--- conflicted
+++ resolved
@@ -16,11 +16,8 @@
    * ADDED: ci: Enable undefined sanitizer [#2999](https://github.com/valhalla/valhalla/pull/2999)
    * ADDED: Optionally pass preconstructed graphreader to connectivity map [#3046](https://github.com/valhalla/valhalla/pull/3046)
    * ADDED: Allow configuration-driven default speed assignment based on edge properties [#3055](https://github.com/valhalla/valhalla/pull/3055)
-<<<<<<< HEAD
    * ADDED: Added another through route test [#3074](https://github.com/valhalla/valhalla/pull/3074)
-=======
    * CHANGED: Reduce stop impact when driving in parking lots [#3051](https://github.com/valhalla/valhalla/pull/3051)
->>>>>>> 0e90bae0
 
 ## Release Date: 2021-04-21 Valhalla 3.1.1
 * **Removed**
