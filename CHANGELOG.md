--- conflicted
+++ resolved
@@ -22,12 +22,9 @@
    * ADDED: Connect transit tiles to the graph [#3700](https://github.com/valhalla/valhalla/pull/3700)
    * CHANGED: switch to C++17 master branch of `just_gtfs` [#3947](https://github.com/valhalla/valhalla/pull/3947)
    * ADDED: Support for configuring a universal request timeout [#3966](https://github.com/valhalla/valhalla/pull/3966)
-<<<<<<< HEAD
-   * CHANGED: Removed stray NULL values in log output[#3974](https://github.com/valhalla/valhalla/pull/3974)
-=======
    * ADDED: optionally include highway=platform edges for pedestrian access [#3971](https://github.com/valhalla/valhalla/pull/3971)
    * ADDED: `use_lit` costing option for pedestrian costing [#3957](https://github.com/valhalla/valhalla/pull/3957)
->>>>>>> 9f6a1871
+   * CHANGED: Removed stray NULL values in log output[#3974](https://github.com/valhalla/valhalla/pull/3974)
 
 ## Release Date: 2023-01-03 Valhalla 3.3.0
 * **Removed**
