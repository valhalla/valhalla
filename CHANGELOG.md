--- conflicted
+++ resolved
@@ -144,11 +144,8 @@
    * ADDED: HEAD & GET range requests to curl_tilegetter [#5470](https://github.com/valhalla/valhalla/pull/5470)
    * ADDED: Expansion API extended for unidirectional A* [#5457](https://github.com/valhalla/valhalla/pull/5457)
    * CHANGED: Optimise `get_node_ll` function [#5531](https://github.com/valhalla/valhalla/pull/5531)
-<<<<<<< HEAD
-   * ADDED: Add Korean (`ko-KR`) locale [#5501](https://github.com/valhalla/valhalla/pull/5501)
-=======
    * CHANGED: Optimise Turn::GetType using lookup table [#5530] (https://github.com/valhalla/valhalla/pull/5530)
->>>>>>> dc1be18c
+   * ADDED: Add Korean (`ko-KR`) locale [#5501](https://github.com/valhalla/valhalla/pull/5501)´
 
 ## Release Date: 2024-10-10 Valhalla 3.5.1
 * **Removed**
