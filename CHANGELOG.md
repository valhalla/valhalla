## Release Date: 2023-??-?? Valhalla 3.4.1
* **Removed**
* **Bug Fix**
   * FIXED: gcc13 was missing some std header includes [#4154](https://github.com/valhalla/valhalla/pull/4154)
   * FIXED: when reclassifying ferry edges, remove destonly from ways only if the connecting way was destonly [#4118](https://github.com/valhalla/valhalla/pull/4118)
   * FIXED: typo in use value of map matching API (`platform_connection` was misspelled) [#4174](https://github.com/valhalla/valhalla/pull/4174)
   * FIXED: fix crash in timedistancebssmatrix.cc  [#4244](https://github.com/valhalla/valhalla/pull/4244)
   * FIXED: missing protobuf CMake configuration to link abseil for protobuf >= 3.22.0 [#4207](https://github.com/valhalla/valhalla/pull/4207)
   * FIXED: broken links on the optimized route API page [#4260](https://github.com/valhalla/valhalla/pull/4260)
   * FIXED: remove clearing of headings while calculating a matrix [#4288](https://github.com/valhalla/valhalla/pull/4288)
   * FIXED: only recost matrix pairs which have connections found [#4344](https://github.com/valhalla/valhalla/pull/4344)
   * FIXED: arm builds. tons of errors due to floating point issues mostly [#4213](https://github.com/valhalla/valhalla/pull/4213)
   * FIXED: respond with correlated edges for format=valhalla and matrix [#4335](https://github.com/valhalla/valhalla/pull/4335)
   * FIXED: `sources` & `targets` for verbose matrix response was kinda broken due to #4335 above [#4366](https://github.com/valhalla/valhalla/pull/4366)
   * FIXED: recover proper shortest path to ferry connections (when multiple edges exist between node pair) [#4361](https://github.com/valhalla/valhalla/pull/4361)
   * FIXED: recover proper shortest path to ferry connections (make sure correct label index is used) [#4378](https://github.com/valhalla/valhalla/pull/4378)
   * FIXED: Allow all roads for motorcycles [#4348](https://github.com/valhalla/valhalla/pull/4348)
   * FIXED: motorcar:conditional should not apply to motorcycle and moped [#4359](https://github.com/valhalla/valhalla/pull/4359)
   * FIXED: break shortcuts when there are different restrictions on base edges [#4326](https://github.com/valhalla/valhalla/pull/4326)
   * FIXED: Incorrect `edge_index` assignment in `thor_worker_t::build_trace` [#4413](https://github.com/valhalla/valhalla/pull/4413)
   * FIXED: lots of issues with CostMatrix (primarily deadend logic) with a complete refactor modeling things very close to bidir A*, also to prepare for a unification of the two [#4372](https://github.com/valhalla/valhalla/pull/4372)
   * FIXED: diff_names check was missing for Graphfilter and Shortcutbuilder for AddEdgeInfo call.  [#4436](https://github.com/valhalla/valhalla/pull/4436)
   * FIXED: updated timezone database and added code to keep compatibility with old servers/new data and vice versa [#4446](https://github.com/valhalla/valhalla/pull/4446)
   * FIXED: retry elevation tile download if the download failed for some reason or the downloaded tile was corrupt [#4461](https://github.com/valhalla/valhalla/pull/4461)
<<<<<<< HEAD
   * FIXED: insane ETAs for `motor_scooter` on `track`s [#4468](https://github.com/valhalla/valhalla/pull/4468)
=======
   * FIXED: base transition costs were getting overridden by osrm car turn duration [#4463](https://github.com/valhalla/valhalla/pull/4463)
>>>>>>> 241daf6b
* **Enhancement**
   * UPDATED: French translations, thanks to @xlqian [#4159](https://github.com/valhalla/valhalla/pull/4159)
   * CHANGED: -j flag for multithreaded executables to override mjolnir.concurrency [#4168](https://github.com/valhalla/valhalla/pull/4168)
   * CHANGED: moved the argparse boilerplate code to a private header which all programs can share [#4169](https://github.com/valhalla/valhalla/pull/4169)
   * ADDED: CI runs a spell check on the PR to detect spelling mistakes [#4179](https://github.com/valhalla/valhalla/pull/4179)
   * ADDED: `preferred_side_cutoff` parameter for locations [#4182](https://github.com/valhalla/valhalla/pull/4182)
   * ADDED: PBF output for matrix endpoint [#4121](https://github.com/valhalla/valhalla/pull/4121)
   * CHANGED: sped up the transit gtfs ingestion process by sorting the feeds before querying them and avoiding copying their structures. forked just_gtfs into the valhalla org to accomplish it [#4167](https://github.com/valhalla/valhalla/pull/4167)
   * CHANGED: write traffic tile headers in `valhalla_build_extract` [#4195](https://github.com/valhalla/valhalla/pull/4195)
   * ADDED: `source_percent_along` & `target_percent_along` to /trace_attributes JSON response [#4199](https://github.com/valhalla/valhalla/pull/4199)
   * ADDED: sqlite database to store landmarks along with interfaces of insert and bounding box queries [#4189](https://github.com/valhalla/valhalla/pull/4189)
   * CHANGED: refactor landmark database interface to use a pimpl [#4202](https://github.com/valhalla/valhalla/pull/4202)
   * ADDED: support for `:forward` and `:backward` for `motor_vehicle`, `vehicle`, `foot` and `bicycle` tag prefixes [#4204](https://github.com/valhalla/valhalla/pull/4204)
   * ADDED: add `valhalla_build_landmarks` to parse POIs from osm pbfs and store them as landmarks in the landmark sqlite database [#4201](https://github.com/valhalla/valhalla/pull/4201)
   * ADDED: add primary key in the landmark sqlite database and a method to retrieve landmarks via their primary keys [#4224](https://github.com/valhalla/valhalla/pull/4224)
   * ADDED: update graph tile to allow adding landmarks to edge info, and refactor edgeinfo.cc [#4233](https://github.com/valhalla/valhalla/pull/4233)
   * ADDED: `sources_to_targets` action for `/expansion` [#4263](https://github.com/valhalla/valhalla/pull/4263)
   * ADDED: option `--extract-tar` to `valhalla_build_extract` to create extracts from .tar files instead of tile directory [#4255](https://github.com/valhalla/valhalla/pull/4255)
   * ADDED: Support for `bannerInstructions` attribute in OSRM serializer via `banner_instructions` request parameter [#4093](https://github.com/valhalla/valhalla/pull/4093)
   * UPDATED: submodules which had new releases, unless it was a major version change [#4231](https://github.com/valhalla/valhalla/pull/4231)
   * ADDED: Support for elevation along a route. Add elevation to EdgeInfo within Valhalla tiles [#4279](https://github.com/valhalla/valhalla/pull/4279)
   * ADDED: the workflow to find landmarks in a graph tile, associate them with nearby edges, and update the graph tile to store the associations [#4278](https://github.com/valhalla/valhalla/pull/4278)
   * ADDED: update maneuver generation to add nearby landmarks to maneuvers as direction support [#4293](https://github.com/valhalla/valhalla/pull/4293)
   * CHANGED: the boost property tree config is now read into a singleton that doesn't need to be passed around anymore [#4220](https://github.com/valhalla/valhalla/pull/4220)
   * ADDED: Update the street name and sign data processing include language and pronunciations [#4268](https://github.com/valhalla/valhalla/pull/4268)
   * CHANGED: more sustainable way to work with protobuf in cmake [#4334](https://github.com/valhalla/valhalla/pull/4334)
   * CHANGED: use date_time API to retrieve timezone aliases instead of our own curated list [#4382](https://github.com/valhalla/valhalla/pull/4382)
   * CHANGED: less aggressive logging for nodes' headings & ferry connections [#4420][https://github.com/valhalla/valhalla/pull/4420]
   * ADDED: add documentation about historical traffic [#4259](https://github.com/valhalla/valhalla/pull/4259)
   * ADDED: config option to control how much memory we'll reserve for CostMatrix locations [#4424](https://github.com/valhalla/valhalla/pull/4424)
   * CHANGED: refactor EdgeLabel (and derived classes) to reduce memory use. [#4439](https://github.com/valhalla/valhalla/pull/4439)
   * ADDED: "shape" field to matrix response for CostMatrix only [#4432](https://github.com/valhalla/valhalla/pull/4432)
   * CHANGED: `/expansion`: add field `prev_edge_id`, make the GeoJSON features `LineString`s [#4275](https://github.com/valhalla/valhalla/issues/4275)
   * ADDED: --optimize & --log-details to valhalla_run_matrix [#4355](https://github.com/valhalla/valhalla/pull/4334)
   * ADDED: most access restrictions to /locate response [#4431](https://github.com/valhalla/valhalla/pull/4431)
   * ADDED: hgv=destination and friends for truck-specific "destination_only" logic [#4450](https://github.com/valhalla/valhalla/issues/4450)
   * UPDATED: updated country access overrides [#4460](https://github.com/valhalla/valhalla/pull/4460)

## Release Date: 2023-05-11 Valhalla 3.4.0
* **Removed**
   * REMOVED: Docker image pushes to Dockerhub [#4033](https://github.com/valhalla/valhalla/pull/4033)
   * REMOVED: transitland references and scripts and replace with info for raw GTFS feeds [#4033](https://github.com/valhalla/valhalla/pull/3906)
* **Bug Fix**
   * FIXED: underflow of uint64_t cast for matrix time results [#3906](https://github.com/valhalla/valhalla/pull/3906)
   * FIXED: update vcpkg commit for Azure pipelines to fix libtool mirrors [#3915](https://github.com/valhalla/valhalla/pull/3915)
   * FIXED: fix CHANGELOG release year (2022->2023) [#3927](https://github.com/valhalla/valhalla/pull/3927)
   * FIXED: avoid segfault on invalid exclude_polygons input [#3907](https://github.com/valhalla/valhalla/pull/3907)
   * FIXED: allow \_WIN32_WINNT to be defined by build system [#3933](https://github.com/valhalla/valhalla/issues/3933)
   * FIXED: disconnected stop pairs in gtfs import [#3943](https://github.com/valhalla/valhalla/pull/3943)
   * FIXED: in/egress traversability in gtfs ingestion is now defaulted to kBoth to enable pedestrian access on transit connect edges and through the in/egress node [#3948](https://github.com/valhalla/valhalla/pull/3948)
   * FIXED: parsing logic needed implicit order of stations/egresses/platforms in the GTFS feeds [#3949](https://github.com/valhalla/valhalla/pull/3949)
   * FIXED: segfault in TimeDistanceMatrix [#3964](https://github.com/valhalla/valhalla/pull/3949)
   * FIXED: write multiple PBFs if the protobuf object gets too big [#3954](https://github.com/valhalla/valhalla/pull/3954)
   * FIXED: pin conan version to latest 1.x for now [#3990](https://github.com/valhalla/valhalla/pull/3990)
   * FIXED: Fix matrix_locations when used in pbf request [#3997](https://github.com/valhalla/valhalla/pull/3997)
   * FIXED: got to the point where the basic transit routing test works [#3988](https://github.com/valhalla/valhalla/pull/3988)
   * FIXED: fix build with LOGGING_LEVEL=ALL [#3992](https://github.com/valhalla/valhalla/pull/3992)
   * FIXED: transit stitching when determining whether a platform was generated [#4020](https://github.com/valhalla/valhalla/pull/4020)
   * FIXED: multimodal isochrones [#4030](https://github.com/valhalla/valhalla/pull/4030)
   * FIXED: duplicated recosting names should throw [#4042](https://github.com/valhalla/valhalla/pull/4042)
   * FIXED: Remove arch specificity from strip command of Python bindings to make it more compatible with other archs [#4040](https://github.com/valhalla/valhalla/pull/4040)
   * FIXED: GraphReader::GetShortcut no longer returns false positives or false negatives [#4019](https://github.com/valhalla/valhalla/pull/4019)
   * FIXED: Tagging with bus=permit or taxi=permit did not override access=no [#4045](https://github.com/valhalla/valhalla/pull/4045)
   * FIXED: Upgrade RapidJSON to address undefined behavior [#4051](https://github.com/valhalla/valhalla/pull/4051)
   * FIXED: time handling for transit service [#4052](https://github.com/valhalla/valhalla/pull/4052)
   * FIXED: multiple smaller bugs while testing more multimodal /route & /isochrones [#4055](https://github.com/valhalla/valhalla/pull/4055)
   * FIXED: `FindLuaJit.cmake` to include Windows paths/library names [#4067](https://github.com/valhalla/valhalla/pull/4067)
   * FIXED: Move complex turn restriction check out of can_form_shortcut() [#4047](https://github.com/valhalla/valhalla/pull/4047)
   * FIXED: fix `clear` methods on matrix algorithms and reserve some space for labels with a new config [#4075](https://github.com/valhalla/valhalla/pull/4075)
   * FIXED: fix `valhalla_build_admins` & `valhalla_ways_to_edges` argument parsing [#4097](https://github.com/valhalla/valhalla/pull/4097)
   * FIXED: fail early in `valhalla_build_admins` if parent directory can't be created, also exit with failure [#4099](https://github.com/valhalla/valhalla/pull/4099)
* **Enhancement**
   * CHANGED: replace boost::optional with C++17's std::optional where possible [#3890](https://github.com/valhalla/valhalla/pull/3890)
   * ADDED: parse `lit` tag on ways and add it to graph [#3893](https://github.com/valhalla/valhalla/pull/3893)
   * ADDED: log lat/lon of node where children link edges exceed the configured maximum [#3911](https://github.com/valhalla/valhalla/pull/3911)
   * ADDED: log matrix algorithm which was used [#3916](https://github.com/valhalla/valhalla/pull/3916)
   * UPDATED: docker base image to Ubuntu 22.04 [#3912](https://github.com/valhalla/valhalla/pull/3912)
   * CHANGED: Unify handling of single-file -Werror in all modules [#3910](https://github.com/valhalla/valhalla/pull/3910)
   * CHANGED: Build skadi with -Werror [#3935](https://github.com/valhalla/valhalla/pull/3935)
   * ADDED: Connect transit tiles to the graph [#3700](https://github.com/valhalla/valhalla/pull/3700)
   * CHANGED: switch to C++17 master branch of `just_gtfs` [#3947](https://github.com/valhalla/valhalla/pull/3947)
   * ADDED: Support for configuring a universal request timeout [#3966](https://github.com/valhalla/valhalla/pull/3966)
   * ADDED: optionally include highway=platform edges for pedestrian access [#3971](https://github.com/valhalla/valhalla/pull/3971)
   * ADDED: `use_lit` costing option for pedestrian costing [#3957](https://github.com/valhalla/valhalla/pull/3957)
   * CHANGED: Removed stray NULL values in log output[#3974](https://github.com/valhalla/valhalla/pull/3974)
   * CHANGED: More conservative estimates for cost of walking slopes [#3982](https://github.com/valhalla/valhalla/pull/3982)
   * ADDED: An option to slim down matrix response [#3987](https://github.com/valhalla/valhalla/pull/3987)
   * CHANGED: Updated url for just_gtfs library [#3994](https://github.com/valhalla/valhalla/pull/3995)
   * ADDED: Docker image pushes to Github's docker registry [#4033](https://github.com/valhalla/valhalla/pull/4033)
   * ADDED: `disable_hierarchy_pruning` costing option to find the actual optimal route for motorized costing modes, i.e `auto`, `motorcycle`, `motor_scooter`, `bus`, `truck` & `taxi`. [#4000](https://github.com/valhalla/valhalla/pull/4000)
   * CHANGED: baldr directory: remove warnings and C++17 adjustments [#4011](https://github.com/valhalla/valhalla/pull/4011)
   * UPDATED: `vcpkg` to latest master, iconv wasn't building anymore [#4066](https://github.com/valhalla/valhalla/pull/4066)
   * CHANGED: pybind11 upgrade for python 3.11 [#4067](https://github.com/valhalla/valhalla/pull/4067)
   * CHANGED: added transit level to connectivity map [#4082](https://github.com/valhalla/valhalla/pull/4082)
   * ADDED: "has_transit_tiles" & "osm_changeset" to verbose status response [#4062](https://github.com/valhalla/valhalla/pull/4062)
   * ADDED: time awareness to CostMatrix for e.g. traffic support [#4071](https://github.com/valhalla/valhalla/pull/4071)
   * UPDATED: transifex translations [#4102](https://github.com/valhalla/valhalla/pull/4102)

## Release Date: 2023-01-03 Valhalla 3.3.0
* **Removed**
* **Bug Fix**
* **Enhancement**
  * CHANGED: Upgraded from C++14 to C++17. [#3878](https://github.com/valhalla/valhalla/pull/3878)

## Release Date: 2023-01-03 Valhalla 3.2.1
* **Removed**
* **Bug Fix**
   * FIXED: valhalla_run_route was missing config logic.[#3824](https://github.com/valhalla/valhalla/pull/3824)
   * FIXED: Added missing ferry tag if manoeuver uses a ferry. It's supposed to be there according to the docs. [#3815](https://github.com/valhalla/valhalla/issues/3815)
   * FIXED: Handle hexlifying strings with unsigned chars [#3842](https://github.com/valhalla/valhalla/pull/3842)
   * FIXED: Newer clang warns on `sprintf` which becomes a compilation error (due to `Werror`) so we use `snprintf` instead [#3846](https://github.com/valhalla/valhalla/issues/3846)
   * FIXED: Build all of Mjolnir with -Werror [#3845](https://github.com/valhalla/valhalla/pull/3845)
   * FIXED: Only set most destination information once for all origins in timedistancematrix [#3830](https://github.com/valhalla/valhalla/pull/3830)
   * FIXED: Integers to expansion JSON output were cast wrongly [#3857](https://github.com/valhalla/valhalla/pull/3857)
   * FIXED: hazmat=destination should be hazmat=false and fix the truckcost usage of hazmat [#3865](https://github.com/valhalla/valhalla/pull/3865)
   * FIXED: Make sure there is at least one path which is accessible for all vehicular modes when reclassifying ferry edges [#3860](https://github.com/valhalla/valhalla/pull/3860)
   * FIXED: valhalla_build_extract was failing to determine the tile ID to include in the extract [#3864](https://github.com/valhalla/valhalla/pull/3864)
   * FIXED: valhalla_ways_to_edges missed trimming the cache when overcommitted [#3872](https://github.com/valhalla/valhalla/pull/3864)
   * FIXED: Strange detours with multi-origin/destination unidirectional A* [#3585](https://github.com/valhalla/valhalla/pull/3585)
* **Enhancement**
   * ADDED: Added has_toll, has_highway, has_ferry tags to summary field of a leg and route and a highway tag to a maneuver if it includes a highway. [#3815](https://github.com/valhalla/valhalla/issues/3815)
   * ADDED: Add time info to sources_to_targets [#3795](https://github.com/valhalla/valhalla/pull/3795)
   * ADDED: "available_actions" to the /status response [#3836](https://github.com/valhalla/valhalla/pull/3836)
   * ADDED: "waiting" field on input/output intermediate break(\_through) locations to respect services times [#3849](https://github.com/valhalla/valhalla/pull/3849)
   * ADDED: --bbox & --geojson-dir options to valhalla_build_extract to only archive a subset of tiles [#3856](https://github.com/valhalla/valhalla/pull/3856)
   * CHANGED: Replace unstable c++ geos API with a mix of geos' c api and boost::geometry for admin building [#3683](https://github.com/valhalla/valhalla/pull/3683)
   * ADDED: optional write-access to traffic extract from GraphReader [#3876](https://github.com/valhalla/valhalla/pull/3876)
   * UPDATED: locales from Transifex [#3879](https://github.com/valhalla/valhalla/pull/3879)
   * CHANGED: Build most of Baldr with -Werror [#3885](https://github.com/valhalla/valhalla/pull/3885)
   * UPDATED: some documentation overhaul to slim down root's README [#3881](https://github.com/valhalla/valhalla/pull/3881)
   * CHANGED: move documentation hosting to Github Pages from readthedocs.io [#3884](https://github.com/valhalla/valhalla/pull/3884)
   * ADDED: inline config arguments to some more executables [#3873](https://github.com/valhalla/valhalla/pull/3873)

## Release Date: 2022-10-26 Valhalla 3.2.0
* **Removed**
   * REMOVED: "build-\*" docker image to decrease complexity [#3689](https://github.com/valhalla/valhalla/pull/3541)

* **Bug Fix**
   * FIXED: Fix precision losses while encoding-decoding distance parameter in openlr [#3374](https://github.com/valhalla/valhalla/pull/3374)
   * FIXED: Fix bearing calculation for openlr records [#3379](https://github.com/valhalla/valhalla/pull/3379)
   * FIXED: Some refactoring that was proposed for the PR 3379 [3381](https://github.com/valhalla/valhalla/pull/3381)
   * FIXED: Avoid calling out "keep left/right" when passing an exit [3349](https://github.com/valhalla/valhalla/pull/3349)
   * FIXED: Fix iterator decrement beyond begin() in GeoPoint::HeadingAtEndOfPolyline() method [#3393](https://github.com/valhalla/valhalla/pull/3393)
   * FIXED: Add string for Use:kPedestrianCrossing to fix null output in to_string(Use). [#3416](https://github.com/valhalla/valhalla/pull/3416)
   * FIXED: Remove simple restrictions check for pedestrian cost calculation. [#3423](https://github.com/valhalla/valhalla/pull/3423)
   * FIXED: Parse "highway=busway" OSM tag: https://wiki.openstreetmap.org/wiki/Tag:highway%3Dbusway [#3413](https://github.com/valhalla/valhalla/pull/3413)
   * FIXED: Process int_ref irrespective of `use_directions_on_ways_` [#3446](https://github.com/valhalla/valhalla/pull/3446)
   * FIXED: workaround python's ArgumentParser bug to not accept negative numbers as arguments [#3443](https://github.com/valhalla/valhalla/pull/3443)
   * FIXED: Undefined behaviour on some platforms due to unaligned reads [#3447](https://github.com/valhalla/valhalla/pull/3447)
   * FIXED: Fixed undefined behavior due to invalid shift exponent when getting edge's heading [#3450](https://github.com/valhalla/valhalla/pull/3450)
   * FIXED: Use midgard::unaligned_read in GraphTileBuilder::AddSigns [#3456](https://github.com/valhalla/valhalla/pull/3456)
   * FIXED: Relax test margin for time dependent traffic test [#3467](https://github.com/valhalla/valhalla/pull/3467)
   * FIXED: Fixed missed intersection heading [#3463](https://github.com/valhalla/valhalla/pull/3463)
   * FIXED: Stopped putting binary bytes into a string field of the protobuf TaggedValue since proto3 protects against that for cross language support [#3468](https://github.com/valhalla/valhalla/pull/3468)
   * FIXED: valhalla_service uses now loki logging config instead of deprecated tyr logging [#3481](https://github.com/valhalla/valhalla/pull/3481)
   * FIXED: Docker image `valhalla/valhalla:run-latest`: conan error + python integration [#3485](https://github.com/valhalla/valhalla/pull/3485)
   * FIXED: fix more protobuf unstable 3.x API [#3494](https://github.com/valhalla/valhalla/pull/3494)
   * FIXED: fix one more protobuf unstable 3.x API [#3501](https://github.com/valhalla/valhalla/pull/3501)
   * FIXED: Fix valhalla_build_tiles imports only bss from last osm file [#3503](https://github.com/valhalla/valhalla/pull/3503)
   * FIXED: Fix total_run_stat.sh script. [#3511](https://github.com/valhalla/valhalla/pull/3511)
   * FIXED: Both `hov:designated` and `hov:minimum` have to be correctly set for the way to be considered hov-only [#3526](https://github.com/valhalla/valhalla/pull/3526)
   * FIXED: Wrong out index in route intersections [#3541](https://github.com/valhalla/valhalla/pull/3541)
   * FIXED: fix valhalla_export_edges: missing null columns separator [#3543](https://github.com/valhalla/valhalla/pull/3543)
   * FIXED: Removed/updated narrative language aliases that are not IETF BCP47 compliant [#3546](https://github.com/valhalla/valhalla/pull/3546)
   * FIXED: Wrong predecessor opposing edge in dijkstra's expansion [#3528](https://github.com/valhalla/valhalla/pull/3528)
   * FIXED: exit and exit_verbal in Russian locale should be same [#3545](https://github.com/valhalla/valhalla/pull/3545)
   * FIXED: Skip transit tiles in hierarchy builder [#3559](https://github.com/valhalla/valhalla/pull/3559)
   * FIXED: Fix some country overrides in adminconstants and add a couple new countries. [#3578](https://github.com/valhalla/valhalla/pull/3578)
   * FIXED: Improve build errors reporting [#3579](https://github.com/valhalla/valhalla/pull/3579)
   * FIXED: Fix "no elevation" values and /locate elevation response [#3571](https://github.com/valhalla/valhalla/pull/3571)
   * FIXED: Build tiles with admin/timezone support on Windows [#3580](https://github.com/valhalla/valhalla/pull/3580)
   * FIXED: admin "Saint-Martin" changed name to "Saint-Martin (France)" [#3619](https://github.com/valhalla/valhalla/pull/3619)
   * FIXED: openstreetmapspeeds global config with `null`s now supported [#3621](https://github.com/valhalla/valhalla/pull/3621)
   * FIXED: valhalla_run_matrix was failing (could not find proper max_matrix_distance) [#3635](https://github.com/valhalla/valhalla/pull/3635)
   * FIXED: Removed duplicate degrees/radians constants [#3642](https://github.com/valhalla/valhalla/pull/3642)
   * FIXED: Forgot to adapt driving side and country access rules in [#3619](https://github.com/valhalla/valhalla/pull/3619) [#3652](https://github.com/valhalla/valhalla/pull/3652)
   * FIXED: DateTime::is_conditional_active(...) incorrect end week handling [#3655](https://github.com/valhalla/valhalla/pull/3655)
   * FIXED: TimeDistanceBSSMatrix: incorrect initialization for destinations[#3659](https://github.com/valhalla/valhalla/pull/3659)
   * FIXED: Some interpolated points had invalid edge_index in trace_attributes response [#3646](https://github.com/valhalla/valhalla/pull/3670)
   * FIXED: Use a small node snap distance in map-matching. FIxes issue with incorrect turn followed by Uturn. [#3677](https://github.com/valhalla/valhalla/pull/3677)
   * FIXED: Conan error when building Docker image. [#3689](https://github.com/valhalla/valhalla/pull/3689)
   * FIXED: Allow country overrides for sidewalk [#3711](https://github.com/valhalla/valhalla/pull/3711)
   * FIXED: CostMatrix incorrect tile usage with oppedge. [#3719](https://github.com/valhalla/valhalla/pull/3719)
   * FIXED: Fix elevation serializing [#3735](https://github.com/valhalla/valhalla/pull/3735)
   * FIXED: Fix returning a potentially uninitialized value in PointXY::ClosestPoint [#3737](https://github.com/valhalla/valhalla/pull/3737)
   * FIXED: Wales and Scotland name change. [#3746](https://github.com/valhalla/valhalla/pull/3746)
   * FIXED: Pedestrian crossings are allowed for bikes [#3751](https://github.com/valhalla/valhalla/pull/3751)
   * FIXED: Fix for Mac OSx.  Small update for the workdir for the admin_sidewalk_override test.  [#3757](https://github.com/valhalla/valhalla/pull/3757)
   * FIXED: Add missing service road case from GetTripLegUse method. [#3763](https://github.com/valhalla/valhalla/pull/3763)
   * FIXED: Fix TimeDistanceMatrix results sequence [#3738](https://github.com/valhalla/valhalla/pull/3738)
   * FIXED: Fix status endpoint not reporting that the service is shutting down [#3785](https://github.com/valhalla/valhalla/pull/3785)
   * FIXED: Fix TimdDistanceMatrix SetSources and SetTargets [#3792](https://github.com/valhalla/valhalla/pull/3792)
   * FIXED: Added highway and surface factor in truckcost [#3590](https://github.com/valhalla/valhalla/pull/3590)
   * FIXED: Potential integer underflow in file suffix generation [#3783](https://github.com/valhalla/valhalla/pull/3783)
   * FIXED: Building Valhalla as a submodule [#3781](https://github.com/valhalla/valhalla/issues/3781)
   * FIXED: Fixed invalid time detection in GetSpeed [#3800](https://github.com/valhalla/valhalla/pull/3800)
   * FIXED: Osmway struct update: added up to 33 and not 32 [#3808](https://github.com/valhalla/valhalla/pull/3808)

* **Enhancement**
   * CHANGED: Pronunciation for names and destinations [#3132](https://github.com/valhalla/valhalla/pull/3132)
   * CHANGED: Requested code clean up for phonemes PR [#3356](https://github.com/valhalla/valhalla/pull/3356)
   * CHANGED: Refactor Pronunciation class to struct [#3359](https://github.com/valhalla/valhalla/pull/3359)
   * ADDED: Added support for probabale restrictions [#3361](https://github.com/valhalla/valhalla/pull/3361)
   * CHANGED: Refactored the verbal text formatter to handle logic for street name and sign [#3369](https://github.com/valhalla/valhalla/pull/3369)
   * CHANGED: return "version" and "tileset_age" on parameterless /status call [#3367](https://github.com/valhalla/valhalla/pull/3367)
   * CHANGED: de-singleton tile_extract by introducing an optional index.bin file created by valhalla_build_extract [#3281](https://github.com/valhalla/valhalla/pull/3281)
   * CHANGED: implement valhalla_build_elevation in python and add more --from-geojson & --from-graph options [#3318](https://github.com/valhalla/valhalla/pull/3318)
   * ADDED: Add boolean parameter to clear memory for edge labels from thor. [#2789](https://github.com/valhalla/valhalla/pull/2789)
   * CHANGED: Do not create statsd client in workers if it is not configured [#3394](https://github.com/valhalla/valhalla/pull/3394)
   * ADDED: Import of Bike Share Stations information in BSS Connection edges [#3411](https://github.com/valhalla/valhalla/pull/3411)
   * ADDED: Add heading to PathEdge to be able to return it on /locate [#3399](https://github.com/valhalla/valhalla/pull/3399)
   * ADDED: Add `prioritize_bidirectional` option for fast work and correct ETA calculation for `depart_at` date_time type. Smoothly stop using live-traffic [#3398](https://github.com/valhalla/valhalla/pull/3398)
   * CHANGED: Minor fix for headers  [#3436](https://github.com/valhalla/valhalla/pull/3436)
   * CHANGED: Use std::multimap for polygons returned for admin and timezone queries. Improves performance when building tiles. [#3427](https://github.com/valhalla/valhalla/pull/3427)
   * CHANGED: Refactored GraphBuilder::CreateSignInfoList [#3438](https://github.com/valhalla/valhalla/pull/3438)
   * ADDED: Add support for LZ4 compressed elevation tiles [#3401](https://github.com/valhalla/valhalla/pull/3401)
   * CHANGED: Rearranged some of the protobufs to remove redundancy [#3452](https://github.com/valhalla/valhalla/pull/3452)
   * CHANGED: overhaul python bindings [#3380](https://github.com/valhalla/valhalla/pull/3380)
   * CHANGED: Removed all protobuf defaults either by doing them in code or by relying on 0 initialization. Also deprecated best_paths and do_not_track [#3454](https://github.com/valhalla/valhalla/pull/3454)
   * ADDED: isochrone action for /expansion endpoint to track dijkstra expansion [#3215](https://github.com/valhalla/valhalla/pull/3215)
   * CHANGED: remove boost from dependencies and add conan as prep for #3346 [#3459](https://github.com/valhalla/valhalla/pull/3459)
   * CHANGED: Remove boost.program_options in favor of cxxopts header-only lib and use conan to install header-only boost. [#3346](https://github.com/valhalla/valhalla/pull/3346)
   * CHANGED: Moved all protos to proto3 for internal request/response handling [#3457](https://github.com/valhalla/valhalla/pull/3457)
   * CHANGED: Allow up to 32 outgoing link edges on a node when reclassifying links [#3483](https://github.com/valhalla/valhalla/pull/3483)
   * CHANGED: Reuse sample::get implementation [#3471](https://github.com/valhalla/valhalla/pull/3471)
   * ADDED: Beta support for interacting with the http/bindings/library via serialized and pbf objects respectively [#3464](https://github.com/valhalla/valhalla/pull/3464)
   * CHANGED: Update xcode to 12.4.0 [#3492](https://github.com/valhalla/valhalla/pull/3492)
   * ADDED: Add JSON generator to conan [#3493](https://github.com/valhalla/valhalla/pull/3493)
   * CHANGED: top_speed option: ignore live speed for speed based penalties [#3460](https://github.com/valhalla/valhalla/pull/3460)
   * ADDED: Add `include_construction` option into the config to include/exclude roads under construction from the graph [#3455](https://github.com/valhalla/valhalla/pull/3455)
   * CHANGED: Refactor options protobuf for Location and Costing objects [#3506](https://github.com/valhalla/valhalla/pull/3506)
   * CHANGED: valhalla.h and config.h don't need cmake configuration [#3502](https://github.com/valhalla/valhalla/pull/3502)
   * ADDED: New options to control what fields of the pbf are returned when pbf format responses are requested [#3207](https://github.com/valhalla/valhalla/pull/3507)
   * CHANGED: Rename tripcommon to common [#3516](https://github.com/valhalla/valhalla/pull/3516)
   * ADDED: Indoor routing - data model, data processing. [#3509](https://github.com/valhalla/valhalla/pull/3509)
   * ADDED: On-demand elevation tile fetching [#3391](https://github.com/valhalla/valhalla/pull/3391)
   * CHANGED: Remove many oneof uses from the protobuf api where the semantics of optional vs required isnt necessary [#3527](https://github.com/valhalla/valhalla/pull/3527)
   * ADDED: Indoor routing maneuvers [#3519](https://github.com/valhalla/valhalla/pull/3519)
   * ADDED: Expose reverse isochrone parameter for reverse expansion [#3528](https://github.com/valhalla/valhalla/pull/3528)
   * CHANGED: Add matrix classes to thor worker so they persist between requests. [#3560](https://github.com/valhalla/valhalla/pull/3560)
   * CHANGED: Remove `max_matrix_locations` and introduce `max_matrix_location_pairs` to configure the allowed number of total routes for the matrix action for more flexible asymmetric matrices [#3569](https://github.com/valhalla/valhalla/pull/3569)
   * CHANGED: modernized spatialite syntax [#3580](https://github.com/valhalla/valhalla/pull/3580)
   * ADDED: Options to generate partial results for time distance matrix when there is one source (one to many) or one target (many to one). [#3181](https://github.com/valhalla/valhalla/pull/3181)
   * ADDED: Enhance valhalla_build_elevation with LZ4 recompression support [#3607](https://github.com/valhalla/valhalla/pull/3607)
   * CHANGED: removed UK admin and upgraded its constituents to countries [#3619](https://github.com/valhalla/valhalla/pull/3619)
   * CHANGED: expansion service: only track requested max time/distance [#3532](https://github.com/valhalla/valhalla/pull/3509)
   * ADDED: Shorten down the request delay, when some sources/targets searches are early aborted [#3611](https://github.com/valhalla/valhalla/pull/3611)
   * ADDED: add `pre-commit` hook for running the `format.sh` script [#3637](https://github.com/valhalla/valhalla/pull/3637)
   * CHANGED: upgrade pybind11 to v2.9.2 to remove cmake warning [#3658](https://github.com/valhalla/valhalla/pull/3658)
   * ADDED: tests for just_gtfs reading and writing feeds [#3665](https://github.com/valhalla/valhalla/pull/3665)
   * CHANGED: Precise definition of types of edges on which BSS could be projected [#3658](https://github.com/valhalla/valhalla/pull/3663)
   * CHANGED: Remove duplicate implementation of `adjust_scores` [#3673](https://github.com/valhalla/valhalla/pull/3673)
   * ADDED: convert GTFS data into protobuf tiles [#3629](https://github.com/valhalla/valhalla/issues/3629)
   * CHANGED: Use `starts_with()` instead of `substr(0, N)` getting and comparing to prefix [#3702](https://github.com/valhalla/valhalla/pull/3702)
   * ADDED: Ferry support for HGV [#3710](https://github.com/valhalla/valhalla/issues/3710)
   * ADDED: Linting & formatting checks for Python code [#3713](https://github.com/valhalla/valhalla/pull/3713)
   * CHANGED: rename Turkey admin to Türkiye [#3720](https://github.com/valhalla/valhalla/pull/3713)
   * CHANGED: bumped vcpkg version to "2022.08.15" [#3754](https://github.com/valhalla/valhalla/pull/3754)
   * CHANGED: chore: Updates to clang-format 11.0.0 [#3533](https://github.com/valhalla/valhalla/pull/3533)
   * CHANGED: Ported trace_attributes serialization to RapidJSON. [#3333](https://github.com/valhalla/valhalla/pull/3333)
   * ADDED: Add helpers for DirectedEdgeExt and save them to file in GraphTileBuilder [#3562](https://github.com/valhalla/valhalla/pull/3562)
   * ADDED: Fixed Speed costing option [#3576](https://github.com/valhalla/valhalla/pull/3576)
   * ADDED: axle_count costing option for hgv [#3648](https://github.com/valhalla/valhalla/pull/3648)
   * ADDED: Matrix action for gurka [#3793](https://github.com/valhalla/valhalla/pull/3793)
   * ADDED: Add warnings array to response. [#3588](https://github.com/valhalla/valhalla/pull/3588)
   * CHANGED: Templatized TimeDistanceMatrix for forward/reverse search [#3773](https://github.com/valhalla/valhalla/pull/3773)
   * CHANGED: Templatized TimeDistanceBSSMatrix for forward/reverse search [#3778](https://github.com/valhalla/valhalla/pull/3778)
   * CHANGED: error code 154 shows distance limit in error message [#3779](https://github.com/valhalla/valhalla/pull/3779)

## Release Date: 2021-10-07 Valhalla 3.1.4
* **Removed**
* **Bug Fix**
   * FIXED: Revert default speed boost for turn channels [#3232](https://github.com/valhalla/valhalla/pull/3232)
   * FIXED: Use the right tile to get country for incident [#3235](https://github.com/valhalla/valhalla/pull/3235)
   * FIXED: Fix factors passed to `RelaxHierarchyLimits` [#3253](https://github.com/valhalla/valhalla/pull/3253)
   * FIXED: Fix TransitionCostReverse usage [#3260](https://github.com/valhalla/valhalla/pull/3260)
   * FIXED: Fix Tagged Value Support in EdgeInfo [#3262](https://github.com/valhalla/valhalla/issues/3262)
   * FIXED: TransitionCostReverse fix: revert internal_turn change [#3271](https://github.com/valhalla/valhalla/issues/3271)
   * FIXED: Optimize tiles usage in reach-based pruning [#3294](https://github.com/valhalla/valhalla/pull/3294)
   * FIXED: Slip lane detection: track visited nodes to avoid infinite loops [#3297](https://github.com/valhalla/valhalla/pull/3297)
   * FIXED: Fix distance value in a 0-length road [#3185](https://github.com/valhalla/valhalla/pull/3185)
   * FIXED: Trivial routes were broken when origin was node snapped and destnation was not and vice-versa for reverse astar [#3299](https://github.com/valhalla/valhalla/pull/3299)
   * FIXED: Tweaked TestAvoids map to get TestAvoidShortcutsTruck working [#3301](https://github.com/valhalla/valhalla/pull/3301)
   * FIXED: Overflow in sequence sort [#3303](https://github.com/valhalla/valhalla/pull/3303)
   * FIXED: Setting statsd tags in config via valhalla_build_config [#3225](https://github.com/valhalla/valhalla/pull/3225)
   * FIXED: Cache for gzipped elevation tiles [#3120](https://github.com/valhalla/valhalla/pull/3120)
   * FIXED: Current time conversion regression introduced in unidirectional algorithm refractor [#3278](https://github.com/valhalla/valhalla/issues/3278)
   * FIXED: Make combine_route_stats.py properly quote CSV output (best practice improvement) [#3328](https://github.com/valhalla/valhalla/pull/3328)
   * FIXED: Merge edge segment records in map matching properly so that resulting edge indices in trace_attributes are valid [#3280](https://github.com/valhalla/valhalla/pull/3280)
   * FIXED: Shape walking map matcher now sets correct edge candidates used in the match for origin and destination location [#3329](https://github.com/valhalla/valhalla/pull/3329)
   * FIXED: Better hash function of GraphId [#3332](https://github.com/valhalla/valhalla/pull/3332)

* **Enhancement**
   * CHANGED: Favor turn channels more [#3222](https://github.com/valhalla/valhalla/pull/3222)
   * CHANGED: Rename `valhalla::midgard::logging::LogLevel` enumerators to avoid clash with common macros [#3237](https://github.com/valhalla/valhalla/pull/3237)
   * CHANGED: Move pre-defined algorithm-based factors inside `RelaxHierarchyLimits` [#3253](https://github.com/valhalla/valhalla/pull/3253)
   * ADDED: Reject alternatives with too long detours [#3238](https://github.com/valhalla/valhalla/pull/3238)
   * ADDED: Added info to /status endpoint [#3008](https://github.com/valhalla/valhalla/pull/3008)
   * ADDED: Added stop and give_way/yield signs to the data and traffic signal fixes [#3251](https://github.com/valhalla/valhalla/pull/3251)
   * ADDED: use_hills for pedestrian costing, which also affects the walking speed [#3234](https://github.com/valhalla/valhalla/pull/3234)
   * CHANGED: Fixed cost threshold for bidirectional astar. Implemented reach-based pruning for suboptimal branches [#3257](https://github.com/valhalla/valhalla/pull/3257)
   * ADDED: Added `exclude_unpaved` request parameter [#3240](https://github.com/valhalla/valhalla/pull/3240)
   * ADDED: Added support for routing onto HOV/HOT lanes via request parameters `include_hot`, `include_hov2`, and `include_hov3` [#3273](https://github.com/valhalla/valhalla/pull/3273)
   * ADDED: Add Z-level field to `EdgeInfo`. [#3261](https://github.com/valhalla/valhalla/pull/3261)
   * CHANGED: Calculate stretch threshold for alternatives based on the optimal route cost [#3276](https://github.com/valhalla/valhalla/pull/3276)
   * ADDED: Add `preferred_z_level` as a parameter of loki requests. [#3270](https://github.com/valhalla/valhalla/pull/3270)
   * ADDED: Add `preferred_layer` as a parameter of loki requests. [#3270](https://github.com/valhalla/valhalla/pull/3270)
   * ADDED: Exposing service area names in passive maneuvers. [#3277](https://github.com/valhalla/valhalla/pull/3277)
   * ADDED: Added traffic signal and stop sign check for stop impact. These traffic signals and stop sign are located on edges. [#3279](https://github.com/valhalla/valhalla/pull/3279)
   * CHANGED: Improved sharing criterion to obtain more reasonable alternatives; extended alternatives search [#3302](https://github.com/valhalla/valhalla/pull/3302)
   * ADDED: pull ubuntu:20.04 base image before building [#3233](https://github.com/valhalla/valhalla/pull/3223)
   * CHANGED: Improve Loki nearest-neighbour performance for large radius searches in open space [#3233](https://github.com/valhalla/valhalla/pull/3324)
   * ADDED: testing infrastructure for scripts and valhalla_build_config tests [#3308](https://github.com/valhalla/valhalla/pull/3308)
   * ADDED: Shape points and information about where intermediate locations are placed along the legs of a route [#3274](https://github.com/valhalla/valhalla/pull/3274)
   * CHANGED: Improved existing hov lane transition test case to make more realistic [#3330](https://github.com/valhalla/valhalla/pull/3330)
   * CHANGED: Update python usage in all scripts to python3 [#3337](https://github.com/valhalla/valhalla/pull/3337)
   * ADDED: Added `exclude_cash_only_tolls` request parameter [#3341](https://github.com/valhalla/valhalla/pull/3341)
   * CHANGED: Update api-reference for street_names [#3342](https://github.com/valhalla/valhalla/pull/3342)
   * ADDED: Disable msse2 flags when building on Apple Silicon chip [#3327](https://github.com/valhalla/valhalla/pull/3327)

## Release Date: 2021-07-20 Valhalla 3.1.3
* **Removed**
   * REMOVED: Unused overloads of `to_response` function [#3167](https://github.com/valhalla/valhalla/pull/3167)

* **Bug Fix**
   * FIXED: Fix heading on small edge [#3114](https://github.com/valhalla/valhalla/pull/3114)
   * FIXED: Added support for `access=psv`, which disables routing on these nodes and edges unless the mode is taxi or bus [#3107](https://github.com/valhalla/valhalla/pull/3107)
   * FIXED: Disables logging in CI to catch issues [#3121](https://github.com/valhalla/valhalla/pull/3121)
   * FIXED: Fixed U-turns through service roads [#3082](https://github.com/valhalla/valhalla/pull/3082)
   * FIXED: Added forgotten penalties for kLivingStreet and kTrack for pedestrian costing model [#3116](https://github.com/valhalla/valhalla/pull/3116)
   * FIXED: Updated the reverse turn bounds [#3122](https://github.com/valhalla/valhalla/pull/3122)
   * FIXED: Missing fork maneuver [#3134](https://github.com/valhalla/valhalla/pull/3134)
   * FIXED: Update turn channel logic to call out specific turn at the end of the turn channel if needed [#3140](https://github.com/valhalla/valhalla/pull/3140)
   * FIXED: Fixed cost thresholds for TimeDistanceMatrix. [#3131](https://github.com/valhalla/valhalla/pull/3131)
   * FIXED: Use distance threshold in hierarchy limits for bidirectional astar to expand more important lower level roads [#3156](https://github.com/valhalla/valhalla/pull/3156)
   * FIXED: Fixed incorrect dead-end roundabout labels. [#3129](https://github.com/valhalla/valhalla/pull/3129)
   * FIXED: googletest wasn't really updated in #3166 [#3187](https://github.com/valhalla/valhalla/pull/3187)
   * FIXED: Minor fix of benchmark code [#3190](https://github.com/valhalla/valhalla/pull/3190)
   * FIXED: avoid_polygons intersected edges as polygons instead of linestrings [#3194]((https://github.com/valhalla/valhalla/pull/3194)
   * FIXED: when binning horizontal edge shapes using single precision floats (converted from not double precision floats) allowed for the possibility of marking many many tiles no where near the shape [#3204](https://github.com/valhalla/valhalla/pull/3204)
   * FIXED: Fix improper iterator usage in ManeuversBuilder [#3205](https://github.com/valhalla/valhalla/pull/3205)
   * FIXED: Modified approach for retrieving signs from a directed edge #3166 [#3208](https://github.com/valhalla/valhalla/pull/3208)
   * FIXED: Improve turn channel classification: detect slip lanes [#3196](https://github.com/valhalla/valhalla/pull/3196)
   * FIXED: Compatibility with older boost::optional versions [#3219](https://github.com/valhalla/valhalla/pull/3219)
   * FIXED: Older boost.geometry versions don't have correct() for geographic rings [#3218](https://github.com/valhalla/valhalla/pull/3218)
   * FIXED: Use default road speed for bicycle costing so traffic does not reduce penalty on high speed roads. [#3143](https://github.com/valhalla/valhalla/pull/3143)

* **Enhancement**
   * CHANGED: Refactor base costing options parsing to handle more common stuff in a one place [#3125](https://github.com/valhalla/valhalla/pull/3125)
   * CHANGED: Unified Sign/SignElement into sign.proto [#3146](https://github.com/valhalla/valhalla/pull/3146)
   * ADDED: New verbal succinct transition instruction to maneuver & narrativebuilder. Currently this instruction will be used in place of a very long street name to avoid repetition of long names [#2844](https://github.com/valhalla/valhalla/pull/2844)
   * ADDED: Added oneway support for pedestrian access and foot restrictions [#3123](https://github.com/valhalla/valhalla/pull/3123)
   * ADDED: Exposing rest-area names in passive maneuvers [#3172](https://github.com/valhalla/valhalla/pull/3172)
   * CHORE: Updates robin-hood-hashing third-party library
   * ADDED: Support `barrier=yes|swing_gate|jersey_barrier` tags [#3154](https://github.com/valhalla/valhalla/pull/3154)
   * ADDED: Maintain `access=permit|residents` tags as private [#3149](https://github.com/valhalla/valhalla/pull/3149)
   * CHANGED: Replace `avoid_*` API parameters with more accurate `exclude_*` [#3093](https://github.com/valhalla/valhalla/pull/3093)
   * ADDED: Penalize private gates [#3144](https://github.com/valhalla/valhalla/pull/3144)
   * CHANGED: Renamed protobuf Sign/SignElement to TripSign/TripSignElement [#3168](https://github.com/valhalla/valhalla/pull/3168)
   * CHORE: Updates googletest to release-1.11.0 [#3166](https://github.com/valhalla/valhalla/pull/3166)
   * CHORE: Enables -Wall on sif sources [#3178](https://github.com/valhalla/valhalla/pull/3178)
   * ADDED: Allow going through accessible `barrier=bollard` and penalize routing through it, when the access is private [#3175](https://github.com/valhalla/valhalla/pull/3175)
   * ADDED: Add country code to incident metadata [#3169](https://github.com/valhalla/valhalla/pull/3169)
   * CHANGED: Use distance instead of time to check limited sharing criteria [#3183](https://github.com/valhalla/valhalla/pull/3183)
   * ADDED: Introduced a new via_waypoints array on the leg in the osrm route serializer that describes where a particular waypoint from the root-level array matches to the route. [#3189](https://github.com/valhalla/valhalla/pull/3189)
   * ADDED: Added vehicle width and height as an option for auto (and derived: taxi, bus, hov) profile (https://github.com/valhalla/valhalla/pull/3179)
   * ADDED: Support for statsd integration for basic error and requests metrics [#3191](https://github.com/valhalla/valhalla/pull/3191)
   * CHANGED: Get rid of typeid in statistics-related code. [#3227](https://github.com/valhalla/valhalla/pull/3227)

## Release Date: 2021-05-26 Valhalla 3.1.2
* **Removed**
* **Bug Fix**
   * FIXED: Change unnamed road intersections from being treated as penil point u-turns [#3084](https://github.com/valhalla/valhalla/pull/3084)
   * FIXED: Fix TimeDepReverse termination and path cost calculation (for arrive_by routing) [#2987](https://github.com/valhalla/valhalla/pull/2987)
   * FIXED: Isochrone (::Generalize()) fix to avoid generating self-intersecting polygons [#3026](https://github.com/valhalla/valhalla/pull/3026)
   * FIXED: Handle day_on/day_off/hour_on/hour_off restrictions [#3029](https://github.com/valhalla/valhalla/pull/3029)
   * FIXED: Apply conditional restrictions with dow only to the edges when routing [#3039](https://github.com/valhalla/valhalla/pull/3039)
   * FIXED: Missing locking in incident handler needed to hang out to scop lock rather than let the temporary dissolve [#3046](https://github.com/valhalla/valhalla/pull/3046)
   * FIXED: Continuous lane guidance fix [#3054](https://github.com/valhalla/valhalla/pull/3054)
   * FIXED: Fix reclassification for "shorter" ferries and rail ferries (for Chunnel routing issues) [#3038](https://github.com/valhalla/valhalla/pull/3038)
   * FIXED: Incorrect routing through motor_vehicle:conditional=destination. [#3041](https://github.com/valhalla/valhalla/pull/3041)
   * FIXED: Allow destination-only routing on the first-pass for non bidirectional Astar algorithms. [#3085](https://github.com/valhalla/valhalla/pull/3085)
   * FIXED: Highway/ramp lane bifurcation [#3088](https://github.com/valhalla/valhalla/pull/3088)
   * FIXED: out of bound access of tile hierarchy in base_ll function in graphheader [#3089](https://github.com/valhalla/valhalla/pull/3089)
   * FIXED: include shortcuts in avoid edge set for avoid_polygons [#3090](https://github.com/valhalla/valhalla/pull/3090)

* **Enhancement**
   * CHANGED: Refactor timedep forward/reverse to reduce code repetition [#2987](https://github.com/valhalla/valhalla/pull/2987)
   * CHANGED: Sync translation files with Transifex command line tool [#3030](https://github.com/valhalla/valhalla/pull/3030)
   * CHANGED: Use osm tags in links reclassification algorithm in order to reduce false positive downgrades [#3042](https://github.com/valhalla/valhalla/pull/3042)
   * CHANGED: Use CircleCI XL instances for linux based builds [#3043](https://github.com/valhalla/valhalla/pull/3043)
   * ADDED: ci: Enable undefined sanitizer [#2999](https://github.com/valhalla/valhalla/pull/2999)
   * ADDED: Optionally pass preconstructed graphreader to connectivity map [#3046](https://github.com/valhalla/valhalla/pull/3046)
   * CHANGED: ci: Skip Win CI runs for irrelevant files [#3014](https://github.com/valhalla/valhalla/pull/3014)
   * ADDED: Allow configuration-driven default speed assignment based on edge properties [#3055](https://github.com/valhalla/valhalla/pull/3055)
   * CHANGED: Use std::shared_ptr in case if ENABLE_THREAD_SAFE_TILE_REF_COUNT is ON. [#3067](https://github.com/valhalla/valhalla/pull/3067)
   * CHANGED: Reduce stop impact when driving in parking lots [#3051](https://github.com/valhalla/valhalla/pull/3051)
   * ADDED: Added another through route test [#3074](https://github.com/valhalla/valhalla/pull/3074)
   * ADDED: Adds incident-length to metadata proto [#3083](https://github.com/valhalla/valhalla/pull/3083)
   * ADDED: Do not penalize gates that have allowed access [#3078](https://github.com/valhalla/valhalla/pull/3078)
   * ADDED: Added missing k/v pairs to taginfo.json.  Updated PR template. [#3101](https://github.com/valhalla/valhalla/pull/3101)
   * CHANGED: Serialize isochrone 'contour' properties as floating point so they match user supplied value [#3078](https://github.com/valhalla/valhalla/pull/3095)
   * NIT: Enables compiler warnings as errors in midgard module [#3104](https://github.com/valhalla/valhalla/pull/3104)
   * CHANGED: Check all tiles for nullptr that reads from graphreader to avoid fails in case tiles might be missing. [#3065](https://github.com/valhalla/valhalla/pull/3065)

## Release Date: 2021-04-21 Valhalla 3.1.1
* **Removed**
   * REMOVED: The tossing of private roads in [#1960](https://github.com/valhalla/valhalla/pull/1960) was too aggressive and resulted in a lot of no routes.  Reverted this logic.  [#2934](https://github.com/valhalla/valhalla/pull/2934)
   * REMOVED: stray references to node bindings [#3012](https://github.com/valhalla/valhalla/pull/3012)

* **Bug Fix**
   * FIXED: Fix compression_utils.cc::inflate(...) throw - make it catchable [#2839](https://github.com/valhalla/valhalla/pull/2839)
   * FIXED: Fix compiler errors if HAVE_HTTP not enabled [#2807](https://github.com/valhalla/valhalla/pull/2807)
   * FIXED: Fix alternate route serialization [#2811](https://github.com/valhalla/valhalla/pull/2811)
   * FIXED: Store restrictions in the right tile [#2781](https://github.com/valhalla/valhalla/pull/2781)
   * FIXED: Failing to write tiles because of racing directory creation [#2810](https://github.com/valhalla/valhalla/pull/2810)
   * FIXED: Regression in stopping expansion on transitions down in time-dependent routes [#2815](https://github.com/valhalla/valhalla/pull/2815)
   * FIXED: Fix crash in loki when trace_route is called with 2 locations.[#2817](https://github.com/valhalla/valhalla/pull/2817)
   * FIXED: Mark the restriction start and end as via ways to fix IsBridgingEdge function in Bidirectional Astar [#2796](https://github.com/valhalla/valhalla/pull/2796)
   * FIXED: Dont add predictive traffic to the tile if it's empty [#2826](https://github.com/valhalla/valhalla/pull/2826)
   * FIXED: Fix logic bidirectional astar to avoid double u-turns and extra detours [#2802](https://github.com/valhalla/valhalla/pull/2802)
   * FIXED: Re-enable transition cost for motorcycle profile [#2837](https://github.com/valhalla/valhalla/pull/2837)
   * FIXED: Increase limits for timedep_* algorithms. Split track_factor into edge factor and transition penalty [#2845](https://github.com/valhalla/valhalla/pull/2845)
   * FIXED: Loki was looking up the wrong costing enum for avoids [#2856](https://github.com/valhalla/valhalla/pull/2856)
   * FIXED: Fix way_ids -> graph_ids conversion for complex restrictions: handle cases when a way is split into multiple edges [#2848](https://github.com/valhalla/valhalla/pull/2848)
   * FIXED: Honor access mode while matching OSMRestriction with the graph [#2849](https://github.com/valhalla/valhalla/pull/2849)
   * FIXED: Ensure route summaries are unique among all returned route/legs [#2874](https://github.com/valhalla/valhalla/pull/2874)
   * FIXED: Fix compilation errors when boost < 1.68 and libprotobuf < 3.6  [#2878](https://github.com/valhalla/valhalla/pull/2878)
   * FIXED: Allow u-turns at no-access barriers when forced by heading [#2875](https://github.com/valhalla/valhalla/pull/2875)
   * FIXED: Fixed "No route found" error in case of multipoint request with locations near low reachability edges [#2914](https://github.com/valhalla/valhalla/pull/2914)
   * FIXED: Python bindings installation [#2751](https://github.com/valhalla/valhalla/issues/2751)
   * FIXED: Skip bindings if there's no Python development version [#2893](https://github.com/valhalla/valhalla/pull/2893)
   * FIXED: Use CMakes built-in Python variables to configure installation [#2931](https://github.com/valhalla/valhalla/pull/2931)
   * FIXED: Sometimes emitting zero-length route geometry when traffic splits edge twice [#2943](https://github.com/valhalla/valhalla/pull/2943)
   * FIXED: Fix map-match segfault when gps-points project very near a node [#2946](https://github.com/valhalla/valhalla/pull/2946)
   * FIXED: Use kServiceRoad edges while searching for ferry connection [#2933](https://github.com/valhalla/valhalla/pull/2933)
   * FIXED: Enhanced logic for IsTurnChannelManeuverCombinable [#2952](https://github.com/valhalla/valhalla/pull/2952)
   * FIXED: Restore compatibility with gcc 6.3.0, libprotobuf 3.0.0, boost v1.62.0 [#2953](https://github.com/valhalla/valhalla/pull/2953)
   * FIXED: Dont abort bidirectional a-star search if only one direction is exhausted [#2936](https://github.com/valhalla/valhalla/pull/2936)
   * FIXED: Fixed missing comma in the scripts/valhalla_build_config [#2963](https://github.com/valhalla/valhalla/pull/2963)
   * FIXED: Reverse and Multimodal Isochrones were returning forward results [#2967](https://github.com/valhalla/valhalla/pull/2967)
   * FIXED: Map-match fix for first gps-point being exactly equal to street shape-point [#2977](https://github.com/valhalla/valhalla/pull/2977)
   * FIXED: Add missing GEOS:GEOS dep to mjolnir target [#2901](https://github.com/valhalla/valhalla/pull/2901)
   * FIXED: Allow expansion into a region when not_thru_pruning is false on 2nd pass [#2978](https://github.com/valhalla/valhalla/pull/2978)
   * FIXED: Fix polygon area calculation: use Shoelace formula [#2927](https://github.com/valhalla/valhalla/pull/2927)
   * FIXED: Isochrone: orient segments/rings according to the right-hand rule [#2932](https://github.com/valhalla/valhalla/pull/2932)
   * FIXED: Parsenodes fix: check if index is out-of-bound first [#2984](https://github.com/valhalla/valhalla/pull/2984)
   * FIXED: Fix for unique-summary logic [#2996](https://github.com/valhalla/valhalla/pull/2996)
   * FIXED: Isochrone: handle origin edges properly [#2990](https://github.com/valhalla/valhalla/pull/2990)
   * FIXED: Annotations fail with returning NaN speed when the same point is duplicated in route geometry [#2992](https://github.com/valhalla/valhalla/pull/2992)
   * FIXED: Fix run_with_server.py to work on macOS [#3003](https://github.com/valhalla/valhalla/pull/3003)
   * FIXED: Removed unexpected maneuvers at sharp bends [#2968](https://github.com/valhalla/valhalla/pull/2968)
   * FIXED: Remove large number formatting for non-US countries [#3015](https://github.com/valhalla/valhalla/pull/3015)
   * FIXED: Odin undefined behaviour: handle case when xedgeuse is not initialized [#3020](https://github.com/valhalla/valhalla/pull/3020)

* **Enhancement**
   * Pedestrian crossing should be a separate TripLeg_Use [#2950](https://github.com/valhalla/valhalla/pull/2950)
   * CHANGED: Azure uses ninja as generator [#2779](https://github.com/valhalla/valhalla/pull/2779)
   * ADDED: Support for date_time type invariant for map matching [#2712](https://github.com/valhalla/valhalla/pull/2712)
   * ADDED: Add Bulgarian locale [#2825](https://github.com/valhalla/valhalla/pull/2825)
   * FIXED: No need for write permissions on tarball indices [#2822](https://github.com/valhalla/valhalla/pull/2822)
   * ADDED: nit: Links debug build with lld [#2813](https://github.com/valhalla/valhalla/pull/2813)
   * ADDED: Add costing option `use_living_streets` to avoid or favor living streets in route. [#2788](https://github.com/valhalla/valhalla/pull/2788)
   * CHANGED: Do not allocate mapped_cache vector in skadi when no elevation source is provided. [#2841](https://github.com/valhalla/valhalla/pull/2841)
   * ADDED: avoid_polygons logic [#2750](https://github.com/valhalla/valhalla/pull/2750)
   * ADDED: Added support for destination for conditional access restrictions [#2857](https://github.com/valhalla/valhalla/pull/2857)
   * CHANGED: Large sequences are now merge sorted which can be dramatically faster with certain hardware configurations. This is especially useful in speeding up the earlier stages (parsing, graph construction) of tile building [#2850](https://github.com/valhalla/valhalla/pull/2850)
   * CHANGED: When creating the initial graph edges by setting at which nodes they start and end, first mark the indices of those nodes in another sequence and then sort them by edgeid so that we can do the setting of start and end node sequentially in the edges file. This is much more efficient on certain hardware configurations [#2851](https://github.com/valhalla/valhalla/pull/2851)
   * CHANGED: Use relative cost threshold to extend search in bidirectional astar in order to find more alternates [#2868](https://github.com/valhalla/valhalla/pull/2868)
   * CHANGED: Throw an exception if directory does not exist when building traffic extract [#2871](https://github.com/valhalla/valhalla/pull/2871)
   * CHANGED: Support for ignoring multiple consecutive closures at start/end locations [#2846](https://github.com/valhalla/valhalla/pull/2846)
   * ADDED: Added sac_scale to trace_attributes output and locate edge output [#2818](https://github.com/valhalla/valhalla/pull/2818)
   * ADDED: Ukrainian language translations [#2882](https://github.com/valhalla/valhalla/pull/2882)
   * ADDED: Add support for closure annotations [#2816](https://github.com/valhalla/valhalla/pull/2816)
   * ADDED: Add costing option `service_factor`. Implement possibility to avoid or favor generic service roads in route for all costing options. [#2870](https://github.com/valhalla/valhalla/pull/2870)
   * CHANGED: Reduce stop impact cost when flow data is present [#2891](https://github.com/valhalla/valhalla/pull/2891)
   * CHANGED: Update visual compare script [#2803](https://github.com/valhalla/valhalla/pull/2803)
   * CHANGED: Service roads are not penalized for `pedestrian` costing by default. [#2898](https://github.com/valhalla/valhalla/pull/2898)
   * ADDED: Add complex mandatory restrictions support [#2766](https://github.com/valhalla/valhalla/pull/2766)
   * ADDED: Status endpoint for future status info and health checking of running service [#2907](https://github.com/valhalla/valhalla/pull/2907)
   * ADDED: Add min_level argument to valhalla_ways_to_edges [#2918](https://github.com/valhalla/valhalla/pull/2918)
   * ADDED: Adding ability to store the roundabout_exit_turn_degree to the maneuver [#2941](https://github.com/valhalla/valhalla/pull/2941)
   * ADDED: Penalize pencil point uturns and uturns at short internal edges. Note: `motorcycle` and `motor_scooter` models do not penalize on short internal edges. No new uturn penalty logic has been added to the pedestrian and bicycle costing models. [#2944](https://github.com/valhalla/valhalla/pull/2944)
   * CHANGED: Allow config object to be passed-in to path algorithms [#2949](https://github.com/valhalla/valhalla/pull/2949)
   * CHANGED: Allow disabling Werror
   * ADDED: Add ability to build Valhalla modules as STATIC libraries. [#2957](https://github.com/valhalla/valhalla/pull/2957)
   * NIT: Enables compiler warnings in part of mjolnir module [#2922](https://github.com/valhalla/valhalla/pull/2922)
   * CHANGED: Refactor isochrone/reachability forward/reverse search to reduce code repetition [#2969](https://github.com/valhalla/valhalla/pull/2969)
   * ADDED: Set the roundabout exit shape index when we are collapsing the roundabout maneuvers. [#2975](https://github.com/valhalla/valhalla/pull/2975)
   * CHANGED: Penalized closed edges if using them at start/end locations [#2964](https://github.com/valhalla/valhalla/pull/2964)
   * ADDED: Add shoulder to trace_attributes output. [#2980](https://github.com/valhalla/valhalla/pull/2980)
   * CHANGED: Refactor bidirectional astar forward/reverse search to reduce code repetition [#2970](https://github.com/valhalla/valhalla/pull/2970)
   * CHANGED: Factor for service roads is 1.0 by default. [#2988](https://github.com/valhalla/valhalla/pull/2988)
   * ADDED: Support for conditionally skipping CI runs [#2986](https://github.com/valhalla/valhalla/pull/2986)
   * ADDED: Add instructions for building valhalla on `arm64` macbook [#2997](https://github.com/valhalla/valhalla/pull/2997)
   * NIT: Enables compiler warnings in part of mjolnir module [#2995](https://github.com/valhalla/valhalla/pull/2995)
   * CHANGED: nit(rename): Renames the encoded live speed properties [#2998](https://github.com/valhalla/valhalla/pull/2998)
   * ADDED: ci: Vendors the codecov script [#3002](https://github.com/valhalla/valhalla/pull/3002)
   * CHANGED: Allow None build type [#3005](https://github.com/valhalla/valhalla/pull/3005)
   * CHANGED: ci: Build Python bindings for Mac OS [#3013](https://github.com/valhalla/valhalla/pull/3013)

## Release Date: 2021-01-25 Valhalla 3.1.0
* **Removed**
   * REMOVED: Remove Node bindings. [#2502](https://github.com/valhalla/valhalla/pull/2502)
   * REMOVED: appveyor builds. [#2550](https://github.com/valhalla/valhalla/pull/2550)
   * REMOVED: Removed x86 CI builds. [#2792](https://github.com/valhalla/valhalla/pull/2792)

* **Bug Fix**
   * FIXED: Crazy ETAs.  If a way has forward speed with no backward speed and it is not oneway, then we must set the default speed.  The reverse logic applies as well.  If a way has no backward speed but has a forward speed and it is not a oneway, then set the default speed. [#2102](https://github.com/valhalla/valhalla/pull/2102)
   * FIXED: Map matching elapsed times spliced amongst different legs and discontinuities are now correct [#2104](https://github.com/valhalla/valhalla/pull/2104)
   * FIXED: Date time information is now propagated amongst different legs and discontinuities [#2107](https://github.com/valhalla/valhalla/pull/2107)
   * FIXED: Adds support for geos-3.8 c++ api [#2021](https://github.com/valhalla/valhalla/issues/2021)
   * FIXED: Updated the osrm serializer to not set junction name for osrm origin/start maneuver - this is not helpful since we are not transitioning through the intersection.  [#2121](https://github.com/valhalla/valhalla/pull/2121)
   * FIXED: Removes precomputing of edge-costs which lead to wrong results [#2120](https://github.com/valhalla/valhalla/pull/2120)
   * FIXED: Complex turn-restriction invalidates edge marked as kPermanent [#2103](https://github.com/valhalla/valhalla/issues/2103)
   * FIXED: Fixes bug with inverted time-restriction parsing [#2167](https://github.com/valhalla/valhalla/pull/2167)
   * FIXED: Fixed several bugs with numeric underflow in map-matching trip durations. These may
     occur when serializing match results where adjacent trace points appear out-of-sequence on the
     same edge [#2178](https://github.com/valhalla/valhalla/pull/2178)
     - `MapMatcher::FormPath` now catches route discontinuities on the same edge when the distance
       percentage along don't agree. The trip leg builder builds disconnected legs on a single edge
       to avoid duration underflow.
     - Correctly populate edge groups when matching results contain loops. When a loop occurs,
       the leg builder now starts at the correct edge where the loop ends, and correctly accounts
       for any contained edges.
     - Duration over-trimming at the terminating edge of a match.
   * FIXED: Increased internal precision of time tracking per edge and maneuver so that maneuver times sum to the same time represented in the leg summary [#2195](https://github.com/valhalla/valhalla/pull/2195)
   * FIXED: Tagged speeds were not properly marked. We were not using forward and backward speeds to flag if a speed is tagged or not.  Should not update turn channel speeds if we are not inferring them.  Added additional logic to handle PH in the conditional restrictions. Do not update stop impact for ramps if they are marked as internal. [#2198](https://github.com/valhalla/valhalla/pull/2198)
   * FIXED: Fixed the sharp turn phrase [#2226](https://github.com/valhalla/valhalla/pull/2226)
   * FIXED: Protect against duplicate points in the input or points that snap to the same location resulting in `nan` times for the legs of the map match (of a 0 distance route) [#2229](https://github.com/valhalla/valhalla/pull/2229)
   * FIXED: Improves restriction check on briding edge in Bidirectional Astar [#2228](https://github.com/valhalla/valhalla/pull/2242)
   * FIXED: Allow nodes at location 0,0 [#2245](https://github.com/valhalla/valhalla/pull/2245)
   * FIXED: Fix RapidJSON compiler warnings and naming conflict [#2249](https://github.com/valhalla/valhalla/pull/2249)
   * FIXED: Fixed bug in resample_spherical_polyline where duplicate successive lat,lng locations in the polyline resulting in `nan` for the distance computation which shortcuts further sampling [#2239](https://github.com/valhalla/valhalla/pull/2239)
   * FIXED: Update exit logic for non-motorways [#2252](https://github.com/valhalla/valhalla/pull/2252)
   * FIXED: Transition point map-matching. When match results are on a transition point, we search for the sibling nodes at that transition and snap it to the corresponding edges in the route. [#2258](https://github.com/valhalla/valhalla/pull/2258)
   * FIXED: Fixed verbal multi-cue logic [#2270](https://github.com/valhalla/valhalla/pull/2270)
   * FIXED: Fixed Uturn cases when a not_thru edge is connected to the origin edge. [#2272](https://github.com/valhalla/valhalla/pull/2272)
   * FIXED: Update intersection classes in osrm response to not label all ramps as motorway [#2279](https://github.com/valhalla/valhalla/pull/2279)
   * FIXED: Fixed bug in mapmatcher when interpolation point goes before the first valid match or after the last valid match. Such behavior usually leads to discontinuity in matching. [#2275](https://github.com/valhalla/valhalla/pull/2275)
   * FIXED: Fixed an issue for time_allowed logic.  Previously we returned false on the first time allowed restriction and did not check them all. Added conditional restriction gurka test and datetime optional argument to gurka header file. [#2286](https://github.com/valhalla/valhalla/pull/2286)
   * FIXED: Fixed an issue for date ranges.  For example, for the range Jan 04 to Jan 02 we need to test to end of the year and then from the first of the year to the end date.  Also, fixed an emergency tag issue.  We should only set the use to emergency if all other access is off. [#2290](https://github.com/valhalla/valhalla/pull/2290)
   * FIXED: Found a few issues with the initial ref and direction logic for ways.  We were overwriting the refs with directionals to the name_offset_map instead of concatenating them together.  Also, we did not allow for blank entries for GetTagTokens. [#2298](https://github.com/valhalla/valhalla/pull/2298)
   * FIXED: Fixed an issue where MatchGuidanceViewJunctions is only looking at the first edge. Set the data_id for guidance views to the changeset id as it is already being populated. Also added test for guidance views. [#2303](https://github.com/valhalla/valhalla/pull/2303)
   * FIXED: Fixed a problem with live speeds where live speeds were being used to determine access, even when a live
   speed (current time) route wasn't what was requested. [#2311](https://github.com/valhalla/valhalla/pull/2311)
   * FIXED: Fix break/continue typo in search filtering [#2317](https://github.com/valhalla/valhalla/pull/2317)
   * FIXED: Fix a crash in trace_route due to iterating past the end of a vector. [#2322](https://github.com/valhalla/valhalla/pull/2322)
   * FIXED: Don't allow timezone information in the local date time string attached at each location. [#2312](https://github.com/valhalla/valhalla/pull/2312)
   * FIXED: Fix short route trimming in bidirectional astar [#2323](https://github.com/valhalla/valhalla/pull/2323)
   * FIXED: Fix shape trimming in leg building for snap candidates that lie within the margin of rounding error [#2326](https://github.com/valhalla/valhalla/pull/2326)
   * FIXED: Fixes route duration underflow with traffic data [#2325](https://github.com/valhalla/valhalla/pull/2325)
   * FIXED: Parse mtb:scale tags and set bicycle access if present [#2117](https://github.com/valhalla/valhalla/pull/2117)
   * FIXED: Fixed segfault.  Shape was missing from options for valhalla_path_comparison and valhalla_run_route.  Also, costing options was missing in valhalla_path_comparison. [#2343](https://github.com/valhalla/valhalla/pull/2343)
   * FIXED: Handle decimal numbers with zero-value mantissa properly in Lua [#2355](https://github.com/valhalla/valhalla/pull/2355)
   * FIXED: Many issues that resulted in discontinuities, failed matches or incorrect time/duration for map matching requests. [#2292](https://github.com/valhalla/valhalla/pull/2292)
   * FIXED: Seeing segfault when loading large osmdata data files before loading LuaJit. LuaJit fails to create luaL_newstate() Ref: [#2158](https://github.com/ntop/ntopng/issues/2158) Resolution is to load LuaJit before loading the data files. [#2383](https://github.com/valhalla/valhalla/pull/2383)
   * FIXED: Store positive/negative OpenLR offsets in bucketed form [#2405](https://github.com/valhalla/valhalla/2405)
   * FIXED: Fix on map-matching return code when breakage distance limitation exceeds. Instead of letting the request goes into meili and fails in finding a route, we check the distance in loki and early return with exception code 172. [#2406](https://github.com/valhalla/valhalla/pull/2406)
   * FIXED: Don't create edges for portions of ways that are doubled back on themselves as this confuses opposing edge index computations [#2385](https://github.com/valhalla/valhalla/pull/2385)
   * FIXED: Protect against nan in uniform_resample_spherical_polyline. [#2431](https://github.com/valhalla/valhalla/pull/2431)
   * FIXED: Obvious maneuvers. [#2436](https://github.com/valhalla/valhalla/pull/2436)
   * FIXED: Base64 encoding/decoding [#2452](https://github.com/valhalla/valhalla/pull/2452)
   * FIXED: Added post roundabout instruction when enter/exit roundabout maneuvers are combined [#2454](https://github.com/valhalla/valhalla/pull/2454)
   * FIXED: openlr: Explicitly check for linear reference option for Valhalla serialization. [#2458](https://github.com/valhalla/valhalla/pull/2458)
   * FIXED: Fix segfault: Do not combine last turn channel maneuver. [#2463](https://github.com/valhalla/valhalla/pull/2463)
   * FIXED: Remove extraneous whitespaces from ja-JP.json. [#2471](https://github.com/valhalla/valhalla/pull/2471)
   * FIXED: Checks protobuf serialization/parsing success [#2477](https://github.com/valhalla/valhalla/pull/2477)
   * FIXED: Fix dereferencing of end for std::lower_bound in sequence and possible UB [#2488](https://github.com/valhalla/valhalla/pull/2488)
   * FIXED: Make tile building reproducible: fix UB-s [#2480](https://github.com/valhalla/valhalla/pull/2480)
   * FIXED: Zero initialize EdgeInfoInner.spare0_. Uninitialized spare0_ field produced UB which causes gurka_reproduce_tile_build to fail intermittently. [2499](https://github.com/valhalla/valhalla/pull/2499)
   * FIXED: Drop unused CHANGELOG validation script, straggling NodeJS references [#2506](https://github.com/valhalla/valhalla/pull/2506)
   * FIXED: Fix missing nullptr checks in graphreader and loki::Reach (causing segfault during routing with not all levels of tiles available) [#2504](https://github.com/valhalla/valhalla/pull/2504)
   * FIXED: Fix mismatch of triplegedge roadclass and directededge roadclass [#2507](https://github.com/valhalla/valhalla/pull/2507)
   * FIXED: Improve german destination_verbal_alert phrases [#2509](https://github.com/valhalla/valhalla/pull/2509)
   * FIXED: Undefined behavior cases discovered with undefined behavior sanitizer tool. [2498](https://github.com/valhalla/valhalla/pull/2498)
   * FIXED: Fixed logic so verbal keep instructions use branch exit sign info for ramps [#2520](https://github.com/valhalla/valhalla/pull/2520)
   * FIXED: Fix bug in trace_route for uturns causing garbage coordinates [#2517](https://github.com/valhalla/valhalla/pull/2517)
   * FIXED: Simplify heading calculation for turn type. Remove undefined behavior case. [#2513](https://github.com/valhalla/valhalla/pull/2513)
   * FIXED: Always set costing name even if one is not provided for osrm serializer weight_name. [#2528](https://github.com/valhalla/valhalla/pull/2528)
   * FIXED: Make single-thread tile building reproducible: fix seed for shuffle, use concurrency configuration from the mjolnir section. [#2515](https://github.com/valhalla/valhalla/pull/2515)
   * FIXED: More Windows compatibility: build tiles and some run actions work now (including CI tests) [#2300](https://github.com/valhalla/valhalla/issues/2300)
   * FIXED: Transcoding of c++ location to pbf location used path edges in the place of filtered edges. [#2542](https://github.com/valhalla/valhalla/pull/2542)
   * FIXED: Add back whitelisting action types. [#2545](https://github.com/valhalla/valhalla/pull/2545)
   * FIXED: Allow uturns for truck costing now that we have derived deadends marked in the edge label [#2559](https://github.com/valhalla/valhalla/pull/2559)
   * FIXED: Map matching uturn trimming at the end of an edge where it wasn't needed. [#2558](https://github.com/valhalla/valhalla/pull/2558)
   * FIXED: Multicue enter roundabout [#2556](https://github.com/valhalla/valhalla/pull/2556)
   * FIXED: Changed reachability computation to take into account live speed [#2597](https://github.com/valhalla/valhalla/pull/2597)
   * FIXED: Fixed a bug where the temp files were not getting read in if you started with the construct edges or build phase for valhalla_build_tiles. [#2601](https://github.com/valhalla/valhalla/pull/2601)
   * FIXED: Updated fr-FR.json with partial translations. [#2605](https://github.com/valhalla/valhalla/pull/2605)
   * FIXED: Removed superfluous const qualifier from odin/signs [#2609](https://github.com/valhalla/valhalla/pull/2609)
   * FIXED: Internal maneuver placement [#2600](https://github.com/valhalla/valhalla/pull/2600)
   * FIXED: Complete fr-FR.json locale. [#2614](https://github.com/valhalla/valhalla/pull/2614)
   * FIXED: Don't truncate precision in polyline encoding [#2632](https://github.com/valhalla/valhalla/pull/2632)
   * FIXED: Fix all compiler warnings in sif and set to -Werror [#2642](https://github.com/valhalla/valhalla/pull/2642)
   * FIXED: Remove unnecessary maneuvers to continue straight [#2647](https://github.com/valhalla/valhalla/pull/2647)
   * FIXED: Linear reference support in route/mapmatch apis (FOW, FRC, bearing, and number of references) [#2645](https://github.com/valhalla/valhalla/pull/2645)
   * FIXED: Ambiguous local to global (with timezone information) date time conversions now all choose to use the later time instead of throwing unhandled exceptions [#2665](https://github.com/valhalla/valhalla/pull/2665)
   * FIXED: Overestimated reach caused be reenquing transition nodes without checking that they had been already expanded [#2670](https://github.com/valhalla/valhalla/pull/2670)
   * FIXED: Build with C++17 standard. Deprecated function calls are substituted with new ones. [#2669](https://github.com/valhalla/valhalla/pull/2669)
   * FIXED: Improve German post_transition_verbal instruction [#2677](https://github.com/valhalla/valhalla/pull/2677)
   * FIXED: Lane updates.  Add the turn lanes to all edges of the way.  Do not "enhance" turn lanes if they are part of a complex restriction.  Moved ProcessTurnLanes after UpdateManeuverPlacementForInternalIntersectionTurns.  Fix for a missing "uturn" indication for intersections on the previous maneuver, we were serializing an empty list. [#2679](https://github.com/valhalla/valhalla/pull/2679)
   * FIXED: Fixes OpenLr serialization [#2688](https://github.com/valhalla/valhalla/pull/2688)
   * FIXED: Internal edges can't be also a ramp or a turn channel.  Also, if an edge is marked as ramp and turn channel mark it as a ramp.  [2689](https://github.com/valhalla/valhalla/pull/2689)
   * FIXED: Check that speeds are equal for the edges going in the same direction while buildig shortcuts [#2691](https://github.com/valhalla/valhalla/pull/2691)
   * FIXED: Missing fork or bear instruction [#2683](https://github.com/valhalla/valhalla/pull/2683)
   * FIXED: Eliminate null pointer dereference in GraphReader::AreEdgesConnected [#2695](https://github.com/valhalla/valhalla/issues/2695)
   * FIXED: Fix polyline simplification float/double comparison [#2698](https://github.com/valhalla/valhalla/issues/2698)
   * FIXED: Weights were sometimes negative due to incorrect updates to elapsed_cost [#2702](https://github.com/valhalla/valhalla/pull/2702)
   * FIXED: Fix bidirectional route failures at deadends [#2705](https://github.com/valhalla/valhalla/pull/2705)
   * FIXED: Updated logic to call out a non-obvious turn [#2708](https://github.com/valhalla/valhalla/pull/2708)
   * FIXED: valhalla_build_statistics multithreaded mode fixed [#2707](https://github.com/valhalla/valhalla/pull/2707)
   * FIXED: If infer_internal_intersections is true then allow internals that are also ramps or TCs. Without this we produce an extra continue maneuver.  [#2710](https://github.com/valhalla/valhalla/pull/2710)
   * FIXED: We were routing down roads that should be destination only. Now we mark roads with motor_vehicle=destination and motor_vehicle=customers or access=destination and access=customers as destination only. [#2722](https://github.com/valhalla/valhalla/pull/2722)
   * FIXED: Replace all Python2 print statements with Python3 syntax [#2716](https://github.com/valhalla/valhalla/issues/2716)
   * FIXED: Some HGT files not found [#2723](https://github.com/valhalla/valhalla/issues/2723)
   * FIXED: Fix PencilPointUturn detection by removing short-edge check and updating angle threshold [#2725](https://github.com/valhalla/valhalla/issues/2725)
   * FIXED: Fix invalid continue/bear maneuvers [#2729](https://github.com/valhalla/valhalla/issues/2729)
   * FIXED: Fixes an issue that lead to double turns within a very short distance, when instead, it should be a u-turn. We now collapse double L turns or double R turns in short non-internal intersections to u-turns. [#2740](https://github.com/valhalla/valhalla/pull/2740)
   * FIXED: fixes an issue that lead to adding an extra maneuver. We now combine a current maneuver short length non-internal edges (left or right) with the next maneuver that is a kRampStraight. [#2741](https://github.com/valhalla/valhalla/pull/2741)
   * FIXED: Reduce verbose instructions by collapsing small end ramp forks [#2762](https://github.com/valhalla/valhalla/issues/2762)
   * FIXED: Remove redundant return statements [#2776](https://github.com/valhalla/valhalla/pull/2776)
   * FIXED: Added unit test for BuildAdminFromPBF() to test GEOS 3.9 update. [#2787](https://github.com/valhalla/valhalla/pull/2787)
   * FIXED: Add support for geos-3.9 c++ api [#2739](https://github.com/valhalla/valhalla/issues/2739)
   * FIXED: Fix check for live speed validness [#2797](https://github.com/valhalla/valhalla/pull/2797)

* **Enhancement**
   * ADDED: Matrix of Bike Share [#2590](https://github.com/valhalla/valhalla/pull/2590)
   * ADDED: Add ability to provide custom implementation for candidate collection in CandidateQuery. [#2328](https://github.com/valhalla/valhalla/pull/2328)
   * ADDED: Cancellation of tile downloading. [#2319](https://github.com/valhalla/valhalla/pull/2319)
   * ADDED: Return the coordinates of the nodes isochrone input locations snapped to [#2111](https://github.com/valhalla/valhalla/pull/2111)
   * ADDED: Allows more complicated routes in timedependent a-star before timing out [#2068](https://github.com/valhalla/valhalla/pull/2068)
   * ADDED: Guide signs and junction names [#2096](https://github.com/valhalla/valhalla/pull/2096)
   * ADDED: Added a bool to the config indicating whether to use commercially set attributes.  Added logic to not call IsIntersectionInternal if this is a commercial data set.  [#2132](https://github.com/valhalla/valhalla/pull/2132)
   * ADDED: Removed commercial data set bool to the config and added more knobs for data.  Added infer_internal_intersections, infer_turn_channels, apply_country_overrides, and use_admin_db.  [#2173](https://github.com/valhalla/valhalla/pull/2173)
   * ADDED: Allow using googletest in unit tests and convert all tests to it (old test.cc is completely removed). [#2128](https://github.com/valhalla/valhalla/pull/2128)
   * ADDED: Add guidance view capability. [#2209](https://github.com/valhalla/valhalla/pull/2209)
   * ADDED: Collect turn cost information as path is formed so that it can be serialized out for trace attributes or osrm flavored intersections. Also add shape_index to osrm intersections. [#2207](https://github.com/valhalla/valhalla/pull/2207)
   * ADDED: Added alley factor to autocost.  Factor is defaulted at 1.0f or do not avoid alleys. [#2246](https://github.com/valhalla/valhalla/pull/2246)
   * ADDED: Support unlimited speed limits where maxspeed=none. [#2251](https://github.com/valhalla/valhalla/pull/2251)
   * ADDED: Implement improved Reachability check using base class Dijkstra. [#2243](https://github.com/valhalla/valhalla/pull/2243)
   * ADDED: Gurka integration test framework with ascii-art maps [#2244](https://github.com/valhalla/valhalla/pull/2244)
   * ADDED: Add to the stop impact when transitioning from higher to lower class road and we are not on a turn channel or ramp. Also, penalize lefts when driving on the right and vice versa. [#2282](https://github.com/valhalla/valhalla/pull/2282)
   * ADDED: Added reclassify_links, use_direction_on_ways, and allow_alt_name as config options.  If `use_direction_on_ways = true` then use `direction` and `int_direction` on the way to update the directional for the `ref` and `int_ref`.  Also, copy int_efs to the refs. [#2285](https://github.com/valhalla/valhalla/pull/2285)
   * ADDED: Add support for live traffic. [#2268](https://github.com/valhalla/valhalla/pull/2268)
   * ADDED: Implement per-location search filters for functional road class and forms of way. [#2289](https://github.com/valhalla/valhalla/pull/2289)
   * ADDED: Approach, multi-cue, and length updates [#2313](https://github.com/valhalla/valhalla/pull/2313)
   * ADDED: Speed up timezone differencing calculation if cache is provided. [#2316](https://github.com/valhalla/valhalla/pull/2316)
   * ADDED: Added rapidjson/schema.h to baldr/rapidjson_util.h to make it available for use within valhalla. [#2330](https://github.com/valhalla/valhalla/issues/2330)
   * ADDED: Support decimal precision for height values in elevation service. Also support polyline5 for encoded polylines input and output to elevation service. [#2324](https://github.com/valhalla/valhalla/pull/2324)
   * ADDED: Use both imminent and distant verbal multi-cue phrases. [#2353](https://github.com/valhalla/valhalla/pull/2353)
   * ADDED: Split parsing stage into 3 separate stages. [#2339](https://github.com/valhalla/valhalla/pull/2339)
   * CHANGED: Speed up graph enhancing by avoiding continuous unordered_set rebuilding [#2349](https://github.com/valhalla/valhalla/pull/2349)
   * CHANGED: Skip calling out to Lua for nodes/ways/relations with not tags - speeds up parsing. [#2351](https://github.com/valhalla/valhalla/pull/2351)
   * CHANGED: Switch to LuaJIT for lua scripting - speeds up file parsing [#2352](https://github.com/valhalla/valhalla/pull/2352)
   * ADDED: Ability to create OpenLR records from raw data. [#2356](https://github.com/valhalla/valhalla/pull/2356)
   * ADDED: Revamp length phrases [#2359](https://github.com/valhalla/valhalla/pull/2359)
   * CHANGED: Do not allocate memory in skadi if we don't need it. [#2373](https://github.com/valhalla/valhalla/pull/2373)
   * CHANGED: Map matching: throw error (443/NoSegment) when no candidate edges are available. [#2370](https://github.com/valhalla/valhalla/pull/2370/)
   * ADDED: Add sk-SK.json (slovak) localization file. [#2376](https://github.com/valhalla/valhalla/pull/2376)
   * ADDED: Extend roundabout phrases. [#2378](https://github.com/valhalla/valhalla/pull/2378)
   * ADDED: More roundabout phrase tests. [#2382](https://github.com/valhalla/valhalla/pull/2382)
   * ADDED: Update the turn and continue phrases to include junction names and guide signs. [#2386](https://github.com/valhalla/valhalla/pull/2386)
   * ADDED: Add the remaining guide sign toward phrases [#2389](https://github.com/valhalla/valhalla/pull/2389)
   * ADDED: The ability to allow immediate uturns at trace points in a map matching request [#2380](https://github.com/valhalla/valhalla/pull/2380)
   * ADDED: Add utility functions to Signs. [#2390](https://github.com/valhalla/valhalla/pull/2390)
   * ADDED: Unified time tracking for all algorithms that support time-based graph expansion. [#2278](https://github.com/valhalla/valhalla/pull/2278)
   * ADDED: Add rail_ferry use and costing. [#2408](https://github.com/valhalla/valhalla/pull/2408)
   * ADDED: `street_side_max_distance`, `display_lat` and `display_lon` to `locations` in input for better control of routing side of street [#1769](https://github.com/valhalla/valhalla/pull/1769)
   * ADDED: Add additional exit phrases. [#2421](https://github.com/valhalla/valhalla/pull/2421)
   * ADDED: Add Japanese locale, update German. [#2432](https://github.com/valhalla/valhalla/pull/2432)
   * ADDED: Gurka expect_route refactor [#2435](https://github.com/valhalla/valhalla/pull/2435)
   * ADDED: Add option to suppress roundabout exits [#2437](https://github.com/valhalla/valhalla/pull/2437)
   * ADDED: Add Greek locale. [#2438](https://github.com/valhalla/valhalla/pull/2438)
   * ADDED (back): Support for 64bit wide way ids in the edgeinfo structure with no impact to size for data sources with ids 32bits wide. [#2422](https://github.com/valhalla/valhalla/pull/2422)
   * ADDED: Support for 64bit osm node ids in parsing stage of tile building [#2422](https://github.com/valhalla/valhalla/pull/2422)
   * CHANGED: Point2/PointLL are now templated to allow for higher precision coordinate math when desired [#2429](https://github.com/valhalla/valhalla/pull/2429)
   * ADDED: Optional OpenLR Encoded Path Edges in API Response [#2424](https://github.com/valhalla/valhalla/pull/2424)
   * ADDED: Add explicit include for sstream to be compatible with msvc_x64 toolset. [#2449](https://github.com/valhalla/valhalla/pull/2449)
   * ADDED: Properly split returned path if traffic conditions change partway along edges [#2451](https://github.com/valhalla/valhalla/pull/2451/files)
   * ADDED: Add Dutch locale. [#2464](https://github.com/valhalla/valhalla/pull/2464)
   * ADDED: Check with address sanititizer in CI. Add support for undefined behavior sanitizer. [#2487](https://github.com/valhalla/valhalla/pull/2487)
   * ADDED: Ability to recost a path and increased cost/time details along the trippath and json output [#2425](https://github.com/valhalla/valhalla/pull/2425)
   * ADDED: Add the ability to do bikeshare based (ped/bike) multimodal routing [#2031](https://github.com/valhalla/valhalla/pull/2031)
   * ADDED: Route through restrictions enabled by introducing a costing option. [#2469](https://github.com/valhalla/valhalla/pull/2469)
   * ADDED: Migrated to Ubuntu 20.04 base-image [#2508](https://github.com/valhalla/valhalla/pull/2508)
   * CHANGED: Speed up parseways stage by avoiding multiple string comparisons [#2518](https://github.com/valhalla/valhalla/pull/2518)
   * CHANGED: Speed up enhance stage by avoiding GraphTileBuilder copying [#2468](https://github.com/valhalla/valhalla/pull/2468)
   * ADDED: Costing options now includes shortest flag which favors shortest path routes [#2555](https://github.com/valhalla/valhalla/pull/2555)
   * ADDED: Incidents in intersections [#2547](https://github.com/valhalla/valhalla/pull/2547)
   * CHANGED: Refactor mapmatching configuration to use a struct (instead of `boost::property_tree::ptree`). [#2485](https://github.com/valhalla/valhalla/pull/2485)
   * ADDED: Save exit maneuver's begin heading when combining enter & exit roundabout maneuvers. [#2554](https://github.com/valhalla/valhalla/pull/2554)
   * ADDED: Added new urban flag that can be set if edge is within city boundaries to data processing; new use_urban_tag config option; added to osrm response within intersections. [#2522](https://github.com/valhalla/valhalla/pull/2522)
   * ADDED: Parses OpenLr of type PointAlongLine [#2565](https://github.com/valhalla/valhalla/pull/2565)
   * ADDED: Use edge.is_urban is set for serializing is_urban. [#2568](https://github.com/valhalla/valhalla/pull/2568)
   * ADDED: Added new rest/service area uses on the edge. [#2533](https://github.com/valhalla/valhalla/pull/2533)
   * ADDED: Dependency cache for Azure [#2567](https://github.com/valhalla/valhalla/pull/2567)
   * ADDED: Added flexibility to remove the use of the admindb and to use the country and state iso from the tiles; [#2579](https://github.com/valhalla/valhalla/pull/2579)
   * ADDED: Added toll gates and collection points (gantry) to the node;  [#2532](https://github.com/valhalla/valhalla/pull/2532)
   * ADDED: Added osrm serialization for rest/service areas and admins. [#2594](https://github.com/valhalla/valhalla/pull/2594)
   * CHANGED: Improved Russian localization; [#2593](https://github.com/valhalla/valhalla/pull/2593)
   * ADDED: Support restricted class in intersection annotations [#2589](https://github.com/valhalla/valhalla/pull/2589)
   * ADDED: Added trail type trace [#2606](https://github.com/valhalla/valhalla/pull/2606)
   * ADDED: Added tunnel names to the edges as a tagged name.  [#2608](https://github.com/valhalla/valhalla/pull/2608)
   * CHANGED: Moved incidents to the trip leg and cut the shape of the leg at that location [#2610](https://github.com/valhalla/valhalla/pull/2610)
   * ADDED: Costing option to ignore_closures when routing with current flow [#2615](https://github.com/valhalla/valhalla/pull/2615)
   * ADDED: Cross-compilation ability with MinGW64 [#2619](https://github.com/valhalla/valhalla/pull/2619)
   * ADDED: Defines the incident tile schema and incident metadata [#2620](https://github.com/valhalla/valhalla/pull/2620)
   * ADDED: Moves incident serializer logic into a generic serializer [#2621](https://github.com/valhalla/valhalla/pull/2621)
   * ADDED: Incident loading singleton for continually refreshing incident tiles[#2573](https://github.com/valhalla/valhalla/pull/2573)
   * ADDED: One shot mode to valhalla_service so you can run a single request of any type without starting a server [#2624](https://github.com/valhalla/valhalla/pull/2624)
   * ADDED: Adds text instructions to OSRM output [#2625](https://github.com/valhalla/valhalla/pull/2625)
   * ADDED: Adds support for alternate routes [#2626](https://github.com/valhalla/valhalla/pull/2626)
   * CHANGED: Switch Python bindings generator from boost.python to header-only pybind11[#2644](https://github.com/valhalla/valhalla/pull/2644)
   * ADDED: Add support of input file for one-shot mode of valhalla_service [#2648](https://github.com/valhalla/valhalla/pull/2648)
   * ADDED: Linear reference support to locate api [#2645](https://github.com/valhalla/valhalla/pull/2645)
   * ADDED: Implemented OSRM-like turn duration calculation for car. Uses it now in auto costing. [#2651](https://github.com/valhalla/valhalla/pull/2651)
   * ADDED: Enhanced turn lane information in guidance [#2653](https://github.com/valhalla/valhalla/pull/2653)
   * ADDED: `top_speed` option for all motorized vehicles [#2667](https://github.com/valhalla/valhalla/issues/2667)
   * CHANGED: Move turn_lane_direction helper to odin/util [#2675](https://github.com/valhalla/valhalla/pull/2675)
   * ADDED: Add annotations to osrm response including speed limits, unit and sign conventions [#2668](https://github.com/valhalla/valhalla/pull/2668)
   * ADDED: Added functions for predicted speeds encoding-decoding [#2674](https://github.com/valhalla/valhalla/pull/2674)
   * ADDED: Time invariant routing via the bidirectional algorithm. This has the effect that when time dependent routes (arrive_by and depart_at) fall back to bidirectional due to length restrictions they will actually use the correct time of day for one of the search directions [#2660](https://github.com/valhalla/valhalla/pull/2660)
   * ADDED: If the length of the edge is greater than kMaxEdgeLength, then consider this a catastrophic error if the should_error bool is true in the set_length function. [2678](https://github.com/valhalla/valhalla/pull/2678)
   * ADDED: Moved lat,lon coordinates structures from single to double precision. Improves geometry accuracy noticibly at zooms above 17 as well as coordinate snapping and any other geometric operations. Adds about a 2% performance penalty for standard routes. Graph nodes now have 7 digits of precision.  [#2693](https://github.com/valhalla/valhalla/pull/2693)
   * ADDED: Added signboards to guidance views.  [#2687](https://github.com/valhalla/valhalla/pull/2687)
   * ADDED: Regular speed on shortcut edges is calculated with turn durations taken into account. Truck, motorcycle and motorscooter profiles use OSRM-like turn duration. [#2662](https://github.com/valhalla/valhalla/pull/2662)
   * CHANGED: Remove astar algorithm and replace its use with timedep_forward as its redundant [#2706](https://github.com/valhalla/valhalla/pull/2706)
   * ADDED: Recover and recost all shortcuts in final path for bidirectional astar algorithm [#2711](https://github.com/valhalla/valhalla/pull/2711)
   * ADDED: An option for shortcut recovery to be cached at start up to reduce the time it takes to do so on the fly [#2714](https://github.com/valhalla/valhalla/pull/2714)
   * ADDED: If width <= 1.9 then no access for auto, truck, bus, taxi, emergency and hov. [#2713](https://github.com/valhalla/valhalla/pull/2713)
   * ADDED: Centroid/Converge/Rendezvous/Meet API which allows input locations to find a least cost convergence point from all locations [#2734](https://github.com/valhalla/valhalla/pull/2734)
   * ADDED: Added support to process the sump_buster tag.  Also, fixed a few small access bugs for nodes. [#2731](https://github.com/valhalla/valhalla/pull/2731)
   * ADDED: Log message if failed to create tiles directory. [#2738](https://github.com/valhalla/valhalla/pull/2738)
   * CHANGED: Tile memory is only owned by the GraphTile rather than shared amongst copies of the graph tile (in GraphReader and TileCaches). [#2340](https://github.com/valhalla/valhalla/pull/2340)
   * ADDED: Add Estonian locale. [#2748](https://github.com/valhalla/valhalla/pull/2748)
   * CHANGED: Handle GraphTile objects as smart pointers [#2703](https://github.com/valhalla/valhalla/pull/2703)
   * CHANGED: Improve stability with no RTTI build [#2759](https://github.com/valhalla/valhalla/pull/2759) and [#2760](https://github.com/valhalla/valhalla/pull/2760)
   * CHANGED: Change generic service roads to a new Use=kServiceRoad. This is for highway=service without other service= tags (such as driveway, alley, parking aisle) [#2419](https://github.com/valhalla/valhalla/pull/2419)
   * ADDED: Isochrones support isodistance lines as well [#2699](https://github.com/valhalla/valhalla/pull/2699)
   * ADDED: Add support for ignoring live traffic closures for waypoints [#2685](https://github.com/valhalla/valhalla/pull/2685)
   * ADDED: Add use_distance to auto cost to allow choosing between two primary cost components, time or distance [#2771](https://github.com/valhalla/valhalla/pull/2771)
   * CHANGED: nit: Enables compiler warnings in part of loki module [#2767](https://github.com/valhalla/valhalla/pull/2767)
   * CHANGED: Reducing the number of uturns by increasing the cost to for them to 9.5f. Note: Did not increase the cost for motorcycles or motorscooters. [#2770](https://github.com/valhalla/valhalla/pull/2770)
   * ADDED: Add option to use thread-safe GraphTile's reference counter. [#2772](https://github.com/valhalla/valhalla/pull/2772)
   * CHANGED: nit: Enables compiler warnings in part of thor module [#2768](https://github.com/valhalla/valhalla/pull/2768)
   * ADDED: Add costing option `use_tracks` to avoid or favor tracks in route. [#2769](https://github.com/valhalla/valhalla/pull/2769)
   * CHANGED: chore: Updates libosmium [#2786](https://github.com/valhalla/valhalla/pull/2786)
   * CHANGED: Optimize double bucket queue to reduce memory reallocations. [#2719](https://github.com/valhalla/valhalla/pull/2719)
   * CHANGED: Collapse merge maneuvers [#2773](https://github.com/valhalla/valhalla/pull/2773)
   * CHANGED: Add shortcuts to the tiles' bins so we can find them when doing spatial lookups. [#2744](https://github.com/valhalla/valhalla/pull/2744)

## Release Date: 2019-11-21 Valhalla 3.0.9
* **Bug Fix**
   * FIXED: Changed reachability computation to consider both directions of travel wrt candidate edges [#1965](https://github.com/valhalla/valhalla/pull/1965)
   * FIXED: toss ways where access=private and highway=service and service != driveway. [#1960](https://github.com/valhalla/valhalla/pull/1960)
   * FIXED: Fix search_cutoff check in loki correlate_node. [#2023](https://github.com/valhalla/valhalla/pull/2023)
   * FIXED: Computes notion of a deadend at runtime in bidirectional a-star which fixes no-route with a complicated u-turn. [#1982](https://github.com/valhalla/valhalla/issues/1982)
   * FIXED: Fix a bug with heading filter at nodes. [#2058](https://github.com/valhalla/valhalla/pull/2058)
   * FIXED: Bug in map matching continuity checking such that continuity must only be in the forward direction. [#2029](https://github.com/valhalla/valhalla/pull/2029)
   * FIXED: Allow setting the time for map matching paths such that the time is used for speed lookup. [#2030](https://github.com/valhalla/valhalla/pull/2030)
   * FIXED: Don't use density factor for transition cost when user specified flag disables flow speeds. [#2048](https://github.com/valhalla/valhalla/pull/2048)
   * FIXED: Map matching trace_route output now allows for discontinuities in the match though multi match is not supported in valhalla route output. [#2049](https://github.com/valhalla/valhalla/pull/2049)
   * FIXED: Allows routes with no time specified to use time conditional edges and restrictions with a flag denoting as much [#2055](https://github.com/valhalla/valhalla/pull/2055)
   * FIXED: Fixed a bug with 'current' time type map matches. [#2060](https://github.com/valhalla/valhalla/pull/2060)
   * FIXED: Fixed a bug with time dependent expansion in which the expansion distance heuristic was not being used. [#2064](https://github.com/valhalla/valhalla/pull/2064)

* **Enhancement**
   * ADDED: Establish pinpoint test pattern [#1969](https://github.com/valhalla/valhalla/pull/1969)
   * ADDED: Suppress relative direction in ramp/exit instructions if it matches driving side of street [#1990](https://github.com/valhalla/valhalla/pull/1990)
   * ADDED: Added relative direction to the merge maneuver [#1989](https://github.com/valhalla/valhalla/pull/1989)
   * ADDED: Refactor costing to better handle multiple speed datasources [#2026](https://github.com/valhalla/valhalla/pull/2026)
   * ADDED: Better usability of curl for fetching tiles on the fly [#2026](https://github.com/valhalla/valhalla/pull/2026)
   * ADDED: LRU cache scheme for tile storage [#2026](https://github.com/valhalla/valhalla/pull/2026)
   * ADDED: GraphTile size check [#2026](https://github.com/valhalla/valhalla/pull/2026)
   * ADDED: Pick more sane values for highway and toll avoidance [#2026](https://github.com/valhalla/valhalla/pull/2026)
   * ADDED: Refactor adding predicted speed info to speed up process [#2026](https://github.com/valhalla/valhalla/pull/2026)
   * ADDED: Allow selecting speed data sources at request time [#2026](https://github.com/valhalla/valhalla/pull/2026)
   * ADDED: Allow disabling certain neighbors in connectivity map [#2026](https://github.com/valhalla/valhalla/pull/2026)
   * ADDED: Allows routes with time-restricted edges if no time specified and notes restriction in response [#1992](https://github.com/valhalla/valhalla/issues/1992)
   * ADDED: Runtime deadend detection to timedependent a-star. [#2059](https://github.com/valhalla/valhalla/pull/2059)

## Release Date: 2019-09-06 Valhalla 3.0.8
* **Bug Fix**
   * FIXED: Added logic to detect if user is to merge to the left or right [#1892](https://github.com/valhalla/valhalla/pull/1892)
   * FIXED: Overriding the destination_only flag when reclassifying ferries; Also penalizing ferries with a 5 min. penalty in the cost to allow us to avoid destination_only the majority of the time except when it is necessary. [#1895](https://github.com/valhalla/valhalla/pull/1905)
   * FIXED: Suppress forks at motorway junctions and intersecting service roads [#1909](https://github.com/valhalla/valhalla/pull/1909)
   * FIXED: Enhanced fork assignment logic [#1912](https://github.com/valhalla/valhalla/pull/1912)
   * FIXED: Added logic to fall back to return country poly if no state and updated lua for Metro Manila and Ireland [#1910](https://github.com/valhalla/valhalla/pull/1910)
   * FIXED: Added missing motorway fork instruction [#1914](https://github.com/valhalla/valhalla/pull/1914)
   * FIXED: Use begin street name for osrm compat mode [#1916](https://github.com/valhalla/valhalla/pull/1916)
   * FIXED: Added logic to fix missing highway cardinal directions in the US [#1917](https://github.com/valhalla/valhalla/pull/1917)
   * FIXED: Handle forward traversable significant road class intersecting edges [#1928](https://github.com/valhalla/valhalla/pull/1928)
   * FIXED: Fixed bug with shape trimming that impacted Uturns at Via locations. [#1935](https://github.com/valhalla/valhalla/pull/1935)
   * FIXED: Dive bomb updates.  Updated default speeds for urban areas based on roadclass for the enhancer.  Also, updated default speeds based on roadclass in lua.  Fixed an issue where we were subtracting 1 from uint32_t when 0 for stop impact.  Updated reclassify link logic to allow residential roads to be added to the tree, but we only downgrade the links to tertiary.  Updated TransitionCost functions to add 1.5 to the turncost when transitioning from a ramp to a non ramp and vice versa.  Also, added 0.5f to the turncost if the edge is a roundabout. [#1931](https://github.com/valhalla/valhalla/pull/1931)

* **Enhancement**
   * ADDED: Caching url fetched tiles to disk [#1887](https://github.com/valhalla/valhalla/pull/1887)
   * ADDED: filesystem::remove_all [#1887](https://github.com/valhalla/valhalla/pull/1887)
   * ADDED: Minimum enclosing bounding box tool [#1887](https://github.com/valhalla/valhalla/pull/1887)
   * ADDED: Use constrained flow speeds in bidirectional_astar.cc [#1907](https://github.com/valhalla/valhalla/pull/1907)
   * ADDED: Bike Share Stations are now in the graph which should set us up to do multimodal walk/bike scenarios [#1852](https://github.com/valhalla/valhalla/pull/1852)

## Release Date: 2019-7-18 Valhalla 3.0.7
* **Bug Fix**
   * FIXED: Fix pedestrian fork [#1886](https://github.com/valhalla/valhalla/pull/1886)

## Release Date: 2019-7-15 Valhalla 3.0.6
* **Bug Fix**
   * FIXED: Admin name changes. [#1853](https://github.com/valhalla/valhalla/pull/1853) Ref: [#1854](https://github.com/valhalla/valhalla/issues/1854)
   * FIXED: valhalla_add_predicted_traffic was overcommitted while gathering stats. Added a clear. [#1857](https://github.com/valhalla/valhalla/pull/1857)
   * FIXED: regression in map matching when moving to valhalla v3.0.0 [#1863](https://github.com/valhalla/valhalla/pull/1863)
   * FIXED: last step shape in osrm serializer should be 2 of the same point [#1867](https://github.com/valhalla/valhalla/pull/1867)
   * FIXED: Shape trimming at the beginning and ending of the route to not be degenerate [#1876](https://github.com/valhalla/valhalla/pull/1876)
   * FIXED: Duplicate waypoints in osrm serializer [#1880](https://github.com/valhalla/valhalla/pull/1880)
   * FIXED: Updates for heading precision [#1881](https://github.com/valhalla/valhalla/pull/1881)
   * FIXED: Map matching allowed untraversable edges at start of route [#1884](https://github.com/valhalla/valhalla/pull/1884)

* **Enhancement**
   * ADDED: Use the same protobuf object the entire way through the request process [#1837](https://github.com/valhalla/valhalla/pull/1837)
   * ADDED: Enhanced turn lane processing [#1859](https://github.com/valhalla/valhalla/pull/1859)
   * ADDED: Add global_synchronized_cache in valhalla_build_config [#1851](https://github.com/valhalla/valhalla/pull/1851)

## Release Date: 2019-06-04 Valhalla 3.0.5
* **Bug Fix**
   * FIXED: Protect against unnamed rotaries and routes that end in roundabouts not turning off rotary logic [#1840](https://github.com/valhalla/valhalla/pull/1840)

* **Enhancement**
   * ADDED: Add turn lane info at maneuver point [#1830](https://github.com/valhalla/valhalla/pull/1830)

## Release Date: 2019-05-31 Valhalla 3.0.4
* **Bug Fix**
   * FIXED: Improved logic to decide between bear vs. continue [#1798](https://github.com/valhalla/valhalla/pull/1798)
   * FIXED: Bicycle costing allows use of roads with all surface values, but with a penalty based on bicycle type. However, the edge filter totally disallows bad surfaces for some bicycle types, creating situations where reroutes fail if a rider uses a road with a poor surface. [#1800](https://github.com/valhalla/valhalla/pull/1800)
   * FIXED: Moved complex restrictions building to before validate. [#1805](https://github.com/valhalla/valhalla/pull/1805)
   * FIXED: Fix bicycle edge filter when avoid_bad_surfaces = 1.0 [#1806](https://github.com/valhalla/valhalla/pull/1806)
   * FIXED: Replace the EnhancedTripPath class inheritance with aggregation [#1807](https://github.com/valhalla/valhalla/pull/1807)
   * FIXED: Replace the old timezone shape zip file every time valhalla_build_timezones is ran [#1817](https://github.com/valhalla/valhalla/pull/1817)
   * FIXED: Don't use island snapped edge candidates (from disconnected components or low reach edges) when we rejected other high reachability edges that were closer [#1835](https://github.com/valhalla/valhalla/pull/1835)

## Release Date: 2019-05-08 Valhalla 3.0.3
* **Bug Fix**
   * FIXED: Fixed a rare loop condition in route matcher (edge walking to match a trace).
   * FIXED: Fixed VACUUM ANALYZE syntax issue.  [#1704](https://github.com/valhalla/valhalla/pull/1704)
   * FIXED: Fixed the osrm maneuver type when a maneuver has the to_stay_on attribute set.  [#1714](https://github.com/valhalla/valhalla/pull/1714)
   * FIXED: Fixed osrm compatibility mode attributes.  [#1716](https://github.com/valhalla/valhalla/pull/1716)
   * FIXED: Fixed rotary/roundabout issues in Valhalla OSRM compatibility.  [#1727](https://github.com/valhalla/valhalla/pull/1727)
   * FIXED: Fixed the destinations assignment for exit names in OSRM compatibility mode. [#1732](https://github.com/valhalla/valhalla/pull/1732)
   * FIXED: Enhance merge maneuver type assignment. [#1735](https://github.com/valhalla/valhalla/pull/1735)
   * FIXED: Fixed fork assignments and on ramps for OSRM compatibility mode. [#1738](https://github.com/valhalla/valhalla/pull/1738)
   * FIXED: Fixed cardinal direction on reference names when forward/backward tag is present on relations. Fixes singly digitized roads with opposing directional modifiers. [#1741](https://github.com/valhalla/valhalla/pull/1741)
   * FIXED: Fixed fork assignment and narrative logic when a highway ends and splits into multiple ramps. [#1742](https://github.com/valhalla/valhalla/pull/1742)
   * FIXED: Do not use any avoid edges as origin or destination of a route, matrix, or isochrone. [#1745](https://github.com/valhalla/valhalla/pull/1745)
   * FIXED: Add leg summary and remove unused hint attribute for OSRM compatibility mode. [#1753](https://github.com/valhalla/valhalla/pull/1753)
   * FIXED: Improvements for pedestrian forks, pedestrian roundabouts, and continue maneuvers. [#1768](https://github.com/valhalla/valhalla/pull/1768)
   * FIXED: Added simplified overview for OSRM response and added use_toll logic back to truck costing. [#1765](https://github.com/valhalla/valhalla/pull/1765)
   * FIXED: temp fix for location distance bug [#1774](https://github.com/valhalla/valhalla/pull/1774)
   * FIXED: Fix pedestrian routes using walkway_factor [#1780](https://github.com/valhalla/valhalla/pull/1780)
   * FIXED: Update the begin and end heading of short edges based on use [#1783](https://github.com/valhalla/valhalla/pull/1783)
   * FIXED: GraphReader::AreEdgesConnected update.  If transition count == 0 return false and do not call transition function. [#1786](https://github.com/valhalla/valhalla/pull/1786)
   * FIXED: Only edge candidates that were used in the path are send to serializer: [1788](https://github.com/valhalla/valhalla/pull/1788)
   * FIXED: Added logic to prevent the removal of a destination maneuver when ending on an internal edge [#1792](https://github.com/valhalla/valhalla/pull/1792)
   * FIXED: Fixed instructions when starting on an internal edge [#1796](https://github.com/valhalla/valhalla/pull/1796)

* **Enhancement**
   * Add the ability to run valhalla_build_tiles in stages. Specify the begin_stage and end_stage as command line options. Also cleans up temporary files as the last stage in the pipeline.
   * Add `remove` to `filesystem` namespace. [#1752](https://github.com/valhalla/valhalla/pull/1752)
   * Add TaxiCost into auto costing options.
   * Add `preferred_side` to allow per-location filtering of edges based on the side of the road the location is on and the driving side for that locale.
   * Slightly decreased the internal side-walk factor to .90f to favor roads with attached sidewalks. This impacts roads that have added sidewalk:left, sidewalk:right or sidewalk:both OSM tags (these become attributes on each directedEdge). The user can then avoid/penalize dedicated sidewalks and walkways, when they increase the walkway_factor. Since we slightly decreased the sidewalk_factor internally and only favor sidewalks if use is tagged as sidewalk_left or sidewalk_right, we should tend to route on roads with attached sidewalks rather than separate/dedicated sidewalks, allowing for more road names to be called out since these are labeled more.
   * Add `via` and `break_through` location types [#1737](https://github.com/valhalla/valhalla/pull/1737)
   * Add `street_side_tolerance` and `search_cutoff` to input `location` [#1777](https://github.com/valhalla/valhalla/pull/1777)
   * Return the Valhalla error `Path distance exceeds the max distance limit` for OSRM responses when the route is greater than the service limits. [#1781](https://github.com/valhalla/valhalla/pull/1781)

## Release Date: 2019-01-14 Valhalla 3.0.2
* **Bug Fix**
   * FIXED: Transit update - fix dow and exception when after midnight trips are normalized [#1682](https://github.com/valhalla/valhalla/pull/1682)
   * FIXED: valhalla_convert_transit segfault - GraphTileBuilder has null GraphTileHeader [#1683](https://github.com/valhalla/valhalla/issues/1683)
   * FIXED: Fix crash for trace_route with osrm serialization. Was passing shape rather than locations to the waypoint method.
   * FIXED: Properly set driving_side based on data set in TripPath.
   * FIXED: A bad bicycle route exposed an issue with bidirectional A* when the origin and destination edges are connected. Use A* in these cases to avoid requiring a high cost threshold in BD A*.
   * FIXED: x86 and x64 data compatibility was fixed as the structures weren't aligned.
   * FIXED: x86 tests were failing due mostly to floating point issues and the aforementioned structure misalignment.
* **Enhancement**
   * Add a durations list (delta time between each pair of trace points), a begin_time and a use_timestamp flag to trace_route requests. This allows using the input trace timestamps or durations plus the begin_time to compute elapsed time at each edge in the matched path (rather than using costing methods).
   * Add support for polyline5 encoding for OSRM formatted output.
* **Note**
   * Isochrones and openlr are both noted as not working with release builds for x86 (32bit) platforms. We'll look at getting this fixed in a future release

## Release Date: 2018-11-21 Valhalla 3.0.1
* **Bug Fix**
   * FIXED: Fixed a rare, but serious bug with bicycle costing. ferry_factor_ in bicycle costing shadowed the data member in the base dynamic cost class, leading to an uninitialized variable. Occasionally, this would lead to negative costs which caused failures. [#1663](https://github.com/valhalla/valhalla/pull/1663)
   * FIXED: Fixed use of units in OSRM compatibility mode. [#1662](https://github.com/valhalla/valhalla/pull/1662)

## Release Date: 2018-11-21 Valhalla 3.0.0
* **NOTE**
   * This release changes the Valhalla graph tile formats to make the tile data more efficient and flexible. Tile data is incompatible with Valhalla 2.x builds, and code for 3.x is incompatible with data built for Valahalla 2.x versions. Valhalla tile sizes are slightly smaller (for datasets using elevation information the size savings is over 10%). In addition, there is increased flexibility for creating different variants of tiles to support different applications (e.g. bicycle only, or driving only).
* **Enhancement**
   * Remove the use of DirectedEdge for transitions between nodes on different hierarchy levels. A new structure, NodeTransition, is now used to transition to nodes on different hierarchy level. This saves space since only the end node GraphId is needed for the transitions (and DirectedEdge is a large data structure).
   * Change the NodeInfo lat,lon to use an offset from the tile base lat,lon. This potentially allows higher precision than using float, but more importantly saves space and allows support for NodeTransitions as well as spare for future growth.
   * Remove the EdgeElevation structure and max grade information into DirectedEdge and mean elevation into EdgeInfo. This saves space.
   * Reduce wayid to 32 bits. This allows sufficient growth when using OpenStreetMap data and frees space in EdgeInfo (allows moving speed limit and mean elevation from other structures).
   * Move name consistency from NodeInfo to DirectedEdge. This allows a more efficient lookup of name consistency.
   * Update all path algorithms to use NodeTransition logic rather than special DirectedEdge transition types. This simplifies PathAlgorithms slightly and removes some conditional logic.
   * Add an optional GraphFilter stage to tile building pipeline. This allows removal of edges and nodes based on access. This allows bicycle only, pedestrian only, or driving only datasets (or combinations) to be created - allowing smaller datasets for special purpose applications.
* **Deprecate**
   * Valhalla 3.0 removes support for OSMLR.

## Release Date: 2018-11-20 Valhalla 2.7.2
* **Enhancement**
   * UPDATED: Added a configuration variable for max_timedep_distance. This is used in selecting the path algorithm and provides the maximum distance between locations when choosing a time dependent path algorithm (other than multi modal). Above this distance, bidirectional A* is used with no time dependencies.
   * UPDATED: Remove transition edges from priority queue in Multimodal methods.
   * UPDATED: Fully implement street names and exit signs with ability to identify route numbers. [#1635](https://github.com/valhalla/valhalla/pull/1635)
* **Bug Fix**
   * FIXED: A timed-turned restriction should not be applied when a non-timed route is executed.  [#1615](https://github.com/valhalla/valhalla/pull/1615)
   * FIXED: Changed unordered_map to unordered_multimap for polys. Poly map can contain the same key but different multi-polygons. For example, islands for a country or timezone polygons for a country.
   * FIXED: Fixed timezone db issue where TZIDs did not exist in the Howard Hinnant date time db that is used in the date_time class for tz indexes.  Added logic to create aliases for TZIDs based on https://en.wikipedia.org/wiki/List_of_tz_database_time_zones
   * FIXED: Fixed the ramp turn modifiers for osrm compat [#1569](https://github.com/valhalla/valhalla/pull/1569)
   * FIXED: Fixed the step geometry when using the osrm compat mode [#1571](https://github.com/valhalla/valhalla/pull/1571)
   * FIXED: Fixed a data creation bug causing issues with A* routes ending on loops. [#1576](https://github.com/valhalla/valhalla/pull/1576)
   * FIXED: Fixed an issue with a bad route where destination only was present. Was due to thresholds in bidirectional A*. Changed threshold to be cost based rather than number of iterations). [#1586](https://github.com/valhalla/valhalla/pull/1586)
   * FIXED: Fixed an issue with destination only (private) roads being used in bicycle routes. Centralized some "base" transition cost logic in the base DynamicCost class. [#1587](https://github.com/valhalla/valhalla/pull/1587)
   * FIXED: Remove extraneous ramp maneuvers [#1657](https://github.com/valhalla/valhalla/pull/1657)

## Release Date: 2018-10-02 Valhalla 2.7.1
* **Enhancement**
   * UPDATED: Added date time support to forward and reverse isochrones. Add speed lookup (predicted speeds and/or free-flow or constrained flow speed) if date_time is present.
   * UPDATED: Add timezone checks to multimodal routes and isochrones (updates localtime if the path crosses into a timezone different than the start location).
* **Data Producer Update**
   * UPDATED: Removed boost date time support from transit.  Now using the Howard Hinnant date library.
* **Bug Fix**
   * FIXED: Fixed a bug with shortcuts that leads to inconsistent routes depending on whether shortcuts are taken, different origins can lead to different paths near the destination. This fix also improves performance on long routes and matrices.
   * FIXED: We were getting inconsistent results between departing at current date/time vs entering the current date/time.  This issue is due to the fact that the iso_date_time function returns the full iso date_time with the timezone offset (e.g., 2018-09-27T10:23-07:00 vs 2018-09-27T10:23). When we refactored the date_time code to use the new Howard Hinnant date library, we introduced this bug.
   * FIXED: Increased the threshold in CostMatrix to address null time and distance values occurring for truck costing with locations near the max distance.

## Release Date: 2018-09-13 Valhalla 2.7.0
* **Enhancement**
   * UPDATED: Refactor to use the pbf options instead of the ptree config [#1428](https://github.com/valhalla/valhalla/pull/1428) This completes [1357](https://github.com/valhalla/valhalla/issues/1357)
   * UPDATED: Removed the boost/date_time dependency from baldr and odin. We added the Howard Hinnant date and time library as a submodule. [#1494](https://github.com/valhalla/valhalla/pull/1494)
   * UPDATED: Fixed 'Drvie' typo [#1505](https://github.com/valhalla/valhalla/pull/1505) This completes [1504](https://github.com/valhalla/valhalla/issues/1504)
   * UPDATED: Optimizations of GetSpeed for predicted speeds [1490](https://github.com/valhalla/valhalla/issues/1490)
   * UPDATED: Isotile optimizations
   * UPDATED: Added stats to predictive traffic logging
   * UPDATED: resample_polyline - Breaks the polyline into equal length segments at a sample distance near the resolution. Break out of the loop through polyline points once we reach the specified number of samplesthen append the last
polyline point.
   * UPDATED: added android logging and uses a shared graph reader
   * UPDATED: Do not run a second pass on long pedestrian routes that include a ferry (but succeed on first pass). This is a performance fix. Long pedestrian routes with A star factor based on ferry speed end up being very inefficient.
* **Bug Fix**
   * FIXED: A* destination only
   * FIXED: Fixed through locations weren't honored [#1449](https://github.com/valhalla/valhalla/pull/1449)


## Release Date: 2018-08-02 Valhalla 3.0.0-rc.4
* **Node Bindings**
   * UPDATED: add some worker pool handling
   [#1467](https://github.com/valhalla/valhalla/pull/1467)

## Release Date: 2018-08-02 Valhalla 3.0.0-rc.3
* **Node Bindings**
   * UPDATED: replaced N-API with node-addon-api wrapper and made the actor
   functions asynchronous
   [#1457](https://github.com/valhalla/valhalla/pull/1457)

## Release Date: 2018-07-24 Valhalla 3.0.0-rc.2
* **Node Bindings**
   * FIXED: turn on the autocleanup functionality for the actor object.
   [#1439](https://github.com/valhalla/valhalla/pull/1439)

## Release Date: 2018-07-16 Valhalla 3.0.0-rc.1
* **Enhancement**
   * ADDED: exposed the rest of the actions to the node bindings and added tests. [#1415](https://github.com/valhalla/valhalla/pull/1415)

## Release Date: 2018-07-12 Valhalla 3.0.0-alpha.1
**NOTE**: There was already a small package named `valhalla` on the npm registry, only published up to version 0.0.3. The team at npm has transferred the package to us, but would like us to publish something to it ASAP to prove our stake in it. Though the bindings do not have all of the actor functionality exposed yet (just route), we are going to publish an alpha release of 3.0.0 to get something up on npm.
* **Infrastructure**:
   * ADDED: add in time dependent algorithms if the distance between locations is less than 500km.
   * ADDED: TurnLanes to indicate turning lanes at the end of a directed edge.
   * ADDED: Added PredictedSpeeds to Valhalla tiles and logic to compute speed based on predictive speed profiles.
* **Data Producer Update**
   * ADDED: is_route_num flag was added to Sign records. Set this to true if the exit sign comes from a route number/ref.
   * CHANGED: Lower speeds on driveways, drive-thru, and parking aisle. Set destination only flag for drive thru use.
   * ADDED: Initial implementation of turn lanes.
  **Bug Fix**
   * CHANGED: Fix destination only penalty for A* and time dependent cases.
   * CHANGED: Use the distance from GetOffsetForHeading, based on road classification and road use (e.g. ramp, turn channel, etc.), within tangent_angle function.
* **Map Matching**
   * FIXED: Fixed trace_route edge_walk server abort [#1365](https://github.com/valhalla/valhalla/pull/1365)
* **Enhancement**
   * ADDED: Added post process for updating free and constrained speeds in the directed edges.
   * UPDATED: Parse the json request once and store in a protocol buffer to pass along the pipeline. This completed the first portion of [1357](https://github.com/valhalla/valhalla/issues/1357)
   * UPDATED: Changed the shape_match attribute from a string to an enum. Fixes [1376](https://github.com/valhalla/valhalla/issues/1376)
   * ADDED: Node bindings for route [#1341](https://github.com/valhalla/valhalla/pull/1341)
   * UPDATED: Use a non-linear use_highways factor (to more heavily penalize highways as use_highways approaches 0).

## Release Date: 2018-07-15 Valhalla 2.6.3
* **API**:
   * FIXED: Use a non-linear use_highways factor (to more heavily penalize highways as use_highways approaches 0).
   * FIXED: Fixed the highway_factor when use_highways < 0.5.
   * ENHANCEMENT: Added logic to modulate the surface factor based on use_trails.
   * ADDED: New customer test requests for motorcycle costing.

## Release Date: 2018-06-28 Valhalla 2.6.2
* **Data Producer Update**
   * FIXED: Complex restriction sorting bug.  Check of has_dt in ComplexRestrictionBuilder::operator==.
* **API**:
   * FIXED: Fixed CostFactory convenience method that registers costing models
   * ADDED: Added use_tolls into motorcycle costing options

## Release Date: 2018-05-28 Valhalla 2.6.0
* **Infrastructure**:
   * CHANGED: Update cmake buildsystem to replace autoconf [#1272](https://github.com/valhalla/valhalla/pull/1272)
* **API**:
   * CHANGED: Move `trace_options` parsing to map matcher factory [#1260](https://github.com/valhalla/valhalla/pull/1260)
   * ADDED: New costing method for AutoDataFix [#1283](https://github.com/valhalla/valhalla/pull/1283)

## Release Date: 2018-05-21 Valhalla 2.5.0
* **Infrastructure**
   * ADDED: Add code formatting and linting.
* **API**
   * ADDED: Added new motorcycle costing, motorcycle access flag in data and use_trails option.
* **Routing**
   * ADDED: Add time dependnet forward and reverse A* methods.
   * FIXED: Increase minimum threshold for driving routes in bidirectional A* (fixes some instances of bad paths).
* **Data Producer Update**
   * CHANGED: Updates to properly handle cycleway crossings.
   * CHANGED: Conditionally include driveways that are private.
   * ADDED: Added logic to set motorcycle access.  This includes lua, country access, and user access flags for motorcycles.

## Release Date: 2018-04-11 Valhalla 2.4.9
* **Enhancement**
   * Added European Portuguese localization for Valhalla
   * Updates to EdgeStatus to improve performance. Use an unordered_map of tile Id and allocate an array for each edge in the tile. This allows using pointers to access status for sequential edges. This improves performance by 50% or so.
   * A couple of bicycle costing updates to improve route quality: avoid roads marked as part of a truck network, to remove the density penalty for transition costs.
   * When optimal matrix type is selected, now use CostMatrix for source to target pedestrian and bicycle matrix calls when both counts are above some threshold. This improves performance in general and lessens some long running requests.
*  **Data Producer Update**
   * Added logic to protect against setting a speed of 0 for ferries.

## Release Date: 2018-03-27 Valhalla 2.4.8
* **Enhancement**
   * Updates for Italian verbal translations
   * Optionally remove driveways at graph creation time
   * Optionally disable candidate edge penalty in path finding
   * OSRM compatible route, matrix and map matching response generation
   * Minimal Windows build compatibility
   * Refactoring to use PBF as the IPC mechanism for all objects
   * Improvements to internal intersection marking to reduce false positives
* **Bug Fix**
   * Cap candidate edge penalty in path finding to reduce excessive expansion
   * Fix trivial paths at deadends

## Release Date: 2018-02-08 Valhalla 2.4.7
* **Enhancement**
   * Speed up building tiles from small OSM imports by using boost directory iterator rather than going through all possible tiles and testing each if the file exists.
* **Bug Fix**
   * Protect against overflow in string to float conversion inside OSM parsing.

## Release Date: 2018-01-26 Valhalla 2.4.6
* **Enhancement**
   * Elevation library will lazy load RAW formatted sources

## Release Date: 2018-01-24 Valhalla 2.4.5
* **Enhancement**
   * Elevation packing utility can unpack lz4hc now
* **Bug Fix**
   * Fixed broken darwin builds

## Release Date: 2018-01-23 Valhalla 2.4.4
* **Enhancement**
   * Elevation service speed improvements and the ability to serve lz4hc compressed data
   * Basic support for downloading routing tiles on demand
   * Deprecated `valhalla_route_service`, now all services (including elevation) are found under `valhalla_service`

## Release Date: 2017-12-11 Valhalla 2.4.3
* **Enhancement**
   * Remove union from GraphId speeds up some platforms
   * Use SAC scale in pedestrian costing
   * Expanded python bindings to include all actions (route, matrix, isochrone, etc)
* **Bug Fix**
   * French translation typo fixes
*  **Data Producer Update**
   * Handling shapes that intersect the poles when binning
   * Handling when transit shapes are less than 2 points

## Release Date: 2017-11-09 Valhalla 2.4.1
*  **Data Producer Update**
   * Added kMopedAccess to modes for complex restrictions.  Remove the kMopedAccess when auto access is removed.  Also, add the kMopedAccess when an auto restriction is found.

## Release Date: 2017-11-08 Valhalla 2.4.0
*  **Data Producer Update**
   * Added logic to support restriction = x with a the except tag.  We apply the restriction to everything except for modes in the except tag.
   * Added logic to support railway_service and coach_service in transit.
* **Bug Fix**
  * Return proper edge_walk path for requested shape_match=walk_or_snap
  * Skip invalid stateid for Top-K requests

## Release Date: 2017-11-07 Valhalla 2.3.9
* **Enhancement**
  * Top-K map matched path generation now only returns unique paths and does so with fewer iterations
  * Navigator call outs for both imperial and metric units
  * The surface types allowed for a given bike route can now be controlled via a request parameter `avoid_bad_surfaces`
  * Improved support for motorscooter costing via surface types, road classification and vehicle specific tagging
* **Bug Fix**
  * Connectivity maps now include information about transit tiles
  * Lane counts for singly digitized roads are now correct for a given directed edge
  * Edge merging code for assigning osmlr segments is now robust to partial tile sets
  * Fix matrix path finding to allow transitioning down to lower levels when appropriate. In particular, do not supersede shortcut edges until no longer expanding on the next level.
  * Fix optimizer rotate location method. This fixes a bug where optimal ordering was bad for large location sets.
*  **Data Producer Update**
   * Duration tags are now used to properly set the speed of travel for a ferry routes

## Release Date: 2017-10-17 Valhalla 2.3.8
* **Bug Fix**
  * Fixed the roundabout exit count for bicycles when the roundabout is a road and not a cycleway
  * Enable a pedestrian path to remain on roundabout instead of getting off and back on
  * Fixed the penalization of candidate locations in the uni-directional A* algorithm (used for trivial paths)
*  **Data Producer Update**
   * Added logic to set bike forward and tag to true where kv["sac_scale"] == "hiking". All other values for sac_scale turn off bicycle access.  If sac_scale or mtb keys are found and a surface tag is not set we default to kPath.
   * Fixed a bug where surface=unpaved was being assigned Surface::kPavedSmooth.

## Release Date: 2017-9-11 Valhalla 2.3.7
* **Bug Fix**
  * Update bidirectional connections to handle cases where the connecting edge is one of the origin (or destination) edges and the cost is high. Fixes some pedestrian route issues that were reported.
*  **Data Producer Update**
   * Added support for motorroad tag (default and per country).
   * Update OSMLR segment association logic to fix issue where chunks wrote over leftover segments. Fix search along edges to include a radius so any nearby edges are also considered.

## Release Date: 2017-08-29 Valhalla 2.3.6
* **Bug Fix**
  * Pedestrian paths including ferries no longer cause circuitous routes
  * Fix a crash in map matching route finding where heading from shape was using a `nullptr` tile
  * Spanish language narrative corrections
  * Fix traffic segment matcher to always set the start time of a segment when its known
* **Enhancement**
  * Location correlation scoring improvements to avoid situations where less likely start or ending locations are selected

## Release Date: 2017-08-22 Valhalla 2.3.5
* **Bug Fix**
  * Clamp the edge score in thor. Extreme values were causing bad alloc crashes.
  * Fix multimodal isochrones. EdgeLabel refactor caused issues.
* **Data Producer Update**
  * Update lua logic to properly handle vehicle=no tags.

## Release Date: 2017-08-14 Valhalla 2.3.4
* **Bug Fix**
  * Enforce limits on maximum per point accuracy to avoid long running map matching computations

## Release Date: 2017-08-14 Valhalla 2.3.3
* **Bug Fix**
  * Maximum osm node reached now causes bitset to resize to accommodate when building tiles
  * Fix wrong side of street information and remove redundant node snapping
  * Fix path differences between services and `valhalla_run_route`
  * Fix map matching crash when interpolating duplicate input points
  * Fix unhandled exception when trace_route or trace_attributes when there are no continuous matches
* **Enhancement**
  * Folded Low-Stress Biking Code into the regular Bicycle code and removed the LowStressBicycleCost class. Now when making a query for bicycle routing, a value of 0 for use_hills and use_roads produces low-stress biking routes, while a value of 1 for both provides more intense professional bike routes.
  * Bike costing default values changed. use_roads and use_hills are now 0.25 by default instead of 0.5 and the default bike is now a hybrid bike instead of a road bike.
  * Added logic to use station hierarchy from transitland.  Osm and egress nodes are connected by transitconnections.  Egress and stations are connected by egressconnections.  Stations and platforms are connected by platformconnections.  This includes narrative updates for Odin as well.

## Release Date: 2017-07-31 Valhalla 2.3.2
* **Bug Fix**
  * Update to use oneway:psv if oneway:bus does not exist.
  * Fix out of bounds memory issue in DoubleBucketQueue.
  * Many things are now taken into consideration to determine which sides of the road have what cyclelanes, because they were not being parsed correctly before
  * Fixed issue where sometimes a "oneway:bicycle=no" tag on a two-way street would cause the road to become a oneway for bicycles
  * Fixed trace_attributes edge_walk cases where the start or end points in the shape are close to graph nodes (intersections)
  * Fixed 32bit architecture crashing for certain routes with non-deterministic placement of edges labels in bucketized queue datastructure
* **Enhancement**
  * Improve multi-modal routes by adjusting the pedestrian mode factor (routes use less walking in favor of public transit).
  * Added interface framework to support "top-k" paths within map-matching.
  * Created a base EdgeLabel class that contains all data needed within costing methods and supports the basic path algorithms (forward direction, A*, with accumulated path distance). Derive class for bidirectional algorithms (BDEdgeLabel) and for multimodal algorithms. Lowers memory use by combining some fields (using spare bits from GraphId).
  * Added elapsed time estimates to map-matching labels in preparation for using timestamps in map-matching.
  * Added parsing of various OSM tags: "bicycle=use_sidepath", "bicycle=dismount", "segregated=*", "shoulder=*", "cycleway:buffer=*", and several variations of these.
  * Both trace_route and trace_attributes will parse `time` and `accuracy` parameters when the shape is provided as unencoded
  * Map-matching will now use the time (in seconds) of each gps reading (if provided) to narrow the search space and avoid finding matches that are impossibly fast

## Release Date: 2017-07-10 Valhalla 2.3.0
* **Bug Fix**
  * Fixed a bug in traffic segment matcher where length was populated but had invalid times
* **Embedded Compilation**
  * Decoupled the service components from the rest of the worker objects so that the worker objects could be used in non http service contexts
   * Added an actor class which encapsulates the various worker objects and allows the various end points to be called /route /height etc. without needing to run a service
* **Low-Stress Bicycle**
  * Worked on creating a new low-stress biking option that focuses more on taking safer roads like cycle ways or residential roads than the standard bike costing option does.

## Release Date: 2017-06-26 Valhalla 2.2.9
* **Bug Fix**
  * Fix a bug introduced in 2.2.8 where map matching search extent was incorrect in longitude axis.

## Release Date: 2017-06-23 Valhalla 2.2.8
* **Bug Fix**
  * Traffic segment matcher (exposed through Python bindings) - fix cases where partial (or no) results could be returned when breaking out of loop in form_segments early.
* **Traffic Matching Update**
  * Traffic segment matcher - handle special cases when entering and exiting turn channels.
* **Guidance Improvements**
  * Added Swedish (se-SV) narrative file.

## Release Date: 2017-06-20 Valhalla 2.2.7
* **Bug Fixes**
  * Traffic segment matcher (exposed through Python bindings) makes use of accuracy per point in the input
  * Traffic segment matcher is robust to consecutive transition edges in matched path
* **Isochrone Changes**
  * Set up isochrone to be able to handle multi-location queries in the future
* **Data Producer Updates**
  * Fixes to valhalla_associate_segments to address threading issue.
  * Added support for restrictions that refers only to appropriate type of vehicle.
* **Navigator**
  * Added pre-alpha implementation that will perform guidance for mobile devices.
* **Map Matching Updates**
  * Added capability to customize match_options

## Release Date: 2017-06-12 Valhalla 2.2.6
* **Bug Fixes**
  * Fixed the begin shape index where an end_route_discontinuity exists
* **Guidance Improvements**
  * Updated Slovenian (sl-SI) narrative file.
* **Data Producer Updates**
  * Added support for per mode restrictions (e.g., restriction:&lt;type&gt;)  Saved these restrictions as "complex" restrictions which currently support per mode lookup (unlike simple restrictions which are assumed to apply to all driving modes).
* **Matrix Updates**
  * Increased max distance threshold for auto costing and other similar costings to 400 km instead of 200 km

## Release Date: 2017-06-05 Valhalla 2.2.5
* **Bug Fixes**
  * Fixed matched point edge_index by skipping transition edges.
  * Use double precision in meili grid traversal to fix some incorrect grid cases.
  * Update meili to use DoubleBucketQueue and GraphReader methods rather than internal methods.

## Release Date: 2017-05-17 Valhalla 2.2.4
* **Bug Fixes**
  * Fix isochrone bug where the default access mode was used - this rejected edges that should not have been rejected for cases than automobile.
  * Fix A* handling of edge costs for trivial routes. This fixed an issue with disconnected regions that projected to a single edge.
  * Fix TripPathBuilder crash if first edge is a transition edge (was occurring with map-matching in rare occasions).

## Release Date: 2017-05-15 Valhalla 2.2.3
* **Map Matching Improvement**
  * Return begin and end route discontinuities. Also, returns partial shape of edge at route discontinuity.
* **Isochrone Improvements**
  * Add logic to make sure the center location remains fixed at the center of a tile/grid in the isotile.
  * Add a default generalization factor that is based on the grid size. Users can still override this factor but the default behavior is improved.
  * Add ExpandForward and ExpandReverse methods as is done in bidirectional A*. This improves handling of transitions between hierarchy levels.
* **Graph Correlation Improvements**
  * Add options to control both radius and reachability per input location (with defaults) to control correlation of input locations to the graph in such a way as to avoid routing between disconnected regions and favor more likely paths.

## Release Date: 2017-05-08 Valhalla 2.2.0
* **Guidance Improvements**
  * Added Russian (ru-RU) narrative file.
  * Updated Slovenian (sl-SI) narrative file.
* **Data Producer Updates**
  * Assign destination sign info on bidirectional ramps.
  * Update ReclassifyLinks. Use a "link-tree" which is formed from the exit node and terminates at entrance nodes. Exit nodes are sorted by classification so motorway exits are done before trunks, etc. Updated the turn channel logic - now more consistently applies turn channel use.
  * Updated traffic segment associations to properly work with elevation and lane connectivity information (which is stored after the traffic association).

## Release Date: 2017-04-24 Valhalla 2.1.9
* **Elevation Update**
  * Created a new EdgeElevation structure which includes max upward and downward slope (moved from DirectedEdge) and mean elevation.
* **Routing Improvements**
  * Destination only fix when "nested" destination only areas cause a route failure. Allow destination only edges (with penalty) on 2nd pass.
  * Fix heading to properly use the partial edge shape rather than entire edge shape to determine heading at the begin and end locations.
  * Some cleanup and simplification of the bidirectional A* algorithm.
  * Some cleanup and simplification of TripPathBuilder.
  * Make TileHierarchy data and methods static and remove tile_dir from the tile hierarchy.
* **Map Matching Improvement**
  * Return matched points with trace attributes when using map_snap.
* **Data Producer Updates**
  * lua updates so that the chunnel will work again.

## Release Date: 2017-04-04 Valhalla 2.1.8
* **Map Matching Release**
  * Added max trace limits and out-of-bounds checks for customizable trace options

## Release Date: 2017-03-29 Valhalla 2.1.7
* **Map Matching Release**
  * Increased service limits for trace
* **Data Producer Updates**
  * Transit: Remove the dependency on using level 2 tiles for transit builder
* **Traffic Updates**
  * Segment matcher completely re-written to handle many complex issues when matching traces to OTSs
* **Service Improvement**
  * Bug Fix - relaxed rapidjson parsing to allow numeric type coercion
* **Routing Improvements**
  * Level the forward and reverse paths in bidirectional A * to account for distance approximation differences.
  * Add logic for Use==kPath to bicycle costing so that paths are favored (as are footways).

## Release Date: 2017-03-10 Valhalla 2.1.3
* **Guidance Improvement**
  * Corrections to Slovenian narrative language file
  **Routing Improvements**
  * Increased the pedestrian search radius from 25 to 50 within the meili configuration to reduce U-turns with map-matching
  * Added a max avoid location limit

## Release Date: 2017-02-22 Valhalla 2.1.0
* **Guidance Improvement**
  * Added ca-ES (Catalan) and sl-SI (Slovenian) narrative language files
* **Routing  Improvement**
  * Fix through location reverse ordering bug (introduced in 2.0.9) in output of route responses for depart_at routes
  * Fix edge_walking method to handle cases where more than 1 initial edge is found
* **Data Producer Updates**
  * Improved transit by processing frequency based schedules.
  * Updated graph validation to more aggressively check graph consistency on level 0 and level 1
  * Fix the EdgeInfo hash to not create duplicate edge info records when creating hierarchies

## Release Date: 2017-02-21 Valhalla 2.0.9
* **Guidance Improvement**
  * Improved Italian narrative by handling articulated prepositions
  * Properly calling out turn channel maneuver
* **Routing Improvement**
  * Improved path determination by increasing stop impact for link to link transitions at intersections
  * Fixed through location handling, now includes cost at throughs and properly uses heading
  * Added ability to adjust location heading tolerance
* **Traffic Updates**
  * Fixed segment matching json to properly return non-string values where appropriate
* **Data Producer Updates**
  * Process node:ref and way:junction_ref as a semicolon separated list for exit numbers
  * Removed duplicated interchange sign information when ways are split into edges
  * Use a sequence within HierarchyBuilder to lower memory requirements for planet / large data imports.
  * Add connecting OSM wayId to a transit stop within NodeInfo.
  * Lua update:  removed ways that were being added to the routing graph.
  * Transit:  Fixed an issue where add_service_day and remove_service_day was not using the tile creation date, but the service start date for transit.
  * Transit:  Added acceptance test logic.
  * Transit:  Added fallback option if the associated wayid is not found.  Use distance approximator to find the closest edge.
  * Transit:  Added URL encoding for one stop ids that contain diacriticals.  Also, added include_geometry=false for route requests.
* **Optimized Routing Update**
  * Added an original index to the location object in the optimized route response
* **Trace Route Improvement**
  * Updated find_start_node to fix "GraphTile NodeInfo index out of bounds" error

## Release Date: 2017-01-30 Valhalla 2.0.6
* **Guidance Improvement**
  * Italian phrases were updated
* **Routing Improvement**
  * Fixed an issue where date and time was returning an invalid ISO8601 time format for date_time values in positive UTC. + sign was missing.
  * Fixed an encoding issue that was discovered for tranist_fetcher.  We were not encoding onestop_ids or route_ids.  Also, added exclude_geometry=true for route API calls.
* **Data Producer Updates**
  * Added logic to grab a single feed in valhalla_build_transit.

## Release Date: 2017-01-04 Valhalla 2.0.3
* **Service Improvement**
  * Added support for interrupting requests. If the connection is closed, route computation and map-matching can be interrupted prior to completion.
* **Routing Improvement**
  * Ignore name inconsistency when entering a link to avoid double penalizing.
* **Data Producer Updates**
  * Fixed consistent name assignment for ramps and turn lanes which improved guidance.
  * Added a flag to directed edges indicating if the edge has names. This can potentially be used in costing methods.
  * Allow future use of spare GraphId bits within DirectedEdge.

## Release Date: 2016-12-13 Valhalla 2.0.2
* **Routing Improvement**
  * Added support for multi-way restrictions to matrix and isochrones.
  * Added HOV costing model.
  * Speed limit updates.   Added logic to save average speed separately from speed limits.
  * Added transit include and exclude logic to multimodal isochrone.
  * Fix some edge cases for trivial (single edge) paths.
  * Better treatment of destination access only when using bidirectional A*.
* **Performance Improvement**
  * Improved performance of the path algorithms by making many access methods inline.

## Release Date: 2016-11-28 Valhalla 2.0.1
* **Routing Improvement**
  * Preliminary support for multi-way restrictions
* **Issues Fixed**
  * Fixed tile incompatibility between 64 and 32bit architectures
  * Fixed missing edges within tile edge search indexes
  * Fixed an issue where transit isochrone was cut off if we took transit that was greater than the max_seconds and other transit lines or buses were then not considered.

## Release Date: 2016-11-15 Valhalla 2.0

* **Tile Redesign**
  * Updated the graph tiles to store edges only on the hierarchy level they belong to. Prior to this, the highways were stored on all levels, they now exist only on the highway hierarchy. Similar changes were made for arterial level roads. This leads to about a 20% reduction in tile size.
  * The tile redesign required changes to the path generation algorithms. They must now transition freely between levels, even for pedestrian and bicycle routes. To offset the extra transitions, the main algorithms were changed to expand nodes at each level that has directed edges, rather than adding the transition edges to the priority queue/adjacency list. This change helps performance. The hierarchy limits that are used to speed the computation of driving routes by utilizing the highway hierarchy were adjusted to work with the new path algorithms.
  * Some changes to costing were also required, for example pedestrian and bicycle routes skip shortcut edges.
  * Many tile data structures were altered to explicitly size different fields and make room for "spare" fields that will allow future growth. In addition, the tile itself has extra "spare" records that can be appended to the end of the tile and referenced from the tile header. This also will allow future growth without breaking backward compatibility.
* **Guidance Improvement**
  * Refactored trip path to use an enumerated `Use` for edge and an enumerated `NodeType` for node
  * Fixed some wording in the Hindi narrative file
  * Fixed missing turn maneuver by updating the forward intersecting edge logic
* **Issues Fixed**
  * Fixed an issue with pedestrian routes where a short u-turn was taken to avoid the "crossing" penalty.
  * Fixed bicycle routing due to high penalty to enter an access=destination area. Changed to a smaller, length based factor to try to avoid long regions where access = destination. Added a driveway penalty to avoid taking driveways (which are often marked as access=destination).
  * Fixed regression where service did not adhere to the list of allowed actions in the Loki configuration
* **Graph Correlation**
  * External contributions from Navitia have lead to greatly reduced per-location graph correlation. Average correlation time is now less than 1ms down from 4-9ms.

## Release Date: 2016-10-17

* **Guidance Improvement**
  * Added the Hindi (hi-IN) narrative language
* **Service Additions**
  * Added internal valhalla error codes utility in baldr and modified all services to make use of and return as JSON response
  * See documentation https://github.com/valhalla/valhalla-docs/blob/master/api-reference.md#internal-error-codes-and-conditions
* **Time-Distance Matrix Improvement**
  * Added a costmatrix performance fix for one_to_many matrix requests
* **Memory Mapped Tar Archive - Tile Extract Support**
  * Added the ability to load a tar archive of the routing graph tiles. This improves performance under heavy load and reduces the memory requirement while allowing multiple processes to share cache resources.

## Release Date: 2016-09-19

* **Guidance Improvement**
  * Added pirate narrative language
* **Routing Improvement**
  * Added the ability to include or exclude stops, routes, and operators in multimodal routing.
* **Service Improvement**
  * JSONify Error Response

## Release Date: 2016-08-30

* **Pedestrian Routing Improvement**
  * Fixes for trivial pedestrian routes

## Release Date: 2016-08-22

* **Guidance Improvements**
  * Added Spanish narrative
  * Updated the start and end edge heading calculation to be based on road class and edge use
* **Bicycle Routing Improvements**
  * Prevent getting off a higher class road for a small detour only to get back onto the road immediately.
  * Redo the speed penalties and road class factors - they were doubly penalizing many roads with very high values.
  * Simplify the computation of weighting factor for roads that do not have cycle lanes. Apply speed penalty to slightly reduce favoring
of non-separated bicycle lanes on high speed roads.
* **Routing Improvements**
  * Remove avoidance of U-turn for pedestrian routes. This improves use with map-matching since pedestrian routes can make U-turns.
  * Allow U-turns at dead-ends for driving (and bicycling) routes.
* **Service Additions**
  * Add support for multi-modal isochrones.
  * Added base code to allow reverse isochrones (path from anywhere to a single destination).
* **New Sources to Targets**
  * Added a new Matrix Service action that allows you to request any of the 3 types of time-distance matrices by calling 1 action.  This action takes a sources and targets parameter instead of the locations parameter.  Please see the updated Time-Distance Matrix Service API reference for more details.

## Release Date: 2016-08-08

 * **Service additions**
  * Latitude, longitude bounding boxes of the route and each leg have been added to the route results.
  * Added an initial isochrone capability. This includes methods to create an "isotile" - a 2-D gridded data set with time to reach each lat,lon grid from an origin location. This isoltile is then used to create contours at specified times. Interior contours are optionally removed and the remaining outer contours are generalized and converted to GeoJSON polygons. An initial version supporting multimodal route types has also been added.
 * **Data Producer Updates**
  * Fixed tranist scheduling issue where false schedules were getting added.
 * **Tools Additionas**
  * Added `valhalla_export_edges` tool to allow shape and names to be dumped from the routing tiles

## Release Date: 2016-07-19

 * **Guidance Improvements**
  * Added French narrative
  * Added capability to have narrative language aliases - For example: German `de-DE` has an alias of `de`
 * **Transit Stop Update** - Return latitude and longitude for each transit stop
 * **Data Producer Updates**
  * Added logic to use lanes:forward, lanes:backward, speed:forward, and speed:backward based on direction of the directed edge.
  * Added support for no_entry, no_exit, and no_turn restrictions.
  * Added logic to support country specific access. Based on country tables found here: http://wiki.openstreetmap.org/wiki/OSM_tags_for_routing/Access-Restrictions

## Release Date: 2016-06-08

 * **Bug Fix** - Fixed a bug where edge indexing created many small tiles where no edges actually intersected. This allowed impossible routes to be considered for path finding instead of rejecting them earlier.
 * **Guidance Improvements**
  * Fixed invalid u-turn direction
  * Updated to properly call out jughandle routes
  * Enhanced signless interchange maneuvers to help guide users
 * **Data Producer Updates**
  * Updated the speed assignment for ramp to be a percentage of the original road class speed assignment
  * Updated stop impact logic for turn channel onto ramp

## Release Date: 2016-05-19

 * **Bug Fix** - Fixed a bug where routes fail within small, disconnected "islands" due to the threshold logic in prior release. Also better logic for not-thru roads.

## Release Date: 2016-05-18

 * **Bidirectional A* Improvements** - Fixed an issue where if both origin and destination locations where on not-thru roads that meet at a common node the path ended up taking a long detour. Not all cases were fixed though - next release should fix. Trying to address the termination criteria for when the best connection point of the 2 paths is optimal. Turns out that the initial case where both opposing edges are settled is not guaranteed to be the least cost path. For now we are setting a threshold and extending the search while still tracking best connections. Fixed the opposing edge when a hierarchy transition occurs.
 * **Guidance Globalization** -  Fixed decimal distance to be locale based.
 * **Guidance Improvements**
  * Fixed roundabout spoke count issue by fixing the drive_on_right attribute.
  * Simplified narative by combining unnamed straight maneuvers
  * Added logic to confirm maneuver type assignment to avoid invalid guidance
  * Fixed turn maneuvers by improving logic for the following:
    * Internal intersection edges
    * 'T' intersections
    * Intersecting forward edges
 * **Data Producer Updates** - Fix the restrictions on a shortcut edge to be the same as the last directed edge of the shortcut (rather than the first one).

## Release Date: 2016-04-28

 * **Tile Format Updates** - Separated the transit graph from the "road only" graph into different tiles but retained their interconnectivity. Transit tiles are now hierarchy level 3.
 * **Tile Format Updates** - Reduced the size of graph edge shape data by 5% through the use of varint encoding (LEB128)
 * **Tile Format Updates** - Aligned `EdgeInfo` structures to proper byte boundaries so as to maintain compatibility for systems who don't support reading from unaligned addresses.
 * **Guidance Globalization** -  Added the it-IT(Italian) language file. Added support for CLDR plural rules. The cs-CZ(Czech), de-DE(German), and en-US(US English) language files have been updated.
 * **Travel mode based instructions** -  Updated the start, post ferry, and post transit insructions to be based on the travel mode, for example:
  * `Drive east on Main Street.`
  * `Walk northeast on Broadway.`
  * `Bike south on the cycleway.`

## Release Date: 2016-04-12

 * **Guidance Globalization** -  Added logic to use tagged language files that contain the guidance phrases. The initial versions of en-US, de-DE, and cs-CZ have been deployed.
 * **Updated ferry defaults** -  Bumped up use_ferry to 0.65 so that we don't penalize ferries as much.

## Release Date: 2016-03-31
 * **Data producer updates** - Do not generate shortcuts across a node which is a fork. This caused missing fork maneuvers on longer routes.  GetNames update ("Broadway fix").  Fixed an issue with looking up a name in the ref map and not the name map.  Also, removed duplicate names.  Private = false was unsetting destination only flags for parking aisles.

## Release Date: 2016-03-30
 * **TripPathBuilder Bug Fix** - Fixed an exception that was being thrown when trying to read directed edges past the end of the list within a tile. This was due to errors in setting walkability and cyclability on upper hierarchies.

## Release Date: 2016-03-28

 * **Improved Graph Correlation** -  Correlating input to the routing graph is carried out via closest first traversal of the graph's, now indexed, geometry. This results in faster correlation and guarantees the absolute closest edge is found.

## Release Date: 2016-03-16

 * **Transit type returned** -  The transit type (e.g. tram, metro, rail, bus, ferry, cable car, gondola, funicular) is now returned with each transit maneuver.
 * **Guidance language** -  If the language option is not supplied or is unsupported then the language will be set to the default (en-US). Also, the service will return the language in the trip results.
 * **Update multimodal path algorithm** - Applied some fixes to multimodal path algorithm. In particular fixed a bug where the wrong sortcost was added to the adjacency list. Also separated "in-station" transfer costs from transfers between stops.
 * **Data producer updates** - Do not combine shortcut edges at gates or toll booths. Fixes avoid toll issues on routes that included shortcut edges.

## Release Date: 2016-03-07

 * **Updated all APIs to honor the optional DNT (Do not track) http header** -  This will avoid logging locations.
 * **Reduce 'Merge maneuver' verbal alert instructions** -  Only create a verbal alert instruction for a 'Merge maneuver' if the previous maneuver is > 1.5 km.
 * **Updated transit defaults.  Tweaked transit costing logic to obtain better routes.** -  use_rail = 0.6, use_transfers = 0.3, transfer_cost = 15.0 and transfer_penalty = 300.0.  Updated the TransferCostFactor to use the transfer_factor correctly.  TransitionCost for pedestrian costing bumped up from 20.0f to 30.0f when predecessor edge is a transit connection.
 * **Initial Guidance Globalization** -  Partial framework for Guidance Globalization. Started reading some guidance phrases from en-US.json file.

## Release Date: 2016-02-22

 * **Use bidirectional A* for automobile routes** - Switch to bidirectional A* for all but bus routes and short routes (where origin and destination are less than 10km apart). This improves performance and has less failure cases for longer routes. Some data import adjustments were made (02-19) to fix some issues encountered with arterial and highway hierarchies. Also only use a maximum of 2 passes for bidirecdtional A* to reduce "long time to fail" cases.
 * **Added verbal multi-cue guidance** - This combines verbal instructions when 2 successive maneuvers occur in a short amount of time (e.g., Turn right onto MainStreet. Then Turn left onto 1st Avenue).

## Release Date: 2016-02-19

 * **Data producer updates** - Reduce stop impact when all edges are links (ramps or turn channels). Update opposing edge logic to reject edges that do no have proper access (forward access == reverse access on opposing edge and vice-versa). Update ReclassifyLinks for cases where a single edge (often a service road) intersects a ramp improperly causing the ramp to reclassified when it should not be. Updated maximum OSM node Id (now exceeds 4000000000). Move lua from conf repository into mjolnir.

## Release Date: 2016-02-01

 * **Data producer updates** - Reduce speed on unpaved/rough roads. Add statistics for hgv (truck) restrictions.

## Release Date: 2016-01-26

 * **Added capability to disable narrative production** - Added the `narrative` boolean option to allow users to disable narrative production. Locations, shape, length, and time are still returned. The narrative production is enabled by default. The possible values for the `narrative` option are: false and true
 * **Added capability to mark a request with an id** - The `id` is returned with the response so a user could match to the corresponding request.
 * **Added some logging enhancements, specifically [ANALYTICS] logging** - We want to focus more on what our data is telling us by logging specific stats in Logstash.

## Release Date: 2016-01-18

 * **Data producer updates** - Data importer configuration (lua) updates to fix a bug where buses were not allowed on restricted lanes.  Fixed surface issue (change the default surface to be "compacted" for footways).

## Release Date: 2016-01-04

 * **Fixed Wrong Costing Options Applied** - Fixed a bug in which a previous requests costing options would be used as defaults for all subsequent requests.

## Release Date: 2015-12-18

 * **Fix for bus access** - Data importer configuration (lua) updates to fix a bug where bus lanes were turning off access for other modes.
 * **Fix for extra emergency data** - Data importer configuration (lua) updates to fix a bug where we were saving hospitals in the data.
 * **Bicycle costing update** - Updated kTCSlight and kTCFavorable so that cycleways are favored by default vs roads.

## Release Date: 2015-12-17

 * **Graph Tile Data Structure update** - Updated structures within graph tiles to support transit efforts and truck routing. Removed TransitTrip, changed TransitRoute and TransitStop to indexes (rather than binary search). Added access restrictions (like height and weight restrictions) and the mode which they impact to reduce need to look-up.
 * **Data producer updates** - Updated graph tile structures and import processes.

## Release Date: 2015-11-23

 * **Fixed Open App for OSRM functionality** - Added OSRM functionality back to Loki to support Open App.

## Release Date: 2015-11-13

 * **Improved narrative for unnamed walkway, cycleway, and mountain bike trail** - A generic description will be used for the street name when a walkway, cycleway, or mountain bike trail maneuver is unnamed. For example, a turn right onto a unnamed walkway maneuver will now be: "Turn right onto walkway."
 * **Fix costing bug** - Fix a bug introduced in EdgeLabel refactor (impacted time distance matrix only).

## Release Date: 2015-11-3

 * **Enhance bi-directional A* logic** - Updates to bidirectional A* algorithm to fix the route completion logic to handle cases where a long "connection" edge could lead to a sub-optimal path. Add hierarchy and shortcut logic so we can test and use bidirectional A* for driving routes. Fix the destination logic to properly handle oneways as the destination edge. Also fix U-turn detection for reverse search when hierarchy transitions occur.
 * **Change "Go" to "Head" for some instructions** - Start, exit ferry.
 * **Update to roundabout instructions** - Call out roundabouts for edges marked as links (ramps, turn channels).
 * **Update bicycle costing** - Fix the road factor (for applying weights based on road classification) and lower turn cost values.

## Data Producer Release Date: 2015-11-2

 * **Updated logic to not create shortcut edges on roundabouts** - This fixes some roundabout exit counts.

## Release Date: 2015-10-20

 * **Bug Fix for Pedestrian and Bicycle Routes** - Fixed a bug with setting the destination in the bi-directional Astar algorithm. Locations that snapped to a dead-end node would have failed the route and caused a timeout while searching for a valid path. Also fixed the elapsed time computation on the reverse path of bi-directional algorithm.

## Release Date: 2015-10-16

 * **Through Location Types** - Improved support for locations with type = "through". Routes now combine paths that meet at each through location to create a single "leg" between locations with type = "break". Paths that continue at a through location will not create a U-turn unless the path enters a "dead-end" region (neighborhood with no outbound access).
 * **Update shortcut edge logic** - Now skips long shortcut edges when close to the destination. This can lead to missing the proper connection if the shortcut is too long. Fixes #245 (thor).
 * **Per mode service limits** - Update configuration to allow setting different maximum number of locations and distance per mode.
 * **Fix shape index for trivial path** - Fix a bug where when building the the trip path for a "trivial" route (includes just one edge) where the shape index exceeded that size of the shape.

## Release Date: 2015-09-28

 * **Elevation Influenced Bicycle Routing** - Enabled elevation influenced bicycle routing. A "use-hills" option was added to the bicycle costing profile that can tune routes to avoid hills based on grade and amount of elevation change.
 * **"Loop Edge" Fix** - Fixed a bug with edges that form a loop. Split them into 2 edges during data import.
 * **Additional information returned from 'locate' method** - Added information that can be useful when debugging routes and data. Adds information about nodes and edges at a location.
 * **Guidance/Narrative Updates** - Added side of street to destination narrative. Updated verbal instructions.<|MERGE_RESOLUTION|>--- conflicted
+++ resolved
@@ -22,11 +22,8 @@
    * FIXED: diff_names check was missing for Graphfilter and Shortcutbuilder for AddEdgeInfo call.  [#4436](https://github.com/valhalla/valhalla/pull/4436)
    * FIXED: updated timezone database and added code to keep compatibility with old servers/new data and vice versa [#4446](https://github.com/valhalla/valhalla/pull/4446)
    * FIXED: retry elevation tile download if the download failed for some reason or the downloaded tile was corrupt [#4461](https://github.com/valhalla/valhalla/pull/4461)
-<<<<<<< HEAD
+   * FIXED: base transition costs were getting overridden by osrm car turn duration [#4463](https://github.com/valhalla/valhalla/pull/4463)
    * FIXED: insane ETAs for `motor_scooter` on `track`s [#4468](https://github.com/valhalla/valhalla/pull/4468)
-=======
-   * FIXED: base transition costs were getting overridden by osrm car turn duration [#4463](https://github.com/valhalla/valhalla/pull/4463)
->>>>>>> 241daf6b
 * **Enhancement**
    * UPDATED: French translations, thanks to @xlqian [#4159](https://github.com/valhalla/valhalla/pull/4159)
    * CHANGED: -j flag for multithreaded executables to override mjolnir.concurrency [#4168](https://github.com/valhalla/valhalla/pull/4168)
