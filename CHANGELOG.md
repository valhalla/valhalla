## UNRELEASED
* **Removed**
* **Bug Fix**
   * FIXED: remove `libgeotiff` from pkg-config file `Requires` [#5737](https://github.com/valhalla/valhalla/pull/5737) 
   * FIXED: Fix + prefix handling in to_int/to_float utilities [#5746](https://github.com/valhalla/valhalla/pull/5746)
   * FIXED: Use a unique target name for generating symlinks. Fixes #5751. [#5752](https://github.com/valhalla/valhalla/pull/5752)
   * FIXED: Resolve ambiguities with libc++-18. Fixes #5716. [#5754](https://github.com/valhalla/valhalla/pull/5754)
   * FIXED: Access handling for unknown OSM Way types like `"disused:route=ferry"` [#5768](https://github.com/valhalla/valhalla/pull/5768)
   * FIXED: Add error code for isochrone requests exceeding distance contour limit [#5781](https://github.com/valhalla/valhalla/pull/5781)
* **Enhancement**
   * ADDED: Assign cost factors to linear features [#5584](https://github.com/valhalla/valhalla/pull/5584)
   * ADDED: optional libvalhalla_test install target [#5719](https://github.com/valhalla/valhalla/pull/5719)
   * CHANGED: Get rid of temporary std::vector in GraphTile::GetRestrictions [#5688](https://github.com/valhalla/valhalla/pull/5688)
   * CHANGED: lower penalty for u-turns without name consistency [#5696](https://github.com/valhalla/valhalla/pull/5696)
   * CHANGED: Use std::from_chars instead of std::stoi/stof/stod [#5704](https://github.com/valhalla/valhalla/pull/5704)
   * CHANGED: Speed up transit feed ingestion with faster stop time look up via stop id [#5134](https://github.com/valhalla/valhalla/pull/5134)
   * CHANGED: Avoid dynamic allocation in loki::Search [#5724](https://github.com/valhalla/valhalla/pull/5724)
   * CHANGED: Get rid of temporary vector in GraphTile::GetAccessRestrictions [#5689](https://github.com/valhalla/valhalla/pull/5689)
   * ADDED: more options for `valhalla_benchmark_loki` [#5730](https://github.com/valhalla/valhalla/pull/5730)
   * CHANGED: Adjust speed penalty and add dimensions length and weight to auto costing [#5627](https://github.com/valhalla/valhalla/pull/5627)
   * CHANGED: Microoptimisation in EdgeInfo. [#5733](https://github.com/valhalla/valhalla/pull/5733)
   * CHANGED: Merge cost and tyr inline tests into single executable [#5735](https://github.com/valhalla/valhalla/pull/5735) 
   * ADDED: Add option `edge.hov_type` to trace attributes [#5741](https://github.com/valhalla/valhalla/pull/5741)
   * ADDED: Proper time tracking in Bidirectional A* [#5640](https://github.com/valhalla/valhalla/pull/5640/)
   * CHANGED: Templatize CostMatrix connection check [#5729](https://github.com/valhalla/valhalla/pull/5729)
   * ADDED: /tile endpoint to serve MVT (BETA) [#5663](https://github.com/valhalla/valhalla/pull/5663)
   * ADDED: `valhalla-dev` image [#5739](https://github.com/valhalla/valhalla/pull/5739)
   * CHANGED: --version program options to print _only_ the version string and omit the program name [#5769](https://github.com/valhalla/valhalla/pull/5769)
   * CHANGED: upgraded tz submodule to 2025c [#5766](https://github.com/valhalla/valhalla/pull/5766)
   * FIXED: Omit debug symbols in docker image [#5777](https://github.com/valhalla/valhalla/pull/5777)
<<<<<<< HEAD
   * CHANGED: renamed `GraphId::Is_Valid()` -> `GraphId::is_valid()` and `GraphId::Tile_Base` -> `GraphId::tile_base` [#5678](https://github.com/valhalla/valhalla/pull/5678)
=======
   * ADDED: `timed_predicted_speed` on `/locate` response if location had a date time set [#5714](https://github.com/valhalla/valhalla/pull/5714)
>>>>>>> 8cbf4652

## Release Date: 2025-11-14 Valhalla 3.6.1
* **Removed**
   * REMOVED: ENABLE_GDAL define for **Linux-only** Python binding releases [#5642](https://github.com/valhalla/valhalla/pull/5642)
   * REMOVED: pyvalhalla-weekly PyPI package [#5673](https://github.com/valhalla/valhalla/pull/5673)
* **Bug Fix**
   * FIXED: Pass time to `EdgeCost` for initial edges in Dijkstra [#5677](https://github.com/valhalla/valhalla/pull/5677)
   * FIXED: Handle access restriction tag values separated by semicolon [#5560](https://github.com/valhalla/valhalla/pull/5560)
* **Enhancement**
   * CHANGED: Removed black and flake8 with ruff [#5639](https://github.com/valhalla/valhalla/pull/5639)
   * FIXED:  Fix hard exclusions with shortcuts [#5647](https://github.com/valhalla/valhalla/pull/5647)
   * UPGRADED: vcpkg to 0e39c10736341cc8135b560438229bbda3d3219a [#5654](https://github.com/valhalla/valhalla/pull/5654)
   * ADDED: Add NodeJs bindings [#5621](https://github.com/valhalla/valhalla/pull/5621)
   * FIXED: returns GeoTIFF with Content-Type image/tiff header [#5665](https://github.com/valhalla/valhalla/pull/5665)
   * CHANGED: Improve logging using std::format [#5666](https://github.com/valhalla/valhalla/pull/5666)
   * CHANGED: Migrated from pybind11 to nanobind to release `abi3` wheels (Python version agnostic), also changes minimum version of PyPI packages to 3.12 [#5628](https://github.com/valhalla/valhalla/pull/5628)
   * CHANGED: Avoid temporary std::string in some places in serializers [#5674](https://github.com/valhalla/valhalla/pull/5674)
   * ADDED: linux-aarch64 wheel for Python releases [#5670](https://github.com/valhalla/valhalla/pull/5670)
   * ADDED: PyPI `sdist` for python to install the bindings from source [#5649](https://github.com/valhalla/valhalla/pull/5649)
   * CHANGED: Refactor GraphTile::GetLaneConnectivity to return std::span instead of std::vector [#5683](https://github.com/valhalla/valhalla/pull/5683)
   * CHANGED: Get rid of midgard::iterable_t in favor of std::span [#5682](https://github.com/valhalla/valhalla/pull/5682)
   * CHANGED: Optimise CostMatrix::ReachedMap [#5690](https://github.com/valhalla/valhalla/pull/5690)
   * ADDED: Make possible to use `-DCMAKE_UNITY_BUILD=ON` [#5691](https://github.com/valhalla/valhalla/pull/5691)
   * CHANGED: make alternative_iterations_delta configurable [#5679](https://github.com/valhalla/valhalla/pull/5679)
   * ADDED: `flow_sources` expansion property [#5697](https://github.com/valhalla/valhalla/pull/5697)
   * CHANGED: Replace GDAL with libgeotiff, re-enable support for bindings [#5680](https://github.com/valhalla/valhalla/pull/5680)
   * ADDED: Support for loading tiles from a remote tarball with optional HTTP basic auth [#5467](https://github.com/valhalla/valhalla/pull/5467)

## Release Date: 2025-10-23 Valhalla 3.6.0
* **Removed**
   * REMOVED: validity checks for historical speeds [#5087](https://github.com/valhalla/valhalla/pull/5087)
   * REMOVED: `seasonal` bit from OSMWay & DirectedEdge [#5156](https://github.com/valhalla/valhalla/pull/5156)
   * REMOVED: hard-coded tz alias map and associated logic [#5164](https://github.com/valhalla/valhalla/pull/5164)
   * REMOVED: `valhalla/filesystem` from the project in favor of the std equivalent [#5321](https://github.com/valhalla/valhalla/pull/5321)
   * REMOVED: `use`/`using` statements from public headers [#5568](https://github.com/valhalla/valhalla/pull/5568)
   * REMOVED: Extra synchronization in elevation cache [#5598](https://github.com/valhalla/valhalla/pull/5598)
   * REMOVED: Unused method declarations in `CostMatrix` [#5623](https://github.com/valhalla/valhalla/pull/5623)
* **Bug Fix**
   * FIXED: `incremental_build_tiles` script works again [#4909](https://github.com/valhalla/valhalla/pull/4909)
   * FIXED: Fix ability to use Valhalla via cmake `add_subdirectory` [#4930](https://github.com/valhalla/valhalla/pull/4930)
   * FIXED: Fix valhalla_benchmark_loki benchmark application. [#4981](https://github.com/valhalla/valhalla/pull/4981)
   * FIXED: Double free crash during tiles build inside libxml2 on concurrent `spatialite_cleanup_ex()` calls [#5005](https://github.com/valhalla/valhalla/pull/5005)
   * FIXED: update CircleCI runners to Ubuntu 24.04 [#5002](https://github.com/valhalla/valhalla/pull/5002)
   * FIXED: Fixed a typo in the (previously undocumented) matrix-APIs responses `algorithm` field: `timedistancbssematrix` is now `timedistancebssmatrix` [#5000](https://github.com/valhalla/valhalla/pull/5000)
   * FIXED: More trivial cases in `CostMatrix` [#5001](https://github.com/valhalla/valhalla/pull/5001)
   * FIXED: Tag smoothness=impassable breaks pedestrian routing [#5023](https://github.com/valhalla/valhalla/pull/5023)
   * FIXED: Make isochrone geotiff serialization use "north up" geotransform [#5019](https://github.com/valhalla/valhalla/pull/5019)
   * FIXED: Get CostMatrix allow second pass option from new location in config [#5055](https://github.com/valhalla/valhalla/pull/5055)
   * FIXED: Slim down Matrix PBF response [#5066](https://github.com/valhalla/valhalla/pull/5066)
   * FIXED: restore ignoring hierarchy limits for bicycle and pedestrian [#5080](https://github.com/valhalla/valhalla/pull/5080)
   * FIXED: GCC warning 'template-id not allowed for constructor in C++20' [#5110](https://github.com/valhalla/valhalla/pull/5110)
   * FIXED: update deprecated boost geometry headers [#5117](https://github.com/valhalla/valhalla/pull/5117)
   * FIXED: Fix type mismatch in `src/tyr/serializers.cc` [#5145](https://github.com/valhalla/valhalla/pull/5145)
   * FIXED: Multimodal ferry reclassification [#5139](https://github.com/valhalla/valhalla/pull/5139)
   * FIXED: Fix time info calculation across time zone boundaries [#5163](https://github.com/valhalla/valhalla/pull/5163)
   * FIXED: pass thor config to matrix algorithms in `valhalla_run_matrix` [#5053](https://github.com/valhalla/valhalla/pull/5053)
   * FIXED: clang warning: bool literal returned from `main` `[-Wmain]` [#5173](https://github.com/valhalla/valhalla/pull/5173)
   * FIXED: normalize paths on valhalla_build_extract for windows  [#5176](https://github.com/valhalla/valhalla/pull/5176)
   * FIXED: level changes for multi-level start/end edges [#5126](https://github.com/valhalla/valhalla/pull/5126)
   * FIXED: Fix edge walk across tiles when traffic or predicted speeds are used [#5198](https://github.com/valhalla/valhalla/pull/5198)
   * FIXED: multi-edge steps maneuvers [#5191](https://github.com/valhalla/valhalla/pull/5191)
   * FIXED: remove start maneuver if route starts on stairs/escalators [#5127](https://github.com/valhalla/valhalla/pull/5127)
   * FIXED: Verify edge shapes in edge walking to find the correct edges when there are multiple path with approximately the same length (e.g. in a roundabout) [#5210](https://github.com/valhalla/valhalla/pull/5210)
   * FIXED: compilation with clang 20 [#5208](https://github.com/valhalla/valhalla/pull/5208)
   * FIXED: compatibility with GEOS <3.12 [#5224](https://github.com/valhalla/valhalla/pull/5224)
   * FIXED: gtest linkage errors with clang 17+ on MacOS [#5227](https://github.com/valhalla/valhalla/pull/5227)
   * FIXED: matrix headings [#5244](https://github.com/valhalla/valhalla/pull/5244)
   * FIXED: fix semi-trivial paths in costmatrix [#5249](https://github.com/valhalla/valhalla/pull/5249)
   * FIXED: rename `check_reverse_connections` [#5255](https://github.com/valhalla/valhalla/pull/5255)
   * FIXED: invert expansion_direction for expansion properties in costmatrix [#5266](https://github.com/valhalla/valhalla/pull/5266)
   * FIXED: set initial precision in matrix serializer [#5267](https://github.com/valhalla/valhalla/pull/5267)
   * FIXED: pass correct edge id to expansion callback in bidirectional a* [#5265](https://github.com/valhalla/valhalla/pull/5265)
   * FIXED: remove `GraphId` and `OSMWay` incompatible forward declarations [#5270](https://github.com/valhalla/valhalla/pull/5270)
   * FIXED: Number of compile/linker issues on Windows for the test targets. [#5313](https://github.com/valhalla/valhalla/pull/5313)
   * FIXED: Fix reference to the GHA variable to resolve `version_modifier` on CI [#5333](https://github.com/valhalla/valhalla/pull/5333)
   * FIXED: Ability to run `valhalla_service` with `[CONCURRENCY]` arg [#5335](https://github.com/valhalla/valhalla/pull/5335)
   * FIXED: version modifier in `/status` response [#5357](https://github.com/valhalla/valhalla/pull/5357)
   * FIXED: unknowns should be 500 and not 400 [#5359](https://github.com/valhalla/valhalla/pull/5359)
   * FIXED: Cover **all** nodes in the current tile by density index [#5338](https://github.com/valhalla/valhalla/pull/5338)
   * FIXED: Narrowing bug leading to nodes being misplaced in wrong tiles [#5364](https://github.com/valhalla/valhalla/pull/5364)
   * FIXED: wrong integer types in expansion properties [#5380](https://github.com/valhalla/valhalla/pull/5380)
   * FIXED: fix: `std::terminate` on unsupported request format for some actions [#5387](https://github.com/valhalla/valhalla/pull/5387)
   * FIXED: python installation issue in docker image [#5424](https://github.com/valhalla/valhalla/pull/5424)
   * FIXED: uk-UA translation issue with issue with "approach_verbal_alert" [#5182](https://github.com/valhalla/valhalla/pull/5182)
   * FIXED: Missing argument in `BDEdgeLabel` constructor [#5444](https://github.com/valhalla/valhalla/pull/5444)
   * FIXED: ferries shouldn't be set to destination only [#5447](https://github.com/valhalla/valhalla/pull/5447)
   * FIXED: `actor_t` cleans up workers even in the case of exceptions when `auto_cleanup` is true [#5452](https://github.com/valhalla/valhalla/pull/5452)
   * FIXED: Graphfilter issue where local edge index and count, edge transitions, stop impact, headings, local_driveability, restrictions, and name consistency was not updated after filtering. [#5464](https://github.com/valhalla/valhalla/pull/5464)
   * FIXED: around-the-block paths when node tolerance == 0 [#5451](https://github.com/valhalla/valhalla/pull/5451)
   * FIXED: Trivial CostMatrix and multiple candidates [#5376](https://github.com/valhalla/valhalla/pull/5376)
   * FIXED: "access": "no" + specific overrides for ferries [#5476](https://github.com/valhalla/valhalla/pull/5476)
   * FIXED: Build libspatialite for vcpkg with librttopo support for valhalla_build_admins [#5475](https://github.com/valhalla/valhalla/pull/5475)
   * FIXED: CMake install target: for PREFER_EXTERNAL_DEPS=ON, no gtest installation, python bindings [#5455](https://github.com/valhalla/valhalla/pull/5455)
   * FIXED: Set distance to 0 for unsettled destinations in partial matrices in TimeDistanceMatrix. [#5505](https://github.com/valhalla/valhalla/pull/5505)
   * FIXED: Fix Matrix API to return correct end location. [#5509](https://github.com/valhalla/valhalla/pull/5509)
   * FIXED: Set node snap flags properly in PBF PathEDGE [#5508](https://github.com/valhalla/valhalla/pull/5508)
   * FIXED: Add error handling to valhalla_build_tiles command in Docker [#5520](https://github.com/valhalla/valhalla/pull/5520)
   * FIXED: Stabilize floating point calculations for small or nearly equal values [#5529](https://github.com/valhalla/valhalla/pull/5529)
   * FIXED: Trivial Matrix connections when a source and target share a same correlation point [#5579](https://github.com/valhalla/valhalla/pull/5579)
   * FIXED: Improved Isochrone/Reach performance by removing unnecessary getting of the opp edge [#5602](https://github.com/valhalla/valhalla/pull/5602)
   * FIXED: Elevation resampling algorithm for 2 points [#5597](https://github.com/valhalla/valhalla/pull/5597)
   * FIXED: wrong openssl library referenced in setup.py [#5637](https://github.com/valhalla/valhalla/pull/5637)
* **Enhancement**
   * ADDED: Consider smoothness in all profiles that use surface [#4949](https://github.com/valhalla/valhalla/pull/4949)
   * ADDED: costing parameters to exclude certain edges `exclude_tolls`, `exclude_bridges`, `exclude_tunnels`, `exclude_highways`, `exclude_ferries`. They need to be enabled in the config with `service_limits.allow_hard_exclusions`. Also added location search filters `exclude_ferry` and `exclude_toll` to complement these changes. [#4524](https://github.com/valhalla/valhalla/pull/4524)
   * ADDED: `admin_crossings` request parameter for `/route` [#4941](https://github.com/valhalla/valhalla/pull/4941)
   * ADDED: include level change info in `/route` response [#4942](https://github.com/valhalla/valhalla/pull/4942)
   * ADDED: steps maneuver improvements [#4960](https://github.com/valhalla/valhalla/pull/4960)
   * ADDED: instruction improvements for node-based elevators [#4988](https://github.com/valhalla/valhalla/pull/4988)
   * ADDED: customizable hierarchy limits [#5010](https://github.com/valhalla/valhalla/pull/5010)
   * ADDED: increased precision in route lengths [#5020](https://github.com/valhalla/valhalla/pull/5020)
   * ADDED: Add maneuver bearings in route json response [#5024](https://github.com/valhalla/valhalla/pull/5024)
   * ADDED: Allow specifying custom `graph.lua` file name via `valhalla_build_config` [#5036](https://github.com/valhalla/valhalla/pull/5036)
   * ADDED: per level elevator penalty [#4973](https://github.com/valhalla/valhalla/pull/4973)
   * ADDED: `ignore_construction` allows routing on ways with construction tag [#5030](https://github.com/valhalla/valhalla/pull/5030)
   * ADDED: Australian English language translations [#5057](https://github.com/valhalla/valhalla/pull/5057)
   * ADDED: Support `"access:conditional"` conditional restrictions like `"access:conditional"="no @ (Oct-May)"` [#5048](https://github.com/valhalla/valhalla/pull/5048)
   * CHANGED: Speed up pbf parsing by using libosmium [#5070](https://github.com/valhalla/valhalla/pull/5070)
   * ADDED: headings and correlated ll's in verbose matrix output [#5072](https://github.com/valhalla/valhalla/pull/5072)
   * CHANGED: Faster Docker builds in CI [#5082](https://github.com/valhalla/valhalla/pull/5082)
   * ADDED: Retrieve traffic signal information of nodes through trace_attribute request [#5121](https://github.com/valhalla/valhalla/pull/5121)
   * CHANGED: Remove redundant callback-style pbf parsing [#5119](https://github.com/valhalla/valhalla/pull/5119)
   * ADDED: Multimodal expansion endpoint support [#5129](https://github.com/valhalla/valhalla/pull/5129)
   * ADDED: Sort tweeners by GraphId to make tile generation deterministic [#5133](https://github.com/valhalla/valhalla/pull/5133)
   * ADDED: Turn lane information for valhalla serializer [#5078](https://github.com/valhalla/valhalla/pull/5078)
   * ADDED: Add scoped timer macro for timing stages and sub-stages of the tile build process [#5136](https://github.com/valhalla/valhalla/pull/5136)
   * CHANGED: Speed up `valhalla_build_admins` by using intermediate in-memory database [#5146](https://github.com/valhalla/valhalla/pull/5146)
   * UPDATED: bump tz from 2024a to 2025a [#5061](https://github.com/valhalla/valhalla/pull/5061)
   * ADDED: Add shoulder attribute to locate API [#5144](https://github.com/valhalla/valhalla/pull/5144)
   * CHANGED: Move `bss_info_` from `OSMNode` to the new `OSMBSSNode` to reduce `way_nodes.bin` size [#5147](https://github.com/valhalla/valhalla/pull/5147)
   * UPDATED: bump tz from 2025a to 2025b [#5164](https://github.com/valhalla/valhalla/pull/5164)
   * ADDED: Mutithreaded `PBFGraphParser::ParseWays()` [#5143](https://github.com/valhalla/valhalla/pull/5143)
   * CHANGED: "Multilevel Way" message logging level changed from WARN to DEBUG [#5188](https://github.com/valhalla/valhalla/pull/5188)
   * CHANGED: Use rapidjson for matrix serializers [#5189](https://github.com/valhalla/valhalla/pull/5189)
   * CHANGED: Make static factor vectors/arrays in sif constexpr [#5200](https://github.com/valhalla/valhalla/pull/5200)
   * ADDED: Sqlite3 RAII wrapper around sqlite3* and spatielite connection [#5206](https://github.com/valhalla/valhalla/pull/5206)
   * CHANGED: Improved SQL statements when building admins [#5219](https://github.com/valhalla/valhalla/pull/5219)
   * CHANGED: Replace `boost::geometry` by GEOS for operations with admin/tz polygons and clip them by tile bbox [#5204](https://github.com/valhalla/valhalla/pull/5204)
   * ADDED: support for per-level polygon exclusion [#5233](https://github.com/valhalla/valhalla/pull/5233/)
   * UPDATED: bump cxxopts [#5243](https://github.com/valhalla/valhalla/pull/5243)
   * ADDED: Make iterations limit configurable in costmatrix [#5221](https://github.com/valhalla/valhalla/pull/5221)
   * ADDED: Enforce the order of includes via `clang-format` [#5230](https://github.com/valhalla/valhalla/pull/5230)
   * CHANGED: Switch to PyPI version of `clang-format` [#5237](https://github.com/valhalla/valhalla/pull/5237)
   * ADDED: More barrier types to consider for car routing [#5217](https://github.com/valhalla/valhalla/pull/5217)
   * CHANGED: Removed ferry reclassification and only move edges in hierarchy [#5269](https://github.com/valhalla/valhalla/pull/5269)
   * CHANGED: More clang-tidy fixes [#5253](https://github.com/valhalla/valhalla/pull/5253)
   * CHANGED: Removed unused headers [#5254](https://github.com/valhalla/valhalla/pull/5254)
   * ADDED: "destination_only_hgv" in directed edge json [#5281](https://github.com/valhalla/valhalla/pull/5281)
   * CHANGED: Link libvalhalla to libgeos. Build command to use `nmake` on Windows instead of `make`. Skipping check for `CMAKE_BUILD_TYPE` when using a multi-config generator like Visual Studio or XCode. [#5294](https://github.com/valhalla/valhalla/pull/5294)
   * ADDED: workflow to publish Python bindings for all major platforms to PyPI [#5280](https://github.com/valhalla/valhalla/pull/5280)
   * ADDED: git sha version suffix for executables [#5307](https://github.com/valhalla/valhalla/pull/5307)
   * ADDED: version modifier in public servers [#5316](https://github.com/valhalla/valhalla/pull/5316)
   * CHANGED: pyvalhalla-git PyPI repository to pyvalhalla-weekly [#5310](https://github.com/valhalla/valhalla/pull/5310)
   * ADDED: `valhalla_service` to Linux Python package [#5315](https://github.com/valhalla/valhalla/pull/5315)
   * CHANGED: add full version string with git hash to any program's `--help` message [#5317](https://github.com/valhalla/valhalla/pull/5317)
   * CHANGED: `valhalla_service` CLI based on `cxxopts` [#5318](https://github.com/valhalla/valhalla/pull/5318)
   * ADDED: script to analyze build logs for warnings [#5312](https://github.com/valhalla/valhalla/pull/5312)
   * CHANGED: Replace robin-hood-hashing with `ankerl::unordered_dense::{map, set}` [#5325](https://github.com/valhalla/valhalla/pull/5325)
   * CHANGED: Speed up density calculus by using grid index [#5328](https://github.com/valhalla/valhalla/pull/5328)
   * CHANGED: refactor to make valhalla/filesystem functionally redundant [#5319](https://github.com/valhalla/valhalla/pull/5319)
   * ADDED: Distribute C++ executables for Windows Python bindings [#5348](https://github.com/valhalla/valhalla/pull/5348)
   * ADDED: Distribute C++ executables for OSX Python bindings [#5301](https://github.com/valhalla/valhalla/pull/5301)
   * ADDED: `trace_attributes` now also returns all the speed informations on edges when `edge.speeds_faded` or `edge.speeds_non_faded` is set in request. Also `edge.speed_type` returns how the edge speed was set [#5324](https://github.com/valhalla/valhalla/pull/5324)
   * CHANGED: Use `ankerl::unordered_dense` for `loki::Reach()` for faster search [#5384](https://github.com/valhalla/valhalla/pull/5384)
   * ADDED: support for destination exceptions for access restrictions [#5354](https://github.com/valhalla/valhalla/pull/5354)
   * ADDED: Add option `edge.traffic_signal` to trace attributes [#5385](https://github.com/valhalla/valhalla/pull/5385)
   * CHANGED: Cleaned up Dockerfile a bit to make caching more effective [#5396](https://github.com/valhalla/valhalla/pull/5396)
   * ADDED: Port https://github.com/nilsnolde/docker-valhalla, an orchestrated/scripted Docker image for convenience [#5388](https://github.com/valhalla/valhalla/pull/5388)
   * ADDED: Graph utilities for Python bindings [#5367](https://github.com/valhalla/valhalla/pull/5367)
   * CHANGED: Decouple `traffic_signal` on node from `kNodeType` in `TripLegBuilder` [#5394](https://github.com/valhalla/valhalla/pull/5394)
   * CHANGED: Use rapidjson for locate serializers [#5260](https://github.com/valhalla/valhalla/pull/5260)
   * CHANGED: set`check_reverse_connection` default value to `true` [#5404](https://github.com/valhalla/valhalla/pull/5404)
   * CHANGED: updated translation files and added mn-MN lang [#5425](https://github.com/valhalla/valhalla/pull/5425)
   * CHANGED: Use rapidjson for height serializer [#5277](https://github.com/valhalla/valhalla/pull/5277)
   * CHANGED: Use rapidjson for transit_available serializer [#5430](https://github.com/valhalla/valhalla/pull/5430)
   * CHANGED: Switch from CircleCI to Github Actions [#5427](https://github.com/valhalla/valhalla/pull/5427)
   * CHANGED: Use rapidjson for isochrone serializer [#5429](https://github.com/valhalla/valhalla/pull/5429)
   * ADDED: Support for storing osm node ids either just for graph nodes or also for all nodes (non-topological) [#5450](https://github.com/valhalla/valhalla/pull/5450)
   * ADDED: Allow pedestrian routing through highway=via_ferrata [#5480](https://github.com/valhalla/valhalla/pull/5480)
   * ADDED: generic level change maneuver [#5431](https://github.com/valhalla/valhalla/pull/5431)
   * ADDED: Publish timezone db on Github Actions artifacts [#5479](https://github.com/valhalla/valhalla/pull/5479)
   * ADDED: HEAD & GET range requests to curl_tilegetter [#5470](https://github.com/valhalla/valhalla/pull/5470)
   * ADDED: Expansion API extended for unidirectional A* [#5457](https://github.com/valhalla/valhalla/pull/5457)
   * CHANGED: Optimise `get_node_ll` function [#5531](https://github.com/valhalla/valhalla/pull/5531)
   * CHANGED: Optimise Turn::GetType using lookup table [#5530](https://github.com/valhalla/valhalla/pull/5530)
   * ADDED: support for destination exceptions for access restrictions [#5370](https://github.com/valhalla/valhalla/pull/5370)
   * ADDED: Add log rolling support for the file logger [#5477](https://github.com/valhalla/valhalla/pull/5477)
   * ADDED: Add Korean (`ko-KR`) locale [#5501](https://github.com/valhalla/valhalla/pull/5501)
   * UPGRADED: pybind11 from 2.11.1 to 3.0.1 [#5539](https://github.com/valhalla/valhalla/pull/5539)
   * CHANGED: Replace `oneof bool` to `bool` for default false options [#5541](https://github.com/valhalla/valhalla/pull/5541)
   * CHANGED: Optimise stopimpact calls in TransitionCost [#5545](https://github.com/valhalla/valhalla/pull/5545)
   * CHANGED: Optimise best_transition_cost function [#5537](https://github.com/valhalla/valhalla/pull/5537)
   * ADDED `thor.costmatrix.min_iterations` config param [#5559](https://github.com/valhalla/valhalla/pull/5559)
   * CHANGED: Broke out exceptions.h from worker.h [#5571](https://github.com/valhalla/valhalla/pull/5571)
   * ADDED: `checksum` to GraphTileHeader, a 64bit MD5 hash of the OSM PBFs [#5542](https://github.com/valhalla/valhalla/pull/5542)
   * ADDED: small CMake project and GHA to easily test statements on various compilers [#5564](https://github.com/valhalla/valhalla/pull/5564)
   * CHANGED: Use boost::container::small_vector in DynamicCost::Restricted to avoid allocations [#5586](https://github.com/valhalla/valhalla/pull/5586)
   * CHANGED: Optimise turntype calls in TransitionCost [#5590](https://github.com/valhalla/valhalla/pull/5590)
   * CHANGED: Consistent use of `cost_ptr_t` [#5615](https://github.com/valhalla/valhalla/pull/5615)
   * ADDED: Add scripted image build to manual per-branch docker CI build [#5614](https://github.com/valhalla/valhalla/pull/5614)
   * CHANGED: added openssl as a linked library to all build configs when `ENABLE_DATA_TOOLS=ON` [#5626](https://github.com/valhalla/valhalla/pull/5626)
   * UPGRADED: C++17 to C++20 [#5575](https://github.com/valhalla/valhalla/pull/5575)

## Release Date: 2024-10-10 Valhalla 3.5.1
* **Removed**
* **Bug Fix**
   * FIXED: All logging in `valhalla_export_edges` now goes to stderr [#4892](https://github.com/valhalla/valhalla/pull/4892)
   * FIXED: Iterate over only `kLandmark` tagged values in `AddLandmarks()` [#4873](https://github.com/valhalla/valhalla/pull/4873)
   * FIXED: `walk_or_snap` mode edge case with loop routes [#4895](https://github.com/valhalla/valhalla/pull/4895)
   * FIXED: `-Wdefaulted-function-deleted` compilation warning/error in `NarrativeBuilder` [#4877](https://github.com/valhalla/valhalla/pull/4877)
   * FIXED: For a long time we were potentially wrongly encoding varints by using `static_cast` vs `reinterpret_cast` [#4925](https://github.com/valhalla/valhalla/pull/4925)
* **Enhancement**
   * CHANGED: voice instructions for OSRM serializer to work better in real-world environment [#4756](https://github.com/valhalla/valhalla/pull/4756)
   * ADDED: Add option `edge.forward` to trace attributes [#4876](https://github.com/valhalla/valhalla/pull/4876)
   * ADDED: Provide conditional speed limits from "maxspeed:conditional" in `/locate` and proto `/route` responses [#4851](https://github.com/valhalla/valhalla/pull/4851)
   * ADDED: Support multiple levels and level ranges [#4879](https://github.com/valhalla/valhalla/pull/4879)
   * ADDED: Level location search filter [#4926](https://github.com/valhalla/valhalla/pull/4926)
   * CHANGED: Optimise AttributesController::category_attribute_enabled [#5580](https://github.com/valhalla/valhalla/pull/5580)

## Release Date: 2024-08-21 Valhalla 3.5.0
* **Removed**
   * REMOVED: needs_ci_run script [#4423](https://github.com/valhalla/valhalla/pull/4423)
   * REMOVED: unused vehicle types in AutoCost and segway; renamed kTruck to "truck" instead of "tractor_trailer" [#4430](https://github.com/valhalla/valhalla/pull/4430)
   * REMOVED: ./bench and related files/code [#4560](https://github.com/valhalla/valhalla/pull/4560)
   * REMOVED: unused headers [#4829](https://github.com/valhalla/valhalla/pull/4829)
* **Bug Fix**
   * FIXED: gcc13 was missing some std header includes [#4154](https://github.com/valhalla/valhalla/pull/4154)
   * FIXED: when reclassifying ferry edges, remove destonly from ways only if the connecting way was destonly [#4118](https://github.com/valhalla/valhalla/pull/4118)
   * FIXED: typo in use value of map matching API (`platform_connection` was misspelled) [#4174](https://github.com/valhalla/valhalla/pull/4174)
   * FIXED: fix crash in timedistancebssmatrix.cc  [#4244](https://github.com/valhalla/valhalla/pull/4244)
   * FIXED: missing protobuf CMake configuration to link abseil for protobuf >= 3.22.0 [#4207](https://github.com/valhalla/valhalla/pull/4207)
   * FIXED: broken links on the optimized route API page [#4260](https://github.com/valhalla/valhalla/pull/4260)
   * FIXED: remove clearing of headings while calculating a matrix [#4288](https://github.com/valhalla/valhalla/pull/4288)
   * FIXED: only recost matrix pairs which have connections found [#4344](https://github.com/valhalla/valhalla/pull/4344)
   * FIXED: arm builds. tons of errors due to floating point issues mostly [#4213](https://github.com/valhalla/valhalla/pull/4213)
   * FIXED: respond with correlated edges for format=valhalla and matrix [#4335](https://github.com/valhalla/valhalla/pull/4335)
   * FIXED: `sources` & `targets` for verbose matrix response was kinda broken due to #4335 above [#4366](https://github.com/valhalla/valhalla/pull/4366)
   * FIXED: recover proper shortest path to ferry connections (when multiple edges exist between node pair) [#4361](https://github.com/valhalla/valhalla/pull/4361)
   * FIXED: recover proper shortest path to ferry connections (make sure correct label index is used) [#4378](https://github.com/valhalla/valhalla/pull/4378)
   * FIXED: Allow all roads for motorcycles [#4348](https://github.com/valhalla/valhalla/pull/4348)
   * FIXED: motorcar:conditional should not apply to motorcycle and moped [#4359](https://github.com/valhalla/valhalla/pull/4359)
   * FIXED: break shortcuts when there are different restrictions on base edges [#4326](https://github.com/valhalla/valhalla/pull/4326)
   * FIXED: Incorrect `edge_index` assignment in `thor_worker_t::build_trace` [#4413](https://github.com/valhalla/valhalla/pull/4413)
   * FIXED: lots of issues with CostMatrix (primarily deadend logic) with a complete refactor modeling things very close to bidir A\*, also to prepare for a unification of the two [#4372](https://github.com/valhalla/valhalla/pull/4372)
   * FIXED: diff_names check was missing for Graphfilter and Shortcutbuilder for AddEdgeInfo call.  [#4436](https://github.com/valhalla/valhalla/pull/4436)
   * FIXED: updated timezone database and added code to keep compatibility with old servers/new data and vice versa [#4446](https://github.com/valhalla/valhalla/pull/4446)
   * FIXED: retry elevation tile download if the download failed for some reason or the downloaded tile was corrupt [#4461](https://github.com/valhalla/valhalla/pull/4461)
   * FIXED: base transition costs were getting overridden by osrm car turn duration [#4463](https://github.com/valhalla/valhalla/pull/4463)
   * FIXED: insane ETAs for `motor_scooter` on `track`s [#4468](https://github.com/valhalla/valhalla/pull/4468)
   * FIXED: -j wasn't taken into account anymore [#4483](https://github.com/valhalla/valhalla/pull/4483)
   * FIXED: time distance matrix was always using time zone of last settled edge id [#4494](https://github.com/valhalla/valhalla/pull/4494)
   * FIXED: log to stderr in valhalla_export_edges [#4498](https://github.com/valhalla/valhalla/pull/4498)
   * FIXED: set capped speed for truck at 90 KPH [#4493](https://github.com/valhalla/valhalla/pull/4493)
   * FIXED: Config singleton multiple instantiation issue [#4521](https://github.com/valhalla/valhalla/pull/4521)
   * FIXED: Prevent GetShortcut to run into an infinite loop [#4532](https://github.com/valhalla/valhalla/pull/4532)
   * FIXED: fix config generator with thor.costmatrix_allow_second_pass [#4567](https://github.com/valhalla/valhalla/pull/4567)
   * FIXED: infinite loop or other random corruption in isochrones when retrieving partial shape of an edge [#4547](https://github.com/valhalla/valhalla/pull/4547)
   * FIXED: Aggregation updates: update opposing local idx after aggregating the edges, added classification check for aggregation, and shortcut length changes [#4570](https://github.com/valhalla/valhalla/pull/4570)
   * FIXED: Use helper function for only parsing out names from DirectedEdge when populating intersecting edges [#4604](https://github.com/valhalla/valhalla/pull/4604)
   * FIXED: Osmnode size reduction: Fixed excessive disk space for planet build [#4605](https://github.com/valhalla/valhalla/pull/4605)
   * FIXED: Conflict with signinfo's temporary linguistic node sequence file caused test failures. [#4625](https://github.com/valhalla/valhalla/pull/4625)
   * FIXED: CostMatrix for trivial routes with oneways [#4626](https://github.com/valhalla/valhalla/pull/4626)
   * FIXED: some entry points to creating geotiff isochrones output did not register the geotiff driver before attempting to use it [#4628](https://github.com/valhalla/valhalla/pull/4628)
   * FIXED: libgdal wasn't installed in docker image, so it never worked in docker [#4629](https://github.com/valhalla/valhalla/pull/4629)
   * FIXED: CostMatrix shapes for routes against trivial oneways [#4633](https://github.com/valhalla/valhalla/pull/4633)
   * FIXED: unidirectional_astar.cc doesn't work for date_time type = 2 [#4652](https://github.com/valhalla/valhalla/issues/4652)
   * FIXED: a few fixes around the routing algorithms [#4642](https://github.com/valhalla/valhalla/pull/4642)
   * FIXED: no need to search for GDAL when building data [#4651](https://github.com/valhalla/valhalla/pull/4651)
   * FIXED: Fix segfault in OSRM serializer with bannerInstructions when destination is on roundabout [#4481](https://github.com/valhalla/valhalla/pull/4481)
   * FIXED: Fix segfault in costmatrix (date_time and time zone always added). [#4530](https://github.com/valhalla/valhalla/pull/4530)
   * FIXED: Fixed roundoff issue in Tiles Row and Col methods [#4585](https://github.com/valhalla/valhalla/pull/4585)
   * FIXED: Fix for assigning attributes has_(highway, ferry, toll) if directions_type is none [#4465](https://github.com/valhalla/valhalla/issues/4465)
   * FIXED: Have the `valhalla_add_predicted_speeds` summary always be created from `mjolnir.tile_dir` [#4722](https://github.com/valhalla/valhalla/pull/4722)
   * FIXED: Fix inconsistency in graph.lua for motor_vehicle_node [#4723](https://github.com/valhalla/valhalla/issues/4723)
   * FIXED: Missing algorithm include in `baldr/admin.h` [#4766](https://github.com/valhalla/valhalla/pull/4766)
   * FIXED: remove old code that allows bicycle access on hiking trails. [#4781](https://github.com/valhalla/valhalla/pull/4781)
   * FIXED: Handle list type arguments correctly when overriding config with valhalla_build_config [#4799](https://github.com/valhalla/valhalla/pull/4799)
   * FIXED: `top_speed` range not fully allowed for trucks [#4793](https://github.com/valhalla/valhalla/pull/4793)
   * FIXED: Trivial routes for CostMatrix [#4634](https://github.com/valhalla/valhalla/pull/4634)
   * FIXED: Reset `not_thru_pruning` in CostMatrix after second pass was used [#4817](https://github.com/valhalla/valhalla/pull/4817)
   * FIXED: wrong index used in CostMatrix expansion callback inside reverse connection check [#4821](https://github.com/valhalla/valhalla/pull/4821)
   * FIXED: oneway ferry connections classification [#4828](https://github.com/valhalla/valhalla/pull/4828)
   * FIXED: location search_filter ignored in certain cases [#4835](https://github.com/valhalla/valhalla/pull/4835)
   * FIXED: Ferry reclassification finds shortest path that is blocked by inaccessible node [#4854](https://github.com/valhalla/valhalla/pull/4854)
   * FIXED: `(Nov - Mar)` (and similar, months with spaces) condition parsing [#4857](https://github.com/valhalla/valhalla/pull/4857)
* **Enhancement**
   * UPDATED: French translations, thanks to @xlqian [#4159](https://github.com/valhalla/valhalla/pull/4159)
   * CHANGED: -j flag for multithreaded executables to override mjolnir.concurrency [#4168](https://github.com/valhalla/valhalla/pull/4168)
   * CHANGED: moved the argparse boilerplate code to a private header which all programs can share [#4169](https://github.com/valhalla/valhalla/pull/4169)
   * ADDED: CI runs a spell check on the PR to detect spelling mistakes [#4179](https://github.com/valhalla/valhalla/pull/4179)
   * ADDED: `preferred_side_cutoff` parameter for locations [#4182](https://github.com/valhalla/valhalla/pull/4182)
   * ADDED: PBF output for matrix endpoint [#4121](https://github.com/valhalla/valhalla/pull/4121)
   * CHANGED: sped up the transit gtfs ingestion process by sorting the feeds before querying them and avoiding copying their structures. forked just_gtfs into the valhalla org to accomplish it [#4167](https://github.com/valhalla/valhalla/pull/4167)
   * CHANGED: write traffic tile headers in `valhalla_build_extract` [#4195](https://github.com/valhalla/valhalla/pull/4195)
   * ADDED: `source_percent_along` & `target_percent_along` to /trace_attributes JSON response [#4199](https://github.com/valhalla/valhalla/pull/4199)
   * ADDED: sqlite database to store landmarks along with interfaces of insert and bounding box queries [#4189](https://github.com/valhalla/valhalla/pull/4189)
   * CHANGED: refactor landmark database interface to use a pimpl [#4202](https://github.com/valhalla/valhalla/pull/4202)
   * ADDED: support for `:forward` and `:backward` for `motor_vehicle`, `vehicle`, `foot` and `bicycle` tag prefixes [#4204](https://github.com/valhalla/valhalla/pull/4204)
   * ADDED: add `valhalla_build_landmarks` to parse POIs from osm pbfs and store them as landmarks in the landmark sqlite database [#4201](https://github.com/valhalla/valhalla/pull/4201)
   * ADDED: add primary key in the landmark sqlite database and a method to retrieve landmarks via their primary keys [#4224](https://github.com/valhalla/valhalla/pull/4224)
   * ADDED: update graph tile to allow adding landmarks to edge info, and refactor edgeinfo.cc [#4233](https://github.com/valhalla/valhalla/pull/4233)
   * ADDED: `sources_to_targets` action for `/expansion` [#4263](https://github.com/valhalla/valhalla/pull/4263)
   * ADDED: option `--extract-tar` to `valhalla_build_extract` to create extracts from .tar files instead of tile directory [#4255](https://github.com/valhalla/valhalla/pull/4255)
   * ADDED: Support for `bannerInstructions` attribute in OSRM serializer via `banner_instructions` request parameter [#4093](https://github.com/valhalla/valhalla/pull/4093)
   * UPDATED: submodules which had new releases, unless it was a major version change [#4231](https://github.com/valhalla/valhalla/pull/4231)
   * ADDED: Support for elevation along a route. Add elevation to EdgeInfo within Valhalla tiles [#4279](https://github.com/valhalla/valhalla/pull/4279)
   * ADDED: the workflow to find landmarks in a graph tile, associate them with nearby edges, and update the graph tile to store the associations [#4278](https://github.com/valhalla/valhalla/pull/4278)
   * ADDED: update maneuver generation to add nearby landmarks to maneuvers as direction support [#4293](https://github.com/valhalla/valhalla/pull/4293)
   * CHANGED: the boost property tree config is now read into a singleton that doesn't need to be passed around anymore [#4220](https://github.com/valhalla/valhalla/pull/4220)
   * ADDED: Update the street name and sign data processing include language and pronunciations [#4268](https://github.com/valhalla/valhalla/pull/4268)
   * CHANGED: more sustainable way to work with protobuf in cmake [#4334](https://github.com/valhalla/valhalla/pull/4334)
   * CHANGED: use date_time API to retrieve timezone aliases instead of our own curated list [#4382](https://github.com/valhalla/valhalla/pull/4382)
   * CHANGED: less aggressive logging for nodes' headings & ferry connections [#4420](https://github.com/valhalla/valhalla/pull/4420)
   * ADDED: add documentation about historical traffic [#4259](https://github.com/valhalla/valhalla/pull/4259)
   * ADDED: config option to control how much memory we'll reserve for CostMatrix locations [#4424](https://github.com/valhalla/valhalla/pull/4424)
   * CHANGED: refactor EdgeLabel (and derived classes) to reduce memory use. [#4439](https://github.com/valhalla/valhalla/pull/4439)
   * ADDED: "shape" field to matrix response for CostMatrix only [#4432](https://github.com/valhalla/valhalla/pull/4432)
   * CHANGED: `/expansion`: add field `prev_edge_id`, make the GeoJSON features `LineString`s [#4275](https://github.com/valhalla/valhalla/issues/4275)
   * ADDED: --optimize & --log-details to valhalla_run_matrix [#4356](https://github.com/valhalla/valhalla/pull/4356)
   * ADDED: most access restrictions to /locate response [#4431](https://github.com/valhalla/valhalla/pull/4431)
   * ADDED: hgv=destination and friends for truck-specific "destination_only" logic [#4450](https://github.com/valhalla/valhalla/issues/4450)
   * UPDATED: updated country access overrides [#4460](https://github.com/valhalla/valhalla/pull/4460)
   * CHANGED: date_time refactor as a preparation to return DST/timezone related offset in the response [#4365](https://github.com/valhalla/valhalla/pull/4365)
   * ADDED: find connection on backward search for bidir matrix algo [#4329](https://github.com/valhalla/valhalla/pull/4329)
   * CHANGED: Adjustment of walk speed when walking on slight downhill [#4302](https://github.com/valhalla/valhalla/pull/4302)
   * CHANGED: Do not reclassify ferry connections when no hierarchies are to be generated [#4487](https://github.com/valhalla/valhalla/pull/4487)
   * ADDED: Added a config option to sort nodes spatially during graph building [#4455](https://github.com/valhalla/valhalla/pull/4455)
   * ADDED: Timezone info in route and matrix responses [#4491](https://github.com/valhalla/valhalla/pull/4491)
   * ADDED: Support for `voiceInstructions` attribute in OSRM serializer via `voice_instructions` request parameter [#4506](https://github.com/valhalla/valhalla/pull/4506)
   * CHANGED: use pkg-config to find spatialite & geos and remove our cmake modules; upgraded conan's boost to 1.83.0 in the process [#4253](https://github.com/valhalla/valhalla/pull/4253)
   * ADDED: Added aggregation logic to filter stage of tile building [#4512](https://github.com/valhalla/valhalla/pull/4512)
   * UPDATED: tz to 2023d [#4519](https://github.com/valhalla/valhalla/pull/4519)
   * CHANGED: libvalhalla.pc generation to have finer controls; install third_party public headers; overhaul lots of CMake; remove conan support [#4516](https://github.com/valhalla/valhalla/pull/4516)
   * CHANGED: refactored matrix code to include a base class for all matrix algorithms to prepare for second passes on matrix [#4535](https://github.com/valhalla/valhalla/pull/4535)
   * ADDED: matrix second pass for connections not found in the first pass, analogous to /route [#4536](https://github.com/valhalla/valhalla/pull/4536)
   * UPDATED: cxxopts to 3.1.1 [#4541](https://github.com/valhalla/valhalla/pull/4541)
   * CHANGED: make use of vendored libraries optional (other than libraries which are not commonly in package managers or only used for testing) [#4544](https://github.com/valhalla/valhalla/pull/4544)
   * ADDED: Improved instructions for blind users [#3694](https://github.com/valhalla/valhalla/pull/3694)
   * ADDED: isochrone proper polygon support & pbf output for isochrone [#4575](https://github.com/valhalla/valhalla/pull/4575)
   * ADDED: return isotile grid as geotiff  [#4594](https://github.com/valhalla/valhalla/pull/4594)
   * ADDED: `ignore_non_vehicular_restrictions` parameter for truck costing [#4606](https://github.com/valhalla/valhalla/pull/4606)
   * UPDATED: tz database to 2024a [#4643](https://github.com/valhalla/valhalla/pull/4643)
   * ADDED: `hgv_no_penalty` costing option to allow penalized truck access to `hgv=no` edges [#4650](https://github.com/valhalla/valhalla/pull/4650)
   * CHANGED: Significantly improve performance of graphbuilder [#4669](https://github.com/valhalla/valhalla/pull/4669)
   * UPDATED: Improved turn by turn api reference documentation [#4675](https://github.com/valhalla/valhalla/pull/4675)
   * CHANGED: contract nodes if connecting edges have different names or speed or non-conditional access restrictions [#4613](https://github.com/valhalla/valhalla/pull/4613)
   * CHANGED: CostMatrix switched from Dijkstra to A* [#4671](https://github.com/valhalla/valhalla/pull/4671)
   * ADDED: some missing documentation about request parameters [#4687](https://github.com/valhalla/valhalla/pull/4687)
   * ADDED: Consider more forward/backward tags for access restrictions and speeds [#4686](https://github.com/valhalla/valhalla/pull/4686)
   * CHANGED: change costmatrix max_distance threshold to a distance threshold instead of duration [#4672](https://github.com/valhalla/valhalla/pull/4672)
   * ADDED: PBF support for expansion [#4614](https://github.com/valhalla/valhalla/pull/4614)
   * ADDED: elapsed_cost field to map matching json response [#4709](https://github.com/valhalla/valhalla/pull/4709)
   * ADDED: error if we fail to find any matrix connection [#4718](https://github.com/valhalla/valhalla/pull/4718)
   * ADDED: Fail early in valhalla_ingest_transit if there's no valid GTFS feeds [#4710](https://github.com/valhalla/valhalla/pull/4710)
   * ADDED: Support for `voiceLocale` attribute in OSRM serializer via `voice_instructions` request parameter [#4742](https://github.com/valhalla/valhalla/pull/4742)
   * ADDED: Added ssmlAnnouncements for voice instructions and removed voice and banner instructions from last step. [#4644](https://github.com/valhalla/valhalla/pull/4644)
   * ADDED: deadend information in directed edge JSON for `/locate` [#4751](https://github.com/valhalla/valhalla/pull/4751)
   * ADDED: Dedupe option for expansion, significantly reducing the response size. [#4601](https://github.com/valhalla/valhalla/issues/4601)
   * ADDED: `expansion_type` property to `/expansion` [#4784](https://github.com/valhalla/valhalla/pull/4784)
   * ADDED: inline config arg for `valhalla_build_elevation` script [#4787](https://github.com/valhalla/valhalla/pull/4787)
   * ADDED: `use_truck_route` [#4809](https://github.com/valhalla/valhalla/pull/4809)
   * ADDED: Add option `edge.country_crossing` to trace attributes [#4825](https://github.com/valhalla/valhalla/pull/4825)
   * CHANGED: Unification of turn costs for ramps and roundabouts [#4827](https://github.com/valhalla/valhalla/pull/4827)
   * CHANGED: updated dockerfile to use ubuntu 24.04 [#4805](https://github.com/valhalla/valhalla/pull/4805)

## Release Date: 2023-05-11 Valhalla 3.4.0
* **Removed**
   * REMOVED: Docker image pushes to Dockerhub [#4033](https://github.com/valhalla/valhalla/pull/4033)
   * REMOVED: transitland references and scripts and replace with info for raw GTFS feeds [#4035](https://github.com/valhalla/valhalla/pull/4035)
* **Bug Fix**
   * FIXED: underflow of uint64_t cast for matrix time results [#3906](https://github.com/valhalla/valhalla/pull/3906)
   * FIXED: update vcpkg commit for Azure pipelines to fix libtool mirrors [#3915](https://github.com/valhalla/valhalla/pull/3915)
   * FIXED: fix CHANGELOG release year (2022->2023) [#3927](https://github.com/valhalla/valhalla/pull/3927)
   * FIXED: avoid segfault on invalid exclude_polygons input [#3907](https://github.com/valhalla/valhalla/pull/3907)
   * FIXED: allow \_WIN32_WINNT to be defined by build system [#3933](https://github.com/valhalla/valhalla/issues/3933)
   * FIXED: disconnected stop pairs in gtfs import [#3943](https://github.com/valhalla/valhalla/pull/3943)
   * FIXED: in/egress traversability in gtfs ingestion is now defaulted to kBoth to enable pedestrian access on transit connect edges and through the in/egress node [#3948](https://github.com/valhalla/valhalla/pull/3948)
   * FIXED: parsing logic needed implicit order of stations/egresses/platforms in the GTFS feeds [#3949](https://github.com/valhalla/valhalla/pull/3949)
   * FIXED: segfault in TimeDistanceMatrix [#3964](https://github.com/valhalla/valhalla/pull/3964)
   * FIXED: write multiple PBFs if the protobuf object gets too big [#3954](https://github.com/valhalla/valhalla/pull/3954)
   * FIXED: pin conan version to latest 1.x for now [#3990](https://github.com/valhalla/valhalla/pull/3990)
   * FIXED: Fix matrix_locations when used in pbf request [#3997](https://github.com/valhalla/valhalla/pull/3997)
   * FIXED: got to the point where the basic transit routing test works [#3988](https://github.com/valhalla/valhalla/pull/3988)
   * FIXED: fix build with LOGGING_LEVEL=ALL [#3992](https://github.com/valhalla/valhalla/pull/3992)
   * FIXED: transit stitching when determining whether a platform was generated [#4020](https://github.com/valhalla/valhalla/pull/4020)
   * FIXED: multimodal isochrones [#4030](https://github.com/valhalla/valhalla/pull/4030)
   * FIXED: duplicated recosting names should throw [#4042](https://github.com/valhalla/valhalla/pull/4042)
   * FIXED: Remove arch specificity from strip command of Python bindings to make it more compatible with other archs [#4040](https://github.com/valhalla/valhalla/pull/4040)
   * FIXED: GraphReader::GetShortcut no longer returns false positives or false negatives [#4019](https://github.com/valhalla/valhalla/pull/4019)
   * FIXED: Tagging with bus=permit or taxi=permit did not override access=no [#4045](https://github.com/valhalla/valhalla/pull/4045)
   * FIXED: Upgrade RapidJSON to address undefined behavior [#4051](https://github.com/valhalla/valhalla/pull/4051)
   * FIXED: time handling for transit service [#4052](https://github.com/valhalla/valhalla/pull/4052)
   * FIXED: multiple smaller bugs while testing more multimodal /route & /isochrones [#4055](https://github.com/valhalla/valhalla/pull/4055)
   * FIXED: `FindLuaJit.cmake` to include Windows paths/library names [#4066](https://github.com/valhalla/valhalla/pull/4066)
   * FIXED: Move complex turn restriction check out of can_form_shortcut() [#4047](https://github.com/valhalla/valhalla/pull/4047)
   * FIXED: fix `clear` methods on matrix algorithms and reserve some space for labels with a new config [#4075](https://github.com/valhalla/valhalla/pull/4075)
   * FIXED: fix `valhalla_build_admins` & `valhalla_ways_to_edges` argument parsing [#4097](https://github.com/valhalla/valhalla/pull/4097)
   * FIXED: fail early in `valhalla_build_admins` if parent directory can't be created, also exit with failure [#4099](https://github.com/valhalla/valhalla/pull/4099)
* **Enhancement**
   * CHANGED: replace boost::optional with C++17's std::optional where possible [#3890](https://github.com/valhalla/valhalla/pull/3890)
   * ADDED: parse `lit` tag on ways and add it to graph [#3893](https://github.com/valhalla/valhalla/pull/3893)
   * ADDED: log lat/lon of node where children link edges exceed the configured maximum [#3911](https://github.com/valhalla/valhalla/pull/3911)
   * ADDED: log matrix algorithm which was used [#3916](https://github.com/valhalla/valhalla/pull/3916)
   * UPDATED: docker base image to Ubuntu 22.04 [#3912](https://github.com/valhalla/valhalla/pull/3912)
   * CHANGED: Unify handling of single-file -Werror in all modules [#3910](https://github.com/valhalla/valhalla/pull/3910)
   * CHANGED: Build skadi with -Werror [#3935](https://github.com/valhalla/valhalla/pull/3935)
   * ADDED: Connect transit tiles to the graph [#3700](https://github.com/valhalla/valhalla/pull/3700)
   * CHANGED: switch to C++17 master branch of `just_gtfs` [#3947](https://github.com/valhalla/valhalla/pull/3947)
   * ADDED: Support for configuring a universal request timeout [#3966](https://github.com/valhalla/valhalla/pull/3966)
   * ADDED: optionally include highway=platform edges for pedestrian access [#3971](https://github.com/valhalla/valhalla/pull/3971)
   * ADDED: `use_lit` costing option for pedestrian costing [#3957](https://github.com/valhalla/valhalla/pull/3957)
   * CHANGED: Removed stray NULL values in log output [#3974](https://github.com/valhalla/valhalla/pull/3974)
   * CHANGED: More conservative estimates for cost of walking slopes [#3982](https://github.com/valhalla/valhalla/pull/3982)
   * ADDED: An option to slim down matrix response [#3987](https://github.com/valhalla/valhalla/pull/3987)
   * CHANGED: Updated url for just_gtfs library [#3995](https://github.com/valhalla/valhalla/pull/3995)
   * ADDED: Docker image pushes to Github's docker registry [#4033](https://github.com/valhalla/valhalla/pull/4033)
   * ADDED: `disable_hierarchy_pruning` costing option to find the actual optimal route for motorized costing modes, i.e `auto`, `motorcycle`, `motor_scooter`, `bus`, `truck` & `taxi`. [#4000](https://github.com/valhalla/valhalla/pull/4000)
   * CHANGED: baldr directory: remove warnings and C++17 adjustments [#4011](https://github.com/valhalla/valhalla/pull/4011)
   * UPDATED: `vcpkg` to latest master, iconv wasn't building anymore [#4066](https://github.com/valhalla/valhalla/pull/4066)
   * CHANGED: pybind11 upgrade for python 3.11 [#4067](https://github.com/valhalla/valhalla/pull/4067)
   * CHANGED: added transit level to connectivity map [#4082](https://github.com/valhalla/valhalla/pull/4082)
   * ADDED: "has_transit_tiles" & "osm_changeset" to verbose status response [#4062](https://github.com/valhalla/valhalla/pull/4062)
   * ADDED: time awareness to CostMatrix for e.g. traffic support [#4071](https://github.com/valhalla/valhalla/pull/4071)
   * UPDATED: transifex translations [#4102](https://github.com/valhalla/valhalla/pull/4102)

## Release Date: 2023-01-03 Valhalla 3.3.0
* **Removed**
* **Bug Fix**
* **Enhancement**
  * CHANGED: Upgraded from C++14 to C++17. [#3878](https://github.com/valhalla/valhalla/pull/3878)

## Release Date: 2023-01-03 Valhalla 3.2.1
* **Removed**
* **Bug Fix**
   * FIXED: valhalla_run_route was missing config logic. [#3824](https://github.com/valhalla/valhalla/pull/3824)
   * FIXED: Added missing ferry tag if manoeuver uses a ferry. It's supposed to be there according to the docs. [#3815](https://github.com/valhalla/valhalla/issues/3815)
   * FIXED: Handle hexlifying strings with unsigned chars [#3842](https://github.com/valhalla/valhalla/pull/3842)
   * FIXED: Newer clang warns on `sprintf` which becomes a compilation error (due to `Werror`) so we use `snprintf` instead [#3846](https://github.com/valhalla/valhalla/issues/3846)
   * FIXED: Build all of Mjolnir with -Werror [#3845](https://github.com/valhalla/valhalla/pull/3845)
   * FIXED: Only set most destination information once for all origins in timedistancematrix [#3830](https://github.com/valhalla/valhalla/pull/3830)
   * FIXED: Integers to expansion JSON output were cast wrongly [#3857](https://github.com/valhalla/valhalla/pull/3857)
   * FIXED: hazmat=destination should be hazmat=false and fix the truckcost usage of hazmat [#3865](https://github.com/valhalla/valhalla/pull/3865)
   * FIXED: Make sure there is at least one path which is accessible for all vehicular modes when reclassifying ferry edges [#3860](https://github.com/valhalla/valhalla/pull/3860)
   * FIXED: valhalla_build_extract was failing to determine the tile ID to include in the extract [#3864](https://github.com/valhalla/valhalla/pull/3864)
   * FIXED: valhalla_ways_to_edges missed trimming the cache when overcommitted [#3872](https://github.com/valhalla/valhalla/pull/3872)
   * FIXED: Strange detours with multi-origin/destination unidirectional A* [#3585](https://github.com/valhalla/valhalla/pull/3585)
* **Enhancement**
   * ADDED: Added has_toll, has_highway, has_ferry tags to summary field of a leg and route and a highway tag to a maneuver if it includes a highway. [#3815](https://github.com/valhalla/valhalla/issues/3815)
   * ADDED: Add time info to sources_to_targets [#3795](https://github.com/valhalla/valhalla/pull/3795)
   * ADDED: "available_actions" to the /status response [#3836](https://github.com/valhalla/valhalla/pull/3836)
   * ADDED: "waiting" field on input/output intermediate break(\_through) locations to respect services times [#3849](https://github.com/valhalla/valhalla/pull/3849)
   * ADDED: --bbox & --geojson-dir options to valhalla_build_extract to only archive a subset of tiles [#3856](https://github.com/valhalla/valhalla/pull/3856)
   * CHANGED: Replace unstable c++ geos API with a mix of geos' c api and boost::geometry for admin building [#3683](https://github.com/valhalla/valhalla/pull/3683)
   * ADDED: optional write-access to traffic extract from GraphReader [#3876](https://github.com/valhalla/valhalla/pull/3876)
   * UPDATED: locales from Transifex [#3879](https://github.com/valhalla/valhalla/pull/3879)
   * CHANGED: Build most of Baldr with -Werror [#3885](https://github.com/valhalla/valhalla/pull/3885)
   * UPDATED: some documentation overhaul to slim down root's README [#3881](https://github.com/valhalla/valhalla/pull/3881)
   * CHANGED: move documentation hosting to Github Pages from readthedocs.io [#3884](https://github.com/valhalla/valhalla/pull/3884)
   * ADDED: inline config arguments to some more executables [#3873](https://github.com/valhalla/valhalla/pull/3873)

## Release Date: 2022-10-26 Valhalla 3.2.0
* **Removed**
   * REMOVED: "build-\*" docker image to decrease complexity [#3690](https://github.com/valhalla/valhalla/pull/3690)

* **Bug Fix**
   * FIXED: Fix precision losses while encoding-decoding distance parameter in openlr [#3374](https://github.com/valhalla/valhalla/pull/3374)
   * FIXED: Fix bearing calculation for openlr records [#3379](https://github.com/valhalla/valhalla/pull/3379)
   * FIXED: Some refactoring that was proposed for the PR 3379 [#3381](https://github.com/valhalla/valhalla/pull/3381)
   * FIXED: Avoid calling out "keep left/right" when passing an exit [#3349](https://github.com/valhalla/valhalla/pull/3349)
   * FIXED: Fix iterator decrement beyond begin() in GeoPoint::HeadingAtEndOfPolyline() method [#3393](https://github.com/valhalla/valhalla/pull/3393)
   * FIXED: Add string for Use:kPedestrianCrossing to fix null output in to_string(Use). [#3416](https://github.com/valhalla/valhalla/pull/3416)
   * FIXED: Remove simple restrictions check for pedestrian cost calculation. [#3423](https://github.com/valhalla/valhalla/pull/3423)
   * FIXED: Parse "highway=busway" OSM tag: https://wiki.openstreetmap.org/wiki/Tag:highway%3Dbusway [#3413](https://github.com/valhalla/valhalla/pull/3413)
   * FIXED: Process int_ref irrespective of `use_directions_on_ways_` [#3446](https://github.com/valhalla/valhalla/pull/3446)
   * FIXED: workaround python's ArgumentParser bug to not accept negative numbers as arguments [#3443](https://github.com/valhalla/valhalla/pull/3443)
   * FIXED: Undefined behaviour on some platforms due to unaligned reads [#3447](https://github.com/valhalla/valhalla/pull/3447)
   * FIXED: Fixed undefined behavior due to invalid shift exponent when getting edge's heading [#3450](https://github.com/valhalla/valhalla/pull/3450)
   * FIXED: Use midgard::unaligned_read in GraphTileBuilder::AddSigns [#3456](https://github.com/valhalla/valhalla/pull/3456)
   * FIXED: Relax test margin for time dependent traffic test [#3467](https://github.com/valhalla/valhalla/pull/3467)
   * FIXED: Fixed missed intersection heading [#3463](https://github.com/valhalla/valhalla/pull/3463)
   * FIXED: Stopped putting binary bytes into a string field of the protobuf TaggedValue since proto3 protects against that for cross language support [#3468](https://github.com/valhalla/valhalla/pull/3468)
   * FIXED: valhalla_service uses now loki logging config instead of deprecated tyr logging [#3481](https://github.com/valhalla/valhalla/pull/3481)
   * FIXED: Docker image `valhalla/valhalla:run-latest`: conan error + python integration [#3485](https://github.com/valhalla/valhalla/pull/3485)
   * FIXED: fix more protobuf unstable 3.x API [#3494](https://github.com/valhalla/valhalla/pull/3494)
   * FIXED: fix one more protobuf unstable 3.x API [#3501](https://github.com/valhalla/valhalla/pull/3501)
   * FIXED: Fix valhalla_build_tiles imports only bss from last osm file [#3503](https://github.com/valhalla/valhalla/pull/3503)
   * FIXED: Fix total_run_stat.sh script. [#3511](https://github.com/valhalla/valhalla/pull/3511)
   * FIXED: Both `hov:designated` and `hov:minimum` have to be correctly set for the way to be considered hov-only [#3526](https://github.com/valhalla/valhalla/pull/3526)
   * FIXED: Wrong out index in route intersections [#3541](https://github.com/valhalla/valhalla/pull/3541)
   * FIXED: fix valhalla_export_edges: missing null columns separator [#3543](https://github.com/valhalla/valhalla/pull/3543)
   * FIXED: Removed/updated narrative language aliases that are not IETF BCP47 compliant [#3546](https://github.com/valhalla/valhalla/pull/3546)
   * FIXED: Wrong predecessor opposing edge in dijkstra's expansion [#3528](https://github.com/valhalla/valhalla/pull/3528)
   * FIXED: exit and exit_verbal in Russian locale should be same [#3545](https://github.com/valhalla/valhalla/pull/3545)
   * FIXED: Skip transit tiles in hierarchy builder [#3559](https://github.com/valhalla/valhalla/pull/3559)
   * FIXED: Fix some country overrides in adminconstants and add a couple new countries. [#3578](https://github.com/valhalla/valhalla/pull/3578)
   * FIXED: Improve build errors reporting [#3579](https://github.com/valhalla/valhalla/pull/3579)
   * FIXED: Fix "no elevation" values and /locate elevation response [#3571](https://github.com/valhalla/valhalla/pull/3571)
   * FIXED: Build tiles with admin/timezone support on Windows [#3580](https://github.com/valhalla/valhalla/pull/3580)
   * FIXED: admin "Saint-Martin" changed name to "Saint-Martin (France)" [#3619](https://github.com/valhalla/valhalla/pull/3619)
   * FIXED: openstreetmapspeeds global config with `null`s now supported [#3621](https://github.com/valhalla/valhalla/pull/3621)
   * FIXED: valhalla_run_matrix was failing (could not find proper max_matrix_distance) [#3635](https://github.com/valhalla/valhalla/pull/3635)
   * FIXED: Removed duplicate degrees/radians constants [#3642](https://github.com/valhalla/valhalla/pull/3642)
   * FIXED: Forgot to adapt driving side and country access rules in [#3619](https://github.com/valhalla/valhalla/pull/3619) [#3652](https://github.com/valhalla/valhalla/pull/3652)
   * FIXED: DateTime::is_conditional_active(...) incorrect end week handling [#3655](https://github.com/valhalla/valhalla/pull/3655)
   * FIXED: TimeDistanceBSSMatrix: incorrect initialization for destinations [#3659](https://github.com/valhalla/valhalla/pull/3659)
   * FIXED: Some interpolated points had invalid edge_index in trace_attributes response [#3670](https://github.com/valhalla/valhalla/pull/3670)
   * FIXED: Use a small node snap distance in map-matching. FIxes issue with incorrect turn followed by Uturn. [#3677](https://github.com/valhalla/valhalla/pull/3677)
   * FIXED: Conan error when building Docker image. [#3689](https://github.com/valhalla/valhalla/pull/3689)
   * FIXED: Allow country overrides for sidewalk [#3711](https://github.com/valhalla/valhalla/pull/3711)
   * FIXED: CostMatrix incorrect tile usage with oppedge. [#3719](https://github.com/valhalla/valhalla/pull/3719)
   * FIXED: Fix elevation serializing [#3735](https://github.com/valhalla/valhalla/pull/3735)
   * FIXED: Fix returning a potentially uninitialized value in PointXY::ClosestPoint [#3737](https://github.com/valhalla/valhalla/pull/3737)
   * FIXED: Wales and Scotland name change. [#3746](https://github.com/valhalla/valhalla/pull/3746)
   * FIXED: Pedestrian crossings are allowed for bikes [#3751](https://github.com/valhalla/valhalla/pull/3751)
   * FIXED: Fix for Mac OSx.  Small update for the workdir for the admin_sidewalk_override test.  [#3757](https://github.com/valhalla/valhalla/pull/3757)
   * FIXED: Add missing service road case from GetTripLegUse method. [#3763](https://github.com/valhalla/valhalla/pull/3763)
   * FIXED: Fix TimeDistanceMatrix results sequence [#3738](https://github.com/valhalla/valhalla/pull/3738)
   * FIXED: Fix status endpoint not reporting that the service is shutting down [#3785](https://github.com/valhalla/valhalla/pull/3785)
   * FIXED: Fix TimdDistanceMatrix SetSources and SetTargets [#3792](https://github.com/valhalla/valhalla/pull/3792)
   * FIXED: Added highway and surface factor in truckcost [#3590](https://github.com/valhalla/valhalla/pull/3590)
   * FIXED: Potential integer underflow in file suffix generation [#3783](https://github.com/valhalla/valhalla/pull/3783)
   * FIXED: Building Valhalla as a submodule [#3781](https://github.com/valhalla/valhalla/issues/3781)
   * FIXED: Fixed invalid time detection in GetSpeed [#3800](https://github.com/valhalla/valhalla/pull/3800)
   * FIXED: Osmway struct update: added up to 33 and not 32 [#3808](https://github.com/valhalla/valhalla/pull/3808)
   * FIXED: Fix out-of-range linestrings in expansion [#4603](https://github.com/valhalla/valhalla/pull/4603)
   * FIXED: Osmway struct update: used 1 bit for multiple levels from spare bits [#5112](https://github.com/valhalla/valhalla/issues/5112)

* **Enhancement**
   * CHANGED: Pronunciation for names and destinations [#3132](https://github.com/valhalla/valhalla/pull/3132)
   * CHANGED: Requested code clean up for phonemes PR [#3356](https://github.com/valhalla/valhalla/pull/3356)
   * CHANGED: Refactor Pronunciation class to struct [#3359](https://github.com/valhalla/valhalla/pull/3359)
   * ADDED: Added support for probabale restrictions [#3361](https://github.com/valhalla/valhalla/pull/3361)
   * CHANGED: Refactored the verbal text formatter to handle logic for street name and sign [#3369](https://github.com/valhalla/valhalla/pull/3369)
   * CHANGED: return "version" and "tileset_age" on parameterless /status call [#3367](https://github.com/valhalla/valhalla/pull/3367)
   * CHANGED: de-singleton tile_extract by introducing an optional index.bin file created by valhalla_build_extract [#3281](https://github.com/valhalla/valhalla/pull/3281)
   * CHANGED: implement valhalla_build_elevation in python and add more --from-geojson & --from-graph options [#3318](https://github.com/valhalla/valhalla/pull/3318)
   * ADDED: Add boolean parameter to clear memory for edge labels from thor. [#2789](https://github.com/valhalla/valhalla/pull/2789)
   * CHANGED: Do not create statsd client in workers if it is not configured [#3394](https://github.com/valhalla/valhalla/pull/3394)
   * ADDED: Import of Bike Share Stations information in BSS Connection edges [#3411](https://github.com/valhalla/valhalla/pull/3411)
   * ADDED: Add heading to PathEdge to be able to return it on /locate [#3399](https://github.com/valhalla/valhalla/pull/3399)
   * ADDED: Add `prioritize_bidirectional` option for fast work and correct ETA calculation for `depart_at` date_time type. Smoothly stop using live-traffic [#3398](https://github.com/valhalla/valhalla/pull/3398)
   * CHANGED: Minor fix for headers  [#3436](https://github.com/valhalla/valhalla/pull/3436)
   * CHANGED: Use std::multimap for polygons returned for admin and timezone queries. Improves performance when building tiles. [#3427](https://github.com/valhalla/valhalla/pull/3427)
   * CHANGED: Refactored GraphBuilder::CreateSignInfoList [#3438](https://github.com/valhalla/valhalla/pull/3438)
   * ADDED: Add support for LZ4 compressed elevation tiles [#3401](https://github.com/valhalla/valhalla/pull/3401)
   * CHANGED: Rearranged some of the protobufs to remove redundancy [#3452](https://github.com/valhalla/valhalla/pull/3452)
   * CHANGED: overhaul python bindings [#3380](https://github.com/valhalla/valhalla/pull/3380)
   * CHANGED: Removed all protobuf defaults either by doing them in code or by relying on 0 initialization. Also deprecated best_paths and do_not_track [#3454](https://github.com/valhalla/valhalla/pull/3454)
   * ADDED: isochrone action for /expansion endpoint to track dijkstra expansion [#3215](https://github.com/valhalla/valhalla/pull/3215)
   * CHANGED: remove boost from dependencies and add conan as prep for #3346 [#3459](https://github.com/valhalla/valhalla/pull/3459)
   * CHANGED: Remove boost.program_options in favor of cxxopts header-only lib and use conan to install header-only boost. [#3346](https://github.com/valhalla/valhalla/pull/3346)
   * CHANGED: Moved all protos to proto3 for internal request/response handling [#3457](https://github.com/valhalla/valhalla/pull/3457)
   * CHANGED: Allow up to 32 outgoing link edges on a node when reclassifying links [#3483](https://github.com/valhalla/valhalla/pull/3483)
   * CHANGED: Reuse sample::get implementation [#3471](https://github.com/valhalla/valhalla/pull/3471)
   * ADDED: Beta support for interacting with the http/bindings/library via serialized and pbf objects respectively [#3464](https://github.com/valhalla/valhalla/pull/3464)
   * CHANGED: Update xcode to 12.4.0 [#3492](https://github.com/valhalla/valhalla/pull/3492)
   * ADDED: Add JSON generator to conan [#3493](https://github.com/valhalla/valhalla/pull/3493)
   * CHANGED: top_speed option: ignore live speed for speed based penalties [#3460](https://github.com/valhalla/valhalla/pull/3460)
   * ADDED: Add `include_construction` option into the config to include/exclude roads under construction from the graph [#3455](https://github.com/valhalla/valhalla/pull/3455)
   * CHANGED: Refactor options protobuf for Location and Costing objects [#3506](https://github.com/valhalla/valhalla/pull/3506)
   * CHANGED: valhalla.h and config.h don't need cmake configuration [#3502](https://github.com/valhalla/valhalla/pull/3502)
   * ADDED: New options to control what fields of the pbf are returned when pbf format responses are requested [#3507](https://github.com/valhalla/valhalla/pull/3507)
   * CHANGED: Rename tripcommon to common [#3516](https://github.com/valhalla/valhalla/pull/3516)
   * ADDED: Indoor routing - data model, data processing. [#3509](https://github.com/valhalla/valhalla/pull/3509)
   * ADDED: On-demand elevation tile fetching [#3391](https://github.com/valhalla/valhalla/pull/3391)
   * CHANGED: Remove many oneof uses from the protobuf api where the semantics of optional vs required isnt necessary [#3527](https://github.com/valhalla/valhalla/pull/3527)
   * ADDED: Indoor routing maneuvers [#3519](https://github.com/valhalla/valhalla/pull/3519)
   * ADDED: Expose reverse isochrone parameter for reverse expansion [#3528](https://github.com/valhalla/valhalla/pull/3528)
   * CHANGED: Add matrix classes to thor worker so they persist between requests. [#3560](https://github.com/valhalla/valhalla/pull/3560)
   * CHANGED: Remove `max_matrix_locations` and introduce `max_matrix_location_pairs` to configure the allowed number of total routes for the matrix action for more flexible asymmetric matrices [#3569](https://github.com/valhalla/valhalla/pull/3569)
   * CHANGED: modernized spatialite syntax [#3580](https://github.com/valhalla/valhalla/pull/3580)
   * ADDED: Options to generate partial results for time distance matrix when there is one source (one to many) or one target (many to one). [#3181](https://github.com/valhalla/valhalla/pull/3181)
   * ADDED: Enhance valhalla_build_elevation with LZ4 recompression support [#3607](https://github.com/valhalla/valhalla/pull/3607)
   * CHANGED: removed UK admin and upgraded its constituents to countries [#3619](https://github.com/valhalla/valhalla/pull/3619)
   * CHANGED: expansion service: only track requested max time/distance [#3532](https://github.com/valhalla/valhalla/pull/3532)
   * ADDED: Shorten down the request delay, when some sources/targets searches are early aborted [#3611](https://github.com/valhalla/valhalla/pull/3611)
   * ADDED: add `pre-commit` hook for running the `format.sh` script [#3637](https://github.com/valhalla/valhalla/pull/3637)
   * CHANGED: upgrade pybind11 to v2.9.2 to remove cmake warning [#3658](https://github.com/valhalla/valhalla/pull/3658)
   * ADDED: tests for just_gtfs reading and writing feeds [#3665](https://github.com/valhalla/valhalla/pull/3665)
   * CHANGED: Precise definition of types of edges on which BSS could be projected [#3663](https://github.com/valhalla/valhalla/pull/3663)
   * CHANGED: Remove duplicate implementation of `adjust_scores` [#3673](https://github.com/valhalla/valhalla/pull/3673)
   * ADDED: convert GTFS data into protobuf tiles [#3629](https://github.com/valhalla/valhalla/issues/3629)
   * CHANGED: Use `starts_with()` instead of `substr(0, N)` getting and comparing to prefix [#3702](https://github.com/valhalla/valhalla/pull/3702)
   * ADDED: Ferry support for HGV [#3710](https://github.com/valhalla/valhalla/issues/3710)
   * ADDED: Linting & formatting checks for Python code [#3713](https://github.com/valhalla/valhalla/pull/3713)
   * CHANGED: rename Turkey admin to Türkiye [#3720](https://github.com/valhalla/valhalla/pull/3720)
   * CHANGED: bumped vcpkg version to "2022.08.15" [#3754](https://github.com/valhalla/valhalla/pull/3754)
   * CHANGED: chore: Updates to clang-format 11.0.0 [#3533](https://github.com/valhalla/valhalla/pull/3533)
   * CHANGED: Ported trace_attributes serialization to RapidJSON. [#3333](https://github.com/valhalla/valhalla/pull/3333)
   * ADDED: Add helpers for DirectedEdgeExt and save them to file in GraphTileBuilder [#3562](https://github.com/valhalla/valhalla/pull/3562)
   * ADDED: Fixed Speed costing option [#3576](https://github.com/valhalla/valhalla/pull/3576)
   * ADDED: axle_count costing option for hgv [#3648](https://github.com/valhalla/valhalla/pull/3648)
   * ADDED: Matrix action for gurka [#3793](https://github.com/valhalla/valhalla/pull/3793)
   * ADDED: Add warnings array to response. [#3588](https://github.com/valhalla/valhalla/pull/3588)
   * CHANGED: Templatized TimeDistanceMatrix for forward/reverse search [#3773](https://github.com/valhalla/valhalla/pull/3773)
   * CHANGED: Templatized TimeDistanceBSSMatrix for forward/reverse search [#3778](https://github.com/valhalla/valhalla/pull/3778)
   * CHANGED: error code 154 shows distance limit in error message [#3779](https://github.com/valhalla/valhalla/pull/3779)

## Release Date: 2021-10-07 Valhalla 3.1.4
* **Removed**
* **Bug Fix**
   * FIXED: Revert default speed boost for turn channels [#3232](https://github.com/valhalla/valhalla/pull/3232)
   * FIXED: Use the right tile to get country for incident [#3235](https://github.com/valhalla/valhalla/pull/3235)
   * FIXED: Fix factors passed to `RelaxHierarchyLimits` [#3253](https://github.com/valhalla/valhalla/pull/3253)
   * FIXED: Fix TransitionCostReverse usage [#3260](https://github.com/valhalla/valhalla/pull/3260)
   * FIXED: Fix Tagged Value Support in EdgeInfo [#3262](https://github.com/valhalla/valhalla/issues/3262)
   * FIXED: TransitionCostReverse fix: revert internal_turn change [#3271](https://github.com/valhalla/valhalla/issues/3271)
   * FIXED: Optimize tiles usage in reach-based pruning [#3294](https://github.com/valhalla/valhalla/pull/3294)
   * FIXED: Slip lane detection: track visited nodes to avoid infinite loops [#3297](https://github.com/valhalla/valhalla/pull/3297)
   * FIXED: Fix distance value in a 0-length road [#3185](https://github.com/valhalla/valhalla/pull/3185)
   * FIXED: Trivial routes were broken when origin was node snapped and destnation was not and vice-versa for reverse astar [#3299](https://github.com/valhalla/valhalla/pull/3299)
   * FIXED: Tweaked TestAvoids map to get TestAvoidShortcutsTruck working [#3301](https://github.com/valhalla/valhalla/pull/3301)
   * FIXED: Overflow in sequence sort [#3303](https://github.com/valhalla/valhalla/pull/3303)
   * FIXED: Setting statsd tags in config via valhalla_build_config [#3225](https://github.com/valhalla/valhalla/pull/3225)
   * FIXED: Cache for gzipped elevation tiles [#3120](https://github.com/valhalla/valhalla/pull/3120)
   * FIXED: Current time conversion regression introduced in unidirectional algorithm refractor [#3278](https://github.com/valhalla/valhalla/issues/3278)
   * FIXED: Make combine_route_stats.py properly quote CSV output (best practice improvement) [#3328](https://github.com/valhalla/valhalla/pull/3328)
   * FIXED: Merge edge segment records in map matching properly so that resulting edge indices in trace_attributes are valid [#3280](https://github.com/valhalla/valhalla/pull/3280)
   * FIXED: Shape walking map matcher now sets correct edge candidates used in the match for origin and destination location [#3329](https://github.com/valhalla/valhalla/pull/3329)
   * FIXED: Better hash function of GraphId [#3332](https://github.com/valhalla/valhalla/pull/3332)

* **Enhancement**
   * CHANGED: Favor turn channels more [#3222](https://github.com/valhalla/valhalla/pull/3222)
   * CHANGED: Rename `valhalla::midgard::logging::LogLevel` enumerators to avoid clash with common macros [#3237](https://github.com/valhalla/valhalla/pull/3237)
   * CHANGED: Move pre-defined algorithm-based factors inside `RelaxHierarchyLimits` [#3253](https://github.com/valhalla/valhalla/pull/3253)
   * ADDED: Reject alternatives with too long detours [#3238](https://github.com/valhalla/valhalla/pull/3238)
   * ADDED: Added info to /status endpoint [#3008](https://github.com/valhalla/valhalla/pull/3008)
   * ADDED: Added stop and give_way/yield signs to the data and traffic signal fixes [#3251](https://github.com/valhalla/valhalla/pull/3251)
   * ADDED: use_hills for pedestrian costing, which also affects the walking speed [#3234](https://github.com/valhalla/valhalla/pull/3234)
   * CHANGED: Fixed cost threshold for bidirectional astar. Implemented reach-based pruning for suboptimal branches [#3257](https://github.com/valhalla/valhalla/pull/3257)
   * ADDED: Added `exclude_unpaved` request parameter [#3240](https://github.com/valhalla/valhalla/pull/3240)
   * ADDED: Added support for routing onto HOV/HOT lanes via request parameters `include_hot`, `include_hov2`, and `include_hov3` [#3273](https://github.com/valhalla/valhalla/pull/3273)
   * ADDED: Add Z-level field to `EdgeInfo`. [#3261](https://github.com/valhalla/valhalla/pull/3261)
   * CHANGED: Calculate stretch threshold for alternatives based on the optimal route cost [#3276](https://github.com/valhalla/valhalla/pull/3276)
   * ADDED: Add `preferred_z_level` as a parameter of loki requests. [#3270](https://github.com/valhalla/valhalla/pull/3270)
   * ADDED: Add `preferred_layer` as a parameter of loki requests. [#3270](https://github.com/valhalla/valhalla/pull/3270)
   * ADDED: Exposing service area names in passive maneuvers. [#3277](https://github.com/valhalla/valhalla/pull/3277)
   * ADDED: Added traffic signal and stop sign check for stop impact. These traffic signals and stop sign are located on edges. [#3279](https://github.com/valhalla/valhalla/pull/3279)
   * CHANGED: Improved sharing criterion to obtain more reasonable alternatives; extended alternatives search [#3302](https://github.com/valhalla/valhalla/pull/3302)
   * ADDED: pull ubuntu:20.04 base image before building [#3233](https://github.com/valhalla/valhalla/pull/3233)
   * CHANGED: Improve Loki nearest-neighbour performance for large radius searches in open space [#3324](https://github.com/valhalla/valhalla/pull/3324)
   * ADDED: testing infrastructure for scripts and valhalla_build_config tests [#3308](https://github.com/valhalla/valhalla/pull/3308)
   * ADDED: Shape points and information about where intermediate locations are placed along the legs of a route [#3274](https://github.com/valhalla/valhalla/pull/3274)
   * CHANGED: Improved existing hov lane transition test case to make more realistic [#3330](https://github.com/valhalla/valhalla/pull/3330)
   * CHANGED: Update python usage in all scripts to python3 [#3337](https://github.com/valhalla/valhalla/pull/3337)
   * ADDED: Added `exclude_cash_only_tolls` request parameter [#3341](https://github.com/valhalla/valhalla/pull/3341)
   * CHANGED: Update api-reference for street_names [#3342](https://github.com/valhalla/valhalla/pull/3342)
   * ADDED: Disable msse2 flags when building on Apple Silicon chip [#3327](https://github.com/valhalla/valhalla/pull/3327)

## Release Date: 2021-07-20 Valhalla 3.1.3
* **Removed**
   * REMOVED: Unused overloads of `to_response` function [#3167](https://github.com/valhalla/valhalla/pull/3167)

* **Bug Fix**
   * FIXED: Fix heading on small edge [#3114](https://github.com/valhalla/valhalla/pull/3114)
   * FIXED: Added support for `access=psv`, which disables routing on these nodes and edges unless the mode is taxi or bus [#3107](https://github.com/valhalla/valhalla/pull/3107)
   * FIXED: Disables logging in CI to catch issues [#3121](https://github.com/valhalla/valhalla/pull/3121)
   * FIXED: Fixed U-turns through service roads [#3082](https://github.com/valhalla/valhalla/pull/3082)
   * FIXED: Added forgotten penalties for kLivingStreet and kTrack for pedestrian costing model [#3116](https://github.com/valhalla/valhalla/pull/3116)
   * FIXED: Updated the reverse turn bounds [#3122](https://github.com/valhalla/valhalla/pull/3122)
   * FIXED: Missing fork maneuver [#3134](https://github.com/valhalla/valhalla/pull/3134)
   * FIXED: Update turn channel logic to call out specific turn at the end of the turn channel if needed [#3140](https://github.com/valhalla/valhalla/pull/3140)
   * FIXED: Fixed cost thresholds for TimeDistanceMatrix. [#3131](https://github.com/valhalla/valhalla/pull/3131)
   * FIXED: Use distance threshold in hierarchy limits for bidirectional astar to expand more important lower level roads [#3156](https://github.com/valhalla/valhalla/pull/3156)
   * FIXED: Fixed incorrect dead-end roundabout labels. [#3129](https://github.com/valhalla/valhalla/pull/3129)
   * FIXED: googletest wasn't really updated in #3166 [#3187](https://github.com/valhalla/valhalla/pull/3187)
   * FIXED: Minor fix of benchmark code [#3190](https://github.com/valhalla/valhalla/pull/3190)
   * FIXED: avoid_polygons intersected edges as polygons instead of linestrings [#3194](https://github.com/valhalla/valhalla/pull/3194)
   * FIXED: when binning horizontal edge shapes using single precision floats (converted from not double precision floats) allowed for the possibility of marking many many tiles no where near the shape [#3204](https://github.com/valhalla/valhalla/pull/3204)
   * FIXED: Fix improper iterator usage in ManeuversBuilder [#3205](https://github.com/valhalla/valhalla/pull/3205)
   * FIXED: Modified approach for retrieving signs from a directed edge #3166 [#3208](https://github.com/valhalla/valhalla/pull/3208)
   * FIXED: Improve turn channel classification: detect slip lanes [#3196](https://github.com/valhalla/valhalla/pull/3196)
   * FIXED: Compatibility with older boost::optional versions [#3219](https://github.com/valhalla/valhalla/pull/3219)
   * FIXED: Older boost.geometry versions don't have correct() for geographic rings [#3218](https://github.com/valhalla/valhalla/pull/3218)
   * FIXED: Use default road speed for bicycle costing so traffic does not reduce penalty on high speed roads. [#3143](https://github.com/valhalla/valhalla/pull/3143)

* **Enhancement**
   * CHANGED: Refactor base costing options parsing to handle more common stuff in a one place [#3125](https://github.com/valhalla/valhalla/pull/3125)
   * CHANGED: Unified Sign/SignElement into sign.proto [#3146](https://github.com/valhalla/valhalla/pull/3146)
   * ADDED: New verbal succinct transition instruction to maneuver & narrativebuilder. Currently this instruction will be used in place of a very long street name to avoid repetition of long names [#2844](https://github.com/valhalla/valhalla/pull/2844)
   * ADDED: Added oneway support for pedestrian access and foot restrictions [#3123](https://github.com/valhalla/valhalla/pull/3123)
   * ADDED: Exposing rest-area names in passive maneuvers [#3172](https://github.com/valhalla/valhalla/pull/3172)
   * CHORE: Updates robin-hood-hashing third-party library [#3151](https://github.com/valhalla/valhalla/pull/3151)
   * ADDED: Support `barrier=yes|swing_gate|jersey_barrier` tags [#3154](https://github.com/valhalla/valhalla/pull/3154)
   * ADDED: Maintain `access=permit|residents` tags as private [#3149](https://github.com/valhalla/valhalla/pull/3149)
   * CHANGED: Replace `avoid_*` API parameters with more accurate `exclude_*` [#3093](https://github.com/valhalla/valhalla/pull/3093)
   * ADDED: Penalize private gates [#3144](https://github.com/valhalla/valhalla/pull/3144)
   * CHANGED: Renamed protobuf Sign/SignElement to TripSign/TripSignElement [#3168](https://github.com/valhalla/valhalla/pull/3168)
   * CHORE: Updates googletest to release-1.11.0 [#3166](https://github.com/valhalla/valhalla/pull/3166)
   * CHORE: Enables -Wall on sif sources [#3178](https://github.com/valhalla/valhalla/pull/3178)
   * ADDED: Allow going through accessible `barrier=bollard` and penalize routing through it, when the access is private [#3175](https://github.com/valhalla/valhalla/pull/3175)
   * ADDED: Add country code to incident metadata [#3169](https://github.com/valhalla/valhalla/pull/3169)
   * CHANGED: Use distance instead of time to check limited sharing criteria [#3183](https://github.com/valhalla/valhalla/pull/3183)
   * ADDED: Introduced a new via_waypoints array on the leg in the osrm route serializer that describes where a particular waypoint from the root-level array matches to the route. [#3189](https://github.com/valhalla/valhalla/pull/3189)
   * ADDED: Added vehicle width and height as an option for auto (and derived: taxi, bus, hov) profile [#3179](https://github.com/valhalla/valhalla/pull/3179)
   * ADDED: Support for statsd integration for basic error and requests metrics [#3191](https://github.com/valhalla/valhalla/pull/3191)
   * CHANGED: Get rid of typeid in statistics-related code. [#3227](https://github.com/valhalla/valhalla/pull/3227)

## Release Date: 2021-05-26 Valhalla 3.1.2
* **Removed**
* **Bug Fix**
   * FIXED: Change unnamed road intersections from being treated as penil point u-turns [#3084](https://github.com/valhalla/valhalla/pull/3084)
   * FIXED: Fix TimeDepReverse termination and path cost calculation (for arrive_by routing) [#2987](https://github.com/valhalla/valhalla/pull/2987)
   * FIXED: Isochrone (::Generalize()) fix to avoid generating self-intersecting polygons [#3026](https://github.com/valhalla/valhalla/pull/3026)
   * FIXED: Handle day_on/day_off/hour_on/hour_off restrictions [#3029](https://github.com/valhalla/valhalla/pull/3029)
   * FIXED: Apply conditional restrictions with dow only to the edges when routing [#3039](https://github.com/valhalla/valhalla/pull/3039)
   * FIXED: Missing locking in incident handler needed to hang out to scop lock rather than let the temporary dissolve [#3046](https://github.com/valhalla/valhalla/pull/3046)
   * FIXED: Continuous lane guidance fix [#3054](https://github.com/valhalla/valhalla/pull/3054)
   * FIXED: Fix reclassification for "shorter" ferries and rail ferries (for Chunnel routing issues) [#3038](https://github.com/valhalla/valhalla/pull/3038)
   * FIXED: Incorrect routing through motor_vehicle:conditional=destination. [#3041](https://github.com/valhalla/valhalla/pull/3041)
   * FIXED: Allow destination-only routing on the first-pass for non bidirectional Astar algorithms. [#3085](https://github.com/valhalla/valhalla/pull/3085)
   * FIXED: Highway/ramp lane bifurcation [#3088](https://github.com/valhalla/valhalla/pull/3088)
   * FIXED: out of bound access of tile hierarchy in base_ll function in graphheader [#3089](https://github.com/valhalla/valhalla/pull/3089)
   * FIXED: include shortcuts in avoid edge set for avoid_polygons [#3090](https://github.com/valhalla/valhalla/pull/3090)

* **Enhancement**
   * CHANGED: Refactor timedep forward/reverse to reduce code repetition [#2987](https://github.com/valhalla/valhalla/pull/2987)
   * CHANGED: Sync translation files with Transifex command line tool [#3030](https://github.com/valhalla/valhalla/pull/3030)
   * CHANGED: Use osm tags in links reclassification algorithm in order to reduce false positive downgrades [#3042](https://github.com/valhalla/valhalla/pull/3042)
   * CHANGED: Use CircleCI XL instances for linux based builds [#3043](https://github.com/valhalla/valhalla/pull/3043)
   * ADDED: ci: Enable undefined sanitizer [#2999](https://github.com/valhalla/valhalla/pull/2999)
   * ADDED: Optionally pass preconstructed graphreader to connectivity map [#3046](https://github.com/valhalla/valhalla/pull/3046)
   * CHANGED: ci: Skip Win CI runs for irrelevant files [#3014](https://github.com/valhalla/valhalla/pull/3014)
   * ADDED: Allow configuration-driven default speed assignment based on edge properties [#3055](https://github.com/valhalla/valhalla/pull/3055)
   * CHANGED: Use std::shared_ptr in case if ENABLE_THREAD_SAFE_TILE_REF_COUNT is ON. [#3067](https://github.com/valhalla/valhalla/pull/3067)
   * CHANGED: Reduce stop impact when driving in parking lots [#3051](https://github.com/valhalla/valhalla/pull/3051)
   * ADDED: Added another through route test [#3074](https://github.com/valhalla/valhalla/pull/3074)
   * ADDED: Adds incident-length to metadata proto [#3083](https://github.com/valhalla/valhalla/pull/3083)
   * ADDED: Do not penalize gates that have allowed access [#3078](https://github.com/valhalla/valhalla/pull/3078)
   * ADDED: Added missing k/v pairs to taginfo.json.  Updated PR template. [#3101](https://github.com/valhalla/valhalla/pull/3101)
   * CHANGED: Serialize isochrone 'contour' properties as floating point so they match user supplied value [#3095](https://github.com/valhalla/valhalla/pull/3095)
   * NIT: Enables compiler warnings as errors in midgard module [#3104](https://github.com/valhalla/valhalla/pull/3104)
   * CHANGED: Check all tiles for nullptr that reads from graphreader to avoid fails in case tiles might be missing. [#3065](https://github.com/valhalla/valhalla/pull/3065)

## Release Date: 2021-04-21 Valhalla 3.1.1
* **Removed**
   * REMOVED: The tossing of private roads in [#1960](https://github.com/valhalla/valhalla/pull/1960) was too aggressive and resulted in a lot of no routes.  Reverted this logic.  [#2934](https://github.com/valhalla/valhalla/pull/2934)
   * REMOVED: stray references to node bindings [#3012](https://github.com/valhalla/valhalla/pull/3012)

* **Bug Fix**
   * FIXED: Fix compression_utils.cc::inflate(...) throw - make it catchable [#2839](https://github.com/valhalla/valhalla/pull/2839)
   * FIXED: Fix compiler errors if HAVE_HTTP not enabled [#2807](https://github.com/valhalla/valhalla/pull/2807)
   * FIXED: Fix alternate route serialization [#2811](https://github.com/valhalla/valhalla/pull/2811)
   * FIXED: Store restrictions in the right tile [#2781](https://github.com/valhalla/valhalla/pull/2781)
   * FIXED: Failing to write tiles because of racing directory creation [#2810](https://github.com/valhalla/valhalla/pull/2810)
   * FIXED: Regression in stopping expansion on transitions down in time-dependent routes [#2815](https://github.com/valhalla/valhalla/pull/2815)
   * FIXED: Fix crash in loki when trace_route is called with 2 locations. [#2817](https://github.com/valhalla/valhalla/pull/2817)
   * FIXED: Mark the restriction start and end as via ways to fix IsBridgingEdge function in Bidirectional Astar [#2796](https://github.com/valhalla/valhalla/pull/2796)
   * FIXED: Dont add predictive traffic to the tile if it's empty [#2826](https://github.com/valhalla/valhalla/pull/2826)
   * FIXED: Fix logic bidirectional astar to avoid double u-turns and extra detours [#2802](https://github.com/valhalla/valhalla/pull/2802)
   * FIXED: Re-enable transition cost for motorcycle profile [#2837](https://github.com/valhalla/valhalla/pull/2837)
   * FIXED: Increase limits for timedep_* algorithms. Split track_factor into edge factor and transition penalty [#2845](https://github.com/valhalla/valhalla/pull/2845)
   * FIXED: Loki was looking up the wrong costing enum for avoids [#2856](https://github.com/valhalla/valhalla/pull/2856)
   * FIXED: Fix way_ids -> graph_ids conversion for complex restrictions: handle cases when a way is split into multiple edges [#2848](https://github.com/valhalla/valhalla/pull/2848)
   * FIXED: Honor access mode while matching OSMRestriction with the graph [#2849](https://github.com/valhalla/valhalla/pull/2849)
   * FIXED: Ensure route summaries are unique among all returned route/legs [#2874](https://github.com/valhalla/valhalla/pull/2874)
   * FIXED: Fix compilation errors when boost < 1.68 and libprotobuf < 3.6  [#2878](https://github.com/valhalla/valhalla/pull/2878)
   * FIXED: Allow u-turns at no-access barriers when forced by heading [#2875](https://github.com/valhalla/valhalla/pull/2875)
   * FIXED: Fixed "No route found" error in case of multipoint request with locations near low reachability edges [#2914](https://github.com/valhalla/valhalla/pull/2914)
   * FIXED: Python bindings installation [#2751](https://github.com/valhalla/valhalla/issues/2751)
   * FIXED: Skip bindings if there's no Python development version [#2893](https://github.com/valhalla/valhalla/pull/2893)
   * FIXED: Use CMakes built-in Python variables to configure installation [#2931](https://github.com/valhalla/valhalla/pull/2931)
   * FIXED: Sometimes emitting zero-length route geometry when traffic splits edge twice [#2943](https://github.com/valhalla/valhalla/pull/2943)
   * FIXED: Fix map-match segfault when gps-points project very near a node [#2946](https://github.com/valhalla/valhalla/pull/2946)
   * FIXED: Use kServiceRoad edges while searching for ferry connection [#2933](https://github.com/valhalla/valhalla/pull/2933)
   * FIXED: Enhanced logic for IsTurnChannelManeuverCombinable [#2952](https://github.com/valhalla/valhalla/pull/2952)
   * FIXED: Restore compatibility with gcc 6.3.0, libprotobuf 3.0.0, boost v1.62.0 [#2953](https://github.com/valhalla/valhalla/pull/2953)
   * FIXED: Dont abort bidirectional a-star search if only one direction is exhausted [#2936](https://github.com/valhalla/valhalla/pull/2936)
   * FIXED: Fixed missing comma in the scripts/valhalla_build_config [#2963](https://github.com/valhalla/valhalla/pull/2963)
   * FIXED: Reverse and Multimodal Isochrones were returning forward results [#2967](https://github.com/valhalla/valhalla/pull/2967)
   * FIXED: Map-match fix for first gps-point being exactly equal to street shape-point [#2977](https://github.com/valhalla/valhalla/pull/2977)
   * FIXED: Add missing GEOS:GEOS dep to mjolnir target [#2901](https://github.com/valhalla/valhalla/pull/2901)
   * FIXED: Allow expansion into a region when not_thru_pruning is false on 2nd pass [#2978](https://github.com/valhalla/valhalla/pull/2978)
   * FIXED: Fix polygon area calculation: use Shoelace formula [#2927](https://github.com/valhalla/valhalla/pull/2927)
   * FIXED: Isochrone: orient segments/rings according to the right-hand rule [#2932](https://github.com/valhalla/valhalla/pull/2932)
   * FIXED: Parsenodes fix: check if index is out-of-bound first [#2984](https://github.com/valhalla/valhalla/pull/2984)
   * FIXED: Fix for unique-summary logic [#2996](https://github.com/valhalla/valhalla/pull/2996)
   * FIXED: Isochrone: handle origin edges properly [#2990](https://github.com/valhalla/valhalla/pull/2990)
   * FIXED: Annotations fail with returning NaN speed when the same point is duplicated in route geometry [#2992](https://github.com/valhalla/valhalla/pull/2992)
   * FIXED: Fix run_with_server.py to work on macOS [#3003](https://github.com/valhalla/valhalla/pull/3003)
   * FIXED: Removed unexpected maneuvers at sharp bends [#2968](https://github.com/valhalla/valhalla/pull/2968)
   * FIXED: Remove large number formatting for non-US countries [#3015](https://github.com/valhalla/valhalla/pull/3015)
   * FIXED: Odin undefined behaviour: handle case when xedgeuse is not initialized [#3020](https://github.com/valhalla/valhalla/pull/3020)

* **Enhancement**
   * Pedestrian crossing should be a separate TripLeg_Use [#2950](https://github.com/valhalla/valhalla/pull/2950)
   * CHANGED: Azure uses ninja as generator [#2779](https://github.com/valhalla/valhalla/pull/2779)
   * ADDED: Support for date_time type invariant for map matching [#2712](https://github.com/valhalla/valhalla/pull/2712)
   * ADDED: Add Bulgarian locale [#2825](https://github.com/valhalla/valhalla/pull/2825)
   * FIXED: No need for write permissions on tarball indices [#2822](https://github.com/valhalla/valhalla/pull/2822)
   * ADDED: nit: Links debug build with lld [#2813](https://github.com/valhalla/valhalla/pull/2813)
   * ADDED: Add costing option `use_living_streets` to avoid or favor living streets in route. [#2788](https://github.com/valhalla/valhalla/pull/2788)
   * CHANGED: Do not allocate mapped_cache vector in skadi when no elevation source is provided. [#2841](https://github.com/valhalla/valhalla/pull/2841)
   * ADDED: avoid_polygons logic [#2750](https://github.com/valhalla/valhalla/pull/2750)
   * ADDED: Added support for destination for conditional access restrictions [#2857](https://github.com/valhalla/valhalla/pull/2857)
   * CHANGED: Large sequences are now merge sorted which can be dramatically faster with certain hardware configurations. This is especially useful in speeding up the earlier stages (parsing, graph construction) of tile building [#2850](https://github.com/valhalla/valhalla/pull/2850)
   * CHANGED: When creating the initial graph edges by setting at which nodes they start and end, first mark the indices of those nodes in another sequence and then sort them by edgeid so that we can do the setting of start and end node sequentially in the edges file. This is much more efficient on certain hardware configurations [#2851](https://github.com/valhalla/valhalla/pull/2851)
   * CHANGED: Use relative cost threshold to extend search in bidirectional astar in order to find more alternates [#2868](https://github.com/valhalla/valhalla/pull/2868)
   * CHANGED: Throw an exception if directory does not exist when building traffic extract [#2871](https://github.com/valhalla/valhalla/pull/2871)
   * CHANGED: Support for ignoring multiple consecutive closures at start/end locations [#2846](https://github.com/valhalla/valhalla/pull/2846)
   * ADDED: Added sac_scale to trace_attributes output and locate edge output [#2818](https://github.com/valhalla/valhalla/pull/2818)
   * ADDED: Ukrainian language translations [#2882](https://github.com/valhalla/valhalla/pull/2882)
   * ADDED: Add support for closure annotations [#2816](https://github.com/valhalla/valhalla/pull/2816)
   * ADDED: Add costing option `service_factor`. Implement possibility to avoid or favor generic service roads in route for all costing options. [#2870](https://github.com/valhalla/valhalla/pull/2870)
   * CHANGED: Reduce stop impact cost when flow data is present [#2891](https://github.com/valhalla/valhalla/pull/2891)
   * CHANGED: Update visual compare script [#2803](https://github.com/valhalla/valhalla/pull/2803)
   * CHANGED: Service roads are not penalized for `pedestrian` costing by default. [#2898](https://github.com/valhalla/valhalla/pull/2898)
   * ADDED: Add complex mandatory restrictions support [#2766](https://github.com/valhalla/valhalla/pull/2766)
   * ADDED: Status endpoint for future status info and health checking of running service [#2907](https://github.com/valhalla/valhalla/pull/2907)
   * ADDED: Add min_level argument to valhalla_ways_to_edges [#2918](https://github.com/valhalla/valhalla/pull/2918)
   * ADDED: Adding ability to store the roundabout_exit_turn_degree to the maneuver [#2941](https://github.com/valhalla/valhalla/pull/2941)
   * ADDED: Penalize pencil point uturns and uturns at short internal edges. Note: `motorcycle` and `motor_scooter` models do not penalize on short internal edges. No new uturn penalty logic has been added to the pedestrian and bicycle costing models. [#2944](https://github.com/valhalla/valhalla/pull/2944)
   * CHANGED: Allow config object to be passed-in to path algorithms [#2949](https://github.com/valhalla/valhalla/pull/2949)
   * CHANGED: Allow disabling Werror [#2937](https://github.com/valhalla/valhalla/pull/2937)
   * ADDED: Add ability to build Valhalla modules as STATIC libraries. [#2957](https://github.com/valhalla/valhalla/pull/2957)
   * NIT: Enables compiler warnings in part of mjolnir module [#2922](https://github.com/valhalla/valhalla/pull/2922)
   * CHANGED: Refactor isochrone/reachability forward/reverse search to reduce code repetition [#2969](https://github.com/valhalla/valhalla/pull/2969)
   * ADDED: Set the roundabout exit shape index when we are collapsing the roundabout maneuvers. [#2975](https://github.com/valhalla/valhalla/pull/2975)
   * CHANGED: Penalized closed edges if using them at start/end locations [#2964](https://github.com/valhalla/valhalla/pull/2964)
   * ADDED: Add shoulder to trace_attributes output. [#2980](https://github.com/valhalla/valhalla/pull/2980)
   * CHANGED: Refactor bidirectional astar forward/reverse search to reduce code repetition [#2970](https://github.com/valhalla/valhalla/pull/2970)
   * CHANGED: Factor for service roads is 1.0 by default. [#2988](https://github.com/valhalla/valhalla/pull/2988)
   * ADDED: Support for conditionally skipping CI runs [#2986](https://github.com/valhalla/valhalla/pull/2986)
   * ADDED: Add instructions for building valhalla on `arm64` macbook [#2997](https://github.com/valhalla/valhalla/pull/2997)
   * NIT: Enables compiler warnings in part of mjolnir module [#2995](https://github.com/valhalla/valhalla/pull/2995)
   * CHANGED: nit(rename): Renames the encoded live speed properties [#2998](https://github.com/valhalla/valhalla/pull/2998)
   * ADDED: ci: Vendors the codecov script [#3002](https://github.com/valhalla/valhalla/pull/3002)
   * CHANGED: Allow None build type [#3005](https://github.com/valhalla/valhalla/pull/3005)
   * CHANGED: ci: Build Python bindings for Mac OS [#3013](https://github.com/valhalla/valhalla/pull/3013)

## Release Date: 2021-01-25 Valhalla 3.1.0
* **Removed**
   * REMOVED: Remove Node bindings. [#2502](https://github.com/valhalla/valhalla/pull/2502)
   * REMOVED: appveyor builds. [#2550](https://github.com/valhalla/valhalla/pull/2550)
   * REMOVED: Removed x86 CI builds. [#2792](https://github.com/valhalla/valhalla/pull/2792)

* **Bug Fix**
   * FIXED: Crazy ETAs.  If a way has forward speed with no backward speed and it is not oneway, then we must set the default speed.  The reverse logic applies as well.  If a way has no backward speed but has a forward speed and it is not a oneway, then set the default speed. [#2102](https://github.com/valhalla/valhalla/pull/2102)
   * FIXED: Map matching elapsed times spliced amongst different legs and discontinuities are now correct [#2104](https://github.com/valhalla/valhalla/pull/2104)
   * FIXED: Date time information is now propagated amongst different legs and discontinuities [#2107](https://github.com/valhalla/valhalla/pull/2107)
   * FIXED: Adds support for geos-3.8 c++ api [#2021](https://github.com/valhalla/valhalla/issues/2021)
   * FIXED: Updated the osrm serializer to not set junction name for osrm origin/start maneuver - this is not helpful since we are not transitioning through the intersection.  [#2121](https://github.com/valhalla/valhalla/pull/2121)
   * FIXED: Removes precomputing of edge-costs which lead to wrong results [#2120](https://github.com/valhalla/valhalla/pull/2120)
   * FIXED: Complex turn-restriction invalidates edge marked as kPermanent [#2103](https://github.com/valhalla/valhalla/issues/2103)
   * FIXED: Fixes bug with inverted time-restriction parsing [#2167](https://github.com/valhalla/valhalla/pull/2167)
   * FIXED: Fixed several bugs with numeric underflow in map-matching trip durations. These may
     occur when serializing match results where adjacent trace points appear out-of-sequence on the
     same edge [#2178](https://github.com/valhalla/valhalla/pull/2178)
     - `MapMatcher::FormPath` now catches route discontinuities on the same edge when the distance
       percentage along don't agree. The trip leg builder builds disconnected legs on a single edge
       to avoid duration underflow.
     - Correctly populate edge groups when matching results contain loops. When a loop occurs,
       the leg builder now starts at the correct edge where the loop ends, and correctly accounts
       for any contained edges.
     - Duration over-trimming at the terminating edge of a match.
   * FIXED: Increased internal precision of time tracking per edge and maneuver so that maneuver times sum to the same time represented in the leg summary [#2195](https://github.com/valhalla/valhalla/pull/2195)
   * FIXED: Tagged speeds were not properly marked. We were not using forward and backward speeds to flag if a speed is tagged or not.  Should not update turn channel speeds if we are not inferring them.  Added additional logic to handle PH in the conditional restrictions. Do not update stop impact for ramps if they are marked as internal. [#2198](https://github.com/valhalla/valhalla/pull/2198)
   * FIXED: Fixed the sharp turn phrase [#2226](https://github.com/valhalla/valhalla/pull/2226)
   * FIXED: Protect against duplicate points in the input or points that snap to the same location resulting in `nan` times for the legs of the map match (of a 0 distance route) [#2229](https://github.com/valhalla/valhalla/pull/2229)
   * FIXED: Improves restriction check on briding edge in Bidirectional Astar [#2228](https://github.com/valhalla/valhalla/pull/2228)
   * FIXED: Allow nodes at location 0,0 [#2245](https://github.com/valhalla/valhalla/pull/2245)
   * FIXED: Fix RapidJSON compiler warnings and naming conflict [#2249](https://github.com/valhalla/valhalla/pull/2249)
   * FIXED: Fixed bug in resample_spherical_polyline where duplicate successive lat,lng locations in the polyline resulting in `nan` for the distance computation which shortcuts further sampling [#2239](https://github.com/valhalla/valhalla/pull/2239)
   * FIXED: Update exit logic for non-motorways [#2252](https://github.com/valhalla/valhalla/pull/2252)
   * FIXED: Transition point map-matching. When match results are on a transition point, we search for the sibling nodes at that transition and snap it to the corresponding edges in the route. [#2258](https://github.com/valhalla/valhalla/pull/2258)
   * FIXED: Fixed verbal multi-cue logic [#2270](https://github.com/valhalla/valhalla/pull/2270)
   * FIXED: Fixed Uturn cases when a not_thru edge is connected to the origin edge. [#2272](https://github.com/valhalla/valhalla/pull/2272)
   * FIXED: Update intersection classes in osrm response to not label all ramps as motorway [#2279](https://github.com/valhalla/valhalla/pull/2279)
   * FIXED: Fixed bug in mapmatcher when interpolation point goes before the first valid match or after the last valid match. Such behavior usually leads to discontinuity in matching. [#2275](https://github.com/valhalla/valhalla/pull/2275)
   * FIXED: Fixed an issue for time_allowed logic.  Previously we returned false on the first time allowed restriction and did not check them all. Added conditional restriction gurka test and datetime optional argument to gurka header file. [#2286](https://github.com/valhalla/valhalla/pull/2286)
   * FIXED: Fixed an issue for date ranges.  For example, for the range Jan 04 to Jan 02 we need to test to end of the year and then from the first of the year to the end date.  Also, fixed an emergency tag issue.  We should only set the use to emergency if all other access is off. [#2290](https://github.com/valhalla/valhalla/pull/2290)
   * FIXED: Found a few issues with the initial ref and direction logic for ways.  We were overwriting the refs with directionals to the name_offset_map instead of concatenating them together.  Also, we did not allow for blank entries for GetTagTokens. [#2298](https://github.com/valhalla/valhalla/pull/2298)
   * FIXED: Fixed an issue where MatchGuidanceViewJunctions is only looking at the first edge. Set the data_id for guidance views to the changeset id as it is already being populated. Also added test for guidance views. [#2303](https://github.com/valhalla/valhalla/pull/2303)
   * FIXED: Fixed a problem with live speeds where live speeds were being used to determine access, even when a live
   speed (current time) route wasn't what was requested. [#2311](https://github.com/valhalla/valhalla/pull/2311)
   * FIXED: Fix break/continue typo in search filtering [#2317](https://github.com/valhalla/valhalla/pull/2317)
   * FIXED: Fix a crash in trace_route due to iterating past the end of a vector. [#2322](https://github.com/valhalla/valhalla/pull/2322)
   * FIXED: Don't allow timezone information in the local date time string attached at each location. [#2312](https://github.com/valhalla/valhalla/pull/2312)
   * FIXED: Fix short route trimming in bidirectional astar [#2323](https://github.com/valhalla/valhalla/pull/2323)
   * FIXED: Fix shape trimming in leg building for snap candidates that lie within the margin of rounding error [#2326](https://github.com/valhalla/valhalla/pull/2326)
   * FIXED: Fixes route duration underflow with traffic data [#2325](https://github.com/valhalla/valhalla/pull/2325)
   * FIXED: Parse mtb:scale tags and set bicycle access if present [#2117](https://github.com/valhalla/valhalla/pull/2117)
   * FIXED: Fixed segfault.  Shape was missing from options for valhalla_path_comparison and valhalla_run_route.  Also, costing options was missing in valhalla_path_comparison. [#2343](https://github.com/valhalla/valhalla/pull/2343)
   * FIXED: Handle decimal numbers with zero-value mantissa properly in Lua [#2355](https://github.com/valhalla/valhalla/pull/2355)
   * FIXED: Many issues that resulted in discontinuities, failed matches or incorrect time/duration for map matching requests. [#2292](https://github.com/valhalla/valhalla/pull/2292)
   * FIXED: Seeing segfault when loading large osmdata data files before loading LuaJit. LuaJit fails to create luaL_newstate() Ref: [#2158](https://github.com/ntop/ntopng/issues/2158) Resolution is to load LuaJit before loading the data files. [#2383](https://github.com/valhalla/valhalla/pull/2383)
   * FIXED: Store positive/negative OpenLR offsets in bucketed form [#2405](https://github.com/valhalla/valhalla/pull/2405)
   * FIXED: Fix on map-matching return code when breakage distance limitation exceeds. Instead of letting the request goes into meili and fails in finding a route, we check the distance in loki and early return with exception code 172. [#2406](https://github.com/valhalla/valhalla/pull/2406)
   * FIXED: Don't create edges for portions of ways that are doubled back on themselves as this confuses opposing edge index computations [#2385](https://github.com/valhalla/valhalla/pull/2385)
   * FIXED: Protect against nan in uniform_resample_spherical_polyline. [#2431](https://github.com/valhalla/valhalla/pull/2431)
   * FIXED: Obvious maneuvers. [#2436](https://github.com/valhalla/valhalla/pull/2436)
   * FIXED: Base64 encoding/decoding [#2452](https://github.com/valhalla/valhalla/pull/2452)
   * FIXED: Added post roundabout instruction when enter/exit roundabout maneuvers are combined [#2454](https://github.com/valhalla/valhalla/pull/2454)
   * FIXED: openlr: Explicitly check for linear reference option for Valhalla serialization. [#2458](https://github.com/valhalla/valhalla/pull/2458)
   * FIXED: Fix segfault: Do not combine last turn channel maneuver. [#2463](https://github.com/valhalla/valhalla/pull/2463)
   * FIXED: Remove extraneous whitespaces from ja-JP.json. [#2471](https://github.com/valhalla/valhalla/pull/2471)
   * FIXED: Checks protobuf serialization/parsing success [#2477](https://github.com/valhalla/valhalla/pull/2477)
   * FIXED: Fix dereferencing of end for std::lower_bound in sequence and possible UB [#2488](https://github.com/valhalla/valhalla/pull/2488)
   * FIXED: Make tile building reproducible: fix UB-s [#2480](https://github.com/valhalla/valhalla/pull/2480)
   * FIXED: Zero initialize EdgeInfoInner.spare0_. Uninitialized spare0_ field produced UB which causes gurka_reproduce_tile_build to fail intermittently. [#2499](https://github.com/valhalla/valhalla/pull/2499)
   * FIXED: Drop unused CHANGELOG validation script, straggling NodeJS references [#2506](https://github.com/valhalla/valhalla/pull/2506)
   * FIXED: Fix missing nullptr checks in graphreader and loki::Reach (causing segfault during routing with not all levels of tiles available) [#2504](https://github.com/valhalla/valhalla/pull/2504)
   * FIXED: Fix mismatch of triplegedge roadclass and directededge roadclass [#2507](https://github.com/valhalla/valhalla/pull/2507)
   * FIXED: Improve german destination_verbal_alert phrases [#2509](https://github.com/valhalla/valhalla/pull/2509)
   * FIXED: Undefined behavior cases discovered with undefined behavior sanitizer tool. [#2498](https://github.com/valhalla/valhalla/pull/2498)
   * FIXED: Fixed logic so verbal keep instructions use branch exit sign info for ramps [#2520](https://github.com/valhalla/valhalla/pull/2520)
   * FIXED: Fix bug in trace_route for uturns causing garbage coordinates [#2517](https://github.com/valhalla/valhalla/pull/2517)
   * FIXED: Simplify heading calculation for turn type. Remove undefined behavior case. [#2513](https://github.com/valhalla/valhalla/pull/2513)
   * FIXED: Always set costing name even if one is not provided for osrm serializer weight_name. [#2528](https://github.com/valhalla/valhalla/pull/2528)
   * FIXED: Make single-thread tile building reproducible: fix seed for shuffle, use concurrency configuration from the mjolnir section. [#2515](https://github.com/valhalla/valhalla/pull/2515)
   * FIXED: More Windows compatibility: build tiles and some run actions work now (including CI tests) [#2300](https://github.com/valhalla/valhalla/issues/2300)
   * FIXED: Transcoding of c++ location to pbf location used path edges in the place of filtered edges. [#2542](https://github.com/valhalla/valhalla/pull/2542)
   * FIXED: Add back whitelisting action types. [#2545](https://github.com/valhalla/valhalla/pull/2545)
   * FIXED: Allow uturns for truck costing now that we have derived deadends marked in the edge label [#2559](https://github.com/valhalla/valhalla/pull/2559)
   * FIXED: Map matching uturn trimming at the end of an edge where it wasn't needed. [#2558](https://github.com/valhalla/valhalla/pull/2558)
   * FIXED: Multicue enter roundabout [#2556](https://github.com/valhalla/valhalla/pull/2556)
   * FIXED: Changed reachability computation to take into account live speed [#2597](https://github.com/valhalla/valhalla/pull/2597)
   * FIXED: Fixed a bug where the temp files were not getting read in if you started with the construct edges or build phase for valhalla_build_tiles. [#2601](https://github.com/valhalla/valhalla/pull/2601)
   * FIXED: Updated fr-FR.json with partial translations. [#2605](https://github.com/valhalla/valhalla/pull/2605)
   * FIXED: Removed superfluous const qualifier from odin/signs [#2609](https://github.com/valhalla/valhalla/pull/2609)
   * FIXED: Internal maneuver placement [#2600](https://github.com/valhalla/valhalla/pull/2600)
   * FIXED: Complete fr-FR.json locale. [#2614](https://github.com/valhalla/valhalla/pull/2614)
   * FIXED: Don't truncate precision in polyline encoding [#2632](https://github.com/valhalla/valhalla/pull/2632)
   * FIXED: Fix all compiler warnings in sif and set to -Werror [#2642](https://github.com/valhalla/valhalla/pull/2642)
   * FIXED: Remove unnecessary maneuvers to continue straight [#2647](https://github.com/valhalla/valhalla/pull/2647)
   * FIXED: Linear reference support in route/mapmatch apis (FOW, FRC, bearing, and number of references) [#2645](https://github.com/valhalla/valhalla/pull/2645)
   * FIXED: Ambiguous local to global (with timezone information) date time conversions now all choose to use the later time instead of throwing unhandled exceptions [#2665](https://github.com/valhalla/valhalla/pull/2665)
   * FIXED: Overestimated reach caused be reenquing transition nodes without checking that they had been already expanded [#2670](https://github.com/valhalla/valhalla/pull/2670)
   * FIXED: Build with C++17 standard. Deprecated function calls are substituted with new ones. [#2669](https://github.com/valhalla/valhalla/pull/2669)
   * FIXED: Improve German post_transition_verbal instruction [#2677](https://github.com/valhalla/valhalla/pull/2677)
   * FIXED: Lane updates.  Add the turn lanes to all edges of the way.  Do not "enhance" turn lanes if they are part of a complex restriction.  Moved ProcessTurnLanes after UpdateManeuverPlacementForInternalIntersectionTurns.  Fix for a missing "uturn" indication for intersections on the previous maneuver, we were serializing an empty list. [#2679](https://github.com/valhalla/valhalla/pull/2679)
   * FIXED: Fixes OpenLr serialization [#2688](https://github.com/valhalla/valhalla/pull/2688)
   * FIXED: Internal edges can't be also a ramp or a turn channel.  Also, if an edge is marked as ramp and turn channel mark it as a ramp.  [#2689](https://github.com/valhalla/valhalla/pull/2689)
   * FIXED: Check that speeds are equal for the edges going in the same direction while buildig shortcuts [#2691](https://github.com/valhalla/valhalla/pull/2691)
   * FIXED: Missing fork or bear instruction [#2683](https://github.com/valhalla/valhalla/pull/2683)
   * FIXED: Eliminate null pointer dereference in GraphReader::AreEdgesConnected [#2695](https://github.com/valhalla/valhalla/issues/2695)
   * FIXED: Fix polyline simplification float/double comparison [#2698](https://github.com/valhalla/valhalla/issues/2698)
   * FIXED: Weights were sometimes negative due to incorrect updates to elapsed_cost [#2702](https://github.com/valhalla/valhalla/pull/2702)
   * FIXED: Fix bidirectional route failures at deadends [#2705](https://github.com/valhalla/valhalla/pull/2705)
   * FIXED: Updated logic to call out a non-obvious turn [#2708](https://github.com/valhalla/valhalla/pull/2708)
   * FIXED: valhalla_build_statistics multithreaded mode fixed [#2707](https://github.com/valhalla/valhalla/pull/2707)
   * FIXED: If infer_internal_intersections is true then allow internals that are also ramps or TCs. Without this we produce an extra continue maneuver.  [#2710](https://github.com/valhalla/valhalla/pull/2710)
   * FIXED: We were routing down roads that should be destination only. Now we mark roads with motor_vehicle=destination and motor_vehicle=customers or access=destination and access=customers as destination only. [#2722](https://github.com/valhalla/valhalla/pull/2722)
   * FIXED: Replace all Python2 print statements with Python3 syntax [#2716](https://github.com/valhalla/valhalla/issues/2716)
   * FIXED: Some HGT files not found [#2723](https://github.com/valhalla/valhalla/issues/2723)
   * FIXED: Fix PencilPointUturn detection by removing short-edge check and updating angle threshold [#2725](https://github.com/valhalla/valhalla/issues/2725)
   * FIXED: Fix invalid continue/bear maneuvers [#2729](https://github.com/valhalla/valhalla/issues/2729)
   * FIXED: Fixes an issue that lead to double turns within a very short distance, when instead, it should be a u-turn. We now collapse double L turns or double R turns in short non-internal intersections to u-turns. [#2740](https://github.com/valhalla/valhalla/pull/2740)
   * FIXED: fixes an issue that lead to adding an extra maneuver. We now combine a current maneuver short length non-internal edges (left or right) with the next maneuver that is a kRampStraight. [#2741](https://github.com/valhalla/valhalla/pull/2741)
   * FIXED: Reduce verbose instructions by collapsing small end ramp forks [#2762](https://github.com/valhalla/valhalla/issues/2762)
   * FIXED: Remove redundant return statements [#2776](https://github.com/valhalla/valhalla/pull/2776)
   * FIXED: Added unit test for BuildAdminFromPBF() to test GEOS 3.9 update. [#2787](https://github.com/valhalla/valhalla/pull/2787)
   * FIXED: Add support for geos-3.9 c++ api [#2739](https://github.com/valhalla/valhalla/issues/2739)
   * FIXED: Fix check for live speed validness [#2797](https://github.com/valhalla/valhalla/pull/2797)

* **Enhancement**
   * ADDED: Matrix of Bike Share [#2590](https://github.com/valhalla/valhalla/pull/2590)
   * ADDED: Add ability to provide custom implementation for candidate collection in CandidateQuery. [#2328](https://github.com/valhalla/valhalla/pull/2328)
   * ADDED: Cancellation of tile downloading. [#2319](https://github.com/valhalla/valhalla/pull/2319)
   * ADDED: Return the coordinates of the nodes isochrone input locations snapped to [#2111](https://github.com/valhalla/valhalla/pull/2111)
   * ADDED: Allows more complicated routes in timedependent a-star before timing out [#2068](https://github.com/valhalla/valhalla/pull/2068)
   * ADDED: Guide signs and junction names [#2096](https://github.com/valhalla/valhalla/pull/2096)
   * ADDED: Added a bool to the config indicating whether to use commercially set attributes.  Added logic to not call IsIntersectionInternal if this is a commercial data set.  [#2132](https://github.com/valhalla/valhalla/pull/2132)
   * ADDED: Removed commercial data set bool to the config and added more knobs for data.  Added infer_internal_intersections, infer_turn_channels, apply_country_overrides, and use_admin_db.  [#2173](https://github.com/valhalla/valhalla/pull/2173)
   * ADDED: Allow using googletest in unit tests and convert all tests to it (old test.cc is completely removed). [#2128](https://github.com/valhalla/valhalla/pull/2128)
   * ADDED: Add guidance view capability. [#2209](https://github.com/valhalla/valhalla/pull/2209)
   * ADDED: Collect turn cost information as path is formed so that it can be serialized out for trace attributes or osrm flavored intersections. Also add shape_index to osrm intersections. [#2207](https://github.com/valhalla/valhalla/pull/2207)
   * ADDED: Added alley factor to autocost.  Factor is defaulted at 1.0f or do not avoid alleys. [#2246](https://github.com/valhalla/valhalla/pull/2246)
   * ADDED: Support unlimited speed limits where maxspeed=none. [#2251](https://github.com/valhalla/valhalla/pull/2251)
   * ADDED: Implement improved Reachability check using base class Dijkstra. [#2243](https://github.com/valhalla/valhalla/pull/2243)
   * ADDED: Gurka integration test framework with ascii-art maps [#2244](https://github.com/valhalla/valhalla/pull/2244)
   * ADDED: Add to the stop impact when transitioning from higher to lower class road and we are not on a turn channel or ramp. Also, penalize lefts when driving on the right and vice versa. [#2282](https://github.com/valhalla/valhalla/pull/2282)
   * ADDED: Added reclassify_links, use_direction_on_ways, and allow_alt_name as config options.  If `use_direction_on_ways = true` then use `direction` and `int_direction` on the way to update the directional for the `ref` and `int_ref`.  Also, copy int_efs to the refs. [#2285](https://github.com/valhalla/valhalla/pull/2285)
   * ADDED: Add support for live traffic. [#2268](https://github.com/valhalla/valhalla/pull/2268)
   * ADDED: Implement per-location search filters for functional road class and forms of way. [#2289](https://github.com/valhalla/valhalla/pull/2289)
   * ADDED: Approach, multi-cue, and length updates [#2313](https://github.com/valhalla/valhalla/pull/2313)
   * ADDED: Speed up timezone differencing calculation if cache is provided. [#2316](https://github.com/valhalla/valhalla/pull/2316)
   * ADDED: Added rapidjson/schema.h to baldr/rapidjson_util.h to make it available for use within valhalla. [#2330](https://github.com/valhalla/valhalla/issues/2330)
   * ADDED: Support decimal precision for height values in elevation service. Also support polyline5 for encoded polylines input and output to elevation service. [#2324](https://github.com/valhalla/valhalla/pull/2324)
   * ADDED: Use both imminent and distant verbal multi-cue phrases. [#2353](https://github.com/valhalla/valhalla/pull/2353)
   * ADDED: Split parsing stage into 3 separate stages. [#2339](https://github.com/valhalla/valhalla/pull/2339)
   * CHANGED: Speed up graph enhancing by avoiding continuous unordered_set rebuilding [#2349](https://github.com/valhalla/valhalla/pull/2349)
   * CHANGED: Skip calling out to Lua for nodes/ways/relations with not tags - speeds up parsing. [#2351](https://github.com/valhalla/valhalla/pull/2351)
   * CHANGED: Switch to LuaJIT for lua scripting - speeds up file parsing [#2352](https://github.com/valhalla/valhalla/pull/2352)
   * ADDED: Ability to create OpenLR records from raw data. [#2356](https://github.com/valhalla/valhalla/pull/2356)
   * ADDED: Revamp length phrases [#2359](https://github.com/valhalla/valhalla/pull/2359)
   * CHANGED: Do not allocate memory in skadi if we don't need it. [#2373](https://github.com/valhalla/valhalla/pull/2373)
   * CHANGED: Map matching: throw error (443/NoSegment) when no candidate edges are available. [#2370](https://github.com/valhalla/valhalla/pull/2370)
   * ADDED: Add sk-SK.json (slovak) localization file. [#2376](https://github.com/valhalla/valhalla/pull/2376)
   * ADDED: Extend roundabout phrases. [#2378](https://github.com/valhalla/valhalla/pull/2378)
   * ADDED: More roundabout phrase tests. [#2382](https://github.com/valhalla/valhalla/pull/2382)
   * ADDED: Update the turn and continue phrases to include junction names and guide signs. [#2386](https://github.com/valhalla/valhalla/pull/2386)
   * ADDED: Add the remaining guide sign toward phrases [#2389](https://github.com/valhalla/valhalla/pull/2389)
   * ADDED: The ability to allow immediate uturns at trace points in a map matching request [#2380](https://github.com/valhalla/valhalla/pull/2380)
   * ADDED: Add utility functions to Signs. [#2390](https://github.com/valhalla/valhalla/pull/2390)
   * ADDED: Unified time tracking for all algorithms that support time-based graph expansion. [#2278](https://github.com/valhalla/valhalla/pull/2278)
   * ADDED: Add rail_ferry use and costing. [#2408](https://github.com/valhalla/valhalla/pull/2408)
   * ADDED: `street_side_max_distance`, `display_lat` and `display_lon` to `locations` in input for better control of routing side of street [#1769](https://github.com/valhalla/valhalla/pull/1769)
   * ADDED: Add additional exit phrases. [#2421](https://github.com/valhalla/valhalla/pull/2421)
   * ADDED: Add Japanese locale, update German. [#2432](https://github.com/valhalla/valhalla/pull/2432)
   * ADDED: Gurka expect_route refactor [#2435](https://github.com/valhalla/valhalla/pull/2435)
   * ADDED: Add option to suppress roundabout exits [#2437](https://github.com/valhalla/valhalla/pull/2437)
   * ADDED: Add Greek locale. [#2438](https://github.com/valhalla/valhalla/pull/2438)
   * ADDED (back): Support for 64bit wide way ids in the edgeinfo structure with no impact to size for data sources with ids 32bits wide. [#2422](https://github.com/valhalla/valhalla/pull/2422)
   * ADDED: Support for 64bit osm node ids in parsing stage of tile building [#2422](https://github.com/valhalla/valhalla/pull/2422)
   * CHANGED: Point2/PointLL are now templated to allow for higher precision coordinate math when desired [#2429](https://github.com/valhalla/valhalla/pull/2429)
   * ADDED: Optional OpenLR Encoded Path Edges in API Response [#2424](https://github.com/valhalla/valhalla/pull/2424)
   * ADDED: Add explicit include for sstream to be compatible with msvc_x64 toolset. [#2449](https://github.com/valhalla/valhalla/pull/2449)
   * ADDED: Properly split returned path if traffic conditions change partway along edges [#2451](https://github.com/valhalla/valhalla/pull/2451)
   * ADDED: Add Dutch locale. [#2464](https://github.com/valhalla/valhalla/pull/2464)
   * ADDED: Check with address sanititizer in CI. Add support for undefined behavior sanitizer. [#2487](https://github.com/valhalla/valhalla/pull/2487)
   * ADDED: Ability to recost a path and increased cost/time details along the trippath and json output [#2425](https://github.com/valhalla/valhalla/pull/2425)
   * ADDED: Add the ability to do bikeshare based (ped/bike) multimodal routing [#2031](https://github.com/valhalla/valhalla/pull/2031)
   * ADDED: Route through restrictions enabled by introducing a costing option. [#2469](https://github.com/valhalla/valhalla/pull/2469)
   * ADDED: Migrated to Ubuntu 20.04 base-image [#2508](https://github.com/valhalla/valhalla/pull/2508)
   * CHANGED: Speed up parseways stage by avoiding multiple string comparisons [#2518](https://github.com/valhalla/valhalla/pull/2518)
   * CHANGED: Speed up enhance stage by avoiding GraphTileBuilder copying [#2468](https://github.com/valhalla/valhalla/pull/2468)
   * ADDED: Costing options now includes shortest flag which favors shortest path routes [#2555](https://github.com/valhalla/valhalla/pull/2555)
   * ADDED: Incidents in intersections [#2547](https://github.com/valhalla/valhalla/pull/2547)
   * CHANGED: Refactor mapmatching configuration to use a struct (instead of `boost::property_tree::ptree`). [#2485](https://github.com/valhalla/valhalla/pull/2485)
   * ADDED: Save exit maneuver's begin heading when combining enter & exit roundabout maneuvers. [#2554](https://github.com/valhalla/valhalla/pull/2554)
   * ADDED: Added new urban flag that can be set if edge is within city boundaries to data processing; new use_urban_tag config option; added to osrm response within intersections. [#2522](https://github.com/valhalla/valhalla/pull/2522)
   * ADDED: Parses OpenLr of type PointAlongLine [#2565](https://github.com/valhalla/valhalla/pull/2565)
   * ADDED: Use edge.is_urban is set for serializing is_urban. [#2568](https://github.com/valhalla/valhalla/pull/2568)
   * ADDED: Added new rest/service area uses on the edge. [#2533](https://github.com/valhalla/valhalla/pull/2533)
   * ADDED: Dependency cache for Azure [#2567](https://github.com/valhalla/valhalla/pull/2567)
   * ADDED: Added flexibility to remove the use of the admindb and to use the country and state iso from the tiles; [#2579](https://github.com/valhalla/valhalla/pull/2579)
   * ADDED: Added toll gates and collection points (gantry) to the node;  [#2532](https://github.com/valhalla/valhalla/pull/2532)
   * ADDED: Added osrm serialization for rest/service areas and admins. [#2594](https://github.com/valhalla/valhalla/pull/2594)
   * CHANGED: Improved Russian localization; [#2593](https://github.com/valhalla/valhalla/pull/2593)
   * ADDED: Support restricted class in intersection annotations [#2589](https://github.com/valhalla/valhalla/pull/2589)
   * ADDED: Added trail type trace [#2606](https://github.com/valhalla/valhalla/pull/2606)
   * ADDED: Added tunnel names to the edges as a tagged name.  [#2608](https://github.com/valhalla/valhalla/pull/2608)
   * CHANGED: Moved incidents to the trip leg and cut the shape of the leg at that location [#2610](https://github.com/valhalla/valhalla/pull/2610)
   * ADDED: Costing option to ignore_closures when routing with current flow [#2615](https://github.com/valhalla/valhalla/pull/2615)
   * ADDED: Cross-compilation ability with MinGW64 [#2619](https://github.com/valhalla/valhalla/pull/2619)
   * ADDED: Defines the incident tile schema and incident metadata [#2620](https://github.com/valhalla/valhalla/pull/2620)
   * ADDED: Moves incident serializer logic into a generic serializer [#2621](https://github.com/valhalla/valhalla/pull/2621)
   * ADDED: Incident loading singleton for continually refreshing incident tiles [#2573](https://github.com/valhalla/valhalla/pull/2573)
   * ADDED: One shot mode to valhalla_service so you can run a single request of any type without starting a server [#2624](https://github.com/valhalla/valhalla/pull/2624)
   * ADDED: Adds text instructions to OSRM output [#2625](https://github.com/valhalla/valhalla/pull/2625)
   * ADDED: Adds support for alternate routes [#2626](https://github.com/valhalla/valhalla/pull/2626)
   * CHANGED: Switch Python bindings generator from boost.python to header-only pybind11[#2644](https://github.com/valhalla/valhalla/pull/2644)
   * ADDED: Add support of input file for one-shot mode of valhalla_service [#2648](https://github.com/valhalla/valhalla/pull/2648)
   * ADDED: Linear reference support to locate api [#2645](https://github.com/valhalla/valhalla/pull/2645)
   * ADDED: Implemented OSRM-like turn duration calculation for car. Uses it now in auto costing. [#2651](https://github.com/valhalla/valhalla/pull/2651)
   * ADDED: Enhanced turn lane information in guidance [#2653](https://github.com/valhalla/valhalla/pull/2653)
   * ADDED: `top_speed` option for all motorized vehicles [#2667](https://github.com/valhalla/valhalla/issues/2667)
   * CHANGED: Move turn_lane_direction helper to odin/util [#2675](https://github.com/valhalla/valhalla/pull/2675)
   * ADDED: Add annotations to osrm response including speed limits, unit and sign conventions [#2668](https://github.com/valhalla/valhalla/pull/2668)
   * ADDED: Added functions for predicted speeds encoding-decoding [#2674](https://github.com/valhalla/valhalla/pull/2674)
   * ADDED: Time invariant routing via the bidirectional algorithm. This has the effect that when time dependent routes (arrive_by and depart_at) fall back to bidirectional due to length restrictions they will actually use the correct time of day for one of the search directions [#2660](https://github.com/valhalla/valhalla/pull/2660)
   * ADDED: If the length of the edge is greater than kMaxEdgeLength, then consider this a catastrophic error if the should_error bool is true in the set_length function. [#2678](https://github.com/valhalla/valhalla/pull/2678)
   * ADDED: Moved lat,lon coordinates structures from single to double precision. Improves geometry accuracy noticibly at zooms above 17 as well as coordinate snapping and any other geometric operations. Adds about a 2% performance penalty for standard routes. Graph nodes now have 7 digits of precision.  [#2693](https://github.com/valhalla/valhalla/pull/2693)
   * ADDED: Added signboards to guidance views.  [#2687](https://github.com/valhalla/valhalla/pull/2687)
   * ADDED: Regular speed on shortcut edges is calculated with turn durations taken into account. Truck, motorcycle and motorscooter profiles use OSRM-like turn duration. [#2662](https://github.com/valhalla/valhalla/pull/2662)
   * CHANGED: Remove astar algorithm and replace its use with timedep_forward as its redundant [#2706](https://github.com/valhalla/valhalla/pull/2706)
   * ADDED: Recover and recost all shortcuts in final path for bidirectional astar algorithm [#2711](https://github.com/valhalla/valhalla/pull/2711)
   * ADDED: An option for shortcut recovery to be cached at start up to reduce the time it takes to do so on the fly [#2714](https://github.com/valhalla/valhalla/pull/2714)
   * ADDED: If width <= 1.9 then no access for auto, truck, bus, taxi, emergency and hov. [#2713](https://github.com/valhalla/valhalla/pull/2713)
   * ADDED: Centroid/Converge/Rendezvous/Meet API which allows input locations to find a least cost convergence point from all locations [#2734](https://github.com/valhalla/valhalla/pull/2734)
   * ADDED: Added support to process the sump_buster tag.  Also, fixed a few small access bugs for nodes. [#2731](https://github.com/valhalla/valhalla/pull/2731)
   * ADDED: Log message if failed to create tiles directory. [#2738](https://github.com/valhalla/valhalla/pull/2738)
   * CHANGED: Tile memory is only owned by the GraphTile rather than shared amongst copies of the graph tile (in GraphReader and TileCaches). [#2340](https://github.com/valhalla/valhalla/pull/2340)
   * ADDED: Add Estonian locale. [#2748](https://github.com/valhalla/valhalla/pull/2748)
   * CHANGED: Handle GraphTile objects as smart pointers [#2703](https://github.com/valhalla/valhalla/pull/2703)
   * CHANGED: Improve stability with no RTTI build [#2759](https://github.com/valhalla/valhalla/pull/2759) and [#2760](https://github.com/valhalla/valhalla/pull/2760)
   * CHANGED: Change generic service roads to a new Use=kServiceRoad. This is for highway=service without other service= tags (such as driveway, alley, parking aisle) [#2419](https://github.com/valhalla/valhalla/pull/2419)
   * ADDED: Isochrones support isodistance lines as well [#2699](https://github.com/valhalla/valhalla/pull/2699)
   * ADDED: Add support for ignoring live traffic closures for waypoints [#2685](https://github.com/valhalla/valhalla/pull/2685)
   * ADDED: Add use_distance to auto cost to allow choosing between two primary cost components, time or distance [#2771](https://github.com/valhalla/valhalla/pull/2771)
   * CHANGED: nit: Enables compiler warnings in part of loki module [#2767](https://github.com/valhalla/valhalla/pull/2767)
   * CHANGED: Reducing the number of uturns by increasing the cost to for them to 9.5f. Note: Did not increase the cost for motorcycles or motorscooters. [#2770](https://github.com/valhalla/valhalla/pull/2770)
   * ADDED: Add option to use thread-safe GraphTile's reference counter. [#2772](https://github.com/valhalla/valhalla/pull/2772)
   * CHANGED: nit: Enables compiler warnings in part of thor module [#2768](https://github.com/valhalla/valhalla/pull/2768)
   * ADDED: Add costing option `use_tracks` to avoid or favor tracks in route. [#2769](https://github.com/valhalla/valhalla/pull/2769)
   * CHANGED: chore: Updates libosmium [#2786](https://github.com/valhalla/valhalla/pull/2786)
   * CHANGED: Optimize double bucket queue to reduce memory reallocations. [#2719](https://github.com/valhalla/valhalla/pull/2719)
   * CHANGED: Collapse merge maneuvers [#2773](https://github.com/valhalla/valhalla/pull/2773)
   * CHANGED: Add shortcuts to the tiles' bins so we can find them when doing spatial lookups. [#2744](https://github.com/valhalla/valhalla/pull/2744)

## Release Date: 2019-11-21 Valhalla 3.0.9
* **Bug Fix**
   * FIXED: Changed reachability computation to consider both directions of travel wrt candidate edges [#1965](https://github.com/valhalla/valhalla/pull/1965)
   * FIXED: toss ways where access=private and highway=service and service != driveway. [#1960](https://github.com/valhalla/valhalla/pull/1960)
   * FIXED: Fix search_cutoff check in loki correlate_node. [#2023](https://github.com/valhalla/valhalla/pull/2023)
   * FIXED: Computes notion of a deadend at runtime in bidirectional a-star which fixes no-route with a complicated u-turn. [#1982](https://github.com/valhalla/valhalla/issues/1982)
   * FIXED: Fix a bug with heading filter at nodes. [#2058](https://github.com/valhalla/valhalla/pull/2058)
   * FIXED: Bug in map matching continuity checking such that continuity must only be in the forward direction. [#2029](https://github.com/valhalla/valhalla/pull/2029)
   * FIXED: Allow setting the time for map matching paths such that the time is used for speed lookup. [#2030](https://github.com/valhalla/valhalla/pull/2030)
   * FIXED: Don't use density factor for transition cost when user specified flag disables flow speeds. [#2048](https://github.com/valhalla/valhalla/pull/2048)
   * FIXED: Map matching trace_route output now allows for discontinuities in the match though multi match is not supported in valhalla route output. [#2049](https://github.com/valhalla/valhalla/pull/2049)
   * FIXED: Allows routes with no time specified to use time conditional edges and restrictions with a flag denoting as much [#2055](https://github.com/valhalla/valhalla/pull/2055)
   * FIXED: Fixed a bug with 'current' time type map matches. [#2060](https://github.com/valhalla/valhalla/pull/2060)
   * FIXED: Fixed a bug with time dependent expansion in which the expansion distance heuristic was not being used. [#2064](https://github.com/valhalla/valhalla/pull/2064)

* **Enhancement**
   * ADDED: Establish pinpoint test pattern [#1969](https://github.com/valhalla/valhalla/pull/1969)
   * ADDED: Suppress relative direction in ramp/exit instructions if it matches driving side of street [#1990](https://github.com/valhalla/valhalla/pull/1990)
   * ADDED: Added relative direction to the merge maneuver [#1989](https://github.com/valhalla/valhalla/pull/1989)
   * ADDED: Refactor costing to better handle multiple speed datasources [#2026](https://github.com/valhalla/valhalla/pull/2026)
   * ADDED: Better usability of curl for fetching tiles on the fly [#2026](https://github.com/valhalla/valhalla/pull/2026)
   * ADDED: LRU cache scheme for tile storage [#2026](https://github.com/valhalla/valhalla/pull/2026)
   * ADDED: GraphTile size check [#2026](https://github.com/valhalla/valhalla/pull/2026)
   * ADDED: Pick more sane values for highway and toll avoidance [#2026](https://github.com/valhalla/valhalla/pull/2026)
   * ADDED: Refactor adding predicted speed info to speed up process [#2026](https://github.com/valhalla/valhalla/pull/2026)
   * ADDED: Allow selecting speed data sources at request time [#2026](https://github.com/valhalla/valhalla/pull/2026)
   * ADDED: Allow disabling certain neighbors in connectivity map [#2026](https://github.com/valhalla/valhalla/pull/2026)
   * ADDED: Allows routes with time-restricted edges if no time specified and notes restriction in response [#1992](https://github.com/valhalla/valhalla/issues/1992)
   * ADDED: Runtime deadend detection to timedependent a-star. [#2059](https://github.com/valhalla/valhalla/pull/2059)

## Release Date: 2019-09-06 Valhalla 3.0.8
* **Bug Fix**
   * FIXED: Added logic to detect if user is to merge to the left or right [#1892](https://github.com/valhalla/valhalla/pull/1892)
   * FIXED: Overriding the destination_only flag when reclassifying ferries; Also penalizing ferries with a 5 min. penalty in the cost to allow us to avoid destination_only the majority of the time except when it is necessary. [#1905](https://github.com/valhalla/valhalla/pull/1905)
   * FIXED: Suppress forks at motorway junctions and intersecting service roads [#1909](https://github.com/valhalla/valhalla/pull/1909)
   * FIXED: Enhanced fork assignment logic [#1912](https://github.com/valhalla/valhalla/pull/1912)
   * FIXED: Added logic to fall back to return country poly if no state and updated lua for Metro Manila and Ireland [#1910](https://github.com/valhalla/valhalla/pull/1910)
   * FIXED: Added missing motorway fork instruction [#1914](https://github.com/valhalla/valhalla/pull/1914)
   * FIXED: Use begin street name for osrm compat mode [#1916](https://github.com/valhalla/valhalla/pull/1916)
   * FIXED: Added logic to fix missing highway cardinal directions in the US [#1917](https://github.com/valhalla/valhalla/pull/1917)
   * FIXED: Handle forward traversable significant road class intersecting edges [#1928](https://github.com/valhalla/valhalla/pull/1928)
   * FIXED: Fixed bug with shape trimming that impacted Uturns at Via locations. [#1935](https://github.com/valhalla/valhalla/pull/1935)
   * FIXED: Dive bomb updates.  Updated default speeds for urban areas based on roadclass for the enhancer.  Also, updated default speeds based on roadclass in lua.  Fixed an issue where we were subtracting 1 from uint32_t when 0 for stop impact.  Updated reclassify link logic to allow residential roads to be added to the tree, but we only downgrade the links to tertiary.  Updated TransitionCost functions to add 1.5 to the turncost when transitioning from a ramp to a non ramp and vice versa.  Also, added 0.5f to the turncost if the edge is a roundabout. [#1931](https://github.com/valhalla/valhalla/pull/1931)

* **Enhancement**
   * ADDED: Caching url fetched tiles to disk [#1887](https://github.com/valhalla/valhalla/pull/1887)
   * ADDED: filesystem::remove_all [#1887](https://github.com/valhalla/valhalla/pull/1887)
   * ADDED: Minimum enclosing bounding box tool [#1887](https://github.com/valhalla/valhalla/pull/1887)
   * ADDED: Use constrained flow speeds in bidirectional_astar.cc [#1907](https://github.com/valhalla/valhalla/pull/1907)
   * ADDED: Bike Share Stations are now in the graph which should set us up to do multimodal walk/bike scenarios [#1852](https://github.com/valhalla/valhalla/pull/1852)

## Release Date: 2019-7-18 Valhalla 3.0.7
* **Bug Fix**
   * FIXED: Fix pedestrian fork [#1886](https://github.com/valhalla/valhalla/pull/1886)

## Release Date: 2019-7-15 Valhalla 3.0.6
* **Bug Fix**
   * FIXED: Admin name changes. [#1853](https://github.com/valhalla/valhalla/pull/1853) Ref: [#1854](https://github.com/valhalla/valhalla/issues/1854)
   * FIXED: valhalla_add_predicted_traffic was overcommitted while gathering stats. Added a clear. [#1857](https://github.com/valhalla/valhalla/pull/1857)
   * FIXED: regression in map matching when moving to valhalla v3.0.0 [#1863](https://github.com/valhalla/valhalla/pull/1863)
   * FIXED: last step shape in osrm serializer should be 2 of the same point [#1867](https://github.com/valhalla/valhalla/pull/1867)
   * FIXED: Shape trimming at the beginning and ending of the route to not be degenerate [#1876](https://github.com/valhalla/valhalla/pull/1876)
   * FIXED: Duplicate waypoints in osrm serializer [#1880](https://github.com/valhalla/valhalla/pull/1880)
   * FIXED: Updates for heading precision [#1881](https://github.com/valhalla/valhalla/pull/1881)
   * FIXED: Map matching allowed untraversable edges at start of route [#1884](https://github.com/valhalla/valhalla/pull/1884)

* **Enhancement**
   * ADDED: Use the same protobuf object the entire way through the request process [#1837](https://github.com/valhalla/valhalla/pull/1837)
   * ADDED: Enhanced turn lane processing [#1859](https://github.com/valhalla/valhalla/pull/1859)
   * ADDED: Add global_synchronized_cache in valhalla_build_config [#1851](https://github.com/valhalla/valhalla/pull/1851)

## Release Date: 2019-06-04 Valhalla 3.0.5
* **Bug Fix**
   * FIXED: Protect against unnamed rotaries and routes that end in roundabouts not turning off rotary logic [#1840](https://github.com/valhalla/valhalla/pull/1840)

* **Enhancement**
   * ADDED: Add turn lane info at maneuver point [#1830](https://github.com/valhalla/valhalla/pull/1830)

## Release Date: 2019-05-31 Valhalla 3.0.4
* **Bug Fix**
   * FIXED: Improved logic to decide between bear vs. continue [#1798](https://github.com/valhalla/valhalla/pull/1798)
   * FIXED: Bicycle costing allows use of roads with all surface values, but with a penalty based on bicycle type. However, the edge filter totally disallows bad surfaces for some bicycle types, creating situations where reroutes fail if a rider uses a road with a poor surface. [#1800](https://github.com/valhalla/valhalla/pull/1800)
   * FIXED: Moved complex restrictions building to before validate. [#1805](https://github.com/valhalla/valhalla/pull/1805)
   * FIXED: Fix bicycle edge filter when avoid_bad_surfaces = 1.0 [#1806](https://github.com/valhalla/valhalla/pull/1806)
   * FIXED: Replace the EnhancedTripPath class inheritance with aggregation [#1807](https://github.com/valhalla/valhalla/pull/1807)
   * FIXED: Replace the old timezone shape zip file every time valhalla_build_timezones is ran [#1817](https://github.com/valhalla/valhalla/pull/1817)
   * FIXED: Don't use island snapped edge candidates (from disconnected components or low reach edges) when we rejected other high reachability edges that were closer [#1835](https://github.com/valhalla/valhalla/pull/1835)

## Release Date: 2019-05-08 Valhalla 3.0.3
* **Bug Fix**
   * FIXED: Fixed a rare loop condition in route matcher (edge walking to match a trace). [#1689](https://github.com/valhalla/valhalla/pull/1689)
   * FIXED: Fixed VACUUM ANALYZE syntax issue.  [#1704](https://github.com/valhalla/valhalla/pull/1704)
   * FIXED: Fixed the osrm maneuver type when a maneuver has the to_stay_on attribute set.  [#1714](https://github.com/valhalla/valhalla/pull/1714)
   * FIXED: Fixed osrm compatibility mode attributes.  [#1716](https://github.com/valhalla/valhalla/pull/1716)
   * FIXED: Fixed rotary/roundabout issues in Valhalla OSRM compatibility.  [#1727](https://github.com/valhalla/valhalla/pull/1727)
   * FIXED: Fixed the destinations assignment for exit names in OSRM compatibility mode. [#1732](https://github.com/valhalla/valhalla/pull/1732)
   * FIXED: Enhance merge maneuver type assignment. [#1735](https://github.com/valhalla/valhalla/pull/1735)
   * FIXED: Fixed fork assignments and on ramps for OSRM compatibility mode. [#1738](https://github.com/valhalla/valhalla/pull/1738)
   * FIXED: Fixed cardinal direction on reference names when forward/backward tag is present on relations. Fixes singly digitized roads with opposing directional modifiers. [#1741](https://github.com/valhalla/valhalla/pull/1741)
   * FIXED: Fixed fork assignment and narrative logic when a highway ends and splits into multiple ramps. [#1742](https://github.com/valhalla/valhalla/pull/1742)
   * FIXED: Do not use any avoid edges as origin or destination of a route, matrix, or isochrone. [#1745](https://github.com/valhalla/valhalla/pull/1745)
   * FIXED: Add leg summary and remove unused hint attribute for OSRM compatibility mode. [#1753](https://github.com/valhalla/valhalla/pull/1753)
   * FIXED: Improvements for pedestrian forks, pedestrian roundabouts, and continue maneuvers. [#1768](https://github.com/valhalla/valhalla/pull/1768)
   * FIXED: Added simplified overview for OSRM response and added use_toll logic back to truck costing. [#1765](https://github.com/valhalla/valhalla/pull/1765)
   * FIXED: temp fix for location distance bug [#1774](https://github.com/valhalla/valhalla/pull/1774)
   * FIXED: Fix pedestrian routes using walkway_factor [#1780](https://github.com/valhalla/valhalla/pull/1780)
   * FIXED: Update the begin and end heading of short edges based on use [#1783](https://github.com/valhalla/valhalla/pull/1783)
   * FIXED: GraphReader::AreEdgesConnected update.  If transition count == 0 return false and do not call transition function. [#1786](https://github.com/valhalla/valhalla/pull/1786)
   * FIXED: Only edge candidates that were used in the path are send to serializer: [#1788](https://github.com/valhalla/valhalla/pull/1788)
   * FIXED: Added logic to prevent the removal of a destination maneuver when ending on an internal edge [#1792](https://github.com/valhalla/valhalla/pull/1792)
   * FIXED: Fixed instructions when starting on an internal edge [#1796](https://github.com/valhalla/valhalla/pull/1796)

* **Enhancement**
   * Add the ability to run valhalla_build_tiles in stages. Specify the begin_stage and end_stage as command line options. Also cleans up temporary files as the last stage in the pipeline.
   * Add `remove` to `filesystem` namespace. [#1752](https://github.com/valhalla/valhalla/pull/1752)
   * Add TaxiCost into auto costing options.
   * Add `preferred_side` to allow per-location filtering of edges based on the side of the road the location is on and the driving side for that locale.
   * Slightly decreased the internal side-walk factor to .90f to favor roads with attached sidewalks. This impacts roads that have added sidewalk:left, sidewalk:right or sidewalk:both OSM tags (these become attributes on each directedEdge). The user can then avoid/penalize dedicated sidewalks and walkways, when they increase the walkway_factor. Since we slightly decreased the sidewalk_factor internally and only favor sidewalks if use is tagged as sidewalk_left or sidewalk_right, we should tend to route on roads with attached sidewalks rather than separate/dedicated sidewalks, allowing for more road names to be called out since these are labeled more.
   * Add `via` and `break_through` location types [#1737](https://github.com/valhalla/valhalla/pull/1737)
   * Add `street_side_tolerance` and `search_cutoff` to input `location` [#1777](https://github.com/valhalla/valhalla/pull/1777)
   * Return the Valhalla error `Path distance exceeds the max distance limit` for OSRM responses when the route is greater than the service limits. [#1781](https://github.com/valhalla/valhalla/pull/1781)

## Release Date: 2019-01-14 Valhalla 3.0.2
* **Bug Fix**
   * FIXED: Transit update - fix dow and exception when after midnight trips are normalized [#1682](https://github.com/valhalla/valhalla/pull/1682)
   * FIXED: valhalla_convert_transit segfault - GraphTileBuilder has null GraphTileHeader [#1683](https://github.com/valhalla/valhalla/issues/1683)
   * FIXED: Fix crash for trace_route with osrm serialization. Was passing shape rather than locations to the waypoint method.
   * FIXED: Properly set driving_side based on data set in TripPath.
   * FIXED: A bad bicycle route exposed an issue with bidirectional A* when the origin and destination edges are connected. Use A* in these cases to avoid requiring a high cost threshold in BD A*.
   * FIXED: x86 and x64 data compatibility was fixed as the structures weren't aligned.
   * FIXED: x86 tests were failing due mostly to floating point issues and the aforementioned structure misalignment.
* **Enhancement**
   * Add a durations list (delta time between each pair of trace points), a begin_time and a use_timestamp flag to trace_route requests. This allows using the input trace timestamps or durations plus the begin_time to compute elapsed time at each edge in the matched path (rather than using costing methods).
   * Add support for polyline5 encoding for OSRM formatted output.
* **Note**
   * Isochrones and openlr are both noted as not working with release builds for x86 (32bit) platforms. We'll look at getting this fixed in a future release

## Release Date: 2018-11-21 Valhalla 3.0.1
* **Bug Fix**
   * FIXED: Fixed a rare, but serious bug with bicycle costing. ferry_factor_ in bicycle costing shadowed the data member in the base dynamic cost class, leading to an uninitialized variable. Occasionally, this would lead to negative costs which caused failures. [#1663](https://github.com/valhalla/valhalla/pull/1663)
   * FIXED: Fixed use of units in OSRM compatibility mode. [#1662](https://github.com/valhalla/valhalla/pull/1662)

## Release Date: 2018-11-21 Valhalla 3.0.0
* **NOTE**
   * This release changes the Valhalla graph tile formats to make the tile data more efficient and flexible. Tile data is incompatible with Valhalla 2.x builds, and code for 3.x is incompatible with data built for Valahalla 2.x versions. Valhalla tile sizes are slightly smaller (for datasets using elevation information the size savings is over 10%). In addition, there is increased flexibility for creating different variants of tiles to support different applications (e.g. bicycle only, or driving only).
* **Enhancement**
   * Remove the use of DirectedEdge for transitions between nodes on different hierarchy levels. A new structure, NodeTransition, is now used to transition to nodes on different hierarchy level. This saves space since only the end node GraphId is needed for the transitions (and DirectedEdge is a large data structure).
   * Change the NodeInfo lat,lon to use an offset from the tile base lat,lon. This potentially allows higher precision than using float, but more importantly saves space and allows support for NodeTransitions as well as spare for future growth.
   * Remove the EdgeElevation structure and max grade information into DirectedEdge and mean elevation into EdgeInfo. This saves space.
   * Reduce wayid to 32 bits. This allows sufficient growth when using OpenStreetMap data and frees space in EdgeInfo (allows moving speed limit and mean elevation from other structures).
   * Move name consistency from NodeInfo to DirectedEdge. This allows a more efficient lookup of name consistency.
   * Update all path algorithms to use NodeTransition logic rather than special DirectedEdge transition types. This simplifies PathAlgorithms slightly and removes some conditional logic.
   * Add an optional GraphFilter stage to tile building pipeline. This allows removal of edges and nodes based on access. This allows bicycle only, pedestrian only, or driving only datasets (or combinations) to be created - allowing smaller datasets for special purpose applications.
* **Deprecate**
   * Valhalla 3.0 removes support for OSMLR.

## Release Date: 2018-11-20 Valhalla 2.7.2
* **Enhancement**
   * UPDATED: Added a configuration variable for max_timedep_distance. This is used in selecting the path algorithm and provides the maximum distance between locations when choosing a time dependent path algorithm (other than multi modal). Above this distance, bidirectional A* is used with no time dependencies.
   * UPDATED: Remove transition edges from priority queue in Multimodal methods.
   * UPDATED: Fully implement street names and exit signs with ability to identify route numbers. [#1635](https://github.com/valhalla/valhalla/pull/1635)
* **Bug Fix**
   * FIXED: A timed-turned restriction should not be applied when a non-timed route is executed.  [#1615](https://github.com/valhalla/valhalla/pull/1615)
   * FIXED: Changed unordered_map to unordered_multimap for polys. Poly map can contain the same key but different multi-polygons. For example, islands for a country or timezone polygons for a country.
   * FIXED: Fixed timezone db issue where TZIDs did not exist in the Howard Hinnant date time db that is used in the date_time class for tz indexes.  Added logic to create aliases for TZIDs based on https://en.wikipedia.org/wiki/List_of_tz_database_time_zones
   * FIXED: Fixed the ramp turn modifiers for osrm compat [#1569](https://github.com/valhalla/valhalla/pull/1569)
   * FIXED: Fixed the step geometry when using the osrm compat mode [#1571](https://github.com/valhalla/valhalla/pull/1571)
   * FIXED: Fixed a data creation bug causing issues with A* routes ending on loops. [#1576](https://github.com/valhalla/valhalla/pull/1576)
   * FIXED: Fixed an issue with a bad route where destination only was present. Was due to thresholds in bidirectional A*. Changed threshold to be cost based rather than number of iterations). [#1586](https://github.com/valhalla/valhalla/pull/1586)
   * FIXED: Fixed an issue with destination only (private) roads being used in bicycle routes. Centralized some "base" transition cost logic in the base DynamicCost class. [#1587](https://github.com/valhalla/valhalla/pull/1587)
   * FIXED: Remove extraneous ramp maneuvers [#1657](https://github.com/valhalla/valhalla/pull/1657)

## Release Date: 2018-10-02 Valhalla 2.7.1
* **Enhancement**
   * UPDATED: Added date time support to forward and reverse isochrones. Add speed lookup (predicted speeds and/or free-flow or constrained flow speed) if date_time is present.
   * UPDATED: Add timezone checks to multimodal routes and isochrones (updates localtime if the path crosses into a timezone different than the start location).
* **Data Producer Update**
   * UPDATED: Removed boost date time support from transit.  Now using the Howard Hinnant date library.
* **Bug Fix**
   * FIXED: Fixed a bug with shortcuts that leads to inconsistent routes depending on whether shortcuts are taken, different origins can lead to different paths near the destination. This fix also improves performance on long routes and matrices.
   * FIXED: We were getting inconsistent results between departing at current date/time vs entering the current date/time.  This issue is due to the fact that the iso_date_time function returns the full iso date_time with the timezone offset (e.g., 2018-09-27T10:23-07:00 vs 2018-09-27T10:23). When we refactored the date_time code to use the new Howard Hinnant date library, we introduced this bug.
   * FIXED: Increased the threshold in CostMatrix to address null time and distance values occurring for truck costing with locations near the max distance.

## Release Date: 2018-09-13 Valhalla 2.7.0
* **Enhancement**
   * UPDATED: Refactor to use the pbf options instead of the ptree config [#1428](https://github.com/valhalla/valhalla/pull/1428) This completes [#1357](https://github.com/valhalla/valhalla/issues/1357)
   * UPDATED: Removed the boost/date_time dependency from baldr and odin. We added the Howard Hinnant date and time library as a submodule. [#1494](https://github.com/valhalla/valhalla/pull/1494)
   * UPDATED: Fixed 'Drvie' typo [#1505](https://github.com/valhalla/valhalla/pull/1505) This completes [#1504](https://github.com/valhalla/valhalla/issues/1504)
   * UPDATED: Optimizations of GetSpeed for predicted speeds [#1490](https://github.com/valhalla/valhalla/issues/1490)
   * UPDATED: Isotile optimizations
   * UPDATED: Added stats to predictive traffic logging
   * UPDATED: resample_polyline - Breaks the polyline into equal length segments at a sample distance near the resolution. Break out of the loop through polyline points once we reach the specified number of samplesthen append the last
polyline point.
   * UPDATED: added android logging and uses a shared graph reader
   * UPDATED: Do not run a second pass on long pedestrian routes that include a ferry (but succeed on first pass). This is a performance fix. Long pedestrian routes with A star factor based on ferry speed end up being very inefficient.
* **Bug Fix**
   * FIXED: A* destination only
   * FIXED: Fixed through locations weren't honored [#1449](https://github.com/valhalla/valhalla/pull/1449)


## Release Date: 2018-08-02 Valhalla 3.0.0-rc.4
* **Node Bindings**
   * UPDATED: add some worker pool handling
   [#1467](https://github.com/valhalla/valhalla/pull/1467)

## Release Date: 2018-08-02 Valhalla 3.0.0-rc.3
* **Node Bindings**
   * UPDATED: replaced N-API with node-addon-api wrapper and made the actor
   functions asynchronous
   [#1457](https://github.com/valhalla/valhalla/pull/1457)

## Release Date: 2018-07-24 Valhalla 3.0.0-rc.2
* **Node Bindings**
   * FIXED: turn on the autocleanup functionality for the actor object.
   [#1439](https://github.com/valhalla/valhalla/pull/1439)

## Release Date: 2018-07-16 Valhalla 3.0.0-rc.1
* **Enhancement**
   * ADDED: exposed the rest of the actions to the node bindings and added tests. [#1415](https://github.com/valhalla/valhalla/pull/1415)

## Release Date: 2018-07-12 Valhalla 3.0.0-alpha.1
**NOTE**: There was already a small package named `valhalla` on the npm registry, only published up to version 0.0.3. The team at npm has transferred the package to us, but would like us to publish something to it ASAP to prove our stake in it. Though the bindings do not have all of the actor functionality exposed yet (just route), we are going to publish an alpha release of 3.0.0 to get something up on npm.
* **Infrastructure**:
   * ADDED: add in time dependent algorithms if the distance between locations is less than 500km.
   * ADDED: TurnLanes to indicate turning lanes at the end of a directed edge.
   * ADDED: Added PredictedSpeeds to Valhalla tiles and logic to compute speed based on predictive speed profiles.
* **Data Producer Update**
   * ADDED: is_route_num flag was added to Sign records. Set this to true if the exit sign comes from a route number/ref.
   * CHANGED: Lower speeds on driveways, drive-thru, and parking aisle. Set destination only flag for drive thru use.
   * ADDED: Initial implementation of turn lanes.
  **Bug Fix**
   * CHANGED: Fix destination only penalty for A* and time dependent cases.
   * CHANGED: Use the distance from GetOffsetForHeading, based on road classification and road use (e.g. ramp, turn channel, etc.), within tangent_angle function.
* **Map Matching**
   * FIXED: Fixed trace_route edge_walk server abort [#1365](https://github.com/valhalla/valhalla/pull/1365)
* **Enhancement**
   * ADDED: Added post process for updating free and constrained speeds in the directed edges.
   * UPDATED: Parse the json request once and store in a protocol buffer to pass along the pipeline. This completed the first portion of [#1357](https://github.com/valhalla/valhalla/issues/1357)
   * UPDATED: Changed the shape_match attribute from a string to an enum. Fixes [#1376](https://github.com/valhalla/valhalla/issues/1376)
   * ADDED: Node bindings for route [#1341](https://github.com/valhalla/valhalla/pull/1341)
   * UPDATED: Use a non-linear use_highways factor (to more heavily penalize highways as use_highways approaches 0).

## Release Date: 2018-07-15 Valhalla 2.6.3
* **API**:
   * FIXED: Use a non-linear use_highways factor (to more heavily penalize highways as use_highways approaches 0).
   * FIXED: Fixed the highway_factor when use_highways < 0.5.
   * ENHANCEMENT: Added logic to modulate the surface factor based on use_trails.
   * ADDED: New customer test requests for motorcycle costing.

## Release Date: 2018-06-28 Valhalla 2.6.2
* **Data Producer Update**
   * FIXED: Complex restriction sorting bug.  Check of has_dt in ComplexRestrictionBuilder::operator==.
* **API**:
   * FIXED: Fixed CostFactory convenience method that registers costing models
   * ADDED: Added use_tolls into motorcycle costing options

## Release Date: 2018-05-28 Valhalla 2.6.0
* **Infrastructure**:
   * CHANGED: Update cmake buildsystem to replace autoconf [#1272](https://github.com/valhalla/valhalla/pull/1272)
* **API**:
   * CHANGED: Move `trace_options` parsing to map matcher factory [#1260](https://github.com/valhalla/valhalla/pull/1260)
   * ADDED: New costing method for AutoDataFix [#1283](https://github.com/valhalla/valhalla/pull/1283)

## Release Date: 2018-05-21 Valhalla 2.5.0
* **Infrastructure**
   * ADDED: Add code formatting and linting.
* **API**
   * ADDED: Added new motorcycle costing, motorcycle access flag in data and use_trails option.
* **Routing**
   * ADDED: Add time dependnet forward and reverse A* methods.
   * FIXED: Increase minimum threshold for driving routes in bidirectional A* (fixes some instances of bad paths).
* **Data Producer Update**
   * CHANGED: Updates to properly handle cycleway crossings.
   * CHANGED: Conditionally include driveways that are private.
   * ADDED: Added logic to set motorcycle access.  This includes lua, country access, and user access flags for motorcycles.

## Release Date: 2018-04-11 Valhalla 2.4.9
* **Enhancement**
   * Added European Portuguese localization for Valhalla
   * Updates to EdgeStatus to improve performance. Use an unordered_map of tile Id and allocate an array for each edge in the tile. This allows using pointers to access status for sequential edges. This improves performance by 50% or so.
   * A couple of bicycle costing updates to improve route quality: avoid roads marked as part of a truck network, to remove the density penalty for transition costs.
   * When optimal matrix type is selected, now use CostMatrix for source to target pedestrian and bicycle matrix calls when both counts are above some threshold. This improves performance in general and lessens some long running requests.
*  **Data Producer Update**
   * Added logic to protect against setting a speed of 0 for ferries.

## Release Date: 2018-03-27 Valhalla 2.4.8
* **Enhancement**
   * Updates for Italian verbal translations
   * Optionally remove driveways at graph creation time
   * Optionally disable candidate edge penalty in path finding
   * OSRM compatible route, matrix and map matching response generation
   * Minimal Windows build compatibility
   * Refactoring to use PBF as the IPC mechanism for all objects
   * Improvements to internal intersection marking to reduce false positives
* **Bug Fix**
   * Cap candidate edge penalty in path finding to reduce excessive expansion
   * Fix trivial paths at deadends

## Release Date: 2018-02-08 Valhalla 2.4.7
* **Enhancement**
   * Speed up building tiles from small OSM imports by using boost directory iterator rather than going through all possible tiles and testing each if the file exists.
* **Bug Fix**
   * Protect against overflow in string to float conversion inside OSM parsing.

## Release Date: 2018-01-26 Valhalla 2.4.6
* **Enhancement**
   * Elevation library will lazy load RAW formatted sources

## Release Date: 2018-01-24 Valhalla 2.4.5
* **Enhancement**
   * Elevation packing utility can unpack lz4hc now
* **Bug Fix**
   * Fixed broken darwin builds

## Release Date: 2018-01-23 Valhalla 2.4.4
* **Enhancement**
   * Elevation service speed improvements and the ability to serve lz4hc compressed data
   * Basic support for downloading routing tiles on demand
   * Deprecated `valhalla_route_service`, now all services (including elevation) are found under `valhalla_service`

## Release Date: 2017-12-11 Valhalla 2.4.3
* **Enhancement**
   * Remove union from GraphId speeds up some platforms
   * Use SAC scale in pedestrian costing
   * Expanded python bindings to include all actions (route, matrix, isochrone, etc)
* **Bug Fix**
   * French translation typo fixes
*  **Data Producer Update**
   * Handling shapes that intersect the poles when binning
   * Handling when transit shapes are less than 2 points

## Release Date: 2017-11-09 Valhalla 2.4.1
*  **Data Producer Update**
   * Added kMopedAccess to modes for complex restrictions.  Remove the kMopedAccess when auto access is removed.  Also, add the kMopedAccess when an auto restriction is found.

## Release Date: 2017-11-08 Valhalla 2.4.0
*  **Data Producer Update**
   * Added logic to support restriction = x with a the except tag.  We apply the restriction to everything except for modes in the except tag.
   * Added logic to support railway_service and coach_service in transit.
* **Bug Fix**
  * Return proper edge_walk path for requested shape_match=walk_or_snap
  * Skip invalid stateid for Top-K requests

## Release Date: 2017-11-07 Valhalla 2.3.9
* **Enhancement**
  * Top-K map matched path generation now only returns unique paths and does so with fewer iterations
  * Navigator call outs for both imperial and metric units
  * The surface types allowed for a given bike route can now be controlled via a request parameter `avoid_bad_surfaces`
  * Improved support for motorscooter costing via surface types, road classification and vehicle specific tagging
* **Bug Fix**
  * Connectivity maps now include information about transit tiles
  * Lane counts for singly digitized roads are now correct for a given directed edge
  * Edge merging code for assigning osmlr segments is now robust to partial tile sets
  * Fix matrix path finding to allow transitioning down to lower levels when appropriate. In particular, do not supersede shortcut edges until no longer expanding on the next level.
  * Fix optimizer rotate location method. This fixes a bug where optimal ordering was bad for large location sets.
*  **Data Producer Update**
   * Duration tags are now used to properly set the speed of travel for a ferry routes

## Release Date: 2017-10-17 Valhalla 2.3.8
* **Bug Fix**
  * Fixed the roundabout exit count for bicycles when the roundabout is a road and not a cycleway
  * Enable a pedestrian path to remain on roundabout instead of getting off and back on
  * Fixed the penalization of candidate locations in the uni-directional A* algorithm (used for trivial paths)
*  **Data Producer Update**
   * Added logic to set bike forward and tag to true where kv["sac_scale"] == "hiking". All other values for sac_scale turn off bicycle access.  If sac_scale or mtb keys are found and a surface tag is not set we default to kPath.
   * Fixed a bug where surface=unpaved was being assigned Surface::kPavedSmooth.

## Release Date: 2017-9-11 Valhalla 2.3.7
* **Bug Fix**
  * Update bidirectional connections to handle cases where the connecting edge is one of the origin (or destination) edges and the cost is high. Fixes some pedestrian route issues that were reported.
*  **Data Producer Update**
   * Added support for motorroad tag (default and per country).
   * Update OSMLR segment association logic to fix issue where chunks wrote over leftover segments. Fix search along edges to include a radius so any nearby edges are also considered.

## Release Date: 2017-08-29 Valhalla 2.3.6
* **Bug Fix**
  * Pedestrian paths including ferries no longer cause circuitous routes
  * Fix a crash in map matching route finding where heading from shape was using a `nullptr` tile
  * Spanish language narrative corrections
  * Fix traffic segment matcher to always set the start time of a segment when its known
* **Enhancement**
  * Location correlation scoring improvements to avoid situations where less likely start or ending locations are selected

## Release Date: 2017-08-22 Valhalla 2.3.5
* **Bug Fix**
  * Clamp the edge score in thor. Extreme values were causing bad alloc crashes.
  * Fix multimodal isochrones. EdgeLabel refactor caused issues.
* **Data Producer Update**
  * Update lua logic to properly handle vehicle=no tags.

## Release Date: 2017-08-14 Valhalla 2.3.4
* **Bug Fix**
  * Enforce limits on maximum per point accuracy to avoid long running map matching computations

## Release Date: 2017-08-14 Valhalla 2.3.3
* **Bug Fix**
  * Maximum osm node reached now causes bitset to resize to accommodate when building tiles
  * Fix wrong side of street information and remove redundant node snapping
  * Fix path differences between services and `valhalla_run_route`
  * Fix map matching crash when interpolating duplicate input points
  * Fix unhandled exception when trace_route or trace_attributes when there are no continuous matches
* **Enhancement**
  * Folded Low-Stress Biking Code into the regular Bicycle code and removed the LowStressBicycleCost class. Now when making a query for bicycle routing, a value of 0 for use_hills and use_roads produces low-stress biking routes, while a value of 1 for both provides more intense professional bike routes.
  * Bike costing default values changed. use_roads and use_hills are now 0.25 by default instead of 0.5 and the default bike is now a hybrid bike instead of a road bike.
  * Added logic to use station hierarchy from transitland.  Osm and egress nodes are connected by transitconnections.  Egress and stations are connected by egressconnections.  Stations and platforms are connected by platformconnections.  This includes narrative updates for Odin as well.

## Release Date: 2017-07-31 Valhalla 2.3.2
* **Bug Fix**
  * Update to use oneway:psv if oneway:bus does not exist.
  * Fix out of bounds memory issue in DoubleBucketQueue.
  * Many things are now taken into consideration to determine which sides of the road have what cyclelanes, because they were not being parsed correctly before
  * Fixed issue where sometimes a "oneway:bicycle=no" tag on a two-way street would cause the road to become a oneway for bicycles
  * Fixed trace_attributes edge_walk cases where the start or end points in the shape are close to graph nodes (intersections)
  * Fixed 32bit architecture crashing for certain routes with non-deterministic placement of edges labels in bucketized queue datastructure
* **Enhancement**
  * Improve multi-modal routes by adjusting the pedestrian mode factor (routes use less walking in favor of public transit).
  * Added interface framework to support "top-k" paths within map-matching.
  * Created a base EdgeLabel class that contains all data needed within costing methods and supports the basic path algorithms (forward direction, A*, with accumulated path distance). Derive class for bidirectional algorithms (BDEdgeLabel) and for multimodal algorithms. Lowers memory use by combining some fields (using spare bits from GraphId).
  * Added elapsed time estimates to map-matching labels in preparation for using timestamps in map-matching.
  * Added parsing of various OSM tags: "bicycle=use_sidepath", "bicycle=dismount", "segregated=*", "shoulder=*", "cycleway:buffer=*", and several variations of these.
  * Both trace_route and trace_attributes will parse `time` and `accuracy` parameters when the shape is provided as unencoded
  * Map-matching will now use the time (in seconds) of each gps reading (if provided) to narrow the search space and avoid finding matches that are impossibly fast

## Release Date: 2017-07-10 Valhalla 2.3.0
* **Bug Fix**
  * Fixed a bug in traffic segment matcher where length was populated but had invalid times
* **Embedded Compilation**
  * Decoupled the service components from the rest of the worker objects so that the worker objects could be used in non http service contexts
   * Added an actor class which encapsulates the various worker objects and allows the various end points to be called /route /height etc. without needing to run a service
* **Low-Stress Bicycle**
  * Worked on creating a new low-stress biking option that focuses more on taking safer roads like cycle ways or residential roads than the standard bike costing option does.

## Release Date: 2017-06-26 Valhalla 2.2.9
* **Bug Fix**
  * Fix a bug introduced in 2.2.8 where map matching search extent was incorrect in longitude axis.

## Release Date: 2017-06-23 Valhalla 2.2.8
* **Bug Fix**
  * Traffic segment matcher (exposed through Python bindings) - fix cases where partial (or no) results could be returned when breaking out of loop in form_segments early.
* **Traffic Matching Update**
  * Traffic segment matcher - handle special cases when entering and exiting turn channels.
* **Guidance Improvements**
  * Added Swedish (se-SV) narrative file.

## Release Date: 2017-06-20 Valhalla 2.2.7
* **Bug Fixes**
  * Traffic segment matcher (exposed through Python bindings) makes use of accuracy per point in the input
  * Traffic segment matcher is robust to consecutive transition edges in matched path
* **Isochrone Changes**
  * Set up isochrone to be able to handle multi-location queries in the future
* **Data Producer Updates**
  * Fixes to valhalla_associate_segments to address threading issue.
  * Added support for restrictions that refers only to appropriate type of vehicle.
* **Navigator**
  * Added pre-alpha implementation that will perform guidance for mobile devices.
* **Map Matching Updates**
  * Added capability to customize match_options

## Release Date: 2017-06-12 Valhalla 2.2.6
* **Bug Fixes**
  * Fixed the begin shape index where an end_route_discontinuity exists
* **Guidance Improvements**
  * Updated Slovenian (sl-SI) narrative file.
* **Data Producer Updates**
  * Added support for per mode restrictions (e.g., restriction:&lt;type&gt;)  Saved these restrictions as "complex" restrictions which currently support per mode lookup (unlike simple restrictions which are assumed to apply to all driving modes).
* **Matrix Updates**
  * Increased max distance threshold for auto costing and other similar costings to 400 km instead of 200 km

## Release Date: 2017-06-05 Valhalla 2.2.5
* **Bug Fixes**
  * Fixed matched point edge_index by skipping transition edges.
  * Use double precision in meili grid traversal to fix some incorrect grid cases.
  * Update meili to use DoubleBucketQueue and GraphReader methods rather than internal methods.

## Release Date: 2017-05-17 Valhalla 2.2.4
* **Bug Fixes**
  * Fix isochrone bug where the default access mode was used - this rejected edges that should not have been rejected for cases than automobile.
  * Fix A* handling of edge costs for trivial routes. This fixed an issue with disconnected regions that projected to a single edge.
  * Fix TripPathBuilder crash if first edge is a transition edge (was occurring with map-matching in rare occasions).

## Release Date: 2017-05-15 Valhalla 2.2.3
* **Map Matching Improvement**
  * Return begin and end route discontinuities. Also, returns partial shape of edge at route discontinuity.
* **Isochrone Improvements**
  * Add logic to make sure the center location remains fixed at the center of a tile/grid in the isotile.
  * Add a default generalization factor that is based on the grid size. Users can still override this factor but the default behavior is improved.
  * Add ExpandForward and ExpandReverse methods as is done in bidirectional A*. This improves handling of transitions between hierarchy levels.
* **Graph Correlation Improvements**
  * Add options to control both radius and reachability per input location (with defaults) to control correlation of input locations to the graph in such a way as to avoid routing between disconnected regions and favor more likely paths.

## Release Date: 2017-05-08 Valhalla 2.2.0
* **Guidance Improvements**
  * Added Russian (ru-RU) narrative file.
  * Updated Slovenian (sl-SI) narrative file.
* **Data Producer Updates**
  * Assign destination sign info on bidirectional ramps.
  * Update ReclassifyLinks. Use a "link-tree" which is formed from the exit node and terminates at entrance nodes. Exit nodes are sorted by classification so motorway exits are done before trunks, etc. Updated the turn channel logic - now more consistently applies turn channel use.
  * Updated traffic segment associations to properly work with elevation and lane connectivity information (which is stored after the traffic association).

## Release Date: 2017-04-24 Valhalla 2.1.9
* **Elevation Update**
  * Created a new EdgeElevation structure which includes max upward and downward slope (moved from DirectedEdge) and mean elevation.
* **Routing Improvements**
  * Destination only fix when "nested" destination only areas cause a route failure. Allow destination only edges (with penalty) on 2nd pass.
  * Fix heading to properly use the partial edge shape rather than entire edge shape to determine heading at the begin and end locations.
  * Some cleanup and simplification of the bidirectional A* algorithm.
  * Some cleanup and simplification of TripPathBuilder.
  * Make TileHierarchy data and methods static and remove tile_dir from the tile hierarchy.
* **Map Matching Improvement**
  * Return matched points with trace attributes when using map_snap.
* **Data Producer Updates**
  * lua updates so that the chunnel will work again.

## Release Date: 2017-04-04 Valhalla 2.1.8
* **Map Matching Release**
  * Added max trace limits and out-of-bounds checks for customizable trace options

## Release Date: 2017-03-29 Valhalla 2.1.7
* **Map Matching Release**
  * Increased service limits for trace
* **Data Producer Updates**
  * Transit: Remove the dependency on using level 2 tiles for transit builder
* **Traffic Updates**
  * Segment matcher completely re-written to handle many complex issues when matching traces to OTSs
* **Service Improvement**
  * Bug Fix - relaxed rapidjson parsing to allow numeric type coercion
* **Routing Improvements**
  * Level the forward and reverse paths in bidirectional A * to account for distance approximation differences.
  * Add logic for Use==kPath to bicycle costing so that paths are favored (as are footways).

## Release Date: 2017-03-10 Valhalla 2.1.3
* **Guidance Improvement**
  * Corrections to Slovenian narrative language file
  **Routing Improvements**
  * Increased the pedestrian search radius from 25 to 50 within the meili configuration to reduce U-turns with map-matching
  * Added a max avoid location limit

## Release Date: 2017-02-22 Valhalla 2.1.0
* **Guidance Improvement**
  * Added ca-ES (Catalan) and sl-SI (Slovenian) narrative language files
* **Routing  Improvement**
  * Fix through location reverse ordering bug (introduced in 2.0.9) in output of route responses for depart_at routes
  * Fix edge_walking method to handle cases where more than 1 initial edge is found
* **Data Producer Updates**
  * Improved transit by processing frequency based schedules.
  * Updated graph validation to more aggressively check graph consistency on level 0 and level 1
  * Fix the EdgeInfo hash to not create duplicate edge info records when creating hierarchies

## Release Date: 2017-02-21 Valhalla 2.0.9
* **Guidance Improvement**
  * Improved Italian narrative by handling articulated prepositions
  * Properly calling out turn channel maneuver
* **Routing Improvement**
  * Improved path determination by increasing stop impact for link to link transitions at intersections
  * Fixed through location handling, now includes cost at throughs and properly uses heading
  * Added ability to adjust location heading tolerance
* **Traffic Updates**
  * Fixed segment matching json to properly return non-string values where appropriate
* **Data Producer Updates**
  * Process node:ref and way:junction_ref as a semicolon separated list for exit numbers
  * Removed duplicated interchange sign information when ways are split into edges
  * Use a sequence within HierarchyBuilder to lower memory requirements for planet / large data imports.
  * Add connecting OSM wayId to a transit stop within NodeInfo.
  * Lua update:  removed ways that were being added to the routing graph.
  * Transit:  Fixed an issue where add_service_day and remove_service_day was not using the tile creation date, but the service start date for transit.
  * Transit:  Added acceptance test logic.
  * Transit:  Added fallback option if the associated wayid is not found.  Use distance approximator to find the closest edge.
  * Transit:  Added URL encoding for one stop ids that contain diacriticals.  Also, added include_geometry=false for route requests.
* **Optimized Routing Update**
  * Added an original index to the location object in the optimized route response
* **Trace Route Improvement**
  * Updated find_start_node to fix "GraphTile NodeInfo index out of bounds" error

## Release Date: 2017-01-30 Valhalla 2.0.6
* **Guidance Improvement**
  * Italian phrases were updated
* **Routing Improvement**
  * Fixed an issue where date and time was returning an invalid ISO8601 time format for date_time values in positive UTC. + sign was missing.
  * Fixed an encoding issue that was discovered for tranist_fetcher.  We were not encoding onestop_ids or route_ids.  Also, added exclude_geometry=true for route API calls.
* **Data Producer Updates**
  * Added logic to grab a single feed in valhalla_build_transit.

## Release Date: 2017-01-04 Valhalla 2.0.3
* **Service Improvement**
  * Added support for interrupting requests. If the connection is closed, route computation and map-matching can be interrupted prior to completion.
* **Routing Improvement**
  * Ignore name inconsistency when entering a link to avoid double penalizing.
* **Data Producer Updates**
  * Fixed consistent name assignment for ramps and turn lanes which improved guidance.
  * Added a flag to directed edges indicating if the edge has names. This can potentially be used in costing methods.
  * Allow future use of spare GraphId bits within DirectedEdge.

## Release Date: 2016-12-13 Valhalla 2.0.2
* **Routing Improvement**
  * Added support for multi-way restrictions to matrix and isochrones.
  * Added HOV costing model.
  * Speed limit updates.   Added logic to save average speed separately from speed limits.
  * Added transit include and exclude logic to multimodal isochrone.
  * Fix some edge cases for trivial (single edge) paths.
  * Better treatment of destination access only when using bidirectional A*.
* **Performance Improvement**
  * Improved performance of the path algorithms by making many access methods inline.

## Release Date: 2016-11-28 Valhalla 2.0.1
* **Routing Improvement**
  * Preliminary support for multi-way restrictions
* **Issues Fixed**
  * Fixed tile incompatibility between 64 and 32bit architectures
  * Fixed missing edges within tile edge search indexes
  * Fixed an issue where transit isochrone was cut off if we took transit that was greater than the max_seconds and other transit lines or buses were then not considered.

## Release Date: 2016-11-15 Valhalla 2.0

* **Tile Redesign**
  * Updated the graph tiles to store edges only on the hierarchy level they belong to. Prior to this, the highways were stored on all levels, they now exist only on the highway hierarchy. Similar changes were made for arterial level roads. This leads to about a 20% reduction in tile size.
  * The tile redesign required changes to the path generation algorithms. They must now transition freely between levels, even for pedestrian and bicycle routes. To offset the extra transitions, the main algorithms were changed to expand nodes at each level that has directed edges, rather than adding the transition edges to the priority queue/adjacency list. This change helps performance. The hierarchy limits that are used to speed the computation of driving routes by utilizing the highway hierarchy were adjusted to work with the new path algorithms.
  * Some changes to costing were also required, for example pedestrian and bicycle routes skip shortcut edges.
  * Many tile data structures were altered to explicitly size different fields and make room for "spare" fields that will allow future growth. In addition, the tile itself has extra "spare" records that can be appended to the end of the tile and referenced from the tile header. This also will allow future growth without breaking backward compatibility.
* **Guidance Improvement**
  * Refactored trip path to use an enumerated `Use` for edge and an enumerated `NodeType` for node
  * Fixed some wording in the Hindi narrative file
  * Fixed missing turn maneuver by updating the forward intersecting edge logic
* **Issues Fixed**
  * Fixed an issue with pedestrian routes where a short u-turn was taken to avoid the "crossing" penalty.
  * Fixed bicycle routing due to high penalty to enter an access=destination area. Changed to a smaller, length based factor to try to avoid long regions where access = destination. Added a driveway penalty to avoid taking driveways (which are often marked as access=destination).
  * Fixed regression where service did not adhere to the list of allowed actions in the Loki configuration
* **Graph Correlation**
  * External contributions from Navitia have lead to greatly reduced per-location graph correlation. Average correlation time is now less than 1ms down from 4-9ms.

## Release Date: 2016-10-17

* **Guidance Improvement**
  * Added the Hindi (hi-IN) narrative language
* **Service Additions**
  * Added internal valhalla error codes utility in baldr and modified all services to make use of and return as JSON response
  * See documentation https://github.com/valhalla/valhalla-docs/blob/master/api-reference.md#internal-error-codes-and-conditions
* **Time-Distance Matrix Improvement**
  * Added a costmatrix performance fix for one_to_many matrix requests
* **Memory Mapped Tar Archive - Tile Extract Support**
  * Added the ability to load a tar archive of the routing graph tiles. This improves performance under heavy load and reduces the memory requirement while allowing multiple processes to share cache resources.

## Release Date: 2016-09-19

* **Guidance Improvement**
  * Added pirate narrative language
* **Routing Improvement**
  * Added the ability to include or exclude stops, routes, and operators in multimodal routing.
* **Service Improvement**
  * JSONify Error Response

## Release Date: 2016-08-30

* **Pedestrian Routing Improvement**
  * Fixes for trivial pedestrian routes

## Release Date: 2016-08-22

* **Guidance Improvements**
  * Added Spanish narrative
  * Updated the start and end edge heading calculation to be based on road class and edge use
* **Bicycle Routing Improvements**
  * Prevent getting off a higher class road for a small detour only to get back onto the road immediately.
  * Redo the speed penalties and road class factors - they were doubly penalizing many roads with very high values.
  * Simplify the computation of weighting factor for roads that do not have cycle lanes. Apply speed penalty to slightly reduce favoring
of non-separated bicycle lanes on high speed roads.
* **Routing Improvements**
  * Remove avoidance of U-turn for pedestrian routes. This improves use with map-matching since pedestrian routes can make U-turns.
  * Allow U-turns at dead-ends for driving (and bicycling) routes.
* **Service Additions**
  * Add support for multi-modal isochrones.
  * Added base code to allow reverse isochrones (path from anywhere to a single destination).
* **New Sources to Targets**
  * Added a new Matrix Service action that allows you to request any of the 3 types of time-distance matrices by calling 1 action.  This action takes a sources and targets parameter instead of the locations parameter.  Please see the updated Time-Distance Matrix Service API reference for more details.

## Release Date: 2016-08-08

 * **Service additions**
  * Latitude, longitude bounding boxes of the route and each leg have been added to the route results.
  * Added an initial isochrone capability. This includes methods to create an "isotile" - a 2-D gridded data set with time to reach each lat,lon grid from an origin location. This isoltile is then used to create contours at specified times. Interior contours are optionally removed and the remaining outer contours are generalized and converted to GeoJSON polygons. An initial version supporting multimodal route types has also been added.
 * **Data Producer Updates**
  * Fixed tranist scheduling issue where false schedules were getting added.
 * **Tools Additionas**
  * Added `valhalla_export_edges` tool to allow shape and names to be dumped from the routing tiles

## Release Date: 2016-07-19

 * **Guidance Improvements**
  * Added French narrative
  * Added capability to have narrative language aliases - For example: German `de-DE` has an alias of `de`
 * **Transit Stop Update** - Return latitude and longitude for each transit stop
 * **Data Producer Updates**
  * Added logic to use lanes:forward, lanes:backward, speed:forward, and speed:backward based on direction of the directed edge.
  * Added support for no_entry, no_exit, and no_turn restrictions.
  * Added logic to support country specific access. Based on country tables found here: http://wiki.openstreetmap.org/wiki/OSM_tags_for_routing/Access-Restrictions

## Release Date: 2016-06-08

 * **Bug Fix** - Fixed a bug where edge indexing created many small tiles where no edges actually intersected. This allowed impossible routes to be considered for path finding instead of rejecting them earlier.
 * **Guidance Improvements**
  * Fixed invalid u-turn direction
  * Updated to properly call out jughandle routes
  * Enhanced signless interchange maneuvers to help guide users
 * **Data Producer Updates**
  * Updated the speed assignment for ramp to be a percentage of the original road class speed assignment
  * Updated stop impact logic for turn channel onto ramp

## Release Date: 2016-05-19

 * **Bug Fix** - Fixed a bug where routes fail within small, disconnected "islands" due to the threshold logic in prior release. Also better logic for not-thru roads.

## Release Date: 2016-05-18

 * **Bidirectional A* Improvements** - Fixed an issue where if both origin and destination locations where on not-thru roads that meet at a common node the path ended up taking a long detour. Not all cases were fixed though - next release should fix. Trying to address the termination criteria for when the best connection point of the 2 paths is optimal. Turns out that the initial case where both opposing edges are settled is not guaranteed to be the least cost path. For now we are setting a threshold and extending the search while still tracking best connections. Fixed the opposing edge when a hierarchy transition occurs.
 * **Guidance Globalization** -  Fixed decimal distance to be locale based.
 * **Guidance Improvements**
  * Fixed roundabout spoke count issue by fixing the drive_on_right attribute.
  * Simplified narative by combining unnamed straight maneuvers
  * Added logic to confirm maneuver type assignment to avoid invalid guidance
  * Fixed turn maneuvers by improving logic for the following:
    * Internal intersection edges
    * 'T' intersections
    * Intersecting forward edges
 * **Data Producer Updates** - Fix the restrictions on a shortcut edge to be the same as the last directed edge of the shortcut (rather than the first one).

## Release Date: 2016-04-28

 * **Tile Format Updates** - Separated the transit graph from the "road only" graph into different tiles but retained their interconnectivity. Transit tiles are now hierarchy level 3.
 * **Tile Format Updates** - Reduced the size of graph edge shape data by 5% through the use of varint encoding (LEB128)
 * **Tile Format Updates** - Aligned `EdgeInfo` structures to proper byte boundaries so as to maintain compatibility for systems who don't support reading from unaligned addresses.
 * **Guidance Globalization** -  Added the it-IT(Italian) language file. Added support for CLDR plural rules. The cs-CZ(Czech), de-DE(German), and en-US(US English) language files have been updated.
 * **Travel mode based instructions** -  Updated the start, post ferry, and post transit insructions to be based on the travel mode, for example:
  * `Drive east on Main Street.`
  * `Walk northeast on Broadway.`
  * `Bike south on the cycleway.`

## Release Date: 2016-04-12

 * **Guidance Globalization** -  Added logic to use tagged language files that contain the guidance phrases. The initial versions of en-US, de-DE, and cs-CZ have been deployed.
 * **Updated ferry defaults** -  Bumped up use_ferry to 0.65 so that we don't penalize ferries as much.

## Release Date: 2016-03-31
 * **Data producer updates** - Do not generate shortcuts across a node which is a fork. This caused missing fork maneuvers on longer routes.  GetNames update ("Broadway fix").  Fixed an issue with looking up a name in the ref map and not the name map.  Also, removed duplicate names.  Private = false was unsetting destination only flags for parking aisles.

## Release Date: 2016-03-30
 * **TripPathBuilder Bug Fix** - Fixed an exception that was being thrown when trying to read directed edges past the end of the list within a tile. This was due to errors in setting walkability and cyclability on upper hierarchies.

## Release Date: 2016-03-28

 * **Improved Graph Correlation** -  Correlating input to the routing graph is carried out via closest first traversal of the graph's, now indexed, geometry. This results in faster correlation and guarantees the absolute closest edge is found.

## Release Date: 2016-03-16

 * **Transit type returned** -  The transit type (e.g. tram, metro, rail, bus, ferry, cable car, gondola, funicular) is now returned with each transit maneuver.
 * **Guidance language** -  If the language option is not supplied or is unsupported then the language will be set to the default (en-US). Also, the service will return the language in the trip results.
 * **Update multimodal path algorithm** - Applied some fixes to multimodal path algorithm. In particular fixed a bug where the wrong sortcost was added to the adjacency list. Also separated "in-station" transfer costs from transfers between stops.
 * **Data producer updates** - Do not combine shortcut edges at gates or toll booths. Fixes avoid toll issues on routes that included shortcut edges.

## Release Date: 2016-03-07

 * **Updated all APIs to honor the optional DNT (Do not track) http header** -  This will avoid logging locations.
 * **Reduce 'Merge maneuver' verbal alert instructions** -  Only create a verbal alert instruction for a 'Merge maneuver' if the previous maneuver is > 1.5 km.
 * **Updated transit defaults.  Tweaked transit costing logic to obtain better routes.** -  use_rail = 0.6, use_transfers = 0.3, transfer_cost = 15.0 and transfer_penalty = 300.0.  Updated the TransferCostFactor to use the transfer_factor correctly.  TransitionCost for pedestrian costing bumped up from 20.0f to 30.0f when predecessor edge is a transit connection.
 * **Initial Guidance Globalization** -  Partial framework for Guidance Globalization. Started reading some guidance phrases from en-US.json file.

## Release Date: 2016-02-22

 * **Use bidirectional A* for automobile routes** - Switch to bidirectional A* for all but bus routes and short routes (where origin and destination are less than 10km apart). This improves performance and has less failure cases for longer routes. Some data import adjustments were made (02-19) to fix some issues encountered with arterial and highway hierarchies. Also only use a maximum of 2 passes for bidirecdtional A* to reduce "long time to fail" cases.
 * **Added verbal multi-cue guidance** - This combines verbal instructions when 2 successive maneuvers occur in a short amount of time (e.g., Turn right onto MainStreet. Then Turn left onto 1st Avenue).

## Release Date: 2016-02-19

 * **Data producer updates** - Reduce stop impact when all edges are links (ramps or turn channels). Update opposing edge logic to reject edges that do no have proper access (forward access == reverse access on opposing edge and vice-versa). Update ReclassifyLinks for cases where a single edge (often a service road) intersects a ramp improperly causing the ramp to reclassified when it should not be. Updated maximum OSM node Id (now exceeds 4000000000). Move lua from conf repository into mjolnir.

## Release Date: 2016-02-01

 * **Data producer updates** - Reduce speed on unpaved/rough roads. Add statistics for hgv (truck) restrictions.

## Release Date: 2016-01-26

 * **Added capability to disable narrative production** - Added the `narrative` boolean option to allow users to disable narrative production. Locations, shape, length, and time are still returned. The narrative production is enabled by default. The possible values for the `narrative` option are: false and true
 * **Added capability to mark a request with an id** - The `id` is returned with the response so a user could match to the corresponding request.
 * **Added some logging enhancements, specifically [ANALYTICS] logging** - We want to focus more on what our data is telling us by logging specific stats in Logstash.

## Release Date: 2016-01-18

 * **Data producer updates** - Data importer configuration (lua) updates to fix a bug where buses were not allowed on restricted lanes.  Fixed surface issue (change the default surface to be "compacted" for footways).

## Release Date: 2016-01-04

 * **Fixed Wrong Costing Options Applied** - Fixed a bug in which a previous requests costing options would be used as defaults for all subsequent requests.

## Release Date: 2015-12-18

 * **Fix for bus access** - Data importer configuration (lua) updates to fix a bug where bus lanes were turning off access for other modes.
 * **Fix for extra emergency data** - Data importer configuration (lua) updates to fix a bug where we were saving hospitals in the data.
 * **Bicycle costing update** - Updated kTCSlight and kTCFavorable so that cycleways are favored by default vs roads.

## Release Date: 2015-12-17

 * **Graph Tile Data Structure update** - Updated structures within graph tiles to support transit efforts and truck routing. Removed TransitTrip, changed TransitRoute and TransitStop to indexes (rather than binary search). Added access restrictions (like height and weight restrictions) and the mode which they impact to reduce need to look-up.
 * **Data producer updates** - Updated graph tile structures and import processes.

## Release Date: 2015-11-23

 * **Fixed Open App for OSRM functionality** - Added OSRM functionality back to Loki to support Open App.

## Release Date: 2015-11-13

 * **Improved narrative for unnamed walkway, cycleway, and mountain bike trail** - A generic description will be used for the street name when a walkway, cycleway, or mountain bike trail maneuver is unnamed. For example, a turn right onto a unnamed walkway maneuver will now be: "Turn right onto walkway."
 * **Fix costing bug** - Fix a bug introduced in EdgeLabel refactor (impacted time distance matrix only).

## Release Date: 2015-11-3

 * **Enhance bi-directional A* logic** - Updates to bidirectional A* algorithm to fix the route completion logic to handle cases where a long "connection" edge could lead to a sub-optimal path. Add hierarchy and shortcut logic so we can test and use bidirectional A* for driving routes. Fix the destination logic to properly handle oneways as the destination edge. Also fix U-turn detection for reverse search when hierarchy transitions occur.
 * **Change "Go" to "Head" for some instructions** - Start, exit ferry.
 * **Update to roundabout instructions** - Call out roundabouts for edges marked as links (ramps, turn channels).
 * **Update bicycle costing** - Fix the road factor (for applying weights based on road classification) and lower turn cost values.

## Data Producer Release Date: 2015-11-2

 * **Updated logic to not create shortcut edges on roundabouts** - This fixes some roundabout exit counts.

## Release Date: 2015-10-20

 * **Bug Fix for Pedestrian and Bicycle Routes** - Fixed a bug with setting the destination in the bi-directional Astar algorithm. Locations that snapped to a dead-end node would have failed the route and caused a timeout while searching for a valid path. Also fixed the elapsed time computation on the reverse path of bi-directional algorithm.

## Release Date: 2015-10-16

 * **Through Location Types** - Improved support for locations with type = "through". Routes now combine paths that meet at each through location to create a single "leg" between locations with type = "break". Paths that continue at a through location will not create a U-turn unless the path enters a "dead-end" region (neighborhood with no outbound access).
 * **Update shortcut edge logic** - Now skips long shortcut edges when close to the destination. This can lead to missing the proper connection if the shortcut is too long. Fixes #245 (thor).
 * **Per mode service limits** - Update configuration to allow setting different maximum number of locations and distance per mode.
 * **Fix shape index for trivial path** - Fix a bug where when building the the trip path for a "trivial" route (includes just one edge) where the shape index exceeded that size of the shape.

## Release Date: 2015-09-28

 * **Elevation Influenced Bicycle Routing** - Enabled elevation influenced bicycle routing. A "use-hills" option was added to the bicycle costing profile that can tune routes to avoid hills based on grade and amount of elevation change.
 * **"Loop Edge" Fix** - Fixed a bug with edges that form a loop. Split them into 2 edges during data import.
 * **Additional information returned from 'locate' method** - Added information that can be useful when debugging routes and data. Adds information about nodes and edges at a location.
 * **Guidance/Narrative Updates** - Added side of street to destination narrative. Updated verbal instructions.<|MERGE_RESOLUTION|>--- conflicted
+++ resolved
@@ -28,11 +28,8 @@
    * CHANGED: --version program options to print _only_ the version string and omit the program name [#5769](https://github.com/valhalla/valhalla/pull/5769)
    * CHANGED: upgraded tz submodule to 2025c [#5766](https://github.com/valhalla/valhalla/pull/5766)
    * FIXED: Omit debug symbols in docker image [#5777](https://github.com/valhalla/valhalla/pull/5777)
-<<<<<<< HEAD
+   * ADDED: `timed_predicted_speed` on `/locate` response if location had a date time set [#5714](https://github.com/valhalla/valhalla/pull/5714)
    * CHANGED: renamed `GraphId::Is_Valid()` -> `GraphId::is_valid()` and `GraphId::Tile_Base` -> `GraphId::tile_base` [#5678](https://github.com/valhalla/valhalla/pull/5678)
-=======
-   * ADDED: `timed_predicted_speed` on `/locate` response if location had a date time set [#5714](https://github.com/valhalla/valhalla/pull/5714)
->>>>>>> 8cbf4652
 
 ## Release Date: 2025-11-14 Valhalla 3.6.1
 * **Removed**
