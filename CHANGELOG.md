## Release Date: 2021-??-?? Valhalla 3.1.1
* **Removed**
   * REMOVED: The tossing of private roads in [#1960](https://github.com/valhalla/valhalla/pull/1960) was too aggressive and resulted in a lot of no routes.  Reverted this logic.  [#2934](https://github.com/valhalla/valhalla/pull/2934)

* **Bug Fix**
   * FIXED: Fix compression_utils.cc::inflate(...) throw - make it catchable [#2839](https://github.com/valhalla/valhalla/pull/2839)
   * FIXED: Fix compiler errors if HAVE_HTTP not enabled [#2807](https://github.com/valhalla/valhalla/pull/2807)
   * FIXED: Fix alternate route serialization [#2811](https://github.com/valhalla/valhalla/pull/2811)
   * FIXED: Store restrictions in the right tile [#2781](https://github.com/valhalla/valhalla/pull/2781)
   * FIXED: Failing to write tiles because of racing directory creation [#2810](https://github.com/valhalla/valhalla/pull/2810)
   * FIXED: Regression in stopping expansion on transitions down in time-dependent routes [#2815](https://github.com/valhalla/valhalla/pull/2815)
   * FIXED: Fix crash in loki when trace_route is called with 2 locations.[#2817](https://github.com/valhalla/valhalla/pull/2817)
   * FIXED: Mark the restriction start and end as via ways to fix IsBridgingEdge function in Bidirectional Astar [#2796](https://github.com/valhalla/valhalla/pull/2796)
   * FIXED: Dont add predictive traffic to the tile if it's empty [#2826](https://github.com/valhalla/valhalla/pull/2826)
   * FIXED: Fix logic bidirectional astar to avoid double u-turns and extra detours [#2802](https://github.com/valhalla/valhalla/pull/2802)
   * FIXED: Re-enable transition cost for motorcycle profile [#2837](https://github.com/valhalla/valhalla/pull/2837)
   * FIXED: Increase limits for timedep_* algorithms. Split track_factor into edge factor and transition penalty [#2845](https://github.com/valhalla/valhalla/pull/2845)
   * FIXED: Loki was looking up the wrong costing enum for avoids [#2856](https://github.com/valhalla/valhalla/pull/2856)
   * FIXED: Fix way_ids -> graph_ids conversion for complex restrictions: handle cases when a way is split into multiple edges [#2848](https://github.com/valhalla/valhalla/pull/2848)
   * FIXED: Honor access mode while matching OSMRestriction with the graph [#2849](https://github.com/valhalla/valhalla/pull/2849)
   * FIXED: Ensure route summaries are unique among all returned route/legs [#2874](https://github.com/valhalla/valhalla/pull/2874)
   * FIXED: Fix compilation errors when boost < 1.68 and libprotobuf < 3.6  [#2878](https://github.com/valhalla/valhalla/pull/2878)
   * FIXED: Allow u-turns at no-access barriers when forced by heading [#2875](https://github.com/valhalla/valhalla/pull/2875)
   * FIXED: Fixed "No route found" error in case of multipoint request with locations near low reachability edges [#2914](https://github.com/valhalla/valhalla/pull/2914)
   * FIXED: Python bindings installation [#2751](https://github.com/valhalla/valhalla/issues/2751)
<<<<<<< HEAD
   * FIXED: Skip bindings if there's no Python development version [#2893](https://github.com/valhalla/valhalla/pull/2893)
   * FIXED: Fix polygon area calculation: use Shoelace formula [#2927](https://github.com/valhalla/valhalla/pull/2927)
   * FIXED: Isochrone: orient segments/rings acoording to the right-hand rule [#2932](https://github.com/valhalla/valhalla/pull/2932)
=======
   * FIXED: Skip bindings if there's no Python development version [#2893](https://github.com/valhalla/valhalla/pull/2878)
   * FIXED: Use CMakes built-in Python variables to configure installation [#2931](https://github.com/valhalla/valhalla/pull/2931)
   * FIXED: Sometimes emitting zero-length route geometry when traffic splits edge twice [#2943](https://github.com/valhalla/valhalla/pull/2943)
   * FIXED: Fix map-match segfault when gps-points project very near a node [#2946](https://github.com/valhalla/valhalla/pull/2946)
   * FIXED: Use kServiceRoad edges while searching for ferry connection [#2933](https://github.com/valhalla/valhalla/pull/2933)
   * FIXED: Enhanced logic for IsTurnChannelManeuverCombinable [#2952](https://github.com/valhalla/valhalla/pull/2952)
   * FIXED: Restore compatibility with gcc 6.3.0, libprotobuf 3.0.0, boost v1.62.0 [#2953](https://github.com/valhalla/valhalla/pull/2953)
   * FIXED: Dont abort bidirectional a-star search if only one direction is exhausted [#2936](https://github.com/valhalla/valhalla/pull/2936)
   * FIXED: Fixed missing comma in the scripts/valhalla_build_config [#2963](https://github.com/valhalla/valhalla/pull/2963)
   * FIXED: Reverse and Multimodal Isochrones were returning forward results [#2967](https://github.com/valhalla/valhalla/pull/2967)
   * FIXED: Map-match fix for first gps-point being exactly equal to street shape-point [#2977](https://github.com/valhalla/valhalla/pull/2977)
   * FIXED: Add missing GEOS:GEOS dep to mjolnir target [#2901](https://github.com/valhalla/valhalla/pull/2901)
>>>>>>> 30507e17

* **Enhancement**
   * Pedestrian crossing should be a separate TripLeg_Use [#2950](https://github.com/valhalla/valhalla/pull/2950)
   * CHANGED: Azure uses ninja as generator [#2779](https://github.com/valhalla/valhalla/pull/2779)
   * ADDED: Support for date_time type invariant for map matching [#2712](https://github.com/valhalla/valhalla/pull/2712)
   * ADDED: Add Bulgarian locale [#2825](https://github.com/valhalla/valhalla/pull/2825)
   * FIXED: No need for write permissions on tarball indices [#2822](https://github.com/valhalla/valhalla/pull/2822)
   * ADDED: nit: Links debug build with lld [#2813](https://github.com/valhalla/valhalla/pull/2813)
   * ADDED: Add costing option `use_living_streets` to avoid or favor living streets in route. [#2788](https://github.com/valhalla/valhalla/pull/2788)
   * CHANGED: Do not allocate mapped_cache vector in skadi when no elevation source is provided. [#2841](https://github.com/valhalla/valhalla/pull/2841)
   * ADDED: avoid_polygons logic [#2750](https://github.com/valhalla/valhalla/pull/2750)
   * ADDED: Added support for destination for conditional access restrictions [#2857](https://github.com/valhalla/valhalla/pull/2857)
   * CHANGED: Large sequences are now merge sorted which can be dramatically faster with certain hardware configurations. This is especially useful in speeding up the earlier stages (parsing, graph construction) of tile building [#2850](https://github.com/valhalla/valhalla/pull/2850)
   * CHANGED: When creating the intial graph edges by setting at which nodes they start and end, first mark the indices of those nodes in another sequence and then sort them by edgeid so that we can do the setting of start and end node sequentially in the edges file. This is much more efficient on certain hardware configurations [#2851](https://github.com/valhalla/valhalla/pull/2851)
   * CHANGED: Use relative cost threshold to extend search in bidirectional astar in order to find more alternates [#2868](https://github.com/valhalla/valhalla/pull/2868)
   * CHANGED: Throw an exception if directory does not exist when building traffic extract [#2871](https://github.com/valhalla/valhalla/pull/2871)
   * CHANGED: Support for ignoring multiple consecutive closures at start/end locations [#2846](https://github.com/valhalla/valhalla/pull/2846)
   * ADDED: Added sac_scale to trace_attributes output and locate edge output [#2818](https://github.com/valhalla/valhalla/pull/2818)
   * ADDED: Ukrainian language translations [#2882](https://github.com/valhalla/valhalla/pull/2882)
   * ADDED: Add support for closure annotations [#2816](https://github.com/valhalla/valhalla/pull/2816)
   * ADDED: Add costing option `service_factor`. Implement possibility to avoid or favor generic service roads in route for all costing options. [#2870](https://github.com/valhalla/valhalla/pull/2870)
   * CHANGED: Reduce stop impact cost when flow data is present [#2891](https://github.com/valhalla/valhalla/pull/2891)
   * CHANGED: Update visual compare script [#2803](https://github.com/valhalla/valhalla/pull/2803)
   * CHANGED: Service roads are not penalized for `pedestrian` costing by default. [#2898](https://github.com/valhalla/valhalla/pull/2898)
   * ADDED: Add complex mandatory restrictions support [#2766](https://github.com/valhalla/valhalla/pull/2766)
   * ADDED: Status endpoint for future status info and health checking of running service [#2907](https://github.com/valhalla/valhalla/pull/2907)
   * ADDED: Add min_level argument to valhalla_ways_to_edges [#2918](https://github.com/valhalla/valhalla/pull/2918)
   * ADDED: Adding ability to store the roundabout_exit_turn_degree to the maneuver [#2941](https://github.com/valhalla/valhalla/pull/2941)
   * ADDED: Penalize pencil point uturns and uturns at short internal edges. Note: `motorcycle` and `motor_scooter` models do not penalize on short internal edges. No new uturn penalty logic has been added to the pedestrian and bicycle costing models. [#2944](https://github.com/valhalla/valhalla/pull/2944)
   * CHANGED: Allow config object to be passed-in to path algorithms [#2949](https://github.com/valhalla/valhalla/pull/2949)
   * CHANGED: Allow disabling Werror
   * ADDED: Add ability to build Valhalla modules as STATIC libraries. [#2957](https://github.com/valhalla/valhalla/pull/2957)
   * NIT: Enables compiler warnings in part of mjolnir module [#2922](https://github.com/valhalla/valhalla/pull/2922)
   * CHANGED: Refactor isochrone/reachability forward/reverse search to reduce code repetition [#2969](https://github.com/valhalla/valhalla/pull/2969)
   * ADDED: Set the roundabout exit shape index when we are collapsing the roundabout maneuvers. [#2975](https://github.com/valhalla/valhalla/pull/2975)
   * CHANGED: Penalized closed edges if using them at start/end locations [#2964](https://github.com/valhalla/valhalla/pull/2964)
   * ADDED: Add shoulder to trace_attributes output. [#2980](https://github.com/valhalla/valhalla/pull/2980)

## Release Date: 2021-01-25 Valhalla 3.1.0
* **Removed**
   * REMOVED: Remove Node bindings. [#2502](https://github.com/valhalla/valhalla/pull/2502)
   * REMOVED: appveyor builds. [#2550](https://github.com/valhalla/valhalla/pull/2550)
   * REMOVED: Removed x86 CI builds. [#2792](https://github.com/valhalla/valhalla/pull/2792)

* **Bug Fix**
   * FIXED: Crazy ETAs.  If a way has forward speed with no backward speed and it is not oneway, then we must set the default speed.  The reverse logic applies as well.  If a way has no backward speed but has a forward speed and it is not a oneway, then set the default speed. [#2102](https://github.com/valhalla/valhalla/pull/2102)
   * FIXED: Map matching elapsed times spliced amongst different legs and discontinuities are now correct [#2104](https://github.com/valhalla/valhalla/pull/2104)
   * FIXED: Date time information is now propogated amongst different legs and discontinuities [#2107](https://github.com/valhalla/valhalla/pull/2107)
   * FIXED: Adds support for geos-3.8 c++ api [#2021](https://github.com/valhalla/valhalla/issues/2021)
   * FIXED: Updated the osrm serializer to not set junction name for osrm origin/start maneuver - this is not helpful since we are not transitioning through the intersection.  [#2121](https://github.com/valhalla/valhalla/pull/2121)
   * FIXED: Removes precomputing of edge-costs which lead to wrong results [#2120](https://github.com/valhalla/valhalla/pull/2120)
   * FIXED: Complex turn-restriction invalidates edge marked as kPermanent [#2103](https://github.com/valhalla/valhalla/issues/2103)
   * FIXED: Fixes bug with inverted time-restriction parsing [#2167](https://github.com/valhalla/valhalla/pull/2167)
   * FIXED: Fixed several bugs with numeric underflow in map-matching trip durations. These may
     occur when serializing match results where adjacent trace points appear out-of-sequence on the
     same edge [#2178](https://github.com/valhalla/valhalla/pull/2178)
     - `MapMatcher::FormPath` now catches route discontinuities on the same edge when the distance
       percentage along don't agree. The trip leg builder builds disconnected legs on a single edge
       to avoid duration underflow.
     - Correctly populate edge groups when matching results contain loops. When a loop occurs,
       the leg builder now starts at the correct edge where the loop ends, and correctly accounts
       for any contained edges.
     - Duration over-trimming at the terminating edge of a match.
   * FIXED: Increased internal precision of time tracking per edge and maneuver so that maneuver times sum to the same time represented in the leg summary [#2195](https://github.com/valhalla/valhalla/pull/2195)
   * FIXED: Tagged speeds were not properly marked. We were not using forward and backward speeds to flag if a speed is tagged or not.  Should not update turn channel speeds if we are not inferring them.  Added additional logic to handle PH in the conditional restrictions. Do not update stop impact for ramps if they are marked as internal. [#2198](https://github.com/valhalla/valhalla/pull/2198)
   * FIXED: Fixed the sharp turn phrase [#2226](https://github.com/valhalla/valhalla/pull/2226)
   * FIXED: Protect against duplicate points in the input or points that snap to the same location resulting in `nan` times for the legs of the map match (of a 0 distance route) [#2229](https://github.com/valhalla/valhalla/pull/2229)
   * FIXED: Improves restriction check on briding edge in Bidirectional Astar [#2228](https://github.com/valhalla/valhalla/pull/2242)
   * FIXED: Allow nodes at location 0,0 [#2245](https://github.com/valhalla/valhalla/pull/2245)
   * FIXED: Fix RapidJSON compiler warnings and naming conflict [#2249](https://github.com/valhalla/valhalla/pull/2249)
   * FIXED: Fixed bug in resample_spherical_polyline where duplicate successive lat,lng locations in the polyline resulting in `nan` for the distance computation which shortcuts further sampling [#2239](https://github.com/valhalla/valhalla/pull/2239)
   * FIXED: Update exit logic for non-motorways [#2252](https://github.com/valhalla/valhalla/pull/2252)
   * FIXED: Transition point map-matching. When match results are on a transition point, we search for the sibling nodes at that transition and snap it to the corresponding edges in the route. [#2258](https://github.com/valhalla/valhalla/pull/2258)
   * FIXED: Fixed verbal multi-cue logic [#2270](https://github.com/valhalla/valhalla/pull/2270)
   * FIXED: Fixed Uturn cases when a not_thru edge is connected to the origin edge. [#2272](https://github.com/valhalla/valhalla/pull/2272)
   * FIXED: Update intersection classes in osrm response to not label all ramps as motorway [#2279](https://github.com/valhalla/valhalla/pull/2279)
   * FIXED: Fixed bug in mapmatcher when interpolation point goes before the first valid match or after the last valid match. Such behavior usually leads to discontinuity in matching. [#2275](https://github.com/valhalla/valhalla/pull/2275)
   * FIXED: Fixed an issue for time_allowed logic.  Previously we returned false on the first time allowed restriction and did not check them all. Added conditional restriction gurka test and datetime optional argument to gurka header file. [#2286](https://github.com/valhalla/valhalla/pull/2286)
   * FIXED: Fixed an issue for date ranges.  For example, for the range Jan 04 to Jan 02 we need to test to end of the year and then from the first of the year to the end date.  Also, fixed an emergency tag issue.  We should only set the use to emergency if all other access is off. [#2290](https://github.com/valhalla/valhalla/pull/2290)
   * FIXED: Found a few issues with the initial ref and direction logic for ways.  We were overwriting the refs with directionals to the name_offset_map instead of concatenating them together.  Also, we did not allow for blank entries for GetTagTokens. [#2298](https://github.com/valhalla/valhalla/pull/2298)
   * FIXED: Fixed an issue where MatchGuidanceViewJunctions is only looking at the first edge. Set the data_id for guidance views to the changeset id as it is already being populated. Also added test for guidance views. [#2303](https://github.com/valhalla/valhalla/pull/2303)
   * FIXED: Fixed a problem with live speeds where live speeds were being used to determine access, even when a live
   speed (current time) route wasn't what was requested. [#2311](https://github.com/valhalla/valhalla/pull/2311)
   * FIXED: Fix break/continue typo in search filtering [#2317](https://github.com/valhalla/valhalla/pull/2317)
   * FIXED: Fix a crash in trace_route due to iterating past the end of a vector. [#2322](https://github.com/valhalla/valhalla/pull/2322)
   * FIXED: Don't allow timezone information in the local date time string attached at each location. [#2312](https://github.com/valhalla/valhalla/pull/2312)
   * FIXED: Fix short route trimming in bidirectional astar [#2323](https://github.com/valhalla/valhalla/pull/2323)
   * FIXED: Fix shape trimming in leg building for snap candidates that lie within the margin of rounding error [#2326](https://github.com/valhalla/valhalla/pull/2326)
   * FIXED: Fixes route duration underflow with traffic data [#2325](https://github.com/valhalla/valhalla/pull/2325)
   * FIXED: Parse mtb:scale tags and set bicycle access if present [#2117](https://github.com/valhalla/valhalla/pull/2117)
   * FIXED: Fixed segfault.  Shape was missing from options for valhalla_path_comparison and valhalla_run_route.  Also, costing options was missing in valhalla_path_comparison. [#2343](https://github.com/valhalla/valhalla/pull/2343)
   * FIXED: Handle decimal numbers with zero-value mantissa properly in Lua [#2355](https://github.com/valhalla/valhalla/pull/2355)
   * FIXED: Many issues that resulted in discontinuities, failed matches or incorrect time/duration for map matching requests. [#2292](https://github.com/valhalla/valhalla/pull/2292)
   * FIXED: Seeing segfault when loading large osmdata data files before loading LuaJit. LuaJit fails to create luaL_newstate() Ref: [#2158](https://github.com/ntop/ntopng/issues/2158) Resolution is to load LuaJit before loading the data files. [#2383](https://github.com/valhalla/valhalla/pull/2383)
   * FIXED: Store positive/negative OpenLR offsets in bucketed form [#2405](https://github.com/valhalla/valhalla/2405)
   * FIXED: Fix on map-matching return code when breakage distance limitation exceeds. Instead of letting the request goes into meili and fails in finding a route, we check the distance in loki and early return with exception code 172. [#2406](https://github.com/valhalla/valhalla/pull/2406)
   * FIXED: Don't create edges for portions of ways that are doubled back on themselves as this confuses opposing edge index computations [#2385](https://github.com/valhalla/valhalla/pull/2385)
   * FIXED: Protect against nan in uniform_resample_spherical_polyline. [#2431](https://github.com/valhalla/valhalla/pull/2431)
   * FIXED: Obvious maneuvers. [#2436](https://github.com/valhalla/valhalla/pull/2436)
   * FIXED: Base64 encoding/decoding [#2452](https://github.com/valhalla/valhalla/pull/2452)
   * FIXED: Added post roundabout instruction when enter/exit roundabout maneuvers are combined [#2454](https://github.com/valhalla/valhalla/pull/2454)
   * FIXED: openlr: Explicitly check for linear reference option for Valhalla serialization. [#2458](https://github.com/valhalla/valhalla/pull/2458)
   * FIXED: Fix segfault: Do not combine last turn channel maneuver. [#2463](https://github.com/valhalla/valhalla/pull/2463)
   * FIXED: Remove extraneous whitespaces from ja-JP.json. [#2471](https://github.com/valhalla/valhalla/pull/2471)
   * FIXED: Checks protobuf serialization/parsing success [#2477](https://github.com/valhalla/valhalla/pull/2477)
   * FIXED: Fix dereferencing of end for std::lower_bound in sequence and possible UB [#2488](https://github.com/valhalla/valhalla/pull/2488)
   * FIXED: Make tile building reproducible: fix UB-s [#2480](https://github.com/valhalla/valhalla/pull/2480)
   * FIXED: Zero initialize EdgeInfoInner.spare0_. Uninitialized spare0_ field produced UB which causes gurka_reproduce_tile_build to fail intermittently. [2499](https://github.com/valhalla/valhalla/pull/2499)
   * FIXED: Drop unused CHANGELOG validation script, straggling NodeJS references [#2506](https://github.com/valhalla/valhalla/pull/2506)
   * FIXED: Fix missing nullptr checks in graphreader and loki::Reach (causing segfault during routing with not all levels of tiles availble) [#2504](https://github.com/valhalla/valhalla/pull/2504)
   * FIXED: Fix mismatch of triplegedge roadclass and directededge roadclass [#2507](https://github.com/valhalla/valhalla/pull/2507)
   * FIXED: Improve german destination_verbal_alert phrases [#2509](https://github.com/valhalla/valhalla/pull/2509)
   * FIXED: Undefined behavior cases discovered with undefined behavior sanitizer tool. [2498](https://github.com/valhalla/valhalla/pull/2498)
   * FIXED: Fixed logic so verbal keep instructions use branch exit sign info for ramps [#2520](https://github.com/valhalla/valhalla/pull/2520)
   * FIXED: Fix bug in trace_route for uturns causing garbage coordinates [#2517](https://github.com/valhalla/valhalla/pull/2517)
   * FIXED: Simplify heading calculation for turn type. Remove undefined behavior case. [#2513](https://github.com/valhalla/valhalla/pull/2513)
   * FIXED: Always set costing name even if one is not provided for osrm serializer weight_name. [#2528](https://github.com/valhalla/valhalla/pull/2528)
   * FIXED: Make single-thread tile building reproducible: fix seed for shuffle, use concurrency configuration from the mjolnir section. [#2515](https://github.com/valhalla/valhalla/pull/2515)
   * FIXED: More Windows compatibility: build tiles and some run actions work now (including CI tests) [#2300](https://github.com/valhalla/valhalla/issues/2300)
   * FIXED: Transcoding of c++ location to pbf location used path edges in the place of filtered edges. [#2542](https://github.com/valhalla/valhalla/pull/2542)
   * FIXED: Add back whitelisting action types. [#2545](https://github.com/valhalla/valhalla/pull/2545)
   * FIXED: Allow uturns for truck costing now that we have derived deadends marked in the edge label [#2559](https://github.com/valhalla/valhalla/pull/2559)
   * FIXED: Map matching uturn trimming at the end of an edge where it wasn't needed. [#2558](https://github.com/valhalla/valhalla/pull/2558)
   * FIXED: Multicue enter roundabout [#2556](https://github.com/valhalla/valhalla/pull/2556)
   * FIXED: Changed reachability computation to take into account live speed [#2597](https://github.com/valhalla/valhalla/pull/2597)
   * FIXED: Fixed a bug where the temp files were not getting read in if you started with the construct edges or build phase for valhalla_build_tiles. [#2601](https://github.com/valhalla/valhalla/pull/2601)
   * FIXED: Updated fr-FR.json with partial translations. [#2605](https://github.com/valhalla/valhalla/pull/2605)
   * FIXED: Removed superfluous const qualifier from odin/signs [#2609](https://github.com/valhalla/valhalla/pull/2609)
   * FIXED: Internal maneuver placement [#2600](https://github.com/valhalla/valhalla/pull/2600)
   * FIXED: Complete fr-FR.json locale. [#2614](https://github.com/valhalla/valhalla/pull/2614)
   * FIXED: Don't truncate precision in polyline encoding [#2632](https://github.com/valhalla/valhalla/pull/2632)
   * FIXED: Fix all compiler warnings in sif and set to -Werror [#2642](https://github.com/valhalla/valhalla/pull/2642)
   * FIXED: Remove unnecessary maneuvers to continue straight [#2647](https://github.com/valhalla/valhalla/pull/2647)
   * FIXED: Linear reference support in route/mapmatch apis (FOW, FRC, bearing, and number of references) [#2645](https://github.com/valhalla/valhalla/pull/2645)
   * FIXED: Ambiguous local to global (with timezone information) date time conversions now all choose to use the later time instead of throwing unhandled exceptions [#2665](https://github.com/valhalla/valhalla/pull/2665)
   * FIXED: Overestimated reach caused be reenquing transition nodes without checking that they had been already expanded [#2670](https://github.com/valhalla/valhalla/pull/2670)
   * FIXED: Build with C++17 standard. Deprecated function calls are substituted with new ones. [#2669](https://github.com/valhalla/valhalla/pull/2669)
   * FIXED: Improve German post_transition_verbal instruction [#2677](https://github.com/valhalla/valhalla/pull/2677)
   * FIXED: Lane updates.  Add the turn lanes to all edges of the way.  Do not "enhance" turn lanes if they are part of a complex restriction.  Moved ProcessTurnLanes after UpdateManeuverPlacementForInternalIntersectionTurns.  Fix for a missing "uturn" indication for intersections on the previous maneuver, we were serializing an empty list. [#2679](https://github.com/valhalla/valhalla/pull/2679)
   * FIXED: Fixes OpenLr serialization [#2688](https://github.com/valhalla/valhalla/pull/2688)
   * FIXED: Internal edges can't be also a ramp or a turn channel.  Also, if an edge is marked as ramp and turn channel mark it as a ramp.  [2689](https://github.com/valhalla/valhalla/pull/2689)
   * FIXED: Check that speeds are equal for the edges going in the same direction while buildig shortcuts [#2691](https://github.com/valhalla/valhalla/pull/2691)
   * FIXED: Missing fork or bear instruction [#2683](https://github.com/valhalla/valhalla/pull/2683)
   * FIXED: Eliminate null pointer dereference in GraphReader::AreEdgesConnected [#2695](https://github.com/valhalla/valhalla/issues/2695)
   * FIXED: Fix polyline simplification float/double comparison [#2698](https://github.com/valhalla/valhalla/issues/2698)
   * FIXED: Weights were sometimes negative due to incorrect updates to elapsed_cost [#2702](https://github.com/valhalla/valhalla/pull/2702)
   * FIXED: Fix bidirectional route failures at deadends [#2705](https://github.com/valhalla/valhalla/pull/2705)
   * FIXED: Updated logic to call out a non-obvious turn [#2708](https://github.com/valhalla/valhalla/pull/2708)
   * FIXED: valhalla_build_statistics multithreaded mode fixed [#2707](https://github.com/valhalla/valhalla/pull/2707)
   * FIXED: If infer_internal_intersections is true then allow internals that are also ramps or TCs. Without this we produce an extra continue manuever.  [#2710](https://github.com/valhalla/valhalla/pull/2710)
   * FIXED: We were routing down roads that should be destination only. Now we mark roads with motor_vehicle=destination and motor_vehicle=customers or access=destination and access=customers as destination only. [#2722](https://github.com/valhalla/valhalla/pull/2722)
   * FIXED: Replace all Python2 print statements with Python3 syntax [#2716](https://github.com/valhalla/valhalla/issues/2716)
   * FIXED: Some HGT files not found [#2723](https://github.com/valhalla/valhalla/issues/2723)
   * FIXED: Fix PencilPointUturn detection by removing short-edge check and updating angle threshold [#2725](https://github.com/valhalla/valhalla/issues/2725)
   * FIXED: Fix invalid continue/bear maneuvers [#2729](https://github.com/valhalla/valhalla/issues/2729)
   * FIXED: Fixes an issue that lead to double turns within a very short distance, when instead, it should be a u-turn. We now collapse double L turns or double R turns in short non-internal intersections to u-turns. [#2740](https://github.com/valhalla/valhalla/pull/2740)
   * FIXED: fixes an issue that lead to adding an extra maneuver. We now combine a current maneuver short length non-internal edges (left or right) with the next maneuver that is a kRampStraight. [#2741](https://github.com/valhalla/valhalla/pull/2741)
   * FIXED: Reduce verbose instructions by collapsing small end ramp forks [#2762](https://github.com/valhalla/valhalla/issues/2762)
   * FIXED: Remove redundant return statements [#2776](https://github.com/valhalla/valhalla/pull/2776)
   * FIXED: Added unit test for BuildAdminFromPBF() to test GEOS 3.9 update. [#2787](https://github.com/valhalla/valhalla/pull/2787)
   * FIXED: Add support for geos-3.9 c++ api [#2739](https://github.com/valhalla/valhalla/issues/2739)
   * FIXED: Fix check for live speed validness [#2797](https://github.com/valhalla/valhalla/pull/2797)

* **Enhancement**
   * ADDED: Matrix of Bike Share [#2590](https://github.com/valhalla/valhalla/pull/2590)
   * ADDED: Add ability to provide custom implementation for candidate collection in CandidateQuery. [#2328](https://github.com/valhalla/valhalla/pull/2328)
   * ADDED: Cancellation of tile downloading. [#2319](https://github.com/valhalla/valhalla/pull/2319)
   * ADDED: Return the coordinates of the nodes isochrone input locations snapped to [#2111](https://github.com/valhalla/valhalla/pull/2111)
   * ADDED: Allows more complicated routes in timedependent a-star before timing out [#2068](https://github.com/valhalla/valhalla/pull/2068)
   * ADDED: Guide signs and junction names [#2096](https://github.com/valhalla/valhalla/pull/2096)
   * ADDED: Added a bool to the config indicating whether to use commercially set attributes.  Added logic to not call IsIntersectionInternal if this is a commercial data set.  [#2132](https://github.com/valhalla/valhalla/pull/2132)
   * ADDED: Removed commerical data set bool to the config and added more knobs for data.  Added infer_internal_intersections, infer_turn_channels, apply_country_overrides, and use_admin_db.  [#2173](https://github.com/valhalla/valhalla/pull/2173)
   * ADDED: Allow using googletest in unit tests and convert all tests to it (old test.cc is completely removed). [#2128](https://github.com/valhalla/valhalla/pull/2128)
   * ADDED: Add guidance view capability. [#2209](https://github.com/valhalla/valhalla/pull/2209)
   * ADDED: Collect turn cost information as path is formed so that it can be seralized out for trace attributes or osrm flavored intersections. Also add shape_index to osrm intersections. [#2207](https://github.com/valhalla/valhalla/pull/2207)
   * ADDED: Added alley factor to autocost.  Factor is defaulted at 1.0f or do not avoid alleys. [#2246](https://github.com/valhalla/valhalla/pull/2246)
   * ADDED: Support unlimited speed limits where maxspeed=none. [#2251](https://github.com/valhalla/valhalla/pull/2251)
   * ADDED: Implement improved Reachability check using base class Dijkstra. [#2243](https://github.com/valhalla/valhalla/pull/2243)
   * ADDED: Gurka integration test framework with ascii-art maps [#2244](https://github.com/valhalla/valhalla/pull/2244)
   * ADDED: Add to the stop impact when transitioning from higher to lower class road and we are not on a turn channel or ramp. Also, penalize lefts when driving on the right and vice versa. [#2282](https://github.com/valhalla/valhalla/pull/2282)
   * ADDED: Added reclassify_links, use_direction_on_ways, and allow_alt_name as config options.  If `use_direction_on_ways = true` then use `direction` and `int_direction` on the way to update the directional for the `ref` and `int_ref`.  Also, copy int_efs to the refs. [#2285](https://github.com/valhalla/valhalla/pull/2285)
   * ADDED: Add support for live traffic. [#2268](https://github.com/valhalla/valhalla/pull/2268)
   * ADDED: Implement per-location search filters for functional road class and forms of way. [#2289](https://github.com/valhalla/valhalla/pull/2289)
   * ADDED: Approach, multi-cue, and length updates [#2313](https://github.com/valhalla/valhalla/pull/2313)
   * ADDED: Speed up timezone differencing calculation if cache is provided. [#2316](https://github.com/valhalla/valhalla/pull/2316)
   * ADDED: Added rapidjson/schema.h to baldr/rapidjson_util.h to make it available for use within valhalla. [#2330](https://github.com/valhalla/valhalla/issues/2330)
   * ADDED: Support decimal precision for height values in elevation service. Also support polyline5 for encoded polylines input and output to elevation service. [#2324](https://github.com/valhalla/valhalla/pull/2324)
   * ADDED: Use both imminent and distant verbal multi-cue phrases. [#2353](https://github.com/valhalla/valhalla/pull/2353)
   * ADDED: Split parsing stage into 3 separate stages. [#2339](https://github.com/valhalla/valhalla/pull/2339)
   * CHANGED: Speed up graph enhancing by avoiding continuous unordered_set rebuilding [#2349](https://github.com/valhalla/valhalla/pull/2349)
   * CHANGED: Skip calling out to Lua for nodes/ways/relations with not tags - speeds up parsing. [#2351](https://github.com/valhalla/valhalla/pull/2351)
   * CHANGED: Switch to LuaJIT for lua scripting - speeds up file parsing [#2352](https://github.com/valhalla/valhalla/pull/2352)
   * ADDED: Ability to create OpenLR records from raw data. [#2356](https://github.com/valhalla/valhalla/pull/2356)
   * ADDED: Revamp length phrases [#2359](https://github.com/valhalla/valhalla/pull/2359)
   * CHANGED: Do not allocate memory in skadi if we don't need it. [#2373](https://github.com/valhalla/valhalla/pull/2373)
   * CHANGED: Map matching: throw error (443/NoSegment) when no candidate edges are available. [#2370](https://github.com/valhalla/valhalla/pull/2370/)
   * ADDED: Add sk-SK.json (slovak) localization file. [#2376](https://github.com/valhalla/valhalla/pull/2376)
   * ADDED: Extend roundabout phrases. [#2378](https://github.com/valhalla/valhalla/pull/2378)
   * ADDED: More roundabout phrase tests. [#2382](https://github.com/valhalla/valhalla/pull/2382)
   * ADDED: Update the turn and continue phrases to include junction names and guide signs. [#2386](https://github.com/valhalla/valhalla/pull/2386)
   * ADDED: Add the remaining guide sign toward phrases [#2389](https://github.com/valhalla/valhalla/pull/2389)
   * ADDED: The ability to allow immediate uturns at trace points in a map matching request [#2380](https://github.com/valhalla/valhalla/pull/2380)
   * ADDED: Add utility functions to Signs. [#2390](https://github.com/valhalla/valhalla/pull/2390)
   * ADDED: Unified time tracking for all algorithms that support time-based graph expansion. [#2278](https://github.com/valhalla/valhalla/pull/2278)
   * ADDED: Add rail_ferry use and costing. [#2408](https://github.com/valhalla/valhalla/pull/2408)
   * ADDED: `street_side_max_distance`, `display_lat` and `display_lon` to `locations` in input for better control of routing side of street [#1769](https://github.com/valhalla/valhalla/pull/1769)
   * ADDED: Add addtional exit phrases. [#2421](https://github.com/valhalla/valhalla/pull/2421)
   * ADDED: Add Japanese locale, update German. [#2432](https://github.com/valhalla/valhalla/pull/2432)
   * ADDED: Gurka expect_route refactor [#2435](https://github.com/valhalla/valhalla/pull/2435)
   * ADDED: Add option to suppress roundabout exits [#2437](https://github.com/valhalla/valhalla/pull/2437)
   * ADDED: Add Greek locale. [#2438](https://github.com/valhalla/valhalla/pull/2438)
   * ADDED (back): Support for 64bit wide way ids in the edgeinfo structure with no impact to size for data sources with ids 32bits wide. [#2422](https://github.com/valhalla/valhalla/pull/2422)
   * ADDED: Support for 64bit osm node ids in parsing stage of tile building [#2422](https://github.com/valhalla/valhalla/pull/2422)
   * CHANGED: Point2/PointLL are now templated to allow for higher precision coordinate math when desired [#2429](https://github.com/valhalla/valhalla/pull/2429)
   * ADDED: Optional OpenLR Encoded Path Edges in API Response [#2424](https://github.com/valhalla/valhalla/pull/2424)
   * ADDED: Add explicit include for sstream to be compatible with msvc_x64 toolset. [#2449](https://github.com/valhalla/valhalla/pull/2449)
   * ADDED: Properly split returned path if traffic conditions change partway along edges [#2451](https://github.com/valhalla/valhalla/pull/2451/files)
   * ADDED: Add Dutch locale. [#2464](https://github.com/valhalla/valhalla/pull/2464)
   * ADDED: Check with address sanititizer in CI. Add support for undefined behavior sanitizer. [#2487](https://github.com/valhalla/valhalla/pull/2487)
   * ADDED: Ability to recost a path and increased cost/time details along the trippath and json output [#2425](https://github.com/valhalla/valhalla/pull/2425)
   * ADDED: Add the ability to do bikeshare based (ped/bike) multimodal routing [#2031](https://github.com/valhalla/valhalla/pull/2031)
   * ADDED: Route through restrictions enabled by introducing a costing option. [#2469](https://github.com/valhalla/valhalla/pull/2469)
   * ADDED: Migrated to Ubuntu 20.04 base-image [#2508](https://github.com/valhalla/valhalla/pull/2508)
   * CHANGED: Speed up parseways stage by avoiding multiple string comparisons [#2518](https://github.com/valhalla/valhalla/pull/2518)
   * CHANGED: Speed up enhance stage by avoiding GraphTileBuilder copying [#2468](https://github.com/valhalla/valhalla/pull/2468)
   * ADDED: Costing options now includes shortest flag which favors shortest path routes [#2555](https://github.com/valhalla/valhalla/pull/2555)
   * ADDED: Incidents in intersections [#2547](https://github.com/valhalla/valhalla/pull/2547)
   * CHANGED: Refactor mapmatching configuration to use a struct (instead of `boost::property_tree::ptree`). [#2485](https://github.com/valhalla/valhalla/pull/2485)
   * ADDED: Save exit maneuver's begin heading when combining enter & exit roundabout maneuvers. [#2554](https://github.com/valhalla/valhalla/pull/2554)
   * ADDED: Added new urban flag that can be set if edge is within city boundaries to data processing; new use_urban_tag config option; added to osrm response within intersections. [#2522](https://github.com/valhalla/valhalla/pull/2522)
   * ADDED: Parses OpenLr of type PointAlongLine [#2565](https://github.com/valhalla/valhalla/pull/2565)
   * ADDED: Use edge.is_urban is set for serializing is_urban. [#2568](https://github.com/valhalla/valhalla/pull/2568)
   * ADDED: Added new rest/service area uses on the edge. [#2533](https://github.com/valhalla/valhalla/pull/2533)
   * ADDED: Dependency cache for Azure [#2567](https://github.com/valhalla/valhalla/pull/2567)
   * ADDED: Added flexibility to remove the use of the admindb and to use the country and state iso from the tiles; [#2579](https://github.com/valhalla/valhalla/pull/2579)
   * ADDED: Added toll gates and collection points (gantry) to the node;  [#2532](https://github.com/valhalla/valhalla/pull/2532)
   * ADDED: Added osrm serialization for rest/service areas and admins. [#2594](https://github.com/valhalla/valhalla/pull/2594)
   * CHANGED: Improved Russian localization; [#2593](https://github.com/valhalla/valhalla/pull/2593)
   * ADDED: Support restricted class in intersection annotations [#2589](https://github.com/valhalla/valhalla/pull/2589)
   * ADDED: Added trail type trace [#2606](https://github.com/valhalla/valhalla/pull/2606)
   * ADDED: Added tunnel names to the edges as a tagged name.  [#2608](https://github.com/valhalla/valhalla/pull/2608)
   * CHANGED: Moved incidents to the trip leg and cut the shape of the leg at that location [#2610](https://github.com/valhalla/valhalla/pull/2610)
   * ADDED: Costing option to ignore_closures when routing with current flow [#2615](https://github.com/valhalla/valhalla/pull/2615)
   * ADDED: Cross-compilation ability with MinGW64 [#2619](https://github.com/valhalla/valhalla/pull/2619)
   * ADDED: Defines the incident tile schema and incident metadata [#2620](https://github.com/valhalla/valhalla/pull/2620)
   * ADDED: Moves incident serializer logic into a generic serializer [#2621](https://github.com/valhalla/valhalla/pull/2621)
   * ADDED: Incident loading singleton for continually refreshing incident tiles[#2573](https://github.com/valhalla/valhalla/pull/2573)
   * ADDED: One shot mode to valhalla_service so you can run a single request of any type without starting a server [#2624](https://github.com/valhalla/valhalla/pull/2624)
   * ADDED: Adds text instructions to OSRM output [#2625](https://github.com/valhalla/valhalla/pull/2625)
   * ADDED: Adds support for alternate routes [#2626](https://github.com/valhalla/valhalla/pull/2626)
   * CHANGED: Switch Python bindings generator from boost.python to header-only pybind11[#2644](https://github.com/valhalla/valhalla/pull/2644)
   * ADDED: Add support of input file for one-shot mode of valhalla_service [#2648](https://github.com/valhalla/valhalla/pull/2648)
   * ADDED: Linear reference support to locate api [#2645](https://github.com/valhalla/valhalla/pull/2645)
   * ADDED: Implemented OSRM-like turn duration calculation for car. Uses it now in auto costing. [#2651](https://github.com/valhalla/valhalla/pull/2651)
   * ADDED: Enhanced turn lane information in guidance [#2653](https://github.com/valhalla/valhalla/pull/2653)
   * ADDED: `top_speed` option for all motorized vehicles [#2667](https://github.com/valhalla/valhalla/issues/2667)
   * CHANGED: Move turn_lane_direction helper to odin/util [#2675](https://github.com/valhalla/valhalla/pull/2675)
   * ADDED: Add annotations to osrm response including speed limits, unit and sign conventions [#2668](https://github.com/valhalla/valhalla/pull/2668)
   * ADDED: Added functions for predicted speeds encoding-decoding [#2674](https://github.com/valhalla/valhalla/pull/2674)
   * ADDED: Time invariant routing via the bidirectional algorithm. This has the effect that when time dependent routes (arrive_by and depart_at) fall back to bidirectional due to length restrictions they will actually use the correct time of day for one of the search directions [#2660](https://github.com/valhalla/valhalla/pull/2660)
   * ADDED: If the length of the edge is greater than kMaxEdgeLength, then consider this a catastrophic error if the should_error bool is true in the set_length function. [2678](https://github.com/valhalla/valhalla/pull/2678)
   * ADDED: Moved lat,lon coordinates structures from single to double precision. Improves geometry accuracy noticibly at zooms above 17 as well as coordinate snapping and any other geometric operations. Addes about a 2% performance pentalty for standard routes. Graph nodes now have 7 digits of precision.  [#2693](https://github.com/valhalla/valhalla/pull/2693)
   * ADDED: Added signboards to guidance views.  [#2687](https://github.com/valhalla/valhalla/pull/2687)
   * ADDED: Regular speed on shortcut edges is calculated with turn durations taken into account. Truck, motorcycle and motorscooter profiles use OSRM-like turn duration. [#2662](https://github.com/valhalla/valhalla/pull/2662)
   * CHANGED: Remove astar algorithm and replace its use with timedep_forward as its redundant [#2706](https://github.com/valhalla/valhalla/pull/2706)
   * ADDED: Recover and recost all shortcuts in final path for bidirectional astar algorithm [#2711](https://github.com/valhalla/valhalla/pull/2711)
   * ADDED: An option for shortcut recovery to be cached at start up to reduce the time it takes to do so on the fly [#2714](https://github.com/valhalla/valhalla/pull/2714)
   * ADDED: If width <= 1.9 then no access for auto, truck, bus, taxi, emergency and hov. [#2713](https://github.com/valhalla/valhalla/pull/2713)
   * ADDED: Centroid/Converge/Rendezvous/Meet API which allows input locations to find a least cost convergence point from all locations [#2734](https://github.com/valhalla/valhalla/pull/2734)
   * ADDED: Added support to process the sump_buster tag.  Also, fixed a few small access bugs for nodes. [#2731](https://github.com/valhalla/valhalla/pull/2731)
   * ADDED: Log message if failed to create tiles directory. [#2738](https://github.com/valhalla/valhalla/pull/2738)
   * CHANGED: Tile memory is only owned by the GraphTile rather than shared amongst copies of the graph tile (in GraphReader and TileCaches). [#2340](https://github.com/valhalla/valhalla/pull/2340)
   * ADDED: Add Estonian locale. [#2748](https://github.com/valhalla/valhalla/pull/2748)
   * CHANGED: Handle GraphTile objects as smart pointers [#2703](https://github.com/valhalla/valhalla/pull/2703)
   * CHANGED: Improve stability with no RTTI build [#2759](https://github.com/valhalla/valhalla/pull/2759) and [#2760](https://github.com/valhalla/valhalla/pull/2760)
   * CHANGED: Change generic service roads to a new Use=kServiceRoad. This is for highway=service without other service= tags (such as driveway, alley, parking aisle) [#2419](https://github.com/valhalla/valhalla/pull/2419)
   * ADDED: Isochrones support isodistance lines as well [#2699](https://github.com/valhalla/valhalla/pull/2699)
   * ADDED: Add support for ignoring live traffic closures for waypoints [#2685](https://github.com/valhalla/valhalla/pull/2685)
   * ADDED: Add use_distance to auto cost to allow choosing between two primary cost components, time or distance [#2771](https://github.com/valhalla/valhalla/pull/2771)
   * CHANGED: nit: Enables compiler warnings in part of loki module [#2767](https://github.com/valhalla/valhalla/pull/2767)
   * CHANGED: Reducing the number of uturns by increasing the cost to for them to 9.5f. Note: Did not increase the cost for motorcycles or motorscooters. [#2770](https://github.com/valhalla/valhalla/pull/2770)
   * ADDED: Add option to use thread-safe GraphTile's reference counter. [#2772](https://github.com/valhalla/valhalla/pull/2772)
   * CHANGED: nit: Enables compiler warnings in part of thor module [#2768](https://github.com/valhalla/valhalla/pull/2768)
   * ADDED: Add costing option `use_tracks` to avoid or favor tracks in route. [#2769](https://github.com/valhalla/valhalla/pull/2769)
   * CHANGED: chore: Updates libosmium [#2786](https://github.com/valhalla/valhalla/pull/2786)
   * CHANGED: Optimize double bucket queue to reduce memory reallocations. [#2719](https://github.com/valhalla/valhalla/pull/2719)
   * CHANGED: Collapse merge maneuvers [#2773](https://github.com/valhalla/valhalla/pull/2773)
   * CHANGED: Add shortcuts to the tiles' bins so we can find them when doing spatial lookups. [#2744](https://github.com/valhalla/valhalla/pull/2744)

## Release Date: 2019-11-21 Valhalla 3.0.9
* **Bug Fix**
   * FIXED: Changed reachability computation to consider both directions of travel wrt candidate edges [#1965](https://github.com/valhalla/valhalla/pull/1965)
   * FIXED: toss ways where access=private and highway=service and service != driveway. [#1960](https://github.com/valhalla/valhalla/pull/1960)
   * FIXED: Fix search_cutoff check in loki correlate_node. [#2023](https://github.com/valhalla/valhalla/pull/2023)
   * FIXED: Computes notion of a deadend at runtime in bidirectional a-star which fixes no-route with a complicated u-turn. [#1982](https://github.com/valhalla/valhalla/issues/1982)
   * FIXED: Fix a bug with heading filter at nodes. [#2058](https://github.com/valhalla/valhalla/pull/2058)
   * FIXED: Bug in map matching continuity checking such that continuity must only be in the forward direction. [#2029](https://github.com/valhalla/valhalla/pull/2029)
   * FIXED: Allow setting the time for map matching paths such that the time is used for speed lookup. [#2030](https://github.com/valhalla/valhalla/pull/2030)
   * FIXED: Don't use density factor for transition cost when user specified flag disables flow speeds. [#2048](https://github.com/valhalla/valhalla/pull/2048)
   * FIXED: Map matching trace_route output now allows for discontinuities in the match though multi match is not supported in valhalla route output. [#2049](https://github.com/valhalla/valhalla/pull/2049)
   * FIXED: Allows routes with no time specified to use time conditional edges and restrictions with a flag denoting as much [#2055](https://github.com/valhalla/valhalla/pull/2055)
   * FIXED: Fixed a bug with 'current' time type map matches. [#2060](https://github.com/valhalla/valhalla/pull/2060)
   * FIXED: Fixed a bug with time dependent expansion in which the expansion distance heuristic was not being used. [#2064](https://github.com/valhalla/valhalla/pull/2064)

* **Enhancement**
   * ADDED: Establish pinpoint test pattern [#1969](https://github.com/valhalla/valhalla/pull/1969)
   * ADDED: Suppress relative direction in ramp/exit instructions if it matches driving side of street [#1990](https://github.com/valhalla/valhalla/pull/1990)
   * ADDED: Added relative direction to the merge maneuver [#1989](https://github.com/valhalla/valhalla/pull/1989)
   * ADDED: Refactor costing to better handle multiple speed datasources [#2026](https://github.com/valhalla/valhalla/pull/2026)
   * ADDED: Better usability of curl for fetching tiles on the fly [#2026](https://github.com/valhalla/valhalla/pull/2026)
   * ADDED: LRU cache scheme for tile storage [#2026](https://github.com/valhalla/valhalla/pull/2026)
   * ADDED: GraphTile size check [#2026](https://github.com/valhalla/valhalla/pull/2026)
   * ADDED: Pick more sane values for highway and toll avoidance [#2026](https://github.com/valhalla/valhalla/pull/2026)
   * ADDED: Refactor adding predicted speed info to speed up process [#2026](https://github.com/valhalla/valhalla/pull/2026)
   * ADDED: Allow selecting speed data sources at request time [#2026](https://github.com/valhalla/valhalla/pull/2026)
   * ADDED: Allow disabling certain neighbors in connectivity map [#2026](https://github.com/valhalla/valhalla/pull/2026)
   * ADDED: Allows routes with time-restricted edges if no time specified and notes restriction in response [#1992](https://github.com/valhalla/valhalla/issues/1992)
   * ADDED: Runtime deadend detection to timedependent a-star. [#2059](https://github.com/valhalla/valhalla/pull/2059)

## Release Date: 2019-09-06 Valhalla 3.0.8
* **Bug Fix**
   * FIXED: Added logic to detect if user is to merge to the left or right [#1892](https://github.com/valhalla/valhalla/pull/1892)
   * FIXED: Overriding the destination_only flag when reclassifying ferries; Also penalizing ferries with a 5 min. penalty in the cost to allow us to avoid destination_only the majority of the time except when it is necessary. [#1895](https://github.com/valhalla/valhalla/pull/1905)
   * FIXED: Suppress forks at motorway junctions and intersecting service roads [#1909](https://github.com/valhalla/valhalla/pull/1909)
   * FIXED: Enhanced fork assignment logic [#1912](https://github.com/valhalla/valhalla/pull/1912)
   * FIXED: Added logic to fall back to return country poly if no state and updated lua for Metro Manila and Ireland [#1910](https://github.com/valhalla/valhalla/pull/1910)
   * FIXED: Added missing motorway fork instruction [#1914](https://github.com/valhalla/valhalla/pull/1914)
   * FIXED: Use begin street name for osrm compat mode [#1916](https://github.com/valhalla/valhalla/pull/1916)
   * FIXED: Added logic to fix missing highway cardinal directions in the US [#1917](https://github.com/valhalla/valhalla/pull/1917)
   * FIXED: Handle forward traversable significant road class intersecting edges [#1928](https://github.com/valhalla/valhalla/pull/1928)
   * FIXED: Fixed bug with shape trimming that impacted Uturns at Via locations. [#1935](https://github.com/valhalla/valhalla/pull/1935)
   * FIXED: Dive bomb updates.  Updated default speeds for urban areas based on roadclass for the enhancer.  Also, updated default speeds based on roadclass in lua.  Fixed an issue where we were subtracting 1 from uint32_t when 0 for stop impact.  Updated reclassify link logic to allow residential roads to be added to the tree, but we only downgrade the links to tertiary.  Updated TransitionCost functions to add 1.5 to the turncost when transitioning from a ramp to a non ramp and vice versa.  Also, added 0.5f to the turncost if the edge is a roundabout. [#1931](https://github.com/valhalla/valhalla/pull/1931)

* **Enhancement**
   * ADDED: Caching url fetched tiles to disk [#1887](https://github.com/valhalla/valhalla/pull/1887)
   * ADDED: filesystem::remove_all [#1887](https://github.com/valhalla/valhalla/pull/1887)
   * ADDED: Minimum enclosing bounding box tool [#1887](https://github.com/valhalla/valhalla/pull/1887)
   * ADDED: Use constrained flow speeds in bidirectional_astar.cc [#1907](https://github.com/valhalla/valhalla/pull/1907)
   * ADDED: Bike Share Stations are now in the graph which should set us up to do multimodal walk/bike scenarios [#1852](https://github.com/valhalla/valhalla/pull/1852)

## Release Date: 2019-7-18 Valhalla 3.0.7
* **Bug Fix**
   * FIXED: Fix pedestrian fork [#1886](https://github.com/valhalla/valhalla/pull/1886)

## Release Date: 2019-7-15 Valhalla 3.0.6
* **Bug Fix**
   * FIXED: Admin name changes. [#1853](https://github.com/valhalla/valhalla/pull/1853) Ref: [#1854](https://github.com/valhalla/valhalla/issues/1854)
   * FIXED: valhalla_add_predicted_traffic was overcommitted while gathering stats. Added a clear. [#1857](https://github.com/valhalla/valhalla/pull/1857)
   * FIXED: regression in map matching when moving to valhalla v3.0.0 [#1863](https://github.com/valhalla/valhalla/pull/1863)
   * FIXED: last step shape in osrm serializer should be 2 of the same point [#1867](https://github.com/valhalla/valhalla/pull/1867)
   * FIXED: Shape trimming at the beginning and ending of the route to not be degenerate [#1876](https://github.com/valhalla/valhalla/pull/1876)
   * FIXED: Duplicate waypoints in osrm serializer [#1880](https://github.com/valhalla/valhalla/pull/1880)
   * FIXED: Updates for heading precision [#1881](https://github.com/valhalla/valhalla/pull/1881)
   * FIXED: Map matching allowed untraversable edges at start of route [#1884](https://github.com/valhalla/valhalla/pull/1884)

* **Enhancement**
   * ADDED: Use the same protobuf object the entire way through the request process [#1837](https://github.com/valhalla/valhalla/pull/1837)
   * ADDED: Enhanced turn lane processing [#1859](https://github.com/valhalla/valhalla/pull/1859)
   * ADDED: Add global_synchronized_cache in valhalla_build_config [#1851](https://github.com/valhalla/valhalla/pull/1851)

## Release Date: 2019-06-04 Valhalla 3.0.5
* **Bug Fix**
   * FIXED: Protect against unnamed rotaries and routes that end in roundabouts not turning off rotary logic [#1840](https://github.com/valhalla/valhalla/pull/1840)

* **Enhancement**
   * ADDED: Add turn lane info at maneuver point [#1830](https://github.com/valhalla/valhalla/pull/1830)

## Release Date: 2019-05-31 Valhalla 3.0.4
* **Bug Fix**
   * FIXED: Improved logic to decide between bear vs. continue [#1798](https://github.com/valhalla/valhalla/pull/1798)
   * FIXED: Bicycle costing allows use of roads with all surface values, but with a penalty based on bicycle type. However, the edge filter totally disallows bad surfaces for some bicycle types, creating situations where reroutes fail if a rider uses a road with a poor surface. [#1800](https://github.com/valhalla/valhalla/pull/1800)
   * FIXED: Moved complex restrictions building to before validate. [#1805](https://github.com/valhalla/valhalla/pull/1805)
   * FIXED: Fix bicycle edge filter whan avoid_bad_surfaces = 1.0 [#1806](https://github.com/valhalla/valhalla/pull/1806)
   * FIXED: Replace the EnhancedTripPath class inheritance with aggregation [#1807](https://github.com/valhalla/valhalla/pull/1807)
   * FIXED: Replace the old timezone shape zip file every time valhalla_build_timezones is ran [#1817](https://github.com/valhalla/valhalla/pull/1817)
   * FIXED: Don't use island snapped edge candidates (from disconnected components or low reach edges) when we rejected other high reachability edges that were closer [#1835](https://github.com/valhalla/valhalla/pull/1835)

## Release Date: 2019-05-08 Valhalla 3.0.3
* **Bug Fix**
   * FIXED: Fixed a rare loop condition in route matcher (edge walking to match a trace).
   * FIXED: Fixed VACUUM ANALYZE syntax issue.  [#1704](https://github.com/valhalla/valhalla/pull/1704)
   * FIXED: Fixed the osrm maneuver type when a maneuver has the to_stay_on attribute set.  [#1714](https://github.com/valhalla/valhalla/pull/1714)
   * FIXED: Fixed osrm compatibility mode attributes.  [#1716](https://github.com/valhalla/valhalla/pull/1716)
   * FIXED: Fixed rotary/roundabout issues in Valhalla OSRM compatibility.  [#1727](https://github.com/valhalla/valhalla/pull/1727)
   * FIXED: Fixed the destinations assignment for exit names in OSRM compatibility mode. [#1732](https://github.com/valhalla/valhalla/pull/1732)
   * FIXED: Enhance merge maneuver type assignment. [#1735](https://github.com/valhalla/valhalla/pull/1735)
   * FIXED: Fixed fork assignments and on ramps for OSRM compatibility mode. [#1738](https://github.com/valhalla/valhalla/pull/1738)
   * FIXED: Fixed cardinal direction on reference names when forward/backward tag is present on relations. Fixes singly digitized roads with opposing directional modifiers. [#1741](https://github.com/valhalla/valhalla/pull/1741)
   * FIXED: Fixed fork assignment and narrative logic when a highway ends and splits into multiple ramps. [#1742](https://github.com/valhalla/valhalla/pull/1742)
   * FIXED: Do not use any avoid edges as origin or destination of a route, matrix, or isochrone. [#1745](https://github.com/valhalla/valhalla/pull/1745)
   * FIXED: Add leg summary and remove unused hint attribute for OSRM compatibility mode. [#1753](https://github.com/valhalla/valhalla/pull/1753)
   * FIXED: Improvements for pedestrian forks, pedestrian roundabouts, and continue maneuvers. [#1768](https://github.com/valhalla/valhalla/pull/1768)
   * FIXED: Added simplified overview for OSRM response and added use_toll logic back to truck costing. [#1765](https://github.com/valhalla/valhalla/pull/1765)
   * FIXED: temp fix for location distance bug [#1774](https://github.com/valhalla/valhalla/pull/1774)
   * FIXED: Fix pedestrian routes using walkway_factor [#1780](https://github.com/valhalla/valhalla/pull/1780)
   * FIXED: Update the begin and end heading of short edges based on use [#1783](https://github.com/valhalla/valhalla/pull/1783)
   * FIXED: GraphReader::AreEdgesConnected update.  If transition count == 0 return false and do not call transition function. [#1786](https://github.com/valhalla/valhalla/pull/1786)
   * FIXED: Only edge candidates that were used in the path are send to serializer: [1788](https://github.com/valhalla/valhalla/pull/1788)
   * FIXED: Added logic to prevent the removal of a destination maneuver when ending on an internal edge [#1792](https://github.com/valhalla/valhalla/pull/1792)
   * FIXED: Fixed instructions when starting on an internal edge [#1796](https://github.com/valhalla/valhalla/pull/1796)

* **Enhancement**
   * Add the ability to run valhalla_build_tiles in stages. Specify the begin_stage and end_stage as command line options. Also cleans up temporary files as the last stage in the pipeline.
   * Add `remove` to `filesystem` namespace. [#1752](https://github.com/valhalla/valhalla/pull/1752)
   * Add TaxiCost into auto costing options.
   * Add `preferred_side` to allow per-location filtering of edges based on the side of the road the location is on and the driving side for that locale.
   * Slightly decreased the internal side-walk factor to .90f to favor roads with attached sidewalks. This impacts roads that have added sidewalk:left, sidewalk:right or sidewalk:both OSM tags (these become attributes on each directedEdge). The user can then avoid/penalize dedicated sidewalks and walkways, when they increase the walkway_factor. Since we slightly decreased the sidewalk_factor internally and only favor sidewalks if use is tagged as sidewalk_left or sidewalk_right, we should tend to route on roads with attached sidewalks rather than separate/dedicated sidewalks, allowing for more road names to be called out since these are labeled more.
   * Add `via` and `break_through` location types [#1737](https://github.com/valhalla/valhalla/pull/1737)
   * Add `street_side_tolerance` and `search_cutoff` to input `location` [#1777](https://github.com/valhalla/valhalla/pull/1777)
   * Return the Valhalla error `Path distance exceeds the max distance limit` for OSRM responses when the route is greater than the service limits. [#1781](https://github.com/valhalla/valhalla/pull/1781)

## Release Date: 2019-01-14 Valhalla 3.0.2
* **Bug Fix**
   * FIXED: Transit update - fix dow and exception when after midnight trips are normalized [#1682](https://github.com/valhalla/valhalla/pull/1682)
   * FIXED: valhalla_convert_transit segfault - GraphTileBuilder has null GraphTileHeader [#1683](https://github.com/valhalla/valhalla/issues/1683)
   * FIXED: Fix crash for trace_route with osrm serialization. Was passing shape rather than locations to the waypoint method.
   * FIXED: Properly set driving_side based on data set in TripPath.
   * FIXED: A bad bicycle route exposed an issue with bidirectional A* when the origin and destination edges are connected. Use A* in these cases to avoid requiring a high cost threshold in BD A*.
   * FIXED: x86 and x64 data compatibility was fixed as the structures weren't aligned.
   * FIXED: x86 tests were failing due mostly to floating point issues and the aforementioned structure misalignment.
* **Enhancement**
   * Add a durations list (delta time between each pair of trace points), a begin_time and a use_timestamp flag to trace_route requests. This allows using the input trace timestamps or durations plus the begin_time to compute elapsed time at each edge in the matched path (rather than using costing methods).
   * Add support for polyline5 encoding for OSRM formatted output.
* **Note**
   * Isochrones and openlr are both noted as not working with release builds for x86 (32bit) platforms. We'll look at getting this fixed in a future release

## Release Date: 2018-11-21 Valhalla 3.0.1
* **Bug Fix**
   * FIXED: Fixed a rare, but serious bug with bicycle costing. ferry_factor_ in bicycle costing shadowed the data member in the base dynamic cost class, leading to an unitialized variable. Occasionally, this would lead to negative costs which caused failures. [#1663](https://github.com/valhalla/valhalla/pull/1663)
   * FIXED: Fixed use of units in OSRM compatibility mode. [#1662](https://github.com/valhalla/valhalla/pull/1662)

## Release Date: 2018-11-21 Valhalla 3.0.0
* **NOTE**
   * This release changes the Valhalla graph tile formats to make the tile data more efficient and flexible. Tile data is incompatible with Valhalla 2.x builds, and code for 3.x is incompatible with data built for Valahalla 2.x versions. Valhalla tile sizes are slightly smaller (for datasets using elevation information the size savings is over 10%). In addition, there is increased flexibility for creating different variants of tiles to support different applications (e.g. bicycle only, or driving only).
* **Enhancement**
   * Remove the use of DirectedEdge for transitions between nodes on different hierarchy levels. A new structure, NodeTransition, is now used to transition to nodes on different hierarchy level. This saves space since only the end node GraphId is needed for the transitions (and DirectedEdge is a large data structure).
   * Change the NodeInfo lat,lon to use an offset from the tile base lat,lon. This potentially allows higher precision than using float, but more importantly saves space and allows support for NodeTransitions as well as spare for future growth.
   * Remove the EdgeElevation structure and max grade information into DirectedEdge and mean elevation into EdgeInfo. This saves space.
   * Reduce wayid to 32 bits. This allows sufficient growth when using OpenStreetMap data and frees space in EdgeInfo (allows moving speed limit and mean elevation from other structures).
   * Move name consistency from NodeInfo to DirectedEdge. This allows a more efficient lookup of name consistency.
   * Update all path algorithms to use NodeTransition logic rather than special DirectedEdge transition types. This simplifies PathAlgorithms slightly and removes some conditional logic.
   * Add an optional GraphFilter stage to tile building pipeline. This allows removal of edges and nodes based on access. This allows bicycle only, pedestrian only, or driving only datasets (or combinations) to be created - allowing smaller datasets for special purpose applications.
* **Deprecate**
   * Valhalla 3.0 removes support for OSMLR.

## Release Date: 2018-11-20 Valhalla 2.7.2
* **Enhancement**
   * UPDATED: Added a configuration variable for max_timedep_distance. This is used in selecting the path algorithm and provides the maximum distance between locations when choosing a time dependent path algorithm (other than multi modal). Above this distance, bidirectional A* is used with no time dependencies.
   * UPDATED: Remove transition edges from priority queue in Multimodal methods.
   * UPDATED: Fully implement street names and exit signs with ability to identify route numbers. [#1635](https://github.com/valhalla/valhalla/pull/1635)
* **Bug Fix**
   * FIXED: A timed-turned restriction should not be applied when a non-timed route is executed.  [#1615](https://github.com/valhalla/valhalla/pull/1615)
   * FIXED: Changed unordered_map to unordered_multimap for polys. Poly map can contain the same key but different multi-polygons. For example, islands for a country or timezone polygons for a country.
   * FIXED: Fixed timezone db issue where TZIDs did not exist in the Howard Hinnant date time db that is used in the date_time class for tz indexes.  Added logic to create aliases for TZIDs based on https://en.wikipedia.org/wiki/List_of_tz_database_time_zones
   * FIXED: Fixed the ramp turn modifiers for osrm compat [#1569](https://github.com/valhalla/valhalla/pull/1569)
   * FIXED: Fixed the step geometry when using the osrm compat mode [#1571](https://github.com/valhalla/valhalla/pull/1571)
   * FIXED: Fixed a data creation bug causing issues with A* routes ending on loops. [#1576](https://github.com/valhalla/valhalla/pull/1576)
   * FIXED: Fixed an issue with a bad route where destination only was present. Was due to thresholds in bidirectional A*. Changed threshold to be cost based rather than number of iterations). [#1586](https://github.com/valhalla/valhalla/pull/1586)
   * FIXED: Fixed an issue with destination only (private) roads being used in bicycle routes. Centralized some "base" transition cost logic in the base DynamicCost class. [#1587](https://github.com/valhalla/valhalla/pull/1587)
   * FIXED: Remove extraneous ramp maneuvers [#1657](https://github.com/valhalla/valhalla/pull/1657)

## Release Date: 2018-10-02 Valhalla 2.7.1
* **Enhancement**
   * UPDATED: Added date time support to forward and reverse isochrones. Add speed lookup (predicted speeds and/or free-flow or constrained flow speed) if date_time is present.
   * UPDATED: Add timezone checks to multimodal routes and isochrones (updates localtime if the path crosses into a timezone different than the start location).
* **Data Producer Update**
   * UPDATED: Removed boost date time support from transit.  Now using the Howard Hinnant date library.
* **Bug Fix**
   * FIXED: Fixed a bug with shortcuts that leads to inconsistent routes depending on whether shortcuts are taken, different origins can lead to different paths near the destination. This fix also improves performance on long routes and matrices.
   * FIXED: We were getting inconsistent results between departing at current date/time vs entering the current date/time.  This issue is due to the fact that the iso_date_time function returns the full iso date_time with the timezone offset (e.g., 2018-09-27T10:23-07:00 vs 2018-09-27T10:23). When we refactored the date_time code to use the new Howard Hinnant date library, we introduced this bug.
   * FIXED: Increased the threshold in CostMatrix to address null time and distance values occuring for truck costing with locations near the max distance.

## Release Date: 2018-09-13 Valhalla 2.7.0
* **Enhancement**
   * UPDATED: Refactor to use the pbf options instead of the ptree config [#1428](https://github.com/valhalla/valhalla/pull/1428) This completes [1357](https://github.com/valhalla/valhalla/issues/1357)
   * UPDATED: Removed the boost/date_time dependency from baldr and odin. We added the Howard Hinnant date and time library as a submodule. [#1494](https://github.com/valhalla/valhalla/pull/1494)
   * UPDATED: Fixed 'Drvie' typo [#1505](https://github.com/valhalla/valhalla/pull/1505) This completes [1504](https://github.com/valhalla/valhalla/issues/1504)
   * UPDATED: Optimizations of GetSpeed for predicted speeds [1490](https://github.com/valhalla/valhalla/issues/1490)
   * UPDATED: Isotile optimizations
   * UPDATED: Added stats to predictive traffic logging
   * UPDATED: resample_polyline - Breaks the polyline into equal length segments at a sample distance near the resolution. Break out of the loop through polyline points once we reach the specified number of samplesthen append the last
polyline point.
   * UPDATED: added android logging and uses a shared graph reader
   * UPDATED: Do not run a second pass on long pedestrian routes that include a ferry (but succeed on first pass). This is a performance fix. Long pedestrian routes with A star factor based on ferry speed end up being very inefficient.
* **Bug Fix**
   * FIXED: A* destination only
   * FIXED: Fixed through locations weren't honored [#1449](https://github.com/valhalla/valhalla/pull/1449)


## Release Date: 2018-08-02 Valhalla 3.0.0-rc.4
* **Node Bindings**
   * UPDATED: add some worker pool handling
   [#1467](https://github.com/valhalla/valhalla/pull/1467)

## Release Date: 2018-08-02 Valhalla 3.0.0-rc.3
* **Node Bindings**
   * UPDATED: replaced N-API with node-addon-api wrapper and made the actor
   functions asynchronous
   [#1457](https://github.com/valhalla/valhalla/pull/1457)

## Release Date: 2018-07-24 Valhalla 3.0.0-rc.2
* **Node Bindings**
   * FIXED: turn on the autocleanup functionality for the actor object.
   [#1439](https://github.com/valhalla/valhalla/pull/1439)

## Release Date: 2018-07-16 Valhalla 3.0.0-rc.1
* **Enhancement**
   * ADDED: exposed the rest of the actions to the node bindings and added tests. [#1415](https://github.com/valhalla/valhalla/pull/1415)

## Release Date: 2018-07-12 Valhalla 3.0.0-alpha.1
**NOTE**: There was already a small package named `valhalla` on the npm registry, only published up to version 0.0.3. The team at npm has transferred the package to us, but would like us to publish something to it ASAP to prove our stake in it. Though the bindings do not have all of the actor functionality exposed yet (just route), we are going to publish an alpha release of 3.0.0 to get something up on npm.
* **Infrastructure**:
   * ADDED: add in time dependent algorithms if the distance between locations is less than 500km.
   * ADDED: TurnLanes to indicate turning lanes at the end of a directed edge.
   * ADDED: Added PredictedSpeeds to Valhalla tiles and logic to compute speed based on predictive speed profiles.
* **Data Producer Update**
   * ADDED: is_route_num flag was added to Sign records. Set this to true if the exit sign comes from a route number/ref.
   * CHANGED: Lower speeds on driveways, drive-thru, and parking aisle. Set destination only flag for drive thru use.
   * ADDED: Initial implementation of turn lanes.
  **Bug Fix**
   * CHANGED: Fix destination only penalty for A* and time dependent cases.
   * CHANGED: Use the distance from GetOffsetForHeading, based on road classification and road use (e.g. ramp, turn channel, etc.), within tangent_angle function.
* **Map Matching**
   * FIXED: Fixed trace_route edge_walk server abort [#1365](https://github.com/valhalla/valhalla/pull/1365)
* **Enhancement**
   * ADDED: Added post process for updating free and constrained speeds in the directed edges.
   * UPDATED: Parse the json request once and store in a protocol buffer to pass along the pipeline. This completed the first portion of [1357](https://github.com/valhalla/valhalla/issues/1357)
   * UPDATED: Changed the shape_match attribute from a string to an enum. Fixes [1376](https://github.com/valhalla/valhalla/issues/1376)
   * ADDED: Node bindings for route [#1341](https://github.com/valhalla/valhalla/pull/1341)
   * UPDATED: Use a non-linear use_highways factor (to more heavily penalize highways as use_highways approaches 0).

## Release Date: 2018-07-15 Valhalla 2.6.3
* **API**:
   * FIXED: Use a non-linear use_highways factor (to more heavily penalize highways as use_highways approaches 0).
   * FIXED: Fixed the highway_factor when use_highways < 0.5.
   * ENHANCEMENT: Added logic to modulate the surface factor based on use_trails.
   * ADDED: New customer test requests for motorcycle costing.

## Release Date: 2018-06-28 Valhalla 2.6.2
* **Data Producer Update**
   * FIXED: Complex restriction sorting bug.  Check of has_dt in ComplexRestrictionBuilder::operator==.
* **API**:
   * FIXED: Fixed CostFactory convenience method that registers costing models
   * ADDED: Added use_tolls into motorcycle costing options

## Release Date: 2018-05-28 Valhalla 2.6.0
* **Infrastructure**:
   * CHANGED: Update cmake buildsystem to replace autoconf [#1272](https://github.com/valhalla/valhalla/pull/1272)
* **API**:
   * CHANGED: Move `trace_options` parsing to map matcher factory [#1260](https://github.com/valhalla/valhalla/pull/1260)
   * ADDED: New costing method for AutoDataFix [#1283](https://github.com/valhalla/valhalla/pull/1283)

## Release Date: 2018-05-21 Valhalla 2.5.0
* **Infrastructure**
   * ADDED: Add code formatting and linting.
* **API**
   * ADDED: Added new motorcycle costing, motorcycle access flag in data and use_trails option.
* **Routing**
   * ADDED: Add time dependnet forward and reverse A* methods.
   * FIXED: Increase minimum threshold for driving routes in bidirectional A* (fixes some instances of bad paths).
* **Data Producer Update**
   * CHANGED: Updates to properly handle cycleway crossings.
   * CHANGED: Conditionally include driveways that are private.
   * ADDED: Added logic to set motorcycle access.  This includes lua, country access, and user access flags for motorcycles.

## Release Date: 2018-04-11 Valhalla 2.4.9
* **Enhancement**
   * Added European Portuguese localization for Valhalla
   * Updates to EdgeStatus to improve performance. Use an unordered_map of tile Id and allocate an array for each edge in the tile. This allows using pointers to access status for sequential edges. This improves performance by 50% or so.
   * A couple of bicycle costing updates to improve route quality: avoid roads marked as part of a truck network, to remove the density penalty for transition costs.
   * When optimal matrix type is selected, now use CostMatrix for source to target pedestrian and bicycle matrix calls when both counts are above some threshold. This improves performance in general and lessens some long running requests.
*  **Data Producer Update**
   * Added logic to protect against setting a speed of 0 for ferries.

## Release Date: 2018-03-27 Valhalla 2.4.8
* **Enhancement**
   * Updates for Italian verbal translations
   * Optionally remove driveways at graph creation time
   * Optionally disable candidate edge penalty in path finding
   * OSRM compatible route, matrix and map matching response generation
   * Minimal Windows build compatibility
   * Refactoring to use PBF as the IPC mechanism for all objects
   * Improvements to internal intersection marking to reduce false positives
* **Bug Fix**
   * Cap candidate edge penalty in path finding to reduce excessive expansion
   * Fix trivial paths at deadends

## Release Date: 2018-02-08 Valhalla 2.4.7
* **Enhancement**
   * Speed up building tiles from small OSM imports by using boost directory iterator rather than going through all possible tiles and testing each if the file exists.
* **Bug Fix**
   * Protect against overflow in string to float conversion inside OSM parsing.

## Release Date: 2018-01-26 Valhalla 2.4.6
* **Enhancement**
   * Elevation library will lazy load RAW formatted sources

## Release Date: 2018-01-24 Valhalla 2.4.5
* **Enhancement**
   * Elevation packing utility can unpack lz4hc now
* **Bug Fix**
   * Fixed broken darwin builds

## Release Date: 2018-01-23 Valhalla 2.4.4
* **Enhancement**
   * Elevation service speed improvments and the ability to serve lz4hc compressed data
   * Basic support for downloading routing tiles on demand
   * Deprecated `valhalla_route_service`, now all services (including elevation) are found under `valhalla_service`

## Release Date: 2017-12-11 Valhalla 2.4.3
* **Enhancement**
   * Remove union from GraphId speeds up some platforms
   * Use SAC scale in pedestrian costing
   * Expanded python bindings to include all actions (route, matrix, isochrone, etc)
* **Bug Fix**
   * French translation typo fixes
*  **Data Producer Update**
   * Handling shapes that intersect the poles when binning
   * Handling when transit shapes are less than 2 points

## Release Date: 2017-11-09 Valhalla 2.4.1
*  **Data Producer Update**
   * Added kMopedAccess to modes for complex restrictions.  Remove the kMopedAccess when auto access is removed.  Also, add the kMopedAccess when an auto restriction is found.

## Release Date: 2017-11-08 Valhalla 2.4.0
*  **Data Producer Update**
   * Added logic to support restriction = x with a the except tag.  We apply the restriction to everything except for modes in the except tag.
   * Added logic to support railway_service and coach_service in transit.
* **Bug Fix**
  * Return proper edge_walk path for requested shape_match=walk_or_snap
  * Skip invalid stateid for Top-K requests

## Release Date: 2017-11-07 Valhalla 2.3.9
* **Enhancement**
  * Top-K map matched path generation now only returns unique paths and does so with fewer iterations
  * Navigator call outs for both imperial and metric units
  * The surface types allowed for a given bike route can now be controlled via a request parameter `avoid_bad_surfaces`
  * Improved support for motorscooter costing via surface types, road classification and vehicle specific tagging
* **Bug Fix**
  * Connectivity maps now include information about transit tiles
  * Lane counts for singly digitized roads are now correct for a given directed edge
  * Edge merging code for assigning osmlr segments is now robust to partial tile sets
  * Fix matrix path finding to allow transitioning down to lower levels when appropriate. In particular, do not supersede shortcut edges until no longer expanding on the next level.
  * Fix optimizer rotate location method. This fixes a bug where optimal ordering was bad for large location sets.
*  **Data Producer Update**
   * Duration tags are now used to properly set the speed of travel for a ferry routes

## Release Date: 2017-10-17 Valhalla 2.3.8
* **Bug Fix**
  * Fixed the roundabout exit count for bicycles when the roundabout is a road and not a cycleway
  * Enable a pedestrian path to remain on roundabout instead of getting off and back on
  * Fixed the penalization of candidate locations in the uni-directional A* algorithm (used for trivial paths)
*  **Data Producer Update**
   * Added logic to set bike forward and tag to true where kv["sac_scale"] == "hiking". All other values for sac_scale turn off bicycle access.  If sac_scale or mtb keys are found and a surface tag is not set we default to kPath.
   * Fixed a bug where surface=unpaved was being assigned Surface::kPavedSmooth.

## Release Date: 2017-9-11 Valhalla 2.3.7
* **Bug Fix**
  * Update bidirectional connections to handle cases where the connecting edge is one of the origin (or destination) edges and the cost is high. Fixes some pedestrian route issues that were reported.
*  **Data Producer Update**
   * Added support for motorroad tag (default and per country).
   * Update OSMLR segment association logic to fix issue where chunks wrote over leftover segments. Fix search along edges to include a radius so any nearby edges are also considered.

## Release Date: 2017-08-29 Valhalla 2.3.6
* **Bug Fix**
  * Pedestrian paths including ferries no longer cause circuitous routes
  * Fix a crash in map matching route finding where heading from shape was using a `nullptr` tile
  * Spanish language narrative corrections
  * Fix traffic segment matcher to always set the start time of a segment when its known
* **Enhancement**
  * Location correlation scoring improvements to avoid situations where less likely start or ending locations are selected

## Release Date: 2017-08-22 Valhalla 2.3.5
* **Bug Fix**
  * Clamp the edge score in thor. Extreme values were causing bad alloc crashes.
  * Fix multimodal isochrones. EdgeLabel refactor caused issues.
* **Data Producer Update**
  * Update lua logic to properly handle vehicle=no tags.

## Release Date: 2017-08-14 Valhalla 2.3.4
* **Bug Fix**
  * Enforce limits on maximum per point accuracy to avoid long running map matching computations

## Release Date: 2017-08-14 Valhalla 2.3.3
* **Bug Fix**
  * Maximum osm node reached now causes bitset to resize to accomodate when building tiles
  * Fix wrong side of street information and remove redundant node snapping
  * Fix path differences between services and `valhalla_run_route`
  * Fix map matching crash when interpolating duplicate input points
  * Fix unhandled exception when trace_route or trace_attributes when there are no continuous matches
* **Enhancement**
  * Folded Low-Stress Biking Code into the regular Bicycle code and removed the LowStressBicycleCost class. Now when making a query for bicycle routing, a value of 0 for use_hills and use_roads produces low-stress biking routes, while a value of 1 for both provides more intense professional bike routes.
  * Bike costing default values changed. use_roads and use_hills are now 0.25 by default instead of 0.5 and the default bike is now a hybrid bike instead of a road bike.
  * Added logic to use station hierarchy from transitland.  Osm and egress nodes are connected by transitconnections.  Egress and stations are connected by egressconnections.  Stations and platforms are connected by platformconnections.  This includes narrative updates for Odin as well.

## Release Date: 2017-07-31 Valhalla 2.3.2
* **Bug Fix**
  * Update to use oneway:psv if oneway:bus does not exist.
  * Fix out of bounds memory issue in DoubleBucketQueue.
  * Many things are now taken into consideration to determine which sides of the road have what cyclelanes, because they were not being parsed correctly before
  * Fixed issue where sometimes a "oneway:bicycle=no" tag on a two-way street would cause the road to become a oneway for bicycles
  * Fixed trace_attributes edge_walk cases where the start or end points in the shape are close to graph nodes (intersections)
  * Fixed 32bit architecture crashing for certain routes with non-deterministic placement of edges labels in bucketized queue datastructure
* **Enhancement**
  * Improve multi-modal routes by adjusting the pedestrian mode factor (routes use less walking in favor of public transit).
  * Added interface framework to support "top-k" paths within map-matching.
  * Created a base EdgeLabel class that contains all data needed within costing methods and supports the basic path algorithms (forward direction, A*, with accumulated path distance). Derive class for bidirectional algorithms (BDEdgeLabel) and for multimodal algorithms. Lowers memory use by combining some fields (using spare bits from GraphId).
  * Added elapsed time estimates to map-matching labels in preparation for using timestamps in map-matching.
  * Added parsing of various OSM tags: "bicycle=use_sidepath", "bicycle=dismount", "segregated=*", "shoulder=*", "cycleway:buffer=*", and several variations of these.
  * Both trace_route and trace_attributes will parse `time` and `accuracy` parameters when the shape is provided as unencoded
  * Map-matching will now use the time (in seconds) of each gps reading (if provided) to narrow the search space and avoid finding matches that are impossibly fast

## Release Date: 2017-07-10 Valhalla 2.3.0
* **Bug Fix**
  * Fixed a bug in traffic segment matcher where length was populated but had invalid times
* **Embedded Compilation**
  * Decoupled the service components from the rest of the worker objects so that the worker objects could be used in non http service contexts
   * Added an actor class which encapsulates the various worker objects and allows the various end points to be called /route /height etc. without needing to run a service
* **Low-Stress Bicycle**
  * Worked on creating a new low-stress biking option that focuses more on taking safer roads like cycle ways or residential roads than the standard bike costing option does.

## Release Date: 2017-06-26 Valhalla 2.2.9
* **Bug Fix**
  * Fix a bug introduced in 2.2.8 where map matching search extent was incorrect in longitude axis.

## Release Date: 2017-06-23 Valhalla 2.2.8
* **Bug Fix**
  * Traffic segment matcher (exposed through Python bindings) - fix cases where partial (or no) results could be returned when breaking out of loop in form_segments early.
* **Traffic Matching Update**
  * Traffic segment matcher - handle special cases when entering and exiting turn channels.
* **Guidance Improvements**
  * Added Swedish (se-SV) narrative file.

## Release Date: 2017-06-20 Valhalla 2.2.7
* **Bug Fixes**
  * Traffic segment matcher (exposed through Python bindings) makes use of accuracy per point in the input
  * Traffic segment matcher is robust to consecutive transition edges in matched path
* **Isochrone Changes**
  * Set up isochrone to be able to handle multi-location queries in the future
* **Data Producer Updates**
  * Fixes to valhalla_associate_segments to address threading issue.
  * Added support for restrictions that refers only to appropriate type of vehicle.
* **Navigator**
  * Added pre-alpha implementation that will perform guidance for mobile devices.
* **Map Matching Updates**
  * Added capability to customize match_options

## Release Date: 2017-06-12 Valhalla 2.2.6
* **Bug Fixes**
  * Fixed the begin shape index where an end_route_discontinuity exists
* **Guidance Improvements**
  * Updated Slovenian (sl-SI) narrative file.
* **Data Producer Updates**
  * Added support for per mode restrictions (e.g., restriction:&lt;type&gt;)  Saved these restrictions as "complex" restrictions which currently support per mode lookup (unlike simple restrictions which are assumed to apply to all driving modes).
* **Matrix Updates**
  * Increased max distance threshold for auto costing and other similar costings to 400 km instead of 200 km

## Release Date: 2017-06-05 Valhalla 2.2.5
* **Bug Fixes**
  * Fixed matched point edge_index by skipping transition edges.
  * Use double precision in meili grid traversal to fix some incorrect grid cases.
  * Update meili to use DoubleBucketQueue and GraphReader methods rather than internal methods.

## Release Date: 2017-05-17 Valhalla 2.2.4
* **Bug Fixes**
  * Fix isochrone bug where the default access mode was used - this rejected edges that should not have been rejected for cases than automobile.
  * Fix A* handling of edge costs for trivial routes. This fixed an issue with disconnected regions that projected to a single edge.
  * Fix TripPathBuilder crash if first edge is a transition edge (was occurring with map-matching in rare occasions).

## Release Date: 2017-05-15 Valhalla 2.2.3
* **Map Matching Improvement**
  * Return begin and end route discontinuities. Also, returns partial shape of edge at route discontinuity.
* **Isochrone Improvements**
  * Add logic to make sure the center location remains fixed at the center of a tile/grid in the isotile.
  * Add a default generalization factor that is based on the grid size. Users can still override this factor but the default behavior is improved.
  * Add ExpandForward and ExpandReverse methods as is done in bidirectional A*. This improves handling of transitions between hierarchy levels.
* **Graph Correlation Improvements**
  * Add options to control both radius and reachability per input location (with defaults) to control correlation of input locations to the graph in such a way as to avoid routing between disconnected regions and favor more likely paths.

## Release Date: 2017-05-08 Valhalla 2.2.0
* **Guidance Improvements**
  * Added Russian (ru-RU) narrative file.
  * Updated Slovenian (sl-SI) narrative file.
* **Data Producer Updates**
  * Assign destination sign info on bidirectional ramps.
  * Update ReclassifyLinks. Use a "link-tree" which is formed from the exit node and terminates at entrance nodes. Exit nodes are sorted by classification so motorway exits are done before trunks, etc. Updated the turn channel logic - now more consistently applies turn channel use.
  * Updated traffic segment associations to properly work with elevation and lane connectivity information (which is stored after the traffic association).

## Release Date: 2017-04-24 Valhalla 2.1.9
* **Elevation Update**
  * Created a new EdgeElevation structure which includes max upward and downward slope (moved from DirectedEdge) and mean elevation.
* **Routing Improvements**
  * Destination only fix when "nested" destination only areas cause a route failure. Allow destination only edges (with penalty) on 2nd pass.
  * Fix heading to properly use the partial edge shape rather than entire edge shape to determine heading at the begin and end locations.
  * Some cleanup and simplification of the bidirectional A* algorithm.
  * Some cleanup and simplification of TripPathBuilder.
  * Make TileHierarchy data and methods static and remove tile_dir from the tile hierarchy.
* **Map Matching Improvement**
  * Return matched points with trace attributes when using map_snap.
* **Data Producer Updates**
  * lua updates so that the chunnel will work again.

## Release Date: 2017-04-04 Valhalla 2.1.8
* **Map Matching Release**
  * Added max trace limits and out-of-bounds checks for customizable trace options

## Release Date: 2017-03-29 Valhalla 2.1.7
* **Map Matching Release**
  * Increased service limits for trace
* **Data Producer Updates**
  * Transit: Remove the dependency on using level 2 tiles for transit builder
* **Traffic Updates**
  * Segment matcher completely re-written to handle many complex issues when matching traces to OTSs
* **Service Improvement**
  * Bug Fix - relaxed rapidjson parsing to allow numeric type coercion
* **Routing Improvements**
  * Level the forward and reverse paths in bidirectional A * to account for distance approximation differences.
  * Add logic for Use==kPath to bicycle costing so that paths are favored (as are footways).

## Release Date: 2017-03-10 Valhalla 2.1.3
* **Guidance Improvement**
  * Corrections to Slovenian narrative language file
  **Routing Improvements**
  * Increased the pedestrian search radius from 25 to 50 within the meili configuration to reduce U-turns with map-matching
  * Added a max avoid location limit

## Release Date: 2017-02-22 Valhalla 2.1.0
* **Guidance Improvement**
  * Added ca-ES (Catalan) and sl-SI (Slovenian) narrative language files
* **Routing  Improvement**
  * Fix through location reverse ordering bug (introduced in 2.0.9) in output of route responses for depart_at routes
  * Fix edge_walking method to handle cases where more than 1 initial edge is found
* **Data Producer Updates**
  * Improved transit by processing frequency based schedules.
  * Updated graph validation to more aggressively check graph consistency on level 0 and level 1
  * Fix the EdgeInfo hash to not create duplicate edge info records when creating hierarchies

## Release Date: 2017-02-21 Valhalla 2.0.9
* **Guidance Improvement**
  * Improved Italian narrative by handling articulated prepositions
  * Properly calling out turn channel maneuver
* **Routing Improvement**
  * Improved path determination by increasing stop impact for link to link transitions at intersections
  * Fixed through location handling, now includes cost at throughs and properly uses heading
  * Added ability to adjust location heading tolerance
* **Traffic Updates**
  * Fixed segment matching json to properly return non-string values where apropriate
* **Data Producer Updates**
  * Process node:ref and way:junction_ref as a semicolon separated list for exit numbers
  * Removed duplicated interchange sign information when ways are split into edges
  * Use a sequence within HierarchyBuilder to lower memory requirements for planet / large data imports.
  * Add connecting OSM wayId to a transit stop within NodeInfo.
  * Lua update:  removed ways that were being added to the routing graph.
  * Transit:  Fixed an issue where add_service_day and remove_service_day was not using the tile creation date, but the service start date for transit.
  * Transit:  Added acceptance test logic.
  * Transit:  Added fallback option if the associated wayid is not found.  Use distance approximator to find the closest edge.
  * Transit:  Added URL encoding for one stop ids that contain diacriticals.  Also, added include_geometry=false for route requests.
* **Optimized Routing Update**
  * Added an original index to the location object in the optimized route response
* **Trace Route Improvement**
  * Updated find_start_node to fix "GraphTile NodeInfo index out of bounds" error

## Release Date: 2017-01-30 Valhalla 2.0.6
* **Guidance Improvement**
  * Italian phrases were updated
* **Routing Improvement**
  * Fixed an issue where date and time was returning an invalid ISO8601 time format for date_time values in positive UTC. + sign was missing.
  * Fixed an encoding issue that was discovered for tranist_fetcher.  We were not encoding onestop_ids or route_ids.  Also, added exclude_geometry=true for route API calls.
* **Data Producer Updates**
  * Added logic to grab a single feed in valhalla_build_transit.

## Release Date: 2017-01-04 Valhalla 2.0.3
* **Service Improvement**
  * Added support for interrupting requests. If the connection is closed, route computation and map-matching can be interrupted prior to completion.
* **Routing Improvement**
  * Ignore name inconsistency when entering a link to avoid double penalizing.
* **Data Producer Updates**
  * Fixed consistent name assignment for ramps and turn lanes which improved guidance.
  * Added a flag to directed edges indicating if the edge has names. This can potentially be used in costing methods.
  * Allow future use of spare GraphId bits within DirectedEdge.

## Release Date: 2016-12-13 Valhalla 2.0.2
* **Routing Improvement**
  * Added support for multi-way restrictions to matrix and isochrones.
  * Added HOV costing model.
  * Speed limit updates.   Added logic to save average speed separately from speed limits.
  * Added transit include and exclude logic to multimodal isochrone.
  * Fix some edge cases for trivial (single edge) paths.
  * Better treatment of destination access only when using bidirectional A*.
* **Performance Improvement**
  * Improved performance of the path algorithms by making many access methods inline.

## Release Date: 2016-11-28 Valhalla 2.0.1
* **Routing Improvement**
  * Preliminary support for multi-way restrictions
* **Issues Fixed**
  * Fixed tile incompatiblity between 64 and 32bit architectures
  * Fixed missing edges within tile edge search indexes
  * Fixed an issue where transit isochrone was cut off if we took transit that was greater than the max_seconds and other transit lines or buses were then not considered.

## Release Date: 2016-11-15 Valhalla 2.0

* **Tile Redesign**
  * Updated the graph tiles to store edges only on the hierarchy level they belong to. Prior to this, the highways were stored on all levels, they now exist only on the highway hierarchy. Similar changes were made for arterial level roads. This leads to about a 20% reduction in tile size.
  * The tile redesign required changes to the path generation algorithms. They must now transition freely beteeen levels, even for pedestrian and bicycle routes. To offset the extra transitions, the main algorithms were changed to expand nodes at each level that has directed edges, rather than adding the transition edges to the priority queue/adjacency list. This change helps performance. The hierarchy limits that are used to speed the computation of driving routes by utilizing the highway hierarchy were adjusted to work with the new path algorithms.
  * Some changes to costing were also required, for example pedestrian and bicycle routes skip shortcut edges.
  * Many tile data structures were altered to explicitly size different fields and make room for "spare" fields that will allow future growth. In addition, the tile itself has extra "spare" records that can be appended to the end of the tile and referenced from the tile header. This also will allow future growth without breaking backward compatibility.
* **Guidance Improvement**
  * Refactored trip path to use an enumerated `Use` for edge and an enumerated `NodeType` for node
  * Fixed some wording in the Hindi narrative file
  * Fixed missing turn maneuver by updating the forward intersecting edge logic
* **Issues Fixed**
  * Fixed an issue with pedestrian routes where a short u-turn was taken to avoid the "crossing" penalty.
  * Fixed bicycle routing due to high penalty to enter an access=destination area. Changed to a smaller, length based factor to try to avoid long regions where access = destination. Added a driveway penalty to avoid taking driveways (which are often marked as access=destination).
  * Fixed regression where service did not adhere to the list of allowed actions in the Loki configuration
* **Graph Correlation**
  * External contributions from Navitia have lead to greatly reduced per-location graph correlation. Average correlation time is now less than 1ms down from 4-9ms.

## Release Date: 2016-10-17

* **Guidance Improvement**
  * Added the Hindi (hi-IN) narrative language
* **Service Additions**
  * Added internal valhalla error codes utility in baldr and modified all services to make use of and return as JSON response
  * See documentation https://github.com/valhalla/valhalla-docs/blob/master/api-reference.md#internal-error-codes-and-conditions
* **Time-Distance Matrix Improvement**
  * Added a costmatrix performance fix for one_to_many matrix requests
* **Memory Mapped Tar Archive - Tile Extract Support**
  * Added the ability to load a tar archive of the routing graph tiles. This improves performance under heavy load and reduces the memory requirement while allowing multiple processes to share cache resources.

## Release Date: 2016-09-19

* **Guidance Improvement**
  * Added pirate narrative language
* **Routing Improvement**
  * Added the ability to include or exclude stops, routes, and operators in multimodal routing.
* **Service Improvement**
  * JSONify Error Response

## Release Date: 2016-08-30

* **Pedestrian Routing Improvement**
  * Fixes for trivial pedestrian routes

## Release Date: 2016-08-22

* **Guidance Improvements**
  * Added Spanish narrative
  * Updated the start and end edge heading calculation to be based on road class and edge use
* **Bicycle Routing Improvements**
  * Prevent getting off a higher class road for a small detour only to get back onto the road immediately.
  * Redo the speed penalties and road class factors - they were doubly penalizing many roads with very high values.
  * Simplify the computation of weighting factor for roads that do not have cycle lanes. Apply speed penalty to slightly reduce favoring
of non-separated bicycle lanes on high speed roads.
* **Routing Improvements**
  * Remove avoidance of U-turn for pedestrian routes. This improves use with map-matching since pedestrian routes can make U-turns.
  * Allow U-turns at dead-ends for driving (and bicycling) routes.
* **Service Additions**
  * Add support for multi-modal isochrones.
  * Added base code to allow reverse isochrones (path from anywhere to a single destination).
* **New Sources to Targets**
  * Added a new Matrix Service action that allows you to request any of the 3 types of time-distance matrices by calling 1 action.  This action takes a sources and targets parameter instead of the locations parameter.  Please see the updated Time-Distance Matrix Service API reference for more details.

## Release Date: 2016-08-08

 * **Service additions**
  * Latitude, longitude bounding boxes of the route and each leg have been added to the route results.
  * Added an initial isochrone capability. This includes methods to create an "isotile" - a 2-D gridded data set with time to reach each lat,lon grid from an origin location. This isoltile is then used to create contours at specified times. Interior contours are optionally removed and the remaining outer contours are generalized and converted to GeoJSON polygons. An initial version supporting multimodal route types has also been added.
 * **Data Producer Updates**
  * Fixed tranist scheduling issue where false schedules were getting added.
 * **Tools Additionas**
  * Added `valhalla_export_edges` tool to allow shape and names to be dumped from the routing tiles

## Release Date: 2016-07-19

 * **Guidance Improvements**
  * Added French narrative
  * Added capability to have narrative language aliases - For example: German `de-DE` has an alias of `de`
 * **Transit Stop Update** - Return latitude and longitude for each transit stop
 * **Data Producer Updates**
  * Added logic to use lanes:forward, lanes:backward, speed:forward, and speed:backward based on direction of the directed edge.
  * Added support for no_entry, no_exit, and no_turn restrictions.
  * Added logic to support country specific access. Based on country tables found here: http://wiki.openstreetmap.org/wiki/OSM_tags_for_routing/Access-Restrictions

## Release Date: 2016-06-08

 * **Bug Fix** - Fixed a bug where edge indexing created many small tiles where no edges actually intersected. This allowed impossible routes to be considered for path finding instead of rejecting them earlier.
 * **Guidance Improvements**
  * Fixed invalid u-turn direction
  * Updated to properly call out jughandle routes
  * Enhanced signless interchange maneuvers to help guide users
 * **Data Producer Updates**
  * Updated the speed assignment for ramp to be a percentage of the original road class speed assignment
  * Updated stop impact logic for turn channel onto ramp

## Release Date: 2016-05-19

 * **Bug Fix** - Fixed a bug where routes fail within small, disconnected "islands" due to the threshold logic in prior release. Also better logic for not-thru roads.

## Release Date: 2016-05-18

 * **Bidirectional A* Improvements** - Fixed an issue where if both origin and destination locations where on not-thru roads that meet at a common node the path ended up taking a long detour. Not all cases were fixed though - next release should fix. Trying to address the termination criteria for when the best connection point of the 2 paths is optimal. Turns out that the initial case where both opposing edges are settled is not guaranteed to be the least cost path. For now we are setting a threshold and extending the search while still tracking best connections. Fixed the opposing edge when a hierarchy transition occurs.
 * **Guidance Globalization** -  Fixed decimal distance to be locale based.
 * **Guidance Improvements**
  * Fixed roundabout spoke count issue by fixing the drive_on_right attribute.
  * Simplified narative by combining unnamed straight maneuvers
  * Added logic to confirm maneuver type assignment to avoid invalid guidance
  * Fixed turn maneuvers by improving logic for the following:
    * Internal intersection edges
    * 'T' intersections
    * Intersecting forward edges
 * **Data Producer Updates** - Fix the restrictions on a shortcut edge to be the same as the last directed edge of the shortcut (rather than the first one).

## Release Date: 2016-04-28

 * **Tile Format Updates** - Separated the transit graph from the "road only" graph into different tiles but retained their interconnectivity. Transit tiles are now hierarchy level 3.
 * **Tile Format Updates** - Reduced the size of graph edge shape data by 5% through the use of varint encoding (LEB128)
 * **Tile Format Updates** - Aligned `EdgeInfo` structures to proper byte boundaries so as to maintain compatibility for systems who don't support reading from unaligned addresses.
 * **Guidance Globalization** -  Added the it-IT(Italian) language file. Added support for CLDR plural rules. The cs-CZ(Czech), de-DE(German), and en-US(US English) language files have been updated.
 * **Travel mode based instructions** -  Updated the start, post ferry, and post transit insructions to be based on the travel mode, for example:
  * `Drive east on Main Street.`
  * `Walk northeast on Broadway.`
  * `Bike south on the cycleway.`

## Release Date: 2016-04-12

 * **Guidance Globalization** -  Added logic to use tagged language files that contain the guidance phrases. The initial versions of en-US, de-DE, and cs-CZ have been deployed.
 * **Updated ferry defaults** -  Bumped up use_ferry to 0.65 so that we don't penalize ferries as much.

## Release Date: 2016-03-31
 * **Data producer updates** - Do not generate shortcuts across a node which is a fork. This caused missing fork maneuvers on longer routes.  GetNames update ("Broadway fix").  Fixed an issue with looking up a name in the ref map and not the name map.  Also, removed duplicate names.  Private = false was unsetting destination only flags for parking aisles.

## Release Date: 2016-03-30
 * **TripPathBuilder Bug Fix** - Fixed an exception that was being thrown when trying to read directed edges past the end of the list within a tile. This was due to errors in setting walkability and cyclability on upper hierarchies.

## Release Date: 2016-03-28

 * **Improved Graph Correlation** -  Correlating input to the routing graph is carried out via closest first traversal of the graph's, now indexed, geometry. This results in faster correlation and gaurantees the absolute closest edge is found.

## Release Date: 2016-03-16

 * **Transit type returned** -  The transit type (e.g. tram, metro, rail, bus, ferry, cable car, gondola, funicular) is now returned with each transit maneuver.
 * **Guidance language** -  If the language option is not supplied or is unsupported then the language will be set to the default (en-US). Also, the service will return the language in the trip results.
 * **Update multimodal path algorithm** - Applied some fixes to multimodal path algorithm. In particular fixed a bug where the wrong sortcost was added to the adjacency list. Also separated "in-station" transfer costs from transfers between stops.
 * **Data producer updates** - Do not combine shortcut edges at gates or toll booths. Fixes avoid toll issues on routes that included shortcut edges.

## Release Date: 2016-03-07

 * **Updated all APIs to honor the optional DNT (Do not track) http header** -  This will avoid logging locations.
 * **Reduce 'Merge maneuver' verbal alert instructions** -  Only create a verbal alert instruction for a 'Merge maneuver' if the previous maneuver is > 1.5 km.
 * **Updated transit defaults.  Tweaked transit costing logic to obtain better routes.** -  use_rail = 0.6, use_transfers = 0.3, transfer_cost = 15.0 and transfer_penalty = 300.0.  Updated the TransferCostFactor to use the transfer_factor correctly.  TransitionCost for pedestrian costing bumped up from 20.0f to 30.0f when predecessor edge is a transit connection.
 * **Initial Guidance Globalization** -  Partial framework for Guidance Globalization. Started reading some guidance phrases from en-US.json file.

## Release Date: 2016-02-22

 * **Use bidirectional A* for automobile routes** - Switch to bidirectional A* for all but bus routes and short routes (where origin and destination are less than 10km apart). This improves performance and has less failure cases for longer routes. Some data import adjustments were made (02-19) to fix some issues encountered with arterial and highway hierarchies. Also only use a maximum of 2 passes for bidirecdtional A* to reduce "long time to fail" cases.
 * **Added verbal multi-cue guidance** - This combines verbal instructions when 2 successive maneuvers occur in a short amount of time (e.g., Turn right onto MainStreet. Then Turn left onto 1st Avenue).

## Release Date: 2016-02-19

 * **Data producer updates** - Reduce stop impact when all edges are links (ramps or turn channels). Update opposing edge logic to reject edges that do no have proper access (forward access == reverse access on opposing edge and vice-versa). Update ReclassifyLinks for cases where a single edge (often a service road) intersects a ramp improperly causing the ramp to reclassified when it should not be. Updated maximum OSM node Id (now exceeds 4000000000). Move lua from conf repository into mjolnir.

## Release Date: 2016-02-01

 * **Data producer updates** - Reduce speed on unpaved/rough roads. Add statistics for hgv (truck) restrictions.

## Release Date: 2016-01-26

 * **Added capability to disable narrative production** - Added the `narrative` boolean option to allow users to disable narrative production. Locations, shape, length, and time are still returned. The narrative production is enabled by default. The possible values for the `narrative` option are: false and true
 * **Added capability to mark a request with an id** - The `id` is returned with the response so a user could match to the corresponding request.
 * **Added some logging enhancements, specifically [ANALYTICS] logging** - We want to focus more on what our data is telling us by logging specific stats in Logstash.

## Release Date: 2016-01-18

 * **Data producer updates** - Data importer configuration (lua) updates to fix a bug where buses were not allowed on restricted lanes.  Fixed surface issue (change the default surface to be "compacted" for footways).

## Release Date: 2016-01-04

 * **Fixed Wrong Costing Options Applied** - Fixed a bug in which a previous requests costing options would be used as defaults for all subsequent requests.

## Release Date: 2015-12-18

 * **Fix for bus access** - Data importer configuration (lua) updates to fix a bug where bus lanes were turning off access for other modes.
 * **Fix for extra emergency data** - Data importer configuration (lua) updates to fix a bug where we were saving hospitals in the data.
 * **Bicycle costing update** - Updated kTCSlight and kTCFavorable so that cycleways are favored by default vs roads.

## Release Date: 2015-12-17

 * **Graph Tile Data Structure update** - Updated structures within graph tiles to support transit efforts and truck routing. Removed TransitTrip, changed TransitRoute and TransitStop to indexes (rather than binary search). Added access restrictions (like height and weight restrictions) and the mode which they impact to reduce need to look-up.
 * **Data producer updates** - Updated graph tile structures and import processes.

## Release Date: 2015-11-23

 * **Fixed Open App for OSRM functionality** - Added OSRM functionality back to Loki to support Open App.

## Release Date: 2015-11-13

 * **Improved narrative for unnamed walkway, cycleway, and mountain bike trail** - A generic description will be used for the street name when a walkway, cycleway, or mountain bike trail maneuver is unnamed. For example, a turn right onto a unnamed walkway maneuver will now be: "Turn right onto walkway."
 * **Fix costing bug** - Fix a bug introduced in EdgeLabel refactor (impacted time distance matrix only).

## Release Date: 2015-11-3

 * **Enhance bi-directional A* logic** - Updates to bidirectional A* algorithm to fix the route completion logic to handle cases where a long "connection" edge could lead to a sub-optimal path. Add hierarchy and shortcut logic so we can test and use bidirectional A* for driving routes. Fix the destination logic to properly handle oneways as the destination edge. Also fix U-turn detection for reverse search when hierarchy transitions occur.
 * **Change "Go" to "Head" for some instructions** - Start, exit ferry.
 * **Update to roundabout instructions** - Call out roundabouts for edges marked as links (ramps, turn channels).
 * **Update bicycle costing** - Fix the road factor (for applying weights based on road classification) and lower turn cost values.

## Data Producer Release Date: 2015-11-2

 * **Updated logic to not create shortcut edges on roundabouts** - This fixes some roundabout exit counts.

## Release Date: 2015-10-20

 * **Bug Fix for Pedestrian and Bicycle Routes** - Fixed a bug with setting the destination in the bi-directional Astar algorithm. Locations that snapped to a dead-end node would have failed the route and caused a timeout while searching for a valid path. Also fixed the elapsed time computation on the reverse path of bi-directional algorithm.

## Release Date: 2015-10-16

 * **Through Location Types** - Improved support for locations with type = "through". Routes now combine paths that meet at each through location to create a single "leg" between locations with type = "break". Paths that continue at a through location will not create a U-turn unless the path enters a "dead-end" region (neighborhood with no outbound access).
 * **Update shortcut edge logic** - Now skips long shortcut edges when close to the destination. This can lead to missing the proper connection if the shortcut is too long. Fixes #245 (thor).
 * **Per mode service limits** - Update configuration to allow setting different maximum number of locations and distance per mode.
 * **Fix shape index for trivial path** - Fix a bug where when building the the trip path for a "trivial" route (includes just one edge) where the shape index exceeded that size of the shape.

## Release Date: 2015-09-28

 * **Elevation Influenced Bicycle Routing** - Enabled elevation influenced bicycle routing. A "use-hills" option was added to the bicycle costing profile that can tune routes to avoid hills based on grade and amount of elevation change.
 * **"Loop Edge" Fix** - Fixed a bug with edges that form a loop. Split them into 2 edges during data import.
 * **Additional information returned from 'locate' method** - Added information that can be useful when debugging routes and data. Adds information about nodes and edges at a location.
 * **Guidance/Narrative Updates** - Added side of street to destination narrative. Updated verbal instructions.<|MERGE_RESOLUTION|>--- conflicted
+++ resolved
@@ -23,11 +23,7 @@
    * FIXED: Allow u-turns at no-access barriers when forced by heading [#2875](https://github.com/valhalla/valhalla/pull/2875)
    * FIXED: Fixed "No route found" error in case of multipoint request with locations near low reachability edges [#2914](https://github.com/valhalla/valhalla/pull/2914)
    * FIXED: Python bindings installation [#2751](https://github.com/valhalla/valhalla/issues/2751)
-<<<<<<< HEAD
    * FIXED: Skip bindings if there's no Python development version [#2893](https://github.com/valhalla/valhalla/pull/2893)
-   * FIXED: Fix polygon area calculation: use Shoelace formula [#2927](https://github.com/valhalla/valhalla/pull/2927)
-   * FIXED: Isochrone: orient segments/rings acoording to the right-hand rule [#2932](https://github.com/valhalla/valhalla/pull/2932)
-=======
    * FIXED: Skip bindings if there's no Python development version [#2893](https://github.com/valhalla/valhalla/pull/2878)
    * FIXED: Use CMakes built-in Python variables to configure installation [#2931](https://github.com/valhalla/valhalla/pull/2931)
    * FIXED: Sometimes emitting zero-length route geometry when traffic splits edge twice [#2943](https://github.com/valhalla/valhalla/pull/2943)
@@ -40,7 +36,8 @@
    * FIXED: Reverse and Multimodal Isochrones were returning forward results [#2967](https://github.com/valhalla/valhalla/pull/2967)
    * FIXED: Map-match fix for first gps-point being exactly equal to street shape-point [#2977](https://github.com/valhalla/valhalla/pull/2977)
    * FIXED: Add missing GEOS:GEOS dep to mjolnir target [#2901](https://github.com/valhalla/valhalla/pull/2901)
->>>>>>> 30507e17
+   * FIXED: Fix polygon area calculation: use Shoelace formula [#2927](https://github.com/valhalla/valhalla/pull/2927)
+   * FIXED: Isochrone: orient segments/rings acoording to the right-hand rule [#2932](https://github.com/valhalla/valhalla/pull/2932)
 
 * **Enhancement**
    * Pedestrian crossing should be a separate TripLeg_Use [#2950](https://github.com/valhalla/valhalla/pull/2950)
