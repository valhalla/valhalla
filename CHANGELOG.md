## Release Date: 2021-??-?? Valhalla 3.1.1
* **Removed**

* **Bug Fix**
   * FIXED: Fix compression_utils.cc::inflate(...) throw - make it catchable [#2839](https://github.com/valhalla/valhalla/pull/2839)
   * FIXED: Fix compiler errors if HAVE_HTTP not enabled [#2807](https://github.com/valhalla/valhalla/pull/2807)
   * FIXED: Fix alternate route serialization [#2811](https://github.com/valhalla/valhalla/pull/2811)
   * FIXED: Store restrictions in the right tile [#2781](https://github.com/valhalla/valhalla/pull/2781)
   * FIXED: Failing to write tiles because of racing directory creation [#2810](https://github.com/valhalla/valhalla/pull/2810)
   * FIXED: Regression in stopping expansion on transitions down in time-dependent routes [#2815](https://github.com/valhalla/valhalla/pull/2815)
   * FIXED: Fix crash in loki when trace_route is called with 2 locations.[#2817](https://github.com/valhalla/valhalla/pull/2817)
   * FIXED: Mark the restriction start and end as via ways to fix IsBridgingEdge function in Bidirectional Astar [#2796](https://github.com/valhalla/valhalla/pull/2796)
   * FIXED: Dont add predictive traffic to the tile if it's empty [#2826](https://github.com/valhalla/valhalla/pull/2826)
   * FIXED: Fix logic bidirectional astar to avoid double u-turns and extra detours [#2802](https://github.com/valhalla/valhalla/pull/2802)
   * FIXED: Re-enable transition cost for motorcycle profile [#2837](https://github.com/valhalla/valhalla/pull/2837)

* **Enhancement**
   * CHANGED: Azure uses ninja as generator [#2779](https://github.com/valhalla/valhalla/pull/2779)
   * ADDED: Support for date_time type invariant for map matching [#2712](https://github.com/valhalla/valhalla/pull/2712)
   * ADDED: Add Bulgarian locale [#2825](https://github.com/valhalla/valhalla/pull/2825)
   * FIXED: No need for write permissions on tarball indices [#2822](https://github.com/valhalla/valhalla/pull/2822)
<<<<<<< HEAD
  * nit: Links debug build with lld [#2813](https://github.com/valhalla/valhalla/pull/2813)
=======
   * ADDED: Add costing option `use_living_streets` to avoid or favor living streets in route. [#2788](https://github.com/valhalla/valhalla/pull/2788)
   * CHANGED: Do not allocate mapped_cache vector in skadi when no elevation source is provided. [#2841](https://github.com/valhalla/valhalla/pull/2841)
>>>>>>> 74c45e20

## Release Date: 2021-01-25 Valhalla 3.1.0
* **Removed**
   * REMOVED: Remove Node bindings. [#2502](https://github.com/valhalla/valhalla/pull/2502)
   * REMOVED: appveyor builds. [#2550](https://github.com/valhalla/valhalla/pull/2550)
   * REMOVED: Removed x86 CI builds. [#2792](https://github.com/valhalla/valhalla/pull/2792)

* **Bug Fix**
   * FIXED: Crazy ETAs.  If a way has forward speed with no backward speed and it is not oneway, then we must set the default speed.  The reverse logic applies as well.  If a way has no backward speed but has a forward speed and it is not a oneway, then set the default speed. [#2102](https://github.com/valhalla/valhalla/pull/2102)
   * FIXED: Map matching elapsed times spliced amongst different legs and discontinuities are now correct [#2104](https://github.com/valhalla/valhalla/pull/2104)
   * FIXED: Date time information is now propogated amongst different legs and discontinuities [#2107](https://github.com/valhalla/valhalla/pull/2107)
   * FIXED: Adds support for geos-3.8 c++ api [#2021](https://github.com/valhalla/valhalla/issues/2021)
   * FIXED: Updated the osrm serializer to not set junction name for osrm origin/start maneuver - this is not helpful since we are not transitioning through the intersection.  [#2121](https://github.com/valhalla/valhalla/pull/2121)
   * FIXED: Removes precomputing of edge-costs which lead to wrong results [#2120](https://github.com/valhalla/valhalla/pull/2120)
   * FIXED: Complex turn-restriction invalidates edge marked as kPermanent [#2103](https://github.com/valhalla/valhalla/issues/2103)
   * FIXED: Fixes bug with inverted time-restriction parsing [#2167](https://github.com/valhalla/valhalla/pull/2167)
   * FIXED: Fixed several bugs with numeric underflow in map-matching trip durations. These may
     occur when serializing match results where adjacent trace points appear out-of-sequence on the
     same edge [#2178](https://github.com/valhalla/valhalla/pull/2178)
     - `MapMatcher::FormPath` now catches route discontinuities on the same edge when the distance
       percentage along don't agree. The trip leg builder builds disconnected legs on a single edge
       to avoid duration underflow.
     - Correctly populate edge groups when matching results contain loops. When a loop occurs,
       the leg builder now starts at the correct edge where the loop ends, and correctly accounts
       for any contained edges.
     - Duration over-trimming at the terminating edge of a match.
   * FIXED: Increased internal precision of time tracking per edge and maneuver so that maneuver times sum to the same time represented in the leg summary [#2195](https://github.com/valhalla/valhalla/pull/2195)
   * FIXED: Tagged speeds were not properly marked. We were not using forward and backward speeds to flag if a speed is tagged or not.  Should not update turn channel speeds if we are not inferring them.  Added additional logic to handle PH in the conditional restrictions. Do not update stop impact for ramps if they are marked as internal. [#2198](https://github.com/valhalla/valhalla/pull/2198)
   * FIXED: Fixed the sharp turn phrase [#2226](https://github.com/valhalla/valhalla/pull/2226)
   * FIXED: Protect against duplicate points in the input or points that snap to the same location resulting in `nan` times for the legs of the map match (of a 0 distance route) [#2229](https://github.com/valhalla/valhalla/pull/2229)
   * FIXED: Improves restriction check on briding edge in Bidirectional Astar [#2228](https://github.com/valhalla/valhalla/pull/2242)
   * FIXED: Allow nodes at location 0,0 [#2245](https://github.com/valhalla/valhalla/pull/2245)
   * FIXED: Fix RapidJSON compiler warnings and naming conflict [#2249](https://github.com/valhalla/valhalla/pull/2249)
   * FIXED: Fixed bug in resample_spherical_polyline where duplicate successive lat,lng locations in the polyline resulting in `nan` for the distance computation which shortcuts further sampling [#2239](https://github.com/valhalla/valhalla/pull/2239)
   * FIXED: Update exit logic for non-motorways [#2252](https://github.com/valhalla/valhalla/pull/2252)
   * FIXED: Transition point map-matching. When match results are on a transition point, we search for the sibling nodes at that transition and snap it to the corresponding edges in the route. [#2258](https://github.com/valhalla/valhalla/pull/2258)
   * FIXED: Fixed verbal multi-cue logic [#2270](https://github.com/valhalla/valhalla/pull/2270)
   * FIXED: Fixed Uturn cases when a not_thru edge is connected to the origin edge. [#2272](https://github.com/valhalla/valhalla/pull/2272)
   * FIXED: Update intersection classes in osrm response to not label all ramps as motorway [#2279](https://github.com/valhalla/valhalla/pull/2279)
   * FIXED: Fixed bug in mapmatcher when interpolation point goes before the first valid match or after the last valid match. Such behavior usually leads to discontinuity in matching. [#2275](https://github.com/valhalla/valhalla/pull/2275)
   * FIXED: Fixed an issue for time_allowed logic.  Previously we returned false on the first time allowed restriction and did not check them all. Added conditional restriction gurka test and datetime optional argument to gurka header file. [#2286](https://github.com/valhalla/valhalla/pull/2286)
   * FIXED: Fixed an issue for date ranges.  For example, for the range Jan 04 to Jan 02 we need to test to end of the year and then from the first of the year to the end date.  Also, fixed an emergency tag issue.  We should only set the use to emergency if all other access is off. [#2290](https://github.com/valhalla/valhalla/pull/2290)
   * FIXED: Found a few issues with the initial ref and direction logic for ways.  We were overwriting the refs with directionals to the name_offset_map instead of concatenating them together.  Also, we did not allow for blank entries for GetTagTokens. [#2298](https://github.com/valhalla/valhalla/pull/2298)
   * FIXED: Fixed an issue where MatchGuidanceViewJunctions is only looking at the first edge. Set the data_id for guidance views to the changeset id as it is already being populated. Also added test for guidance views. [#2303](https://github.com/valhalla/valhalla/pull/2303)
   * FIXED: Fixed a problem with live speeds where live speeds were being used to determine access, even when a live
   speed (current time) route wasn't what was requested. [#2311](https://github.com/valhalla/valhalla/pull/2311)
   * FIXED: Fix break/continue typo in search filtering [#2317](https://github.com/valhalla/valhalla/pull/2317)
   * FIXED: Fix a crash in trace_route due to iterating past the end of a vector. [#2322](https://github.com/valhalla/valhalla/pull/2322)
   * FIXED: Don't allow timezone information in the local date time string attached at each location. [#2312](https://github.com/valhalla/valhalla/pull/2312)
   * FIXED: Fix short route trimming in bidirectional astar [#2323](https://github.com/valhalla/valhalla/pull/2323)
   * FIXED: Fix shape trimming in leg building for snap candidates that lie within the margin of rounding error [#2326](https://github.com/valhalla/valhalla/pull/2326)
   * FIXED: Fixes route duration underflow with traffic data [#2325](https://github.com/valhalla/valhalla/pull/2325)
   * FIXED: Parse mtb:scale tags and set bicycle access if present [#2117](https://github.com/valhalla/valhalla/pull/2117)
   * FIXED: Fixed segfault.  Shape was missing from options for valhalla_path_comparison and valhalla_run_route.  Also, costing options was missing in valhalla_path_comparison. [#2343](https://github.com/valhalla/valhalla/pull/2343)
   * FIXED: Handle decimal numbers with zero-value mantissa properly in Lua [#2355](https://github.com/valhalla/valhalla/pull/2355)
   * FIXED: Many issues that resulted in discontinuities, failed matches or incorrect time/duration for map matching requests. [#2292](https://github.com/valhalla/valhalla/pull/2292)
   * FIXED: Seeing segfault when loading large osmdata data files before loading LuaJit. LuaJit fails to create luaL_newstate() Ref: [#2158](https://github.com/ntop/ntopng/issues/2158) Resolution is to load LuaJit before loading the data files. [#2383](https://github.com/valhalla/valhalla/pull/2383)
   * FIXED: Store positive/negative OpenLR offsets in bucketed form [#2405](https://github.com/valhalla/valhalla/2405)
   * FIXED: Fix on map-matching return code when breakage distance limitation exceeds. Instead of letting the request goes into meili and fails in finding a route, we check the distance in loki and early return with exception code 172. [#2406](https://github.com/valhalla/valhalla/pull/2406)
   * FIXED: Don't create edges for portions of ways that are doubled back on themselves as this confuses opposing edge index computations [#2385](https://github.com/valhalla/valhalla/pull/2385)
   * FIXED: Protect against nan in uniform_resample_spherical_polyline. [#2431](https://github.com/valhalla/valhalla/pull/2431)
   * FIXED: Obvious maneuvers. [#2436](https://github.com/valhalla/valhalla/pull/2436)
   * FIXED: Base64 encoding/decoding [#2452](https://github.com/valhalla/valhalla/pull/2452)
   * FIXED: Added post roundabout instruction when enter/exit roundabout maneuvers are combined [#2454](https://github.com/valhalla/valhalla/pull/2454)
   * FIXED: openlr: Explicitly check for linear reference option for Valhalla serialization. [#2458](https://github.com/valhalla/valhalla/pull/2458)
   * FIXED: Fix segfault: Do not combine last turn channel maneuver. [#2463](https://github.com/valhalla/valhalla/pull/2463)
   * FIXED: Remove extraneous whitespaces from ja-JP.json. [#2471](https://github.com/valhalla/valhalla/pull/2471)
   * FIXED: Checks protobuf serialization/parsing success [#2477](https://github.com/valhalla/valhalla/pull/2477)
   * FIXED: Fix dereferencing of end for std::lower_bound in sequence and possible UB [#2488](https://github.com/valhalla/valhalla/pull/2488)
   * FIXED: Make tile building reproducible: fix UB-s [#2480](https://github.com/valhalla/valhalla/pull/2480)
   * FIXED: Zero initialize EdgeInfoInner.spare0_. Uninitialized spare0_ field produced UB which causes gurka_reproduce_tile_build to fail intermittently. [2499](https://github.com/valhalla/valhalla/pull/2499)
   * FIXED: Drop unused CHANGELOG validation script, straggling NodeJS references [#2506](https://github.com/valhalla/valhalla/pull/2506)
   * FIXED: Fix missing nullptr checks in graphreader and loki::Reach (causing segfault during routing with not all levels of tiles availble) [#2504](https://github.com/valhalla/valhalla/pull/2504)
   * FIXED: Fix mismatch of triplegedge roadclass and directededge roadclass [#2507](https://github.com/valhalla/valhalla/pull/2507)
   * FIXED: Improve german destination_verbal_alert phrases [#2509](https://github.com/valhalla/valhalla/pull/2509)
   * FIXED: Undefined behavior cases discovered with undefined behavior sanitizer tool. [2498](https://github.com/valhalla/valhalla/pull/2498)
   * FIXED: Fixed logic so verbal keep instructions use branch exit sign info for ramps [#2520](https://github.com/valhalla/valhalla/pull/2520)
   * FIXED: Fix bug in trace_route for uturns causing garbage coordinates [#2517](https://github.com/valhalla/valhalla/pull/2517)
   * FIXED: Simplify heading calculation for turn type. Remove undefined behavior case. [#2513](https://github.com/valhalla/valhalla/pull/2513)
   * FIXED: Always set costing name even if one is not provided for osrm serializer weight_name. [#2528](https://github.com/valhalla/valhalla/pull/2528)
   * FIXED: Make single-thread tile building reproducible: fix seed for shuffle, use concurrency configuration from the mjolnir section. [#2515](https://github.com/valhalla/valhalla/pull/2515)
   * FIXED: More Windows compatibility: build tiles and some run actions work now (including CI tests) [#2300](https://github.com/valhalla/valhalla/issues/2300)
   * FIXED: Transcoding of c++ location to pbf location used path edges in the place of filtered edges. [#2542](https://github.com/valhalla/valhalla/pull/2542)
   * FIXED: Add back whitelisting action types. [#2545](https://github.com/valhalla/valhalla/pull/2545)
   * FIXED: Allow uturns for truck costing now that we have derived deadends marked in the edge label [#2559](https://github.com/valhalla/valhalla/pull/2559)
   * FIXED: Map matching uturn trimming at the end of an edge where it wasn't needed. [#2558](https://github.com/valhalla/valhalla/pull/2558)
   * FIXED: Multicue enter roundabout [#2556](https://github.com/valhalla/valhalla/pull/2556)
   * FIXED: Changed reachability computation to take into account live speed [#2597](https://github.com/valhalla/valhalla/pull/2597)
   * FIXED: Fixed a bug where the temp files were not getting read in if you started with the construct edges or build phase for valhalla_build_tiles. [#2601](https://github.com/valhalla/valhalla/pull/2601)
   * FIXED: Updated fr-FR.json with partial translations. [#2605](https://github.com/valhalla/valhalla/pull/2605)
   * FIXED: Removed superfluous const qualifier from odin/signs [#2609](https://github.com/valhalla/valhalla/pull/2609)
   * FIXED: Internal maneuver placement [#2600](https://github.com/valhalla/valhalla/pull/2600)
   * FIXED: Complete fr-FR.json locale. [#2614](https://github.com/valhalla/valhalla/pull/2614)
   * FIXED: Don't truncate precision in polyline encoding [#2632](https://github.com/valhalla/valhalla/pull/2632)
   * FIXED: Fix all compiler warnings in sif and set to -Werror [#2642](https://github.com/valhalla/valhalla/pull/2642)
   * FIXED: Remove unnecessary maneuvers to continue straight [#2647](https://github.com/valhalla/valhalla/pull/2647)
   * FIXED: Linear reference support in route/mapmatch apis (FOW, FRC, bearing, and number of references) [#2645](https://github.com/valhalla/valhalla/pull/2645)
   * FIXED: Ambiguous local to global (with timezone information) date time conversions now all choose to use the later time instead of throwing unhandled exceptions [#2665](https://github.com/valhalla/valhalla/pull/2665)
   * FIXED: Overestimated reach caused be reenquing transition nodes without checking that they had been already expanded [#2670](https://github.com/valhalla/valhalla/pull/2670)
   * FIXED: Build with C++17 standard. Deprecated function calls are substituted with new ones. [#2669](https://github.com/valhalla/valhalla/pull/2669)
   * FIXED: Improve German post_transition_verbal instruction [#2677](https://github.com/valhalla/valhalla/pull/2677)
   * FIXED: Lane updates.  Add the turn lanes to all edges of the way.  Do not "enhance" turn lanes if they are part of a complex restriction.  Moved ProcessTurnLanes after UpdateManeuverPlacementForInternalIntersectionTurns.  Fix for a missing "uturn" indication for intersections on the previous maneuver, we were serializing an empty list. [#2679](https://github.com/valhalla/valhalla/pull/2679)
   * FIXED: Fixes OpenLr serialization [#2688](https://github.com/valhalla/valhalla/pull/2688)
   * FIXED: Internal edges can't be also a ramp or a turn channel.  Also, if an edge is marked as ramp and turn channel mark it as a ramp.  [2689](https://github.com/valhalla/valhalla/pull/2689)
   * FIXED: Check that speeds are equal for the edges going in the same direction while buildig shortcuts [#2691](https://github.com/valhalla/valhalla/pull/2691)
   * FIXED: Missing fork or bear instruction [#2683](https://github.com/valhalla/valhalla/pull/2683)
   * FIXED: Eliminate null pointer dereference in GraphReader::AreEdgesConnected [#2695](https://github.com/valhalla/valhalla/issues/2695)
   * FIXED: Fix polyline simplification float/double comparison [#2698](https://github.com/valhalla/valhalla/issues/2698)
   * FIXED: Weights were sometimes negative due to incorrect updates to elapsed_cost [#2702](https://github.com/valhalla/valhalla/pull/2702)
   * FIXED: Fix bidirectional route failures at deadends [#2705](https://github.com/valhalla/valhalla/pull/2705)
   * FIXED: Updated logic to call out a non-obvious turn [#2708](https://github.com/valhalla/valhalla/pull/2708)
   * FIXED: valhalla_build_statistics multithreaded mode fixed [#2707](https://github.com/valhalla/valhalla/pull/2707)
   * FIXED: If infer_internal_intersections is true then allow internals that are also ramps or TCs. Without this we produce an extra continue manuever.  [#2710](https://github.com/valhalla/valhalla/pull/2710)
   * FIXED: We were routing down roads that should be destination only. Now we mark roads with motor_vehicle=destination and motor_vehicle=customers or access=destination and access=customers as destination only. [#2722](https://github.com/valhalla/valhalla/pull/2722)
   * FIXED: Replace all Python2 print statements with Python3 syntax [#2716](https://github.com/valhalla/valhalla/issues/2716)
   * FIXED: Some HGT files not found [#2723](https://github.com/valhalla/valhalla/issues/2723)
   * FIXED: Fix PencilPointUturn detection by removing short-edge check and updating angle threshold [#2725](https://github.com/valhalla/valhalla/issues/2725)
   * FIXED: Fix invalid continue/bear maneuvers [#2729](https://github.com/valhalla/valhalla/issues/2729)
   * FIXED: Fixes an issue that lead to double turns within a very short distance, when instead, it should be a u-turn. We now collapse double L turns or double R turns in short non-internal intersections to u-turns. [#2740](https://github.com/valhalla/valhalla/pull/2740)
   * FIXED: fixes an issue that lead to adding an extra maneuver. We now combine a current maneuver short length non-internal edges (left or right) with the next maneuver that is a kRampStraight. [#2741](https://github.com/valhalla/valhalla/pull/2741)
   * FIXED: Reduce verbose instructions by collapsing small end ramp forks [#2762](https://github.com/valhalla/valhalla/issues/2762)
   * FIXED: Remove redundant return statements [#2776](https://github.com/valhalla/valhalla/pull/2776)
   * FIXED: Added unit test for BuildAdminFromPBF() to test GEOS 3.9 update. [#2787](https://github.com/valhalla/valhalla/pull/2787)
   * FIXED: Add support for geos-3.9 c++ api [#2739](https://github.com/valhalla/valhalla/issues/2739)
   * FIXED: Fix check for live speed validness [#2797](https://github.com/valhalla/valhalla/pull/2797)

* **Enhancement**
   * ADDED: Matrix of Bike Share [#2590](https://github.com/valhalla/valhalla/pull/2590)
   * ADDED: Add ability to provide custom implementation for candidate collection in CandidateQuery. [#2328](https://github.com/valhalla/valhalla/pull/2328)
   * ADDED: Cancellation of tile downloading. [#2319](https://github.com/valhalla/valhalla/pull/2319)
   * ADDED: Return the coordinates of the nodes isochrone input locations snapped to [#2111](https://github.com/valhalla/valhalla/pull/2111)
   * ADDED: Allows more complicated routes in timedependent a-star before timing out [#2068](https://github.com/valhalla/valhalla/pull/2068)
   * ADDED: Guide signs and junction names [#2096](https://github.com/valhalla/valhalla/pull/2096)
   * ADDED: Added a bool to the config indicating whether to use commercially set attributes.  Added logic to not call IsIntersectionInternal if this is a commercial data set.  [#2132](https://github.com/valhalla/valhalla/pull/2132)
   * ADDED: Removed commerical data set bool to the config and added more knobs for data.  Added infer_internal_intersections, infer_turn_channels, apply_country_overrides, and use_admin_db.  [#2173](https://github.com/valhalla/valhalla/pull/2173)
   * ADDED: Allow using googletest in unit tests and convert all tests to it (old test.cc is completely removed). [#2128](https://github.com/valhalla/valhalla/pull/2128)
   * ADDED: Add guidance view capability. [#2209](https://github.com/valhalla/valhalla/pull/2209)
   * ADDED: Collect turn cost information as path is formed so that it can be seralized out for trace attributes or osrm flavored intersections. Also add shape_index to osrm intersections. [#2207](https://github.com/valhalla/valhalla/pull/2207)
   * ADDED: Added alley factor to autocost.  Factor is defaulted at 1.0f or do not avoid alleys. [#2246](https://github.com/valhalla/valhalla/pull/2246)
   * ADDED: Support unlimited speed limits where maxspeed=none. [#2251](https://github.com/valhalla/valhalla/pull/2251)
   * ADDED: Implement improved Reachability check using base class Dijkstra. [#2243](https://github.com/valhalla/valhalla/pull/2243)
   * ADDED: Gurka integration test framework with ascii-art maps [#2244](https://github.com/valhalla/valhalla/pull/2244)
   * ADDED: Add to the stop impact when transitioning from higher to lower class road and we are not on a turn channel or ramp. Also, penalize lefts when driving on the right and vice versa. [#2282](https://github.com/valhalla/valhalla/pull/2282)
   * ADDED: Added reclassify_links, use_direction_on_ways, and allow_alt_name as config options.  If `use_direction_on_ways = true` then use `direction` and `int_direction` on the way to update the directional for the `ref` and `int_ref`.  Also, copy int_efs to the refs. [#2285](https://github.com/valhalla/valhalla/pull/2285)
   * ADDED: Add support for live traffic. [#2268](https://github.com/valhalla/valhalla/pull/2268)
   * ADDED: Implement per-location search filters for functional road class and forms of way. [#2289](https://github.com/valhalla/valhalla/pull/2289)
   * ADDED: Approach, multi-cue, and length updates [#2313](https://github.com/valhalla/valhalla/pull/2313)
   * ADDED: Speed up timezone differencing calculation if cache is provided. [#2316](https://github.com/valhalla/valhalla/pull/2316)
   * ADDED: Added rapidjson/schema.h to baldr/rapidjson_util.h to make it available for use within valhalla. [#2330](https://github.com/valhalla/valhalla/issues/2330)
   * ADDED: Support decimal precision for height values in elevation service. Also support polyline5 for encoded polylines input and output to elevation service. [#2324](https://github.com/valhalla/valhalla/pull/2324)
   * ADDED: Use both imminent and distant verbal multi-cue phrases. [#2353](https://github.com/valhalla/valhalla/pull/2353)
   * ADDED: Split parsing stage into 3 separate stages. [#2339](https://github.com/valhalla/valhalla/pull/2339)
   * CHANGED: Speed up graph enhancing by avoiding continuous unordered_set rebuilding [#2349](https://github.com/valhalla/valhalla/pull/2349)
   * CHANGED: Skip calling out to Lua for nodes/ways/relations with not tags - speeds up parsing. [#2351](https://github.com/valhalla/valhalla/pull/2351)
   * CHANGED: Switch to LuaJIT for lua scripting - speeds up file parsing [#2352](https://github.com/valhalla/valhalla/pull/2352)
   * ADDED: Ability to create OpenLR records from raw data. [#2356](https://github.com/valhalla/valhalla/pull/2356)
   * ADDED: Revamp length phrases [#2359](https://github.com/valhalla/valhalla/pull/2359)
   * CHANGED: Do not allocate memory in skadi if we don't need it. [#2373](https://github.com/valhalla/valhalla/pull/2373)
   * CHANGED: Map matching: throw error (443/NoSegment) when no candidate edges are available. [#2370](https://github.com/valhalla/valhalla/pull/2370/)
   * ADDED: Add sk-SK.json (slovak) localization file. [#2376](https://github.com/valhalla/valhalla/pull/2376)
   * ADDED: Extend roundabout phrases. [#2378](https://github.com/valhalla/valhalla/pull/2378)
   * ADDED: More roundabout phrase tests. [#2382](https://github.com/valhalla/valhalla/pull/2382)
   * ADDED: Update the turn and continue phrases to include junction names and guide signs. [#2386](https://github.com/valhalla/valhalla/pull/2386)
   * ADDED: Add the remaining guide sign toward phrases [#2389](https://github.com/valhalla/valhalla/pull/2389)
   * ADDED: The ability to allow immediate uturns at trace points in a map matching request [#2380](https://github.com/valhalla/valhalla/pull/2380)
   * ADDED: Add utility functions to Signs. [#2390](https://github.com/valhalla/valhalla/pull/2390)
   * ADDED: Unified time tracking for all algorithms that support time-based graph expansion. [#2278](https://github.com/valhalla/valhalla/pull/2278)
   * ADDED: Add rail_ferry use and costing. [#2408](https://github.com/valhalla/valhalla/pull/2408)
   * ADDED: `street_side_max_distance`, `display_lat` and `display_lon` to `locations` in input for better control of routing side of street [#1769](https://github.com/valhalla/valhalla/pull/1769)
   * ADDED: Add addtional exit phrases. [#2421](https://github.com/valhalla/valhalla/pull/2421)
   * ADDED: Add Japanese locale, update German. [#2432](https://github.com/valhalla/valhalla/pull/2432)
   * ADDED: Gurka expect_route refactor [#2435](https://github.com/valhalla/valhalla/pull/2435)
   * ADDED: Add option to suppress roundabout exits [#2437](https://github.com/valhalla/valhalla/pull/2437)
   * ADDED: Add Greek locale. [#2438](https://github.com/valhalla/valhalla/pull/2438)
   * ADDED (back): Support for 64bit wide way ids in the edgeinfo structure with no impact to size for data sources with ids 32bits wide. [#2422](https://github.com/valhalla/valhalla/pull/2422)
   * ADDED: Support for 64bit osm node ids in parsing stage of tile building [#2422](https://github.com/valhalla/valhalla/pull/2422)
   * CHANGED: Point2/PointLL are now templated to allow for higher precision coordinate math when desired [#2429](https://github.com/valhalla/valhalla/pull/2429)
   * ADDED: Optional OpenLR Encoded Path Edges in API Response [#2424](https://github.com/valhalla/valhalla/pull/2424)
   * ADDED: Add explicit include for sstream to be compatible with msvc_x64 toolset. [#2449](https://github.com/valhalla/valhalla/pull/2449)
   * ADDED: Properly split returned path if traffic conditions change partway along edges [#2451](https://github.com/valhalla/valhalla/pull/2451/files)
   * ADDED: Add Dutch locale. [#2464](https://github.com/valhalla/valhalla/pull/2464)
   * ADDED: Check with address sanititizer in CI. Add support for undefined behavior sanitizer. [#2487](https://github.com/valhalla/valhalla/pull/2487)
   * ADDED: Ability to recost a path and increased cost/time details along the trippath and json output [#2425](https://github.com/valhalla/valhalla/pull/2425)
   * ADDED: Add the ability to do bikeshare based (ped/bike) multimodal routing [#2031](https://github.com/valhalla/valhalla/pull/2031)
   * ADDED: Route through restrictions enabled by introducing a costing option. [#2469](https://github.com/valhalla/valhalla/pull/2469)
   * ADDED: Migrated to Ubuntu 20.04 base-image [#2508](https://github.com/valhalla/valhalla/pull/2508)
   * CHANGED: Speed up parseways stage by avoiding multiple string comparisons [#2518](https://github.com/valhalla/valhalla/pull/2518)
   * CHANGED: Speed up enhance stage by avoiding GraphTileBuilder copying [#2468](https://github.com/valhalla/valhalla/pull/2468)
   * ADDED: Costing options now includes shortest flag which favors shortest path routes [#2555](https://github.com/valhalla/valhalla/pull/2555)
   * ADDED: Incidents in intersections [#2547](https://github.com/valhalla/valhalla/pull/2547)
   * CHANGED: Refactor mapmatching configuration to use a struct (instead of `boost::property_tree::ptree`). [#2485](https://github.com/valhalla/valhalla/pull/2485)
   * ADDED: Save exit maneuver's begin heading when combining enter & exit roundabout maneuvers. [#2554](https://github.com/valhalla/valhalla/pull/2554)
   * ADDED: Added new urban flag that can be set if edge is within city boundaries to data processing; new use_urban_tag config option; added to osrm response within intersections. [#2522](https://github.com/valhalla/valhalla/pull/2522)
   * ADDED: Parses OpenLr of type PointAlongLine [#2565](https://github.com/valhalla/valhalla/pull/2565)
   * ADDED: Use edge.is_urban is set for serializing is_urban. [#2568](https://github.com/valhalla/valhalla/pull/2568)
   * ADDED: Added new rest/service area uses on the edge. [#2533](https://github.com/valhalla/valhalla/pull/2533)
   * ADDED: Dependency cache for Azure [#2567](https://github.com/valhalla/valhalla/pull/2567)
   * ADDED: Added flexibility to remove the use of the admindb and to use the country and state iso from the tiles; [#2579](https://github.com/valhalla/valhalla/pull/2579)
   * ADDED: Added toll gates and collection points (gantry) to the node;  [#2532](https://github.com/valhalla/valhalla/pull/2532)
   * ADDED: Added osrm serialization for rest/service areas and admins. [#2594](https://github.com/valhalla/valhalla/pull/2594)
   * CHANGED: Improved Russian localization; [#2593](https://github.com/valhalla/valhalla/pull/2593)
   * ADDED: Support restricted class in intersection annotations [#2589](https://github.com/valhalla/valhalla/pull/2589)
   * ADDED: Added trail type trace [#2606](https://github.com/valhalla/valhalla/pull/2606)
   * ADDED: Added tunnel names to the edges as a tagged name.  [#2608](https://github.com/valhalla/valhalla/pull/2608)
   * CHANGED: Moved incidents to the trip leg and cut the shape of the leg at that location [#2610](https://github.com/valhalla/valhalla/pull/2610)
   * ADDED: Costing option to ignore_closures when routing with current flow [#2615](https://github.com/valhalla/valhalla/pull/2615)
   * ADDED: Cross-compilation ability with MinGW64 [#2619](https://github.com/valhalla/valhalla/pull/2619)
   * ADDED: Defines the incident tile schema and incident metadata [#2620](https://github.com/valhalla/valhalla/pull/2620)
   * ADDED: Moves incident serializer logic into a generic serializer [#2621](https://github.com/valhalla/valhalla/pull/2621)
   * ADDED: Incident loading singleton for continually refreshing incident tiles[#2573](https://github.com/valhalla/valhalla/pull/2573)
   * ADDED: One shot mode to valhalla_service so you can run a single request of any type without starting a server [#2624](https://github.com/valhalla/valhalla/pull/2624)
   * ADDED: Adds text instructions to OSRM output [#2625](https://github.com/valhalla/valhalla/pull/2625)
   * ADDED: Adds support for alternate routes [#2626](https://github.com/valhalla/valhalla/pull/2626)
   * CHANGED: Switch Python bindings generator from boost.python to header-only pybind11[#2644](https://github.com/valhalla/valhalla/pull/2644)
   * ADDED: Add support of input file for one-shot mode of valhalla_service [#2648](https://github.com/valhalla/valhalla/pull/2648)
   * ADDED: Linear reference support to locate api [#2645](https://github.com/valhalla/valhalla/pull/2645)
   * ADDED: Implemented OSRM-like turn duration calculation for car. Uses it now in auto costing. [#2651](https://github.com/valhalla/valhalla/pull/2651)
   * ADDED: Enhanced turn lane information in guidance [#2653](https://github.com/valhalla/valhalla/pull/2653)
   * ADDED: `top_speed` option for all motorized vehicles [#2667](https://github.com/valhalla/valhalla/issues/2667)
   * CHANGED: Move turn_lane_direction helper to odin/util [#2675](https://github.com/valhalla/valhalla/pull/2675)
   * ADDED: Add annotations to osrm response including speed limits, unit and sign conventions [#2668](https://github.com/valhalla/valhalla/pull/2668)
   * ADDED: Added functions for predicted speeds encoding-decoding [#2674](https://github.com/valhalla/valhalla/pull/2674)
   * ADDED: Time invariant routing via the bidirectional algorithm. This has the effect that when time dependent routes (arrive_by and depart_at) fall back to bidirectional due to length restrictions they will actually use the correct time of day for one of the search directions [#2660](https://github.com/valhalla/valhalla/pull/2660)
   * ADDED: If the length of the edge is greater than kMaxEdgeLength, then consider this a catastrophic error if the should_error bool is true in the set_length function. [2678](https://github.com/valhalla/valhalla/pull/2678)
   * ADDED: Moved lat,lon coordinates structures from single to double precision. Improves geometry accuracy noticibly at zooms above 17 as well as coordinate snapping and any other geometric operations. Addes about a 2% performance pentalty for standard routes. Graph nodes now have 7 digits of precision.  [#2693](https://github.com/valhalla/valhalla/pull/2693)
   * ADDED: Added signboards to guidance views.  [#2687](https://github.com/valhalla/valhalla/pull/2687)
   * ADDED: Regular speed on shortcut edges is calculated with turn durations taken into account. Truck, motorcycle and motorscooter profiles use OSRM-like turn duration. [#2662](https://github.com/valhalla/valhalla/pull/2662)
   * CHANGED: Remove astar algorithm and replace its use with timedep_forward as its redundant [#2706](https://github.com/valhalla/valhalla/pull/2706)
   * ADDED: Recover and recost all shortcuts in final path for bidirectional astar algorithm [#2711](https://github.com/valhalla/valhalla/pull/2711)
   * ADDED: An option for shortcut recovery to be cached at start up to reduce the time it takes to do so on the fly [#2714](https://github.com/valhalla/valhalla/pull/2714)
   * ADDED: If width <= 1.9 then no access for auto, truck, bus, taxi, emergency and hov. [#2713](https://github.com/valhalla/valhalla/pull/2713)
   * ADDED: Centroid/Converge/Rendezvous/Meet API which allows input locations to find a least cost convergence point from all locations [#2734](https://github.com/valhalla/valhalla/pull/2734)
   * ADDED: Added support to process the sump_buster tag.  Also, fixed a few small access bugs for nodes. [#2731](https://github.com/valhalla/valhalla/pull/2731)
   * ADDED: Log message if failed to create tiles directory. [#2738](https://github.com/valhalla/valhalla/pull/2738)
   * CHANGED: Tile memory is only owned by the GraphTile rather than shared amongst copies of the graph tile (in GraphReader and TileCaches). [#2340](https://github.com/valhalla/valhalla/pull/2340)
   * ADDED: Add Estonian locale. [#2748](https://github.com/valhalla/valhalla/pull/2748)
   * CHANGED: Handle GraphTile objects as smart pointers [#2703](https://github.com/valhalla/valhalla/pull/2703)
   * CHANGED: Improve stability with no RTTI build [#2759](https://github.com/valhalla/valhalla/pull/2759) and [#2760](https://github.com/valhalla/valhalla/pull/2760)
   * CHANGED: Change generic service roads to a new Use=kServiceRoad. This is for highway=service without other service= tags (such as driveway, alley, parking aisle) [#2419](https://github.com/valhalla/valhalla/pull/2419)
   * ADDED: Isochrones support isodistance lines as well [#2699](https://github.com/valhalla/valhalla/pull/2699)
   * ADDED: Add support for ignoring live traffic closures for waypoints [#2685](https://github.com/valhalla/valhalla/pull/2685)
   * ADDED: Add use_distance to auto cost to allow choosing between two primary cost components, time or distance [#2771](https://github.com/valhalla/valhalla/pull/2771)
   * CHANGED: nit: Enables compiler warnings in part of loki module [#2767](https://github.com/valhalla/valhalla/pull/2767)
   * CHANGED: Reducing the number of uturns by increasing the cost to for them to 9.5f. Note: Did not increase the cost for motorcycles or motorscooters. [#2770](https://github.com/valhalla/valhalla/pull/2770)
   * ADDED: Add option to use thread-safe GraphTile's reference counter. [#2772](https://github.com/valhalla/valhalla/pull/2772)
   * CHANGED: nit: Enables compiler warnings in part of thor module [#2768](https://github.com/valhalla/valhalla/pull/2768)
   * ADDED: Add costing option `use_tracks` to avoid or favor tracks in route. [#2769](https://github.com/valhalla/valhalla/pull/2769)
   * CHANGED: chore: Updates libosmium [#2786](https://github.com/valhalla/valhalla/pull/2786)
   * CHANGED: Optimize double bucket queue to reduce memory reallocations. [#2719](https://github.com/valhalla/valhalla/pull/2719)
   * CHANGED: Collapse merge maneuvers [#2773](https://github.com/valhalla/valhalla/pull/2773)
   * CHANGED: Add shortcuts to the tiles' bins so we can find them when doing spatial lookups. [#2744](https://github.com/valhalla/valhalla/pull/2744)

## Release Date: 2019-11-21 Valhalla 3.0.9
* **Bug Fix**
   * FIXED: Changed reachability computation to consider both directions of travel wrt candidate edges [#1965](https://github.com/valhalla/valhalla/pull/1965)
   * FIXED: toss ways where access=private and highway=service and service != driveway. [#1960](https://github.com/valhalla/valhalla/pull/1960)
   * FIXED: Fix search_cutoff check in loki correlate_node. [#2023](https://github.com/valhalla/valhalla/pull/2023)
   * FIXED: Computes notion of a deadend at runtime in bidirectional a-star which fixes no-route with a complicated u-turn. [#1982](https://github.com/valhalla/valhalla/issues/1982)
   * FIXED: Fix a bug with heading filter at nodes. [#2058](https://github.com/valhalla/valhalla/pull/2058)
   * FIXED: Bug in map matching continuity checking such that continuity must only be in the forward direction. [#2029](https://github.com/valhalla/valhalla/pull/2029)
   * FIXED: Allow setting the time for map matching paths such that the time is used for speed lookup. [#2030](https://github.com/valhalla/valhalla/pull/2030)
   * FIXED: Don't use density factor for transition cost when user specified flag disables flow speeds. [#2048](https://github.com/valhalla/valhalla/pull/2048)
   * FIXED: Map matching trace_route output now allows for discontinuities in the match though multi match is not supported in valhalla route output. [#2049](https://github.com/valhalla/valhalla/pull/2049)
   * FIXED: Allows routes with no time specified to use time conditional edges and restrictions with a flag denoting as much [#2055](https://github.com/valhalla/valhalla/pull/2055)
   * FIXED: Fixed a bug with 'current' time type map matches. [#2060](https://github.com/valhalla/valhalla/pull/2060)
   * FIXED: Fixed a bug with time dependent expansion in which the expansion distance heuristic was not being used. [#2064](https://github.com/valhalla/valhalla/pull/2064)

* **Enhancement**
   * ADDED: Establish pinpoint test pattern [#1969](https://github.com/valhalla/valhalla/pull/1969)
   * ADDED: Suppress relative direction in ramp/exit instructions if it matches driving side of street [#1990](https://github.com/valhalla/valhalla/pull/1990)
   * ADDED: Added relative direction to the merge maneuver [#1989](https://github.com/valhalla/valhalla/pull/1989)
   * ADDED: Refactor costing to better handle multiple speed datasources [#2026](https://github.com/valhalla/valhalla/pull/2026)
   * ADDED: Better usability of curl for fetching tiles on the fly [#2026](https://github.com/valhalla/valhalla/pull/2026)
   * ADDED: LRU cache scheme for tile storage [#2026](https://github.com/valhalla/valhalla/pull/2026)
   * ADDED: GraphTile size check [#2026](https://github.com/valhalla/valhalla/pull/2026)
   * ADDED: Pick more sane values for highway and toll avoidance [#2026](https://github.com/valhalla/valhalla/pull/2026)
   * ADDED: Refactor adding predicted speed info to speed up process [#2026](https://github.com/valhalla/valhalla/pull/2026)
   * ADDED: Allow selecting speed data sources at request time [#2026](https://github.com/valhalla/valhalla/pull/2026)
   * ADDED: Allow disabling certain neighbors in connectivity map [#2026](https://github.com/valhalla/valhalla/pull/2026)
   * ADDED: Allows routes with time-restricted edges if no time specified and notes restriction in response [#1992](https://github.com/valhalla/valhalla/issues/1992)
   * ADDED: Runtime deadend detection to timedependent a-star. [#2059](https://github.com/valhalla/valhalla/pull/2059)

## Release Date: 2019-09-06 Valhalla 3.0.8
* **Bug Fix**
   * FIXED: Added logic to detect if user is to merge to the left or right [#1892](https://github.com/valhalla/valhalla/pull/1892)
   * FIXED: Overriding the destination_only flag when reclassifying ferries; Also penalizing ferries with a 5 min. penalty in the cost to allow us to avoid destination_only the majority of the time except when it is necessary. [#1895](https://github.com/valhalla/valhalla/pull/1905)
   * FIXED: Suppress forks at motorway junctions and intersecting service roads [#1909](https://github.com/valhalla/valhalla/pull/1909)
   * FIXED: Enhanced fork assignment logic [#1912](https://github.com/valhalla/valhalla/pull/1912)
   * FIXED: Added logic to fall back to return country poly if no state and updated lua for Metro Manila and Ireland [#1910](https://github.com/valhalla/valhalla/pull/1910)
   * FIXED: Added missing motorway fork instruction [#1914](https://github.com/valhalla/valhalla/pull/1914)
   * FIXED: Use begin street name for osrm compat mode [#1916](https://github.com/valhalla/valhalla/pull/1916)
   * FIXED: Added logic to fix missing highway cardinal directions in the US [#1917](https://github.com/valhalla/valhalla/pull/1917)
   * FIXED: Handle forward traversable significant road class intersecting edges [#1928](https://github.com/valhalla/valhalla/pull/1928)
   * FIXED: Fixed bug with shape trimming that impacted Uturns at Via locations. [#1935](https://github.com/valhalla/valhalla/pull/1935)
   * FIXED: Dive bomb updates.  Updated default speeds for urban areas based on roadclass for the enhancer.  Also, updated default speeds based on roadclass in lua.  Fixed an issue where we were subtracting 1 from uint32_t when 0 for stop impact.  Updated reclassify link logic to allow residential roads to be added to the tree, but we only downgrade the links to tertiary.  Updated TransitionCost functions to add 1.5 to the turncost when transitioning from a ramp to a non ramp and vice versa.  Also, added 0.5f to the turncost if the edge is a roundabout. [#1931](https://github.com/valhalla/valhalla/pull/1931)

* **Enhancement**
   * ADDED: Caching url fetched tiles to disk [#1887](https://github.com/valhalla/valhalla/pull/1887)
   * ADDED: filesystem::remove_all [#1887](https://github.com/valhalla/valhalla/pull/1887)
   * ADDED: Minimum enclosing bounding box tool [#1887](https://github.com/valhalla/valhalla/pull/1887)
   * ADDED: Use constrained flow speeds in bidirectional_astar.cc [#1907](https://github.com/valhalla/valhalla/pull/1907)
   * ADDED: Bike Share Stations are now in the graph which should set us up to do multimodal walk/bike scenarios [#1852](https://github.com/valhalla/valhalla/pull/1852)

## Release Date: 2019-7-18 Valhalla 3.0.7
* **Bug Fix**
   * FIXED: Fix pedestrian fork [#1886](https://github.com/valhalla/valhalla/pull/1886)

## Release Date: 2019-7-15 Valhalla 3.0.6
* **Bug Fix**
   * FIXED: Admin name changes. [#1853](https://github.com/valhalla/valhalla/pull/1853) Ref: [#1854](https://github.com/valhalla/valhalla/issues/1854)
   * FIXED: valhalla_add_predicted_traffic was overcommitted while gathering stats. Added a clear. [#1857](https://github.com/valhalla/valhalla/pull/1857)
   * FIXED: regression in map matching when moving to valhalla v3.0.0 [#1863](https://github.com/valhalla/valhalla/pull/1863)
   * FIXED: last step shape in osrm serializer should be 2 of the same point [#1867](https://github.com/valhalla/valhalla/pull/1867)
   * FIXED: Shape trimming at the beginning and ending of the route to not be degenerate [#1876](https://github.com/valhalla/valhalla/pull/1876)
   * FIXED: Duplicate waypoints in osrm serializer [#1880](https://github.com/valhalla/valhalla/pull/1880)
   * FIXED: Updates for heading precision [#1881](https://github.com/valhalla/valhalla/pull/1881)
   * FIXED: Map matching allowed untraversable edges at start of route [#1884](https://github.com/valhalla/valhalla/pull/1884)

* **Enhancement**
   * ADDED: Use the same protobuf object the entire way through the request process [#1837](https://github.com/valhalla/valhalla/pull/1837)
   * ADDED: Enhanced turn lane processing [#1859](https://github.com/valhalla/valhalla/pull/1859)
   * ADDED: Add global_synchronized_cache in valhalla_build_config [#1851](https://github.com/valhalla/valhalla/pull/1851)

## Release Date: 2019-06-04 Valhalla 3.0.5
* **Bug Fix**
   * FIXED: Protect against unnamed rotaries and routes that end in roundabouts not turning off rotary logic [#1840](https://github.com/valhalla/valhalla/pull/1840)

* **Enhancement**
   * ADDED: Add turn lane info at maneuver point [#1830](https://github.com/valhalla/valhalla/pull/1830)

## Release Date: 2019-05-31 Valhalla 3.0.4
* **Bug Fix**
   * FIXED: Improved logic to decide between bear vs. continue [#1798](https://github.com/valhalla/valhalla/pull/1798)
   * FIXED: Bicycle costing allows use of roads with all surface values, but with a penalty based on bicycle type. However, the edge filter totally disallows bad surfaces for some bicycle types, creating situations where reroutes fail if a rider uses a road with a poor surface. [#1800](https://github.com/valhalla/valhalla/pull/1800)
   * FIXED: Moved complex restrictions building to before validate. [#1805](https://github.com/valhalla/valhalla/pull/1805)
   * FIXED: Fix bicycle edge filter whan avoid_bad_surfaces = 1.0 [#1806](https://github.com/valhalla/valhalla/pull/1806)
   * FIXED: Replace the EnhancedTripPath class inheritance with aggregation [#1807](https://github.com/valhalla/valhalla/pull/1807)
   * FIXED: Replace the old timezone shape zip file every time valhalla_build_timezones is ran [#1817](https://github.com/valhalla/valhalla/pull/1817)
   * FIXED: Don't use island snapped edge candidates (from disconnected components or low reach edges) when we rejected other high reachability edges that were closer [#1835](https://github.com/valhalla/valhalla/pull/1835)

## Release Date: 2019-05-08 Valhalla 3.0.3
* **Bug Fix**
   * FIXED: Fixed a rare loop condition in route matcher (edge walking to match a trace).
   * FIXED: Fixed VACUUM ANALYZE syntax issue.  [#1704](https://github.com/valhalla/valhalla/pull/1704)
   * FIXED: Fixed the osrm maneuver type when a maneuver has the to_stay_on attribute set.  [#1714](https://github.com/valhalla/valhalla/pull/1714)
   * FIXED: Fixed osrm compatibility mode attributes.  [#1716](https://github.com/valhalla/valhalla/pull/1716)
   * FIXED: Fixed rotary/roundabout issues in Valhalla OSRM compatibility.  [#1727](https://github.com/valhalla/valhalla/pull/1727)
   * FIXED: Fixed the destinations assignment for exit names in OSRM compatibility mode. [#1732](https://github.com/valhalla/valhalla/pull/1732)
   * FIXED: Enhance merge maneuver type assignment. [#1735](https://github.com/valhalla/valhalla/pull/1735)
   * FIXED: Fixed fork assignments and on ramps for OSRM compatibility mode. [#1738](https://github.com/valhalla/valhalla/pull/1738)
   * FIXED: Fixed cardinal direction on reference names when forward/backward tag is present on relations. Fixes singly digitized roads with opposing directional modifiers. [#1741](https://github.com/valhalla/valhalla/pull/1741)
   * FIXED: Fixed fork assignment and narrative logic when a highway ends and splits into multiple ramps. [#1742](https://github.com/valhalla/valhalla/pull/1742)
   * FIXED: Do not use any avoid edges as origin or destination of a route, matrix, or isochrone. [#1745](https://github.com/valhalla/valhalla/pull/1745)
   * FIXED: Add leg summary and remove unused hint attribute for OSRM compatibility mode. [#1753](https://github.com/valhalla/valhalla/pull/1753)
   * FIXED: Improvements for pedestrian forks, pedestrian roundabouts, and continue maneuvers. [#1768](https://github.com/valhalla/valhalla/pull/1768)
   * FIXED: Added simplified overview for OSRM response and added use_toll logic back to truck costing. [#1765](https://github.com/valhalla/valhalla/pull/1765)
   * FIXED: temp fix for location distance bug [#1774](https://github.com/valhalla/valhalla/pull/1774)
   * FIXED: Fix pedestrian routes using walkway_factor [#1780](https://github.com/valhalla/valhalla/pull/1780)
   * FIXED: Update the begin and end heading of short edges based on use [#1783](https://github.com/valhalla/valhalla/pull/1783)
   * FIXED: GraphReader::AreEdgesConnected update.  If transition count == 0 return false and do not call transition function. [#1786](https://github.com/valhalla/valhalla/pull/1786)
   * FIXED: Only edge candidates that were used in the path are send to serializer: [1788](https://github.com/valhalla/valhalla/pull/1788)
   * FIXED: Added logic to prevent the removal of a destination maneuver when ending on an internal edge [#1792](https://github.com/valhalla/valhalla/pull/1792)
   * FIXED: Fixed instructions when starting on an internal edge [#1796](https://github.com/valhalla/valhalla/pull/1796)

* **Enhancement**
   * Add the ability to run valhalla_build_tiles in stages. Specify the begin_stage and end_stage as command line options. Also cleans up temporary files as the last stage in the pipeline.
   * Add `remove` to `filesystem` namespace. [#1752](https://github.com/valhalla/valhalla/pull/1752)
   * Add TaxiCost into auto costing options.
   * Add `preferred_side` to allow per-location filtering of edges based on the side of the road the location is on and the driving side for that locale.
   * Slightly decreased the internal side-walk factor to .90f to favor roads with attached sidewalks. This impacts roads that have added sidewalk:left, sidewalk:right or sidewalk:both OSM tags (these become attributes on each directedEdge). The user can then avoid/penalize dedicated sidewalks and walkways, when they increase the walkway_factor. Since we slightly decreased the sidewalk_factor internally and only favor sidewalks if use is tagged as sidewalk_left or sidewalk_right, we should tend to route on roads with attached sidewalks rather than separate/dedicated sidewalks, allowing for more road names to be called out since these are labeled more.
   * Add `via` and `break_through` location types [#1737](https://github.com/valhalla/valhalla/pull/1737)
   * Add `street_side_tolerance` and `search_cutoff` to input `location` [#1777](https://github.com/valhalla/valhalla/pull/1777)
   * Return the Valhalla error `Path distance exceeds the max distance limit` for OSRM responses when the route is greater than the service limits. [#1781](https://github.com/valhalla/valhalla/pull/1781)

## Release Date: 2019-01-14 Valhalla 3.0.2
* **Bug Fix**
   * FIXED: Transit update - fix dow and exception when after midnight trips are normalized [#1682](https://github.com/valhalla/valhalla/pull/1682)
   * FIXED: valhalla_convert_transit segfault - GraphTileBuilder has null GraphTileHeader [#1683](https://github.com/valhalla/valhalla/issues/1683)
   * FIXED: Fix crash for trace_route with osrm serialization. Was passing shape rather than locations to the waypoint method.
   * FIXED: Properly set driving_side based on data set in TripPath.
   * FIXED: A bad bicycle route exposed an issue with bidirectional A* when the origin and destination edges are connected. Use A* in these cases to avoid requiring a high cost threshold in BD A*.
   * FIXED: x86 and x64 data compatibility was fixed as the structures weren't aligned.
   * FIXED: x86 tests were failing due mostly to floating point issues and the aforementioned structure misalignment.
* **Enhancement**
   * Add a durations list (delta time between each pair of trace points), a begin_time and a use_timestamp flag to trace_route requests. This allows using the input trace timestamps or durations plus the begin_time to compute elapsed time at each edge in the matched path (rather than using costing methods).
   * Add support for polyline5 encoding for OSRM formatted output.
* **Note**
   * Isochrones and openlr are both noted as not working with release builds for x86 (32bit) platforms. We'll look at getting this fixed in a future release

## Release Date: 2018-11-21 Valhalla 3.0.1
* **Bug Fix**
   * FIXED: Fixed a rare, but serious bug with bicycle costing. ferry_factor_ in bicycle costing shadowed the data member in the base dynamic cost class, leading to an unitialized variable. Occasionally, this would lead to negative costs which caused failures. [#1663](https://github.com/valhalla/valhalla/pull/1663)
   * FIXED: Fixed use of units in OSRM compatibility mode. [#1662](https://github.com/valhalla/valhalla/pull/1662)

## Release Date: 2018-11-21 Valhalla 3.0.0
* **NOTE**
   * This release changes the Valhalla graph tile formats to make the tile data more efficient and flexible. Tile data is incompatible with Valhalla 2.x builds, and code for 3.x is incompatible with data built for Valahalla 2.x versions. Valhalla tile sizes are slightly smaller (for datasets using elevation information the size savings is over 10%). In addition, there is increased flexibility for creating different variants of tiles to support different applications (e.g. bicycle only, or driving only).
* **Enhancement**
   * Remove the use of DirectedEdge for transitions between nodes on different hierarchy levels. A new structure, NodeTransition, is now used to transition to nodes on different hierarchy level. This saves space since only the end node GraphId is needed for the transitions (and DirectedEdge is a large data structure).
   * Change the NodeInfo lat,lon to use an offset from the tile base lat,lon. This potentially allows higher precision than using float, but more importantly saves space and allows support for NodeTransitions as well as spare for future growth.
   * Remove the EdgeElevation structure and max grade information into DirectedEdge and mean elevation into EdgeInfo. This saves space.
   * Reduce wayid to 32 bits. This allows sufficient growth when using OpenStreetMap data and frees space in EdgeInfo (allows moving speed limit and mean elevation from other structures).
   * Move name consistency from NodeInfo to DirectedEdge. This allows a more efficient lookup of name consistency.
   * Update all path algorithms to use NodeTransition logic rather than special DirectedEdge transition types. This simplifies PathAlgorithms slightly and removes some conditional logic.
   * Add an optional GraphFilter stage to tile building pipeline. This allows removal of edges and nodes based on access. This allows bicycle only, pedestrian only, or driving only datasets (or combinations) to be created - allowing smaller datasets for special purpose applications.
* **Deprecate**
   * Valhalla 3.0 removes support for OSMLR.

## Release Date: 2018-11-20 Valhalla 2.7.2
* **Enhancement**
   * UPDATED: Added a configuration variable for max_timedep_distance. This is used in selecting the path algorithm and provides the maximum distance between locations when choosing a time dependent path algorithm (other than multi modal). Above this distance, bidirectional A* is used with no time dependencies.
   * UPDATED: Remove transition edges from priority queue in Multimodal methods.
   * UPDATED: Fully implement street names and exit signs with ability to identify route numbers. [#1635](https://github.com/valhalla/valhalla/pull/1635)
* **Bug Fix**
   * FIXED: A timed-turned restriction should not be applied when a non-timed route is executed.  [#1615](https://github.com/valhalla/valhalla/pull/1615)
   * FIXED: Changed unordered_map to unordered_multimap for polys. Poly map can contain the same key but different multi-polygons. For example, islands for a country or timezone polygons for a country.
   * FIXED: Fixed timezone db issue where TZIDs did not exist in the Howard Hinnant date time db that is used in the date_time class for tz indexes.  Added logic to create aliases for TZIDs based on https://en.wikipedia.org/wiki/List_of_tz_database_time_zones
   * FIXED: Fixed the ramp turn modifiers for osrm compat [#1569](https://github.com/valhalla/valhalla/pull/1569)
   * FIXED: Fixed the step geometry when using the osrm compat mode [#1571](https://github.com/valhalla/valhalla/pull/1571)
   * FIXED: Fixed a data creation bug causing issues with A* routes ending on loops. [#1576](https://github.com/valhalla/valhalla/pull/1576)
   * FIXED: Fixed an issue with a bad route where destination only was present. Was due to thresholds in bidirectional A*. Changed threshold to be cost based rather than number of iterations). [#1586](https://github.com/valhalla/valhalla/pull/1586)
   * FIXED: Fixed an issue with destination only (private) roads being used in bicycle routes. Centralized some "base" transition cost logic in the base DynamicCost class. [#1587](https://github.com/valhalla/valhalla/pull/1587)
   * FIXED: Remove extraneous ramp maneuvers [#1657](https://github.com/valhalla/valhalla/pull/1657)

## Release Date: 2018-10-02 Valhalla 2.7.1
* **Enhancement**
   * UPDATED: Added date time support to forward and reverse isochrones. Add speed lookup (predicted speeds and/or free-flow or constrained flow speed) if date_time is present.
   * UPDATED: Add timezone checks to multimodal routes and isochrones (updates localtime if the path crosses into a timezone different than the start location).
* **Data Producer Update**
   * UPDATED: Removed boost date time support from transit.  Now using the Howard Hinnant date library.
* **Bug Fix**
   * FIXED: Fixed a bug with shortcuts that leads to inconsistent routes depending on whether shortcuts are taken, different origins can lead to different paths near the destination. This fix also improves performance on long routes and matrices.
   * FIXED: We were getting inconsistent results between departing at current date/time vs entering the current date/time.  This issue is due to the fact that the iso_date_time function returns the full iso date_time with the timezone offset (e.g., 2018-09-27T10:23-07:00 vs 2018-09-27T10:23). When we refactored the date_time code to use the new Howard Hinnant date library, we introduced this bug.
   * FIXED: Increased the threshold in CostMatrix to address null time and distance values occuring for truck costing with locations near the max distance.

## Release Date: 2018-09-13 Valhalla 2.7.0
* **Enhancement**
   * UPDATED: Refactor to use the pbf options instead of the ptree config [#1428](https://github.com/valhalla/valhalla/pull/1428) This completes [1357](https://github.com/valhalla/valhalla/issues/1357)
   * UPDATED: Removed the boost/date_time dependency from baldr and odin. We added the Howard Hinnant date and time library as a submodule. [#1494](https://github.com/valhalla/valhalla/pull/1494)
   * UPDATED: Fixed 'Drvie' typo [#1505](https://github.com/valhalla/valhalla/pull/1505) This completes [1504](https://github.com/valhalla/valhalla/issues/1504)
   * UPDATED: Optimizations of GetSpeed for predicted speeds [1490](https://github.com/valhalla/valhalla/issues/1490)
   * UPDATED: Isotile optimizations
   * UPDATED: Added stats to predictive traffic logging
   * UPDATED: resample_polyline - Breaks the polyline into equal length segments at a sample distance near the resolution. Break out of the loop through polyline points once we reach the specified number of samplesthen append the last
polyline point.
   * UPDATED: added android logging and uses a shared graph reader
   * UPDATED: Do not run a second pass on long pedestrian routes that include a ferry (but succeed on first pass). This is a performance fix. Long pedestrian routes with A star factor based on ferry speed end up being very inefficient.
* **Bug Fix**
   * FIXED: A* destination only
   * FIXED: Fixed through locations weren't honored [#1449](https://github.com/valhalla/valhalla/pull/1449)


## Release Date: 2018-08-02 Valhalla 3.0.0-rc.4
* **Node Bindings**
   * UPDATED: add some worker pool handling
   [#1467](https://github.com/valhalla/valhalla/pull/1467)

## Release Date: 2018-08-02 Valhalla 3.0.0-rc.3
* **Node Bindings**
   * UPDATED: replaced N-API with node-addon-api wrapper and made the actor
   functions asynchronous
   [#1457](https://github.com/valhalla/valhalla/pull/1457)

## Release Date: 2018-07-24 Valhalla 3.0.0-rc.2
* **Node Bindings**
   * FIXED: turn on the autocleanup functionality for the actor object.
   [#1439](https://github.com/valhalla/valhalla/pull/1439)

## Release Date: 2018-07-16 Valhalla 3.0.0-rc.1
* **Enhancement**
   * ADDED: exposed the rest of the actions to the node bindings and added tests. [#1415](https://github.com/valhalla/valhalla/pull/1415)

## Release Date: 2018-07-12 Valhalla 3.0.0-alpha.1
**NOTE**: There was already a small package named `valhalla` on the npm registry, only published up to version 0.0.3. The team at npm has transferred the package to us, but would like us to publish something to it ASAP to prove our stake in it. Though the bindings do not have all of the actor functionality exposed yet (just route), we are going to publish an alpha release of 3.0.0 to get something up on npm.
* **Infrastructure**:
   * ADDED: add in time dependent algorithms if the distance between locations is less than 500km.
   * ADDED: TurnLanes to indicate turning lanes at the end of a directed edge.
   * ADDED: Added PredictedSpeeds to Valhalla tiles and logic to compute speed based on predictive speed profiles.
* **Data Producer Update**
   * ADDED: is_route_num flag was added to Sign records. Set this to true if the exit sign comes from a route number/ref.
   * CHANGED: Lower speeds on driveways, drive-thru, and parking aisle. Set destination only flag for drive thru use.
   * ADDED: Initial implementation of turn lanes.
  **Bug Fix**
   * CHANGED: Fix destination only penalty for A* and time dependent cases.
   * CHANGED: Use the distance from GetOffsetForHeading, based on road classification and road use (e.g. ramp, turn channel, etc.), within tangent_angle function.
* **Map Matching**
   * FIXED: Fixed trace_route edge_walk server abort [#1365](https://github.com/valhalla/valhalla/pull/1365)
* **Enhancement**
   * ADDED: Added post process for updating free and constrained speeds in the directed edges.
   * UPDATED: Parse the json request once and store in a protocol buffer to pass along the pipeline. This completed the first portion of [1357](https://github.com/valhalla/valhalla/issues/1357)
   * UPDATED: Changed the shape_match attribute from a string to an enum. Fixes [1376](https://github.com/valhalla/valhalla/issues/1376)
   * ADDED: Node bindings for route [#1341](https://github.com/valhalla/valhalla/pull/1341)
   * UPDATED: Use a non-linear use_highways factor (to more heavily penalize highways as use_highways approaches 0).

## Release Date: 2018-07-15 Valhalla 2.6.3
* **API**:
   * FIXED: Use a non-linear use_highways factor (to more heavily penalize highways as use_highways approaches 0).
   * FIXED: Fixed the highway_factor when use_highways < 0.5.
   * ENHANCEMENT: Added logic to modulate the surface factor based on use_trails.
   * ADDED: New customer test requests for motorcycle costing.

## Release Date: 2018-06-28 Valhalla 2.6.2
* **Data Producer Update**
   * FIXED: Complex restriction sorting bug.  Check of has_dt in ComplexRestrictionBuilder::operator==.
* **API**:
   * FIXED: Fixed CostFactory convenience method that registers costing models
   * ADDED: Added use_tolls into motorcycle costing options

## Release Date: 2018-05-28 Valhalla 2.6.0
* **Infrastructure**:
   * CHANGED: Update cmake buildsystem to replace autoconf [#1272](https://github.com/valhalla/valhalla/pull/1272)
* **API**:
   * CHANGED: Move `trace_options` parsing to map matcher factory [#1260](https://github.com/valhalla/valhalla/pull/1260)
   * ADDED: New costing method for AutoDataFix [#1283](https://github.com/valhalla/valhalla/pull/1283)

## Release Date: 2018-05-21 Valhalla 2.5.0
* **Infrastructure**
   * ADDED: Add code formatting and linting.
* **API**
   * ADDED: Added new motorcycle costing, motorcycle access flag in data and use_trails option.
* **Routing**
   * ADDED: Add time dependnet forward and reverse A* methods.
   * FIXED: Increase minimum threshold for driving routes in bidirectional A* (fixes some instances of bad paths).
* **Data Producer Update**
   * CHANGED: Updates to properly handle cycleway crossings.
   * CHANGED: Conditionally include driveways that are private.
   * ADDED: Added logic to set motorcycle access.  This includes lua, country access, and user access flags for motorcycles.

## Release Date: 2018-04-11 Valhalla 2.4.9
* **Enhancement**
   * Added European Portuguese localization for Valhalla
   * Updates to EdgeStatus to improve performance. Use an unordered_map of tile Id and allocate an array for each edge in the tile. This allows using pointers to access status for sequential edges. This improves performance by 50% or so.
   * A couple of bicycle costing updates to improve route quality: avoid roads marked as part of a truck network, to remove the density penalty for transition costs.
   * When optimal matrix type is selected, now use CostMatrix for source to target pedestrian and bicycle matrix calls when both counts are above some threshold. This improves performance in general and lessens some long running requests.
*  **Data Producer Update**
   * Added logic to protect against setting a speed of 0 for ferries.

## Release Date: 2018-03-27 Valhalla 2.4.8
* **Enhancement**
   * Updates for Italian verbal translations
   * Optionally remove driveways at graph creation time
   * Optionally disable candidate edge penalty in path finding
   * OSRM compatible route, matrix and map matching response generation
   * Minimal Windows build compatibility
   * Refactoring to use PBF as the IPC mechanism for all objects
   * Improvements to internal intersection marking to reduce false positives
* **Bug Fix**
   * Cap candidate edge penalty in path finding to reduce excessive expansion
   * Fix trivial paths at deadends

## Release Date: 2018-02-08 Valhalla 2.4.7
* **Enhancement**
   * Speed up building tiles from small OSM imports by using boost directory iterator rather than going through all possible tiles and testing each if the file exists.
* **Bug Fix**
   * Protect against overflow in string to float conversion inside OSM parsing.

## Release Date: 2018-01-26 Valhalla 2.4.6
* **Enhancement**
   * Elevation library will lazy load RAW formatted sources

## Release Date: 2018-01-24 Valhalla 2.4.5
* **Enhancement**
   * Elevation packing utility can unpack lz4hc now
* **Bug Fix**
   * Fixed broken darwin builds

## Release Date: 2018-01-23 Valhalla 2.4.4
* **Enhancement**
   * Elevation service speed improvments and the ability to serve lz4hc compressed data
   * Basic support for downloading routing tiles on demand
   * Deprecated `valhalla_route_service`, now all services (including elevation) are found under `valhalla_service`

## Release Date: 2017-12-11 Valhalla 2.4.3
* **Enhancement**
   * Remove union from GraphId speeds up some platforms
   * Use SAC scale in pedestrian costing
   * Expanded python bindings to include all actions (route, matrix, isochrone, etc)
* **Bug Fix**
   * French translation typo fixes
*  **Data Producer Update**
   * Handling shapes that intersect the poles when binning
   * Handling when transit shapes are less than 2 points

## Release Date: 2017-11-09 Valhalla 2.4.1
*  **Data Producer Update**
   * Added kMopedAccess to modes for complex restrictions.  Remove the kMopedAccess when auto access is removed.  Also, add the kMopedAccess when an auto restriction is found.

## Release Date: 2017-11-08 Valhalla 2.4.0
*  **Data Producer Update**
   * Added logic to support restriction = x with a the except tag.  We apply the restriction to everything except for modes in the except tag.
   * Added logic to support railway_service and coach_service in transit.
* **Bug Fix**
  * Return proper edge_walk path for requested shape_match=walk_or_snap
  * Skip invalid stateid for Top-K requests

## Release Date: 2017-11-07 Valhalla 2.3.9
* **Enhancement**
  * Top-K map matched path generation now only returns unique paths and does so with fewer iterations
  * Navigator call outs for both imperial and metric units
  * The surface types allowed for a given bike route can now be controlled via a request parameter `avoid_bad_surfaces`
  * Improved support for motorscooter costing via surface types, road classification and vehicle specific tagging
* **Bug Fix**
  * Connectivity maps now include information about transit tiles
  * Lane counts for singly digitized roads are now correct for a given directed edge
  * Edge merging code for assigning osmlr segments is now robust to partial tile sets
  * Fix matrix path finding to allow transitioning down to lower levels when appropriate. In particular, do not supersede shortcut edges until no longer expanding on the next level.
  * Fix optimizer rotate location method. This fixes a bug where optimal ordering was bad for large location sets.
*  **Data Producer Update**
   * Duration tags are now used to properly set the speed of travel for a ferry routes

## Release Date: 2017-10-17 Valhalla 2.3.8
* **Bug Fix**
  * Fixed the roundabout exit count for bicycles when the roundabout is a road and not a cycleway
  * Enable a pedestrian path to remain on roundabout instead of getting off and back on
  * Fixed the penalization of candidate locations in the uni-directional A* algorithm (used for trivial paths)
*  **Data Producer Update**
   * Added logic to set bike forward and tag to true where kv["sac_scale"] == "hiking". All other values for sac_scale turn off bicycle access.  If sac_scale or mtb keys are found and a surface tag is not set we default to kPath.
   * Fixed a bug where surface=unpaved was being assigned Surface::kPavedSmooth.

## Release Date: 2017-9-11 Valhalla 2.3.7
* **Bug Fix**
  * Update bidirectional connections to handle cases where the connecting edge is one of the origin (or destination) edges and the cost is high. Fixes some pedestrian route issues that were reported.
*  **Data Producer Update**
   * Added support for motorroad tag (default and per country).
   * Update OSMLR segment association logic to fix issue where chunks wrote over leftover segments. Fix search along edges to include a radius so any nearby edges are also considered.

## Release Date: 2017-08-29 Valhalla 2.3.6
* **Bug Fix**
  * Pedestrian paths including ferries no longer cause circuitous routes
  * Fix a crash in map matching route finding where heading from shape was using a `nullptr` tile
  * Spanish language narrative corrections
  * Fix traffic segment matcher to always set the start time of a segment when its known
* **Enhancement**
  * Location correlation scoring improvements to avoid situations where less likely start or ending locations are selected

## Release Date: 2017-08-22 Valhalla 2.3.5
* **Bug Fix**
  * Clamp the edge score in thor. Extreme values were causing bad alloc crashes.
  * Fix multimodal isochrones. EdgeLabel refactor caused issues.
* **Data Producer Update**
  * Update lua logic to properly handle vehicle=no tags.

## Release Date: 2017-08-14 Valhalla 2.3.4
* **Bug Fix**
  * Enforce limits on maximum per point accuracy to avoid long running map matching computations

## Release Date: 2017-08-14 Valhalla 2.3.3
* **Bug Fix**
  * Maximum osm node reached now causes bitset to resize to accomodate when building tiles
  * Fix wrong side of street information and remove redundant node snapping
  * Fix path differences between services and `valhalla_run_route`
  * Fix map matching crash when interpolating duplicate input points
  * Fix unhandled exception when trace_route or trace_attributes when there are no continuous matches
* **Enhancement**
  * Folded Low-Stress Biking Code into the regular Bicycle code and removed the LowStressBicycleCost class. Now when making a query for bicycle routing, a value of 0 for use_hills and use_roads produces low-stress biking routes, while a value of 1 for both provides more intense professional bike routes.
  * Bike costing default values changed. use_roads and use_hills are now 0.25 by default instead of 0.5 and the default bike is now a hybrid bike instead of a road bike.
  * Added logic to use station hierarchy from transitland.  Osm and egress nodes are connected by transitconnections.  Egress and stations are connected by egressconnections.  Stations and platforms are connected by platformconnections.  This includes narrative updates for Odin as well.

## Release Date: 2017-07-31 Valhalla 2.3.2
* **Bug Fix**
  * Update to use oneway:psv if oneway:bus does not exist.
  * Fix out of bounds memory issue in DoubleBucketQueue.
  * Many things are now taken into consideration to determine which sides of the road have what cyclelanes, because they were not being parsed correctly before
  * Fixed issue where sometimes a "oneway:bicycle=no" tag on a two-way street would cause the road to become a oneway for bicycles
  * Fixed trace_attributes edge_walk cases where the start or end points in the shape are close to graph nodes (intersections)
  * Fixed 32bit architecture crashing for certain routes with non-deterministic placement of edges labels in bucketized queue datastructure
* **Enhancement**
  * Improve multi-modal routes by adjusting the pedestrian mode factor (routes use less walking in favor of public transit).
  * Added interface framework to support "top-k" paths within map-matching.
  * Created a base EdgeLabel class that contains all data needed within costing methods and supports the basic path algorithms (forward direction, A*, with accumulated path distance). Derive class for bidirectional algorithms (BDEdgeLabel) and for multimodal algorithms. Lowers memory use by combining some fields (using spare bits from GraphId).
  * Added elapsed time estimates to map-matching labels in preparation for using timestamps in map-matching.
  * Added parsing of various OSM tags: "bicycle=use_sidepath", "bicycle=dismount", "segregated=*", "shoulder=*", "cycleway:buffer=*", and several variations of these.
  * Both trace_route and trace_attributes will parse `time` and `accuracy` parameters when the shape is provided as unencoded
  * Map-matching will now use the time (in seconds) of each gps reading (if provided) to narrow the search space and avoid finding matches that are impossibly fast

## Release Date: 2017-07-10 Valhalla 2.3.0
* **Bug Fix**
  * Fixed a bug in traffic segment matcher where length was populated but had invalid times
* **Embedded Compilation**
  * Decoupled the service components from the rest of the worker objects so that the worker objects could be used in non http service contexts
   * Added an actor class which encapsulates the various worker objects and allows the various end points to be called /route /height etc. without needing to run a service
* **Low-Stress Bicycle**
  * Worked on creating a new low-stress biking option that focuses more on taking safer roads like cycle ways or residential roads than the standard bike costing option does.

## Release Date: 2017-06-26 Valhalla 2.2.9
* **Bug Fix**
  * Fix a bug introduced in 2.2.8 where map matching search extent was incorrect in longitude axis.

## Release Date: 2017-06-23 Valhalla 2.2.8
* **Bug Fix**
  * Traffic segment matcher (exposed through Python bindings) - fix cases where partial (or no) results could be returned when breaking out of loop in form_segments early.
* **Traffic Matching Update**
  * Traffic segment matcher - handle special cases when entering and exiting turn channels.
* **Guidance Improvements**
  * Added Swedish (se-SV) narrative file.

## Release Date: 2017-06-20 Valhalla 2.2.7
* **Bug Fixes**
  * Traffic segment matcher (exposed through Python bindings) makes use of accuracy per point in the input
  * Traffic segment matcher is robust to consecutive transition edges in matched path
* **Isochrone Changes**
  * Set up isochrone to be able to handle multi-location queries in the future
* **Data Producer Updates**
  * Fixes to valhalla_associate_segments to address threading issue.
  * Added support for restrictions that refers only to appropriate type of vehicle.
* **Navigator**
  * Added pre-alpha implementation that will perform guidance for mobile devices.
* **Map Matching Updates**
  * Added capability to customize match_options

## Release Date: 2017-06-12 Valhalla 2.2.6
* **Bug Fixes**
  * Fixed the begin shape index where an end_route_discontinuity exists
* **Guidance Improvements**
  * Updated Slovenian (sl-SI) narrative file.
* **Data Producer Updates**
  * Added support for per mode restrictions (e.g., restriction:&lt;type&gt;)  Saved these restrictions as "complex" restrictions which currently support per mode lookup (unlike simple restrictions which are assumed to apply to all driving modes).
* **Matrix Updates**
  * Increased max distance threshold for auto costing and other similar costings to 400 km instead of 200 km

## Release Date: 2017-06-05 Valhalla 2.2.5
* **Bug Fixes**
  * Fixed matched point edge_index by skipping transition edges.
  * Use double precision in meili grid traversal to fix some incorrect grid cases.
  * Update meili to use DoubleBucketQueue and GraphReader methods rather than internal methods.

## Release Date: 2017-05-17 Valhalla 2.2.4
* **Bug Fixes**
  * Fix isochrone bug where the default access mode was used - this rejected edges that should not have been rejected for cases than automobile.
  * Fix A* handling of edge costs for trivial routes. This fixed an issue with disconnected regions that projected to a single edge.
  * Fix TripPathBuilder crash if first edge is a transition edge (was occurring with map-matching in rare occasions).

## Release Date: 2017-05-15 Valhalla 2.2.3
* **Map Matching Improvement**
  * Return begin and end route discontinuities. Also, returns partial shape of edge at route discontinuity.
* **Isochrone Improvements**
  * Add logic to make sure the center location remains fixed at the center of a tile/grid in the isotile.
  * Add a default generalization factor that is based on the grid size. Users can still override this factor but the default behavior is improved.
  * Add ExpandForward and ExpandReverse methods as is done in bidirectional A*. This improves handling of transitions between hierarchy levels.
* **Graph Correlation Improvements**
  * Add options to control both radius and reachability per input location (with defaults) to control correlation of input locations to the graph in such a way as to avoid routing between disconnected regions and favor more likely paths.

## Release Date: 2017-05-08 Valhalla 2.2.0
* **Guidance Improvements**
  * Added Russian (ru-RU) narrative file.
  * Updated Slovenian (sl-SI) narrative file.
* **Data Producer Updates**
  * Assign destination sign info on bidirectional ramps.
  * Update ReclassifyLinks. Use a "link-tree" which is formed from the exit node and terminates at entrance nodes. Exit nodes are sorted by classification so motorway exits are done before trunks, etc. Updated the turn channel logic - now more consistently applies turn channel use.
  * Updated traffic segment associations to properly work with elevation and lane connectivity information (which is stored after the traffic association).

## Release Date: 2017-04-24 Valhalla 2.1.9
* **Elevation Update**
  * Created a new EdgeElevation structure which includes max upward and downward slope (moved from DirectedEdge) and mean elevation.
* **Routing Improvements**
  * Destination only fix when "nested" destination only areas cause a route failure. Allow destination only edges (with penalty) on 2nd pass.
  * Fix heading to properly use the partial edge shape rather than entire edge shape to determine heading at the begin and end locations.
  * Some cleanup and simplification of the bidirectional A* algorithm.
  * Some cleanup and simplification of TripPathBuilder.
  * Make TileHierarchy data and methods static and remove tile_dir from the tile hierarchy.
* **Map Matching Improvement**
  * Return matched points with trace attributes when using map_snap.
* **Data Producer Updates**
  * lua updates so that the chunnel will work again.

## Release Date: 2017-04-04 Valhalla 2.1.8
* **Map Matching Release**
  * Added max trace limits and out-of-bounds checks for customizable trace options

## Release Date: 2017-03-29 Valhalla 2.1.7
* **Map Matching Release**
  * Increased service limits for trace
* **Data Producer Updates**
  * Transit: Remove the dependency on using level 2 tiles for transit builder
* **Traffic Updates**
  * Segment matcher completely re-written to handle many complex issues when matching traces to OTSs
* **Service Improvement**
  * Bug Fix - relaxed rapidjson parsing to allow numeric type coercion
* **Routing Improvements**
  * Level the forward and reverse paths in bidirectional A * to account for distance approximation differences.
  * Add logic for Use==kPath to bicycle costing so that paths are favored (as are footways).

## Release Date: 2017-03-10 Valhalla 2.1.3
* **Guidance Improvement**
  * Corrections to Slovenian narrative language file
  **Routing Improvements**
  * Increased the pedestrian search radius from 25 to 50 within the meili configuration to reduce U-turns with map-matching
  * Added a max avoid location limit

## Release Date: 2017-02-22 Valhalla 2.1.0
* **Guidance Improvement**
  * Added ca-ES (Catalan) and sl-SI (Slovenian) narrative language files
* **Routing  Improvement**
  * Fix through location reverse ordering bug (introduced in 2.0.9) in output of route responses for depart_at routes
  * Fix edge_walking method to handle cases where more than 1 initial edge is found
* **Data Producer Updates**
  * Improved transit by processing frequency based schedules.
  * Updated graph validation to more aggressively check graph consistency on level 0 and level 1
  * Fix the EdgeInfo hash to not create duplicate edge info records when creating hierarchies

## Release Date: 2017-02-21 Valhalla 2.0.9
* **Guidance Improvement**
  * Improved Italian narrative by handling articulated prepositions
  * Properly calling out turn channel maneuver
* **Routing Improvement**
  * Improved path determination by increasing stop impact for link to link transitions at intersections
  * Fixed through location handling, now includes cost at throughs and properly uses heading
  * Added ability to adjust location heading tolerance
* **Traffic Updates**
  * Fixed segment matching json to properly return non-string values where apropriate
* **Data Producer Updates**
  * Process node:ref and way:junction_ref as a semicolon separated list for exit numbers
  * Removed duplicated interchange sign information when ways are split into edges
  * Use a sequence within HierarchyBuilder to lower memory requirements for planet / large data imports.
  * Add connecting OSM wayId to a transit stop within NodeInfo.
  * Lua update:  removed ways that were being added to the routing graph.
  * Transit:  Fixed an issue where add_service_day and remove_service_day was not using the tile creation date, but the service start date for transit.
  * Transit:  Added acceptance test logic.
  * Transit:  Added fallback option if the associated wayid is not found.  Use distance approximator to find the closest edge.
  * Transit:  Added URL encoding for one stop ids that contain diacriticals.  Also, added include_geometry=false for route requests.
* **Optimized Routing Update**
  * Added an original index to the location object in the optimized route response
* **Trace Route Improvement**
  * Updated find_start_node to fix "GraphTile NodeInfo index out of bounds" error

## Release Date: 2017-01-30 Valhalla 2.0.6
* **Guidance Improvement**
  * Italian phrases were updated
* **Routing Improvement**
  * Fixed an issue where date and time was returning an invalid ISO8601 time format for date_time values in positive UTC. + sign was missing.
  * Fixed an encoding issue that was discovered for tranist_fetcher.  We were not encoding onestop_ids or route_ids.  Also, added exclude_geometry=true for route API calls.
* **Data Producer Updates**
  * Added logic to grab a single feed in valhalla_build_transit.

## Release Date: 2017-01-04 Valhalla 2.0.3
* **Service Improvement**
  * Added support for interrupting requests. If the connection is closed, route computation and map-matching can be interrupted prior to completion.
* **Routing Improvement**
  * Ignore name inconsistency when entering a link to avoid double penalizing.
* **Data Producer Updates**
  * Fixed consistent name assignment for ramps and turn lanes which improved guidance.
  * Added a flag to directed edges indicating if the edge has names. This can potentially be used in costing methods.
  * Allow future use of spare GraphId bits within DirectedEdge.

## Release Date: 2016-12-13 Valhalla 2.0.2
* **Routing Improvement**
  * Added support for multi-way restrictions to matrix and isochrones.
  * Added HOV costing model.
  * Speed limit updates.   Added logic to save average speed separately from speed limits.
  * Added transit include and exclude logic to multimodal isochrone.
  * Fix some edge cases for trivial (single edge) paths.
  * Better treatment of destination access only when using bidirectional A*.
* **Performance Improvement**
  * Improved performance of the path algorithms by making many access methods inline.

## Release Date: 2016-11-28 Valhalla 2.0.1
* **Routing Improvement**
  * Preliminary support for multi-way restrictions
* **Issues Fixed**
  * Fixed tile incompatiblity between 64 and 32bit architectures
  * Fixed missing edges within tile edge search indexes
  * Fixed an issue where transit isochrone was cut off if we took transit that was greater than the max_seconds and other transit lines or buses were then not considered.

## Release Date: 2016-11-15 Valhalla 2.0

* **Tile Redesign**
  * Updated the graph tiles to store edges only on the hierarchy level they belong to. Prior to this, the highways were stored on all levels, they now exist only on the highway hierarchy. Similar changes were made for arterial level roads. This leads to about a 20% reduction in tile size.
  * The tile redesign required changes to the path generation algorithms. They must now transition freely beteeen levels, even for pedestrian and bicycle routes. To offset the extra transitions, the main algorithms were changed to expand nodes at each level that has directed edges, rather than adding the transition edges to the priority queue/adjacency list. This change helps performance. The hierarchy limits that are used to speed the computation of driving routes by utilizing the highway hierarchy were adjusted to work with the new path algorithms.
  * Some changes to costing were also required, for example pedestrian and bicycle routes skip shortcut edges.
  * Many tile data structures were altered to explicitly size different fields and make room for "spare" fields that will allow future growth. In addition, the tile itself has extra "spare" records that can be appended to the end of the tile and referenced from the tile header. This also will allow future growth without breaking backward compatibility.
* **Guidance Improvement**
  * Refactored trip path to use an enumerated `Use` for edge and an enumerated `NodeType` for node
  * Fixed some wording in the Hindi narrative file
  * Fixed missing turn maneuver by updating the forward intersecting edge logic
* **Issues Fixed**
  * Fixed an issue with pedestrian routes where a short u-turn was taken to avoid the "crossing" penalty.
  * Fixed bicycle routing due to high penalty to enter an access=destination area. Changed to a smaller, length based factor to try to avoid long regions where access = destination. Added a driveway penalty to avoid taking driveways (which are often marked as access=destination).
  * Fixed regression where service did not adhere to the list of allowed actions in the Loki configuration
* **Graph Correlation**
  * External contributions from Navitia have lead to greatly reduced per-location graph correlation. Average correlation time is now less than 1ms down from 4-9ms.

## Release Date: 2016-10-17

* **Guidance Improvement**
  * Added the Hindi (hi-IN) narrative language
* **Service Additions**
  * Added internal valhalla error codes utility in baldr and modified all services to make use of and return as JSON response
  * See documentation https://github.com/valhalla/valhalla-docs/blob/master/api-reference.md#internal-error-codes-and-conditions
* **Time-Distance Matrix Improvement**
  * Added a costmatrix performance fix for one_to_many matrix requests
* **Memory Mapped Tar Archive - Tile Extract Support**
  * Added the ability to load a tar archive of the routing graph tiles. This improves performance under heavy load and reduces the memory requirement while allowing multiple processes to share cache resources.

## Release Date: 2016-09-19

* **Guidance Improvement**
  * Added pirate narrative language
* **Routing Improvement**
  * Added the ability to include or exclude stops, routes, and operators in multimodal routing.
* **Service Improvement**
  * JSONify Error Response

## Release Date: 2016-08-30

* **Pedestrian Routing Improvement**
  * Fixes for trivial pedestrian routes

## Release Date: 2016-08-22

* **Guidance Improvements**
  * Added Spanish narrative
  * Updated the start and end edge heading calculation to be based on road class and edge use
* **Bicycle Routing Improvements**
  * Prevent getting off a higher class road for a small detour only to get back onto the road immediately.
  * Redo the speed penalties and road class factors - they were doubly penalizing many roads with very high values.
  * Simplify the computation of weighting factor for roads that do not have cycle lanes. Apply speed penalty to slightly reduce favoring
of non-separated bicycle lanes on high speed roads.
* **Routing Improvements**
  * Remove avoidance of U-turn for pedestrian routes. This improves use with map-matching since pedestrian routes can make U-turns.
  * Allow U-turns at dead-ends for driving (and bicycling) routes.
* **Service Additions**
  * Add support for multi-modal isochrones.
  * Added base code to allow reverse isochrones (path from anywhere to a single destination).
* **New Sources to Targets**
  * Added a new Matrix Service action that allows you to request any of the 3 types of time-distance matrices by calling 1 action.  This action takes a sources and targets parameter instead of the locations parameter.  Please see the updated Time-Distance Matrix Service API reference for more details.

## Release Date: 2016-08-08

 * **Service additions**
  * Latitude, longitude bounding boxes of the route and each leg have been added to the route results.
  * Added an initial isochrone capability. This includes methods to create an "isotile" - a 2-D gridded data set with time to reach each lat,lon grid from an origin location. This isoltile is then used to create contours at specified times. Interior contours are optionally removed and the remaining outer contours are generalized and converted to GeoJSON polygons. An initial version supporting multimodal route types has also been added.
 * **Data Producer Updates**
  * Fixed tranist scheduling issue where false schedules were getting added.
 * **Tools Additionas**
  * Added `valhalla_export_edges` tool to allow shape and names to be dumped from the routing tiles

## Release Date: 2016-07-19

 * **Guidance Improvements**
  * Added French narrative
  * Added capability to have narrative language aliases - For example: German `de-DE` has an alias of `de`
 * **Transit Stop Update** - Return latitude and longitude for each transit stop
 * **Data Producer Updates**
  * Added logic to use lanes:forward, lanes:backward, speed:forward, and speed:backward based on direction of the directed edge.
  * Added support for no_entry, no_exit, and no_turn restrictions.
  * Added logic to support country specific access. Based on country tables found here: http://wiki.openstreetmap.org/wiki/OSM_tags_for_routing/Access-Restrictions

## Release Date: 2016-06-08

 * **Bug Fix** - Fixed a bug where edge indexing created many small tiles where no edges actually intersected. This allowed impossible routes to be considered for path finding instead of rejecting them earlier.
 * **Guidance Improvements**
  * Fixed invalid u-turn direction
  * Updated to properly call out jughandle routes
  * Enhanced signless interchange maneuvers to help guide users
 * **Data Producer Updates**
  * Updated the speed assignment for ramp to be a percentage of the original road class speed assignment
  * Updated stop impact logic for turn channel onto ramp

## Release Date: 2016-05-19

 * **Bug Fix** - Fixed a bug where routes fail within small, disconnected "islands" due to the threshold logic in prior release. Also better logic for not-thru roads.

## Release Date: 2016-05-18

 * **Bidirectional A* Improvements** - Fixed an issue where if both origin and destination locations where on not-thru roads that meet at a common node the path ended up taking a long detour. Not all cases were fixed though - next release should fix. Trying to address the termination criteria for when the best connection point of the 2 paths is optimal. Turns out that the initial case where both opposing edges are settled is not guaranteed to be the least cost path. For now we are setting a threshold and extending the search while still tracking best connections. Fixed the opposing edge when a hierarchy transition occurs.
 * **Guidance Globalization** -  Fixed decimal distance to be locale based.
 * **Guidance Improvements**
  * Fixed roundabout spoke count issue by fixing the drive_on_right attribute.
  * Simplified narative by combining unnamed straight maneuvers
  * Added logic to confirm maneuver type assignment to avoid invalid guidance
  * Fixed turn maneuvers by improving logic for the following:
    * Internal intersection edges
    * 'T' intersections
    * Intersecting forward edges
 * **Data Producer Updates** - Fix the restrictions on a shortcut edge to be the same as the last directed edge of the shortcut (rather than the first one).

## Release Date: 2016-04-28

 * **Tile Format Updates** - Separated the transit graph from the "road only" graph into different tiles but retained their interconnectivity. Transit tiles are now hierarchy level 3.
 * **Tile Format Updates** - Reduced the size of graph edge shape data by 5% through the use of varint encoding (LEB128)
 * **Tile Format Updates** - Aligned `EdgeInfo` structures to proper byte boundaries so as to maintain compatibility for systems who don't support reading from unaligned addresses.
 * **Guidance Globalization** -  Added the it-IT(Italian) language file. Added support for CLDR plural rules. The cs-CZ(Czech), de-DE(German), and en-US(US English) language files have been updated.
 * **Travel mode based instructions** -  Updated the start, post ferry, and post transit insructions to be based on the travel mode, for example:
  * `Drive east on Main Street.`
  * `Walk northeast on Broadway.`
  * `Bike south on the cycleway.`

## Release Date: 2016-04-12

 * **Guidance Globalization** -  Added logic to use tagged language files that contain the guidance phrases. The initial versions of en-US, de-DE, and cs-CZ have been deployed.
 * **Updated ferry defaults** -  Bumped up use_ferry to 0.65 so that we don't penalize ferries as much.

## Release Date: 2016-03-31
 * **Data producer updates** - Do not generate shortcuts across a node which is a fork. This caused missing fork maneuvers on longer routes.  GetNames update ("Broadway fix").  Fixed an issue with looking up a name in the ref map and not the name map.  Also, removed duplicate names.  Private = false was unsetting destination only flags for parking aisles.

## Release Date: 2016-03-30
 * **TripPathBuilder Bug Fix** - Fixed an exception that was being thrown when trying to read directed edges past the end of the list within a tile. This was due to errors in setting walkability and cyclability on upper hierarchies.

## Release Date: 2016-03-28

 * **Improved Graph Correlation** -  Correlating input to the routing graph is carried out via closest first traversal of the graph's, now indexed, geometry. This results in faster correlation and gaurantees the absolute closest edge is found.

## Release Date: 2016-03-16

 * **Transit type returned** -  The transit type (e.g. tram, metro, rail, bus, ferry, cable car, gondola, funicular) is now returned with each transit maneuver.
 * **Guidance language** -  If the language option is not supplied or is unsupported then the language will be set to the default (en-US). Also, the service will return the language in the trip results.
 * **Update multimodal path algorithm** - Applied some fixes to multimodal path algorithm. In particular fixed a bug where the wrong sortcost was added to the adjacency list. Also separated "in-station" transfer costs from transfers between stops.
 * **Data producer updates** - Do not combine shortcut edges at gates or toll booths. Fixes avoid toll issues on routes that included shortcut edges.

## Release Date: 2016-03-07

 * **Updated all APIs to honor the optional DNT (Do not track) http header** -  This will avoid logging locations.
 * **Reduce 'Merge maneuver' verbal alert instructions** -  Only create a verbal alert instruction for a 'Merge maneuver' if the previous maneuver is > 1.5 km.
 * **Updated transit defaults.  Tweaked transit costing logic to obtain better routes.** -  use_rail = 0.6, use_transfers = 0.3, transfer_cost = 15.0 and transfer_penalty = 300.0.  Updated the TransferCostFactor to use the transfer_factor correctly.  TransitionCost for pedestrian costing bumped up from 20.0f to 30.0f when predecessor edge is a transit connection.
 * **Initial Guidance Globalization** -  Partial framework for Guidance Globalization. Started reading some guidance phrases from en-US.json file.

## Release Date: 2016-02-22

 * **Use bidirectional A* for automobile routes** - Switch to bidirectional A* for all but bus routes and short routes (where origin and destination are less than 10km apart). This improves performance and has less failure cases for longer routes. Some data import adjustments were made (02-19) to fix some issues encountered with arterial and highway hierarchies. Also only use a maximum of 2 passes for bidirecdtional A* to reduce "long time to fail" cases.
 * **Added verbal multi-cue guidance** - This combines verbal instructions when 2 successive maneuvers occur in a short amount of time (e.g., Turn right onto MainStreet. Then Turn left onto 1st Avenue).

## Release Date: 2016-02-19

 * **Data producer updates** - Reduce stop impact when all edges are links (ramps or turn channels). Update opposing edge logic to reject edges that do no have proper access (forward access == reverse access on opposing edge and vice-versa). Update ReclassifyLinks for cases where a single edge (often a service road) intersects a ramp improperly causing the ramp to reclassified when it should not be. Updated maximum OSM node Id (now exceeds 4000000000). Move lua from conf repository into mjolnir.

## Release Date: 2016-02-01

 * **Data producer updates** - Reduce speed on unpaved/rough roads. Add statistics for hgv (truck) restrictions.

## Release Date: 2016-01-26

 * **Added capability to disable narrative production** - Added the `narrative` boolean option to allow users to disable narrative production. Locations, shape, length, and time are still returned. The narrative production is enabled by default. The possible values for the `narrative` option are: false and true
 * **Added capability to mark a request with an id** - The `id` is returned with the response so a user could match to the corresponding request.
 * **Added some logging enhancements, specifically [ANALYTICS] logging** - We want to focus more on what our data is telling us by logging specific stats in Logstash.

## Release Date: 2016-01-18

 * **Data producer updates** - Data importer configuration (lua) updates to fix a bug where buses were not allowed on restricted lanes.  Fixed surface issue (change the default surface to be "compacted" for footways).

## Release Date: 2016-01-04

 * **Fixed Wrong Costing Options Applied** - Fixed a bug in which a previous requests costing options would be used as defaults for all subsequent requests.

## Release Date: 2015-12-18

 * **Fix for bus access** - Data importer configuration (lua) updates to fix a bug where bus lanes were turning off access for other modes.
 * **Fix for extra emergency data** - Data importer configuration (lua) updates to fix a bug where we were saving hospitals in the data.
 * **Bicycle costing update** - Updated kTCSlight and kTCFavorable so that cycleways are favored by default vs roads.

## Release Date: 2015-12-17

 * **Graph Tile Data Structure update** - Updated structures within graph tiles to support transit efforts and truck routing. Removed TransitTrip, changed TransitRoute and TransitStop to indexes (rather than binary search). Added access restrictions (like height and weight restrictions) and the mode which they impact to reduce need to look-up.
 * **Data producer updates** - Updated graph tile structures and import processes.

## Release Date: 2015-11-23

 * **Fixed Open App for OSRM functionality** - Added OSRM functionality back to Loki to support Open App.

## Release Date: 2015-11-13

 * **Improved narrative for unnamed walkway, cycleway, and mountain bike trail** - A generic description will be used for the street name when a walkway, cycleway, or mountain bike trail maneuver is unnamed. For example, a turn right onto a unnamed walkway maneuver will now be: "Turn right onto walkway."
 * **Fix costing bug** - Fix a bug introduced in EdgeLabel refactor (impacted time distance matrix only).

## Release Date: 2015-11-3

 * **Enhance bi-directional A* logic** - Updates to bidirectional A* algorithm to fix the route completion logic to handle cases where a long "connection" edge could lead to a sub-optimal path. Add hierarchy and shortcut logic so we can test and use bidirectional A* for driving routes. Fix the destination logic to properly handle oneways as the destination edge. Also fix U-turn detection for reverse search when hierarchy transitions occur.
 * **Change "Go" to "Head" for some instructions** - Start, exit ferry.
 * **Update to roundabout instructions** - Call out roundabouts for edges marked as links (ramps, turn channels).
 * **Update bicycle costing** - Fix the road factor (for applying weights based on road classification) and lower turn cost values.

## Data Producer Release Date: 2015-11-2

 * **Updated logic to not create shortcut edges on roundabouts** - This fixes some roundabout exit counts.

## Release Date: 2015-10-20

 * **Bug Fix for Pedestrian and Bicycle Routes** - Fixed a bug with setting the destination in the bi-directional Astar algorithm. Locations that snapped to a dead-end node would have failed the route and caused a timeout while searching for a valid path. Also fixed the elapsed time computation on the reverse path of bi-directional algorithm.

## Release Date: 2015-10-16

 * **Through Location Types** - Improved support for locations with type = "through". Routes now combine paths that meet at each through location to create a single "leg" between locations with type = "break". Paths that continue at a through location will not create a U-turn unless the path enters a "dead-end" region (neighborhood with no outbound access).
 * **Update shortcut edge logic** - Now skips long shortcut edges when close to the destination. This can lead to missing the proper connection if the shortcut is too long. Fixes #245 (thor).
 * **Per mode service limits** - Update configuration to allow setting different maximum number of locations and distance per mode.
 * **Fix shape index for trivial path** - Fix a bug where when building the the trip path for a "trivial" route (includes just one edge) where the shape index exceeded that size of the shape.

## Release Date: 2015-09-28

 * **Elevation Influenced Bicycle Routing** - Enabled elevation influenced bicycle routing. A "use-hills" option was added to the bicycle costing profile that can tune routes to avoid hills based on grade and amount of elevation change.
 * **"Loop Edge" Fix** - Fixed a bug with edges that form a loop. Split them into 2 edges during data import.
 * **Additional information returned from 'locate' method** - Added information that can be useful when debugging routes and data. Adds information about nodes and edges at a location.
 * **Guidance/Narrative Updates** - Added side of street to destination narrative. Updated verbal instructions.<|MERGE_RESOLUTION|>--- conflicted
+++ resolved
@@ -19,12 +19,9 @@
    * ADDED: Support for date_time type invariant for map matching [#2712](https://github.com/valhalla/valhalla/pull/2712)
    * ADDED: Add Bulgarian locale [#2825](https://github.com/valhalla/valhalla/pull/2825)
    * FIXED: No need for write permissions on tarball indices [#2822](https://github.com/valhalla/valhalla/pull/2822)
-<<<<<<< HEAD
-  * nit: Links debug build with lld [#2813](https://github.com/valhalla/valhalla/pull/2813)
-=======
+   * ADDED: nit: Links debug build with lld [#2813](https://github.com/valhalla/valhalla/pull/2813)
    * ADDED: Add costing option `use_living_streets` to avoid or favor living streets in route. [#2788](https://github.com/valhalla/valhalla/pull/2788)
    * CHANGED: Do not allocate mapped_cache vector in skadi when no elevation source is provided. [#2841](https://github.com/valhalla/valhalla/pull/2841)
->>>>>>> 74c45e20
 
 ## Release Date: 2021-01-25 Valhalla 3.1.0
 * **Removed**
