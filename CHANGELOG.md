--- conflicted
+++ resolved
@@ -128,11 +128,8 @@
    * CHANGED: Use rapidjson for height serializer [#5277](https://github.com/valhalla/valhalla/pull/5277)
    * CHANGED: Use rapidjson for transit_available serializer [#5430](https://github.com/valhalla/valhalla/pull/5430)
    * CHANGED: Switch from CircleCI to Github Actions [#5427](https://github.com/valhalla/valhalla/pull/5427)
-<<<<<<< HEAD
+   * CHANGED: Use rapidjson for isochrone serializer [#5429](https://github.com/valhalla/valhalla/pull/5429)
    * ADDED: Support for storing osm node ids either just for graph nodes or also for all nodes (non-topological) [#5450](https://github.com/valhalla/valhalla/pull/5450)
-=======
-   * CHANGED: Use rapidjson for isochrone serializer [#5429](https://github.com/valhalla/valhalla/pull/5429)
->>>>>>> 49985ad5
 
 ## Release Date: 2024-10-10 Valhalla 3.5.1
 * **Removed**
