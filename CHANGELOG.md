## UNRELEASED
* **Removed**
   * REMOVED: validity checks for historical speeds [#5087](https://github.com/valhalla/valhalla/pull/5087)
   * REMOVED: `seasonal` bit from OSMWay & DirectedEdge [#5156](https://github.com/valhalla/valhalla/pull/5156)
   * REMOVED: hard-coded tz alias map and associated logic [#5164](https://github.com/valhalla/valhalla/pull/5164)
   * REMOVED: `valhalla/filesystem` from the project in favor of the std equivalent [#5321](https://github.com/valhalla/valhalla/pull/5321)
* **Bug Fix**
   * FIXED: `incremental_build_tiles` script works again [#4909](https://github.com/valhalla/valhalla/pull/4909)
   * FIXED: Fix ability to use Valhalla via cmake `add_subdirectory` [#4930](https://github.com/valhalla/valhalla/pull/4930)
   * FIXED: Fix valhalla_benchmark_loki benchmark application. [#4981](https://github.com/valhalla/valhalla/pull/4981)
   * FIXED: Double free crash during tiles build inside libxml2 on concurrent `spatialite_cleanup_ex()` calls [#5005](https://github.com/valhalla/valhalla/pull/5005)
   * FIXED: update CircleCI runners to Ubuntu 24.04 [#5002](https://github.com/valhalla/valhalla/pull/5002)
   * FIXED: Fixed a typo in the (previously undocumented) matrix-APIs responses `algorithm` field: `timedistancbssematrix` is now `timedistancebssmatrix` [#5000](https://github.com/valhalla/valhalla/pull/5000).
   * FIXED: More trivial cases in `CostMatrix` [#5001](https://github.com/valhalla/valhalla/pull/5001)
   * FIXED: Tag smoothness=impassable breaks pedestrian routing [#5023](https://github.com/valhalla/valhalla/pull/5023)
   * FIXED: Make isochrone geotiff serialization use "north up" geotransform [#5019](https://github.com/valhalla/valhalla/pull/5019)
   * FIXED: Get CostMatrix allow second pass option from new location in config [#5055](https://github.com/valhalla/valhalla/pull/5055/)
   * FIXED: Slim down Matrix PBF response [#5066](https://github.com/valhalla/valhalla/pull/5066)
   * FIXED: restore ignoring hierarchy limits for bicycle and pedestrian [#5080](https://github.com/valhalla/valhalla/pull/5080)
   * FIXED: GCC warning 'template-id not allowed for constructor in C++20' [#5110](https://github.com/valhalla/valhalla/pull/5110)
   * FIXED: update deprecated boost geometry headers [#5117](https://github.com/valhalla/valhalla/pull/5117)
   * FIXED: Fix type mismatch in `src/tyr/serializers.cc` [#5145](https://github.com/valhalla/valhalla/pull/5145)
   * FIXED: Multimodal ferry reclassification [#5139](https://github.com/valhalla/valhalla/pull/5139)
   * FIXED: Fix time info calculation across time zone boundaries [#5163](https://github.com/valhalla/valhalla/pull/5163)
   * FIXED: pass thor config to matrix algorithms in `valhalla_run_matrix` [#5053](https://github.com/valhalla/valhalla/pull/5053)
   * FIXED: clang warning: bool literal returned from `main` `[-Wmain]` [#5173](https://github.com/valhalla/valhalla/pull/5173)
   * FIXED: normalize paths on valhalla_build_extract for windows  [#5176](https://github.com/valhalla/valhalla/pull/5176)
   * FIXED: level changes for multi-level start/end edges [#5126](https://github.com/valhalla/valhalla/pull/5126)
   * FIXED: Fix edge walk across tiles when traffic or predicted speeds are used [#5198](https://github.com/valhalla/valhalla/pull/5198)
   * FIXED: multi-edge steps maneuvers [#5191](https://github.com/valhalla/valhalla/pull/5191)
   * FIXED: remove start maneuver if route starts on stairs/escalators [#5127](https://github.com/valhalla/valhalla/pull/5127)
   * FIXED: Verify edge shapes in edge walking to find the correct edges when there are multiple path with approximately the same length (e.g. in a roundabout) [#5210](https://github.com/valhalla/valhalla/pull/5210)
   * FIXED: compilation with clang 20 [#5208](https://github.com/valhalla/valhalla/pull/5208)
   * FIXED: compatibility with GEOS <3.12 [#5224](https://github.com/valhalla/valhalla/pull/5224)
   * FIXED: gtest linkage errors with clang 17+ on MacOS [#5227](https://github.com/valhalla/valhalla/pull/5227)
   * FIXED: matrix headings [#5244](https://github.com/valhalla/valhalla/pull/5244)
   * FIXED: fix semi-trivial paths in costmatrix [#5249](https://github.com/valhalla/valhalla/pull/5249)
   * FIXED: rename `check_reverse_connections` [#5255](https://github.com/valhalla/valhalla/pull/5255)
   * FIXED: invert expansion_direction for expansion properties in costmatrix [#5266](https://github.com/valhalla/valhalla/pull/5266)
   * FIXED: set initial precision in matrix serializer [#5267](https://github.com/valhalla/valhalla/pull/5267)
   * FIXED: pass correct edge id to expansion callback in bidirectional a* [#5265](https://github.com/valhalla/valhalla/pull/5265)
   * FIXED: remove `GraphId` and `OSMWay` incompatible forward declarations [#5270](https://github.com/valhalla/valhalla/pull/5270)
   * FIXED: Number of compile/linker issues on Windows for the test targets. [#5313](https://github.com/valhalla/valhalla/pull/5313)
   * FIXED: Fix reference to the GHA variable to resolve `version_modifier` on CI [#5333](https://github.com/valhalla/valhalla/pull/5333)
   * FIXED: Ability to run `valhalla_service` with `[CONCURRENCY]` arg [#5335](https://github.com/valhalla/valhalla/pull/5335)
   * FIXED: version modifier in `/status` response [#5357](https://github.com/valhalla/valhalla/pull/5357)
   * FIXED: unknowns should be 500 and not 400 [#5359](https://github.com/valhalla/valhalla/pull/5359)
   * FIXED: Cover **all** nodes in the current tile by density index [#5338](https://github.com/valhalla/valhalla/pull/5338)
   * FIXED: Narrowing bug leading to nodes being misplaced in wrong tiles [#5364](https://github.com/valhalla/valhalla/pull/5364)
* **Enhancement**
   * ADDED: Consider smoothness in all profiles that use surface [#4949](https://github.com/valhalla/valhalla/pull/4949)
   * ADDED: costing parameters to exclude certain edges `exclude_tolls`, `exclude_bridges`, `exclude_tunnels`, `exclude_highways`, `exclude_ferries`. They need to be enabled in the config with `service_limits.allow_hard_exclusions`. Also added location search filters `exclude_ferry` and `exclude_toll` to complement these changes. [#4524](https://github.com/valhalla/valhalla/pull/4524)
   * ADDED: `admin_crossings` request parameter for `/route` [#4941](https://github.com/valhalla/valhalla/pull/4941)
   * ADDED: include level change info in `/route` response [#4942](https://github.com/valhalla/valhalla/pull/4942)
   * ADDED: steps maneuver improvements [#4960](https://github.com/valhalla/valhalla/pull/4960)
   * ADDED: instruction improvements for node-based elevators [#4988](https://github.com/valhalla/valhalla/pull/4988)
   * ADDED: customizable hierarchy limits [#5010](https://github.com/valhalla/valhalla/pull/5010)
   * ADDED: increased precision in route lengths [#5020](https://github.com/valhalla/valhalla/pull/5020)
   * ADDED: Add maneuver bearings in route json response [#5024](https://github.com/valhalla/valhalla/pull/5024)
   * ADDED: Allow specifying custom `graph.lua` file name via `valhalla_build_config` [#5036](https://github.com/valhalla/valhalla/pull/5036)
   * ADDED: per level elevator penalty [#4973](https://github.com/valhalla/valhalla/pull/4973)
   * ADDED: `ignore_construction` allows routing on ways with construction tag [#5030](https://github.com/valhalla/valhalla/pull/5030)
   * ADDED: Australian English language translations [#5057](https://github.com/valhalla/valhalla/pull/5057)
   * ADDED: Support `"access:conditional"` conditional restrictions like `"access:conditional"="no @ (Oct-May)"` [#5048](https://github.com/valhalla/valhalla/pull/5048)
   * CHANGED: Speed up pbf parsing by using libosmium [#5070](https://github.com/valhalla/valhalla/pull/5070)
   * ADDED: headings and correlated ll's in verbose matrix output [#5072](https://github.com/valhalla/valhalla/pull/5072)
   * CHANGED: Faster Docker builds in CI [#5082](https://github.com/valhalla/valhalla/pull/5082)
   * ADDED: Retrieve traffic signal information of nodes through trace_attribute request [#5121](https://github.com/valhalla/valhalla/pull/5121)
   * CHANGED: Remove redundant callback-style pbf parsing [#5119](https://github.com/valhalla/valhalla/pull/5119)
   * ADDED: Multimodal expansion endpoint support [#5129](https://github.com/valhalla/valhalla/pull/5129)
   * ADDED: Sort tweeners by GraphId to make tile generation deterministic [#5133](https://github.com/valhalla/valhalla/pull/5133)
   * ADDED: Turn lane information for valhalla serializer [#5078](https://github.com/valhalla/valhalla/pull/5078)
   * ADDED: Add scoped timer macro for timing stages and sub-stages of the tile build process [#5136](https://github.com/valhalla/valhalla/pull/5136)
   * CHANGED: Speed up `valhalla_build_admins` by using intermediate in-memory database [#5146](https://github.com/valhalla/valhalla/pull/5146)
   * UPDATED: bump tz from 2024a to 2025a [#5061](https://github.com/valhalla/valhalla/pull/5061)
   * ADDED: Add shoulder attribute to locate API [#5144](https://github.com/valhalla/valhalla/pull/5144)
   * CHANGED: Move `bss_info_` from `OSMNode` to the new `OSMBSSNode` to reduce `way_nodes.bin` size [#5147](https://github.com/valhalla/valhalla/pull/5147)
   * UPDATED: bump tz from 2025a to 2025b [#5164](https://github.com/valhalla/valhalla/pull/5164)
   * ADDED: Mutithreaded `PBFGraphParser::ParseWays()` [#5143](https://github.com/valhalla/valhalla/pull/5143)
   * CHANGED: "Multilevel Way" message logging level changed from WARN to DEBUG [#5188](https://github.com/valhalla/valhalla/pull/5188)
   * CHANGED: Use rapidjson for matrix serializers [#5189](https://github.com/valhalla/valhalla/pull/5189)
   * CHANGED: Make static factor vectors/arrays in sif constexpr [#5200](https://github.com/valhalla/valhalla/pull/5200)
   * ADDED: Sqlite3 RAII wrapper around sqlite3* and spatielite connection [#5206](https://github.com/valhalla/valhalla/pull/5206)
   * CHANGED: Improved SQL statements when building admins [#5219](https://github.com/valhalla/valhalla/pull/5219)
   * CHANGED: Replace `boost::geometry` by GEOS for operations with admin/tz polygons and clip them by tile bbox [#5204](https://github.com/valhalla/valhalla/pull/5204)
   * UPDATED: bump cxxopts [#5243](https://github.com/valhalla/valhalla/pull/5243)
   * ADDED: Make iterations limit configurable in costmatrix [#5221](https://github.com/valhalla/valhalla/pull/5221)
   * ADDED: Enforce the order of includes via `clang-format` [5230](https://github.com/valhalla/valhalla/pull/5230)
   * CHANGED: Switch to PyPI version of `clang-format` [#5237](https://github.com/valhalla/valhalla/pull/5237)
   * ADDED: More barrier types to consider for car routing [#5217](https://github.com/valhalla/valhalla/pull/5217)
   * CHANGED: Removed ferry reclassification and only move edges in hierarchy [#5269](https://github.com/valhalla/valhalla/pull/5269)
   * CHANGED: More clang-tidy fixes [#5253](https://github.com/valhalla/valhalla/pull/5253)
   * CHANGED: Removed unused headers [#5254](https://github.com/valhalla/valhalla/pull/5254)
   * ADDED: "destination_only_hgv" in directed edge json [#5281](https://github.com/valhalla/valhalla/pull/5281)
   * CHANGED: Link libvalhalla to libgeos. Build command to use `nmake` on Windows instead of `make`. Skipping check for `CMAKE_BUILD_TYPE` when using a multi-config generator like Visual Studio or XCode. [#5294](https://github.com/valhalla/valhalla/pull/5294)
   * ADDED: workflow to publish Python bindings for all major platforms to PyPI [#5280](https://github.com/valhalla/valhalla/pull/5280)
   * ADDED: git sha version suffix for executables [#5307](https://github.com/valhalla/valhalla/pull/5307)
   * ADDED: version modifier in public servers [#5316](https://github.com/valhalla/valhalla/pull/5316)
   * CHANGED: pyvalhalla-git PyPI repository to pyvalhalla-weekly [#5310](https://github.com/valhalla/valhalla/pull/5310)
   * ADDED: `valhalla_service` to Linux Python package [#5315](https://github.com/valhalla/valhalla/pull/5315)
   * CHANGED: add full version string with git hash to any program's `--help` message [#5317](https://github.com/valhalla/valhalla/pull/5317)
   * CHANGED: `valhalla_service` CLI based on `cxxopts` [#5318](https://github.com/valhalla/valhalla/pull/5317)
   * ADDED: script to analyze build logs for warnings [#5312](https://github.com/valhalla/valhalla/pull/5312)
   * CHANGED: Replace robin-hood-hashing with `ankerl::unordered_dense::{map, set}` [#5325](https://github.com/valhalla/valhalla/pull/5325)
   * CHANGED: Speed up density calculus by using grid index [#5328](https://github.com/valhalla/valhalla/pull/5328)
   * CHANGED: refactor to make valhalla/filesystem functionally redundant [#5319](https://github.com/valhalla/valhalla/pull/5319)
   * ADDED: Distribute C++ executables for Windows Python bindings [#5348](https://github.com/valhalla/valhalla/pull/5348)
   * ADDED: Distribute C++ executables for OSX Python bindings [#5301](https://github.com/valhalla/valhalla/pull/5301)
<<<<<<< HEAD
   * ADDED: support for destination exceptions for access restrictions [#5354](https://github.com/valhalla/valhalla/pull/5354)
=======
   * ADDED: `trace_attributes` now also returns all the speed informations on edges when `edge.speeds_faded` or `edge.speeds_non_faded` is set in request. Also `edge.speed_type` returns how the edge speed was set [#5324](https://github.com/valhalla/valhalla/pull/5324)
>>>>>>> 05ef5235

## Release Date: 2024-10-10 Valhalla 3.5.1
* **Removed**
* **Bug Fix**
   * FIXED: All logging in `valhalla_export_edges` now goes to stderr [#4892](https://github.com/valhalla/valhalla/pull/4892)
   * FIXED: Iterate over only `kLandmark` tagged values in `AddLandmarks()` [#4873](https://github.com/valhalla/valhalla/pull/4873)
   * FIXED: `walk_or_snap` mode edge case with loop routes [#4895](https://github.com/valhalla/valhalla/pull/4895)
   * FIXED: `-Wdefaulted-function-deleted` compilation warning/error in `NarrativeBuilder` [#4877](https://github.com/valhalla/valhalla/pull/4877)
   * FIXED: For a long time we were potentially wrongly encoding varints by using `static_cast` vs `reinterpret_cast` [#4877]https://github.com/valhalla/valhalla/pull/4925
* **Enhancement**
   * CHANGED: voice instructions for OSRM serializer to work better in real-world environment [#4756](https://github.com/valhalla/valhalla/pull/4756)
   * ADDED: Add option `edge.forward` to trace attributes [#4876](https://github.com/valhalla/valhalla/pull/4876)
   * ADDED: Provide conditional speed limits from "maxspeed:conditional" in `/locate` and proto `/route` responses [#4851](https://github.com/valhalla/valhalla/pull/4851)
   * ADDED: Support multiple levels and level ranges [#4879](https://github.com/valhalla/valhalla/pull/4879)
   * ADDED: Level location search filter [#4926](https://github.com/valhalla/valhalla/pull/4926)

## Release Date: 2024-08-21 Valhalla 3.5.0
* **Removed**
   * REMOVED: needs_ci_run script [#4423](https://github.com/valhalla/valhalla/pull/4423)
   * REMOVED: unused vehicle types in AutoCost and segway; renamed kTruck to "truck" instead of "tractor_trailer" [#4430](https://github.com/valhalla/valhalla/pull/4430)
   * REMOVED: ./bench and related files/code [#4560](https://github.com/valhalla/valhalla/pull/4560)
   * REMOVED: unused headers [#4829](https://github.com/valhalla/valhalla/pull/4829)
* **Bug Fix**
   * FIXED: gcc13 was missing some std header includes [#4154](https://github.com/valhalla/valhalla/pull/4154)
   * FIXED: when reclassifying ferry edges, remove destonly from ways only if the connecting way was destonly [#4118](https://github.com/valhalla/valhalla/pull/4118)
   * FIXED: typo in use value of map matching API (`platform_connection` was misspelled) [#4174](https://github.com/valhalla/valhalla/pull/4174)
   * FIXED: fix crash in timedistancebssmatrix.cc  [#4244](https://github.com/valhalla/valhalla/pull/4244)
   * FIXED: missing protobuf CMake configuration to link abseil for protobuf >= 3.22.0 [#4207](https://github.com/valhalla/valhalla/pull/4207)
   * FIXED: broken links on the optimized route API page [#4260](https://github.com/valhalla/valhalla/pull/4260)
   * FIXED: remove clearing of headings while calculating a matrix [#4288](https://github.com/valhalla/valhalla/pull/4288)
   * FIXED: only recost matrix pairs which have connections found [#4344](https://github.com/valhalla/valhalla/pull/4344)
   * FIXED: arm builds. tons of errors due to floating point issues mostly [#4213](https://github.com/valhalla/valhalla/pull/4213)
   * FIXED: respond with correlated edges for format=valhalla and matrix [#4335](https://github.com/valhalla/valhalla/pull/4335)
   * FIXED: `sources` & `targets` for verbose matrix response was kinda broken due to #4335 above [#4366](https://github.com/valhalla/valhalla/pull/4366)
   * FIXED: recover proper shortest path to ferry connections (when multiple edges exist between node pair) [#4361](https://github.com/valhalla/valhalla/pull/4361)
   * FIXED: recover proper shortest path to ferry connections (make sure correct label index is used) [#4378](https://github.com/valhalla/valhalla/pull/4378)
   * FIXED: Allow all roads for motorcycles [#4348](https://github.com/valhalla/valhalla/pull/4348)
   * FIXED: motorcar:conditional should not apply to motorcycle and moped [#4359](https://github.com/valhalla/valhalla/pull/4359)
   * FIXED: break shortcuts when there are different restrictions on base edges [#4326](https://github.com/valhalla/valhalla/pull/4326)
   * FIXED: Incorrect `edge_index` assignment in `thor_worker_t::build_trace` [#4413](https://github.com/valhalla/valhalla/pull/4413)
   * FIXED: lots of issues with CostMatrix (primarily deadend logic) with a complete refactor modeling things very close to bidir A\*, also to prepare for a unification of the two [#4372](https://github.com/valhalla/valhalla/pull/4372)
   * FIXED: diff_names check was missing for Graphfilter and Shortcutbuilder for AddEdgeInfo call.  [#4436](https://github.com/valhalla/valhalla/pull/4436)
   * FIXED: updated timezone database and added code to keep compatibility with old servers/new data and vice versa [#4446](https://github.com/valhalla/valhalla/pull/4446)
   * FIXED: retry elevation tile download if the download failed for some reason or the downloaded tile was corrupt [#4461](https://github.com/valhalla/valhalla/pull/4461)
   * FIXED: base transition costs were getting overridden by osrm car turn duration [#4463](https://github.com/valhalla/valhalla/pull/4463)
   * FIXED: insane ETAs for `motor_scooter` on `track`s [#4468](https://github.com/valhalla/valhalla/pull/4468)
   * FIXED: -j wasn't taken into account anymore [#4483](https://github.com/valhalla/valhalla/pull/4483)
   * FIXED: time distance matrix was always using time zone of last settled edge id [#4494](https://github.com/valhalla/valhalla/pull/4494)
   * FIXED: log to stderr in valhalla_export_edges [#4498](https://github.com/valhalla/valhalla/pull/4498)
   * FIXED: set capped speed for truck at 90 KPH [#4493](https://github.com/valhalla/valhalla/pull/4493)
   * FIXED: Config singleton multiple instantiation issue [#4521](https://github.com/valhalla/valhalla/pull/4521)
   * FIXED: Prevent GetShortcut to run into an infinite loop [#4532](https://github.com/valhalla/valhalla/pull/4532)
   * FIXED: fix config generator with thor.costmatrix_allow_second_pass [#4567](https://github.com/valhalla/valhalla/pull/4567)
   * FIXED: infinite loop or other random corruption in isochrones when retrieving partial shape of an edge [#4547](https://github.com/valhalla/valhalla/pull/4547)
   * FIXED: Aggregation updates: update opposing local idx after aggregating the edges, added classification check for aggregation, and shortcut length changes [#4570](https://github.com/valhalla/valhalla/pull/4570)
   * FIXED: Use helper function for only parsing out names from DirectedEdge when populating intersecting edges [#4604](https://github.com/valhalla/valhalla/pull/4604)
   * FIXED: Osmnode size reduction: Fixed excessive disk space for planet build [#4605](https://github.com/valhalla/valhalla/pull/4605)
   * FIXED: Conflict with signinfo's temporary linguistic node sequence file caused test failures. [#4625](https://github.com/valhalla/valhalla/pull/4625)
   * FIXED: CostMatrix for trivial routes with oneways [#4626](https://github.com/valhalla/valhalla/pull/4626)
   * FIXED: some entry points to creating geotiff isochrones output did not register the geotiff driver before attempting to use it [#4628](https://github.com/valhalla/valhalla/pull/4628)
   * FIXED: libgdal wasn't installed in docker image, so it never worked in docker [#4629](https://github.com/valhalla/valhalla/pull/4629)
   * FIXED: CostMatrix shapes for routes against trivial oneways [#4633](https://github.com/valhalla/valhalla/pull/4633)
   * FIXED: unidirectional_astar.cc doesn't work for date_time type = 2 #4652(https://github.com/valhalla/valhalla/issues/4652)
   * FIXED: a few fixes around the routing algorithms [#4626](https://github.com/valhalla/valhalla/pull/4642)
   * FIXED: no need to search for GDAL when building data [#4651](https://github.com/valhalla/valhalla/pull/4651)
   * FIXED: Fix segfault in OSRM serializer with bannerInstructions when destination is on roundabout [#4480](https://github.com/valhalla/valhalla/pull/4481)
   * FIXED: Fix segfault in costmatrix (date_time and time zone always added). [#4530](https://github.com/valhalla/valhalla/pull/4530)
   * FIXED: Fixed roundoff issue in Tiles Row and Col methods [#4585](https://github.com/valhalla/valhalla/pull/4585)
   * FIXED: Fix for assigning attributes has_(highway, ferry, toll) if directions_type is none [#4465](https://github.com/valhalla/valhalla/issues/4465)
   * FIXED: Have the `valhalla_add_predicted_speeds` summary always be created from `mjolnir.tile_dir` [#4722](https://github.com/valhalla/valhalla/pull/4722)
   * FIXED: Fix inconsistency in graph.lua for motor_vehicle_node [#4723](https://github.com/valhalla/valhalla/issues/4723)
   * FIXED: Missing algorithm include in `baldr/admin.h` [#4766](https://github.com/valhalla/valhalla/pull/4766)
   * FIXED: remove old code that allows bicycle access on hiking trails. [#4781](https://github.com/valhalla/valhalla/pull/4781)
   * FIXED: Handle list type arguments correctly when overriding config with valhalla_build_config [#4799](https://github.com/valhalla/valhalla/pull/4799)
   * FIXED: `top_speed` range not fully allowed for trucks [#4793](https://github.com/valhalla/valhalla/pull/4793)
   * FIXED: Trivial routes for CostMatrix [#4634](https://github.com/valhalla/valhalla/pull/4634)
   * FIXED: Reset `not_thru_pruning` in CostMatrix after second pass was used [#4817](https://github.com/valhalla/valhalla/pull/4817)
   * FIXED: wrong index used in CostMatrix expansion callback inside reverse connection check [#4821](https://github.com/valhalla/valhalla/pull/4821)
   * FIXED: oneway ferry connections classification [#4828](https://github.com/valhalla/valhalla/pull/4828)
   * FIXED: location search_filter ignored in certain cases [#4835](https://github.com/valhalla/valhalla/pull/4835)
   * FIXED: Ferry reclassification finds shortest path that is blocked by inaccessible node [#4854](https://github.com/valhalla/valhalla/pull/4854)
   * FIXED: `(Nov - Mar)` (and similar, months with spaces) condition parsing [#4857](https://github.com/valhalla/valhalla/pull/4857)
* **Enhancement**
   * UPDATED: French translations, thanks to @xlqian [#4159](https://github.com/valhalla/valhalla/pull/4159)
   * CHANGED: -j flag for multithreaded executables to override mjolnir.concurrency [#4168](https://github.com/valhalla/valhalla/pull/4168)
   * CHANGED: moved the argparse boilerplate code to a private header which all programs can share [#4169](https://github.com/valhalla/valhalla/pull/4169)
   * ADDED: CI runs a spell check on the PR to detect spelling mistakes [#4179](https://github.com/valhalla/valhalla/pull/4179)
   * ADDED: `preferred_side_cutoff` parameter for locations [#4182](https://github.com/valhalla/valhalla/pull/4182)
   * ADDED: PBF output for matrix endpoint [#4121](https://github.com/valhalla/valhalla/pull/4121)
   * CHANGED: sped up the transit gtfs ingestion process by sorting the feeds before querying them and avoiding copying their structures. forked just_gtfs into the valhalla org to accomplish it [#4167](https://github.com/valhalla/valhalla/pull/4167)
   * CHANGED: write traffic tile headers in `valhalla_build_extract` [#4195](https://github.com/valhalla/valhalla/pull/4195)
   * ADDED: `source_percent_along` & `target_percent_along` to /trace_attributes JSON response [#4199](https://github.com/valhalla/valhalla/pull/4199)
   * ADDED: sqlite database to store landmarks along with interfaces of insert and bounding box queries [#4189](https://github.com/valhalla/valhalla/pull/4189)
   * CHANGED: refactor landmark database interface to use a pimpl [#4202](https://github.com/valhalla/valhalla/pull/4202)
   * ADDED: support for `:forward` and `:backward` for `motor_vehicle`, `vehicle`, `foot` and `bicycle` tag prefixes [#4204](https://github.com/valhalla/valhalla/pull/4204)
   * ADDED: add `valhalla_build_landmarks` to parse POIs from osm pbfs and store them as landmarks in the landmark sqlite database [#4201](https://github.com/valhalla/valhalla/pull/4201)
   * ADDED: add primary key in the landmark sqlite database and a method to retrieve landmarks via their primary keys [#4224](https://github.com/valhalla/valhalla/pull/4224)
   * ADDED: update graph tile to allow adding landmarks to edge info, and refactor edgeinfo.cc [#4233](https://github.com/valhalla/valhalla/pull/4233)
   * ADDED: `sources_to_targets` action for `/expansion` [#4263](https://github.com/valhalla/valhalla/pull/4263)
   * ADDED: option `--extract-tar` to `valhalla_build_extract` to create extracts from .tar files instead of tile directory [#4255](https://github.com/valhalla/valhalla/pull/4255)
   * ADDED: Support for `bannerInstructions` attribute in OSRM serializer via `banner_instructions` request parameter [#4093](https://github.com/valhalla/valhalla/pull/4093)
   * UPDATED: submodules which had new releases, unless it was a major version change [#4231](https://github.com/valhalla/valhalla/pull/4231)
   * ADDED: Support for elevation along a route. Add elevation to EdgeInfo within Valhalla tiles [#4279](https://github.com/valhalla/valhalla/pull/4279)
   * ADDED: the workflow to find landmarks in a graph tile, associate them with nearby edges, and update the graph tile to store the associations [#4278](https://github.com/valhalla/valhalla/pull/4278)
   * ADDED: update maneuver generation to add nearby landmarks to maneuvers as direction support [#4293](https://github.com/valhalla/valhalla/pull/4293)
   * CHANGED: the boost property tree config is now read into a singleton that doesn't need to be passed around anymore [#4220](https://github.com/valhalla/valhalla/pull/4220)
   * ADDED: Update the street name and sign data processing include language and pronunciations [#4268](https://github.com/valhalla/valhalla/pull/4268)
   * CHANGED: more sustainable way to work with protobuf in cmake [#4334](https://github.com/valhalla/valhalla/pull/4334)
   * CHANGED: use date_time API to retrieve timezone aliases instead of our own curated list [#4382](https://github.com/valhalla/valhalla/pull/4382)
   * CHANGED: less aggressive logging for nodes' headings & ferry connections [#4420][https://github.com/valhalla/valhalla/pull/4420]
   * ADDED: add documentation about historical traffic [#4259](https://github.com/valhalla/valhalla/pull/4259)
   * ADDED: config option to control how much memory we'll reserve for CostMatrix locations [#4424](https://github.com/valhalla/valhalla/pull/4424)
   * CHANGED: refactor EdgeLabel (and derived classes) to reduce memory use. [#4439](https://github.com/valhalla/valhalla/pull/4439)
   * ADDED: "shape" field to matrix response for CostMatrix only [#4432](https://github.com/valhalla/valhalla/pull/4432)
   * CHANGED: `/expansion`: add field `prev_edge_id`, make the GeoJSON features `LineString`s [#4275](https://github.com/valhalla/valhalla/issues/4275)
   * ADDED: --optimize & --log-details to valhalla_run_matrix [#4355](https://github.com/valhalla/valhalla/pull/4334)
   * ADDED: most access restrictions to /locate response [#4431](https://github.com/valhalla/valhalla/pull/4431)
   * ADDED: hgv=destination and friends for truck-specific "destination_only" logic [#4450](https://github.com/valhalla/valhalla/issues/4450)
   * UPDATED: updated country access overrides [#4460](https://github.com/valhalla/valhalla/pull/4460)
   * CHANGED: date_time refactor as a preparation to return DST/timezone related offset in the response [#4365](https://github.com/valhalla/valhalla/pull/4365)
   * ADDED: find connection on backward search for bidir matrix algo [#4329](https://github.com/valhalla/valhalla/pull/4329)
   * CHANGED: Adjustment of walk speed when walking on slight downhill [#4302](https://github.com/valhalla/valhalla/pull/4302)
   * CHANGED: Do not reclassify ferry connections when no hierarchies are to be generated [#4487](https://github.com/valhalla/valhalla/pull/4487)
   * ADDED: Added a config option to sort nodes spatially during graph building [#4455](https://github.com/valhalla/valhalla/pull/4455)
   * ADDED: Timezone info in route and matrix responses [#4491](https://github.com/valhalla/valhalla/pull/4491)
   * ADDED: Support for `voiceInstructions` attribute in OSRM serializer via `voice_instructions` request parameter [#4506](https://github.com/valhalla/valhalla/pull/4506)
   * CHANGED: use pkg-config to find spatialite & geos and remove our cmake modules; upgraded conan's boost to 1.83.0 in the process [#4253](https://github.com/valhalla/valhalla/pull/4253)
   * ADDED: Added aggregation logic to filter stage of tile building [#4512](https://github.com/valhalla/valhalla/pull/4512)
   * UPDATED: tz to 2023d [#4519](https://github.com/valhalla/valhalla/pull/4519)
   * CHANGED: libvalhalla.pc generation to have finer controls; install third_party public headers; overhaul lots of CMake; remove conan support [#4516](https://github.com/valhalla/valhalla/pull/4516)
   * CHANGED: refactored matrix code to include a base class for all matrix algorithms to prepare for second passes on matrix [#4535](https://github.com/valhalla/valhalla/pull/4535)
   * ADDED: matrix second pass for connections not found in the first pass, analogous to /route [#4536](https://github.com/valhalla/valhalla/pull/4536)
   * UPDATED: cxxopts to 3.1.1 [#4541](https://github.com/valhalla/valhalla/pull/4541)
   * CHANGED: make use of vendored libraries optional (other than libraries which are not commonly in package managers or only used for testing) [#4544](https://github.com/valhalla/valhalla/pull/4544)
   * ADDED: Improved instructions for blind users [#3694](https://github.com/valhalla/valhalla/pull/3694)
   * ADDED: isochrone proper polygon support & pbf output for isochrone [#4575](https://github.com/valhalla/valhalla/pull/4575)
   * ADDED: return isotile grid as geotiff  [#4594](https://github.com/valhalla/valhalla/pull/4594)
   * ADDED: `ignore_non_vehicular_restrictions` parameter for truck costing [#4606](https://github.com/valhalla/valhalla/pull/4606)
   * UPDATED: tz database to 2024a [#4643](https://github.com/valhalla/valhalla/pull/4643)
   * ADDED: `hgv_no_penalty` costing option to allow penalized truck access to `hgv=no` edges [#4650](https://github.com/valhalla/valhalla/pull/4650)
   * CHANGED: Significantly improve performance of graphbuilder [#4669](https://github.com/valhalla/valhalla/pull/4669)
   * UPDATED: Improved turn by turn api reference documentation [#4675](https://github.com/valhalla/valhalla/pull/4675)
   * CHANGED: contract nodes if connecting edges have different names or speed or non-conditional access restrictions [#4613](https://github.com/valhalla/valhalla/pull/4613)
   * CHANGED: CostMatrix switched from Dijkstra to A* [#4650](https://github.com/valhalla/valhalla/pull/4650)
   * ADDED: some missing documentation about request parameters [#4687](https://github.com/valhalla/valhalla/pull/4687)
   * ADDED: Consider more forward/backward tags for access restrictions and speeds [#4686](https://github.com/valhalla/valhalla/pull/4686)
   * CHANGED: change costmatrix max_distance threshold to a distance threshold instead of duration [#4672](https://github.com/valhalla/valhalla/pull/4672)
   * ADDED: PBF support for expansion [#4614](https://github.com/valhalla/valhalla/pull/4614/)
   * ADDED: elapsed_cost field to map matching json response [#4709](https://github.com/valhalla/valhalla/pull/4709)
   * ADDED: error if we fail to find any matrix connection [#4718](https://github.com/valhalla/valhalla/pull/4718)
   * ADDED: Fail early in valhalla_ingest_transit if there's no valid GTFS feeds [#4710](https://github.com/valhalla/valhalla/pull/4710/)
   * ADDED: Support for `voiceLocale` attribute in OSRM serializer via `voice_instructions` request parameter [#4677](https://github.com/valhalla/valhalla/pull/4742)
   * ADDED: Added ssmlAnnouncements for voice instructions and removed voice and banner instructions from last step. [#4644](https://github.com/valhalla/valhalla/pull/4644)
   * ADDED: deadend information in directed edge JSON for `/locate` [#4751](https://github.com/valhalla/valhalla/pull/4751)
   * ADDED: Dedupe option for expansion, significantly reducing the response size. [#4601](https://github.com/valhalla/valhalla/issues/4601)
   * ADDED: `expansion_type` property to `/expansion` [#4784](https://github.com/valhalla/valhalla/pull/4784)
   * ADDED: inline config arg for `valhalla_build_elevation` script [#4787](https://github.com/valhalla/valhalla/pull/4787)
   * ADDED: `use_truck_route` [#4809](https://github.com/valhalla/valhalla/pull/4809)
   * ADDED: Add option `edge.country_crossing` to trace attributes [#4825](https://github.com/valhalla/valhalla/pull/4825)
   * CHANGED: Unification of turn costs for ramps and roundabouts [#4827](https://github.com/valhalla/valhalla/pull/4827)
   * CHANGED: updated dockerfile to use ubuntu 24.04 [#4805](https://github.com/valhalla/valhalla/pull/4805)

## Release Date: 2023-05-11 Valhalla 3.4.0
* **Removed**
   * REMOVED: Docker image pushes to Dockerhub [#4033](https://github.com/valhalla/valhalla/pull/4033)
   * REMOVED: transitland references and scripts and replace with info for raw GTFS feeds [#4033](https://github.com/valhalla/valhalla/pull/3906)
* **Bug Fix**
   * FIXED: underflow of uint64_t cast for matrix time results [#3906](https://github.com/valhalla/valhalla/pull/3906)
   * FIXED: update vcpkg commit for Azure pipelines to fix libtool mirrors [#3915](https://github.com/valhalla/valhalla/pull/3915)
   * FIXED: fix CHANGELOG release year (2022->2023) [#3927](https://github.com/valhalla/valhalla/pull/3927)
   * FIXED: avoid segfault on invalid exclude_polygons input [#3907](https://github.com/valhalla/valhalla/pull/3907)
   * FIXED: allow \_WIN32_WINNT to be defined by build system [#3933](https://github.com/valhalla/valhalla/issues/3933)
   * FIXED: disconnected stop pairs in gtfs import [#3943](https://github.com/valhalla/valhalla/pull/3943)
   * FIXED: in/egress traversability in gtfs ingestion is now defaulted to kBoth to enable pedestrian access on transit connect edges and through the in/egress node [#3948](https://github.com/valhalla/valhalla/pull/3948)
   * FIXED: parsing logic needed implicit order of stations/egresses/platforms in the GTFS feeds [#3949](https://github.com/valhalla/valhalla/pull/3949)
   * FIXED: segfault in TimeDistanceMatrix [#3964](https://github.com/valhalla/valhalla/pull/3949)
   * FIXED: write multiple PBFs if the protobuf object gets too big [#3954](https://github.com/valhalla/valhalla/pull/3954)
   * FIXED: pin conan version to latest 1.x for now [#3990](https://github.com/valhalla/valhalla/pull/3990)
   * FIXED: Fix matrix_locations when used in pbf request [#3997](https://github.com/valhalla/valhalla/pull/3997)
   * FIXED: got to the point where the basic transit routing test works [#3988](https://github.com/valhalla/valhalla/pull/3988)
   * FIXED: fix build with LOGGING_LEVEL=ALL [#3992](https://github.com/valhalla/valhalla/pull/3992)
   * FIXED: transit stitching when determining whether a platform was generated [#4020](https://github.com/valhalla/valhalla/pull/4020)
   * FIXED: multimodal isochrones [#4030](https://github.com/valhalla/valhalla/pull/4030)
   * FIXED: duplicated recosting names should throw [#4042](https://github.com/valhalla/valhalla/pull/4042)
   * FIXED: Remove arch specificity from strip command of Python bindings to make it more compatible with other archs [#4040](https://github.com/valhalla/valhalla/pull/4040)
   * FIXED: GraphReader::GetShortcut no longer returns false positives or false negatives [#4019](https://github.com/valhalla/valhalla/pull/4019)
   * FIXED: Tagging with bus=permit or taxi=permit did not override access=no [#4045](https://github.com/valhalla/valhalla/pull/4045)
   * FIXED: Upgrade RapidJSON to address undefined behavior [#4051](https://github.com/valhalla/valhalla/pull/4051)
   * FIXED: time handling for transit service [#4052](https://github.com/valhalla/valhalla/pull/4052)
   * FIXED: multiple smaller bugs while testing more multimodal /route & /isochrones [#4055](https://github.com/valhalla/valhalla/pull/4055)
   * FIXED: `FindLuaJit.cmake` to include Windows paths/library names [#4067](https://github.com/valhalla/valhalla/pull/4067)
   * FIXED: Move complex turn restriction check out of can_form_shortcut() [#4047](https://github.com/valhalla/valhalla/pull/4047)
   * FIXED: fix `clear` methods on matrix algorithms and reserve some space for labels with a new config [#4075](https://github.com/valhalla/valhalla/pull/4075)
   * FIXED: fix `valhalla_build_admins` & `valhalla_ways_to_edges` argument parsing [#4097](https://github.com/valhalla/valhalla/pull/4097)
   * FIXED: fail early in `valhalla_build_admins` if parent directory can't be created, also exit with failure [#4099](https://github.com/valhalla/valhalla/pull/4099)
* **Enhancement**
   * CHANGED: replace boost::optional with C++17's std::optional where possible [#3890](https://github.com/valhalla/valhalla/pull/3890)
   * ADDED: parse `lit` tag on ways and add it to graph [#3893](https://github.com/valhalla/valhalla/pull/3893)
   * ADDED: log lat/lon of node where children link edges exceed the configured maximum [#3911](https://github.com/valhalla/valhalla/pull/3911)
   * ADDED: log matrix algorithm which was used [#3916](https://github.com/valhalla/valhalla/pull/3916)
   * UPDATED: docker base image to Ubuntu 22.04 [#3912](https://github.com/valhalla/valhalla/pull/3912)
   * CHANGED: Unify handling of single-file -Werror in all modules [#3910](https://github.com/valhalla/valhalla/pull/3910)
   * CHANGED: Build skadi with -Werror [#3935](https://github.com/valhalla/valhalla/pull/3935)
   * ADDED: Connect transit tiles to the graph [#3700](https://github.com/valhalla/valhalla/pull/3700)
   * CHANGED: switch to C++17 master branch of `just_gtfs` [#3947](https://github.com/valhalla/valhalla/pull/3947)
   * ADDED: Support for configuring a universal request timeout [#3966](https://github.com/valhalla/valhalla/pull/3966)
   * ADDED: optionally include highway=platform edges for pedestrian access [#3971](https://github.com/valhalla/valhalla/pull/3971)
   * ADDED: `use_lit` costing option for pedestrian costing [#3957](https://github.com/valhalla/valhalla/pull/3957)
   * CHANGED: Removed stray NULL values in log output [#3974](https://github.com/valhalla/valhalla/pull/3974)
   * CHANGED: More conservative estimates for cost of walking slopes [#3982](https://github.com/valhalla/valhalla/pull/3982)
   * ADDED: An option to slim down matrix response [#3987](https://github.com/valhalla/valhalla/pull/3987)
   * CHANGED: Updated url for just_gtfs library [#3994](https://github.com/valhalla/valhalla/pull/3995)
   * ADDED: Docker image pushes to Github's docker registry [#4033](https://github.com/valhalla/valhalla/pull/4033)
   * ADDED: `disable_hierarchy_pruning` costing option to find the actual optimal route for motorized costing modes, i.e `auto`, `motorcycle`, `motor_scooter`, `bus`, `truck` & `taxi`. [#4000](https://github.com/valhalla/valhalla/pull/4000)
   * CHANGED: baldr directory: remove warnings and C++17 adjustments [#4011](https://github.com/valhalla/valhalla/pull/4011)
   * UPDATED: `vcpkg` to latest master, iconv wasn't building anymore [#4066](https://github.com/valhalla/valhalla/pull/4066)
   * CHANGED: pybind11 upgrade for python 3.11 [#4067](https://github.com/valhalla/valhalla/pull/4067)
   * CHANGED: added transit level to connectivity map [#4082](https://github.com/valhalla/valhalla/pull/4082)
   * ADDED: "has_transit_tiles" & "osm_changeset" to verbose status response [#4062](https://github.com/valhalla/valhalla/pull/4062)
   * ADDED: time awareness to CostMatrix for e.g. traffic support [#4071](https://github.com/valhalla/valhalla/pull/4071)
   * UPDATED: transifex translations [#4102](https://github.com/valhalla/valhalla/pull/4102)

## Release Date: 2023-01-03 Valhalla 3.3.0
* **Removed**
* **Bug Fix**
* **Enhancement**
  * CHANGED: Upgraded from C++14 to C++17. [#3878](https://github.com/valhalla/valhalla/pull/3878)

## Release Date: 2023-01-03 Valhalla 3.2.1
* **Removed**
* **Bug Fix**
   * FIXED: valhalla_run_route was missing config logic. [#3824](https://github.com/valhalla/valhalla/pull/3824)
   * FIXED: Added missing ferry tag if manoeuver uses a ferry. It's supposed to be there according to the docs. [#3815](https://github.com/valhalla/valhalla/issues/3815)
   * FIXED: Handle hexlifying strings with unsigned chars [#3842](https://github.com/valhalla/valhalla/pull/3842)
   * FIXED: Newer clang warns on `sprintf` which becomes a compilation error (due to `Werror`) so we use `snprintf` instead [#3846](https://github.com/valhalla/valhalla/issues/3846)
   * FIXED: Build all of Mjolnir with -Werror [#3845](https://github.com/valhalla/valhalla/pull/3845)
   * FIXED: Only set most destination information once for all origins in timedistancematrix [#3830](https://github.com/valhalla/valhalla/pull/3830)
   * FIXED: Integers to expansion JSON output were cast wrongly [#3857](https://github.com/valhalla/valhalla/pull/3857)
   * FIXED: hazmat=destination should be hazmat=false and fix the truckcost usage of hazmat [#3865](https://github.com/valhalla/valhalla/pull/3865)
   * FIXED: Make sure there is at least one path which is accessible for all vehicular modes when reclassifying ferry edges [#3860](https://github.com/valhalla/valhalla/pull/3860)
   * FIXED: valhalla_build_extract was failing to determine the tile ID to include in the extract [#3864](https://github.com/valhalla/valhalla/pull/3864)
   * FIXED: valhalla_ways_to_edges missed trimming the cache when overcommitted [#3872](https://github.com/valhalla/valhalla/pull/3864)
   * FIXED: Strange detours with multi-origin/destination unidirectional A* [#3585](https://github.com/valhalla/valhalla/pull/3585)
* **Enhancement**
   * ADDED: Added has_toll, has_highway, has_ferry tags to summary field of a leg and route and a highway tag to a maneuver if it includes a highway. [#3815](https://github.com/valhalla/valhalla/issues/3815)
   * ADDED: Add time info to sources_to_targets [#3795](https://github.com/valhalla/valhalla/pull/3795)
   * ADDED: "available_actions" to the /status response [#3836](https://github.com/valhalla/valhalla/pull/3836)
   * ADDED: "waiting" field on input/output intermediate break(\_through) locations to respect services times [#3849](https://github.com/valhalla/valhalla/pull/3849)
   * ADDED: --bbox & --geojson-dir options to valhalla_build_extract to only archive a subset of tiles [#3856](https://github.com/valhalla/valhalla/pull/3856)
   * CHANGED: Replace unstable c++ geos API with a mix of geos' c api and boost::geometry for admin building [#3683](https://github.com/valhalla/valhalla/pull/3683)
   * ADDED: optional write-access to traffic extract from GraphReader [#3876](https://github.com/valhalla/valhalla/pull/3876)
   * UPDATED: locales from Transifex [#3879](https://github.com/valhalla/valhalla/pull/3879)
   * CHANGED: Build most of Baldr with -Werror [#3885](https://github.com/valhalla/valhalla/pull/3885)
   * UPDATED: some documentation overhaul to slim down root's README [#3881](https://github.com/valhalla/valhalla/pull/3881)
   * CHANGED: move documentation hosting to Github Pages from readthedocs.io [#3884](https://github.com/valhalla/valhalla/pull/3884)
   * ADDED: inline config arguments to some more executables [#3873](https://github.com/valhalla/valhalla/pull/3873)

## Release Date: 2022-10-26 Valhalla 3.2.0
* **Removed**
   * REMOVED: "build-\*" docker image to decrease complexity [#3689](https://github.com/valhalla/valhalla/pull/3541)

* **Bug Fix**
   * FIXED: Fix precision losses while encoding-decoding distance parameter in openlr [#3374](https://github.com/valhalla/valhalla/pull/3374)
   * FIXED: Fix bearing calculation for openlr records [#3379](https://github.com/valhalla/valhalla/pull/3379)
   * FIXED: Some refactoring that was proposed for the PR 3379 [#3381](https://github.com/valhalla/valhalla/pull/3381)
   * FIXED: Avoid calling out "keep left/right" when passing an exit [#3349](https://github.com/valhalla/valhalla/pull/3349)
   * FIXED: Fix iterator decrement beyond begin() in GeoPoint::HeadingAtEndOfPolyline() method [#3393](https://github.com/valhalla/valhalla/pull/3393)
   * FIXED: Add string for Use:kPedestrianCrossing to fix null output in to_string(Use). [#3416](https://github.com/valhalla/valhalla/pull/3416)
   * FIXED: Remove simple restrictions check for pedestrian cost calculation. [#3423](https://github.com/valhalla/valhalla/pull/3423)
   * FIXED: Parse "highway=busway" OSM tag: https://wiki.openstreetmap.org/wiki/Tag:highway%3Dbusway [#3413](https://github.com/valhalla/valhalla/pull/3413)
   * FIXED: Process int_ref irrespective of `use_directions_on_ways_` [#3446](https://github.com/valhalla/valhalla/pull/3446)
   * FIXED: workaround python's ArgumentParser bug to not accept negative numbers as arguments [#3443](https://github.com/valhalla/valhalla/pull/3443)
   * FIXED: Undefined behaviour on some platforms due to unaligned reads [#3447](https://github.com/valhalla/valhalla/pull/3447)
   * FIXED: Fixed undefined behavior due to invalid shift exponent when getting edge's heading [#3450](https://github.com/valhalla/valhalla/pull/3450)
   * FIXED: Use midgard::unaligned_read in GraphTileBuilder::AddSigns [#3456](https://github.com/valhalla/valhalla/pull/3456)
   * FIXED: Relax test margin for time dependent traffic test [#3467](https://github.com/valhalla/valhalla/pull/3467)
   * FIXED: Fixed missed intersection heading [#3463](https://github.com/valhalla/valhalla/pull/3463)
   * FIXED: Stopped putting binary bytes into a string field of the protobuf TaggedValue since proto3 protects against that for cross language support [#3468](https://github.com/valhalla/valhalla/pull/3468)
   * FIXED: valhalla_service uses now loki logging config instead of deprecated tyr logging [#3481](https://github.com/valhalla/valhalla/pull/3481)
   * FIXED: Docker image `valhalla/valhalla:run-latest`: conan error + python integration [#3485](https://github.com/valhalla/valhalla/pull/3485)
   * FIXED: fix more protobuf unstable 3.x API [#3494](https://github.com/valhalla/valhalla/pull/3494)
   * FIXED: fix one more protobuf unstable 3.x API [#3501](https://github.com/valhalla/valhalla/pull/3501)
   * FIXED: Fix valhalla_build_tiles imports only bss from last osm file [#3503](https://github.com/valhalla/valhalla/pull/3503)
   * FIXED: Fix total_run_stat.sh script. [#3511](https://github.com/valhalla/valhalla/pull/3511)
   * FIXED: Both `hov:designated` and `hov:minimum` have to be correctly set for the way to be considered hov-only [#3526](https://github.com/valhalla/valhalla/pull/3526)
   * FIXED: Wrong out index in route intersections [#3541](https://github.com/valhalla/valhalla/pull/3541)
   * FIXED: fix valhalla_export_edges: missing null columns separator [#3543](https://github.com/valhalla/valhalla/pull/3543)
   * FIXED: Removed/updated narrative language aliases that are not IETF BCP47 compliant [#3546](https://github.com/valhalla/valhalla/pull/3546)
   * FIXED: Wrong predecessor opposing edge in dijkstra's expansion [#3528](https://github.com/valhalla/valhalla/pull/3528)
   * FIXED: exit and exit_verbal in Russian locale should be same [#3545](https://github.com/valhalla/valhalla/pull/3545)
   * FIXED: Skip transit tiles in hierarchy builder [#3559](https://github.com/valhalla/valhalla/pull/3559)
   * FIXED: Fix some country overrides in adminconstants and add a couple new countries. [#3578](https://github.com/valhalla/valhalla/pull/3578)
   * FIXED: Improve build errors reporting [#3579](https://github.com/valhalla/valhalla/pull/3579)
   * FIXED: Fix "no elevation" values and /locate elevation response [#3571](https://github.com/valhalla/valhalla/pull/3571)
   * FIXED: Build tiles with admin/timezone support on Windows [#3580](https://github.com/valhalla/valhalla/pull/3580)
   * FIXED: admin "Saint-Martin" changed name to "Saint-Martin (France)" [#3619](https://github.com/valhalla/valhalla/pull/3619)
   * FIXED: openstreetmapspeeds global config with `null`s now supported [#3621](https://github.com/valhalla/valhalla/pull/3621)
   * FIXED: valhalla_run_matrix was failing (could not find proper max_matrix_distance) [#3635](https://github.com/valhalla/valhalla/pull/3635)
   * FIXED: Removed duplicate degrees/radians constants [#3642](https://github.com/valhalla/valhalla/pull/3642)
   * FIXED: Forgot to adapt driving side and country access rules in [#3619](https://github.com/valhalla/valhalla/pull/3619) [#3652](https://github.com/valhalla/valhalla/pull/3652)
   * FIXED: DateTime::is_conditional_active(...) incorrect end week handling [#3655](https://github.com/valhalla/valhalla/pull/3655)
   * FIXED: TimeDistanceBSSMatrix: incorrect initialization for destinations [#3659](https://github.com/valhalla/valhalla/pull/3659)
   * FIXED: Some interpolated points had invalid edge_index in trace_attributes response [#3646](https://github.com/valhalla/valhalla/pull/3670)
   * FIXED: Use a small node snap distance in map-matching. FIxes issue with incorrect turn followed by Uturn. [#3677](https://github.com/valhalla/valhalla/pull/3677)
   * FIXED: Conan error when building Docker image. [#3689](https://github.com/valhalla/valhalla/pull/3689)
   * FIXED: Allow country overrides for sidewalk [#3711](https://github.com/valhalla/valhalla/pull/3711)
   * FIXED: CostMatrix incorrect tile usage with oppedge. [#3719](https://github.com/valhalla/valhalla/pull/3719)
   * FIXED: Fix elevation serializing [#3735](https://github.com/valhalla/valhalla/pull/3735)
   * FIXED: Fix returning a potentially uninitialized value in PointXY::ClosestPoint [#3737](https://github.com/valhalla/valhalla/pull/3737)
   * FIXED: Wales and Scotland name change. [#3746](https://github.com/valhalla/valhalla/pull/3746)
   * FIXED: Pedestrian crossings are allowed for bikes [#3751](https://github.com/valhalla/valhalla/pull/3751)
   * FIXED: Fix for Mac OSx.  Small update for the workdir for the admin_sidewalk_override test.  [#3757](https://github.com/valhalla/valhalla/pull/3757)
   * FIXED: Add missing service road case from GetTripLegUse method. [#3763](https://github.com/valhalla/valhalla/pull/3763)
   * FIXED: Fix TimeDistanceMatrix results sequence [#3738](https://github.com/valhalla/valhalla/pull/3738)
   * FIXED: Fix status endpoint not reporting that the service is shutting down [#3785](https://github.com/valhalla/valhalla/pull/3785)
   * FIXED: Fix TimdDistanceMatrix SetSources and SetTargets [#3792](https://github.com/valhalla/valhalla/pull/3792)
   * FIXED: Added highway and surface factor in truckcost [#3590](https://github.com/valhalla/valhalla/pull/3590)
   * FIXED: Potential integer underflow in file suffix generation [#3783](https://github.com/valhalla/valhalla/pull/3783)
   * FIXED: Building Valhalla as a submodule [#3781](https://github.com/valhalla/valhalla/issues/3781)
   * FIXED: Fixed invalid time detection in GetSpeed [#3800](https://github.com/valhalla/valhalla/pull/3800)
   * FIXED: Osmway struct update: added up to 33 and not 32 [#3808](https://github.com/valhalla/valhalla/pull/3808)
   * FIXED: Fix out-of-range linestrings in expansion [#4603](https://github.com/valhalla/valhalla/pull/4603)
   * FIXED: Osmway struct update: used 1 bit for multiple levels from spare bits [#5112](https://github.com/valhalla/valhalla/issues/5112)

* **Enhancement**
   * CHANGED: Pronunciation for names and destinations [#3132](https://github.com/valhalla/valhalla/pull/3132)
   * CHANGED: Requested code clean up for phonemes PR [#3356](https://github.com/valhalla/valhalla/pull/3356)
   * CHANGED: Refactor Pronunciation class to struct [#3359](https://github.com/valhalla/valhalla/pull/3359)
   * ADDED: Added support for probabale restrictions [#3361](https://github.com/valhalla/valhalla/pull/3361)
   * CHANGED: Refactored the verbal text formatter to handle logic for street name and sign [#3369](https://github.com/valhalla/valhalla/pull/3369)
   * CHANGED: return "version" and "tileset_age" on parameterless /status call [#3367](https://github.com/valhalla/valhalla/pull/3367)
   * CHANGED: de-singleton tile_extract by introducing an optional index.bin file created by valhalla_build_extract [#3281](https://github.com/valhalla/valhalla/pull/3281)
   * CHANGED: implement valhalla_build_elevation in python and add more --from-geojson & --from-graph options [#3318](https://github.com/valhalla/valhalla/pull/3318)
   * ADDED: Add boolean parameter to clear memory for edge labels from thor. [#2789](https://github.com/valhalla/valhalla/pull/2789)
   * CHANGED: Do not create statsd client in workers if it is not configured [#3394](https://github.com/valhalla/valhalla/pull/3394)
   * ADDED: Import of Bike Share Stations information in BSS Connection edges [#3411](https://github.com/valhalla/valhalla/pull/3411)
   * ADDED: Add heading to PathEdge to be able to return it on /locate [#3399](https://github.com/valhalla/valhalla/pull/3399)
   * ADDED: Add `prioritize_bidirectional` option for fast work and correct ETA calculation for `depart_at` date_time type. Smoothly stop using live-traffic [#3398](https://github.com/valhalla/valhalla/pull/3398)
   * CHANGED: Minor fix for headers  [#3436](https://github.com/valhalla/valhalla/pull/3436)
   * CHANGED: Use std::multimap for polygons returned for admin and timezone queries. Improves performance when building tiles. [#3427](https://github.com/valhalla/valhalla/pull/3427)
   * CHANGED: Refactored GraphBuilder::CreateSignInfoList [#3438](https://github.com/valhalla/valhalla/pull/3438)
   * ADDED: Add support for LZ4 compressed elevation tiles [#3401](https://github.com/valhalla/valhalla/pull/3401)
   * CHANGED: Rearranged some of the protobufs to remove redundancy [#3452](https://github.com/valhalla/valhalla/pull/3452)
   * CHANGED: overhaul python bindings [#3380](https://github.com/valhalla/valhalla/pull/3380)
   * CHANGED: Removed all protobuf defaults either by doing them in code or by relying on 0 initialization. Also deprecated best_paths and do_not_track [#3454](https://github.com/valhalla/valhalla/pull/3454)
   * ADDED: isochrone action for /expansion endpoint to track dijkstra expansion [#3215](https://github.com/valhalla/valhalla/pull/3215)
   * CHANGED: remove boost from dependencies and add conan as prep for #3346 [#3459](https://github.com/valhalla/valhalla/pull/3459)
   * CHANGED: Remove boost.program_options in favor of cxxopts header-only lib and use conan to install header-only boost. [#3346](https://github.com/valhalla/valhalla/pull/3346)
   * CHANGED: Moved all protos to proto3 for internal request/response handling [#3457](https://github.com/valhalla/valhalla/pull/3457)
   * CHANGED: Allow up to 32 outgoing link edges on a node when reclassifying links [#3483](https://github.com/valhalla/valhalla/pull/3483)
   * CHANGED: Reuse sample::get implementation [#3471](https://github.com/valhalla/valhalla/pull/3471)
   * ADDED: Beta support for interacting with the http/bindings/library via serialized and pbf objects respectively [#3464](https://github.com/valhalla/valhalla/pull/3464)
   * CHANGED: Update xcode to 12.4.0 [#3492](https://github.com/valhalla/valhalla/pull/3492)
   * ADDED: Add JSON generator to conan [#3493](https://github.com/valhalla/valhalla/pull/3493)
   * CHANGED: top_speed option: ignore live speed for speed based penalties [#3460](https://github.com/valhalla/valhalla/pull/3460)
   * ADDED: Add `include_construction` option into the config to include/exclude roads under construction from the graph [#3455](https://github.com/valhalla/valhalla/pull/3455)
   * CHANGED: Refactor options protobuf for Location and Costing objects [#3506](https://github.com/valhalla/valhalla/pull/3506)
   * CHANGED: valhalla.h and config.h don't need cmake configuration [#3502](https://github.com/valhalla/valhalla/pull/3502)
   * ADDED: New options to control what fields of the pbf are returned when pbf format responses are requested [#3207](https://github.com/valhalla/valhalla/pull/3507)
   * CHANGED: Rename tripcommon to common [#3516](https://github.com/valhalla/valhalla/pull/3516)
   * ADDED: Indoor routing - data model, data processing. [#3509](https://github.com/valhalla/valhalla/pull/3509)
   * ADDED: On-demand elevation tile fetching [#3391](https://github.com/valhalla/valhalla/pull/3391)
   * CHANGED: Remove many oneof uses from the protobuf api where the semantics of optional vs required isnt necessary [#3527](https://github.com/valhalla/valhalla/pull/3527)
   * ADDED: Indoor routing maneuvers [#3519](https://github.com/valhalla/valhalla/pull/3519)
   * ADDED: Expose reverse isochrone parameter for reverse expansion [#3528](https://github.com/valhalla/valhalla/pull/3528)
   * CHANGED: Add matrix classes to thor worker so they persist between requests. [#3560](https://github.com/valhalla/valhalla/pull/3560)
   * CHANGED: Remove `max_matrix_locations` and introduce `max_matrix_location_pairs` to configure the allowed number of total routes for the matrix action for more flexible asymmetric matrices [#3569](https://github.com/valhalla/valhalla/pull/3569)
   * CHANGED: modernized spatialite syntax [#3580](https://github.com/valhalla/valhalla/pull/3580)
   * ADDED: Options to generate partial results for time distance matrix when there is one source (one to many) or one target (many to one). [#3181](https://github.com/valhalla/valhalla/pull/3181)
   * ADDED: Enhance valhalla_build_elevation with LZ4 recompression support [#3607](https://github.com/valhalla/valhalla/pull/3607)
   * CHANGED: removed UK admin and upgraded its constituents to countries [#3619](https://github.com/valhalla/valhalla/pull/3619)
   * CHANGED: expansion service: only track requested max time/distance [#3532](https://github.com/valhalla/valhalla/pull/3509)
   * ADDED: Shorten down the request delay, when some sources/targets searches are early aborted [#3611](https://github.com/valhalla/valhalla/pull/3611)
   * ADDED: add `pre-commit` hook for running the `format.sh` script [#3637](https://github.com/valhalla/valhalla/pull/3637)
   * CHANGED: upgrade pybind11 to v2.9.2 to remove cmake warning [#3658](https://github.com/valhalla/valhalla/pull/3658)
   * ADDED: tests for just_gtfs reading and writing feeds [#3665](https://github.com/valhalla/valhalla/pull/3665)
   * CHANGED: Precise definition of types of edges on which BSS could be projected [#3658](https://github.com/valhalla/valhalla/pull/3663)
   * CHANGED: Remove duplicate implementation of `adjust_scores` [#3673](https://github.com/valhalla/valhalla/pull/3673)
   * ADDED: convert GTFS data into protobuf tiles [#3629](https://github.com/valhalla/valhalla/issues/3629)
   * CHANGED: Use `starts_with()` instead of `substr(0, N)` getting and comparing to prefix [#3702](https://github.com/valhalla/valhalla/pull/3702)
   * ADDED: Ferry support for HGV [#3710](https://github.com/valhalla/valhalla/issues/3710)
   * ADDED: Linting & formatting checks for Python code [#3713](https://github.com/valhalla/valhalla/pull/3713)
   * CHANGED: rename Turkey admin to Türkiye [#3720](https://github.com/valhalla/valhalla/pull/3713)
   * CHANGED: bumped vcpkg version to "2022.08.15" [#3754](https://github.com/valhalla/valhalla/pull/3754)
   * CHANGED: chore: Updates to clang-format 11.0.0 [#3533](https://github.com/valhalla/valhalla/pull/3533)
   * CHANGED: Ported trace_attributes serialization to RapidJSON. [#3333](https://github.com/valhalla/valhalla/pull/3333)
   * ADDED: Add helpers for DirectedEdgeExt and save them to file in GraphTileBuilder [#3562](https://github.com/valhalla/valhalla/pull/3562)
   * ADDED: Fixed Speed costing option [#3576](https://github.com/valhalla/valhalla/pull/3576)
   * ADDED: axle_count costing option for hgv [#3648](https://github.com/valhalla/valhalla/pull/3648)
   * ADDED: Matrix action for gurka [#3793](https://github.com/valhalla/valhalla/pull/3793)
   * ADDED: Add warnings array to response. [#3588](https://github.com/valhalla/valhalla/pull/3588)
   * CHANGED: Templatized TimeDistanceMatrix for forward/reverse search [#3773](https://github.com/valhalla/valhalla/pull/3773)
   * CHANGED: Templatized TimeDistanceBSSMatrix for forward/reverse search [#3778](https://github.com/valhalla/valhalla/pull/3778)
   * CHANGED: error code 154 shows distance limit in error message [#3779](https://github.com/valhalla/valhalla/pull/3779)

## Release Date: 2021-10-07 Valhalla 3.1.4
* **Removed**
* **Bug Fix**
   * FIXED: Revert default speed boost for turn channels [#3232](https://github.com/valhalla/valhalla/pull/3232)
   * FIXED: Use the right tile to get country for incident [#3235](https://github.com/valhalla/valhalla/pull/3235)
   * FIXED: Fix factors passed to `RelaxHierarchyLimits` [#3253](https://github.com/valhalla/valhalla/pull/3253)
   * FIXED: Fix TransitionCostReverse usage [#3260](https://github.com/valhalla/valhalla/pull/3260)
   * FIXED: Fix Tagged Value Support in EdgeInfo [#3262](https://github.com/valhalla/valhalla/issues/3262)
   * FIXED: TransitionCostReverse fix: revert internal_turn change [#3271](https://github.com/valhalla/valhalla/issues/3271)
   * FIXED: Optimize tiles usage in reach-based pruning [#3294](https://github.com/valhalla/valhalla/pull/3294)
   * FIXED: Slip lane detection: track visited nodes to avoid infinite loops [#3297](https://github.com/valhalla/valhalla/pull/3297)
   * FIXED: Fix distance value in a 0-length road [#3185](https://github.com/valhalla/valhalla/pull/3185)
   * FIXED: Trivial routes were broken when origin was node snapped and destnation was not and vice-versa for reverse astar [#3299](https://github.com/valhalla/valhalla/pull/3299)
   * FIXED: Tweaked TestAvoids map to get TestAvoidShortcutsTruck working [#3301](https://github.com/valhalla/valhalla/pull/3301)
   * FIXED: Overflow in sequence sort [#3303](https://github.com/valhalla/valhalla/pull/3303)
   * FIXED: Setting statsd tags in config via valhalla_build_config [#3225](https://github.com/valhalla/valhalla/pull/3225)
   * FIXED: Cache for gzipped elevation tiles [#3120](https://github.com/valhalla/valhalla/pull/3120)
   * FIXED: Current time conversion regression introduced in unidirectional algorithm refractor [#3278](https://github.com/valhalla/valhalla/issues/3278)
   * FIXED: Make combine_route_stats.py properly quote CSV output (best practice improvement) [#3328](https://github.com/valhalla/valhalla/pull/3328)
   * FIXED: Merge edge segment records in map matching properly so that resulting edge indices in trace_attributes are valid [#3280](https://github.com/valhalla/valhalla/pull/3280)
   * FIXED: Shape walking map matcher now sets correct edge candidates used in the match for origin and destination location [#3329](https://github.com/valhalla/valhalla/pull/3329)
   * FIXED: Better hash function of GraphId [#3332](https://github.com/valhalla/valhalla/pull/3332)

* **Enhancement**
   * CHANGED: Favor turn channels more [#3222](https://github.com/valhalla/valhalla/pull/3222)
   * CHANGED: Rename `valhalla::midgard::logging::LogLevel` enumerators to avoid clash with common macros [#3237](https://github.com/valhalla/valhalla/pull/3237)
   * CHANGED: Move pre-defined algorithm-based factors inside `RelaxHierarchyLimits` [#3253](https://github.com/valhalla/valhalla/pull/3253)
   * ADDED: Reject alternatives with too long detours [#3238](https://github.com/valhalla/valhalla/pull/3238)
   * ADDED: Added info to /status endpoint [#3008](https://github.com/valhalla/valhalla/pull/3008)
   * ADDED: Added stop and give_way/yield signs to the data and traffic signal fixes [#3251](https://github.com/valhalla/valhalla/pull/3251)
   * ADDED: use_hills for pedestrian costing, which also affects the walking speed [#3234](https://github.com/valhalla/valhalla/pull/3234)
   * CHANGED: Fixed cost threshold for bidirectional astar. Implemented reach-based pruning for suboptimal branches [#3257](https://github.com/valhalla/valhalla/pull/3257)
   * ADDED: Added `exclude_unpaved` request parameter [#3240](https://github.com/valhalla/valhalla/pull/3240)
   * ADDED: Added support for routing onto HOV/HOT lanes via request parameters `include_hot`, `include_hov2`, and `include_hov3` [#3273](https://github.com/valhalla/valhalla/pull/3273)
   * ADDED: Add Z-level field to `EdgeInfo`. [#3261](https://github.com/valhalla/valhalla/pull/3261)
   * CHANGED: Calculate stretch threshold for alternatives based on the optimal route cost [#3276](https://github.com/valhalla/valhalla/pull/3276)
   * ADDED: Add `preferred_z_level` as a parameter of loki requests. [#3270](https://github.com/valhalla/valhalla/pull/3270)
   * ADDED: Add `preferred_layer` as a parameter of loki requests. [#3270](https://github.com/valhalla/valhalla/pull/3270)
   * ADDED: Exposing service area names in passive maneuvers. [#3277](https://github.com/valhalla/valhalla/pull/3277)
   * ADDED: Added traffic signal and stop sign check for stop impact. These traffic signals and stop sign are located on edges. [#3279](https://github.com/valhalla/valhalla/pull/3279)
   * CHANGED: Improved sharing criterion to obtain more reasonable alternatives; extended alternatives search [#3302](https://github.com/valhalla/valhalla/pull/3302)
   * ADDED: pull ubuntu:20.04 base image before building [#3233](https://github.com/valhalla/valhalla/pull/3223)
   * CHANGED: Improve Loki nearest-neighbour performance for large radius searches in open space [#3233](https://github.com/valhalla/valhalla/pull/3324)
   * ADDED: testing infrastructure for scripts and valhalla_build_config tests [#3308](https://github.com/valhalla/valhalla/pull/3308)
   * ADDED: Shape points and information about where intermediate locations are placed along the legs of a route [#3274](https://github.com/valhalla/valhalla/pull/3274)
   * CHANGED: Improved existing hov lane transition test case to make more realistic [#3330](https://github.com/valhalla/valhalla/pull/3330)
   * CHANGED: Update python usage in all scripts to python3 [#3337](https://github.com/valhalla/valhalla/pull/3337)
   * ADDED: Added `exclude_cash_only_tolls` request parameter [#3341](https://github.com/valhalla/valhalla/pull/3341)
   * CHANGED: Update api-reference for street_names [#3342](https://github.com/valhalla/valhalla/pull/3342)
   * ADDED: Disable msse2 flags when building on Apple Silicon chip [#3327](https://github.com/valhalla/valhalla/pull/3327)

## Release Date: 2021-07-20 Valhalla 3.1.3
* **Removed**
   * REMOVED: Unused overloads of `to_response` function [#3167](https://github.com/valhalla/valhalla/pull/3167)

* **Bug Fix**
   * FIXED: Fix heading on small edge [#3114](https://github.com/valhalla/valhalla/pull/3114)
   * FIXED: Added support for `access=psv`, which disables routing on these nodes and edges unless the mode is taxi or bus [#3107](https://github.com/valhalla/valhalla/pull/3107)
   * FIXED: Disables logging in CI to catch issues [#3121](https://github.com/valhalla/valhalla/pull/3121)
   * FIXED: Fixed U-turns through service roads [#3082](https://github.com/valhalla/valhalla/pull/3082)
   * FIXED: Added forgotten penalties for kLivingStreet and kTrack for pedestrian costing model [#3116](https://github.com/valhalla/valhalla/pull/3116)
   * FIXED: Updated the reverse turn bounds [#3122](https://github.com/valhalla/valhalla/pull/3122)
   * FIXED: Missing fork maneuver [#3134](https://github.com/valhalla/valhalla/pull/3134)
   * FIXED: Update turn channel logic to call out specific turn at the end of the turn channel if needed [#3140](https://github.com/valhalla/valhalla/pull/3140)
   * FIXED: Fixed cost thresholds for TimeDistanceMatrix. [#3131](https://github.com/valhalla/valhalla/pull/3131)
   * FIXED: Use distance threshold in hierarchy limits for bidirectional astar to expand more important lower level roads [#3156](https://github.com/valhalla/valhalla/pull/3156)
   * FIXED: Fixed incorrect dead-end roundabout labels. [#3129](https://github.com/valhalla/valhalla/pull/3129)
   * FIXED: googletest wasn't really updated in #3166 [#3187](https://github.com/valhalla/valhalla/pull/3187)
   * FIXED: Minor fix of benchmark code [#3190](https://github.com/valhalla/valhalla/pull/3190)
   * FIXED: avoid_polygons intersected edges as polygons instead of linestrings [#3194]((https://github.com/valhalla/valhalla/pull/3194)
   * FIXED: when binning horizontal edge shapes using single precision floats (converted from not double precision floats) allowed for the possibility of marking many many tiles no where near the shape [#3204](https://github.com/valhalla/valhalla/pull/3204)
   * FIXED: Fix improper iterator usage in ManeuversBuilder [#3205](https://github.com/valhalla/valhalla/pull/3205)
   * FIXED: Modified approach for retrieving signs from a directed edge #3166 [#3208](https://github.com/valhalla/valhalla/pull/3208)
   * FIXED: Improve turn channel classification: detect slip lanes [#3196](https://github.com/valhalla/valhalla/pull/3196)
   * FIXED: Compatibility with older boost::optional versions [#3219](https://github.com/valhalla/valhalla/pull/3219)
   * FIXED: Older boost.geometry versions don't have correct() for geographic rings [#3218](https://github.com/valhalla/valhalla/pull/3218)
   * FIXED: Use default road speed for bicycle costing so traffic does not reduce penalty on high speed roads. [#3143](https://github.com/valhalla/valhalla/pull/3143)

* **Enhancement**
   * CHANGED: Refactor base costing options parsing to handle more common stuff in a one place [#3125](https://github.com/valhalla/valhalla/pull/3125)
   * CHANGED: Unified Sign/SignElement into sign.proto [#3146](https://github.com/valhalla/valhalla/pull/3146)
   * ADDED: New verbal succinct transition instruction to maneuver & narrativebuilder. Currently this instruction will be used in place of a very long street name to avoid repetition of long names [#2844](https://github.com/valhalla/valhalla/pull/2844)
   * ADDED: Added oneway support for pedestrian access and foot restrictions [#3123](https://github.com/valhalla/valhalla/pull/3123)
   * ADDED: Exposing rest-area names in passive maneuvers [#3172](https://github.com/valhalla/valhalla/pull/3172)
   * CHORE: Updates robin-hood-hashing third-party library
   * ADDED: Support `barrier=yes|swing_gate|jersey_barrier` tags [#3154](https://github.com/valhalla/valhalla/pull/3154)
   * ADDED: Maintain `access=permit|residents` tags as private [#3149](https://github.com/valhalla/valhalla/pull/3149)
   * CHANGED: Replace `avoid_*` API parameters with more accurate `exclude_*` [#3093](https://github.com/valhalla/valhalla/pull/3093)
   * ADDED: Penalize private gates [#3144](https://github.com/valhalla/valhalla/pull/3144)
   * CHANGED: Renamed protobuf Sign/SignElement to TripSign/TripSignElement [#3168](https://github.com/valhalla/valhalla/pull/3168)
   * CHORE: Updates googletest to release-1.11.0 [#3166](https://github.com/valhalla/valhalla/pull/3166)
   * CHORE: Enables -Wall on sif sources [#3178](https://github.com/valhalla/valhalla/pull/3178)
   * ADDED: Allow going through accessible `barrier=bollard` and penalize routing through it, when the access is private [#3175](https://github.com/valhalla/valhalla/pull/3175)
   * ADDED: Add country code to incident metadata [#3169](https://github.com/valhalla/valhalla/pull/3169)
   * CHANGED: Use distance instead of time to check limited sharing criteria [#3183](https://github.com/valhalla/valhalla/pull/3183)
   * ADDED: Introduced a new via_waypoints array on the leg in the osrm route serializer that describes where a particular waypoint from the root-level array matches to the route. [#3189](https://github.com/valhalla/valhalla/pull/3189)
   * ADDED: Added vehicle width and height as an option for auto (and derived: taxi, bus, hov) profile (https://github.com/valhalla/valhalla/pull/3179)
   * ADDED: Support for statsd integration for basic error and requests metrics [#3191](https://github.com/valhalla/valhalla/pull/3191)
   * CHANGED: Get rid of typeid in statistics-related code. [#3227](https://github.com/valhalla/valhalla/pull/3227)

## Release Date: 2021-05-26 Valhalla 3.1.2
* **Removed**
* **Bug Fix**
   * FIXED: Change unnamed road intersections from being treated as penil point u-turns [#3084](https://github.com/valhalla/valhalla/pull/3084)
   * FIXED: Fix TimeDepReverse termination and path cost calculation (for arrive_by routing) [#2987](https://github.com/valhalla/valhalla/pull/2987)
   * FIXED: Isochrone (::Generalize()) fix to avoid generating self-intersecting polygons [#3026](https://github.com/valhalla/valhalla/pull/3026)
   * FIXED: Handle day_on/day_off/hour_on/hour_off restrictions [#3029](https://github.com/valhalla/valhalla/pull/3029)
   * FIXED: Apply conditional restrictions with dow only to the edges when routing [#3039](https://github.com/valhalla/valhalla/pull/3039)
   * FIXED: Missing locking in incident handler needed to hang out to scop lock rather than let the temporary dissolve [#3046](https://github.com/valhalla/valhalla/pull/3046)
   * FIXED: Continuous lane guidance fix [#3054](https://github.com/valhalla/valhalla/pull/3054)
   * FIXED: Fix reclassification for "shorter" ferries and rail ferries (for Chunnel routing issues) [#3038](https://github.com/valhalla/valhalla/pull/3038)
   * FIXED: Incorrect routing through motor_vehicle:conditional=destination. [#3041](https://github.com/valhalla/valhalla/pull/3041)
   * FIXED: Allow destination-only routing on the first-pass for non bidirectional Astar algorithms. [#3085](https://github.com/valhalla/valhalla/pull/3085)
   * FIXED: Highway/ramp lane bifurcation [#3088](https://github.com/valhalla/valhalla/pull/3088)
   * FIXED: out of bound access of tile hierarchy in base_ll function in graphheader [#3089](https://github.com/valhalla/valhalla/pull/3089)
   * FIXED: include shortcuts in avoid edge set for avoid_polygons [#3090](https://github.com/valhalla/valhalla/pull/3090)

* **Enhancement**
   * CHANGED: Refactor timedep forward/reverse to reduce code repetition [#2987](https://github.com/valhalla/valhalla/pull/2987)
   * CHANGED: Sync translation files with Transifex command line tool [#3030](https://github.com/valhalla/valhalla/pull/3030)
   * CHANGED: Use osm tags in links reclassification algorithm in order to reduce false positive downgrades [#3042](https://github.com/valhalla/valhalla/pull/3042)
   * CHANGED: Use CircleCI XL instances for linux based builds [#3043](https://github.com/valhalla/valhalla/pull/3043)
   * ADDED: ci: Enable undefined sanitizer [#2999](https://github.com/valhalla/valhalla/pull/2999)
   * ADDED: Optionally pass preconstructed graphreader to connectivity map [#3046](https://github.com/valhalla/valhalla/pull/3046)
   * CHANGED: ci: Skip Win CI runs for irrelevant files [#3014](https://github.com/valhalla/valhalla/pull/3014)
   * ADDED: Allow configuration-driven default speed assignment based on edge properties [#3055](https://github.com/valhalla/valhalla/pull/3055)
   * CHANGED: Use std::shared_ptr in case if ENABLE_THREAD_SAFE_TILE_REF_COUNT is ON. [#3067](https://github.com/valhalla/valhalla/pull/3067)
   * CHANGED: Reduce stop impact when driving in parking lots [#3051](https://github.com/valhalla/valhalla/pull/3051)
   * ADDED: Added another through route test [#3074](https://github.com/valhalla/valhalla/pull/3074)
   * ADDED: Adds incident-length to metadata proto [#3083](https://github.com/valhalla/valhalla/pull/3083)
   * ADDED: Do not penalize gates that have allowed access [#3078](https://github.com/valhalla/valhalla/pull/3078)
   * ADDED: Added missing k/v pairs to taginfo.json.  Updated PR template. [#3101](https://github.com/valhalla/valhalla/pull/3101)
   * CHANGED: Serialize isochrone 'contour' properties as floating point so they match user supplied value [#3078](https://github.com/valhalla/valhalla/pull/3095)
   * NIT: Enables compiler warnings as errors in midgard module [#3104](https://github.com/valhalla/valhalla/pull/3104)
   * CHANGED: Check all tiles for nullptr that reads from graphreader to avoid fails in case tiles might be missing. [#3065](https://github.com/valhalla/valhalla/pull/3065)

## Release Date: 2021-04-21 Valhalla 3.1.1
* **Removed**
   * REMOVED: The tossing of private roads in [#1960](https://github.com/valhalla/valhalla/pull/1960) was too aggressive and resulted in a lot of no routes.  Reverted this logic.  [#2934](https://github.com/valhalla/valhalla/pull/2934)
   * REMOVED: stray references to node bindings [#3012](https://github.com/valhalla/valhalla/pull/3012)

* **Bug Fix**
   * FIXED: Fix compression_utils.cc::inflate(...) throw - make it catchable [#2839](https://github.com/valhalla/valhalla/pull/2839)
   * FIXED: Fix compiler errors if HAVE_HTTP not enabled [#2807](https://github.com/valhalla/valhalla/pull/2807)
   * FIXED: Fix alternate route serialization [#2811](https://github.com/valhalla/valhalla/pull/2811)
   * FIXED: Store restrictions in the right tile [#2781](https://github.com/valhalla/valhalla/pull/2781)
   * FIXED: Failing to write tiles because of racing directory creation [#2810](https://github.com/valhalla/valhalla/pull/2810)
   * FIXED: Regression in stopping expansion on transitions down in time-dependent routes [#2815](https://github.com/valhalla/valhalla/pull/2815)
   * FIXED: Fix crash in loki when trace_route is called with 2 locations. [#2817](https://github.com/valhalla/valhalla/pull/2817)
   * FIXED: Mark the restriction start and end as via ways to fix IsBridgingEdge function in Bidirectional Astar [#2796](https://github.com/valhalla/valhalla/pull/2796)
   * FIXED: Dont add predictive traffic to the tile if it's empty [#2826](https://github.com/valhalla/valhalla/pull/2826)
   * FIXED: Fix logic bidirectional astar to avoid double u-turns and extra detours [#2802](https://github.com/valhalla/valhalla/pull/2802)
   * FIXED: Re-enable transition cost for motorcycle profile [#2837](https://github.com/valhalla/valhalla/pull/2837)
   * FIXED: Increase limits for timedep_* algorithms. Split track_factor into edge factor and transition penalty [#2845](https://github.com/valhalla/valhalla/pull/2845)
   * FIXED: Loki was looking up the wrong costing enum for avoids [#2856](https://github.com/valhalla/valhalla/pull/2856)
   * FIXED: Fix way_ids -> graph_ids conversion for complex restrictions: handle cases when a way is split into multiple edges [#2848](https://github.com/valhalla/valhalla/pull/2848)
   * FIXED: Honor access mode while matching OSMRestriction with the graph [#2849](https://github.com/valhalla/valhalla/pull/2849)
   * FIXED: Ensure route summaries are unique among all returned route/legs [#2874](https://github.com/valhalla/valhalla/pull/2874)
   * FIXED: Fix compilation errors when boost < 1.68 and libprotobuf < 3.6  [#2878](https://github.com/valhalla/valhalla/pull/2878)
   * FIXED: Allow u-turns at no-access barriers when forced by heading [#2875](https://github.com/valhalla/valhalla/pull/2875)
   * FIXED: Fixed "No route found" error in case of multipoint request with locations near low reachability edges [#2914](https://github.com/valhalla/valhalla/pull/2914)
   * FIXED: Python bindings installation [#2751](https://github.com/valhalla/valhalla/issues/2751)
   * FIXED: Skip bindings if there's no Python development version [#2893](https://github.com/valhalla/valhalla/pull/2893)
   * FIXED: Use CMakes built-in Python variables to configure installation [#2931](https://github.com/valhalla/valhalla/pull/2931)
   * FIXED: Sometimes emitting zero-length route geometry when traffic splits edge twice [#2943](https://github.com/valhalla/valhalla/pull/2943)
   * FIXED: Fix map-match segfault when gps-points project very near a node [#2946](https://github.com/valhalla/valhalla/pull/2946)
   * FIXED: Use kServiceRoad edges while searching for ferry connection [#2933](https://github.com/valhalla/valhalla/pull/2933)
   * FIXED: Enhanced logic for IsTurnChannelManeuverCombinable [#2952](https://github.com/valhalla/valhalla/pull/2952)
   * FIXED: Restore compatibility with gcc 6.3.0, libprotobuf 3.0.0, boost v1.62.0 [#2953](https://github.com/valhalla/valhalla/pull/2953)
   * FIXED: Dont abort bidirectional a-star search if only one direction is exhausted [#2936](https://github.com/valhalla/valhalla/pull/2936)
   * FIXED: Fixed missing comma in the scripts/valhalla_build_config [#2963](https://github.com/valhalla/valhalla/pull/2963)
   * FIXED: Reverse and Multimodal Isochrones were returning forward results [#2967](https://github.com/valhalla/valhalla/pull/2967)
   * FIXED: Map-match fix for first gps-point being exactly equal to street shape-point [#2977](https://github.com/valhalla/valhalla/pull/2977)
   * FIXED: Add missing GEOS:GEOS dep to mjolnir target [#2901](https://github.com/valhalla/valhalla/pull/2901)
   * FIXED: Allow expansion into a region when not_thru_pruning is false on 2nd pass [#2978](https://github.com/valhalla/valhalla/pull/2978)
   * FIXED: Fix polygon area calculation: use Shoelace formula [#2927](https://github.com/valhalla/valhalla/pull/2927)
   * FIXED: Isochrone: orient segments/rings according to the right-hand rule [#2932](https://github.com/valhalla/valhalla/pull/2932)
   * FIXED: Parsenodes fix: check if index is out-of-bound first [#2984](https://github.com/valhalla/valhalla/pull/2984)
   * FIXED: Fix for unique-summary logic [#2996](https://github.com/valhalla/valhalla/pull/2996)
   * FIXED: Isochrone: handle origin edges properly [#2990](https://github.com/valhalla/valhalla/pull/2990)
   * FIXED: Annotations fail with returning NaN speed when the same point is duplicated in route geometry [#2992](https://github.com/valhalla/valhalla/pull/2992)
   * FIXED: Fix run_with_server.py to work on macOS [#3003](https://github.com/valhalla/valhalla/pull/3003)
   * FIXED: Removed unexpected maneuvers at sharp bends [#2968](https://github.com/valhalla/valhalla/pull/2968)
   * FIXED: Remove large number formatting for non-US countries [#3015](https://github.com/valhalla/valhalla/pull/3015)
   * FIXED: Odin undefined behaviour: handle case when xedgeuse is not initialized [#3020](https://github.com/valhalla/valhalla/pull/3020)

* **Enhancement**
   * Pedestrian crossing should be a separate TripLeg_Use [#2950](https://github.com/valhalla/valhalla/pull/2950)
   * CHANGED: Azure uses ninja as generator [#2779](https://github.com/valhalla/valhalla/pull/2779)
   * ADDED: Support for date_time type invariant for map matching [#2712](https://github.com/valhalla/valhalla/pull/2712)
   * ADDED: Add Bulgarian locale [#2825](https://github.com/valhalla/valhalla/pull/2825)
   * FIXED: No need for write permissions on tarball indices [#2822](https://github.com/valhalla/valhalla/pull/2822)
   * ADDED: nit: Links debug build with lld [#2813](https://github.com/valhalla/valhalla/pull/2813)
   * ADDED: Add costing option `use_living_streets` to avoid or favor living streets in route. [#2788](https://github.com/valhalla/valhalla/pull/2788)
   * CHANGED: Do not allocate mapped_cache vector in skadi when no elevation source is provided. [#2841](https://github.com/valhalla/valhalla/pull/2841)
   * ADDED: avoid_polygons logic [#2750](https://github.com/valhalla/valhalla/pull/2750)
   * ADDED: Added support for destination for conditional access restrictions [#2857](https://github.com/valhalla/valhalla/pull/2857)
   * CHANGED: Large sequences are now merge sorted which can be dramatically faster with certain hardware configurations. This is especially useful in speeding up the earlier stages (parsing, graph construction) of tile building [#2850](https://github.com/valhalla/valhalla/pull/2850)
   * CHANGED: When creating the initial graph edges by setting at which nodes they start and end, first mark the indices of those nodes in another sequence and then sort them by edgeid so that we can do the setting of start and end node sequentially in the edges file. This is much more efficient on certain hardware configurations [#2851](https://github.com/valhalla/valhalla/pull/2851)
   * CHANGED: Use relative cost threshold to extend search in bidirectional astar in order to find more alternates [#2868](https://github.com/valhalla/valhalla/pull/2868)
   * CHANGED: Throw an exception if directory does not exist when building traffic extract [#2871](https://github.com/valhalla/valhalla/pull/2871)
   * CHANGED: Support for ignoring multiple consecutive closures at start/end locations [#2846](https://github.com/valhalla/valhalla/pull/2846)
   * ADDED: Added sac_scale to trace_attributes output and locate edge output [#2818](https://github.com/valhalla/valhalla/pull/2818)
   * ADDED: Ukrainian language translations [#2882](https://github.com/valhalla/valhalla/pull/2882)
   * ADDED: Add support for closure annotations [#2816](https://github.com/valhalla/valhalla/pull/2816)
   * ADDED: Add costing option `service_factor`. Implement possibility to avoid or favor generic service roads in route for all costing options. [#2870](https://github.com/valhalla/valhalla/pull/2870)
   * CHANGED: Reduce stop impact cost when flow data is present [#2891](https://github.com/valhalla/valhalla/pull/2891)
   * CHANGED: Update visual compare script [#2803](https://github.com/valhalla/valhalla/pull/2803)
   * CHANGED: Service roads are not penalized for `pedestrian` costing by default. [#2898](https://github.com/valhalla/valhalla/pull/2898)
   * ADDED: Add complex mandatory restrictions support [#2766](https://github.com/valhalla/valhalla/pull/2766)
   * ADDED: Status endpoint for future status info and health checking of running service [#2907](https://github.com/valhalla/valhalla/pull/2907)
   * ADDED: Add min_level argument to valhalla_ways_to_edges [#2918](https://github.com/valhalla/valhalla/pull/2918)
   * ADDED: Adding ability to store the roundabout_exit_turn_degree to the maneuver [#2941](https://github.com/valhalla/valhalla/pull/2941)
   * ADDED: Penalize pencil point uturns and uturns at short internal edges. Note: `motorcycle` and `motor_scooter` models do not penalize on short internal edges. No new uturn penalty logic has been added to the pedestrian and bicycle costing models. [#2944](https://github.com/valhalla/valhalla/pull/2944)
   * CHANGED: Allow config object to be passed-in to path algorithms [#2949](https://github.com/valhalla/valhalla/pull/2949)
   * CHANGED: Allow disabling Werror
   * ADDED: Add ability to build Valhalla modules as STATIC libraries. [#2957](https://github.com/valhalla/valhalla/pull/2957)
   * NIT: Enables compiler warnings in part of mjolnir module [#2922](https://github.com/valhalla/valhalla/pull/2922)
   * CHANGED: Refactor isochrone/reachability forward/reverse search to reduce code repetition [#2969](https://github.com/valhalla/valhalla/pull/2969)
   * ADDED: Set the roundabout exit shape index when we are collapsing the roundabout maneuvers. [#2975](https://github.com/valhalla/valhalla/pull/2975)
   * CHANGED: Penalized closed edges if using them at start/end locations [#2964](https://github.com/valhalla/valhalla/pull/2964)
   * ADDED: Add shoulder to trace_attributes output. [#2980](https://github.com/valhalla/valhalla/pull/2980)
   * CHANGED: Refactor bidirectional astar forward/reverse search to reduce code repetition [#2970](https://github.com/valhalla/valhalla/pull/2970)
   * CHANGED: Factor for service roads is 1.0 by default. [#2988](https://github.com/valhalla/valhalla/pull/2988)
   * ADDED: Support for conditionally skipping CI runs [#2986](https://github.com/valhalla/valhalla/pull/2986)
   * ADDED: Add instructions for building valhalla on `arm64` macbook [#2997](https://github.com/valhalla/valhalla/pull/2997)
   * NIT: Enables compiler warnings in part of mjolnir module [#2995](https://github.com/valhalla/valhalla/pull/2995)
   * CHANGED: nit(rename): Renames the encoded live speed properties [#2998](https://github.com/valhalla/valhalla/pull/2998)
   * ADDED: ci: Vendors the codecov script [#3002](https://github.com/valhalla/valhalla/pull/3002)
   * CHANGED: Allow None build type [#3005](https://github.com/valhalla/valhalla/pull/3005)
   * CHANGED: ci: Build Python bindings for Mac OS [#3013](https://github.com/valhalla/valhalla/pull/3013)

## Release Date: 2021-01-25 Valhalla 3.1.0
* **Removed**
   * REMOVED: Remove Node bindings. [#2502](https://github.com/valhalla/valhalla/pull/2502)
   * REMOVED: appveyor builds. [#2550](https://github.com/valhalla/valhalla/pull/2550)
   * REMOVED: Removed x86 CI builds. [#2792](https://github.com/valhalla/valhalla/pull/2792)

* **Bug Fix**
   * FIXED: Crazy ETAs.  If a way has forward speed with no backward speed and it is not oneway, then we must set the default speed.  The reverse logic applies as well.  If a way has no backward speed but has a forward speed and it is not a oneway, then set the default speed. [#2102](https://github.com/valhalla/valhalla/pull/2102)
   * FIXED: Map matching elapsed times spliced amongst different legs and discontinuities are now correct [#2104](https://github.com/valhalla/valhalla/pull/2104)
   * FIXED: Date time information is now propagated amongst different legs and discontinuities [#2107](https://github.com/valhalla/valhalla/pull/2107)
   * FIXED: Adds support for geos-3.8 c++ api [#2021](https://github.com/valhalla/valhalla/issues/2021)
   * FIXED: Updated the osrm serializer to not set junction name for osrm origin/start maneuver - this is not helpful since we are not transitioning through the intersection.  [#2121](https://github.com/valhalla/valhalla/pull/2121)
   * FIXED: Removes precomputing of edge-costs which lead to wrong results [#2120](https://github.com/valhalla/valhalla/pull/2120)
   * FIXED: Complex turn-restriction invalidates edge marked as kPermanent [#2103](https://github.com/valhalla/valhalla/issues/2103)
   * FIXED: Fixes bug with inverted time-restriction parsing [#2167](https://github.com/valhalla/valhalla/pull/2167)
   * FIXED: Fixed several bugs with numeric underflow in map-matching trip durations. These may
     occur when serializing match results where adjacent trace points appear out-of-sequence on the
     same edge [#2178](https://github.com/valhalla/valhalla/pull/2178)
     - `MapMatcher::FormPath` now catches route discontinuities on the same edge when the distance
       percentage along don't agree. The trip leg builder builds disconnected legs on a single edge
       to avoid duration underflow.
     - Correctly populate edge groups when matching results contain loops. When a loop occurs,
       the leg builder now starts at the correct edge where the loop ends, and correctly accounts
       for any contained edges.
     - Duration over-trimming at the terminating edge of a match.
   * FIXED: Increased internal precision of time tracking per edge and maneuver so that maneuver times sum to the same time represented in the leg summary [#2195](https://github.com/valhalla/valhalla/pull/2195)
   * FIXED: Tagged speeds were not properly marked. We were not using forward and backward speeds to flag if a speed is tagged or not.  Should not update turn channel speeds if we are not inferring them.  Added additional logic to handle PH in the conditional restrictions. Do not update stop impact for ramps if they are marked as internal. [#2198](https://github.com/valhalla/valhalla/pull/2198)
   * FIXED: Fixed the sharp turn phrase [#2226](https://github.com/valhalla/valhalla/pull/2226)
   * FIXED: Protect against duplicate points in the input or points that snap to the same location resulting in `nan` times for the legs of the map match (of a 0 distance route) [#2229](https://github.com/valhalla/valhalla/pull/2229)
   * FIXED: Improves restriction check on briding edge in Bidirectional Astar [#2228](https://github.com/valhalla/valhalla/pull/2242)
   * FIXED: Allow nodes at location 0,0 [#2245](https://github.com/valhalla/valhalla/pull/2245)
   * FIXED: Fix RapidJSON compiler warnings and naming conflict [#2249](https://github.com/valhalla/valhalla/pull/2249)
   * FIXED: Fixed bug in resample_spherical_polyline where duplicate successive lat,lng locations in the polyline resulting in `nan` for the distance computation which shortcuts further sampling [#2239](https://github.com/valhalla/valhalla/pull/2239)
   * FIXED: Update exit logic for non-motorways [#2252](https://github.com/valhalla/valhalla/pull/2252)
   * FIXED: Transition point map-matching. When match results are on a transition point, we search for the sibling nodes at that transition and snap it to the corresponding edges in the route. [#2258](https://github.com/valhalla/valhalla/pull/2258)
   * FIXED: Fixed verbal multi-cue logic [#2270](https://github.com/valhalla/valhalla/pull/2270)
   * FIXED: Fixed Uturn cases when a not_thru edge is connected to the origin edge. [#2272](https://github.com/valhalla/valhalla/pull/2272)
   * FIXED: Update intersection classes in osrm response to not label all ramps as motorway [#2279](https://github.com/valhalla/valhalla/pull/2279)
   * FIXED: Fixed bug in mapmatcher when interpolation point goes before the first valid match or after the last valid match. Such behavior usually leads to discontinuity in matching. [#2275](https://github.com/valhalla/valhalla/pull/2275)
   * FIXED: Fixed an issue for time_allowed logic.  Previously we returned false on the first time allowed restriction and did not check them all. Added conditional restriction gurka test and datetime optional argument to gurka header file. [#2286](https://github.com/valhalla/valhalla/pull/2286)
   * FIXED: Fixed an issue for date ranges.  For example, for the range Jan 04 to Jan 02 we need to test to end of the year and then from the first of the year to the end date.  Also, fixed an emergency tag issue.  We should only set the use to emergency if all other access is off. [#2290](https://github.com/valhalla/valhalla/pull/2290)
   * FIXED: Found a few issues with the initial ref and direction logic for ways.  We were overwriting the refs with directionals to the name_offset_map instead of concatenating them together.  Also, we did not allow for blank entries for GetTagTokens. [#2298](https://github.com/valhalla/valhalla/pull/2298)
   * FIXED: Fixed an issue where MatchGuidanceViewJunctions is only looking at the first edge. Set the data_id for guidance views to the changeset id as it is already being populated. Also added test for guidance views. [#2303](https://github.com/valhalla/valhalla/pull/2303)
   * FIXED: Fixed a problem with live speeds where live speeds were being used to determine access, even when a live
   speed (current time) route wasn't what was requested. [#2311](https://github.com/valhalla/valhalla/pull/2311)
   * FIXED: Fix break/continue typo in search filtering [#2317](https://github.com/valhalla/valhalla/pull/2317)
   * FIXED: Fix a crash in trace_route due to iterating past the end of a vector. [#2322](https://github.com/valhalla/valhalla/pull/2322)
   * FIXED: Don't allow timezone information in the local date time string attached at each location. [#2312](https://github.com/valhalla/valhalla/pull/2312)
   * FIXED: Fix short route trimming in bidirectional astar [#2323](https://github.com/valhalla/valhalla/pull/2323)
   * FIXED: Fix shape trimming in leg building for snap candidates that lie within the margin of rounding error [#2326](https://github.com/valhalla/valhalla/pull/2326)
   * FIXED: Fixes route duration underflow with traffic data [#2325](https://github.com/valhalla/valhalla/pull/2325)
   * FIXED: Parse mtb:scale tags and set bicycle access if present [#2117](https://github.com/valhalla/valhalla/pull/2117)
   * FIXED: Fixed segfault.  Shape was missing from options for valhalla_path_comparison and valhalla_run_route.  Also, costing options was missing in valhalla_path_comparison. [#2343](https://github.com/valhalla/valhalla/pull/2343)
   * FIXED: Handle decimal numbers with zero-value mantissa properly in Lua [#2355](https://github.com/valhalla/valhalla/pull/2355)
   * FIXED: Many issues that resulted in discontinuities, failed matches or incorrect time/duration for map matching requests. [#2292](https://github.com/valhalla/valhalla/pull/2292)
   * FIXED: Seeing segfault when loading large osmdata data files before loading LuaJit. LuaJit fails to create luaL_newstate() Ref: [#2158](https://github.com/ntop/ntopng/issues/2158) Resolution is to load LuaJit before loading the data files. [#2383](https://github.com/valhalla/valhalla/pull/2383)
   * FIXED: Store positive/negative OpenLR offsets in bucketed form [#2405](https://github.com/valhalla/valhalla/2405)
   * FIXED: Fix on map-matching return code when breakage distance limitation exceeds. Instead of letting the request goes into meili and fails in finding a route, we check the distance in loki and early return with exception code 172. [#2406](https://github.com/valhalla/valhalla/pull/2406)
   * FIXED: Don't create edges for portions of ways that are doubled back on themselves as this confuses opposing edge index computations [#2385](https://github.com/valhalla/valhalla/pull/2385)
   * FIXED: Protect against nan in uniform_resample_spherical_polyline. [#2431](https://github.com/valhalla/valhalla/pull/2431)
   * FIXED: Obvious maneuvers. [#2436](https://github.com/valhalla/valhalla/pull/2436)
   * FIXED: Base64 encoding/decoding [#2452](https://github.com/valhalla/valhalla/pull/2452)
   * FIXED: Added post roundabout instruction when enter/exit roundabout maneuvers are combined [#2454](https://github.com/valhalla/valhalla/pull/2454)
   * FIXED: openlr: Explicitly check for linear reference option for Valhalla serialization. [#2458](https://github.com/valhalla/valhalla/pull/2458)
   * FIXED: Fix segfault: Do not combine last turn channel maneuver. [#2463](https://github.com/valhalla/valhalla/pull/2463)
   * FIXED: Remove extraneous whitespaces from ja-JP.json. [#2471](https://github.com/valhalla/valhalla/pull/2471)
   * FIXED: Checks protobuf serialization/parsing success [#2477](https://github.com/valhalla/valhalla/pull/2477)
   * FIXED: Fix dereferencing of end for std::lower_bound in sequence and possible UB [#2488](https://github.com/valhalla/valhalla/pull/2488)
   * FIXED: Make tile building reproducible: fix UB-s [#2480](https://github.com/valhalla/valhalla/pull/2480)
   * FIXED: Zero initialize EdgeInfoInner.spare0_. Uninitialized spare0_ field produced UB which causes gurka_reproduce_tile_build to fail intermittently. [#2499](https://github.com/valhalla/valhalla/pull/2499)
   * FIXED: Drop unused CHANGELOG validation script, straggling NodeJS references [#2506](https://github.com/valhalla/valhalla/pull/2506)
   * FIXED: Fix missing nullptr checks in graphreader and loki::Reach (causing segfault during routing with not all levels of tiles available) [#2504](https://github.com/valhalla/valhalla/pull/2504)
   * FIXED: Fix mismatch of triplegedge roadclass and directededge roadclass [#2507](https://github.com/valhalla/valhalla/pull/2507)
   * FIXED: Improve german destination_verbal_alert phrases [#2509](https://github.com/valhalla/valhalla/pull/2509)
   * FIXED: Undefined behavior cases discovered with undefined behavior sanitizer tool. [#2498](https://github.com/valhalla/valhalla/pull/2498)
   * FIXED: Fixed logic so verbal keep instructions use branch exit sign info for ramps [#2520](https://github.com/valhalla/valhalla/pull/2520)
   * FIXED: Fix bug in trace_route for uturns causing garbage coordinates [#2517](https://github.com/valhalla/valhalla/pull/2517)
   * FIXED: Simplify heading calculation for turn type. Remove undefined behavior case. [#2513](https://github.com/valhalla/valhalla/pull/2513)
   * FIXED: Always set costing name even if one is not provided for osrm serializer weight_name. [#2528](https://github.com/valhalla/valhalla/pull/2528)
   * FIXED: Make single-thread tile building reproducible: fix seed for shuffle, use concurrency configuration from the mjolnir section. [#2515](https://github.com/valhalla/valhalla/pull/2515)
   * FIXED: More Windows compatibility: build tiles and some run actions work now (including CI tests) [#2300](https://github.com/valhalla/valhalla/issues/2300)
   * FIXED: Transcoding of c++ location to pbf location used path edges in the place of filtered edges. [#2542](https://github.com/valhalla/valhalla/pull/2542)
   * FIXED: Add back whitelisting action types. [#2545](https://github.com/valhalla/valhalla/pull/2545)
   * FIXED: Allow uturns for truck costing now that we have derived deadends marked in the edge label [#2559](https://github.com/valhalla/valhalla/pull/2559)
   * FIXED: Map matching uturn trimming at the end of an edge where it wasn't needed. [#2558](https://github.com/valhalla/valhalla/pull/2558)
   * FIXED: Multicue enter roundabout [#2556](https://github.com/valhalla/valhalla/pull/2556)
   * FIXED: Changed reachability computation to take into account live speed [#2597](https://github.com/valhalla/valhalla/pull/2597)
   * FIXED: Fixed a bug where the temp files were not getting read in if you started with the construct edges or build phase for valhalla_build_tiles. [#2601](https://github.com/valhalla/valhalla/pull/2601)
   * FIXED: Updated fr-FR.json with partial translations. [#2605](https://github.com/valhalla/valhalla/pull/2605)
   * FIXED: Removed superfluous const qualifier from odin/signs [#2609](https://github.com/valhalla/valhalla/pull/2609)
   * FIXED: Internal maneuver placement [#2600](https://github.com/valhalla/valhalla/pull/2600)
   * FIXED: Complete fr-FR.json locale. [#2614](https://github.com/valhalla/valhalla/pull/2614)
   * FIXED: Don't truncate precision in polyline encoding [#2632](https://github.com/valhalla/valhalla/pull/2632)
   * FIXED: Fix all compiler warnings in sif and set to -Werror [#2642](https://github.com/valhalla/valhalla/pull/2642)
   * FIXED: Remove unnecessary maneuvers to continue straight [#2647](https://github.com/valhalla/valhalla/pull/2647)
   * FIXED: Linear reference support in route/mapmatch apis (FOW, FRC, bearing, and number of references) [#2645](https://github.com/valhalla/valhalla/pull/2645)
   * FIXED: Ambiguous local to global (with timezone information) date time conversions now all choose to use the later time instead of throwing unhandled exceptions [#2665](https://github.com/valhalla/valhalla/pull/2665)
   * FIXED: Overestimated reach caused be reenquing transition nodes without checking that they had been already expanded [#2670](https://github.com/valhalla/valhalla/pull/2670)
   * FIXED: Build with C++17 standard. Deprecated function calls are substituted with new ones. [#2669](https://github.com/valhalla/valhalla/pull/2669)
   * FIXED: Improve German post_transition_verbal instruction [#2677](https://github.com/valhalla/valhalla/pull/2677)
   * FIXED: Lane updates.  Add the turn lanes to all edges of the way.  Do not "enhance" turn lanes if they are part of a complex restriction.  Moved ProcessTurnLanes after UpdateManeuverPlacementForInternalIntersectionTurns.  Fix for a missing "uturn" indication for intersections on the previous maneuver, we were serializing an empty list. [#2679](https://github.com/valhalla/valhalla/pull/2679)
   * FIXED: Fixes OpenLr serialization [#2688](https://github.com/valhalla/valhalla/pull/2688)
   * FIXED: Internal edges can't be also a ramp or a turn channel.  Also, if an edge is marked as ramp and turn channel mark it as a ramp.  [#2689](https://github.com/valhalla/valhalla/pull/2689)
   * FIXED: Check that speeds are equal for the edges going in the same direction while buildig shortcuts [#2691](https://github.com/valhalla/valhalla/pull/2691)
   * FIXED: Missing fork or bear instruction [#2683](https://github.com/valhalla/valhalla/pull/2683)
   * FIXED: Eliminate null pointer dereference in GraphReader::AreEdgesConnected [#2695](https://github.com/valhalla/valhalla/issues/2695)
   * FIXED: Fix polyline simplification float/double comparison [#2698](https://github.com/valhalla/valhalla/issues/2698)
   * FIXED: Weights were sometimes negative due to incorrect updates to elapsed_cost [#2702](https://github.com/valhalla/valhalla/pull/2702)
   * FIXED: Fix bidirectional route failures at deadends [#2705](https://github.com/valhalla/valhalla/pull/2705)
   * FIXED: Updated logic to call out a non-obvious turn [#2708](https://github.com/valhalla/valhalla/pull/2708)
   * FIXED: valhalla_build_statistics multithreaded mode fixed [#2707](https://github.com/valhalla/valhalla/pull/2707)
   * FIXED: If infer_internal_intersections is true then allow internals that are also ramps or TCs. Without this we produce an extra continue maneuver.  [#2710](https://github.com/valhalla/valhalla/pull/2710)
   * FIXED: We were routing down roads that should be destination only. Now we mark roads with motor_vehicle=destination and motor_vehicle=customers or access=destination and access=customers as destination only. [#2722](https://github.com/valhalla/valhalla/pull/2722)
   * FIXED: Replace all Python2 print statements with Python3 syntax [#2716](https://github.com/valhalla/valhalla/issues/2716)
   * FIXED: Some HGT files not found [#2723](https://github.com/valhalla/valhalla/issues/2723)
   * FIXED: Fix PencilPointUturn detection by removing short-edge check and updating angle threshold [#2725](https://github.com/valhalla/valhalla/issues/2725)
   * FIXED: Fix invalid continue/bear maneuvers [#2729](https://github.com/valhalla/valhalla/issues/2729)
   * FIXED: Fixes an issue that lead to double turns within a very short distance, when instead, it should be a u-turn. We now collapse double L turns or double R turns in short non-internal intersections to u-turns. [#2740](https://github.com/valhalla/valhalla/pull/2740)
   * FIXED: fixes an issue that lead to adding an extra maneuver. We now combine a current maneuver short length non-internal edges (left or right) with the next maneuver that is a kRampStraight. [#2741](https://github.com/valhalla/valhalla/pull/2741)
   * FIXED: Reduce verbose instructions by collapsing small end ramp forks [#2762](https://github.com/valhalla/valhalla/issues/2762)
   * FIXED: Remove redundant return statements [#2776](https://github.com/valhalla/valhalla/pull/2776)
   * FIXED: Added unit test for BuildAdminFromPBF() to test GEOS 3.9 update. [#2787](https://github.com/valhalla/valhalla/pull/2787)
   * FIXED: Add support for geos-3.9 c++ api [#2739](https://github.com/valhalla/valhalla/issues/2739)
   * FIXED: Fix check for live speed validness [#2797](https://github.com/valhalla/valhalla/pull/2797)

* **Enhancement**
   * ADDED: Matrix of Bike Share [#2590](https://github.com/valhalla/valhalla/pull/2590)
   * ADDED: Add ability to provide custom implementation for candidate collection in CandidateQuery. [#2328](https://github.com/valhalla/valhalla/pull/2328)
   * ADDED: Cancellation of tile downloading. [#2319](https://github.com/valhalla/valhalla/pull/2319)
   * ADDED: Return the coordinates of the nodes isochrone input locations snapped to [#2111](https://github.com/valhalla/valhalla/pull/2111)
   * ADDED: Allows more complicated routes in timedependent a-star before timing out [#2068](https://github.com/valhalla/valhalla/pull/2068)
   * ADDED: Guide signs and junction names [#2096](https://github.com/valhalla/valhalla/pull/2096)
   * ADDED: Added a bool to the config indicating whether to use commercially set attributes.  Added logic to not call IsIntersectionInternal if this is a commercial data set.  [#2132](https://github.com/valhalla/valhalla/pull/2132)
   * ADDED: Removed commercial data set bool to the config and added more knobs for data.  Added infer_internal_intersections, infer_turn_channels, apply_country_overrides, and use_admin_db.  [#2173](https://github.com/valhalla/valhalla/pull/2173)
   * ADDED: Allow using googletest in unit tests and convert all tests to it (old test.cc is completely removed). [#2128](https://github.com/valhalla/valhalla/pull/2128)
   * ADDED: Add guidance view capability. [#2209](https://github.com/valhalla/valhalla/pull/2209)
   * ADDED: Collect turn cost information as path is formed so that it can be serialized out for trace attributes or osrm flavored intersections. Also add shape_index to osrm intersections. [#2207](https://github.com/valhalla/valhalla/pull/2207)
   * ADDED: Added alley factor to autocost.  Factor is defaulted at 1.0f or do not avoid alleys. [#2246](https://github.com/valhalla/valhalla/pull/2246)
   * ADDED: Support unlimited speed limits where maxspeed=none. [#2251](https://github.com/valhalla/valhalla/pull/2251)
   * ADDED: Implement improved Reachability check using base class Dijkstra. [#2243](https://github.com/valhalla/valhalla/pull/2243)
   * ADDED: Gurka integration test framework with ascii-art maps [#2244](https://github.com/valhalla/valhalla/pull/2244)
   * ADDED: Add to the stop impact when transitioning from higher to lower class road and we are not on a turn channel or ramp. Also, penalize lefts when driving on the right and vice versa. [#2282](https://github.com/valhalla/valhalla/pull/2282)
   * ADDED: Added reclassify_links, use_direction_on_ways, and allow_alt_name as config options.  If `use_direction_on_ways = true` then use `direction` and `int_direction` on the way to update the directional for the `ref` and `int_ref`.  Also, copy int_efs to the refs. [#2285](https://github.com/valhalla/valhalla/pull/2285)
   * ADDED: Add support for live traffic. [#2268](https://github.com/valhalla/valhalla/pull/2268)
   * ADDED: Implement per-location search filters for functional road class and forms of way. [#2289](https://github.com/valhalla/valhalla/pull/2289)
   * ADDED: Approach, multi-cue, and length updates [#2313](https://github.com/valhalla/valhalla/pull/2313)
   * ADDED: Speed up timezone differencing calculation if cache is provided. [#2316](https://github.com/valhalla/valhalla/pull/2316)
   * ADDED: Added rapidjson/schema.h to baldr/rapidjson_util.h to make it available for use within valhalla. [#2330](https://github.com/valhalla/valhalla/issues/2330)
   * ADDED: Support decimal precision for height values in elevation service. Also support polyline5 for encoded polylines input and output to elevation service. [#2324](https://github.com/valhalla/valhalla/pull/2324)
   * ADDED: Use both imminent and distant verbal multi-cue phrases. [#2353](https://github.com/valhalla/valhalla/pull/2353)
   * ADDED: Split parsing stage into 3 separate stages. [#2339](https://github.com/valhalla/valhalla/pull/2339)
   * CHANGED: Speed up graph enhancing by avoiding continuous unordered_set rebuilding [#2349](https://github.com/valhalla/valhalla/pull/2349)
   * CHANGED: Skip calling out to Lua for nodes/ways/relations with not tags - speeds up parsing. [#2351](https://github.com/valhalla/valhalla/pull/2351)
   * CHANGED: Switch to LuaJIT for lua scripting - speeds up file parsing [#2352](https://github.com/valhalla/valhalla/pull/2352)
   * ADDED: Ability to create OpenLR records from raw data. [#2356](https://github.com/valhalla/valhalla/pull/2356)
   * ADDED: Revamp length phrases [#2359](https://github.com/valhalla/valhalla/pull/2359)
   * CHANGED: Do not allocate memory in skadi if we don't need it. [#2373](https://github.com/valhalla/valhalla/pull/2373)
   * CHANGED: Map matching: throw error (443/NoSegment) when no candidate edges are available. [#2370](https://github.com/valhalla/valhalla/pull/2370/)
   * ADDED: Add sk-SK.json (slovak) localization file. [#2376](https://github.com/valhalla/valhalla/pull/2376)
   * ADDED: Extend roundabout phrases. [#2378](https://github.com/valhalla/valhalla/pull/2378)
   * ADDED: More roundabout phrase tests. [#2382](https://github.com/valhalla/valhalla/pull/2382)
   * ADDED: Update the turn and continue phrases to include junction names and guide signs. [#2386](https://github.com/valhalla/valhalla/pull/2386)
   * ADDED: Add the remaining guide sign toward phrases [#2389](https://github.com/valhalla/valhalla/pull/2389)
   * ADDED: The ability to allow immediate uturns at trace points in a map matching request [#2380](https://github.com/valhalla/valhalla/pull/2380)
   * ADDED: Add utility functions to Signs. [#2390](https://github.com/valhalla/valhalla/pull/2390)
   * ADDED: Unified time tracking for all algorithms that support time-based graph expansion. [#2278](https://github.com/valhalla/valhalla/pull/2278)
   * ADDED: Add rail_ferry use and costing. [#2408](https://github.com/valhalla/valhalla/pull/2408)
   * ADDED: `street_side_max_distance`, `display_lat` and `display_lon` to `locations` in input for better control of routing side of street [#1769](https://github.com/valhalla/valhalla/pull/1769)
   * ADDED: Add additional exit phrases. [#2421](https://github.com/valhalla/valhalla/pull/2421)
   * ADDED: Add Japanese locale, update German. [#2432](https://github.com/valhalla/valhalla/pull/2432)
   * ADDED: Gurka expect_route refactor [#2435](https://github.com/valhalla/valhalla/pull/2435)
   * ADDED: Add option to suppress roundabout exits [#2437](https://github.com/valhalla/valhalla/pull/2437)
   * ADDED: Add Greek locale. [#2438](https://github.com/valhalla/valhalla/pull/2438)
   * ADDED (back): Support for 64bit wide way ids in the edgeinfo structure with no impact to size for data sources with ids 32bits wide. [#2422](https://github.com/valhalla/valhalla/pull/2422)
   * ADDED: Support for 64bit osm node ids in parsing stage of tile building [#2422](https://github.com/valhalla/valhalla/pull/2422)
   * CHANGED: Point2/PointLL are now templated to allow for higher precision coordinate math when desired [#2429](https://github.com/valhalla/valhalla/pull/2429)
   * ADDED: Optional OpenLR Encoded Path Edges in API Response [#2424](https://github.com/valhalla/valhalla/pull/2424)
   * ADDED: Add explicit include for sstream to be compatible with msvc_x64 toolset. [#2449](https://github.com/valhalla/valhalla/pull/2449)
   * ADDED: Properly split returned path if traffic conditions change partway along edges [#2451](https://github.com/valhalla/valhalla/pull/2451/files)
   * ADDED: Add Dutch locale. [#2464](https://github.com/valhalla/valhalla/pull/2464)
   * ADDED: Check with address sanititizer in CI. Add support for undefined behavior sanitizer. [#2487](https://github.com/valhalla/valhalla/pull/2487)
   * ADDED: Ability to recost a path and increased cost/time details along the trippath and json output [#2425](https://github.com/valhalla/valhalla/pull/2425)
   * ADDED: Add the ability to do bikeshare based (ped/bike) multimodal routing [#2031](https://github.com/valhalla/valhalla/pull/2031)
   * ADDED: Route through restrictions enabled by introducing a costing option. [#2469](https://github.com/valhalla/valhalla/pull/2469)
   * ADDED: Migrated to Ubuntu 20.04 base-image [#2508](https://github.com/valhalla/valhalla/pull/2508)
   * CHANGED: Speed up parseways stage by avoiding multiple string comparisons [#2518](https://github.com/valhalla/valhalla/pull/2518)
   * CHANGED: Speed up enhance stage by avoiding GraphTileBuilder copying [#2468](https://github.com/valhalla/valhalla/pull/2468)
   * ADDED: Costing options now includes shortest flag which favors shortest path routes [#2555](https://github.com/valhalla/valhalla/pull/2555)
   * ADDED: Incidents in intersections [#2547](https://github.com/valhalla/valhalla/pull/2547)
   * CHANGED: Refactor mapmatching configuration to use a struct (instead of `boost::property_tree::ptree`). [#2485](https://github.com/valhalla/valhalla/pull/2485)
   * ADDED: Save exit maneuver's begin heading when combining enter & exit roundabout maneuvers. [#2554](https://github.com/valhalla/valhalla/pull/2554)
   * ADDED: Added new urban flag that can be set if edge is within city boundaries to data processing; new use_urban_tag config option; added to osrm response within intersections. [#2522](https://github.com/valhalla/valhalla/pull/2522)
   * ADDED: Parses OpenLr of type PointAlongLine [#2565](https://github.com/valhalla/valhalla/pull/2565)
   * ADDED: Use edge.is_urban is set for serializing is_urban. [#2568](https://github.com/valhalla/valhalla/pull/2568)
   * ADDED: Added new rest/service area uses on the edge. [#2533](https://github.com/valhalla/valhalla/pull/2533)
   * ADDED: Dependency cache for Azure [#2567](https://github.com/valhalla/valhalla/pull/2567)
   * ADDED: Added flexibility to remove the use of the admindb and to use the country and state iso from the tiles; [#2579](https://github.com/valhalla/valhalla/pull/2579)
   * ADDED: Added toll gates and collection points (gantry) to the node;  [#2532](https://github.com/valhalla/valhalla/pull/2532)
   * ADDED: Added osrm serialization for rest/service areas and admins. [#2594](https://github.com/valhalla/valhalla/pull/2594)
   * CHANGED: Improved Russian localization; [#2593](https://github.com/valhalla/valhalla/pull/2593)
   * ADDED: Support restricted class in intersection annotations [#2589](https://github.com/valhalla/valhalla/pull/2589)
   * ADDED: Added trail type trace [#2606](https://github.com/valhalla/valhalla/pull/2606)
   * ADDED: Added tunnel names to the edges as a tagged name.  [#2608](https://github.com/valhalla/valhalla/pull/2608)
   * CHANGED: Moved incidents to the trip leg and cut the shape of the leg at that location [#2610](https://github.com/valhalla/valhalla/pull/2610)
   * ADDED: Costing option to ignore_closures when routing with current flow [#2615](https://github.com/valhalla/valhalla/pull/2615)
   * ADDED: Cross-compilation ability with MinGW64 [#2619](https://github.com/valhalla/valhalla/pull/2619)
   * ADDED: Defines the incident tile schema and incident metadata [#2620](https://github.com/valhalla/valhalla/pull/2620)
   * ADDED: Moves incident serializer logic into a generic serializer [#2621](https://github.com/valhalla/valhalla/pull/2621)
   * ADDED: Incident loading singleton for continually refreshing incident tiles [#2573](https://github.com/valhalla/valhalla/pull/2573)
   * ADDED: One shot mode to valhalla_service so you can run a single request of any type without starting a server [#2624](https://github.com/valhalla/valhalla/pull/2624)
   * ADDED: Adds text instructions to OSRM output [#2625](https://github.com/valhalla/valhalla/pull/2625)
   * ADDED: Adds support for alternate routes [#2626](https://github.com/valhalla/valhalla/pull/2626)
   * CHANGED: Switch Python bindings generator from boost.python to header-only pybind11[#2644](https://github.com/valhalla/valhalla/pull/2644)
   * ADDED: Add support of input file for one-shot mode of valhalla_service [#2648](https://github.com/valhalla/valhalla/pull/2648)
   * ADDED: Linear reference support to locate api [#2645](https://github.com/valhalla/valhalla/pull/2645)
   * ADDED: Implemented OSRM-like turn duration calculation for car. Uses it now in auto costing. [#2651](https://github.com/valhalla/valhalla/pull/2651)
   * ADDED: Enhanced turn lane information in guidance [#2653](https://github.com/valhalla/valhalla/pull/2653)
   * ADDED: `top_speed` option for all motorized vehicles [#2667](https://github.com/valhalla/valhalla/issues/2667)
   * CHANGED: Move turn_lane_direction helper to odin/util [#2675](https://github.com/valhalla/valhalla/pull/2675)
   * ADDED: Add annotations to osrm response including speed limits, unit and sign conventions [#2668](https://github.com/valhalla/valhalla/pull/2668)
   * ADDED: Added functions for predicted speeds encoding-decoding [#2674](https://github.com/valhalla/valhalla/pull/2674)
   * ADDED: Time invariant routing via the bidirectional algorithm. This has the effect that when time dependent routes (arrive_by and depart_at) fall back to bidirectional due to length restrictions they will actually use the correct time of day for one of the search directions [#2660](https://github.com/valhalla/valhalla/pull/2660)
   * ADDED: If the length of the edge is greater than kMaxEdgeLength, then consider this a catastrophic error if the should_error bool is true in the set_length function. [#2678](https://github.com/valhalla/valhalla/pull/2678)
   * ADDED: Moved lat,lon coordinates structures from single to double precision. Improves geometry accuracy noticibly at zooms above 17 as well as coordinate snapping and any other geometric operations. Adds about a 2% performance penalty for standard routes. Graph nodes now have 7 digits of precision.  [#2693](https://github.com/valhalla/valhalla/pull/2693)
   * ADDED: Added signboards to guidance views.  [#2687](https://github.com/valhalla/valhalla/pull/2687)
   * ADDED: Regular speed on shortcut edges is calculated with turn durations taken into account. Truck, motorcycle and motorscooter profiles use OSRM-like turn duration. [#2662](https://github.com/valhalla/valhalla/pull/2662)
   * CHANGED: Remove astar algorithm and replace its use with timedep_forward as its redundant [#2706](https://github.com/valhalla/valhalla/pull/2706)
   * ADDED: Recover and recost all shortcuts in final path for bidirectional astar algorithm [#2711](https://github.com/valhalla/valhalla/pull/2711)
   * ADDED: An option for shortcut recovery to be cached at start up to reduce the time it takes to do so on the fly [#2714](https://github.com/valhalla/valhalla/pull/2714)
   * ADDED: If width <= 1.9 then no access for auto, truck, bus, taxi, emergency and hov. [#2713](https://github.com/valhalla/valhalla/pull/2713)
   * ADDED: Centroid/Converge/Rendezvous/Meet API which allows input locations to find a least cost convergence point from all locations [#2734](https://github.com/valhalla/valhalla/pull/2734)
   * ADDED: Added support to process the sump_buster tag.  Also, fixed a few small access bugs for nodes. [#2731](https://github.com/valhalla/valhalla/pull/2731)
   * ADDED: Log message if failed to create tiles directory. [#2738](https://github.com/valhalla/valhalla/pull/2738)
   * CHANGED: Tile memory is only owned by the GraphTile rather than shared amongst copies of the graph tile (in GraphReader and TileCaches). [#2340](https://github.com/valhalla/valhalla/pull/2340)
   * ADDED: Add Estonian locale. [#2748](https://github.com/valhalla/valhalla/pull/2748)
   * CHANGED: Handle GraphTile objects as smart pointers [#2703](https://github.com/valhalla/valhalla/pull/2703)
   * CHANGED: Improve stability with no RTTI build [#2759](https://github.com/valhalla/valhalla/pull/2759) and [#2760](https://github.com/valhalla/valhalla/pull/2760)
   * CHANGED: Change generic service roads to a new Use=kServiceRoad. This is for highway=service without other service= tags (such as driveway, alley, parking aisle) [#2419](https://github.com/valhalla/valhalla/pull/2419)
   * ADDED: Isochrones support isodistance lines as well [#2699](https://github.com/valhalla/valhalla/pull/2699)
   * ADDED: Add support for ignoring live traffic closures for waypoints [#2685](https://github.com/valhalla/valhalla/pull/2685)
   * ADDED: Add use_distance to auto cost to allow choosing between two primary cost components, time or distance [#2771](https://github.com/valhalla/valhalla/pull/2771)
   * CHANGED: nit: Enables compiler warnings in part of loki module [#2767](https://github.com/valhalla/valhalla/pull/2767)
   * CHANGED: Reducing the number of uturns by increasing the cost to for them to 9.5f. Note: Did not increase the cost for motorcycles or motorscooters. [#2770](https://github.com/valhalla/valhalla/pull/2770)
   * ADDED: Add option to use thread-safe GraphTile's reference counter. [#2772](https://github.com/valhalla/valhalla/pull/2772)
   * CHANGED: nit: Enables compiler warnings in part of thor module [#2768](https://github.com/valhalla/valhalla/pull/2768)
   * ADDED: Add costing option `use_tracks` to avoid or favor tracks in route. [#2769](https://github.com/valhalla/valhalla/pull/2769)
   * CHANGED: chore: Updates libosmium [#2786](https://github.com/valhalla/valhalla/pull/2786)
   * CHANGED: Optimize double bucket queue to reduce memory reallocations. [#2719](https://github.com/valhalla/valhalla/pull/2719)
   * CHANGED: Collapse merge maneuvers [#2773](https://github.com/valhalla/valhalla/pull/2773)
   * CHANGED: Add shortcuts to the tiles' bins so we can find them when doing spatial lookups. [#2744](https://github.com/valhalla/valhalla/pull/2744)

## Release Date: 2019-11-21 Valhalla 3.0.9
* **Bug Fix**
   * FIXED: Changed reachability computation to consider both directions of travel wrt candidate edges [#1965](https://github.com/valhalla/valhalla/pull/1965)
   * FIXED: toss ways where access=private and highway=service and service != driveway. [#1960](https://github.com/valhalla/valhalla/pull/1960)
   * FIXED: Fix search_cutoff check in loki correlate_node. [#2023](https://github.com/valhalla/valhalla/pull/2023)
   * FIXED: Computes notion of a deadend at runtime in bidirectional a-star which fixes no-route with a complicated u-turn. [#1982](https://github.com/valhalla/valhalla/issues/1982)
   * FIXED: Fix a bug with heading filter at nodes. [#2058](https://github.com/valhalla/valhalla/pull/2058)
   * FIXED: Bug in map matching continuity checking such that continuity must only be in the forward direction. [#2029](https://github.com/valhalla/valhalla/pull/2029)
   * FIXED: Allow setting the time for map matching paths such that the time is used for speed lookup. [#2030](https://github.com/valhalla/valhalla/pull/2030)
   * FIXED: Don't use density factor for transition cost when user specified flag disables flow speeds. [#2048](https://github.com/valhalla/valhalla/pull/2048)
   * FIXED: Map matching trace_route output now allows for discontinuities in the match though multi match is not supported in valhalla route output. [#2049](https://github.com/valhalla/valhalla/pull/2049)
   * FIXED: Allows routes with no time specified to use time conditional edges and restrictions with a flag denoting as much [#2055](https://github.com/valhalla/valhalla/pull/2055)
   * FIXED: Fixed a bug with 'current' time type map matches. [#2060](https://github.com/valhalla/valhalla/pull/2060)
   * FIXED: Fixed a bug with time dependent expansion in which the expansion distance heuristic was not being used. [#2064](https://github.com/valhalla/valhalla/pull/2064)

* **Enhancement**
   * ADDED: Establish pinpoint test pattern [#1969](https://github.com/valhalla/valhalla/pull/1969)
   * ADDED: Suppress relative direction in ramp/exit instructions if it matches driving side of street [#1990](https://github.com/valhalla/valhalla/pull/1990)
   * ADDED: Added relative direction to the merge maneuver [#1989](https://github.com/valhalla/valhalla/pull/1989)
   * ADDED: Refactor costing to better handle multiple speed datasources [#2026](https://github.com/valhalla/valhalla/pull/2026)
   * ADDED: Better usability of curl for fetching tiles on the fly [#2026](https://github.com/valhalla/valhalla/pull/2026)
   * ADDED: LRU cache scheme for tile storage [#2026](https://github.com/valhalla/valhalla/pull/2026)
   * ADDED: GraphTile size check [#2026](https://github.com/valhalla/valhalla/pull/2026)
   * ADDED: Pick more sane values for highway and toll avoidance [#2026](https://github.com/valhalla/valhalla/pull/2026)
   * ADDED: Refactor adding predicted speed info to speed up process [#2026](https://github.com/valhalla/valhalla/pull/2026)
   * ADDED: Allow selecting speed data sources at request time [#2026](https://github.com/valhalla/valhalla/pull/2026)
   * ADDED: Allow disabling certain neighbors in connectivity map [#2026](https://github.com/valhalla/valhalla/pull/2026)
   * ADDED: Allows routes with time-restricted edges if no time specified and notes restriction in response [#1992](https://github.com/valhalla/valhalla/issues/1992)
   * ADDED: Runtime deadend detection to timedependent a-star. [#2059](https://github.com/valhalla/valhalla/pull/2059)

## Release Date: 2019-09-06 Valhalla 3.0.8
* **Bug Fix**
   * FIXED: Added logic to detect if user is to merge to the left or right [#1892](https://github.com/valhalla/valhalla/pull/1892)
   * FIXED: Overriding the destination_only flag when reclassifying ferries; Also penalizing ferries with a 5 min. penalty in the cost to allow us to avoid destination_only the majority of the time except when it is necessary. [#1895](https://github.com/valhalla/valhalla/pull/1905)
   * FIXED: Suppress forks at motorway junctions and intersecting service roads [#1909](https://github.com/valhalla/valhalla/pull/1909)
   * FIXED: Enhanced fork assignment logic [#1912](https://github.com/valhalla/valhalla/pull/1912)
   * FIXED: Added logic to fall back to return country poly if no state and updated lua for Metro Manila and Ireland [#1910](https://github.com/valhalla/valhalla/pull/1910)
   * FIXED: Added missing motorway fork instruction [#1914](https://github.com/valhalla/valhalla/pull/1914)
   * FIXED: Use begin street name for osrm compat mode [#1916](https://github.com/valhalla/valhalla/pull/1916)
   * FIXED: Added logic to fix missing highway cardinal directions in the US [#1917](https://github.com/valhalla/valhalla/pull/1917)
   * FIXED: Handle forward traversable significant road class intersecting edges [#1928](https://github.com/valhalla/valhalla/pull/1928)
   * FIXED: Fixed bug with shape trimming that impacted Uturns at Via locations. [#1935](https://github.com/valhalla/valhalla/pull/1935)
   * FIXED: Dive bomb updates.  Updated default speeds for urban areas based on roadclass for the enhancer.  Also, updated default speeds based on roadclass in lua.  Fixed an issue where we were subtracting 1 from uint32_t when 0 for stop impact.  Updated reclassify link logic to allow residential roads to be added to the tree, but we only downgrade the links to tertiary.  Updated TransitionCost functions to add 1.5 to the turncost when transitioning from a ramp to a non ramp and vice versa.  Also, added 0.5f to the turncost if the edge is a roundabout. [#1931](https://github.com/valhalla/valhalla/pull/1931)

* **Enhancement**
   * ADDED: Caching url fetched tiles to disk [#1887](https://github.com/valhalla/valhalla/pull/1887)
   * ADDED: filesystem::remove_all [#1887](https://github.com/valhalla/valhalla/pull/1887)
   * ADDED: Minimum enclosing bounding box tool [#1887](https://github.com/valhalla/valhalla/pull/1887)
   * ADDED: Use constrained flow speeds in bidirectional_astar.cc [#1907](https://github.com/valhalla/valhalla/pull/1907)
   * ADDED: Bike Share Stations are now in the graph which should set us up to do multimodal walk/bike scenarios [#1852](https://github.com/valhalla/valhalla/pull/1852)

## Release Date: 2019-7-18 Valhalla 3.0.7
* **Bug Fix**
   * FIXED: Fix pedestrian fork [#1886](https://github.com/valhalla/valhalla/pull/1886)

## Release Date: 2019-7-15 Valhalla 3.0.6
* **Bug Fix**
   * FIXED: Admin name changes. [#1853](https://github.com/valhalla/valhalla/pull/1853) Ref: [#1854](https://github.com/valhalla/valhalla/issues/1854)
   * FIXED: valhalla_add_predicted_traffic was overcommitted while gathering stats. Added a clear. [#1857](https://github.com/valhalla/valhalla/pull/1857)
   * FIXED: regression in map matching when moving to valhalla v3.0.0 [#1863](https://github.com/valhalla/valhalla/pull/1863)
   * FIXED: last step shape in osrm serializer should be 2 of the same point [#1867](https://github.com/valhalla/valhalla/pull/1867)
   * FIXED: Shape trimming at the beginning and ending of the route to not be degenerate [#1876](https://github.com/valhalla/valhalla/pull/1876)
   * FIXED: Duplicate waypoints in osrm serializer [#1880](https://github.com/valhalla/valhalla/pull/1880)
   * FIXED: Updates for heading precision [#1881](https://github.com/valhalla/valhalla/pull/1881)
   * FIXED: Map matching allowed untraversable edges at start of route [#1884](https://github.com/valhalla/valhalla/pull/1884)

* **Enhancement**
   * ADDED: Use the same protobuf object the entire way through the request process [#1837](https://github.com/valhalla/valhalla/pull/1837)
   * ADDED: Enhanced turn lane processing [#1859](https://github.com/valhalla/valhalla/pull/1859)
   * ADDED: Add global_synchronized_cache in valhalla_build_config [#1851](https://github.com/valhalla/valhalla/pull/1851)

## Release Date: 2019-06-04 Valhalla 3.0.5
* **Bug Fix**
   * FIXED: Protect against unnamed rotaries and routes that end in roundabouts not turning off rotary logic [#1840](https://github.com/valhalla/valhalla/pull/1840)

* **Enhancement**
   * ADDED: Add turn lane info at maneuver point [#1830](https://github.com/valhalla/valhalla/pull/1830)

## Release Date: 2019-05-31 Valhalla 3.0.4
* **Bug Fix**
   * FIXED: Improved logic to decide between bear vs. continue [#1798](https://github.com/valhalla/valhalla/pull/1798)
   * FIXED: Bicycle costing allows use of roads with all surface values, but with a penalty based on bicycle type. However, the edge filter totally disallows bad surfaces for some bicycle types, creating situations where reroutes fail if a rider uses a road with a poor surface. [#1800](https://github.com/valhalla/valhalla/pull/1800)
   * FIXED: Moved complex restrictions building to before validate. [#1805](https://github.com/valhalla/valhalla/pull/1805)
   * FIXED: Fix bicycle edge filter when avoid_bad_surfaces = 1.0 [#1806](https://github.com/valhalla/valhalla/pull/1806)
   * FIXED: Replace the EnhancedTripPath class inheritance with aggregation [#1807](https://github.com/valhalla/valhalla/pull/1807)
   * FIXED: Replace the old timezone shape zip file every time valhalla_build_timezones is ran [#1817](https://github.com/valhalla/valhalla/pull/1817)
   * FIXED: Don't use island snapped edge candidates (from disconnected components or low reach edges) when we rejected other high reachability edges that were closer [#1835](https://github.com/valhalla/valhalla/pull/1835)

## Release Date: 2019-05-08 Valhalla 3.0.3
* **Bug Fix**
   * FIXED: Fixed a rare loop condition in route matcher (edge walking to match a trace).
   * FIXED: Fixed VACUUM ANALYZE syntax issue.  [#1704](https://github.com/valhalla/valhalla/pull/1704)
   * FIXED: Fixed the osrm maneuver type when a maneuver has the to_stay_on attribute set.  [#1714](https://github.com/valhalla/valhalla/pull/1714)
   * FIXED: Fixed osrm compatibility mode attributes.  [#1716](https://github.com/valhalla/valhalla/pull/1716)
   * FIXED: Fixed rotary/roundabout issues in Valhalla OSRM compatibility.  [#1727](https://github.com/valhalla/valhalla/pull/1727)
   * FIXED: Fixed the destinations assignment for exit names in OSRM compatibility mode. [#1732](https://github.com/valhalla/valhalla/pull/1732)
   * FIXED: Enhance merge maneuver type assignment. [#1735](https://github.com/valhalla/valhalla/pull/1735)
   * FIXED: Fixed fork assignments and on ramps for OSRM compatibility mode. [#1738](https://github.com/valhalla/valhalla/pull/1738)
   * FIXED: Fixed cardinal direction on reference names when forward/backward tag is present on relations. Fixes singly digitized roads with opposing directional modifiers. [#1741](https://github.com/valhalla/valhalla/pull/1741)
   * FIXED: Fixed fork assignment and narrative logic when a highway ends and splits into multiple ramps. [#1742](https://github.com/valhalla/valhalla/pull/1742)
   * FIXED: Do not use any avoid edges as origin or destination of a route, matrix, or isochrone. [#1745](https://github.com/valhalla/valhalla/pull/1745)
   * FIXED: Add leg summary and remove unused hint attribute for OSRM compatibility mode. [#1753](https://github.com/valhalla/valhalla/pull/1753)
   * FIXED: Improvements for pedestrian forks, pedestrian roundabouts, and continue maneuvers. [#1768](https://github.com/valhalla/valhalla/pull/1768)
   * FIXED: Added simplified overview for OSRM response and added use_toll logic back to truck costing. [#1765](https://github.com/valhalla/valhalla/pull/1765)
   * FIXED: temp fix for location distance bug [#1774](https://github.com/valhalla/valhalla/pull/1774)
   * FIXED: Fix pedestrian routes using walkway_factor [#1780](https://github.com/valhalla/valhalla/pull/1780)
   * FIXED: Update the begin and end heading of short edges based on use [#1783](https://github.com/valhalla/valhalla/pull/1783)
   * FIXED: GraphReader::AreEdgesConnected update.  If transition count == 0 return false and do not call transition function. [#1786](https://github.com/valhalla/valhalla/pull/1786)
   * FIXED: Only edge candidates that were used in the path are send to serializer: [#1788](https://github.com/valhalla/valhalla/pull/1788)
   * FIXED: Added logic to prevent the removal of a destination maneuver when ending on an internal edge [#1792](https://github.com/valhalla/valhalla/pull/1792)
   * FIXED: Fixed instructions when starting on an internal edge [#1796](https://github.com/valhalla/valhalla/pull/1796)

* **Enhancement**
   * Add the ability to run valhalla_build_tiles in stages. Specify the begin_stage and end_stage as command line options. Also cleans up temporary files as the last stage in the pipeline.
   * Add `remove` to `filesystem` namespace. [#1752](https://github.com/valhalla/valhalla/pull/1752)
   * Add TaxiCost into auto costing options.
   * Add `preferred_side` to allow per-location filtering of edges based on the side of the road the location is on and the driving side for that locale.
   * Slightly decreased the internal side-walk factor to .90f to favor roads with attached sidewalks. This impacts roads that have added sidewalk:left, sidewalk:right or sidewalk:both OSM tags (these become attributes on each directedEdge). The user can then avoid/penalize dedicated sidewalks and walkways, when they increase the walkway_factor. Since we slightly decreased the sidewalk_factor internally and only favor sidewalks if use is tagged as sidewalk_left or sidewalk_right, we should tend to route on roads with attached sidewalks rather than separate/dedicated sidewalks, allowing for more road names to be called out since these are labeled more.
   * Add `via` and `break_through` location types [#1737](https://github.com/valhalla/valhalla/pull/1737)
   * Add `street_side_tolerance` and `search_cutoff` to input `location` [#1777](https://github.com/valhalla/valhalla/pull/1777)
   * Return the Valhalla error `Path distance exceeds the max distance limit` for OSRM responses when the route is greater than the service limits. [#1781](https://github.com/valhalla/valhalla/pull/1781)

## Release Date: 2019-01-14 Valhalla 3.0.2
* **Bug Fix**
   * FIXED: Transit update - fix dow and exception when after midnight trips are normalized [#1682](https://github.com/valhalla/valhalla/pull/1682)
   * FIXED: valhalla_convert_transit segfault - GraphTileBuilder has null GraphTileHeader [#1683](https://github.com/valhalla/valhalla/issues/1683)
   * FIXED: Fix crash for trace_route with osrm serialization. Was passing shape rather than locations to the waypoint method.
   * FIXED: Properly set driving_side based on data set in TripPath.
   * FIXED: A bad bicycle route exposed an issue with bidirectional A* when the origin and destination edges are connected. Use A* in these cases to avoid requiring a high cost threshold in BD A*.
   * FIXED: x86 and x64 data compatibility was fixed as the structures weren't aligned.
   * FIXED: x86 tests were failing due mostly to floating point issues and the aforementioned structure misalignment.
* **Enhancement**
   * Add a durations list (delta time between each pair of trace points), a begin_time and a use_timestamp flag to trace_route requests. This allows using the input trace timestamps or durations plus the begin_time to compute elapsed time at each edge in the matched path (rather than using costing methods).
   * Add support for polyline5 encoding for OSRM formatted output.
* **Note**
   * Isochrones and openlr are both noted as not working with release builds for x86 (32bit) platforms. We'll look at getting this fixed in a future release

## Release Date: 2018-11-21 Valhalla 3.0.1
* **Bug Fix**
   * FIXED: Fixed a rare, but serious bug with bicycle costing. ferry_factor_ in bicycle costing shadowed the data member in the base dynamic cost class, leading to an uninitialized variable. Occasionally, this would lead to negative costs which caused failures. [#1663](https://github.com/valhalla/valhalla/pull/1663)
   * FIXED: Fixed use of units in OSRM compatibility mode. [#1662](https://github.com/valhalla/valhalla/pull/1662)

## Release Date: 2018-11-21 Valhalla 3.0.0
* **NOTE**
   * This release changes the Valhalla graph tile formats to make the tile data more efficient and flexible. Tile data is incompatible with Valhalla 2.x builds, and code for 3.x is incompatible with data built for Valahalla 2.x versions. Valhalla tile sizes are slightly smaller (for datasets using elevation information the size savings is over 10%). In addition, there is increased flexibility for creating different variants of tiles to support different applications (e.g. bicycle only, or driving only).
* **Enhancement**
   * Remove the use of DirectedEdge for transitions between nodes on different hierarchy levels. A new structure, NodeTransition, is now used to transition to nodes on different hierarchy level. This saves space since only the end node GraphId is needed for the transitions (and DirectedEdge is a large data structure).
   * Change the NodeInfo lat,lon to use an offset from the tile base lat,lon. This potentially allows higher precision than using float, but more importantly saves space and allows support for NodeTransitions as well as spare for future growth.
   * Remove the EdgeElevation structure and max grade information into DirectedEdge and mean elevation into EdgeInfo. This saves space.
   * Reduce wayid to 32 bits. This allows sufficient growth when using OpenStreetMap data and frees space in EdgeInfo (allows moving speed limit and mean elevation from other structures).
   * Move name consistency from NodeInfo to DirectedEdge. This allows a more efficient lookup of name consistency.
   * Update all path algorithms to use NodeTransition logic rather than special DirectedEdge transition types. This simplifies PathAlgorithms slightly and removes some conditional logic.
   * Add an optional GraphFilter stage to tile building pipeline. This allows removal of edges and nodes based on access. This allows bicycle only, pedestrian only, or driving only datasets (or combinations) to be created - allowing smaller datasets for special purpose applications.
* **Deprecate**
   * Valhalla 3.0 removes support for OSMLR.

## Release Date: 2018-11-20 Valhalla 2.7.2
* **Enhancement**
   * UPDATED: Added a configuration variable for max_timedep_distance. This is used in selecting the path algorithm and provides the maximum distance between locations when choosing a time dependent path algorithm (other than multi modal). Above this distance, bidirectional A* is used with no time dependencies.
   * UPDATED: Remove transition edges from priority queue in Multimodal methods.
   * UPDATED: Fully implement street names and exit signs with ability to identify route numbers. [#1635](https://github.com/valhalla/valhalla/pull/1635)
* **Bug Fix**
   * FIXED: A timed-turned restriction should not be applied when a non-timed route is executed.  [#1615](https://github.com/valhalla/valhalla/pull/1615)
   * FIXED: Changed unordered_map to unordered_multimap for polys. Poly map can contain the same key but different multi-polygons. For example, islands for a country or timezone polygons for a country.
   * FIXED: Fixed timezone db issue where TZIDs did not exist in the Howard Hinnant date time db that is used in the date_time class for tz indexes.  Added logic to create aliases for TZIDs based on https://en.wikipedia.org/wiki/List_of_tz_database_time_zones
   * FIXED: Fixed the ramp turn modifiers for osrm compat [#1569](https://github.com/valhalla/valhalla/pull/1569)
   * FIXED: Fixed the step geometry when using the osrm compat mode [#1571](https://github.com/valhalla/valhalla/pull/1571)
   * FIXED: Fixed a data creation bug causing issues with A* routes ending on loops. [#1576](https://github.com/valhalla/valhalla/pull/1576)
   * FIXED: Fixed an issue with a bad route where destination only was present. Was due to thresholds in bidirectional A*. Changed threshold to be cost based rather than number of iterations). [#1586](https://github.com/valhalla/valhalla/pull/1586)
   * FIXED: Fixed an issue with destination only (private) roads being used in bicycle routes. Centralized some "base" transition cost logic in the base DynamicCost class. [#1587](https://github.com/valhalla/valhalla/pull/1587)
   * FIXED: Remove extraneous ramp maneuvers [#1657](https://github.com/valhalla/valhalla/pull/1657)

## Release Date: 2018-10-02 Valhalla 2.7.1
* **Enhancement**
   * UPDATED: Added date time support to forward and reverse isochrones. Add speed lookup (predicted speeds and/or free-flow or constrained flow speed) if date_time is present.
   * UPDATED: Add timezone checks to multimodal routes and isochrones (updates localtime if the path crosses into a timezone different than the start location).
* **Data Producer Update**
   * UPDATED: Removed boost date time support from transit.  Now using the Howard Hinnant date library.
* **Bug Fix**
   * FIXED: Fixed a bug with shortcuts that leads to inconsistent routes depending on whether shortcuts are taken, different origins can lead to different paths near the destination. This fix also improves performance on long routes and matrices.
   * FIXED: We were getting inconsistent results between departing at current date/time vs entering the current date/time.  This issue is due to the fact that the iso_date_time function returns the full iso date_time with the timezone offset (e.g., 2018-09-27T10:23-07:00 vs 2018-09-27T10:23). When we refactored the date_time code to use the new Howard Hinnant date library, we introduced this bug.
   * FIXED: Increased the threshold in CostMatrix to address null time and distance values occurring for truck costing with locations near the max distance.

## Release Date: 2018-09-13 Valhalla 2.7.0
* **Enhancement**
   * UPDATED: Refactor to use the pbf options instead of the ptree config [#1428](https://github.com/valhalla/valhalla/pull/1428) This completes [#1357](https://github.com/valhalla/valhalla/issues/1357)
   * UPDATED: Removed the boost/date_time dependency from baldr and odin. We added the Howard Hinnant date and time library as a submodule. [#1494](https://github.com/valhalla/valhalla/pull/1494)
   * UPDATED: Fixed 'Drvie' typo [#1505](https://github.com/valhalla/valhalla/pull/1505) This completes [#1504](https://github.com/valhalla/valhalla/issues/1504)
   * UPDATED: Optimizations of GetSpeed for predicted speeds [#1490](https://github.com/valhalla/valhalla/issues/1490)
   * UPDATED: Isotile optimizations
   * UPDATED: Added stats to predictive traffic logging
   * UPDATED: resample_polyline - Breaks the polyline into equal length segments at a sample distance near the resolution. Break out of the loop through polyline points once we reach the specified number of samplesthen append the last
polyline point.
   * UPDATED: added android logging and uses a shared graph reader
   * UPDATED: Do not run a second pass on long pedestrian routes that include a ferry (but succeed on first pass). This is a performance fix. Long pedestrian routes with A star factor based on ferry speed end up being very inefficient.
* **Bug Fix**
   * FIXED: A* destination only
   * FIXED: Fixed through locations weren't honored [#1449](https://github.com/valhalla/valhalla/pull/1449)


## Release Date: 2018-08-02 Valhalla 3.0.0-rc.4
* **Node Bindings**
   * UPDATED: add some worker pool handling
   [#1467](https://github.com/valhalla/valhalla/pull/1467)

## Release Date: 2018-08-02 Valhalla 3.0.0-rc.3
* **Node Bindings**
   * UPDATED: replaced N-API with node-addon-api wrapper and made the actor
   functions asynchronous
   [#1457](https://github.com/valhalla/valhalla/pull/1457)

## Release Date: 2018-07-24 Valhalla 3.0.0-rc.2
* **Node Bindings**
   * FIXED: turn on the autocleanup functionality for the actor object.
   [#1439](https://github.com/valhalla/valhalla/pull/1439)

## Release Date: 2018-07-16 Valhalla 3.0.0-rc.1
* **Enhancement**
   * ADDED: exposed the rest of the actions to the node bindings and added tests. [#1415](https://github.com/valhalla/valhalla/pull/1415)

## Release Date: 2018-07-12 Valhalla 3.0.0-alpha.1
**NOTE**: There was already a small package named `valhalla` on the npm registry, only published up to version 0.0.3. The team at npm has transferred the package to us, but would like us to publish something to it ASAP to prove our stake in it. Though the bindings do not have all of the actor functionality exposed yet (just route), we are going to publish an alpha release of 3.0.0 to get something up on npm.
* **Infrastructure**:
   * ADDED: add in time dependent algorithms if the distance between locations is less than 500km.
   * ADDED: TurnLanes to indicate turning lanes at the end of a directed edge.
   * ADDED: Added PredictedSpeeds to Valhalla tiles and logic to compute speed based on predictive speed profiles.
* **Data Producer Update**
   * ADDED: is_route_num flag was added to Sign records. Set this to true if the exit sign comes from a route number/ref.
   * CHANGED: Lower speeds on driveways, drive-thru, and parking aisle. Set destination only flag for drive thru use.
   * ADDED: Initial implementation of turn lanes.
  **Bug Fix**
   * CHANGED: Fix destination only penalty for A* and time dependent cases.
   * CHANGED: Use the distance from GetOffsetForHeading, based on road classification and road use (e.g. ramp, turn channel, etc.), within tangent_angle function.
* **Map Matching**
   * FIXED: Fixed trace_route edge_walk server abort [#1365](https://github.com/valhalla/valhalla/pull/1365)
* **Enhancement**
   * ADDED: Added post process for updating free and constrained speeds in the directed edges.
   * UPDATED: Parse the json request once and store in a protocol buffer to pass along the pipeline. This completed the first portion of [#1357](https://github.com/valhalla/valhalla/issues/1357)
   * UPDATED: Changed the shape_match attribute from a string to an enum. Fixes [#1376](https://github.com/valhalla/valhalla/issues/1376)
   * ADDED: Node bindings for route [#1341](https://github.com/valhalla/valhalla/pull/1341)
   * UPDATED: Use a non-linear use_highways factor (to more heavily penalize highways as use_highways approaches 0).

## Release Date: 2018-07-15 Valhalla 2.6.3
* **API**:
   * FIXED: Use a non-linear use_highways factor (to more heavily penalize highways as use_highways approaches 0).
   * FIXED: Fixed the highway_factor when use_highways < 0.5.
   * ENHANCEMENT: Added logic to modulate the surface factor based on use_trails.
   * ADDED: New customer test requests for motorcycle costing.

## Release Date: 2018-06-28 Valhalla 2.6.2
* **Data Producer Update**
   * FIXED: Complex restriction sorting bug.  Check of has_dt in ComplexRestrictionBuilder::operator==.
* **API**:
   * FIXED: Fixed CostFactory convenience method that registers costing models
   * ADDED: Added use_tolls into motorcycle costing options

## Release Date: 2018-05-28 Valhalla 2.6.0
* **Infrastructure**:
   * CHANGED: Update cmake buildsystem to replace autoconf [#1272](https://github.com/valhalla/valhalla/pull/1272)
* **API**:
   * CHANGED: Move `trace_options` parsing to map matcher factory [#1260](https://github.com/valhalla/valhalla/pull/1260)
   * ADDED: New costing method for AutoDataFix [#1283](https://github.com/valhalla/valhalla/pull/1283)

## Release Date: 2018-05-21 Valhalla 2.5.0
* **Infrastructure**
   * ADDED: Add code formatting and linting.
* **API**
   * ADDED: Added new motorcycle costing, motorcycle access flag in data and use_trails option.
* **Routing**
   * ADDED: Add time dependnet forward and reverse A* methods.
   * FIXED: Increase minimum threshold for driving routes in bidirectional A* (fixes some instances of bad paths).
* **Data Producer Update**
   * CHANGED: Updates to properly handle cycleway crossings.
   * CHANGED: Conditionally include driveways that are private.
   * ADDED: Added logic to set motorcycle access.  This includes lua, country access, and user access flags for motorcycles.

## Release Date: 2018-04-11 Valhalla 2.4.9
* **Enhancement**
   * Added European Portuguese localization for Valhalla
   * Updates to EdgeStatus to improve performance. Use an unordered_map of tile Id and allocate an array for each edge in the tile. This allows using pointers to access status for sequential edges. This improves performance by 50% or so.
   * A couple of bicycle costing updates to improve route quality: avoid roads marked as part of a truck network, to remove the density penalty for transition costs.
   * When optimal matrix type is selected, now use CostMatrix for source to target pedestrian and bicycle matrix calls when both counts are above some threshold. This improves performance in general and lessens some long running requests.
*  **Data Producer Update**
   * Added logic to protect against setting a speed of 0 for ferries.

## Release Date: 2018-03-27 Valhalla 2.4.8
* **Enhancement**
   * Updates for Italian verbal translations
   * Optionally remove driveways at graph creation time
   * Optionally disable candidate edge penalty in path finding
   * OSRM compatible route, matrix and map matching response generation
   * Minimal Windows build compatibility
   * Refactoring to use PBF as the IPC mechanism for all objects
   * Improvements to internal intersection marking to reduce false positives
* **Bug Fix**
   * Cap candidate edge penalty in path finding to reduce excessive expansion
   * Fix trivial paths at deadends

## Release Date: 2018-02-08 Valhalla 2.4.7
* **Enhancement**
   * Speed up building tiles from small OSM imports by using boost directory iterator rather than going through all possible tiles and testing each if the file exists.
* **Bug Fix**
   * Protect against overflow in string to float conversion inside OSM parsing.

## Release Date: 2018-01-26 Valhalla 2.4.6
* **Enhancement**
   * Elevation library will lazy load RAW formatted sources

## Release Date: 2018-01-24 Valhalla 2.4.5
* **Enhancement**
   * Elevation packing utility can unpack lz4hc now
* **Bug Fix**
   * Fixed broken darwin builds

## Release Date: 2018-01-23 Valhalla 2.4.4
* **Enhancement**
   * Elevation service speed improvements and the ability to serve lz4hc compressed data
   * Basic support for downloading routing tiles on demand
   * Deprecated `valhalla_route_service`, now all services (including elevation) are found under `valhalla_service`

## Release Date: 2017-12-11 Valhalla 2.4.3
* **Enhancement**
   * Remove union from GraphId speeds up some platforms
   * Use SAC scale in pedestrian costing
   * Expanded python bindings to include all actions (route, matrix, isochrone, etc)
* **Bug Fix**
   * French translation typo fixes
*  **Data Producer Update**
   * Handling shapes that intersect the poles when binning
   * Handling when transit shapes are less than 2 points

## Release Date: 2017-11-09 Valhalla 2.4.1
*  **Data Producer Update**
   * Added kMopedAccess to modes for complex restrictions.  Remove the kMopedAccess when auto access is removed.  Also, add the kMopedAccess when an auto restriction is found.

## Release Date: 2017-11-08 Valhalla 2.4.0
*  **Data Producer Update**
   * Added logic to support restriction = x with a the except tag.  We apply the restriction to everything except for modes in the except tag.
   * Added logic to support railway_service and coach_service in transit.
* **Bug Fix**
  * Return proper edge_walk path for requested shape_match=walk_or_snap
  * Skip invalid stateid for Top-K requests

## Release Date: 2017-11-07 Valhalla 2.3.9
* **Enhancement**
  * Top-K map matched path generation now only returns unique paths and does so with fewer iterations
  * Navigator call outs for both imperial and metric units
  * The surface types allowed for a given bike route can now be controlled via a request parameter `avoid_bad_surfaces`
  * Improved support for motorscooter costing via surface types, road classification and vehicle specific tagging
* **Bug Fix**
  * Connectivity maps now include information about transit tiles
  * Lane counts for singly digitized roads are now correct for a given directed edge
  * Edge merging code for assigning osmlr segments is now robust to partial tile sets
  * Fix matrix path finding to allow transitioning down to lower levels when appropriate. In particular, do not supersede shortcut edges until no longer expanding on the next level.
  * Fix optimizer rotate location method. This fixes a bug where optimal ordering was bad for large location sets.
*  **Data Producer Update**
   * Duration tags are now used to properly set the speed of travel for a ferry routes

## Release Date: 2017-10-17 Valhalla 2.3.8
* **Bug Fix**
  * Fixed the roundabout exit count for bicycles when the roundabout is a road and not a cycleway
  * Enable a pedestrian path to remain on roundabout instead of getting off and back on
  * Fixed the penalization of candidate locations in the uni-directional A* algorithm (used for trivial paths)
*  **Data Producer Update**
   * Added logic to set bike forward and tag to true where kv["sac_scale"] == "hiking". All other values for sac_scale turn off bicycle access.  If sac_scale or mtb keys are found and a surface tag is not set we default to kPath.
   * Fixed a bug where surface=unpaved was being assigned Surface::kPavedSmooth.

## Release Date: 2017-9-11 Valhalla 2.3.7
* **Bug Fix**
  * Update bidirectional connections to handle cases where the connecting edge is one of the origin (or destination) edges and the cost is high. Fixes some pedestrian route issues that were reported.
*  **Data Producer Update**
   * Added support for motorroad tag (default and per country).
   * Update OSMLR segment association logic to fix issue where chunks wrote over leftover segments. Fix search along edges to include a radius so any nearby edges are also considered.

## Release Date: 2017-08-29 Valhalla 2.3.6
* **Bug Fix**
  * Pedestrian paths including ferries no longer cause circuitous routes
  * Fix a crash in map matching route finding where heading from shape was using a `nullptr` tile
  * Spanish language narrative corrections
  * Fix traffic segment matcher to always set the start time of a segment when its known
* **Enhancement**
  * Location correlation scoring improvements to avoid situations where less likely start or ending locations are selected

## Release Date: 2017-08-22 Valhalla 2.3.5
* **Bug Fix**
  * Clamp the edge score in thor. Extreme values were causing bad alloc crashes.
  * Fix multimodal isochrones. EdgeLabel refactor caused issues.
* **Data Producer Update**
  * Update lua logic to properly handle vehicle=no tags.

## Release Date: 2017-08-14 Valhalla 2.3.4
* **Bug Fix**
  * Enforce limits on maximum per point accuracy to avoid long running map matching computations

## Release Date: 2017-08-14 Valhalla 2.3.3
* **Bug Fix**
  * Maximum osm node reached now causes bitset to resize to accommodate when building tiles
  * Fix wrong side of street information and remove redundant node snapping
  * Fix path differences between services and `valhalla_run_route`
  * Fix map matching crash when interpolating duplicate input points
  * Fix unhandled exception when trace_route or trace_attributes when there are no continuous matches
* **Enhancement**
  * Folded Low-Stress Biking Code into the regular Bicycle code and removed the LowStressBicycleCost class. Now when making a query for bicycle routing, a value of 0 for use_hills and use_roads produces low-stress biking routes, while a value of 1 for both provides more intense professional bike routes.
  * Bike costing default values changed. use_roads and use_hills are now 0.25 by default instead of 0.5 and the default bike is now a hybrid bike instead of a road bike.
  * Added logic to use station hierarchy from transitland.  Osm and egress nodes are connected by transitconnections.  Egress and stations are connected by egressconnections.  Stations and platforms are connected by platformconnections.  This includes narrative updates for Odin as well.

## Release Date: 2017-07-31 Valhalla 2.3.2
* **Bug Fix**
  * Update to use oneway:psv if oneway:bus does not exist.
  * Fix out of bounds memory issue in DoubleBucketQueue.
  * Many things are now taken into consideration to determine which sides of the road have what cyclelanes, because they were not being parsed correctly before
  * Fixed issue where sometimes a "oneway:bicycle=no" tag on a two-way street would cause the road to become a oneway for bicycles
  * Fixed trace_attributes edge_walk cases where the start or end points in the shape are close to graph nodes (intersections)
  * Fixed 32bit architecture crashing for certain routes with non-deterministic placement of edges labels in bucketized queue datastructure
* **Enhancement**
  * Improve multi-modal routes by adjusting the pedestrian mode factor (routes use less walking in favor of public transit).
  * Added interface framework to support "top-k" paths within map-matching.
  * Created a base EdgeLabel class that contains all data needed within costing methods and supports the basic path algorithms (forward direction, A*, with accumulated path distance). Derive class for bidirectional algorithms (BDEdgeLabel) and for multimodal algorithms. Lowers memory use by combining some fields (using spare bits from GraphId).
  * Added elapsed time estimates to map-matching labels in preparation for using timestamps in map-matching.
  * Added parsing of various OSM tags: "bicycle=use_sidepath", "bicycle=dismount", "segregated=*", "shoulder=*", "cycleway:buffer=*", and several variations of these.
  * Both trace_route and trace_attributes will parse `time` and `accuracy` parameters when the shape is provided as unencoded
  * Map-matching will now use the time (in seconds) of each gps reading (if provided) to narrow the search space and avoid finding matches that are impossibly fast

## Release Date: 2017-07-10 Valhalla 2.3.0
* **Bug Fix**
  * Fixed a bug in traffic segment matcher where length was populated but had invalid times
* **Embedded Compilation**
  * Decoupled the service components from the rest of the worker objects so that the worker objects could be used in non http service contexts
   * Added an actor class which encapsulates the various worker objects and allows the various end points to be called /route /height etc. without needing to run a service
* **Low-Stress Bicycle**
  * Worked on creating a new low-stress biking option that focuses more on taking safer roads like cycle ways or residential roads than the standard bike costing option does.

## Release Date: 2017-06-26 Valhalla 2.2.9
* **Bug Fix**
  * Fix a bug introduced in 2.2.8 where map matching search extent was incorrect in longitude axis.

## Release Date: 2017-06-23 Valhalla 2.2.8
* **Bug Fix**
  * Traffic segment matcher (exposed through Python bindings) - fix cases where partial (or no) results could be returned when breaking out of loop in form_segments early.
* **Traffic Matching Update**
  * Traffic segment matcher - handle special cases when entering and exiting turn channels.
* **Guidance Improvements**
  * Added Swedish (se-SV) narrative file.

## Release Date: 2017-06-20 Valhalla 2.2.7
* **Bug Fixes**
  * Traffic segment matcher (exposed through Python bindings) makes use of accuracy per point in the input
  * Traffic segment matcher is robust to consecutive transition edges in matched path
* **Isochrone Changes**
  * Set up isochrone to be able to handle multi-location queries in the future
* **Data Producer Updates**
  * Fixes to valhalla_associate_segments to address threading issue.
  * Added support for restrictions that refers only to appropriate type of vehicle.
* **Navigator**
  * Added pre-alpha implementation that will perform guidance for mobile devices.
* **Map Matching Updates**
  * Added capability to customize match_options

## Release Date: 2017-06-12 Valhalla 2.2.6
* **Bug Fixes**
  * Fixed the begin shape index where an end_route_discontinuity exists
* **Guidance Improvements**
  * Updated Slovenian (sl-SI) narrative file.
* **Data Producer Updates**
  * Added support for per mode restrictions (e.g., restriction:&lt;type&gt;)  Saved these restrictions as "complex" restrictions which currently support per mode lookup (unlike simple restrictions which are assumed to apply to all driving modes).
* **Matrix Updates**
  * Increased max distance threshold for auto costing and other similar costings to 400 km instead of 200 km

## Release Date: 2017-06-05 Valhalla 2.2.5
* **Bug Fixes**
  * Fixed matched point edge_index by skipping transition edges.
  * Use double precision in meili grid traversal to fix some incorrect grid cases.
  * Update meili to use DoubleBucketQueue and GraphReader methods rather than internal methods.

## Release Date: 2017-05-17 Valhalla 2.2.4
* **Bug Fixes**
  * Fix isochrone bug where the default access mode was used - this rejected edges that should not have been rejected for cases than automobile.
  * Fix A* handling of edge costs for trivial routes. This fixed an issue with disconnected regions that projected to a single edge.
  * Fix TripPathBuilder crash if first edge is a transition edge (was occurring with map-matching in rare occasions).

## Release Date: 2017-05-15 Valhalla 2.2.3
* **Map Matching Improvement**
  * Return begin and end route discontinuities. Also, returns partial shape of edge at route discontinuity.
* **Isochrone Improvements**
  * Add logic to make sure the center location remains fixed at the center of a tile/grid in the isotile.
  * Add a default generalization factor that is based on the grid size. Users can still override this factor but the default behavior is improved.
  * Add ExpandForward and ExpandReverse methods as is done in bidirectional A*. This improves handling of transitions between hierarchy levels.
* **Graph Correlation Improvements**
  * Add options to control both radius and reachability per input location (with defaults) to control correlation of input locations to the graph in such a way as to avoid routing between disconnected regions and favor more likely paths.

## Release Date: 2017-05-08 Valhalla 2.2.0
* **Guidance Improvements**
  * Added Russian (ru-RU) narrative file.
  * Updated Slovenian (sl-SI) narrative file.
* **Data Producer Updates**
  * Assign destination sign info on bidirectional ramps.
  * Update ReclassifyLinks. Use a "link-tree" which is formed from the exit node and terminates at entrance nodes. Exit nodes are sorted by classification so motorway exits are done before trunks, etc. Updated the turn channel logic - now more consistently applies turn channel use.
  * Updated traffic segment associations to properly work with elevation and lane connectivity information (which is stored after the traffic association).

## Release Date: 2017-04-24 Valhalla 2.1.9
* **Elevation Update**
  * Created a new EdgeElevation structure which includes max upward and downward slope (moved from DirectedEdge) and mean elevation.
* **Routing Improvements**
  * Destination only fix when "nested" destination only areas cause a route failure. Allow destination only edges (with penalty) on 2nd pass.
  * Fix heading to properly use the partial edge shape rather than entire edge shape to determine heading at the begin and end locations.
  * Some cleanup and simplification of the bidirectional A* algorithm.
  * Some cleanup and simplification of TripPathBuilder.
  * Make TileHierarchy data and methods static and remove tile_dir from the tile hierarchy.
* **Map Matching Improvement**
  * Return matched points with trace attributes when using map_snap.
* **Data Producer Updates**
  * lua updates so that the chunnel will work again.

## Release Date: 2017-04-04 Valhalla 2.1.8
* **Map Matching Release**
  * Added max trace limits and out-of-bounds checks for customizable trace options

## Release Date: 2017-03-29 Valhalla 2.1.7
* **Map Matching Release**
  * Increased service limits for trace
* **Data Producer Updates**
  * Transit: Remove the dependency on using level 2 tiles for transit builder
* **Traffic Updates**
  * Segment matcher completely re-written to handle many complex issues when matching traces to OTSs
* **Service Improvement**
  * Bug Fix - relaxed rapidjson parsing to allow numeric type coercion
* **Routing Improvements**
  * Level the forward and reverse paths in bidirectional A * to account for distance approximation differences.
  * Add logic for Use==kPath to bicycle costing so that paths are favored (as are footways).

## Release Date: 2017-03-10 Valhalla 2.1.3
* **Guidance Improvement**
  * Corrections to Slovenian narrative language file
  **Routing Improvements**
  * Increased the pedestrian search radius from 25 to 50 within the meili configuration to reduce U-turns with map-matching
  * Added a max avoid location limit

## Release Date: 2017-02-22 Valhalla 2.1.0
* **Guidance Improvement**
  * Added ca-ES (Catalan) and sl-SI (Slovenian) narrative language files
* **Routing  Improvement**
  * Fix through location reverse ordering bug (introduced in 2.0.9) in output of route responses for depart_at routes
  * Fix edge_walking method to handle cases where more than 1 initial edge is found
* **Data Producer Updates**
  * Improved transit by processing frequency based schedules.
  * Updated graph validation to more aggressively check graph consistency on level 0 and level 1
  * Fix the EdgeInfo hash to not create duplicate edge info records when creating hierarchies

## Release Date: 2017-02-21 Valhalla 2.0.9
* **Guidance Improvement**
  * Improved Italian narrative by handling articulated prepositions
  * Properly calling out turn channel maneuver
* **Routing Improvement**
  * Improved path determination by increasing stop impact for link to link transitions at intersections
  * Fixed through location handling, now includes cost at throughs and properly uses heading
  * Added ability to adjust location heading tolerance
* **Traffic Updates**
  * Fixed segment matching json to properly return non-string values where appropriate
* **Data Producer Updates**
  * Process node:ref and way:junction_ref as a semicolon separated list for exit numbers
  * Removed duplicated interchange sign information when ways are split into edges
  * Use a sequence within HierarchyBuilder to lower memory requirements for planet / large data imports.
  * Add connecting OSM wayId to a transit stop within NodeInfo.
  * Lua update:  removed ways that were being added to the routing graph.
  * Transit:  Fixed an issue where add_service_day and remove_service_day was not using the tile creation date, but the service start date for transit.
  * Transit:  Added acceptance test logic.
  * Transit:  Added fallback option if the associated wayid is not found.  Use distance approximator to find the closest edge.
  * Transit:  Added URL encoding for one stop ids that contain diacriticals.  Also, added include_geometry=false for route requests.
* **Optimized Routing Update**
  * Added an original index to the location object in the optimized route response
* **Trace Route Improvement**
  * Updated find_start_node to fix "GraphTile NodeInfo index out of bounds" error

## Release Date: 2017-01-30 Valhalla 2.0.6
* **Guidance Improvement**
  * Italian phrases were updated
* **Routing Improvement**
  * Fixed an issue where date and time was returning an invalid ISO8601 time format for date_time values in positive UTC. + sign was missing.
  * Fixed an encoding issue that was discovered for tranist_fetcher.  We were not encoding onestop_ids or route_ids.  Also, added exclude_geometry=true for route API calls.
* **Data Producer Updates**
  * Added logic to grab a single feed in valhalla_build_transit.

## Release Date: 2017-01-04 Valhalla 2.0.3
* **Service Improvement**
  * Added support for interrupting requests. If the connection is closed, route computation and map-matching can be interrupted prior to completion.
* **Routing Improvement**
  * Ignore name inconsistency when entering a link to avoid double penalizing.
* **Data Producer Updates**
  * Fixed consistent name assignment for ramps and turn lanes which improved guidance.
  * Added a flag to directed edges indicating if the edge has names. This can potentially be used in costing methods.
  * Allow future use of spare GraphId bits within DirectedEdge.

## Release Date: 2016-12-13 Valhalla 2.0.2
* **Routing Improvement**
  * Added support for multi-way restrictions to matrix and isochrones.
  * Added HOV costing model.
  * Speed limit updates.   Added logic to save average speed separately from speed limits.
  * Added transit include and exclude logic to multimodal isochrone.
  * Fix some edge cases for trivial (single edge) paths.
  * Better treatment of destination access only when using bidirectional A*.
* **Performance Improvement**
  * Improved performance of the path algorithms by making many access methods inline.

## Release Date: 2016-11-28 Valhalla 2.0.1
* **Routing Improvement**
  * Preliminary support for multi-way restrictions
* **Issues Fixed**
  * Fixed tile incompatibility between 64 and 32bit architectures
  * Fixed missing edges within tile edge search indexes
  * Fixed an issue where transit isochrone was cut off if we took transit that was greater than the max_seconds and other transit lines or buses were then not considered.

## Release Date: 2016-11-15 Valhalla 2.0

* **Tile Redesign**
  * Updated the graph tiles to store edges only on the hierarchy level they belong to. Prior to this, the highways were stored on all levels, they now exist only on the highway hierarchy. Similar changes were made for arterial level roads. This leads to about a 20% reduction in tile size.
  * The tile redesign required changes to the path generation algorithms. They must now transition freely between levels, even for pedestrian and bicycle routes. To offset the extra transitions, the main algorithms were changed to expand nodes at each level that has directed edges, rather than adding the transition edges to the priority queue/adjacency list. This change helps performance. The hierarchy limits that are used to speed the computation of driving routes by utilizing the highway hierarchy were adjusted to work with the new path algorithms.
  * Some changes to costing were also required, for example pedestrian and bicycle routes skip shortcut edges.
  * Many tile data structures were altered to explicitly size different fields and make room for "spare" fields that will allow future growth. In addition, the tile itself has extra "spare" records that can be appended to the end of the tile and referenced from the tile header. This also will allow future growth without breaking backward compatibility.
* **Guidance Improvement**
  * Refactored trip path to use an enumerated `Use` for edge and an enumerated `NodeType` for node
  * Fixed some wording in the Hindi narrative file
  * Fixed missing turn maneuver by updating the forward intersecting edge logic
* **Issues Fixed**
  * Fixed an issue with pedestrian routes where a short u-turn was taken to avoid the "crossing" penalty.
  * Fixed bicycle routing due to high penalty to enter an access=destination area. Changed to a smaller, length based factor to try to avoid long regions where access = destination. Added a driveway penalty to avoid taking driveways (which are often marked as access=destination).
  * Fixed regression where service did not adhere to the list of allowed actions in the Loki configuration
* **Graph Correlation**
  * External contributions from Navitia have lead to greatly reduced per-location graph correlation. Average correlation time is now less than 1ms down from 4-9ms.

## Release Date: 2016-10-17

* **Guidance Improvement**
  * Added the Hindi (hi-IN) narrative language
* **Service Additions**
  * Added internal valhalla error codes utility in baldr and modified all services to make use of and return as JSON response
  * See documentation https://github.com/valhalla/valhalla-docs/blob/master/api-reference.md#internal-error-codes-and-conditions
* **Time-Distance Matrix Improvement**
  * Added a costmatrix performance fix for one_to_many matrix requests
* **Memory Mapped Tar Archive - Tile Extract Support**
  * Added the ability to load a tar archive of the routing graph tiles. This improves performance under heavy load and reduces the memory requirement while allowing multiple processes to share cache resources.

## Release Date: 2016-09-19

* **Guidance Improvement**
  * Added pirate narrative language
* **Routing Improvement**
  * Added the ability to include or exclude stops, routes, and operators in multimodal routing.
* **Service Improvement**
  * JSONify Error Response

## Release Date: 2016-08-30

* **Pedestrian Routing Improvement**
  * Fixes for trivial pedestrian routes

## Release Date: 2016-08-22

* **Guidance Improvements**
  * Added Spanish narrative
  * Updated the start and end edge heading calculation to be based on road class and edge use
* **Bicycle Routing Improvements**
  * Prevent getting off a higher class road for a small detour only to get back onto the road immediately.
  * Redo the speed penalties and road class factors - they were doubly penalizing many roads with very high values.
  * Simplify the computation of weighting factor for roads that do not have cycle lanes. Apply speed penalty to slightly reduce favoring
of non-separated bicycle lanes on high speed roads.
* **Routing Improvements**
  * Remove avoidance of U-turn for pedestrian routes. This improves use with map-matching since pedestrian routes can make U-turns.
  * Allow U-turns at dead-ends for driving (and bicycling) routes.
* **Service Additions**
  * Add support for multi-modal isochrones.
  * Added base code to allow reverse isochrones (path from anywhere to a single destination).
* **New Sources to Targets**
  * Added a new Matrix Service action that allows you to request any of the 3 types of time-distance matrices by calling 1 action.  This action takes a sources and targets parameter instead of the locations parameter.  Please see the updated Time-Distance Matrix Service API reference for more details.

## Release Date: 2016-08-08

 * **Service additions**
  * Latitude, longitude bounding boxes of the route and each leg have been added to the route results.
  * Added an initial isochrone capability. This includes methods to create an "isotile" - a 2-D gridded data set with time to reach each lat,lon grid from an origin location. This isoltile is then used to create contours at specified times. Interior contours are optionally removed and the remaining outer contours are generalized and converted to GeoJSON polygons. An initial version supporting multimodal route types has also been added.
 * **Data Producer Updates**
  * Fixed tranist scheduling issue where false schedules were getting added.
 * **Tools Additionas**
  * Added `valhalla_export_edges` tool to allow shape and names to be dumped from the routing tiles

## Release Date: 2016-07-19

 * **Guidance Improvements**
  * Added French narrative
  * Added capability to have narrative language aliases - For example: German `de-DE` has an alias of `de`
 * **Transit Stop Update** - Return latitude and longitude for each transit stop
 * **Data Producer Updates**
  * Added logic to use lanes:forward, lanes:backward, speed:forward, and speed:backward based on direction of the directed edge.
  * Added support for no_entry, no_exit, and no_turn restrictions.
  * Added logic to support country specific access. Based on country tables found here: http://wiki.openstreetmap.org/wiki/OSM_tags_for_routing/Access-Restrictions

## Release Date: 2016-06-08

 * **Bug Fix** - Fixed a bug where edge indexing created many small tiles where no edges actually intersected. This allowed impossible routes to be considered for path finding instead of rejecting them earlier.
 * **Guidance Improvements**
  * Fixed invalid u-turn direction
  * Updated to properly call out jughandle routes
  * Enhanced signless interchange maneuvers to help guide users
 * **Data Producer Updates**
  * Updated the speed assignment for ramp to be a percentage of the original road class speed assignment
  * Updated stop impact logic for turn channel onto ramp

## Release Date: 2016-05-19

 * **Bug Fix** - Fixed a bug where routes fail within small, disconnected "islands" due to the threshold logic in prior release. Also better logic for not-thru roads.

## Release Date: 2016-05-18

 * **Bidirectional A* Improvements** - Fixed an issue where if both origin and destination locations where on not-thru roads that meet at a common node the path ended up taking a long detour. Not all cases were fixed though - next release should fix. Trying to address the termination criteria for when the best connection point of the 2 paths is optimal. Turns out that the initial case where both opposing edges are settled is not guaranteed to be the least cost path. For now we are setting a threshold and extending the search while still tracking best connections. Fixed the opposing edge when a hierarchy transition occurs.
 * **Guidance Globalization** -  Fixed decimal distance to be locale based.
 * **Guidance Improvements**
  * Fixed roundabout spoke count issue by fixing the drive_on_right attribute.
  * Simplified narative by combining unnamed straight maneuvers
  * Added logic to confirm maneuver type assignment to avoid invalid guidance
  * Fixed turn maneuvers by improving logic for the following:
    * Internal intersection edges
    * 'T' intersections
    * Intersecting forward edges
 * **Data Producer Updates** - Fix the restrictions on a shortcut edge to be the same as the last directed edge of the shortcut (rather than the first one).

## Release Date: 2016-04-28

 * **Tile Format Updates** - Separated the transit graph from the "road only" graph into different tiles but retained their interconnectivity. Transit tiles are now hierarchy level 3.
 * **Tile Format Updates** - Reduced the size of graph edge shape data by 5% through the use of varint encoding (LEB128)
 * **Tile Format Updates** - Aligned `EdgeInfo` structures to proper byte boundaries so as to maintain compatibility for systems who don't support reading from unaligned addresses.
 * **Guidance Globalization** -  Added the it-IT(Italian) language file. Added support for CLDR plural rules. The cs-CZ(Czech), de-DE(German), and en-US(US English) language files have been updated.
 * **Travel mode based instructions** -  Updated the start, post ferry, and post transit insructions to be based on the travel mode, for example:
  * `Drive east on Main Street.`
  * `Walk northeast on Broadway.`
  * `Bike south on the cycleway.`

## Release Date: 2016-04-12

 * **Guidance Globalization** -  Added logic to use tagged language files that contain the guidance phrases. The initial versions of en-US, de-DE, and cs-CZ have been deployed.
 * **Updated ferry defaults** -  Bumped up use_ferry to 0.65 so that we don't penalize ferries as much.

## Release Date: 2016-03-31
 * **Data producer updates** - Do not generate shortcuts across a node which is a fork. This caused missing fork maneuvers on longer routes.  GetNames update ("Broadway fix").  Fixed an issue with looking up a name in the ref map and not the name map.  Also, removed duplicate names.  Private = false was unsetting destination only flags for parking aisles.

## Release Date: 2016-03-30
 * **TripPathBuilder Bug Fix** - Fixed an exception that was being thrown when trying to read directed edges past the end of the list within a tile. This was due to errors in setting walkability and cyclability on upper hierarchies.

## Release Date: 2016-03-28

 * **Improved Graph Correlation** -  Correlating input to the routing graph is carried out via closest first traversal of the graph's, now indexed, geometry. This results in faster correlation and guarantees the absolute closest edge is found.

## Release Date: 2016-03-16

 * **Transit type returned** -  The transit type (e.g. tram, metro, rail, bus, ferry, cable car, gondola, funicular) is now returned with each transit maneuver.
 * **Guidance language** -  If the language option is not supplied or is unsupported then the language will be set to the default (en-US). Also, the service will return the language in the trip results.
 * **Update multimodal path algorithm** - Applied some fixes to multimodal path algorithm. In particular fixed a bug where the wrong sortcost was added to the adjacency list. Also separated "in-station" transfer costs from transfers between stops.
 * **Data producer updates** - Do not combine shortcut edges at gates or toll booths. Fixes avoid toll issues on routes that included shortcut edges.

## Release Date: 2016-03-07

 * **Updated all APIs to honor the optional DNT (Do not track) http header** -  This will avoid logging locations.
 * **Reduce 'Merge maneuver' verbal alert instructions** -  Only create a verbal alert instruction for a 'Merge maneuver' if the previous maneuver is > 1.5 km.
 * **Updated transit defaults.  Tweaked transit costing logic to obtain better routes.** -  use_rail = 0.6, use_transfers = 0.3, transfer_cost = 15.0 and transfer_penalty = 300.0.  Updated the TransferCostFactor to use the transfer_factor correctly.  TransitionCost for pedestrian costing bumped up from 20.0f to 30.0f when predecessor edge is a transit connection.
 * **Initial Guidance Globalization** -  Partial framework for Guidance Globalization. Started reading some guidance phrases from en-US.json file.

## Release Date: 2016-02-22

 * **Use bidirectional A* for automobile routes** - Switch to bidirectional A* for all but bus routes and short routes (where origin and destination are less than 10km apart). This improves performance and has less failure cases for longer routes. Some data import adjustments were made (02-19) to fix some issues encountered with arterial and highway hierarchies. Also only use a maximum of 2 passes for bidirecdtional A* to reduce "long time to fail" cases.
 * **Added verbal multi-cue guidance** - This combines verbal instructions when 2 successive maneuvers occur in a short amount of time (e.g., Turn right onto MainStreet. Then Turn left onto 1st Avenue).

## Release Date: 2016-02-19

 * **Data producer updates** - Reduce stop impact when all edges are links (ramps or turn channels). Update opposing edge logic to reject edges that do no have proper access (forward access == reverse access on opposing edge and vice-versa). Update ReclassifyLinks for cases where a single edge (often a service road) intersects a ramp improperly causing the ramp to reclassified when it should not be. Updated maximum OSM node Id (now exceeds 4000000000). Move lua from conf repository into mjolnir.

## Release Date: 2016-02-01

 * **Data producer updates** - Reduce speed on unpaved/rough roads. Add statistics for hgv (truck) restrictions.

## Release Date: 2016-01-26

 * **Added capability to disable narrative production** - Added the `narrative` boolean option to allow users to disable narrative production. Locations, shape, length, and time are still returned. The narrative production is enabled by default. The possible values for the `narrative` option are: false and true
 * **Added capability to mark a request with an id** - The `id` is returned with the response so a user could match to the corresponding request.
 * **Added some logging enhancements, specifically [ANALYTICS] logging** - We want to focus more on what our data is telling us by logging specific stats in Logstash.

## Release Date: 2016-01-18

 * **Data producer updates** - Data importer configuration (lua) updates to fix a bug where buses were not allowed on restricted lanes.  Fixed surface issue (change the default surface to be "compacted" for footways).

## Release Date: 2016-01-04

 * **Fixed Wrong Costing Options Applied** - Fixed a bug in which a previous requests costing options would be used as defaults for all subsequent requests.

## Release Date: 2015-12-18

 * **Fix for bus access** - Data importer configuration (lua) updates to fix a bug where bus lanes were turning off access for other modes.
 * **Fix for extra emergency data** - Data importer configuration (lua) updates to fix a bug where we were saving hospitals in the data.
 * **Bicycle costing update** - Updated kTCSlight and kTCFavorable so that cycleways are favored by default vs roads.

## Release Date: 2015-12-17

 * **Graph Tile Data Structure update** - Updated structures within graph tiles to support transit efforts and truck routing. Removed TransitTrip, changed TransitRoute and TransitStop to indexes (rather than binary search). Added access restrictions (like height and weight restrictions) and the mode which they impact to reduce need to look-up.
 * **Data producer updates** - Updated graph tile structures and import processes.

## Release Date: 2015-11-23

 * **Fixed Open App for OSRM functionality** - Added OSRM functionality back to Loki to support Open App.

## Release Date: 2015-11-13

 * **Improved narrative for unnamed walkway, cycleway, and mountain bike trail** - A generic description will be used for the street name when a walkway, cycleway, or mountain bike trail maneuver is unnamed. For example, a turn right onto a unnamed walkway maneuver will now be: "Turn right onto walkway."
 * **Fix costing bug** - Fix a bug introduced in EdgeLabel refactor (impacted time distance matrix only).

## Release Date: 2015-11-3

 * **Enhance bi-directional A* logic** - Updates to bidirectional A* algorithm to fix the route completion logic to handle cases where a long "connection" edge could lead to a sub-optimal path. Add hierarchy and shortcut logic so we can test and use bidirectional A* for driving routes. Fix the destination logic to properly handle oneways as the destination edge. Also fix U-turn detection for reverse search when hierarchy transitions occur.
 * **Change "Go" to "Head" for some instructions** - Start, exit ferry.
 * **Update to roundabout instructions** - Call out roundabouts for edges marked as links (ramps, turn channels).
 * **Update bicycle costing** - Fix the road factor (for applying weights based on road classification) and lower turn cost values.

## Data Producer Release Date: 2015-11-2

 * **Updated logic to not create shortcut edges on roundabouts** - This fixes some roundabout exit counts.

## Release Date: 2015-10-20

 * **Bug Fix for Pedestrian and Bicycle Routes** - Fixed a bug with setting the destination in the bi-directional Astar algorithm. Locations that snapped to a dead-end node would have failed the route and caused a timeout while searching for a valid path. Also fixed the elapsed time computation on the reverse path of bi-directional algorithm.

## Release Date: 2015-10-16

 * **Through Location Types** - Improved support for locations with type = "through". Routes now combine paths that meet at each through location to create a single "leg" between locations with type = "break". Paths that continue at a through location will not create a U-turn unless the path enters a "dead-end" region (neighborhood with no outbound access).
 * **Update shortcut edge logic** - Now skips long shortcut edges when close to the destination. This can lead to missing the proper connection if the shortcut is too long. Fixes #245 (thor).
 * **Per mode service limits** - Update configuration to allow setting different maximum number of locations and distance per mode.
 * **Fix shape index for trivial path** - Fix a bug where when building the the trip path for a "trivial" route (includes just one edge) where the shape index exceeded that size of the shape.

## Release Date: 2015-09-28

 * **Elevation Influenced Bicycle Routing** - Enabled elevation influenced bicycle routing. A "use-hills" option was added to the bicycle costing profile that can tune routes to avoid hills based on grade and amount of elevation change.
 * **"Loop Edge" Fix** - Fixed a bug with edges that form a loop. Split them into 2 edges during data import.
 * **Additional information returned from 'locate' method** - Added information that can be useful when debugging routes and data. Adds information about nodes and edges at a location.
 * **Guidance/Narrative Updates** - Added side of street to destination narrative. Updated verbal instructions.<|MERGE_RESOLUTION|>--- conflicted
+++ resolved
@@ -106,11 +106,8 @@
    * CHANGED: refactor to make valhalla/filesystem functionally redundant [#5319](https://github.com/valhalla/valhalla/pull/5319)
    * ADDED: Distribute C++ executables for Windows Python bindings [#5348](https://github.com/valhalla/valhalla/pull/5348)
    * ADDED: Distribute C++ executables for OSX Python bindings [#5301](https://github.com/valhalla/valhalla/pull/5301)
-<<<<<<< HEAD
-   * ADDED: support for destination exceptions for access restrictions [#5354](https://github.com/valhalla/valhalla/pull/5354)
-=======
    * ADDED: `trace_attributes` now also returns all the speed informations on edges when `edge.speeds_faded` or `edge.speeds_non_faded` is set in request. Also `edge.speed_type` returns how the edge speed was set [#5324](https://github.com/valhalla/valhalla/pull/5324)
->>>>>>> 05ef5235
+   * ADDED: support for destination exceptions for access restrictions [#5370](https://github.com/valhalla/valhalla/pull/5370)
 
 ## Release Date: 2024-10-10 Valhalla 3.5.1
 * **Removed**
