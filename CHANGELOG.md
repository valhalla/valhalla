## UNRELEASED
* **Removed**
<<<<<<< HEAD
   * REMOVED: validity checks for historical speeds [#5087](https://github.com/valhalla/valhalla/pull/5087) 
=======
   * REMOVED: `seasonal` bit from OSMWay & DirectedEdge [#5156](https://github.com/valhalla/valhalla/pull/5156)
   * REMOVED: hard-coded tz alias map and associated logic [#5164](https://github.com/valhalla/valhalla/pull/5164)
>>>>>>> e519569d
* **Bug Fix**
   * FIXED: `incremental_build_tiles` script works again [#4909](https://github.com/valhalla/valhalla/pull/4909)
   * FIXED: Fix ability to use Valhalla via cmake `add_subdirectory` [#4930](https://github.com/valhalla/valhalla/pull/4930)
   * FIXED: Fix valhalla_benchmark_loki benchmark application. [#4981](https://github.com/valhalla/valhalla/pull/4981)
   * FIXED: Double free crash during tiles build inside libxml2 on concurrent `spatialite_cleanup_ex()` calls [#5005](https://github.com/valhalla/valhalla/pull/5005)
   * FIXED: update CircleCI runners to Ubuntu 24.04 [#5002](https://github.com/valhalla/valhalla/pull/5002)
   * FIXED: Fixed a typo in the (previously undocumented) matrix-APIs responses `algorithm` field: `timedistancbssematrix` is now `timedistancebssmatrix` [#5000](https://github.com/valhalla/valhalla/pull/5000).
   * FIXED: More trivial cases in `CostMatrix` [#5001](https://github.com/valhalla/valhalla/pull/5001)
   * FIXED: Tag smoothness=impassable breaks pedestrian routing [#5023](https://github.com/valhalla/valhalla/pull/5023)
   * FIXED: Make isochrone geotiff serialization use "north up" geotransform [#5019](https://github.com/valhalla/valhalla/pull/5019)
   * FIXED: Get CostMatrix allow second pass option from new location in config [#5055](https://github.com/valhalla/valhalla/pull/5055/)
   * FIXED: Slim down Matrix PBF response [#5066](https://github.com/valhalla/valhalla/pull/5066)
   * FIXED: restore ignoring hierarchy limits for bicycle and pedestrian [#5080](https://github.com/valhalla/valhalla/pull/5080)
   * FIXED: GCC warning 'template-id not allowed for constructor in C++20' [#5110](https://github.com/valhalla/valhalla/pull/5110)
   * FIXED: update deprecated boost geometry headers [#5117](https://github.com/valhalla/valhalla/pull/5117)
   * FIXED: Fix type mismatch in `src/tyr/serializers.cc` [#5145](https://github.com/valhalla/valhalla/pull/5145)
   * FIXED: Multimodal ferry reclassification [#5139](https://github.com/valhalla/valhalla/pull/5139)
   * FIXED: Fix time info calculation across time zone boundaries [#5163](https://github.com/valhalla/valhalla/pull/5163)
   * FIXED: pass thor config to matrix algorithms in `valhalla_run_matrix` [#5053](https://github.com/valhalla/valhalla/pull/5053)
   * FIXED: clang warning: bool literal returned from `main` `[-Wmain]` [#5173](https://github.com/valhalla/valhalla/pull/5173)
   * FIXED: normalize paths on valhalla_build_extract for windows  [#5176](https://github.com/valhalla/valhalla/pull/5176)
* **Enhancement**
   * ADDED: Consider smoothness in all profiles that use surface [#4949](https://github.com/valhalla/valhalla/pull/4949)
   * ADDED: `admin_crossings` request parameter for `/route` [#4941](https://github.com/valhalla/valhalla/pull/4941)
   * ADDED: include level change info in `/route` response [#4942](https://github.com/valhalla/valhalla/pull/4942)
   * ADDED: steps maneuver improvements [#4960](https://github.com/valhalla/valhalla/pull/4960)
   * ADDED: instruction improvements for node-based elevators [#4988](https://github.com/valhalla/valhalla/pull/4988)
   * ADDED: customizable hierarchy limits [#5010](https://github.com/valhalla/valhalla/pull/5010)
   * ADDED: increased precision in route lengths [#5020](https://github.com/valhalla/valhalla/pull/5020)
   * ADDED: Add maneuver bearings in route json response [#5024](https://github.com/valhalla/valhalla/pull/5024)
   * ADDED: Allow specifying custom `graph.lua` file name via `valhalla_build_config` [#5036](https://github.com/valhalla/valhalla/pull/5036)
   * ADDED: per level elevator penalty [#4973](https://github.com/valhalla/valhalla/pull/4973)
   * ADDED: `ignore_construction` allows routing on ways with construction tag [#5030](https://github.com/valhalla/valhalla/pull/5030)
   * ADDED: Australian English language translations [#5057](https://github.com/valhalla/valhalla/pull/5057)
   * ADDED: Support `"access:conditional"` conditional restrictions like `"access:conditional"="no @ (Oct-May)"` [#5048](https://github.com/valhalla/valhalla/pull/5048)
   * CHANGED: Speed up pbf parsing by using libosmium [#5070](https://github.com/valhalla/valhalla/pull/5070)
   * ADDED: headings and correlated ll's in verbose matrix output [#5072](https://github.com/valhalla/valhalla/pull/5072)
   * CHANGED: Faster Docker builds in CI [#5082](https://github.com/valhalla/valhalla/pull/5082) 
   * ADDED: Retrieve traffic signal information of nodes through trace_attribute request [#5121](https://github.com/valhalla/valhalla/pull/5121)
   * CHANGED: Remove redundant callback-style pbf parsing [#5119](https://github.com/valhalla/valhalla/pull/5119)
   * ADDED: Multimodal expansion endpoint support [#5129](https://github.com/valhalla/valhalla/pull/5129)
   * ADDED: Sort tweeners by GraphId to make tile generation deterministic [#5133](https://github.com/valhalla/valhalla/pull/5133)
   * ADDED: Turn lane information for valhalla serializer [#5078](https://github.com/valhalla/valhalla/pull/5078)
   * ADDED: Add scoped timer macro for timing stages and sub-stages of the tile build process [#5136](https://github.com/valhalla/valhalla/pull/5136)
   * CHANGED: Speed up `valhalla_build_admins` by using intermediate in-memory database [#5146](https://github.com/valhalla/valhalla/pull/5146)
   * UPDATED: bump tz from 2024a to 2025a [#5061](https://github.com/valhalla/valhalla/pull/5061)
   * ADDED: Add shoulder attribute to locate API [#5144](https://github.com/valhalla/valhalla/pull/5144)
   * CHANGED: Move `bss_info_` from `OSMNode` to the new `OSMBSSNode` to reduce `way_nodes.bin` size [#5147](https://github.com/valhalla/valhalla/pull/5147)
   * UPDATED: bump tz from 2025a to 2025b [#5164](https://github.com/valhalla/valhalla/pull/5164)
   * ADDED: Mutithreaded `PBFGraphParser::ParseWays()` [#5143](https://github.com/valhalla/valhalla/pull/5143)
   * CHANGED: "Multilevel Way" message logging level changed from WARN to DEBUG [#5188](https://github.com/valhalla/valhalla/pull/5188)

## Release Date: 2024-10-10 Valhalla 3.5.1
* **Removed**
* **Bug Fix**
   * FIXED: All logging in `valhalla_export_edges` now goes to stderr [#4892](https://github.com/valhalla/valhalla/pull/4892)
   * FIXED: Iterate over only `kLandmark` tagged values in `AddLandmarks()` [#4873](https://github.com/valhalla/valhalla/pull/4873)
   * FIXED: `walk_or_snap` mode edge case with loop routes [#4895](https://github.com/valhalla/valhalla/pull/4895)
   * FIXED: `-Wdefaulted-function-deleted` compilation warning/error in `NarrativeBuilder` [#4877](https://github.com/valhalla/valhalla/pull/4877)
   * FIXED: For a long time we were potentially wrongly encoding varints by using `static_cast` vs `reinterpret_cast` [#4877]https://github.com/valhalla/valhalla/pull/4925
* **Enhancement**
   * CHANGED: voice instructions for OSRM serializer to work better in real-world environment [#4756](https://github.com/valhalla/valhalla/pull/4756)
   * ADDED: Add option `edge.forward` to trace attributes [#4876](https://github.com/valhalla/valhalla/pull/4876)
   * ADDED: Provide conditional speed limits from "maxspeed:conditional" in `/locate` and proto `/route` responses [#4851](https://github.com/valhalla/valhalla/pull/4851)
   * ADDED: Support multiple levels and level ranges [#4879](https://github.com/valhalla/valhalla/pull/4879)
   * ADDED: Level location search filter [#4926](https://github.com/valhalla/valhalla/pull/4926)

## Release Date: 2024-08-21 Valhalla 3.5.0
* **Removed**
   * REMOVED: needs_ci_run script [#4423](https://github.com/valhalla/valhalla/pull/4423)
   * REMOVED: unused vehicle types in AutoCost and segway; renamed kTruck to "truck" instead of "tractor_trailer" [#4430](https://github.com/valhalla/valhalla/pull/4430)
   * REMOVED: ./bench and related files/code [#4560](https://github.com/valhalla/valhalla/pull/4560)
   * REMOVED: unused headers [#4829](https://github.com/valhalla/valhalla/pull/4829)
* **Bug Fix**
   * FIXED: gcc13 was missing some std header includes [#4154](https://github.com/valhalla/valhalla/pull/4154)
   * FIXED: when reclassifying ferry edges, remove destonly from ways only if the connecting way was destonly [#4118](https://github.com/valhalla/valhalla/pull/4118)
   * FIXED: typo in use value of map matching API (`platform_connection` was misspelled) [#4174](https://github.com/valhalla/valhalla/pull/4174)
   * FIXED: fix crash in timedistancebssmatrix.cc  [#4244](https://github.com/valhalla/valhalla/pull/4244)
   * FIXED: missing protobuf CMake configuration to link abseil for protobuf >= 3.22.0 [#4207](https://github.com/valhalla/valhalla/pull/4207)
   * FIXED: broken links on the optimized route API page [#4260](https://github.com/valhalla/valhalla/pull/4260)
   * FIXED: remove clearing of headings while calculating a matrix [#4288](https://github.com/valhalla/valhalla/pull/4288)
   * FIXED: only recost matrix pairs which have connections found [#4344](https://github.com/valhalla/valhalla/pull/4344)
   * FIXED: arm builds. tons of errors due to floating point issues mostly [#4213](https://github.com/valhalla/valhalla/pull/4213)
   * FIXED: respond with correlated edges for format=valhalla and matrix [#4335](https://github.com/valhalla/valhalla/pull/4335)
   * FIXED: `sources` & `targets` for verbose matrix response was kinda broken due to #4335 above [#4366](https://github.com/valhalla/valhalla/pull/4366)
   * FIXED: recover proper shortest path to ferry connections (when multiple edges exist between node pair) [#4361](https://github.com/valhalla/valhalla/pull/4361)
   * FIXED: recover proper shortest path to ferry connections (make sure correct label index is used) [#4378](https://github.com/valhalla/valhalla/pull/4378)
   * FIXED: Allow all roads for motorcycles [#4348](https://github.com/valhalla/valhalla/pull/4348)
   * FIXED: motorcar:conditional should not apply to motorcycle and moped [#4359](https://github.com/valhalla/valhalla/pull/4359)
   * FIXED: break shortcuts when there are different restrictions on base edges [#4326](https://github.com/valhalla/valhalla/pull/4326)
   * FIXED: Incorrect `edge_index` assignment in `thor_worker_t::build_trace` [#4413](https://github.com/valhalla/valhalla/pull/4413)
   * FIXED: lots of issues with CostMatrix (primarily deadend logic) with a complete refactor modeling things very close to bidir A\*, also to prepare for a unification of the two [#4372](https://github.com/valhalla/valhalla/pull/4372)
   * FIXED: diff_names check was missing for Graphfilter and Shortcutbuilder for AddEdgeInfo call.  [#4436](https://github.com/valhalla/valhalla/pull/4436)
   * FIXED: updated timezone database and added code to keep compatibility with old servers/new data and vice versa [#4446](https://github.com/valhalla/valhalla/pull/4446)
   * FIXED: retry elevation tile download if the download failed for some reason or the downloaded tile was corrupt [#4461](https://github.com/valhalla/valhalla/pull/4461)
   * FIXED: base transition costs were getting overridden by osrm car turn duration [#4463](https://github.com/valhalla/valhalla/pull/4463)
   * FIXED: insane ETAs for `motor_scooter` on `track`s [#4468](https://github.com/valhalla/valhalla/pull/4468)
   * FIXED: -j wasn't taken into account anymore [#4483](https://github.com/valhalla/valhalla/pull/4483)
   * FIXED: time distance matrix was always using time zone of last settled edge id [#4494](https://github.com/valhalla/valhalla/pull/4494)
   * FIXED: log to stderr in valhalla_export_edges [#4498](https://github.com/valhalla/valhalla/pull/4498)
   * FIXED: set capped speed for truck at 90 KPH [#4493](https://github.com/valhalla/valhalla/pull/4493)
   * FIXED: Config singleton multiple instantiation issue [#4521](https://github.com/valhalla/valhalla/pull/4521)
   * FIXED: Prevent GetShortcut to run into an infinite loop [#4532](https://github.com/valhalla/valhalla/pull/4532)
   * FIXED: fix config generator with thor.costmatrix_allow_second_pass [#4567](https://github.com/valhalla/valhalla/pull/4567)
   * FIXED: infinite loop or other random corruption in isochrones when retrieving partial shape of an edge [#4547](https://github.com/valhalla/valhalla/pull/4547)
   * FIXED: Aggregation updates: update opposing local idx after aggregating the edges, added classification check for aggregation, and shortcut length changes [#4570](https://github.com/valhalla/valhalla/pull/4570)
   * FIXED: Use helper function for only parsing out names from DirectedEdge when populating intersecting edges [#4604](https://github.com/valhalla/valhalla/pull/4604)  
   * FIXED: Osmnode size reduction: Fixed excessive disk space for planet build [#4605](https://github.com/valhalla/valhalla/pull/4605)
   * FIXED: Conflict with signinfo's temporary linguistic node sequence file caused test failures. [#4625](https://github.com/valhalla/valhalla/pull/4625)
   * FIXED: CostMatrix for trivial routes with oneways [#4626](https://github.com/valhalla/valhalla/pull/4626)
   * FIXED: some entry points to creating geotiff isochrones output did not register the geotiff driver before attempting to use it [#4628](https://github.com/valhalla/valhalla/pull/4628)
   * FIXED: libgdal wasn't installed in docker image, so it never worked in docker [#4629](https://github.com/valhalla/valhalla/pull/4629)
   * FIXED: CostMatrix shapes for routes against trivial oneways [#4633](https://github.com/valhalla/valhalla/pull/4633)
   * FIXED: unidirectional_astar.cc doesn't work for date_time type = 2 #4652(https://github.com/valhalla/valhalla/issues/4652)
   * FIXED: a few fixes around the routing algorithms [#4626](https://github.com/valhalla/valhalla/pull/4642)
   * FIXED: no need to search for GDAL when building data [#4651](https://github.com/valhalla/valhalla/pull/4651)
   * FIXED: Fix segfault in OSRM serializer with bannerInstructions when destination is on roundabout [#4480](https://github.com/valhalla/valhalla/pull/4481)
   * FIXED: Fix segfault in costmatrix (date_time and time zone always added). [#4530](https://github.com/valhalla/valhalla/pull/4530)
   * FIXED: Fixed roundoff issue in Tiles Row and Col methods [#4585](https://github.com/valhalla/valhalla/pull/4585)
   * FIXED: Fix for assigning attributes has_(highway, ferry, toll) if directions_type is none [#4465](https://github.com/valhalla/valhalla/issues/4465)
   * FIXED: Have the `valhalla_add_predicted_speeds` summary always be created from `mjolnir.tile_dir` [#4722](https://github.com/valhalla/valhalla/pull/4722) 
   * FIXED: Fix inconsistency in graph.lua for motor_vehicle_node [#4723](https://github.com/valhalla/valhalla/issues/4723)
   * FIXED: Missing algorithm include in `baldr/admin.h` [#4766](https://github.com/valhalla/valhalla/pull/4766)
   * FIXED: remove old code that allows bicycle access on hiking trails. [#4781](https://github.com/valhalla/valhalla/pull/4781)
   * FIXED: Handle list type arguments correctly when overriding config with valhalla_build_config [#4799](https://github.com/valhalla/valhalla/pull/4799)
   * FIXED: `top_speed` range not fully allowed for trucks [#4793](https://github.com/valhalla/valhalla/pull/4793)
   * FIXED: Trivial routes for CostMatrix [#4634](https://github.com/valhalla/valhalla/pull/4634)
   * FIXED: Reset `not_thru_pruning` in CostMatrix after second pass was used [#4817](https://github.com/valhalla/valhalla/pull/4817)  
   * FIXED: wrong index used in CostMatrix expansion callback inside reverse connection check [#4821](https://github.com/valhalla/valhalla/pull/4821)
   * FIXED: oneway ferry connections classification [#4828](https://github.com/valhalla/valhalla/pull/4828)
   * FIXED: location search_filter ignored in certain cases [#4835](https://github.com/valhalla/valhalla/pull/4835)
   * FIXED: Ferry reclassification finds shortest path that is blocked by inaccessible node [#4854](https://github.com/valhalla/valhalla/pull/4854)
   * FIXED: `(Nov - Mar)` (and similar, months with spaces) condition parsing [#4857](https://github.com/valhalla/valhalla/pull/4857)
* **Enhancement**
   * UPDATED: French translations, thanks to @xlqian [#4159](https://github.com/valhalla/valhalla/pull/4159)
   * CHANGED: -j flag for multithreaded executables to override mjolnir.concurrency [#4168](https://github.com/valhalla/valhalla/pull/4168)
   * CHANGED: moved the argparse boilerplate code to a private header which all programs can share [#4169](https://github.com/valhalla/valhalla/pull/4169)
   * ADDED: CI runs a spell check on the PR to detect spelling mistakes [#4179](https://github.com/valhalla/valhalla/pull/4179)
   * ADDED: `preferred_side_cutoff` parameter for locations [#4182](https://github.com/valhalla/valhalla/pull/4182)
   * ADDED: PBF output for matrix endpoint [#4121](https://github.com/valhalla/valhalla/pull/4121)
   * CHANGED: sped up the transit gtfs ingestion process by sorting the feeds before querying them and avoiding copying their structures. forked just_gtfs into the valhalla org to accomplish it [#4167](https://github.com/valhalla/valhalla/pull/4167)
   * CHANGED: write traffic tile headers in `valhalla_build_extract` [#4195](https://github.com/valhalla/valhalla/pull/4195)
   * ADDED: `source_percent_along` & `target_percent_along` to /trace_attributes JSON response [#4199](https://github.com/valhalla/valhalla/pull/4199)
   * ADDED: sqlite database to store landmarks along with interfaces of insert and bounding box queries [#4189](https://github.com/valhalla/valhalla/pull/4189)
   * CHANGED: refactor landmark database interface to use a pimpl [#4202](https://github.com/valhalla/valhalla/pull/4202)
   * ADDED: support for `:forward` and `:backward` for `motor_vehicle`, `vehicle`, `foot` and `bicycle` tag prefixes [#4204](https://github.com/valhalla/valhalla/pull/4204)
   * ADDED: add `valhalla_build_landmarks` to parse POIs from osm pbfs and store them as landmarks in the landmark sqlite database [#4201](https://github.com/valhalla/valhalla/pull/4201)
   * ADDED: add primary key in the landmark sqlite database and a method to retrieve landmarks via their primary keys [#4224](https://github.com/valhalla/valhalla/pull/4224)
   * ADDED: update graph tile to allow adding landmarks to edge info, and refactor edgeinfo.cc [#4233](https://github.com/valhalla/valhalla/pull/4233)
   * ADDED: `sources_to_targets` action for `/expansion` [#4263](https://github.com/valhalla/valhalla/pull/4263)
   * ADDED: option `--extract-tar` to `valhalla_build_extract` to create extracts from .tar files instead of tile directory [#4255](https://github.com/valhalla/valhalla/pull/4255)
   * ADDED: Support for `bannerInstructions` attribute in OSRM serializer via `banner_instructions` request parameter [#4093](https://github.com/valhalla/valhalla/pull/4093)
   * UPDATED: submodules which had new releases, unless it was a major version change [#4231](https://github.com/valhalla/valhalla/pull/4231)
   * ADDED: Support for elevation along a route. Add elevation to EdgeInfo within Valhalla tiles [#4279](https://github.com/valhalla/valhalla/pull/4279)
   * ADDED: the workflow to find landmarks in a graph tile, associate them with nearby edges, and update the graph tile to store the associations [#4278](https://github.com/valhalla/valhalla/pull/4278)
   * ADDED: update maneuver generation to add nearby landmarks to maneuvers as direction support [#4293](https://github.com/valhalla/valhalla/pull/4293)
   * CHANGED: the boost property tree config is now read into a singleton that doesn't need to be passed around anymore [#4220](https://github.com/valhalla/valhalla/pull/4220)
   * ADDED: Update the street name and sign data processing include language and pronunciations [#4268](https://github.com/valhalla/valhalla/pull/4268)
   * CHANGED: more sustainable way to work with protobuf in cmake [#4334](https://github.com/valhalla/valhalla/pull/4334)
   * CHANGED: use date_time API to retrieve timezone aliases instead of our own curated list [#4382](https://github.com/valhalla/valhalla/pull/4382)
   * CHANGED: less aggressive logging for nodes' headings & ferry connections [#4420][https://github.com/valhalla/valhalla/pull/4420]
   * ADDED: add documentation about historical traffic [#4259](https://github.com/valhalla/valhalla/pull/4259)
   * ADDED: config option to control how much memory we'll reserve for CostMatrix locations [#4424](https://github.com/valhalla/valhalla/pull/4424)
   * CHANGED: refactor EdgeLabel (and derived classes) to reduce memory use. [#4439](https://github.com/valhalla/valhalla/pull/4439)
   * ADDED: "shape" field to matrix response for CostMatrix only [#4432](https://github.com/valhalla/valhalla/pull/4432)
   * CHANGED: `/expansion`: add field `prev_edge_id`, make the GeoJSON features `LineString`s [#4275](https://github.com/valhalla/valhalla/issues/4275)
   * ADDED: --optimize & --log-details to valhalla_run_matrix [#4355](https://github.com/valhalla/valhalla/pull/4334)
   * ADDED: most access restrictions to /locate response [#4431](https://github.com/valhalla/valhalla/pull/4431)
   * ADDED: hgv=destination and friends for truck-specific "destination_only" logic [#4450](https://github.com/valhalla/valhalla/issues/4450)
   * UPDATED: updated country access overrides [#4460](https://github.com/valhalla/valhalla/pull/4460)
   * CHANGED: date_time refactor as a preparation to return DST/timezone related offset in the response [#4365](https://github.com/valhalla/valhalla/pull/4365)
   * ADDED: find connection on backward search for bidir matrix algo [#4329](https://github.com/valhalla/valhalla/pull/4329)
   * CHANGED: Adjustment of walk speed when walking on slight downhill [#4302](https://github.com/valhalla/valhalla/pull/4302)
   * CHANGED: Do not reclassify ferry connections when no hierarchies are to be generated [#4487](https://github.com/valhalla/valhalla/pull/4487)
   * ADDED: Added a config option to sort nodes spatially during graph building [#4455](https://github.com/valhalla/valhalla/pull/4455)
   * ADDED: Timezone info in route and matrix responses [#4491](https://github.com/valhalla/valhalla/pull/4491)
   * ADDED: Support for `voiceInstructions` attribute in OSRM serializer via `voice_instructions` request parameter [#4506](https://github.com/valhalla/valhalla/pull/4506)
   * CHANGED: use pkg-config to find spatialite & geos and remove our cmake modules; upgraded conan's boost to 1.83.0 in the process [#4253](https://github.com/valhalla/valhalla/pull/4253)
   * ADDED: Added aggregation logic to filter stage of tile building [#4512](https://github.com/valhalla/valhalla/pull/4512)
   * UPDATED: tz to 2023d [#4519](https://github.com/valhalla/valhalla/pull/4519)
   * CHANGED: libvalhalla.pc generation to have finer controls; install third_party public headers; overhaul lots of CMake; remove conan support [#4516](https://github.com/valhalla/valhalla/pull/4516)
   * CHANGED: refactored matrix code to include a base class for all matrix algorithms to prepare for second passes on matrix [#4535](https://github.com/valhalla/valhalla/pull/4535)
   * ADDED: matrix second pass for connections not found in the first pass, analogous to /route [#4536](https://github.com/valhalla/valhalla/pull/4536)
   * UPDATED: cxxopts to 3.1.1 [#4541](https://github.com/valhalla/valhalla/pull/4541)
   * CHANGED: make use of vendored libraries optional (other than libraries which are not commonly in package managers or only used for testing) [#4544](https://github.com/valhalla/valhalla/pull/4544)
   * ADDED: Improved instructions for blind users [#3694](https://github.com/valhalla/valhalla/pull/3694)
   * ADDED: isochrone proper polygon support & pbf output for isochrone [#4575](https://github.com/valhalla/valhalla/pull/4575)
   * ADDED: return isotile grid as geotiff  [#4594](https://github.com/valhalla/valhalla/pull/4594)
   * ADDED: `ignore_non_vehicular_restrictions` parameter for truck costing [#4606](https://github.com/valhalla/valhalla/pull/4606)
   * UPDATED: tz database to 2024a [#4643](https://github.com/valhalla/valhalla/pull/4643)
   * ADDED: `hgv_no_penalty` costing option to allow penalized truck access to `hgv=no` edges [#4650](https://github.com/valhalla/valhalla/pull/4650)
   * CHANGED: Significantly improve performance of graphbuilder [#4669](https://github.com/valhalla/valhalla/pull/4669)
   * UPDATED: Improved turn by turn api reference documentation [#4675](https://github.com/valhalla/valhalla/pull/4675)
   * CHANGED: contract nodes if connecting edges have different names or speed or non-conditional access restrictions [#4613](https://github.com/valhalla/valhalla/pull/4613)
   * CHANGED: CostMatrix switched from Dijkstra to A* [#4650](https://github.com/valhalla/valhalla/pull/4650)
   * ADDED: some missing documentation about request parameters [#4687](https://github.com/valhalla/valhalla/pull/4687)
   * ADDED: Consider more forward/backward tags for access restrictions and speeds [#4686](https://github.com/valhalla/valhalla/pull/4686)
   * CHANGED: change costmatrix max_distance threshold to a distance threshold instead of duration [#4672](https://github.com/valhalla/valhalla/pull/4672)
   * ADDED: PBF support for expansion [#4614](https://github.com/valhalla/valhalla/pull/4614/)
   * ADDED: elapsed_cost field to map matching json response [#4709](https://github.com/valhalla/valhalla/pull/4709)
   * ADDED: error if we fail to find any matrix connection [#4718](https://github.com/valhalla/valhalla/pull/4718)
   * ADDED: Fail early in valhalla_ingest_transit if there's no valid GTFS feeds [#4710](https://github.com/valhalla/valhalla/pull/4710/)
   * ADDED: Support for `voiceLocale` attribute in OSRM serializer via `voice_instructions` request parameter [#4677](https://github.com/valhalla/valhalla/pull/4742)
   * ADDED: Added ssmlAnnouncements for voice instructions and removed voice and banner instructions from last step. [#4644](https://github.com/valhalla/valhalla/pull/4644)
   * ADDED: deadend information in directed edge JSON for `/locate` [#4751](https://github.com/valhalla/valhalla/pull/4751) 
   * ADDED: Dedupe option for expansion, significantly reducing the response size. [#4601](https://github.com/valhalla/valhalla/issues/4601)
   * ADDED: `expansion_type` property to `/expansion` [#4784](https://github.com/valhalla/valhalla/pull/4784)
   * ADDED: inline config arg for `valhalla_build_elevation` script [#4787](https://github.com/valhalla/valhalla/pull/4787)
   * ADDED: `use_truck_route` [#4809](https://github.com/valhalla/valhalla/pull/4809)
   * ADDED: Add option `edge.country_crossing` to trace attributes [#4825](https://github.com/valhalla/valhalla/pull/4825)
   * CHANGED: Unification of turn costs for ramps and roundabouts [#4827](https://github.com/valhalla/valhalla/pull/4827)
   * CHANGED: updated dockerfile to use ubuntu 24.04 [#4805](https://github.com/valhalla/valhalla/pull/4805)

## Release Date: 2023-05-11 Valhalla 3.4.0
* **Removed**
   * REMOVED: Docker image pushes to Dockerhub [#4033](https://github.com/valhalla/valhalla/pull/4033)
   * REMOVED: transitland references and scripts and replace with info for raw GTFS feeds [#4033](https://github.com/valhalla/valhalla/pull/3906)
* **Bug Fix**
   * FIXED: underflow of uint64_t cast for matrix time results [#3906](https://github.com/valhalla/valhalla/pull/3906)
   * FIXED: update vcpkg commit for Azure pipelines to fix libtool mirrors [#3915](https://github.com/valhalla/valhalla/pull/3915)
   * FIXED: fix CHANGELOG release year (2022->2023) [#3927](https://github.com/valhalla/valhalla/pull/3927)
   * FIXED: avoid segfault on invalid exclude_polygons input [#3907](https://github.com/valhalla/valhalla/pull/3907)
   * FIXED: allow \_WIN32_WINNT to be defined by build system [#3933](https://github.com/valhalla/valhalla/issues/3933)
   * FIXED: disconnected stop pairs in gtfs import [#3943](https://github.com/valhalla/valhalla/pull/3943)
   * FIXED: in/egress traversability in gtfs ingestion is now defaulted to kBoth to enable pedestrian access on transit connect edges and through the in/egress node [#3948](https://github.com/valhalla/valhalla/pull/3948)
   * FIXED: parsing logic needed implicit order of stations/egresses/platforms in the GTFS feeds [#3949](https://github.com/valhalla/valhalla/pull/3949)
   * FIXED: segfault in TimeDistanceMatrix [#3964](https://github.com/valhalla/valhalla/pull/3949)
   * FIXED: write multiple PBFs if the protobuf object gets too big [#3954](https://github.com/valhalla/valhalla/pull/3954)
   * FIXED: pin conan version to latest 1.x for now [#3990](https://github.com/valhalla/valhalla/pull/3990)
   * FIXED: Fix matrix_locations when used in pbf request [#3997](https://github.com/valhalla/valhalla/pull/3997)
   * FIXED: got to the point where the basic transit routing test works [#3988](https://github.com/valhalla/valhalla/pull/3988)
   * FIXED: fix build with LOGGING_LEVEL=ALL [#3992](https://github.com/valhalla/valhalla/pull/3992)
   * FIXED: transit stitching when determining whether a platform was generated [#4020](https://github.com/valhalla/valhalla/pull/4020)
   * FIXED: multimodal isochrones [#4030](https://github.com/valhalla/valhalla/pull/4030)
   * FIXED: duplicated recosting names should throw [#4042](https://github.com/valhalla/valhalla/pull/4042)
   * FIXED: Remove arch specificity from strip command of Python bindings to make it more compatible with other archs [#4040](https://github.com/valhalla/valhalla/pull/4040)
   * FIXED: GraphReader::GetShortcut no longer returns false positives or false negatives [#4019](https://github.com/valhalla/valhalla/pull/4019)
   * FIXED: Tagging with bus=permit or taxi=permit did not override access=no [#4045](https://github.com/valhalla/valhalla/pull/4045)
   * FIXED: Upgrade RapidJSON to address undefined behavior [#4051](https://github.com/valhalla/valhalla/pull/4051)
   * FIXED: time handling for transit service [#4052](https://github.com/valhalla/valhalla/pull/4052)
   * FIXED: multiple smaller bugs while testing more multimodal /route & /isochrones [#4055](https://github.com/valhalla/valhalla/pull/4055)
   * FIXED: `FindLuaJit.cmake` to include Windows paths/library names [#4067](https://github.com/valhalla/valhalla/pull/4067)
   * FIXED: Move complex turn restriction check out of can_form_shortcut() [#4047](https://github.com/valhalla/valhalla/pull/4047)
   * FIXED: fix `clear` methods on matrix algorithms and reserve some space for labels with a new config [#4075](https://github.com/valhalla/valhalla/pull/4075)
   * FIXED: fix `valhalla_build_admins` & `valhalla_ways_to_edges` argument parsing [#4097](https://github.com/valhalla/valhalla/pull/4097)
   * FIXED: fail early in `valhalla_build_admins` if parent directory can't be created, also exit with failure [#4099](https://github.com/valhalla/valhalla/pull/4099)
* **Enhancement**
   * CHANGED: replace boost::optional with C++17's std::optional where possible [#3890](https://github.com/valhalla/valhalla/pull/3890)
   * ADDED: parse `lit` tag on ways and add it to graph [#3893](https://github.com/valhalla/valhalla/pull/3893)
   * ADDED: log lat/lon of node where children link edges exceed the configured maximum [#3911](https://github.com/valhalla/valhalla/pull/3911)
   * ADDED: log matrix algorithm which was used [#3916](https://github.com/valhalla/valhalla/pull/3916)
   * UPDATED: docker base image to Ubuntu 22.04 [#3912](https://github.com/valhalla/valhalla/pull/3912)
   * CHANGED: Unify handling of single-file -Werror in all modules [#3910](https://github.com/valhalla/valhalla/pull/3910)
   * CHANGED: Build skadi with -Werror [#3935](https://github.com/valhalla/valhalla/pull/3935)
   * ADDED: Connect transit tiles to the graph [#3700](https://github.com/valhalla/valhalla/pull/3700)
   * CHANGED: switch to C++17 master branch of `just_gtfs` [#3947](https://github.com/valhalla/valhalla/pull/3947)
   * ADDED: Support for configuring a universal request timeout [#3966](https://github.com/valhalla/valhalla/pull/3966)
   * ADDED: optionally include highway=platform edges for pedestrian access [#3971](https://github.com/valhalla/valhalla/pull/3971)
   * ADDED: `use_lit` costing option for pedestrian costing [#3957](https://github.com/valhalla/valhalla/pull/3957)
   * CHANGED: Removed stray NULL values in log output [#3974](https://github.com/valhalla/valhalla/pull/3974)
   * CHANGED: More conservative estimates for cost of walking slopes [#3982](https://github.com/valhalla/valhalla/pull/3982)
   * ADDED: An option to slim down matrix response [#3987](https://github.com/valhalla/valhalla/pull/3987)
   * CHANGED: Updated url for just_gtfs library [#3994](https://github.com/valhalla/valhalla/pull/3995)
   * ADDED: Docker image pushes to Github's docker registry [#4033](https://github.com/valhalla/valhalla/pull/4033)
   * ADDED: `disable_hierarchy_pruning` costing option to find the actual optimal route for motorized costing modes, i.e `auto`, `motorcycle`, `motor_scooter`, `bus`, `truck` & `taxi`. [#4000](https://github.com/valhalla/valhalla/pull/4000)
   * CHANGED: baldr directory: remove warnings and C++17 adjustments [#4011](https://github.com/valhalla/valhalla/pull/4011)
   * UPDATED: `vcpkg` to latest master, iconv wasn't building anymore [#4066](https://github.com/valhalla/valhalla/pull/4066)
   * CHANGED: pybind11 upgrade for python 3.11 [#4067](https://github.com/valhalla/valhalla/pull/4067)
   * CHANGED: added transit level to connectivity map [#4082](https://github.com/valhalla/valhalla/pull/4082)
   * ADDED: "has_transit_tiles" & "osm_changeset" to verbose status response [#4062](https://github.com/valhalla/valhalla/pull/4062)
   * ADDED: time awareness to CostMatrix for e.g. traffic support [#4071](https://github.com/valhalla/valhalla/pull/4071)
   * UPDATED: transifex translations [#4102](https://github.com/valhalla/valhalla/pull/4102)
   * ADDED: costing parameters to exclude certain edges `exclude_tolls`, `exclude_bridges`, `exclude_tunnels`, `exclude_highways`, `exclude_ferries`. They need to be enabled in the config with `service_limits.allow_hard_exclusions`. Also added location search filters `exclude_ferry` and `exclude_toll` to complement these changes. [#4524](https://github.com/valhalla/valhalla/pull/4524)

## Release Date: 2023-01-03 Valhalla 3.3.0
* **Removed**
* **Bug Fix**
* **Enhancement**
  * CHANGED: Upgraded from C++14 to C++17. [#3878](https://github.com/valhalla/valhalla/pull/3878)

## Release Date: 2023-01-03 Valhalla 3.2.1
* **Removed**
* **Bug Fix**
   * FIXED: valhalla_run_route was missing config logic. [#3824](https://github.com/valhalla/valhalla/pull/3824)
   * FIXED: Added missing ferry tag if manoeuver uses a ferry. It's supposed to be there according to the docs. [#3815](https://github.com/valhalla/valhalla/issues/3815)
   * FIXED: Handle hexlifying strings with unsigned chars [#3842](https://github.com/valhalla/valhalla/pull/3842)
   * FIXED: Newer clang warns on `sprintf` which becomes a compilation error (due to `Werror`) so we use `snprintf` instead [#3846](https://github.com/valhalla/valhalla/issues/3846)
   * FIXED: Build all of Mjolnir with -Werror [#3845](https://github.com/valhalla/valhalla/pull/3845)
   * FIXED: Only set most destination information once for all origins in timedistancematrix [#3830](https://github.com/valhalla/valhalla/pull/3830)
   * FIXED: Integers to expansion JSON output were cast wrongly [#3857](https://github.com/valhalla/valhalla/pull/3857)
   * FIXED: hazmat=destination should be hazmat=false and fix the truckcost usage of hazmat [#3865](https://github.com/valhalla/valhalla/pull/3865)
   * FIXED: Make sure there is at least one path which is accessible for all vehicular modes when reclassifying ferry edges [#3860](https://github.com/valhalla/valhalla/pull/3860)
   * FIXED: valhalla_build_extract was failing to determine the tile ID to include in the extract [#3864](https://github.com/valhalla/valhalla/pull/3864)
   * FIXED: valhalla_ways_to_edges missed trimming the cache when overcommitted [#3872](https://github.com/valhalla/valhalla/pull/3864)
   * FIXED: Strange detours with multi-origin/destination unidirectional A* [#3585](https://github.com/valhalla/valhalla/pull/3585)
* **Enhancement**
   * ADDED: Added has_toll, has_highway, has_ferry tags to summary field of a leg and route and a highway tag to a maneuver if it includes a highway. [#3815](https://github.com/valhalla/valhalla/issues/3815)
   * ADDED: Add time info to sources_to_targets [#3795](https://github.com/valhalla/valhalla/pull/3795)
   * ADDED: "available_actions" to the /status response [#3836](https://github.com/valhalla/valhalla/pull/3836)
   * ADDED: "waiting" field on input/output intermediate break(\_through) locations to respect services times [#3849](https://github.com/valhalla/valhalla/pull/3849)
   * ADDED: --bbox & --geojson-dir options to valhalla_build_extract to only archive a subset of tiles [#3856](https://github.com/valhalla/valhalla/pull/3856)
   * CHANGED: Replace unstable c++ geos API with a mix of geos' c api and boost::geometry for admin building [#3683](https://github.com/valhalla/valhalla/pull/3683)
   * ADDED: optional write-access to traffic extract from GraphReader [#3876](https://github.com/valhalla/valhalla/pull/3876)
   * UPDATED: locales from Transifex [#3879](https://github.com/valhalla/valhalla/pull/3879)
   * CHANGED: Build most of Baldr with -Werror [#3885](https://github.com/valhalla/valhalla/pull/3885)
   * UPDATED: some documentation overhaul to slim down root's README [#3881](https://github.com/valhalla/valhalla/pull/3881)
   * CHANGED: move documentation hosting to Github Pages from readthedocs.io [#3884](https://github.com/valhalla/valhalla/pull/3884)
   * ADDED: inline config arguments to some more executables [#3873](https://github.com/valhalla/valhalla/pull/3873)

## Release Date: 2022-10-26 Valhalla 3.2.0
* **Removed**
   * REMOVED: "build-\*" docker image to decrease complexity [#3689](https://github.com/valhalla/valhalla/pull/3541)

* **Bug Fix**
   * FIXED: Fix precision losses while encoding-decoding distance parameter in openlr [#3374](https://github.com/valhalla/valhalla/pull/3374)
   * FIXED: Fix bearing calculation for openlr records [#3379](https://github.com/valhalla/valhalla/pull/3379)
   * FIXED: Some refactoring that was proposed for the PR 3379 [#3381](https://github.com/valhalla/valhalla/pull/3381)
   * FIXED: Avoid calling out "keep left/right" when passing an exit [#3349](https://github.com/valhalla/valhalla/pull/3349)
   * FIXED: Fix iterator decrement beyond begin() in GeoPoint::HeadingAtEndOfPolyline() method [#3393](https://github.com/valhalla/valhalla/pull/3393)
   * FIXED: Add string for Use:kPedestrianCrossing to fix null output in to_string(Use). [#3416](https://github.com/valhalla/valhalla/pull/3416)
   * FIXED: Remove simple restrictions check for pedestrian cost calculation. [#3423](https://github.com/valhalla/valhalla/pull/3423)
   * FIXED: Parse "highway=busway" OSM tag: https://wiki.openstreetmap.org/wiki/Tag:highway%3Dbusway [#3413](https://github.com/valhalla/valhalla/pull/3413)
   * FIXED: Process int_ref irrespective of `use_directions_on_ways_` [#3446](https://github.com/valhalla/valhalla/pull/3446)
   * FIXED: workaround python's ArgumentParser bug to not accept negative numbers as arguments [#3443](https://github.com/valhalla/valhalla/pull/3443)
   * FIXED: Undefined behaviour on some platforms due to unaligned reads [#3447](https://github.com/valhalla/valhalla/pull/3447)
   * FIXED: Fixed undefined behavior due to invalid shift exponent when getting edge's heading [#3450](https://github.com/valhalla/valhalla/pull/3450)
   * FIXED: Use midgard::unaligned_read in GraphTileBuilder::AddSigns [#3456](https://github.com/valhalla/valhalla/pull/3456)
   * FIXED: Relax test margin for time dependent traffic test [#3467](https://github.com/valhalla/valhalla/pull/3467)
   * FIXED: Fixed missed intersection heading [#3463](https://github.com/valhalla/valhalla/pull/3463)
   * FIXED: Stopped putting binary bytes into a string field of the protobuf TaggedValue since proto3 protects against that for cross language support [#3468](https://github.com/valhalla/valhalla/pull/3468)
   * FIXED: valhalla_service uses now loki logging config instead of deprecated tyr logging [#3481](https://github.com/valhalla/valhalla/pull/3481)
   * FIXED: Docker image `valhalla/valhalla:run-latest`: conan error + python integration [#3485](https://github.com/valhalla/valhalla/pull/3485)
   * FIXED: fix more protobuf unstable 3.x API [#3494](https://github.com/valhalla/valhalla/pull/3494)
   * FIXED: fix one more protobuf unstable 3.x API [#3501](https://github.com/valhalla/valhalla/pull/3501)
   * FIXED: Fix valhalla_build_tiles imports only bss from last osm file [#3503](https://github.com/valhalla/valhalla/pull/3503)
   * FIXED: Fix total_run_stat.sh script. [#3511](https://github.com/valhalla/valhalla/pull/3511)
   * FIXED: Both `hov:designated` and `hov:minimum` have to be correctly set for the way to be considered hov-only [#3526](https://github.com/valhalla/valhalla/pull/3526)
   * FIXED: Wrong out index in route intersections [#3541](https://github.com/valhalla/valhalla/pull/3541)
   * FIXED: fix valhalla_export_edges: missing null columns separator [#3543](https://github.com/valhalla/valhalla/pull/3543)
   * FIXED: Removed/updated narrative language aliases that are not IETF BCP47 compliant [#3546](https://github.com/valhalla/valhalla/pull/3546)
   * FIXED: Wrong predecessor opposing edge in dijkstra's expansion [#3528](https://github.com/valhalla/valhalla/pull/3528)
   * FIXED: exit and exit_verbal in Russian locale should be same [#3545](https://github.com/valhalla/valhalla/pull/3545)
   * FIXED: Skip transit tiles in hierarchy builder [#3559](https://github.com/valhalla/valhalla/pull/3559)
   * FIXED: Fix some country overrides in adminconstants and add a couple new countries. [#3578](https://github.com/valhalla/valhalla/pull/3578)
   * FIXED: Improve build errors reporting [#3579](https://github.com/valhalla/valhalla/pull/3579)
   * FIXED: Fix "no elevation" values and /locate elevation response [#3571](https://github.com/valhalla/valhalla/pull/3571)
   * FIXED: Build tiles with admin/timezone support on Windows [#3580](https://github.com/valhalla/valhalla/pull/3580)
   * FIXED: admin "Saint-Martin" changed name to "Saint-Martin (France)" [#3619](https://github.com/valhalla/valhalla/pull/3619)
   * FIXED: openstreetmapspeeds global config with `null`s now supported [#3621](https://github.com/valhalla/valhalla/pull/3621)
   * FIXED: valhalla_run_matrix was failing (could not find proper max_matrix_distance) [#3635](https://github.com/valhalla/valhalla/pull/3635)
   * FIXED: Removed duplicate degrees/radians constants [#3642](https://github.com/valhalla/valhalla/pull/3642)
   * FIXED: Forgot to adapt driving side and country access rules in [#3619](https://github.com/valhalla/valhalla/pull/3619) [#3652](https://github.com/valhalla/valhalla/pull/3652)
   * FIXED: DateTime::is_conditional_active(...) incorrect end week handling [#3655](https://github.com/valhalla/valhalla/pull/3655)
   * FIXED: TimeDistanceBSSMatrix: incorrect initialization for destinations [#3659](https://github.com/valhalla/valhalla/pull/3659)
   * FIXED: Some interpolated points had invalid edge_index in trace_attributes response [#3646](https://github.com/valhalla/valhalla/pull/3670)
   * FIXED: Use a small node snap distance in map-matching. FIxes issue with incorrect turn followed by Uturn. [#3677](https://github.com/valhalla/valhalla/pull/3677)
   * FIXED: Conan error when building Docker image. [#3689](https://github.com/valhalla/valhalla/pull/3689)
   * FIXED: Allow country overrides for sidewalk [#3711](https://github.com/valhalla/valhalla/pull/3711)
   * FIXED: CostMatrix incorrect tile usage with oppedge. [#3719](https://github.com/valhalla/valhalla/pull/3719)
   * FIXED: Fix elevation serializing [#3735](https://github.com/valhalla/valhalla/pull/3735)
   * FIXED: Fix returning a potentially uninitialized value in PointXY::ClosestPoint [#3737](https://github.com/valhalla/valhalla/pull/3737)
   * FIXED: Wales and Scotland name change. [#3746](https://github.com/valhalla/valhalla/pull/3746)
   * FIXED: Pedestrian crossings are allowed for bikes [#3751](https://github.com/valhalla/valhalla/pull/3751)
   * FIXED: Fix for Mac OSx.  Small update for the workdir for the admin_sidewalk_override test.  [#3757](https://github.com/valhalla/valhalla/pull/3757)
   * FIXED: Add missing service road case from GetTripLegUse method. [#3763](https://github.com/valhalla/valhalla/pull/3763)
   * FIXED: Fix TimeDistanceMatrix results sequence [#3738](https://github.com/valhalla/valhalla/pull/3738)
   * FIXED: Fix status endpoint not reporting that the service is shutting down [#3785](https://github.com/valhalla/valhalla/pull/3785)
   * FIXED: Fix TimdDistanceMatrix SetSources and SetTargets [#3792](https://github.com/valhalla/valhalla/pull/3792)
   * FIXED: Added highway and surface factor in truckcost [#3590](https://github.com/valhalla/valhalla/pull/3590)
   * FIXED: Potential integer underflow in file suffix generation [#3783](https://github.com/valhalla/valhalla/pull/3783)
   * FIXED: Building Valhalla as a submodule [#3781](https://github.com/valhalla/valhalla/issues/3781)
   * FIXED: Fixed invalid time detection in GetSpeed [#3800](https://github.com/valhalla/valhalla/pull/3800)
   * FIXED: Osmway struct update: added up to 33 and not 32 [#3808](https://github.com/valhalla/valhalla/pull/3808)
   * FIXED: Fix out-of-range linestrings in expansion [#4603](https://github.com/valhalla/valhalla/pull/4603)
   * FIXED: Osmway struct update: used 1 bit for multiple levels from spare bits [#5112](https://github.com/valhalla/valhalla/issues/5112)

* **Enhancement**
   * CHANGED: Pronunciation for names and destinations [#3132](https://github.com/valhalla/valhalla/pull/3132)
   * CHANGED: Requested code clean up for phonemes PR [#3356](https://github.com/valhalla/valhalla/pull/3356)
   * CHANGED: Refactor Pronunciation class to struct [#3359](https://github.com/valhalla/valhalla/pull/3359)
   * ADDED: Added support for probabale restrictions [#3361](https://github.com/valhalla/valhalla/pull/3361)
   * CHANGED: Refactored the verbal text formatter to handle logic for street name and sign [#3369](https://github.com/valhalla/valhalla/pull/3369)
   * CHANGED: return "version" and "tileset_age" on parameterless /status call [#3367](https://github.com/valhalla/valhalla/pull/3367)
   * CHANGED: de-singleton tile_extract by introducing an optional index.bin file created by valhalla_build_extract [#3281](https://github.com/valhalla/valhalla/pull/3281)
   * CHANGED: implement valhalla_build_elevation in python and add more --from-geojson & --from-graph options [#3318](https://github.com/valhalla/valhalla/pull/3318)
   * ADDED: Add boolean parameter to clear memory for edge labels from thor. [#2789](https://github.com/valhalla/valhalla/pull/2789)
   * CHANGED: Do not create statsd client in workers if it is not configured [#3394](https://github.com/valhalla/valhalla/pull/3394)
   * ADDED: Import of Bike Share Stations information in BSS Connection edges [#3411](https://github.com/valhalla/valhalla/pull/3411)
   * ADDED: Add heading to PathEdge to be able to return it on /locate [#3399](https://github.com/valhalla/valhalla/pull/3399)
   * ADDED: Add `prioritize_bidirectional` option for fast work and correct ETA calculation for `depart_at` date_time type. Smoothly stop using live-traffic [#3398](https://github.com/valhalla/valhalla/pull/3398)
   * CHANGED: Minor fix for headers  [#3436](https://github.com/valhalla/valhalla/pull/3436)
   * CHANGED: Use std::multimap for polygons returned for admin and timezone queries. Improves performance when building tiles. [#3427](https://github.com/valhalla/valhalla/pull/3427)
   * CHANGED: Refactored GraphBuilder::CreateSignInfoList [#3438](https://github.com/valhalla/valhalla/pull/3438)
   * ADDED: Add support for LZ4 compressed elevation tiles [#3401](https://github.com/valhalla/valhalla/pull/3401)
   * CHANGED: Rearranged some of the protobufs to remove redundancy [#3452](https://github.com/valhalla/valhalla/pull/3452)
   * CHANGED: overhaul python bindings [#3380](https://github.com/valhalla/valhalla/pull/3380)
   * CHANGED: Removed all protobuf defaults either by doing them in code or by relying on 0 initialization. Also deprecated best_paths and do_not_track [#3454](https://github.com/valhalla/valhalla/pull/3454)
   * ADDED: isochrone action for /expansion endpoint to track dijkstra expansion [#3215](https://github.com/valhalla/valhalla/pull/3215)
   * CHANGED: remove boost from dependencies and add conan as prep for #3346 [#3459](https://github.com/valhalla/valhalla/pull/3459)
   * CHANGED: Remove boost.program_options in favor of cxxopts header-only lib and use conan to install header-only boost. [#3346](https://github.com/valhalla/valhalla/pull/3346)
   * CHANGED: Moved all protos to proto3 for internal request/response handling [#3457](https://github.com/valhalla/valhalla/pull/3457)
   * CHANGED: Allow up to 32 outgoing link edges on a node when reclassifying links [#3483](https://github.com/valhalla/valhalla/pull/3483)
   * CHANGED: Reuse sample::get implementation [#3471](https://github.com/valhalla/valhalla/pull/3471)
   * ADDED: Beta support for interacting with the http/bindings/library via serialized and pbf objects respectively [#3464](https://github.com/valhalla/valhalla/pull/3464)
   * CHANGED: Update xcode to 12.4.0 [#3492](https://github.com/valhalla/valhalla/pull/3492)
   * ADDED: Add JSON generator to conan [#3493](https://github.com/valhalla/valhalla/pull/3493)
   * CHANGED: top_speed option: ignore live speed for speed based penalties [#3460](https://github.com/valhalla/valhalla/pull/3460)
   * ADDED: Add `include_construction` option into the config to include/exclude roads under construction from the graph [#3455](https://github.com/valhalla/valhalla/pull/3455)
   * CHANGED: Refactor options protobuf for Location and Costing objects [#3506](https://github.com/valhalla/valhalla/pull/3506)
   * CHANGED: valhalla.h and config.h don't need cmake configuration [#3502](https://github.com/valhalla/valhalla/pull/3502)
   * ADDED: New options to control what fields of the pbf are returned when pbf format responses are requested [#3207](https://github.com/valhalla/valhalla/pull/3507)
   * CHANGED: Rename tripcommon to common [#3516](https://github.com/valhalla/valhalla/pull/3516)
   * ADDED: Indoor routing - data model, data processing. [#3509](https://github.com/valhalla/valhalla/pull/3509)
   * ADDED: On-demand elevation tile fetching [#3391](https://github.com/valhalla/valhalla/pull/3391)
   * CHANGED: Remove many oneof uses from the protobuf api where the semantics of optional vs required isnt necessary [#3527](https://github.com/valhalla/valhalla/pull/3527)
   * ADDED: Indoor routing maneuvers [#3519](https://github.com/valhalla/valhalla/pull/3519)
   * ADDED: Expose reverse isochrone parameter for reverse expansion [#3528](https://github.com/valhalla/valhalla/pull/3528)
   * CHANGED: Add matrix classes to thor worker so they persist between requests. [#3560](https://github.com/valhalla/valhalla/pull/3560)
   * CHANGED: Remove `max_matrix_locations` and introduce `max_matrix_location_pairs` to configure the allowed number of total routes for the matrix action for more flexible asymmetric matrices [#3569](https://github.com/valhalla/valhalla/pull/3569)
   * CHANGED: modernized spatialite syntax [#3580](https://github.com/valhalla/valhalla/pull/3580)
   * ADDED: Options to generate partial results for time distance matrix when there is one source (one to many) or one target (many to one). [#3181](https://github.com/valhalla/valhalla/pull/3181)
   * ADDED: Enhance valhalla_build_elevation with LZ4 recompression support [#3607](https://github.com/valhalla/valhalla/pull/3607)
   * CHANGED: removed UK admin and upgraded its constituents to countries [#3619](https://github.com/valhalla/valhalla/pull/3619)
   * CHANGED: expansion service: only track requested max time/distance [#3532](https://github.com/valhalla/valhalla/pull/3509)
   * ADDED: Shorten down the request delay, when some sources/targets searches are early aborted [#3611](https://github.com/valhalla/valhalla/pull/3611)
   * ADDED: add `pre-commit` hook for running the `format.sh` script [#3637](https://github.com/valhalla/valhalla/pull/3637)
   * CHANGED: upgrade pybind11 to v2.9.2 to remove cmake warning [#3658](https://github.com/valhalla/valhalla/pull/3658)
   * ADDED: tests for just_gtfs reading and writing feeds [#3665](https://github.com/valhalla/valhalla/pull/3665)
   * CHANGED: Precise definition of types of edges on which BSS could be projected [#3658](https://github.com/valhalla/valhalla/pull/3663)
   * CHANGED: Remove duplicate implementation of `adjust_scores` [#3673](https://github.com/valhalla/valhalla/pull/3673)
   * ADDED: convert GTFS data into protobuf tiles [#3629](https://github.com/valhalla/valhalla/issues/3629)
   * CHANGED: Use `starts_with()` instead of `substr(0, N)` getting and comparing to prefix [#3702](https://github.com/valhalla/valhalla/pull/3702)
   * ADDED: Ferry support for HGV [#3710](https://github.com/valhalla/valhalla/issues/3710)
   * ADDED: Linting & formatting checks for Python code [#3713](https://github.com/valhalla/valhalla/pull/3713)
   * CHANGED: rename Turkey admin to Türkiye [#3720](https://github.com/valhalla/valhalla/pull/3713)
   * CHANGED: bumped vcpkg version to "2022.08.15" [#3754](https://github.com/valhalla/valhalla/pull/3754)
   * CHANGED: chore: Updates to clang-format 11.0.0 [#3533](https://github.com/valhalla/valhalla/pull/3533)
   * CHANGED: Ported trace_attributes serialization to RapidJSON. [#3333](https://github.com/valhalla/valhalla/pull/3333)
   * ADDED: Add helpers for DirectedEdgeExt and save them to file in GraphTileBuilder [#3562](https://github.com/valhalla/valhalla/pull/3562)
   * ADDED: Fixed Speed costing option [#3576](https://github.com/valhalla/valhalla/pull/3576)
   * ADDED: axle_count costing option for hgv [#3648](https://github.com/valhalla/valhalla/pull/3648)
   * ADDED: Matrix action for gurka [#3793](https://github.com/valhalla/valhalla/pull/3793)
   * ADDED: Add warnings array to response. [#3588](https://github.com/valhalla/valhalla/pull/3588)
   * CHANGED: Templatized TimeDistanceMatrix for forward/reverse search [#3773](https://github.com/valhalla/valhalla/pull/3773)
   * CHANGED: Templatized TimeDistanceBSSMatrix for forward/reverse search [#3778](https://github.com/valhalla/valhalla/pull/3778)
   * CHANGED: error code 154 shows distance limit in error message [#3779](https://github.com/valhalla/valhalla/pull/3779)

## Release Date: 2021-10-07 Valhalla 3.1.4
* **Removed**
* **Bug Fix**
   * FIXED: Revert default speed boost for turn channels [#3232](https://github.com/valhalla/valhalla/pull/3232)
   * FIXED: Use the right tile to get country for incident [#3235](https://github.com/valhalla/valhalla/pull/3235)
   * FIXED: Fix factors passed to `RelaxHierarchyLimits` [#3253](https://github.com/valhalla/valhalla/pull/3253)
   * FIXED: Fix TransitionCostReverse usage [#3260](https://github.com/valhalla/valhalla/pull/3260)
   * FIXED: Fix Tagged Value Support in EdgeInfo [#3262](https://github.com/valhalla/valhalla/issues/3262)
   * FIXED: TransitionCostReverse fix: revert internal_turn change [#3271](https://github.com/valhalla/valhalla/issues/3271)
   * FIXED: Optimize tiles usage in reach-based pruning [#3294](https://github.com/valhalla/valhalla/pull/3294)
   * FIXED: Slip lane detection: track visited nodes to avoid infinite loops [#3297](https://github.com/valhalla/valhalla/pull/3297)
   * FIXED: Fix distance value in a 0-length road [#3185](https://github.com/valhalla/valhalla/pull/3185)
   * FIXED: Trivial routes were broken when origin was node snapped and destnation was not and vice-versa for reverse astar [#3299](https://github.com/valhalla/valhalla/pull/3299)
   * FIXED: Tweaked TestAvoids map to get TestAvoidShortcutsTruck working [#3301](https://github.com/valhalla/valhalla/pull/3301)
   * FIXED: Overflow in sequence sort [#3303](https://github.com/valhalla/valhalla/pull/3303)
   * FIXED: Setting statsd tags in config via valhalla_build_config [#3225](https://github.com/valhalla/valhalla/pull/3225)
   * FIXED: Cache for gzipped elevation tiles [#3120](https://github.com/valhalla/valhalla/pull/3120)
   * FIXED: Current time conversion regression introduced in unidirectional algorithm refractor [#3278](https://github.com/valhalla/valhalla/issues/3278)
   * FIXED: Make combine_route_stats.py properly quote CSV output (best practice improvement) [#3328](https://github.com/valhalla/valhalla/pull/3328)
   * FIXED: Merge edge segment records in map matching properly so that resulting edge indices in trace_attributes are valid [#3280](https://github.com/valhalla/valhalla/pull/3280)
   * FIXED: Shape walking map matcher now sets correct edge candidates used in the match for origin and destination location [#3329](https://github.com/valhalla/valhalla/pull/3329)
   * FIXED: Better hash function of GraphId [#3332](https://github.com/valhalla/valhalla/pull/3332)

* **Enhancement**
   * CHANGED: Favor turn channels more [#3222](https://github.com/valhalla/valhalla/pull/3222)
   * CHANGED: Rename `valhalla::midgard::logging::LogLevel` enumerators to avoid clash with common macros [#3237](https://github.com/valhalla/valhalla/pull/3237)
   * CHANGED: Move pre-defined algorithm-based factors inside `RelaxHierarchyLimits` [#3253](https://github.com/valhalla/valhalla/pull/3253)
   * ADDED: Reject alternatives with too long detours [#3238](https://github.com/valhalla/valhalla/pull/3238)
   * ADDED: Added info to /status endpoint [#3008](https://github.com/valhalla/valhalla/pull/3008)
   * ADDED: Added stop and give_way/yield signs to the data and traffic signal fixes [#3251](https://github.com/valhalla/valhalla/pull/3251)
   * ADDED: use_hills for pedestrian costing, which also affects the walking speed [#3234](https://github.com/valhalla/valhalla/pull/3234)
   * CHANGED: Fixed cost threshold for bidirectional astar. Implemented reach-based pruning for suboptimal branches [#3257](https://github.com/valhalla/valhalla/pull/3257)
   * ADDED: Added `exclude_unpaved` request parameter [#3240](https://github.com/valhalla/valhalla/pull/3240)
   * ADDED: Added support for routing onto HOV/HOT lanes via request parameters `include_hot`, `include_hov2`, and `include_hov3` [#3273](https://github.com/valhalla/valhalla/pull/3273)
   * ADDED: Add Z-level field to `EdgeInfo`. [#3261](https://github.com/valhalla/valhalla/pull/3261)
   * CHANGED: Calculate stretch threshold for alternatives based on the optimal route cost [#3276](https://github.com/valhalla/valhalla/pull/3276)
   * ADDED: Add `preferred_z_level` as a parameter of loki requests. [#3270](https://github.com/valhalla/valhalla/pull/3270)
   * ADDED: Add `preferred_layer` as a parameter of loki requests. [#3270](https://github.com/valhalla/valhalla/pull/3270)
   * ADDED: Exposing service area names in passive maneuvers. [#3277](https://github.com/valhalla/valhalla/pull/3277)
   * ADDED: Added traffic signal and stop sign check for stop impact. These traffic signals and stop sign are located on edges. [#3279](https://github.com/valhalla/valhalla/pull/3279)
   * CHANGED: Improved sharing criterion to obtain more reasonable alternatives; extended alternatives search [#3302](https://github.com/valhalla/valhalla/pull/3302)
   * ADDED: pull ubuntu:20.04 base image before building [#3233](https://github.com/valhalla/valhalla/pull/3223)
   * CHANGED: Improve Loki nearest-neighbour performance for large radius searches in open space [#3233](https://github.com/valhalla/valhalla/pull/3324)
   * ADDED: testing infrastructure for scripts and valhalla_build_config tests [#3308](https://github.com/valhalla/valhalla/pull/3308)
   * ADDED: Shape points and information about where intermediate locations are placed along the legs of a route [#3274](https://github.com/valhalla/valhalla/pull/3274)
   * CHANGED: Improved existing hov lane transition test case to make more realistic [#3330](https://github.com/valhalla/valhalla/pull/3330)
   * CHANGED: Update python usage in all scripts to python3 [#3337](https://github.com/valhalla/valhalla/pull/3337)
   * ADDED: Added `exclude_cash_only_tolls` request parameter [#3341](https://github.com/valhalla/valhalla/pull/3341)
   * CHANGED: Update api-reference for street_names [#3342](https://github.com/valhalla/valhalla/pull/3342)
   * ADDED: Disable msse2 flags when building on Apple Silicon chip [#3327](https://github.com/valhalla/valhalla/pull/3327)

## Release Date: 2021-07-20 Valhalla 3.1.3
* **Removed**
   * REMOVED: Unused overloads of `to_response` function [#3167](https://github.com/valhalla/valhalla/pull/3167)

* **Bug Fix**
   * FIXED: Fix heading on small edge [#3114](https://github.com/valhalla/valhalla/pull/3114)
   * FIXED: Added support for `access=psv`, which disables routing on these nodes and edges unless the mode is taxi or bus [#3107](https://github.com/valhalla/valhalla/pull/3107)
   * FIXED: Disables logging in CI to catch issues [#3121](https://github.com/valhalla/valhalla/pull/3121)
   * FIXED: Fixed U-turns through service roads [#3082](https://github.com/valhalla/valhalla/pull/3082)
   * FIXED: Added forgotten penalties for kLivingStreet and kTrack for pedestrian costing model [#3116](https://github.com/valhalla/valhalla/pull/3116)
   * FIXED: Updated the reverse turn bounds [#3122](https://github.com/valhalla/valhalla/pull/3122)
   * FIXED: Missing fork maneuver [#3134](https://github.com/valhalla/valhalla/pull/3134)
   * FIXED: Update turn channel logic to call out specific turn at the end of the turn channel if needed [#3140](https://github.com/valhalla/valhalla/pull/3140)
   * FIXED: Fixed cost thresholds for TimeDistanceMatrix. [#3131](https://github.com/valhalla/valhalla/pull/3131)
   * FIXED: Use distance threshold in hierarchy limits for bidirectional astar to expand more important lower level roads [#3156](https://github.com/valhalla/valhalla/pull/3156)
   * FIXED: Fixed incorrect dead-end roundabout labels. [#3129](https://github.com/valhalla/valhalla/pull/3129)
   * FIXED: googletest wasn't really updated in #3166 [#3187](https://github.com/valhalla/valhalla/pull/3187)
   * FIXED: Minor fix of benchmark code [#3190](https://github.com/valhalla/valhalla/pull/3190)
   * FIXED: avoid_polygons intersected edges as polygons instead of linestrings [#3194]((https://github.com/valhalla/valhalla/pull/3194)
   * FIXED: when binning horizontal edge shapes using single precision floats (converted from not double precision floats) allowed for the possibility of marking many many tiles no where near the shape [#3204](https://github.com/valhalla/valhalla/pull/3204)
   * FIXED: Fix improper iterator usage in ManeuversBuilder [#3205](https://github.com/valhalla/valhalla/pull/3205)
   * FIXED: Modified approach for retrieving signs from a directed edge #3166 [#3208](https://github.com/valhalla/valhalla/pull/3208)
   * FIXED: Improve turn channel classification: detect slip lanes [#3196](https://github.com/valhalla/valhalla/pull/3196)
   * FIXED: Compatibility with older boost::optional versions [#3219](https://github.com/valhalla/valhalla/pull/3219)
   * FIXED: Older boost.geometry versions don't have correct() for geographic rings [#3218](https://github.com/valhalla/valhalla/pull/3218)
   * FIXED: Use default road speed for bicycle costing so traffic does not reduce penalty on high speed roads. [#3143](https://github.com/valhalla/valhalla/pull/3143)

* **Enhancement**
   * CHANGED: Refactor base costing options parsing to handle more common stuff in a one place [#3125](https://github.com/valhalla/valhalla/pull/3125)
   * CHANGED: Unified Sign/SignElement into sign.proto [#3146](https://github.com/valhalla/valhalla/pull/3146)
   * ADDED: New verbal succinct transition instruction to maneuver & narrativebuilder. Currently this instruction will be used in place of a very long street name to avoid repetition of long names [#2844](https://github.com/valhalla/valhalla/pull/2844)
   * ADDED: Added oneway support for pedestrian access and foot restrictions [#3123](https://github.com/valhalla/valhalla/pull/3123)
   * ADDED: Exposing rest-area names in passive maneuvers [#3172](https://github.com/valhalla/valhalla/pull/3172)
   * CHORE: Updates robin-hood-hashing third-party library
   * ADDED: Support `barrier=yes|swing_gate|jersey_barrier` tags [#3154](https://github.com/valhalla/valhalla/pull/3154)
   * ADDED: Maintain `access=permit|residents` tags as private [#3149](https://github.com/valhalla/valhalla/pull/3149)
   * CHANGED: Replace `avoid_*` API parameters with more accurate `exclude_*` [#3093](https://github.com/valhalla/valhalla/pull/3093)
   * ADDED: Penalize private gates [#3144](https://github.com/valhalla/valhalla/pull/3144)
   * CHANGED: Renamed protobuf Sign/SignElement to TripSign/TripSignElement [#3168](https://github.com/valhalla/valhalla/pull/3168)
   * CHORE: Updates googletest to release-1.11.0 [#3166](https://github.com/valhalla/valhalla/pull/3166)
   * CHORE: Enables -Wall on sif sources [#3178](https://github.com/valhalla/valhalla/pull/3178)
   * ADDED: Allow going through accessible `barrier=bollard` and penalize routing through it, when the access is private [#3175](https://github.com/valhalla/valhalla/pull/3175)
   * ADDED: Add country code to incident metadata [#3169](https://github.com/valhalla/valhalla/pull/3169)
   * CHANGED: Use distance instead of time to check limited sharing criteria [#3183](https://github.com/valhalla/valhalla/pull/3183)
   * ADDED: Introduced a new via_waypoints array on the leg in the osrm route serializer that describes where a particular waypoint from the root-level array matches to the route. [#3189](https://github.com/valhalla/valhalla/pull/3189)
   * ADDED: Added vehicle width and height as an option for auto (and derived: taxi, bus, hov) profile (https://github.com/valhalla/valhalla/pull/3179)
   * ADDED: Support for statsd integration for basic error and requests metrics [#3191](https://github.com/valhalla/valhalla/pull/3191)
   * CHANGED: Get rid of typeid in statistics-related code. [#3227](https://github.com/valhalla/valhalla/pull/3227)

## Release Date: 2021-05-26 Valhalla 3.1.2
* **Removed**
* **Bug Fix**
   * FIXED: Change unnamed road intersections from being treated as penil point u-turns [#3084](https://github.com/valhalla/valhalla/pull/3084)
   * FIXED: Fix TimeDepReverse termination and path cost calculation (for arrive_by routing) [#2987](https://github.com/valhalla/valhalla/pull/2987)
   * FIXED: Isochrone (::Generalize()) fix to avoid generating self-intersecting polygons [#3026](https://github.com/valhalla/valhalla/pull/3026)
   * FIXED: Handle day_on/day_off/hour_on/hour_off restrictions [#3029](https://github.com/valhalla/valhalla/pull/3029)
   * FIXED: Apply conditional restrictions with dow only to the edges when routing [#3039](https://github.com/valhalla/valhalla/pull/3039)
   * FIXED: Missing locking in incident handler needed to hang out to scop lock rather than let the temporary dissolve [#3046](https://github.com/valhalla/valhalla/pull/3046)
   * FIXED: Continuous lane guidance fix [#3054](https://github.com/valhalla/valhalla/pull/3054)
   * FIXED: Fix reclassification for "shorter" ferries and rail ferries (for Chunnel routing issues) [#3038](https://github.com/valhalla/valhalla/pull/3038)
   * FIXED: Incorrect routing through motor_vehicle:conditional=destination. [#3041](https://github.com/valhalla/valhalla/pull/3041)
   * FIXED: Allow destination-only routing on the first-pass for non bidirectional Astar algorithms. [#3085](https://github.com/valhalla/valhalla/pull/3085)
   * FIXED: Highway/ramp lane bifurcation [#3088](https://github.com/valhalla/valhalla/pull/3088)
   * FIXED: out of bound access of tile hierarchy in base_ll function in graphheader [#3089](https://github.com/valhalla/valhalla/pull/3089)
   * FIXED: include shortcuts in avoid edge set for avoid_polygons [#3090](https://github.com/valhalla/valhalla/pull/3090)

* **Enhancement**
   * CHANGED: Refactor timedep forward/reverse to reduce code repetition [#2987](https://github.com/valhalla/valhalla/pull/2987)
   * CHANGED: Sync translation files with Transifex command line tool [#3030](https://github.com/valhalla/valhalla/pull/3030)
   * CHANGED: Use osm tags in links reclassification algorithm in order to reduce false positive downgrades [#3042](https://github.com/valhalla/valhalla/pull/3042)
   * CHANGED: Use CircleCI XL instances for linux based builds [#3043](https://github.com/valhalla/valhalla/pull/3043)
   * ADDED: ci: Enable undefined sanitizer [#2999](https://github.com/valhalla/valhalla/pull/2999)
   * ADDED: Optionally pass preconstructed graphreader to connectivity map [#3046](https://github.com/valhalla/valhalla/pull/3046)
   * CHANGED: ci: Skip Win CI runs for irrelevant files [#3014](https://github.com/valhalla/valhalla/pull/3014)
   * ADDED: Allow configuration-driven default speed assignment based on edge properties [#3055](https://github.com/valhalla/valhalla/pull/3055)
   * CHANGED: Use std::shared_ptr in case if ENABLE_THREAD_SAFE_TILE_REF_COUNT is ON. [#3067](https://github.com/valhalla/valhalla/pull/3067)
   * CHANGED: Reduce stop impact when driving in parking lots [#3051](https://github.com/valhalla/valhalla/pull/3051)
   * ADDED: Added another through route test [#3074](https://github.com/valhalla/valhalla/pull/3074)
   * ADDED: Adds incident-length to metadata proto [#3083](https://github.com/valhalla/valhalla/pull/3083)
   * ADDED: Do not penalize gates that have allowed access [#3078](https://github.com/valhalla/valhalla/pull/3078)
   * ADDED: Added missing k/v pairs to taginfo.json.  Updated PR template. [#3101](https://github.com/valhalla/valhalla/pull/3101)
   * CHANGED: Serialize isochrone 'contour' properties as floating point so they match user supplied value [#3078](https://github.com/valhalla/valhalla/pull/3095)
   * NIT: Enables compiler warnings as errors in midgard module [#3104](https://github.com/valhalla/valhalla/pull/3104)
   * CHANGED: Check all tiles for nullptr that reads from graphreader to avoid fails in case tiles might be missing. [#3065](https://github.com/valhalla/valhalla/pull/3065)

## Release Date: 2021-04-21 Valhalla 3.1.1
* **Removed**
   * REMOVED: The tossing of private roads in [#1960](https://github.com/valhalla/valhalla/pull/1960) was too aggressive and resulted in a lot of no routes.  Reverted this logic.  [#2934](https://github.com/valhalla/valhalla/pull/2934)
   * REMOVED: stray references to node bindings [#3012](https://github.com/valhalla/valhalla/pull/3012)

* **Bug Fix**
   * FIXED: Fix compression_utils.cc::inflate(...) throw - make it catchable [#2839](https://github.com/valhalla/valhalla/pull/2839)
   * FIXED: Fix compiler errors if HAVE_HTTP not enabled [#2807](https://github.com/valhalla/valhalla/pull/2807)
   * FIXED: Fix alternate route serialization [#2811](https://github.com/valhalla/valhalla/pull/2811)
   * FIXED: Store restrictions in the right tile [#2781](https://github.com/valhalla/valhalla/pull/2781)
   * FIXED: Failing to write tiles because of racing directory creation [#2810](https://github.com/valhalla/valhalla/pull/2810)
   * FIXED: Regression in stopping expansion on transitions down in time-dependent routes [#2815](https://github.com/valhalla/valhalla/pull/2815)
   * FIXED: Fix crash in loki when trace_route is called with 2 locations. [#2817](https://github.com/valhalla/valhalla/pull/2817)
   * FIXED: Mark the restriction start and end as via ways to fix IsBridgingEdge function in Bidirectional Astar [#2796](https://github.com/valhalla/valhalla/pull/2796)
   * FIXED: Dont add predictive traffic to the tile if it's empty [#2826](https://github.com/valhalla/valhalla/pull/2826)
   * FIXED: Fix logic bidirectional astar to avoid double u-turns and extra detours [#2802](https://github.com/valhalla/valhalla/pull/2802)
   * FIXED: Re-enable transition cost for motorcycle profile [#2837](https://github.com/valhalla/valhalla/pull/2837)
   * FIXED: Increase limits for timedep_* algorithms. Split track_factor into edge factor and transition penalty [#2845](https://github.com/valhalla/valhalla/pull/2845)
   * FIXED: Loki was looking up the wrong costing enum for avoids [#2856](https://github.com/valhalla/valhalla/pull/2856)
   * FIXED: Fix way_ids -> graph_ids conversion for complex restrictions: handle cases when a way is split into multiple edges [#2848](https://github.com/valhalla/valhalla/pull/2848)
   * FIXED: Honor access mode while matching OSMRestriction with the graph [#2849](https://github.com/valhalla/valhalla/pull/2849)
   * FIXED: Ensure route summaries are unique among all returned route/legs [#2874](https://github.com/valhalla/valhalla/pull/2874)
   * FIXED: Fix compilation errors when boost < 1.68 and libprotobuf < 3.6  [#2878](https://github.com/valhalla/valhalla/pull/2878)
   * FIXED: Allow u-turns at no-access barriers when forced by heading [#2875](https://github.com/valhalla/valhalla/pull/2875)
   * FIXED: Fixed "No route found" error in case of multipoint request with locations near low reachability edges [#2914](https://github.com/valhalla/valhalla/pull/2914)
   * FIXED: Python bindings installation [#2751](https://github.com/valhalla/valhalla/issues/2751)
   * FIXED: Skip bindings if there's no Python development version [#2893](https://github.com/valhalla/valhalla/pull/2893)
   * FIXED: Use CMakes built-in Python variables to configure installation [#2931](https://github.com/valhalla/valhalla/pull/2931)
   * FIXED: Sometimes emitting zero-length route geometry when traffic splits edge twice [#2943](https://github.com/valhalla/valhalla/pull/2943)
   * FIXED: Fix map-match segfault when gps-points project very near a node [#2946](https://github.com/valhalla/valhalla/pull/2946)
   * FIXED: Use kServiceRoad edges while searching for ferry connection [#2933](https://github.com/valhalla/valhalla/pull/2933)
   * FIXED: Enhanced logic for IsTurnChannelManeuverCombinable [#2952](https://github.com/valhalla/valhalla/pull/2952)
   * FIXED: Restore compatibility with gcc 6.3.0, libprotobuf 3.0.0, boost v1.62.0 [#2953](https://github.com/valhalla/valhalla/pull/2953)
   * FIXED: Dont abort bidirectional a-star search if only one direction is exhausted [#2936](https://github.com/valhalla/valhalla/pull/2936)
   * FIXED: Fixed missing comma in the scripts/valhalla_build_config [#2963](https://github.com/valhalla/valhalla/pull/2963)
   * FIXED: Reverse and Multimodal Isochrones were returning forward results [#2967](https://github.com/valhalla/valhalla/pull/2967)
   * FIXED: Map-match fix for first gps-point being exactly equal to street shape-point [#2977](https://github.com/valhalla/valhalla/pull/2977)
   * FIXED: Add missing GEOS:GEOS dep to mjolnir target [#2901](https://github.com/valhalla/valhalla/pull/2901)
   * FIXED: Allow expansion into a region when not_thru_pruning is false on 2nd pass [#2978](https://github.com/valhalla/valhalla/pull/2978)
   * FIXED: Fix polygon area calculation: use Shoelace formula [#2927](https://github.com/valhalla/valhalla/pull/2927)
   * FIXED: Isochrone: orient segments/rings according to the right-hand rule [#2932](https://github.com/valhalla/valhalla/pull/2932)
   * FIXED: Parsenodes fix: check if index is out-of-bound first [#2984](https://github.com/valhalla/valhalla/pull/2984)
   * FIXED: Fix for unique-summary logic [#2996](https://github.com/valhalla/valhalla/pull/2996)
   * FIXED: Isochrone: handle origin edges properly [#2990](https://github.com/valhalla/valhalla/pull/2990)
   * FIXED: Annotations fail with returning NaN speed when the same point is duplicated in route geometry [#2992](https://github.com/valhalla/valhalla/pull/2992)
   * FIXED: Fix run_with_server.py to work on macOS [#3003](https://github.com/valhalla/valhalla/pull/3003)
   * FIXED: Removed unexpected maneuvers at sharp bends [#2968](https://github.com/valhalla/valhalla/pull/2968)
   * FIXED: Remove large number formatting for non-US countries [#3015](https://github.com/valhalla/valhalla/pull/3015)
   * FIXED: Odin undefined behaviour: handle case when xedgeuse is not initialized [#3020](https://github.com/valhalla/valhalla/pull/3020)

* **Enhancement**
   * Pedestrian crossing should be a separate TripLeg_Use [#2950](https://github.com/valhalla/valhalla/pull/2950)
   * CHANGED: Azure uses ninja as generator [#2779](https://github.com/valhalla/valhalla/pull/2779)
   * ADDED: Support for date_time type invariant for map matching [#2712](https://github.com/valhalla/valhalla/pull/2712)
   * ADDED: Add Bulgarian locale [#2825](https://github.com/valhalla/valhalla/pull/2825)
   * FIXED: No need for write permissions on tarball indices [#2822](https://github.com/valhalla/valhalla/pull/2822)
   * ADDED: nit: Links debug build with lld [#2813](https://github.com/valhalla/valhalla/pull/2813)
   * ADDED: Add costing option `use_living_streets` to avoid or favor living streets in route. [#2788](https://github.com/valhalla/valhalla/pull/2788)
   * CHANGED: Do not allocate mapped_cache vector in skadi when no elevation source is provided. [#2841](https://github.com/valhalla/valhalla/pull/2841)
   * ADDED: avoid_polygons logic [#2750](https://github.com/valhalla/valhalla/pull/2750)
   * ADDED: Added support for destination for conditional access restrictions [#2857](https://github.com/valhalla/valhalla/pull/2857)
   * CHANGED: Large sequences are now merge sorted which can be dramatically faster with certain hardware configurations. This is especially useful in speeding up the earlier stages (parsing, graph construction) of tile building [#2850](https://github.com/valhalla/valhalla/pull/2850)
   * CHANGED: When creating the initial graph edges by setting at which nodes they start and end, first mark the indices of those nodes in another sequence and then sort them by edgeid so that we can do the setting of start and end node sequentially in the edges file. This is much more efficient on certain hardware configurations [#2851](https://github.com/valhalla/valhalla/pull/2851)
   * CHANGED: Use relative cost threshold to extend search in bidirectional astar in order to find more alternates [#2868](https://github.com/valhalla/valhalla/pull/2868)
   * CHANGED: Throw an exception if directory does not exist when building traffic extract [#2871](https://github.com/valhalla/valhalla/pull/2871)
   * CHANGED: Support for ignoring multiple consecutive closures at start/end locations [#2846](https://github.com/valhalla/valhalla/pull/2846)
   * ADDED: Added sac_scale to trace_attributes output and locate edge output [#2818](https://github.com/valhalla/valhalla/pull/2818)
   * ADDED: Ukrainian language translations [#2882](https://github.com/valhalla/valhalla/pull/2882)
   * ADDED: Add support for closure annotations [#2816](https://github.com/valhalla/valhalla/pull/2816)
   * ADDED: Add costing option `service_factor`. Implement possibility to avoid or favor generic service roads in route for all costing options. [#2870](https://github.com/valhalla/valhalla/pull/2870)
   * CHANGED: Reduce stop impact cost when flow data is present [#2891](https://github.com/valhalla/valhalla/pull/2891)
   * CHANGED: Update visual compare script [#2803](https://github.com/valhalla/valhalla/pull/2803)
   * CHANGED: Service roads are not penalized for `pedestrian` costing by default. [#2898](https://github.com/valhalla/valhalla/pull/2898)
   * ADDED: Add complex mandatory restrictions support [#2766](https://github.com/valhalla/valhalla/pull/2766)
   * ADDED: Status endpoint for future status info and health checking of running service [#2907](https://github.com/valhalla/valhalla/pull/2907)
   * ADDED: Add min_level argument to valhalla_ways_to_edges [#2918](https://github.com/valhalla/valhalla/pull/2918)
   * ADDED: Adding ability to store the roundabout_exit_turn_degree to the maneuver [#2941](https://github.com/valhalla/valhalla/pull/2941)
   * ADDED: Penalize pencil point uturns and uturns at short internal edges. Note: `motorcycle` and `motor_scooter` models do not penalize on short internal edges. No new uturn penalty logic has been added to the pedestrian and bicycle costing models. [#2944](https://github.com/valhalla/valhalla/pull/2944)
   * CHANGED: Allow config object to be passed-in to path algorithms [#2949](https://github.com/valhalla/valhalla/pull/2949)
   * CHANGED: Allow disabling Werror
   * ADDED: Add ability to build Valhalla modules as STATIC libraries. [#2957](https://github.com/valhalla/valhalla/pull/2957)
   * NIT: Enables compiler warnings in part of mjolnir module [#2922](https://github.com/valhalla/valhalla/pull/2922)
   * CHANGED: Refactor isochrone/reachability forward/reverse search to reduce code repetition [#2969](https://github.com/valhalla/valhalla/pull/2969)
   * ADDED: Set the roundabout exit shape index when we are collapsing the roundabout maneuvers. [#2975](https://github.com/valhalla/valhalla/pull/2975)
   * CHANGED: Penalized closed edges if using them at start/end locations [#2964](https://github.com/valhalla/valhalla/pull/2964)
   * ADDED: Add shoulder to trace_attributes output. [#2980](https://github.com/valhalla/valhalla/pull/2980)
   * CHANGED: Refactor bidirectional astar forward/reverse search to reduce code repetition [#2970](https://github.com/valhalla/valhalla/pull/2970)
   * CHANGED: Factor for service roads is 1.0 by default. [#2988](https://github.com/valhalla/valhalla/pull/2988)
   * ADDED: Support for conditionally skipping CI runs [#2986](https://github.com/valhalla/valhalla/pull/2986)
   * ADDED: Add instructions for building valhalla on `arm64` macbook [#2997](https://github.com/valhalla/valhalla/pull/2997)
   * NIT: Enables compiler warnings in part of mjolnir module [#2995](https://github.com/valhalla/valhalla/pull/2995)
   * CHANGED: nit(rename): Renames the encoded live speed properties [#2998](https://github.com/valhalla/valhalla/pull/2998)
   * ADDED: ci: Vendors the codecov script [#3002](https://github.com/valhalla/valhalla/pull/3002)
   * CHANGED: Allow None build type [#3005](https://github.com/valhalla/valhalla/pull/3005)
   * CHANGED: ci: Build Python bindings for Mac OS [#3013](https://github.com/valhalla/valhalla/pull/3013)

## Release Date: 2021-01-25 Valhalla 3.1.0
* **Removed**
   * REMOVED: Remove Node bindings. [#2502](https://github.com/valhalla/valhalla/pull/2502)
   * REMOVED: appveyor builds. [#2550](https://github.com/valhalla/valhalla/pull/2550)
   * REMOVED: Removed x86 CI builds. [#2792](https://github.com/valhalla/valhalla/pull/2792)

* **Bug Fix**
   * FIXED: Crazy ETAs.  If a way has forward speed with no backward speed and it is not oneway, then we must set the default speed.  The reverse logic applies as well.  If a way has no backward speed but has a forward speed and it is not a oneway, then set the default speed. [#2102](https://github.com/valhalla/valhalla/pull/2102)
   * FIXED: Map matching elapsed times spliced amongst different legs and discontinuities are now correct [#2104](https://github.com/valhalla/valhalla/pull/2104)
   * FIXED: Date time information is now propagated amongst different legs and discontinuities [#2107](https://github.com/valhalla/valhalla/pull/2107)
   * FIXED: Adds support for geos-3.8 c++ api [#2021](https://github.com/valhalla/valhalla/issues/2021)
   * FIXED: Updated the osrm serializer to not set junction name for osrm origin/start maneuver - this is not helpful since we are not transitioning through the intersection.  [#2121](https://github.com/valhalla/valhalla/pull/2121)
   * FIXED: Removes precomputing of edge-costs which lead to wrong results [#2120](https://github.com/valhalla/valhalla/pull/2120)
   * FIXED: Complex turn-restriction invalidates edge marked as kPermanent [#2103](https://github.com/valhalla/valhalla/issues/2103)
   * FIXED: Fixes bug with inverted time-restriction parsing [#2167](https://github.com/valhalla/valhalla/pull/2167)
   * FIXED: Fixed several bugs with numeric underflow in map-matching trip durations. These may
     occur when serializing match results where adjacent trace points appear out-of-sequence on the
     same edge [#2178](https://github.com/valhalla/valhalla/pull/2178)
     - `MapMatcher::FormPath` now catches route discontinuities on the same edge when the distance
       percentage along don't agree. The trip leg builder builds disconnected legs on a single edge
       to avoid duration underflow.
     - Correctly populate edge groups when matching results contain loops. When a loop occurs,
       the leg builder now starts at the correct edge where the loop ends, and correctly accounts
       for any contained edges.
     - Duration over-trimming at the terminating edge of a match.
   * FIXED: Increased internal precision of time tracking per edge and maneuver so that maneuver times sum to the same time represented in the leg summary [#2195](https://github.com/valhalla/valhalla/pull/2195)
   * FIXED: Tagged speeds were not properly marked. We were not using forward and backward speeds to flag if a speed is tagged or not.  Should not update turn channel speeds if we are not inferring them.  Added additional logic to handle PH in the conditional restrictions. Do not update stop impact for ramps if they are marked as internal. [#2198](https://github.com/valhalla/valhalla/pull/2198)
   * FIXED: Fixed the sharp turn phrase [#2226](https://github.com/valhalla/valhalla/pull/2226)
   * FIXED: Protect against duplicate points in the input or points that snap to the same location resulting in `nan` times for the legs of the map match (of a 0 distance route) [#2229](https://github.com/valhalla/valhalla/pull/2229)
   * FIXED: Improves restriction check on briding edge in Bidirectional Astar [#2228](https://github.com/valhalla/valhalla/pull/2242)
   * FIXED: Allow nodes at location 0,0 [#2245](https://github.com/valhalla/valhalla/pull/2245)
   * FIXED: Fix RapidJSON compiler warnings and naming conflict [#2249](https://github.com/valhalla/valhalla/pull/2249)
   * FIXED: Fixed bug in resample_spherical_polyline where duplicate successive lat,lng locations in the polyline resulting in `nan` for the distance computation which shortcuts further sampling [#2239](https://github.com/valhalla/valhalla/pull/2239)
   * FIXED: Update exit logic for non-motorways [#2252](https://github.com/valhalla/valhalla/pull/2252)
   * FIXED: Transition point map-matching. When match results are on a transition point, we search for the sibling nodes at that transition and snap it to the corresponding edges in the route. [#2258](https://github.com/valhalla/valhalla/pull/2258)
   * FIXED: Fixed verbal multi-cue logic [#2270](https://github.com/valhalla/valhalla/pull/2270)
   * FIXED: Fixed Uturn cases when a not_thru edge is connected to the origin edge. [#2272](https://github.com/valhalla/valhalla/pull/2272)
   * FIXED: Update intersection classes in osrm response to not label all ramps as motorway [#2279](https://github.com/valhalla/valhalla/pull/2279)
   * FIXED: Fixed bug in mapmatcher when interpolation point goes before the first valid match or after the last valid match. Such behavior usually leads to discontinuity in matching. [#2275](https://github.com/valhalla/valhalla/pull/2275)
   * FIXED: Fixed an issue for time_allowed logic.  Previously we returned false on the first time allowed restriction and did not check them all. Added conditional restriction gurka test and datetime optional argument to gurka header file. [#2286](https://github.com/valhalla/valhalla/pull/2286)
   * FIXED: Fixed an issue for date ranges.  For example, for the range Jan 04 to Jan 02 we need to test to end of the year and then from the first of the year to the end date.  Also, fixed an emergency tag issue.  We should only set the use to emergency if all other access is off. [#2290](https://github.com/valhalla/valhalla/pull/2290)
   * FIXED: Found a few issues with the initial ref and direction logic for ways.  We were overwriting the refs with directionals to the name_offset_map instead of concatenating them together.  Also, we did not allow for blank entries for GetTagTokens. [#2298](https://github.com/valhalla/valhalla/pull/2298)
   * FIXED: Fixed an issue where MatchGuidanceViewJunctions is only looking at the first edge. Set the data_id for guidance views to the changeset id as it is already being populated. Also added test for guidance views. [#2303](https://github.com/valhalla/valhalla/pull/2303)
   * FIXED: Fixed a problem with live speeds where live speeds were being used to determine access, even when a live
   speed (current time) route wasn't what was requested. [#2311](https://github.com/valhalla/valhalla/pull/2311)
   * FIXED: Fix break/continue typo in search filtering [#2317](https://github.com/valhalla/valhalla/pull/2317)
   * FIXED: Fix a crash in trace_route due to iterating past the end of a vector. [#2322](https://github.com/valhalla/valhalla/pull/2322)
   * FIXED: Don't allow timezone information in the local date time string attached at each location. [#2312](https://github.com/valhalla/valhalla/pull/2312)
   * FIXED: Fix short route trimming in bidirectional astar [#2323](https://github.com/valhalla/valhalla/pull/2323)
   * FIXED: Fix shape trimming in leg building for snap candidates that lie within the margin of rounding error [#2326](https://github.com/valhalla/valhalla/pull/2326)
   * FIXED: Fixes route duration underflow with traffic data [#2325](https://github.com/valhalla/valhalla/pull/2325)
   * FIXED: Parse mtb:scale tags and set bicycle access if present [#2117](https://github.com/valhalla/valhalla/pull/2117)
   * FIXED: Fixed segfault.  Shape was missing from options for valhalla_path_comparison and valhalla_run_route.  Also, costing options was missing in valhalla_path_comparison. [#2343](https://github.com/valhalla/valhalla/pull/2343)
   * FIXED: Handle decimal numbers with zero-value mantissa properly in Lua [#2355](https://github.com/valhalla/valhalla/pull/2355)
   * FIXED: Many issues that resulted in discontinuities, failed matches or incorrect time/duration for map matching requests. [#2292](https://github.com/valhalla/valhalla/pull/2292)
   * FIXED: Seeing segfault when loading large osmdata data files before loading LuaJit. LuaJit fails to create luaL_newstate() Ref: [#2158](https://github.com/ntop/ntopng/issues/2158) Resolution is to load LuaJit before loading the data files. [#2383](https://github.com/valhalla/valhalla/pull/2383)
   * FIXED: Store positive/negative OpenLR offsets in bucketed form [#2405](https://github.com/valhalla/valhalla/2405)
   * FIXED: Fix on map-matching return code when breakage distance limitation exceeds. Instead of letting the request goes into meili and fails in finding a route, we check the distance in loki and early return with exception code 172. [#2406](https://github.com/valhalla/valhalla/pull/2406)
   * FIXED: Don't create edges for portions of ways that are doubled back on themselves as this confuses opposing edge index computations [#2385](https://github.com/valhalla/valhalla/pull/2385)
   * FIXED: Protect against nan in uniform_resample_spherical_polyline. [#2431](https://github.com/valhalla/valhalla/pull/2431)
   * FIXED: Obvious maneuvers. [#2436](https://github.com/valhalla/valhalla/pull/2436)
   * FIXED: Base64 encoding/decoding [#2452](https://github.com/valhalla/valhalla/pull/2452)
   * FIXED: Added post roundabout instruction when enter/exit roundabout maneuvers are combined [#2454](https://github.com/valhalla/valhalla/pull/2454)
   * FIXED: openlr: Explicitly check for linear reference option for Valhalla serialization. [#2458](https://github.com/valhalla/valhalla/pull/2458)
   * FIXED: Fix segfault: Do not combine last turn channel maneuver. [#2463](https://github.com/valhalla/valhalla/pull/2463)
   * FIXED: Remove extraneous whitespaces from ja-JP.json. [#2471](https://github.com/valhalla/valhalla/pull/2471)
   * FIXED: Checks protobuf serialization/parsing success [#2477](https://github.com/valhalla/valhalla/pull/2477)
   * FIXED: Fix dereferencing of end for std::lower_bound in sequence and possible UB [#2488](https://github.com/valhalla/valhalla/pull/2488)
   * FIXED: Make tile building reproducible: fix UB-s [#2480](https://github.com/valhalla/valhalla/pull/2480)
   * FIXED: Zero initialize EdgeInfoInner.spare0_. Uninitialized spare0_ field produced UB which causes gurka_reproduce_tile_build to fail intermittently. [#2499](https://github.com/valhalla/valhalla/pull/2499)
   * FIXED: Drop unused CHANGELOG validation script, straggling NodeJS references [#2506](https://github.com/valhalla/valhalla/pull/2506)
   * FIXED: Fix missing nullptr checks in graphreader and loki::Reach (causing segfault during routing with not all levels of tiles available) [#2504](https://github.com/valhalla/valhalla/pull/2504)
   * FIXED: Fix mismatch of triplegedge roadclass and directededge roadclass [#2507](https://github.com/valhalla/valhalla/pull/2507)
   * FIXED: Improve german destination_verbal_alert phrases [#2509](https://github.com/valhalla/valhalla/pull/2509)
   * FIXED: Undefined behavior cases discovered with undefined behavior sanitizer tool. [#2498](https://github.com/valhalla/valhalla/pull/2498)
   * FIXED: Fixed logic so verbal keep instructions use branch exit sign info for ramps [#2520](https://github.com/valhalla/valhalla/pull/2520)
   * FIXED: Fix bug in trace_route for uturns causing garbage coordinates [#2517](https://github.com/valhalla/valhalla/pull/2517)
   * FIXED: Simplify heading calculation for turn type. Remove undefined behavior case. [#2513](https://github.com/valhalla/valhalla/pull/2513)
   * FIXED: Always set costing name even if one is not provided for osrm serializer weight_name. [#2528](https://github.com/valhalla/valhalla/pull/2528)
   * FIXED: Make single-thread tile building reproducible: fix seed for shuffle, use concurrency configuration from the mjolnir section. [#2515](https://github.com/valhalla/valhalla/pull/2515)
   * FIXED: More Windows compatibility: build tiles and some run actions work now (including CI tests) [#2300](https://github.com/valhalla/valhalla/issues/2300)
   * FIXED: Transcoding of c++ location to pbf location used path edges in the place of filtered edges. [#2542](https://github.com/valhalla/valhalla/pull/2542)
   * FIXED: Add back whitelisting action types. [#2545](https://github.com/valhalla/valhalla/pull/2545)
   * FIXED: Allow uturns for truck costing now that we have derived deadends marked in the edge label [#2559](https://github.com/valhalla/valhalla/pull/2559)
   * FIXED: Map matching uturn trimming at the end of an edge where it wasn't needed. [#2558](https://github.com/valhalla/valhalla/pull/2558)
   * FIXED: Multicue enter roundabout [#2556](https://github.com/valhalla/valhalla/pull/2556)
   * FIXED: Changed reachability computation to take into account live speed [#2597](https://github.com/valhalla/valhalla/pull/2597)
   * FIXED: Fixed a bug where the temp files were not getting read in if you started with the construct edges or build phase for valhalla_build_tiles. [#2601](https://github.com/valhalla/valhalla/pull/2601)
   * FIXED: Updated fr-FR.json with partial translations. [#2605](https://github.com/valhalla/valhalla/pull/2605)
   * FIXED: Removed superfluous const qualifier from odin/signs [#2609](https://github.com/valhalla/valhalla/pull/2609)
   * FIXED: Internal maneuver placement [#2600](https://github.com/valhalla/valhalla/pull/2600)
   * FIXED: Complete fr-FR.json locale. [#2614](https://github.com/valhalla/valhalla/pull/2614)
   * FIXED: Don't truncate precision in polyline encoding [#2632](https://github.com/valhalla/valhalla/pull/2632)
   * FIXED: Fix all compiler warnings in sif and set to -Werror [#2642](https://github.com/valhalla/valhalla/pull/2642)
   * FIXED: Remove unnecessary maneuvers to continue straight [#2647](https://github.com/valhalla/valhalla/pull/2647)
   * FIXED: Linear reference support in route/mapmatch apis (FOW, FRC, bearing, and number of references) [#2645](https://github.com/valhalla/valhalla/pull/2645)
   * FIXED: Ambiguous local to global (with timezone information) date time conversions now all choose to use the later time instead of throwing unhandled exceptions [#2665](https://github.com/valhalla/valhalla/pull/2665)
   * FIXED: Overestimated reach caused be reenquing transition nodes without checking that they had been already expanded [#2670](https://github.com/valhalla/valhalla/pull/2670)
   * FIXED: Build with C++17 standard. Deprecated function calls are substituted with new ones. [#2669](https://github.com/valhalla/valhalla/pull/2669)
   * FIXED: Improve German post_transition_verbal instruction [#2677](https://github.com/valhalla/valhalla/pull/2677)
   * FIXED: Lane updates.  Add the turn lanes to all edges of the way.  Do not "enhance" turn lanes if they are part of a complex restriction.  Moved ProcessTurnLanes after UpdateManeuverPlacementForInternalIntersectionTurns.  Fix for a missing "uturn" indication for intersections on the previous maneuver, we were serializing an empty list. [#2679](https://github.com/valhalla/valhalla/pull/2679)
   * FIXED: Fixes OpenLr serialization [#2688](https://github.com/valhalla/valhalla/pull/2688)
   * FIXED: Internal edges can't be also a ramp or a turn channel.  Also, if an edge is marked as ramp and turn channel mark it as a ramp.  [#2689](https://github.com/valhalla/valhalla/pull/2689)
   * FIXED: Check that speeds are equal for the edges going in the same direction while buildig shortcuts [#2691](https://github.com/valhalla/valhalla/pull/2691)
   * FIXED: Missing fork or bear instruction [#2683](https://github.com/valhalla/valhalla/pull/2683)
   * FIXED: Eliminate null pointer dereference in GraphReader::AreEdgesConnected [#2695](https://github.com/valhalla/valhalla/issues/2695)
   * FIXED: Fix polyline simplification float/double comparison [#2698](https://github.com/valhalla/valhalla/issues/2698)
   * FIXED: Weights were sometimes negative due to incorrect updates to elapsed_cost [#2702](https://github.com/valhalla/valhalla/pull/2702)
   * FIXED: Fix bidirectional route failures at deadends [#2705](https://github.com/valhalla/valhalla/pull/2705)
   * FIXED: Updated logic to call out a non-obvious turn [#2708](https://github.com/valhalla/valhalla/pull/2708)
   * FIXED: valhalla_build_statistics multithreaded mode fixed [#2707](https://github.com/valhalla/valhalla/pull/2707)
   * FIXED: If infer_internal_intersections is true then allow internals that are also ramps or TCs. Without this we produce an extra continue maneuver.  [#2710](https://github.com/valhalla/valhalla/pull/2710)
   * FIXED: We were routing down roads that should be destination only. Now we mark roads with motor_vehicle=destination and motor_vehicle=customers or access=destination and access=customers as destination only. [#2722](https://github.com/valhalla/valhalla/pull/2722)
   * FIXED: Replace all Python2 print statements with Python3 syntax [#2716](https://github.com/valhalla/valhalla/issues/2716)
   * FIXED: Some HGT files not found [#2723](https://github.com/valhalla/valhalla/issues/2723)
   * FIXED: Fix PencilPointUturn detection by removing short-edge check and updating angle threshold [#2725](https://github.com/valhalla/valhalla/issues/2725)
   * FIXED: Fix invalid continue/bear maneuvers [#2729](https://github.com/valhalla/valhalla/issues/2729)
   * FIXED: Fixes an issue that lead to double turns within a very short distance, when instead, it should be a u-turn. We now collapse double L turns or double R turns in short non-internal intersections to u-turns. [#2740](https://github.com/valhalla/valhalla/pull/2740)
   * FIXED: fixes an issue that lead to adding an extra maneuver. We now combine a current maneuver short length non-internal edges (left or right) with the next maneuver that is a kRampStraight. [#2741](https://github.com/valhalla/valhalla/pull/2741)
   * FIXED: Reduce verbose instructions by collapsing small end ramp forks [#2762](https://github.com/valhalla/valhalla/issues/2762)
   * FIXED: Remove redundant return statements [#2776](https://github.com/valhalla/valhalla/pull/2776)
   * FIXED: Added unit test for BuildAdminFromPBF() to test GEOS 3.9 update. [#2787](https://github.com/valhalla/valhalla/pull/2787)
   * FIXED: Add support for geos-3.9 c++ api [#2739](https://github.com/valhalla/valhalla/issues/2739)
   * FIXED: Fix check for live speed validness [#2797](https://github.com/valhalla/valhalla/pull/2797)

* **Enhancement**
   * ADDED: Matrix of Bike Share [#2590](https://github.com/valhalla/valhalla/pull/2590)
   * ADDED: Add ability to provide custom implementation for candidate collection in CandidateQuery. [#2328](https://github.com/valhalla/valhalla/pull/2328)
   * ADDED: Cancellation of tile downloading. [#2319](https://github.com/valhalla/valhalla/pull/2319)
   * ADDED: Return the coordinates of the nodes isochrone input locations snapped to [#2111](https://github.com/valhalla/valhalla/pull/2111)
   * ADDED: Allows more complicated routes in timedependent a-star before timing out [#2068](https://github.com/valhalla/valhalla/pull/2068)
   * ADDED: Guide signs and junction names [#2096](https://github.com/valhalla/valhalla/pull/2096)
   * ADDED: Added a bool to the config indicating whether to use commercially set attributes.  Added logic to not call IsIntersectionInternal if this is a commercial data set.  [#2132](https://github.com/valhalla/valhalla/pull/2132)
   * ADDED: Removed commercial data set bool to the config and added more knobs for data.  Added infer_internal_intersections, infer_turn_channels, apply_country_overrides, and use_admin_db.  [#2173](https://github.com/valhalla/valhalla/pull/2173)
   * ADDED: Allow using googletest in unit tests and convert all tests to it (old test.cc is completely removed). [#2128](https://github.com/valhalla/valhalla/pull/2128)
   * ADDED: Add guidance view capability. [#2209](https://github.com/valhalla/valhalla/pull/2209)
   * ADDED: Collect turn cost information as path is formed so that it can be serialized out for trace attributes or osrm flavored intersections. Also add shape_index to osrm intersections. [#2207](https://github.com/valhalla/valhalla/pull/2207)
   * ADDED: Added alley factor to autocost.  Factor is defaulted at 1.0f or do not avoid alleys. [#2246](https://github.com/valhalla/valhalla/pull/2246)
   * ADDED: Support unlimited speed limits where maxspeed=none. [#2251](https://github.com/valhalla/valhalla/pull/2251)
   * ADDED: Implement improved Reachability check using base class Dijkstra. [#2243](https://github.com/valhalla/valhalla/pull/2243)
   * ADDED: Gurka integration test framework with ascii-art maps [#2244](https://github.com/valhalla/valhalla/pull/2244)
   * ADDED: Add to the stop impact when transitioning from higher to lower class road and we are not on a turn channel or ramp. Also, penalize lefts when driving on the right and vice versa. [#2282](https://github.com/valhalla/valhalla/pull/2282)
   * ADDED: Added reclassify_links, use_direction_on_ways, and allow_alt_name as config options.  If `use_direction_on_ways = true` then use `direction` and `int_direction` on the way to update the directional for the `ref` and `int_ref`.  Also, copy int_efs to the refs. [#2285](https://github.com/valhalla/valhalla/pull/2285)
   * ADDED: Add support for live traffic. [#2268](https://github.com/valhalla/valhalla/pull/2268)
   * ADDED: Implement per-location search filters for functional road class and forms of way. [#2289](https://github.com/valhalla/valhalla/pull/2289)
   * ADDED: Approach, multi-cue, and length updates [#2313](https://github.com/valhalla/valhalla/pull/2313)
   * ADDED: Speed up timezone differencing calculation if cache is provided. [#2316](https://github.com/valhalla/valhalla/pull/2316)
   * ADDED: Added rapidjson/schema.h to baldr/rapidjson_util.h to make it available for use within valhalla. [#2330](https://github.com/valhalla/valhalla/issues/2330)
   * ADDED: Support decimal precision for height values in elevation service. Also support polyline5 for encoded polylines input and output to elevation service. [#2324](https://github.com/valhalla/valhalla/pull/2324)
   * ADDED: Use both imminent and distant verbal multi-cue phrases. [#2353](https://github.com/valhalla/valhalla/pull/2353)
   * ADDED: Split parsing stage into 3 separate stages. [#2339](https://github.com/valhalla/valhalla/pull/2339)
   * CHANGED: Speed up graph enhancing by avoiding continuous unordered_set rebuilding [#2349](https://github.com/valhalla/valhalla/pull/2349)
   * CHANGED: Skip calling out to Lua for nodes/ways/relations with not tags - speeds up parsing. [#2351](https://github.com/valhalla/valhalla/pull/2351)
   * CHANGED: Switch to LuaJIT for lua scripting - speeds up file parsing [#2352](https://github.com/valhalla/valhalla/pull/2352)
   * ADDED: Ability to create OpenLR records from raw data. [#2356](https://github.com/valhalla/valhalla/pull/2356)
   * ADDED: Revamp length phrases [#2359](https://github.com/valhalla/valhalla/pull/2359)
   * CHANGED: Do not allocate memory in skadi if we don't need it. [#2373](https://github.com/valhalla/valhalla/pull/2373)
   * CHANGED: Map matching: throw error (443/NoSegment) when no candidate edges are available. [#2370](https://github.com/valhalla/valhalla/pull/2370/)
   * ADDED: Add sk-SK.json (slovak) localization file. [#2376](https://github.com/valhalla/valhalla/pull/2376)
   * ADDED: Extend roundabout phrases. [#2378](https://github.com/valhalla/valhalla/pull/2378)
   * ADDED: More roundabout phrase tests. [#2382](https://github.com/valhalla/valhalla/pull/2382)
   * ADDED: Update the turn and continue phrases to include junction names and guide signs. [#2386](https://github.com/valhalla/valhalla/pull/2386)
   * ADDED: Add the remaining guide sign toward phrases [#2389](https://github.com/valhalla/valhalla/pull/2389)
   * ADDED: The ability to allow immediate uturns at trace points in a map matching request [#2380](https://github.com/valhalla/valhalla/pull/2380)
   * ADDED: Add utility functions to Signs. [#2390](https://github.com/valhalla/valhalla/pull/2390)
   * ADDED: Unified time tracking for all algorithms that support time-based graph expansion. [#2278](https://github.com/valhalla/valhalla/pull/2278)
   * ADDED: Add rail_ferry use and costing. [#2408](https://github.com/valhalla/valhalla/pull/2408)
   * ADDED: `street_side_max_distance`, `display_lat` and `display_lon` to `locations` in input for better control of routing side of street [#1769](https://github.com/valhalla/valhalla/pull/1769)
   * ADDED: Add additional exit phrases. [#2421](https://github.com/valhalla/valhalla/pull/2421)
   * ADDED: Add Japanese locale, update German. [#2432](https://github.com/valhalla/valhalla/pull/2432)
   * ADDED: Gurka expect_route refactor [#2435](https://github.com/valhalla/valhalla/pull/2435)
   * ADDED: Add option to suppress roundabout exits [#2437](https://github.com/valhalla/valhalla/pull/2437)
   * ADDED: Add Greek locale. [#2438](https://github.com/valhalla/valhalla/pull/2438)
   * ADDED (back): Support for 64bit wide way ids in the edgeinfo structure with no impact to size for data sources with ids 32bits wide. [#2422](https://github.com/valhalla/valhalla/pull/2422)
   * ADDED: Support for 64bit osm node ids in parsing stage of tile building [#2422](https://github.com/valhalla/valhalla/pull/2422)
   * CHANGED: Point2/PointLL are now templated to allow for higher precision coordinate math when desired [#2429](https://github.com/valhalla/valhalla/pull/2429)
   * ADDED: Optional OpenLR Encoded Path Edges in API Response [#2424](https://github.com/valhalla/valhalla/pull/2424)
   * ADDED: Add explicit include for sstream to be compatible with msvc_x64 toolset. [#2449](https://github.com/valhalla/valhalla/pull/2449)
   * ADDED: Properly split returned path if traffic conditions change partway along edges [#2451](https://github.com/valhalla/valhalla/pull/2451/files)
   * ADDED: Add Dutch locale. [#2464](https://github.com/valhalla/valhalla/pull/2464)
   * ADDED: Check with address sanititizer in CI. Add support for undefined behavior sanitizer. [#2487](https://github.com/valhalla/valhalla/pull/2487)
   * ADDED: Ability to recost a path and increased cost/time details along the trippath and json output [#2425](https://github.com/valhalla/valhalla/pull/2425)
   * ADDED: Add the ability to do bikeshare based (ped/bike) multimodal routing [#2031](https://github.com/valhalla/valhalla/pull/2031)
   * ADDED: Route through restrictions enabled by introducing a costing option. [#2469](https://github.com/valhalla/valhalla/pull/2469)
   * ADDED: Migrated to Ubuntu 20.04 base-image [#2508](https://github.com/valhalla/valhalla/pull/2508)
   * CHANGED: Speed up parseways stage by avoiding multiple string comparisons [#2518](https://github.com/valhalla/valhalla/pull/2518)
   * CHANGED: Speed up enhance stage by avoiding GraphTileBuilder copying [#2468](https://github.com/valhalla/valhalla/pull/2468)
   * ADDED: Costing options now includes shortest flag which favors shortest path routes [#2555](https://github.com/valhalla/valhalla/pull/2555)
   * ADDED: Incidents in intersections [#2547](https://github.com/valhalla/valhalla/pull/2547)
   * CHANGED: Refactor mapmatching configuration to use a struct (instead of `boost::property_tree::ptree`). [#2485](https://github.com/valhalla/valhalla/pull/2485)
   * ADDED: Save exit maneuver's begin heading when combining enter & exit roundabout maneuvers. [#2554](https://github.com/valhalla/valhalla/pull/2554)
   * ADDED: Added new urban flag that can be set if edge is within city boundaries to data processing; new use_urban_tag config option; added to osrm response within intersections. [#2522](https://github.com/valhalla/valhalla/pull/2522)
   * ADDED: Parses OpenLr of type PointAlongLine [#2565](https://github.com/valhalla/valhalla/pull/2565)
   * ADDED: Use edge.is_urban is set for serializing is_urban. [#2568](https://github.com/valhalla/valhalla/pull/2568)
   * ADDED: Added new rest/service area uses on the edge. [#2533](https://github.com/valhalla/valhalla/pull/2533)
   * ADDED: Dependency cache for Azure [#2567](https://github.com/valhalla/valhalla/pull/2567)
   * ADDED: Added flexibility to remove the use of the admindb and to use the country and state iso from the tiles; [#2579](https://github.com/valhalla/valhalla/pull/2579)
   * ADDED: Added toll gates and collection points (gantry) to the node;  [#2532](https://github.com/valhalla/valhalla/pull/2532)
   * ADDED: Added osrm serialization for rest/service areas and admins. [#2594](https://github.com/valhalla/valhalla/pull/2594)
   * CHANGED: Improved Russian localization; [#2593](https://github.com/valhalla/valhalla/pull/2593)
   * ADDED: Support restricted class in intersection annotations [#2589](https://github.com/valhalla/valhalla/pull/2589)
   * ADDED: Added trail type trace [#2606](https://github.com/valhalla/valhalla/pull/2606)
   * ADDED: Added tunnel names to the edges as a tagged name.  [#2608](https://github.com/valhalla/valhalla/pull/2608)
   * CHANGED: Moved incidents to the trip leg and cut the shape of the leg at that location [#2610](https://github.com/valhalla/valhalla/pull/2610)
   * ADDED: Costing option to ignore_closures when routing with current flow [#2615](https://github.com/valhalla/valhalla/pull/2615)
   * ADDED: Cross-compilation ability with MinGW64 [#2619](https://github.com/valhalla/valhalla/pull/2619)
   * ADDED: Defines the incident tile schema and incident metadata [#2620](https://github.com/valhalla/valhalla/pull/2620)
   * ADDED: Moves incident serializer logic into a generic serializer [#2621](https://github.com/valhalla/valhalla/pull/2621)
   * ADDED: Incident loading singleton for continually refreshing incident tiles [#2573](https://github.com/valhalla/valhalla/pull/2573)
   * ADDED: One shot mode to valhalla_service so you can run a single request of any type without starting a server [#2624](https://github.com/valhalla/valhalla/pull/2624)
   * ADDED: Adds text instructions to OSRM output [#2625](https://github.com/valhalla/valhalla/pull/2625)
   * ADDED: Adds support for alternate routes [#2626](https://github.com/valhalla/valhalla/pull/2626)
   * CHANGED: Switch Python bindings generator from boost.python to header-only pybind11[#2644](https://github.com/valhalla/valhalla/pull/2644)
   * ADDED: Add support of input file for one-shot mode of valhalla_service [#2648](https://github.com/valhalla/valhalla/pull/2648)
   * ADDED: Linear reference support to locate api [#2645](https://github.com/valhalla/valhalla/pull/2645)
   * ADDED: Implemented OSRM-like turn duration calculation for car. Uses it now in auto costing. [#2651](https://github.com/valhalla/valhalla/pull/2651)
   * ADDED: Enhanced turn lane information in guidance [#2653](https://github.com/valhalla/valhalla/pull/2653)
   * ADDED: `top_speed` option for all motorized vehicles [#2667](https://github.com/valhalla/valhalla/issues/2667)
   * CHANGED: Move turn_lane_direction helper to odin/util [#2675](https://github.com/valhalla/valhalla/pull/2675)
   * ADDED: Add annotations to osrm response including speed limits, unit and sign conventions [#2668](https://github.com/valhalla/valhalla/pull/2668)
   * ADDED: Added functions for predicted speeds encoding-decoding [#2674](https://github.com/valhalla/valhalla/pull/2674)
   * ADDED: Time invariant routing via the bidirectional algorithm. This has the effect that when time dependent routes (arrive_by and depart_at) fall back to bidirectional due to length restrictions they will actually use the correct time of day for one of the search directions [#2660](https://github.com/valhalla/valhalla/pull/2660)
   * ADDED: If the length of the edge is greater than kMaxEdgeLength, then consider this a catastrophic error if the should_error bool is true in the set_length function. [#2678](https://github.com/valhalla/valhalla/pull/2678)
   * ADDED: Moved lat,lon coordinates structures from single to double precision. Improves geometry accuracy noticibly at zooms above 17 as well as coordinate snapping and any other geometric operations. Adds about a 2% performance penalty for standard routes. Graph nodes now have 7 digits of precision.  [#2693](https://github.com/valhalla/valhalla/pull/2693)
   * ADDED: Added signboards to guidance views.  [#2687](https://github.com/valhalla/valhalla/pull/2687)
   * ADDED: Regular speed on shortcut edges is calculated with turn durations taken into account. Truck, motorcycle and motorscooter profiles use OSRM-like turn duration. [#2662](https://github.com/valhalla/valhalla/pull/2662)
   * CHANGED: Remove astar algorithm and replace its use with timedep_forward as its redundant [#2706](https://github.com/valhalla/valhalla/pull/2706)
   * ADDED: Recover and recost all shortcuts in final path for bidirectional astar algorithm [#2711](https://github.com/valhalla/valhalla/pull/2711)
   * ADDED: An option for shortcut recovery to be cached at start up to reduce the time it takes to do so on the fly [#2714](https://github.com/valhalla/valhalla/pull/2714)
   * ADDED: If width <= 1.9 then no access for auto, truck, bus, taxi, emergency and hov. [#2713](https://github.com/valhalla/valhalla/pull/2713)
   * ADDED: Centroid/Converge/Rendezvous/Meet API which allows input locations to find a least cost convergence point from all locations [#2734](https://github.com/valhalla/valhalla/pull/2734)
   * ADDED: Added support to process the sump_buster tag.  Also, fixed a few small access bugs for nodes. [#2731](https://github.com/valhalla/valhalla/pull/2731)
   * ADDED: Log message if failed to create tiles directory. [#2738](https://github.com/valhalla/valhalla/pull/2738)
   * CHANGED: Tile memory is only owned by the GraphTile rather than shared amongst copies of the graph tile (in GraphReader and TileCaches). [#2340](https://github.com/valhalla/valhalla/pull/2340)
   * ADDED: Add Estonian locale. [#2748](https://github.com/valhalla/valhalla/pull/2748)
   * CHANGED: Handle GraphTile objects as smart pointers [#2703](https://github.com/valhalla/valhalla/pull/2703)
   * CHANGED: Improve stability with no RTTI build [#2759](https://github.com/valhalla/valhalla/pull/2759) and [#2760](https://github.com/valhalla/valhalla/pull/2760)
   * CHANGED: Change generic service roads to a new Use=kServiceRoad. This is for highway=service without other service= tags (such as driveway, alley, parking aisle) [#2419](https://github.com/valhalla/valhalla/pull/2419)
   * ADDED: Isochrones support isodistance lines as well [#2699](https://github.com/valhalla/valhalla/pull/2699)
   * ADDED: Add support for ignoring live traffic closures for waypoints [#2685](https://github.com/valhalla/valhalla/pull/2685)
   * ADDED: Add use_distance to auto cost to allow choosing between two primary cost components, time or distance [#2771](https://github.com/valhalla/valhalla/pull/2771)
   * CHANGED: nit: Enables compiler warnings in part of loki module [#2767](https://github.com/valhalla/valhalla/pull/2767)
   * CHANGED: Reducing the number of uturns by increasing the cost to for them to 9.5f. Note: Did not increase the cost for motorcycles or motorscooters. [#2770](https://github.com/valhalla/valhalla/pull/2770)
   * ADDED: Add option to use thread-safe GraphTile's reference counter. [#2772](https://github.com/valhalla/valhalla/pull/2772)
   * CHANGED: nit: Enables compiler warnings in part of thor module [#2768](https://github.com/valhalla/valhalla/pull/2768)
   * ADDED: Add costing option `use_tracks` to avoid or favor tracks in route. [#2769](https://github.com/valhalla/valhalla/pull/2769)
   * CHANGED: chore: Updates libosmium [#2786](https://github.com/valhalla/valhalla/pull/2786)
   * CHANGED: Optimize double bucket queue to reduce memory reallocations. [#2719](https://github.com/valhalla/valhalla/pull/2719)
   * CHANGED: Collapse merge maneuvers [#2773](https://github.com/valhalla/valhalla/pull/2773)
   * CHANGED: Add shortcuts to the tiles' bins so we can find them when doing spatial lookups. [#2744](https://github.com/valhalla/valhalla/pull/2744)

## Release Date: 2019-11-21 Valhalla 3.0.9
* **Bug Fix**
   * FIXED: Changed reachability computation to consider both directions of travel wrt candidate edges [#1965](https://github.com/valhalla/valhalla/pull/1965)
   * FIXED: toss ways where access=private and highway=service and service != driveway. [#1960](https://github.com/valhalla/valhalla/pull/1960)
   * FIXED: Fix search_cutoff check in loki correlate_node. [#2023](https://github.com/valhalla/valhalla/pull/2023)
   * FIXED: Computes notion of a deadend at runtime in bidirectional a-star which fixes no-route with a complicated u-turn. [#1982](https://github.com/valhalla/valhalla/issues/1982)
   * FIXED: Fix a bug with heading filter at nodes. [#2058](https://github.com/valhalla/valhalla/pull/2058)
   * FIXED: Bug in map matching continuity checking such that continuity must only be in the forward direction. [#2029](https://github.com/valhalla/valhalla/pull/2029)
   * FIXED: Allow setting the time for map matching paths such that the time is used for speed lookup. [#2030](https://github.com/valhalla/valhalla/pull/2030)
   * FIXED: Don't use density factor for transition cost when user specified flag disables flow speeds. [#2048](https://github.com/valhalla/valhalla/pull/2048)
   * FIXED: Map matching trace_route output now allows for discontinuities in the match though multi match is not supported in valhalla route output. [#2049](https://github.com/valhalla/valhalla/pull/2049)
   * FIXED: Allows routes with no time specified to use time conditional edges and restrictions with a flag denoting as much [#2055](https://github.com/valhalla/valhalla/pull/2055)
   * FIXED: Fixed a bug with 'current' time type map matches. [#2060](https://github.com/valhalla/valhalla/pull/2060)
   * FIXED: Fixed a bug with time dependent expansion in which the expansion distance heuristic was not being used. [#2064](https://github.com/valhalla/valhalla/pull/2064)

* **Enhancement**
   * ADDED: Establish pinpoint test pattern [#1969](https://github.com/valhalla/valhalla/pull/1969)
   * ADDED: Suppress relative direction in ramp/exit instructions if it matches driving side of street [#1990](https://github.com/valhalla/valhalla/pull/1990)
   * ADDED: Added relative direction to the merge maneuver [#1989](https://github.com/valhalla/valhalla/pull/1989)
   * ADDED: Refactor costing to better handle multiple speed datasources [#2026](https://github.com/valhalla/valhalla/pull/2026)
   * ADDED: Better usability of curl for fetching tiles on the fly [#2026](https://github.com/valhalla/valhalla/pull/2026)
   * ADDED: LRU cache scheme for tile storage [#2026](https://github.com/valhalla/valhalla/pull/2026)
   * ADDED: GraphTile size check [#2026](https://github.com/valhalla/valhalla/pull/2026)
   * ADDED: Pick more sane values for highway and toll avoidance [#2026](https://github.com/valhalla/valhalla/pull/2026)
   * ADDED: Refactor adding predicted speed info to speed up process [#2026](https://github.com/valhalla/valhalla/pull/2026)
   * ADDED: Allow selecting speed data sources at request time [#2026](https://github.com/valhalla/valhalla/pull/2026)
   * ADDED: Allow disabling certain neighbors in connectivity map [#2026](https://github.com/valhalla/valhalla/pull/2026)
   * ADDED: Allows routes with time-restricted edges if no time specified and notes restriction in response [#1992](https://github.com/valhalla/valhalla/issues/1992)
   * ADDED: Runtime deadend detection to timedependent a-star. [#2059](https://github.com/valhalla/valhalla/pull/2059)

## Release Date: 2019-09-06 Valhalla 3.0.8
* **Bug Fix**
   * FIXED: Added logic to detect if user is to merge to the left or right [#1892](https://github.com/valhalla/valhalla/pull/1892)
   * FIXED: Overriding the destination_only flag when reclassifying ferries; Also penalizing ferries with a 5 min. penalty in the cost to allow us to avoid destination_only the majority of the time except when it is necessary. [#1895](https://github.com/valhalla/valhalla/pull/1905)
   * FIXED: Suppress forks at motorway junctions and intersecting service roads [#1909](https://github.com/valhalla/valhalla/pull/1909)
   * FIXED: Enhanced fork assignment logic [#1912](https://github.com/valhalla/valhalla/pull/1912)
   * FIXED: Added logic to fall back to return country poly if no state and updated lua for Metro Manila and Ireland [#1910](https://github.com/valhalla/valhalla/pull/1910)
   * FIXED: Added missing motorway fork instruction [#1914](https://github.com/valhalla/valhalla/pull/1914)
   * FIXED: Use begin street name for osrm compat mode [#1916](https://github.com/valhalla/valhalla/pull/1916)
   * FIXED: Added logic to fix missing highway cardinal directions in the US [#1917](https://github.com/valhalla/valhalla/pull/1917)
   * FIXED: Handle forward traversable significant road class intersecting edges [#1928](https://github.com/valhalla/valhalla/pull/1928)
   * FIXED: Fixed bug with shape trimming that impacted Uturns at Via locations. [#1935](https://github.com/valhalla/valhalla/pull/1935)
   * FIXED: Dive bomb updates.  Updated default speeds for urban areas based on roadclass for the enhancer.  Also, updated default speeds based on roadclass in lua.  Fixed an issue where we were subtracting 1 from uint32_t when 0 for stop impact.  Updated reclassify link logic to allow residential roads to be added to the tree, but we only downgrade the links to tertiary.  Updated TransitionCost functions to add 1.5 to the turncost when transitioning from a ramp to a non ramp and vice versa.  Also, added 0.5f to the turncost if the edge is a roundabout. [#1931](https://github.com/valhalla/valhalla/pull/1931)

* **Enhancement**
   * ADDED: Caching url fetched tiles to disk [#1887](https://github.com/valhalla/valhalla/pull/1887)
   * ADDED: filesystem::remove_all [#1887](https://github.com/valhalla/valhalla/pull/1887)
   * ADDED: Minimum enclosing bounding box tool [#1887](https://github.com/valhalla/valhalla/pull/1887)
   * ADDED: Use constrained flow speeds in bidirectional_astar.cc [#1907](https://github.com/valhalla/valhalla/pull/1907)
   * ADDED: Bike Share Stations are now in the graph which should set us up to do multimodal walk/bike scenarios [#1852](https://github.com/valhalla/valhalla/pull/1852)

## Release Date: 2019-7-18 Valhalla 3.0.7
* **Bug Fix**
   * FIXED: Fix pedestrian fork [#1886](https://github.com/valhalla/valhalla/pull/1886)

## Release Date: 2019-7-15 Valhalla 3.0.6
* **Bug Fix**
   * FIXED: Admin name changes. [#1853](https://github.com/valhalla/valhalla/pull/1853) Ref: [#1854](https://github.com/valhalla/valhalla/issues/1854)
   * FIXED: valhalla_add_predicted_traffic was overcommitted while gathering stats. Added a clear. [#1857](https://github.com/valhalla/valhalla/pull/1857)
   * FIXED: regression in map matching when moving to valhalla v3.0.0 [#1863](https://github.com/valhalla/valhalla/pull/1863)
   * FIXED: last step shape in osrm serializer should be 2 of the same point [#1867](https://github.com/valhalla/valhalla/pull/1867)
   * FIXED: Shape trimming at the beginning and ending of the route to not be degenerate [#1876](https://github.com/valhalla/valhalla/pull/1876)
   * FIXED: Duplicate waypoints in osrm serializer [#1880](https://github.com/valhalla/valhalla/pull/1880)
   * FIXED: Updates for heading precision [#1881](https://github.com/valhalla/valhalla/pull/1881)
   * FIXED: Map matching allowed untraversable edges at start of route [#1884](https://github.com/valhalla/valhalla/pull/1884)

* **Enhancement**
   * ADDED: Use the same protobuf object the entire way through the request process [#1837](https://github.com/valhalla/valhalla/pull/1837)
   * ADDED: Enhanced turn lane processing [#1859](https://github.com/valhalla/valhalla/pull/1859)
   * ADDED: Add global_synchronized_cache in valhalla_build_config [#1851](https://github.com/valhalla/valhalla/pull/1851)

## Release Date: 2019-06-04 Valhalla 3.0.5
* **Bug Fix**
   * FIXED: Protect against unnamed rotaries and routes that end in roundabouts not turning off rotary logic [#1840](https://github.com/valhalla/valhalla/pull/1840)

* **Enhancement**
   * ADDED: Add turn lane info at maneuver point [#1830](https://github.com/valhalla/valhalla/pull/1830)

## Release Date: 2019-05-31 Valhalla 3.0.4
* **Bug Fix**
   * FIXED: Improved logic to decide between bear vs. continue [#1798](https://github.com/valhalla/valhalla/pull/1798)
   * FIXED: Bicycle costing allows use of roads with all surface values, but with a penalty based on bicycle type. However, the edge filter totally disallows bad surfaces for some bicycle types, creating situations where reroutes fail if a rider uses a road with a poor surface. [#1800](https://github.com/valhalla/valhalla/pull/1800)
   * FIXED: Moved complex restrictions building to before validate. [#1805](https://github.com/valhalla/valhalla/pull/1805)
   * FIXED: Fix bicycle edge filter when avoid_bad_surfaces = 1.0 [#1806](https://github.com/valhalla/valhalla/pull/1806)
   * FIXED: Replace the EnhancedTripPath class inheritance with aggregation [#1807](https://github.com/valhalla/valhalla/pull/1807)
   * FIXED: Replace the old timezone shape zip file every time valhalla_build_timezones is ran [#1817](https://github.com/valhalla/valhalla/pull/1817)
   * FIXED: Don't use island snapped edge candidates (from disconnected components or low reach edges) when we rejected other high reachability edges that were closer [#1835](https://github.com/valhalla/valhalla/pull/1835)

## Release Date: 2019-05-08 Valhalla 3.0.3
* **Bug Fix**
   * FIXED: Fixed a rare loop condition in route matcher (edge walking to match a trace).
   * FIXED: Fixed VACUUM ANALYZE syntax issue.  [#1704](https://github.com/valhalla/valhalla/pull/1704)
   * FIXED: Fixed the osrm maneuver type when a maneuver has the to_stay_on attribute set.  [#1714](https://github.com/valhalla/valhalla/pull/1714)
   * FIXED: Fixed osrm compatibility mode attributes.  [#1716](https://github.com/valhalla/valhalla/pull/1716)
   * FIXED: Fixed rotary/roundabout issues in Valhalla OSRM compatibility.  [#1727](https://github.com/valhalla/valhalla/pull/1727)
   * FIXED: Fixed the destinations assignment for exit names in OSRM compatibility mode. [#1732](https://github.com/valhalla/valhalla/pull/1732)
   * FIXED: Enhance merge maneuver type assignment. [#1735](https://github.com/valhalla/valhalla/pull/1735)
   * FIXED: Fixed fork assignments and on ramps for OSRM compatibility mode. [#1738](https://github.com/valhalla/valhalla/pull/1738)
   * FIXED: Fixed cardinal direction on reference names when forward/backward tag is present on relations. Fixes singly digitized roads with opposing directional modifiers. [#1741](https://github.com/valhalla/valhalla/pull/1741)
   * FIXED: Fixed fork assignment and narrative logic when a highway ends and splits into multiple ramps. [#1742](https://github.com/valhalla/valhalla/pull/1742)
   * FIXED: Do not use any avoid edges as origin or destination of a route, matrix, or isochrone. [#1745](https://github.com/valhalla/valhalla/pull/1745)
   * FIXED: Add leg summary and remove unused hint attribute for OSRM compatibility mode. [#1753](https://github.com/valhalla/valhalla/pull/1753)
   * FIXED: Improvements for pedestrian forks, pedestrian roundabouts, and continue maneuvers. [#1768](https://github.com/valhalla/valhalla/pull/1768)
   * FIXED: Added simplified overview for OSRM response and added use_toll logic back to truck costing. [#1765](https://github.com/valhalla/valhalla/pull/1765)
   * FIXED: temp fix for location distance bug [#1774](https://github.com/valhalla/valhalla/pull/1774)
   * FIXED: Fix pedestrian routes using walkway_factor [#1780](https://github.com/valhalla/valhalla/pull/1780)
   * FIXED: Update the begin and end heading of short edges based on use [#1783](https://github.com/valhalla/valhalla/pull/1783)
   * FIXED: GraphReader::AreEdgesConnected update.  If transition count == 0 return false and do not call transition function. [#1786](https://github.com/valhalla/valhalla/pull/1786)
   * FIXED: Only edge candidates that were used in the path are send to serializer: [#1788](https://github.com/valhalla/valhalla/pull/1788)
   * FIXED: Added logic to prevent the removal of a destination maneuver when ending on an internal edge [#1792](https://github.com/valhalla/valhalla/pull/1792)
   * FIXED: Fixed instructions when starting on an internal edge [#1796](https://github.com/valhalla/valhalla/pull/1796)

* **Enhancement**
   * Add the ability to run valhalla_build_tiles in stages. Specify the begin_stage and end_stage as command line options. Also cleans up temporary files as the last stage in the pipeline.
   * Add `remove` to `filesystem` namespace. [#1752](https://github.com/valhalla/valhalla/pull/1752)
   * Add TaxiCost into auto costing options.
   * Add `preferred_side` to allow per-location filtering of edges based on the side of the road the location is on and the driving side for that locale.
   * Slightly decreased the internal side-walk factor to .90f to favor roads with attached sidewalks. This impacts roads that have added sidewalk:left, sidewalk:right or sidewalk:both OSM tags (these become attributes on each directedEdge). The user can then avoid/penalize dedicated sidewalks and walkways, when they increase the walkway_factor. Since we slightly decreased the sidewalk_factor internally and only favor sidewalks if use is tagged as sidewalk_left or sidewalk_right, we should tend to route on roads with attached sidewalks rather than separate/dedicated sidewalks, allowing for more road names to be called out since these are labeled more.
   * Add `via` and `break_through` location types [#1737](https://github.com/valhalla/valhalla/pull/1737)
   * Add `street_side_tolerance` and `search_cutoff` to input `location` [#1777](https://github.com/valhalla/valhalla/pull/1777)
   * Return the Valhalla error `Path distance exceeds the max distance limit` for OSRM responses when the route is greater than the service limits. [#1781](https://github.com/valhalla/valhalla/pull/1781)

## Release Date: 2019-01-14 Valhalla 3.0.2
* **Bug Fix**
   * FIXED: Transit update - fix dow and exception when after midnight trips are normalized [#1682](https://github.com/valhalla/valhalla/pull/1682)
   * FIXED: valhalla_convert_transit segfault - GraphTileBuilder has null GraphTileHeader [#1683](https://github.com/valhalla/valhalla/issues/1683)
   * FIXED: Fix crash for trace_route with osrm serialization. Was passing shape rather than locations to the waypoint method.
   * FIXED: Properly set driving_side based on data set in TripPath.
   * FIXED: A bad bicycle route exposed an issue with bidirectional A* when the origin and destination edges are connected. Use A* in these cases to avoid requiring a high cost threshold in BD A*.
   * FIXED: x86 and x64 data compatibility was fixed as the structures weren't aligned.
   * FIXED: x86 tests were failing due mostly to floating point issues and the aforementioned structure misalignment.
* **Enhancement**
   * Add a durations list (delta time between each pair of trace points), a begin_time and a use_timestamp flag to trace_route requests. This allows using the input trace timestamps or durations plus the begin_time to compute elapsed time at each edge in the matched path (rather than using costing methods).
   * Add support for polyline5 encoding for OSRM formatted output.
* **Note**
   * Isochrones and openlr are both noted as not working with release builds for x86 (32bit) platforms. We'll look at getting this fixed in a future release

## Release Date: 2018-11-21 Valhalla 3.0.1
* **Bug Fix**
   * FIXED: Fixed a rare, but serious bug with bicycle costing. ferry_factor_ in bicycle costing shadowed the data member in the base dynamic cost class, leading to an uninitialized variable. Occasionally, this would lead to negative costs which caused failures. [#1663](https://github.com/valhalla/valhalla/pull/1663)
   * FIXED: Fixed use of units in OSRM compatibility mode. [#1662](https://github.com/valhalla/valhalla/pull/1662)

## Release Date: 2018-11-21 Valhalla 3.0.0
* **NOTE**
   * This release changes the Valhalla graph tile formats to make the tile data more efficient and flexible. Tile data is incompatible with Valhalla 2.x builds, and code for 3.x is incompatible with data built for Valahalla 2.x versions. Valhalla tile sizes are slightly smaller (for datasets using elevation information the size savings is over 10%). In addition, there is increased flexibility for creating different variants of tiles to support different applications (e.g. bicycle only, or driving only).
* **Enhancement**
   * Remove the use of DirectedEdge for transitions between nodes on different hierarchy levels. A new structure, NodeTransition, is now used to transition to nodes on different hierarchy level. This saves space since only the end node GraphId is needed for the transitions (and DirectedEdge is a large data structure).
   * Change the NodeInfo lat,lon to use an offset from the tile base lat,lon. This potentially allows higher precision than using float, but more importantly saves space and allows support for NodeTransitions as well as spare for future growth.
   * Remove the EdgeElevation structure and max grade information into DirectedEdge and mean elevation into EdgeInfo. This saves space.
   * Reduce wayid to 32 bits. This allows sufficient growth when using OpenStreetMap data and frees space in EdgeInfo (allows moving speed limit and mean elevation from other structures).
   * Move name consistency from NodeInfo to DirectedEdge. This allows a more efficient lookup of name consistency.
   * Update all path algorithms to use NodeTransition logic rather than special DirectedEdge transition types. This simplifies PathAlgorithms slightly and removes some conditional logic.
   * Add an optional GraphFilter stage to tile building pipeline. This allows removal of edges and nodes based on access. This allows bicycle only, pedestrian only, or driving only datasets (or combinations) to be created - allowing smaller datasets for special purpose applications.
* **Deprecate**
   * Valhalla 3.0 removes support for OSMLR.

## Release Date: 2018-11-20 Valhalla 2.7.2
* **Enhancement**
   * UPDATED: Added a configuration variable for max_timedep_distance. This is used in selecting the path algorithm and provides the maximum distance between locations when choosing a time dependent path algorithm (other than multi modal). Above this distance, bidirectional A* is used with no time dependencies.
   * UPDATED: Remove transition edges from priority queue in Multimodal methods.
   * UPDATED: Fully implement street names and exit signs with ability to identify route numbers. [#1635](https://github.com/valhalla/valhalla/pull/1635)
* **Bug Fix**
   * FIXED: A timed-turned restriction should not be applied when a non-timed route is executed.  [#1615](https://github.com/valhalla/valhalla/pull/1615)
   * FIXED: Changed unordered_map to unordered_multimap for polys. Poly map can contain the same key but different multi-polygons. For example, islands for a country or timezone polygons for a country.
   * FIXED: Fixed timezone db issue where TZIDs did not exist in the Howard Hinnant date time db that is used in the date_time class for tz indexes.  Added logic to create aliases for TZIDs based on https://en.wikipedia.org/wiki/List_of_tz_database_time_zones
   * FIXED: Fixed the ramp turn modifiers for osrm compat [#1569](https://github.com/valhalla/valhalla/pull/1569)
   * FIXED: Fixed the step geometry when using the osrm compat mode [#1571](https://github.com/valhalla/valhalla/pull/1571)
   * FIXED: Fixed a data creation bug causing issues with A* routes ending on loops. [#1576](https://github.com/valhalla/valhalla/pull/1576)
   * FIXED: Fixed an issue with a bad route where destination only was present. Was due to thresholds in bidirectional A*. Changed threshold to be cost based rather than number of iterations). [#1586](https://github.com/valhalla/valhalla/pull/1586)
   * FIXED: Fixed an issue with destination only (private) roads being used in bicycle routes. Centralized some "base" transition cost logic in the base DynamicCost class. [#1587](https://github.com/valhalla/valhalla/pull/1587)
   * FIXED: Remove extraneous ramp maneuvers [#1657](https://github.com/valhalla/valhalla/pull/1657)

## Release Date: 2018-10-02 Valhalla 2.7.1
* **Enhancement**
   * UPDATED: Added date time support to forward and reverse isochrones. Add speed lookup (predicted speeds and/or free-flow or constrained flow speed) if date_time is present.
   * UPDATED: Add timezone checks to multimodal routes and isochrones (updates localtime if the path crosses into a timezone different than the start location).
* **Data Producer Update**
   * UPDATED: Removed boost date time support from transit.  Now using the Howard Hinnant date library.
* **Bug Fix**
   * FIXED: Fixed a bug with shortcuts that leads to inconsistent routes depending on whether shortcuts are taken, different origins can lead to different paths near the destination. This fix also improves performance on long routes and matrices.
   * FIXED: We were getting inconsistent results between departing at current date/time vs entering the current date/time.  This issue is due to the fact that the iso_date_time function returns the full iso date_time with the timezone offset (e.g., 2018-09-27T10:23-07:00 vs 2018-09-27T10:23). When we refactored the date_time code to use the new Howard Hinnant date library, we introduced this bug.
   * FIXED: Increased the threshold in CostMatrix to address null time and distance values occurring for truck costing with locations near the max distance.

## Release Date: 2018-09-13 Valhalla 2.7.0
* **Enhancement**
   * UPDATED: Refactor to use the pbf options instead of the ptree config [#1428](https://github.com/valhalla/valhalla/pull/1428) This completes [#1357](https://github.com/valhalla/valhalla/issues/1357)
   * UPDATED: Removed the boost/date_time dependency from baldr and odin. We added the Howard Hinnant date and time library as a submodule. [#1494](https://github.com/valhalla/valhalla/pull/1494)
   * UPDATED: Fixed 'Drvie' typo [#1505](https://github.com/valhalla/valhalla/pull/1505) This completes [#1504](https://github.com/valhalla/valhalla/issues/1504)
   * UPDATED: Optimizations of GetSpeed for predicted speeds [#1490](https://github.com/valhalla/valhalla/issues/1490)
   * UPDATED: Isotile optimizations
   * UPDATED: Added stats to predictive traffic logging
   * UPDATED: resample_polyline - Breaks the polyline into equal length segments at a sample distance near the resolution. Break out of the loop through polyline points once we reach the specified number of samplesthen append the last
polyline point.
   * UPDATED: added android logging and uses a shared graph reader
   * UPDATED: Do not run a second pass on long pedestrian routes that include a ferry (but succeed on first pass). This is a performance fix. Long pedestrian routes with A star factor based on ferry speed end up being very inefficient.
* **Bug Fix**
   * FIXED: A* destination only
   * FIXED: Fixed through locations weren't honored [#1449](https://github.com/valhalla/valhalla/pull/1449)


## Release Date: 2018-08-02 Valhalla 3.0.0-rc.4
* **Node Bindings**
   * UPDATED: add some worker pool handling
   [#1467](https://github.com/valhalla/valhalla/pull/1467)

## Release Date: 2018-08-02 Valhalla 3.0.0-rc.3
* **Node Bindings**
   * UPDATED: replaced N-API with node-addon-api wrapper and made the actor
   functions asynchronous
   [#1457](https://github.com/valhalla/valhalla/pull/1457)

## Release Date: 2018-07-24 Valhalla 3.0.0-rc.2
* **Node Bindings**
   * FIXED: turn on the autocleanup functionality for the actor object.
   [#1439](https://github.com/valhalla/valhalla/pull/1439)

## Release Date: 2018-07-16 Valhalla 3.0.0-rc.1
* **Enhancement**
   * ADDED: exposed the rest of the actions to the node bindings and added tests. [#1415](https://github.com/valhalla/valhalla/pull/1415)

## Release Date: 2018-07-12 Valhalla 3.0.0-alpha.1
**NOTE**: There was already a small package named `valhalla` on the npm registry, only published up to version 0.0.3. The team at npm has transferred the package to us, but would like us to publish something to it ASAP to prove our stake in it. Though the bindings do not have all of the actor functionality exposed yet (just route), we are going to publish an alpha release of 3.0.0 to get something up on npm.
* **Infrastructure**:
   * ADDED: add in time dependent algorithms if the distance between locations is less than 500km.
   * ADDED: TurnLanes to indicate turning lanes at the end of a directed edge.
   * ADDED: Added PredictedSpeeds to Valhalla tiles and logic to compute speed based on predictive speed profiles.
* **Data Producer Update**
   * ADDED: is_route_num flag was added to Sign records. Set this to true if the exit sign comes from a route number/ref.
   * CHANGED: Lower speeds on driveways, drive-thru, and parking aisle. Set destination only flag for drive thru use.
   * ADDED: Initial implementation of turn lanes.
  **Bug Fix**
   * CHANGED: Fix destination only penalty for A* and time dependent cases.
   * CHANGED: Use the distance from GetOffsetForHeading, based on road classification and road use (e.g. ramp, turn channel, etc.), within tangent_angle function.
* **Map Matching**
   * FIXED: Fixed trace_route edge_walk server abort [#1365](https://github.com/valhalla/valhalla/pull/1365)
* **Enhancement**
   * ADDED: Added post process for updating free and constrained speeds in the directed edges.
   * UPDATED: Parse the json request once and store in a protocol buffer to pass along the pipeline. This completed the first portion of [#1357](https://github.com/valhalla/valhalla/issues/1357)
   * UPDATED: Changed the shape_match attribute from a string to an enum. Fixes [#1376](https://github.com/valhalla/valhalla/issues/1376)
   * ADDED: Node bindings for route [#1341](https://github.com/valhalla/valhalla/pull/1341)
   * UPDATED: Use a non-linear use_highways factor (to more heavily penalize highways as use_highways approaches 0).

## Release Date: 2018-07-15 Valhalla 2.6.3
* **API**:
   * FIXED: Use a non-linear use_highways factor (to more heavily penalize highways as use_highways approaches 0).
   * FIXED: Fixed the highway_factor when use_highways < 0.5.
   * ENHANCEMENT: Added logic to modulate the surface factor based on use_trails.
   * ADDED: New customer test requests for motorcycle costing.

## Release Date: 2018-06-28 Valhalla 2.6.2
* **Data Producer Update**
   * FIXED: Complex restriction sorting bug.  Check of has_dt in ComplexRestrictionBuilder::operator==.
* **API**:
   * FIXED: Fixed CostFactory convenience method that registers costing models
   * ADDED: Added use_tolls into motorcycle costing options

## Release Date: 2018-05-28 Valhalla 2.6.0
* **Infrastructure**:
   * CHANGED: Update cmake buildsystem to replace autoconf [#1272](https://github.com/valhalla/valhalla/pull/1272)
* **API**:
   * CHANGED: Move `trace_options` parsing to map matcher factory [#1260](https://github.com/valhalla/valhalla/pull/1260)
   * ADDED: New costing method for AutoDataFix [#1283](https://github.com/valhalla/valhalla/pull/1283)

## Release Date: 2018-05-21 Valhalla 2.5.0
* **Infrastructure**
   * ADDED: Add code formatting and linting.
* **API**
   * ADDED: Added new motorcycle costing, motorcycle access flag in data and use_trails option.
* **Routing**
   * ADDED: Add time dependnet forward and reverse A* methods.
   * FIXED: Increase minimum threshold for driving routes in bidirectional A* (fixes some instances of bad paths).
* **Data Producer Update**
   * CHANGED: Updates to properly handle cycleway crossings.
   * CHANGED: Conditionally include driveways that are private.
   * ADDED: Added logic to set motorcycle access.  This includes lua, country access, and user access flags for motorcycles.

## Release Date: 2018-04-11 Valhalla 2.4.9
* **Enhancement**
   * Added European Portuguese localization for Valhalla
   * Updates to EdgeStatus to improve performance. Use an unordered_map of tile Id and allocate an array for each edge in the tile. This allows using pointers to access status for sequential edges. This improves performance by 50% or so.
   * A couple of bicycle costing updates to improve route quality: avoid roads marked as part of a truck network, to remove the density penalty for transition costs.
   * When optimal matrix type is selected, now use CostMatrix for source to target pedestrian and bicycle matrix calls when both counts are above some threshold. This improves performance in general and lessens some long running requests.
*  **Data Producer Update**
   * Added logic to protect against setting a speed of 0 for ferries.

## Release Date: 2018-03-27 Valhalla 2.4.8
* **Enhancement**
   * Updates for Italian verbal translations
   * Optionally remove driveways at graph creation time
   * Optionally disable candidate edge penalty in path finding
   * OSRM compatible route, matrix and map matching response generation
   * Minimal Windows build compatibility
   * Refactoring to use PBF as the IPC mechanism for all objects
   * Improvements to internal intersection marking to reduce false positives
* **Bug Fix**
   * Cap candidate edge penalty in path finding to reduce excessive expansion
   * Fix trivial paths at deadends

## Release Date: 2018-02-08 Valhalla 2.4.7
* **Enhancement**
   * Speed up building tiles from small OSM imports by using boost directory iterator rather than going through all possible tiles and testing each if the file exists.
* **Bug Fix**
   * Protect against overflow in string to float conversion inside OSM parsing.

## Release Date: 2018-01-26 Valhalla 2.4.6
* **Enhancement**
   * Elevation library will lazy load RAW formatted sources

## Release Date: 2018-01-24 Valhalla 2.4.5
* **Enhancement**
   * Elevation packing utility can unpack lz4hc now
* **Bug Fix**
   * Fixed broken darwin builds

## Release Date: 2018-01-23 Valhalla 2.4.4
* **Enhancement**
   * Elevation service speed improvements and the ability to serve lz4hc compressed data
   * Basic support for downloading routing tiles on demand
   * Deprecated `valhalla_route_service`, now all services (including elevation) are found under `valhalla_service`

## Release Date: 2017-12-11 Valhalla 2.4.3
* **Enhancement**
   * Remove union from GraphId speeds up some platforms
   * Use SAC scale in pedestrian costing
   * Expanded python bindings to include all actions (route, matrix, isochrone, etc)
* **Bug Fix**
   * French translation typo fixes
*  **Data Producer Update**
   * Handling shapes that intersect the poles when binning
   * Handling when transit shapes are less than 2 points

## Release Date: 2017-11-09 Valhalla 2.4.1
*  **Data Producer Update**
   * Added kMopedAccess to modes for complex restrictions.  Remove the kMopedAccess when auto access is removed.  Also, add the kMopedAccess when an auto restriction is found.

## Release Date: 2017-11-08 Valhalla 2.4.0
*  **Data Producer Update**
   * Added logic to support restriction = x with a the except tag.  We apply the restriction to everything except for modes in the except tag.
   * Added logic to support railway_service and coach_service in transit.
* **Bug Fix**
  * Return proper edge_walk path for requested shape_match=walk_or_snap
  * Skip invalid stateid for Top-K requests

## Release Date: 2017-11-07 Valhalla 2.3.9
* **Enhancement**
  * Top-K map matched path generation now only returns unique paths and does so with fewer iterations
  * Navigator call outs for both imperial and metric units
  * The surface types allowed for a given bike route can now be controlled via a request parameter `avoid_bad_surfaces`
  * Improved support for motorscooter costing via surface types, road classification and vehicle specific tagging
* **Bug Fix**
  * Connectivity maps now include information about transit tiles
  * Lane counts for singly digitized roads are now correct for a given directed edge
  * Edge merging code for assigning osmlr segments is now robust to partial tile sets
  * Fix matrix path finding to allow transitioning down to lower levels when appropriate. In particular, do not supersede shortcut edges until no longer expanding on the next level.
  * Fix optimizer rotate location method. This fixes a bug where optimal ordering was bad for large location sets.
*  **Data Producer Update**
   * Duration tags are now used to properly set the speed of travel for a ferry routes

## Release Date: 2017-10-17 Valhalla 2.3.8
* **Bug Fix**
  * Fixed the roundabout exit count for bicycles when the roundabout is a road and not a cycleway
  * Enable a pedestrian path to remain on roundabout instead of getting off and back on
  * Fixed the penalization of candidate locations in the uni-directional A* algorithm (used for trivial paths)
*  **Data Producer Update**
   * Added logic to set bike forward and tag to true where kv["sac_scale"] == "hiking". All other values for sac_scale turn off bicycle access.  If sac_scale or mtb keys are found and a surface tag is not set we default to kPath.
   * Fixed a bug where surface=unpaved was being assigned Surface::kPavedSmooth.

## Release Date: 2017-9-11 Valhalla 2.3.7
* **Bug Fix**
  * Update bidirectional connections to handle cases where the connecting edge is one of the origin (or destination) edges and the cost is high. Fixes some pedestrian route issues that were reported.
*  **Data Producer Update**
   * Added support for motorroad tag (default and per country).
   * Update OSMLR segment association logic to fix issue where chunks wrote over leftover segments. Fix search along edges to include a radius so any nearby edges are also considered.

## Release Date: 2017-08-29 Valhalla 2.3.6
* **Bug Fix**
  * Pedestrian paths including ferries no longer cause circuitous routes
  * Fix a crash in map matching route finding where heading from shape was using a `nullptr` tile
  * Spanish language narrative corrections
  * Fix traffic segment matcher to always set the start time of a segment when its known
* **Enhancement**
  * Location correlation scoring improvements to avoid situations where less likely start or ending locations are selected

## Release Date: 2017-08-22 Valhalla 2.3.5
* **Bug Fix**
  * Clamp the edge score in thor. Extreme values were causing bad alloc crashes.
  * Fix multimodal isochrones. EdgeLabel refactor caused issues.
* **Data Producer Update**
  * Update lua logic to properly handle vehicle=no tags.

## Release Date: 2017-08-14 Valhalla 2.3.4
* **Bug Fix**
  * Enforce limits on maximum per point accuracy to avoid long running map matching computations

## Release Date: 2017-08-14 Valhalla 2.3.3
* **Bug Fix**
  * Maximum osm node reached now causes bitset to resize to accommodate when building tiles
  * Fix wrong side of street information and remove redundant node snapping
  * Fix path differences between services and `valhalla_run_route`
  * Fix map matching crash when interpolating duplicate input points
  * Fix unhandled exception when trace_route or trace_attributes when there are no continuous matches
* **Enhancement**
  * Folded Low-Stress Biking Code into the regular Bicycle code and removed the LowStressBicycleCost class. Now when making a query for bicycle routing, a value of 0 for use_hills and use_roads produces low-stress biking routes, while a value of 1 for both provides more intense professional bike routes.
  * Bike costing default values changed. use_roads and use_hills are now 0.25 by default instead of 0.5 and the default bike is now a hybrid bike instead of a road bike.
  * Added logic to use station hierarchy from transitland.  Osm and egress nodes are connected by transitconnections.  Egress and stations are connected by egressconnections.  Stations and platforms are connected by platformconnections.  This includes narrative updates for Odin as well.

## Release Date: 2017-07-31 Valhalla 2.3.2
* **Bug Fix**
  * Update to use oneway:psv if oneway:bus does not exist.
  * Fix out of bounds memory issue in DoubleBucketQueue.
  * Many things are now taken into consideration to determine which sides of the road have what cyclelanes, because they were not being parsed correctly before
  * Fixed issue where sometimes a "oneway:bicycle=no" tag on a two-way street would cause the road to become a oneway for bicycles
  * Fixed trace_attributes edge_walk cases where the start or end points in the shape are close to graph nodes (intersections)
  * Fixed 32bit architecture crashing for certain routes with non-deterministic placement of edges labels in bucketized queue datastructure
* **Enhancement**
  * Improve multi-modal routes by adjusting the pedestrian mode factor (routes use less walking in favor of public transit).
  * Added interface framework to support "top-k" paths within map-matching.
  * Created a base EdgeLabel class that contains all data needed within costing methods and supports the basic path algorithms (forward direction, A*, with accumulated path distance). Derive class for bidirectional algorithms (BDEdgeLabel) and for multimodal algorithms. Lowers memory use by combining some fields (using spare bits from GraphId).
  * Added elapsed time estimates to map-matching labels in preparation for using timestamps in map-matching.
  * Added parsing of various OSM tags: "bicycle=use_sidepath", "bicycle=dismount", "segregated=*", "shoulder=*", "cycleway:buffer=*", and several variations of these.
  * Both trace_route and trace_attributes will parse `time` and `accuracy` parameters when the shape is provided as unencoded
  * Map-matching will now use the time (in seconds) of each gps reading (if provided) to narrow the search space and avoid finding matches that are impossibly fast

## Release Date: 2017-07-10 Valhalla 2.3.0
* **Bug Fix**
  * Fixed a bug in traffic segment matcher where length was populated but had invalid times
* **Embedded Compilation**
  * Decoupled the service components from the rest of the worker objects so that the worker objects could be used in non http service contexts
   * Added an actor class which encapsulates the various worker objects and allows the various end points to be called /route /height etc. without needing to run a service
* **Low-Stress Bicycle**
  * Worked on creating a new low-stress biking option that focuses more on taking safer roads like cycle ways or residential roads than the standard bike costing option does.

## Release Date: 2017-06-26 Valhalla 2.2.9
* **Bug Fix**
  * Fix a bug introduced in 2.2.8 where map matching search extent was incorrect in longitude axis.

## Release Date: 2017-06-23 Valhalla 2.2.8
* **Bug Fix**
  * Traffic segment matcher (exposed through Python bindings) - fix cases where partial (or no) results could be returned when breaking out of loop in form_segments early.
* **Traffic Matching Update**
  * Traffic segment matcher - handle special cases when entering and exiting turn channels.
* **Guidance Improvements**
  * Added Swedish (se-SV) narrative file.

## Release Date: 2017-06-20 Valhalla 2.2.7
* **Bug Fixes**
  * Traffic segment matcher (exposed through Python bindings) makes use of accuracy per point in the input
  * Traffic segment matcher is robust to consecutive transition edges in matched path
* **Isochrone Changes**
  * Set up isochrone to be able to handle multi-location queries in the future
* **Data Producer Updates**
  * Fixes to valhalla_associate_segments to address threading issue.
  * Added support for restrictions that refers only to appropriate type of vehicle.
* **Navigator**
  * Added pre-alpha implementation that will perform guidance for mobile devices.
* **Map Matching Updates**
  * Added capability to customize match_options

## Release Date: 2017-06-12 Valhalla 2.2.6
* **Bug Fixes**
  * Fixed the begin shape index where an end_route_discontinuity exists
* **Guidance Improvements**
  * Updated Slovenian (sl-SI) narrative file.
* **Data Producer Updates**
  * Added support for per mode restrictions (e.g., restriction:&lt;type&gt;)  Saved these restrictions as "complex" restrictions which currently support per mode lookup (unlike simple restrictions which are assumed to apply to all driving modes).
* **Matrix Updates**
  * Increased max distance threshold for auto costing and other similar costings to 400 km instead of 200 km

## Release Date: 2017-06-05 Valhalla 2.2.5
* **Bug Fixes**
  * Fixed matched point edge_index by skipping transition edges.
  * Use double precision in meili grid traversal to fix some incorrect grid cases.
  * Update meili to use DoubleBucketQueue and GraphReader methods rather than internal methods.

## Release Date: 2017-05-17 Valhalla 2.2.4
* **Bug Fixes**
  * Fix isochrone bug where the default access mode was used - this rejected edges that should not have been rejected for cases than automobile.
  * Fix A* handling of edge costs for trivial routes. This fixed an issue with disconnected regions that projected to a single edge.
  * Fix TripPathBuilder crash if first edge is a transition edge (was occurring with map-matching in rare occasions).

## Release Date: 2017-05-15 Valhalla 2.2.3
* **Map Matching Improvement**
  * Return begin and end route discontinuities. Also, returns partial shape of edge at route discontinuity.
* **Isochrone Improvements**
  * Add logic to make sure the center location remains fixed at the center of a tile/grid in the isotile.
  * Add a default generalization factor that is based on the grid size. Users can still override this factor but the default behavior is improved.
  * Add ExpandForward and ExpandReverse methods as is done in bidirectional A*. This improves handling of transitions between hierarchy levels.
* **Graph Correlation Improvements**
  * Add options to control both radius and reachability per input location (with defaults) to control correlation of input locations to the graph in such a way as to avoid routing between disconnected regions and favor more likely paths.

## Release Date: 2017-05-08 Valhalla 2.2.0
* **Guidance Improvements**
  * Added Russian (ru-RU) narrative file.
  * Updated Slovenian (sl-SI) narrative file.
* **Data Producer Updates**
  * Assign destination sign info on bidirectional ramps.
  * Update ReclassifyLinks. Use a "link-tree" which is formed from the exit node and terminates at entrance nodes. Exit nodes are sorted by classification so motorway exits are done before trunks, etc. Updated the turn channel logic - now more consistently applies turn channel use.
  * Updated traffic segment associations to properly work with elevation and lane connectivity information (which is stored after the traffic association).

## Release Date: 2017-04-24 Valhalla 2.1.9
* **Elevation Update**
  * Created a new EdgeElevation structure which includes max upward and downward slope (moved from DirectedEdge) and mean elevation.
* **Routing Improvements**
  * Destination only fix when "nested" destination only areas cause a route failure. Allow destination only edges (with penalty) on 2nd pass.
  * Fix heading to properly use the partial edge shape rather than entire edge shape to determine heading at the begin and end locations.
  * Some cleanup and simplification of the bidirectional A* algorithm.
  * Some cleanup and simplification of TripPathBuilder.
  * Make TileHierarchy data and methods static and remove tile_dir from the tile hierarchy.
* **Map Matching Improvement**
  * Return matched points with trace attributes when using map_snap.
* **Data Producer Updates**
  * lua updates so that the chunnel will work again.

## Release Date: 2017-04-04 Valhalla 2.1.8
* **Map Matching Release**
  * Added max trace limits and out-of-bounds checks for customizable trace options

## Release Date: 2017-03-29 Valhalla 2.1.7
* **Map Matching Release**
  * Increased service limits for trace
* **Data Producer Updates**
  * Transit: Remove the dependency on using level 2 tiles for transit builder
* **Traffic Updates**
  * Segment matcher completely re-written to handle many complex issues when matching traces to OTSs
* **Service Improvement**
  * Bug Fix - relaxed rapidjson parsing to allow numeric type coercion
* **Routing Improvements**
  * Level the forward and reverse paths in bidirectional A * to account for distance approximation differences.
  * Add logic for Use==kPath to bicycle costing so that paths are favored (as are footways).

## Release Date: 2017-03-10 Valhalla 2.1.3
* **Guidance Improvement**
  * Corrections to Slovenian narrative language file
  **Routing Improvements**
  * Increased the pedestrian search radius from 25 to 50 within the meili configuration to reduce U-turns with map-matching
  * Added a max avoid location limit

## Release Date: 2017-02-22 Valhalla 2.1.0
* **Guidance Improvement**
  * Added ca-ES (Catalan) and sl-SI (Slovenian) narrative language files
* **Routing  Improvement**
  * Fix through location reverse ordering bug (introduced in 2.0.9) in output of route responses for depart_at routes
  * Fix edge_walking method to handle cases where more than 1 initial edge is found
* **Data Producer Updates**
  * Improved transit by processing frequency based schedules.
  * Updated graph validation to more aggressively check graph consistency on level 0 and level 1
  * Fix the EdgeInfo hash to not create duplicate edge info records when creating hierarchies

## Release Date: 2017-02-21 Valhalla 2.0.9
* **Guidance Improvement**
  * Improved Italian narrative by handling articulated prepositions
  * Properly calling out turn channel maneuver
* **Routing Improvement**
  * Improved path determination by increasing stop impact for link to link transitions at intersections
  * Fixed through location handling, now includes cost at throughs and properly uses heading
  * Added ability to adjust location heading tolerance
* **Traffic Updates**
  * Fixed segment matching json to properly return non-string values where appropriate
* **Data Producer Updates**
  * Process node:ref and way:junction_ref as a semicolon separated list for exit numbers
  * Removed duplicated interchange sign information when ways are split into edges
  * Use a sequence within HierarchyBuilder to lower memory requirements for planet / large data imports.
  * Add connecting OSM wayId to a transit stop within NodeInfo.
  * Lua update:  removed ways that were being added to the routing graph.
  * Transit:  Fixed an issue where add_service_day and remove_service_day was not using the tile creation date, but the service start date for transit.
  * Transit:  Added acceptance test logic.
  * Transit:  Added fallback option if the associated wayid is not found.  Use distance approximator to find the closest edge.
  * Transit:  Added URL encoding for one stop ids that contain diacriticals.  Also, added include_geometry=false for route requests.
* **Optimized Routing Update**
  * Added an original index to the location object in the optimized route response
* **Trace Route Improvement**
  * Updated find_start_node to fix "GraphTile NodeInfo index out of bounds" error

## Release Date: 2017-01-30 Valhalla 2.0.6
* **Guidance Improvement**
  * Italian phrases were updated
* **Routing Improvement**
  * Fixed an issue where date and time was returning an invalid ISO8601 time format for date_time values in positive UTC. + sign was missing.
  * Fixed an encoding issue that was discovered for tranist_fetcher.  We were not encoding onestop_ids or route_ids.  Also, added exclude_geometry=true for route API calls.
* **Data Producer Updates**
  * Added logic to grab a single feed in valhalla_build_transit.

## Release Date: 2017-01-04 Valhalla 2.0.3
* **Service Improvement**
  * Added support for interrupting requests. If the connection is closed, route computation and map-matching can be interrupted prior to completion.
* **Routing Improvement**
  * Ignore name inconsistency when entering a link to avoid double penalizing.
* **Data Producer Updates**
  * Fixed consistent name assignment for ramps and turn lanes which improved guidance.
  * Added a flag to directed edges indicating if the edge has names. This can potentially be used in costing methods.
  * Allow future use of spare GraphId bits within DirectedEdge.

## Release Date: 2016-12-13 Valhalla 2.0.2
* **Routing Improvement**
  * Added support for multi-way restrictions to matrix and isochrones.
  * Added HOV costing model.
  * Speed limit updates.   Added logic to save average speed separately from speed limits.
  * Added transit include and exclude logic to multimodal isochrone.
  * Fix some edge cases for trivial (single edge) paths.
  * Better treatment of destination access only when using bidirectional A*.
* **Performance Improvement**
  * Improved performance of the path algorithms by making many access methods inline.

## Release Date: 2016-11-28 Valhalla 2.0.1
* **Routing Improvement**
  * Preliminary support for multi-way restrictions
* **Issues Fixed**
  * Fixed tile incompatibility between 64 and 32bit architectures
  * Fixed missing edges within tile edge search indexes
  * Fixed an issue where transit isochrone was cut off if we took transit that was greater than the max_seconds and other transit lines or buses were then not considered.

## Release Date: 2016-11-15 Valhalla 2.0

* **Tile Redesign**
  * Updated the graph tiles to store edges only on the hierarchy level they belong to. Prior to this, the highways were stored on all levels, they now exist only on the highway hierarchy. Similar changes were made for arterial level roads. This leads to about a 20% reduction in tile size.
  * The tile redesign required changes to the path generation algorithms. They must now transition freely between levels, even for pedestrian and bicycle routes. To offset the extra transitions, the main algorithms were changed to expand nodes at each level that has directed edges, rather than adding the transition edges to the priority queue/adjacency list. This change helps performance. The hierarchy limits that are used to speed the computation of driving routes by utilizing the highway hierarchy were adjusted to work with the new path algorithms.
  * Some changes to costing were also required, for example pedestrian and bicycle routes skip shortcut edges.
  * Many tile data structures were altered to explicitly size different fields and make room for "spare" fields that will allow future growth. In addition, the tile itself has extra "spare" records that can be appended to the end of the tile and referenced from the tile header. This also will allow future growth without breaking backward compatibility.
* **Guidance Improvement**
  * Refactored trip path to use an enumerated `Use` for edge and an enumerated `NodeType` for node
  * Fixed some wording in the Hindi narrative file
  * Fixed missing turn maneuver by updating the forward intersecting edge logic
* **Issues Fixed**
  * Fixed an issue with pedestrian routes where a short u-turn was taken to avoid the "crossing" penalty.
  * Fixed bicycle routing due to high penalty to enter an access=destination area. Changed to a smaller, length based factor to try to avoid long regions where access = destination. Added a driveway penalty to avoid taking driveways (which are often marked as access=destination).
  * Fixed regression where service did not adhere to the list of allowed actions in the Loki configuration
* **Graph Correlation**
  * External contributions from Navitia have lead to greatly reduced per-location graph correlation. Average correlation time is now less than 1ms down from 4-9ms.

## Release Date: 2016-10-17

* **Guidance Improvement**
  * Added the Hindi (hi-IN) narrative language
* **Service Additions**
  * Added internal valhalla error codes utility in baldr and modified all services to make use of and return as JSON response
  * See documentation https://github.com/valhalla/valhalla-docs/blob/master/api-reference.md#internal-error-codes-and-conditions
* **Time-Distance Matrix Improvement**
  * Added a costmatrix performance fix for one_to_many matrix requests
* **Memory Mapped Tar Archive - Tile Extract Support**
  * Added the ability to load a tar archive of the routing graph tiles. This improves performance under heavy load and reduces the memory requirement while allowing multiple processes to share cache resources.

## Release Date: 2016-09-19

* **Guidance Improvement**
  * Added pirate narrative language
* **Routing Improvement**
  * Added the ability to include or exclude stops, routes, and operators in multimodal routing.
* **Service Improvement**
  * JSONify Error Response

## Release Date: 2016-08-30

* **Pedestrian Routing Improvement**
  * Fixes for trivial pedestrian routes

## Release Date: 2016-08-22

* **Guidance Improvements**
  * Added Spanish narrative
  * Updated the start and end edge heading calculation to be based on road class and edge use
* **Bicycle Routing Improvements**
  * Prevent getting off a higher class road for a small detour only to get back onto the road immediately.
  * Redo the speed penalties and road class factors - they were doubly penalizing many roads with very high values.
  * Simplify the computation of weighting factor for roads that do not have cycle lanes. Apply speed penalty to slightly reduce favoring
of non-separated bicycle lanes on high speed roads.
* **Routing Improvements**
  * Remove avoidance of U-turn for pedestrian routes. This improves use with map-matching since pedestrian routes can make U-turns.
  * Allow U-turns at dead-ends for driving (and bicycling) routes.
* **Service Additions**
  * Add support for multi-modal isochrones.
  * Added base code to allow reverse isochrones (path from anywhere to a single destination).
* **New Sources to Targets**
  * Added a new Matrix Service action that allows you to request any of the 3 types of time-distance matrices by calling 1 action.  This action takes a sources and targets parameter instead of the locations parameter.  Please see the updated Time-Distance Matrix Service API reference for more details.

## Release Date: 2016-08-08

 * **Service additions**
  * Latitude, longitude bounding boxes of the route and each leg have been added to the route results.
  * Added an initial isochrone capability. This includes methods to create an "isotile" - a 2-D gridded data set with time to reach each lat,lon grid from an origin location. This isoltile is then used to create contours at specified times. Interior contours are optionally removed and the remaining outer contours are generalized and converted to GeoJSON polygons. An initial version supporting multimodal route types has also been added.
 * **Data Producer Updates**
  * Fixed tranist scheduling issue where false schedules were getting added.
 * **Tools Additionas**
  * Added `valhalla_export_edges` tool to allow shape and names to be dumped from the routing tiles

## Release Date: 2016-07-19

 * **Guidance Improvements**
  * Added French narrative
  * Added capability to have narrative language aliases - For example: German `de-DE` has an alias of `de`
 * **Transit Stop Update** - Return latitude and longitude for each transit stop
 * **Data Producer Updates**
  * Added logic to use lanes:forward, lanes:backward, speed:forward, and speed:backward based on direction of the directed edge.
  * Added support for no_entry, no_exit, and no_turn restrictions.
  * Added logic to support country specific access. Based on country tables found here: http://wiki.openstreetmap.org/wiki/OSM_tags_for_routing/Access-Restrictions

## Release Date: 2016-06-08

 * **Bug Fix** - Fixed a bug where edge indexing created many small tiles where no edges actually intersected. This allowed impossible routes to be considered for path finding instead of rejecting them earlier.
 * **Guidance Improvements**
  * Fixed invalid u-turn direction
  * Updated to properly call out jughandle routes
  * Enhanced signless interchange maneuvers to help guide users
 * **Data Producer Updates**
  * Updated the speed assignment for ramp to be a percentage of the original road class speed assignment
  * Updated stop impact logic for turn channel onto ramp

## Release Date: 2016-05-19

 * **Bug Fix** - Fixed a bug where routes fail within small, disconnected "islands" due to the threshold logic in prior release. Also better logic for not-thru roads.

## Release Date: 2016-05-18

 * **Bidirectional A* Improvements** - Fixed an issue where if both origin and destination locations where on not-thru roads that meet at a common node the path ended up taking a long detour. Not all cases were fixed though - next release should fix. Trying to address the termination criteria for when the best connection point of the 2 paths is optimal. Turns out that the initial case where both opposing edges are settled is not guaranteed to be the least cost path. For now we are setting a threshold and extending the search while still tracking best connections. Fixed the opposing edge when a hierarchy transition occurs.
 * **Guidance Globalization** -  Fixed decimal distance to be locale based.
 * **Guidance Improvements**
  * Fixed roundabout spoke count issue by fixing the drive_on_right attribute.
  * Simplified narative by combining unnamed straight maneuvers
  * Added logic to confirm maneuver type assignment to avoid invalid guidance
  * Fixed turn maneuvers by improving logic for the following:
    * Internal intersection edges
    * 'T' intersections
    * Intersecting forward edges
 * **Data Producer Updates** - Fix the restrictions on a shortcut edge to be the same as the last directed edge of the shortcut (rather than the first one).

## Release Date: 2016-04-28

 * **Tile Format Updates** - Separated the transit graph from the "road only" graph into different tiles but retained their interconnectivity. Transit tiles are now hierarchy level 3.
 * **Tile Format Updates** - Reduced the size of graph edge shape data by 5% through the use of varint encoding (LEB128)
 * **Tile Format Updates** - Aligned `EdgeInfo` structures to proper byte boundaries so as to maintain compatibility for systems who don't support reading from unaligned addresses.
 * **Guidance Globalization** -  Added the it-IT(Italian) language file. Added support for CLDR plural rules. The cs-CZ(Czech), de-DE(German), and en-US(US English) language files have been updated.
 * **Travel mode based instructions** -  Updated the start, post ferry, and post transit insructions to be based on the travel mode, for example:
  * `Drive east on Main Street.`
  * `Walk northeast on Broadway.`
  * `Bike south on the cycleway.`

## Release Date: 2016-04-12

 * **Guidance Globalization** -  Added logic to use tagged language files that contain the guidance phrases. The initial versions of en-US, de-DE, and cs-CZ have been deployed.
 * **Updated ferry defaults** -  Bumped up use_ferry to 0.65 so that we don't penalize ferries as much.

## Release Date: 2016-03-31
 * **Data producer updates** - Do not generate shortcuts across a node which is a fork. This caused missing fork maneuvers on longer routes.  GetNames update ("Broadway fix").  Fixed an issue with looking up a name in the ref map and not the name map.  Also, removed duplicate names.  Private = false was unsetting destination only flags for parking aisles.

## Release Date: 2016-03-30
 * **TripPathBuilder Bug Fix** - Fixed an exception that was being thrown when trying to read directed edges past the end of the list within a tile. This was due to errors in setting walkability and cyclability on upper hierarchies.

## Release Date: 2016-03-28

 * **Improved Graph Correlation** -  Correlating input to the routing graph is carried out via closest first traversal of the graph's, now indexed, geometry. This results in faster correlation and guarantees the absolute closest edge is found.

## Release Date: 2016-03-16

 * **Transit type returned** -  The transit type (e.g. tram, metro, rail, bus, ferry, cable car, gondola, funicular) is now returned with each transit maneuver.
 * **Guidance language** -  If the language option is not supplied or is unsupported then the language will be set to the default (en-US). Also, the service will return the language in the trip results.
 * **Update multimodal path algorithm** - Applied some fixes to multimodal path algorithm. In particular fixed a bug where the wrong sortcost was added to the adjacency list. Also separated "in-station" transfer costs from transfers between stops.
 * **Data producer updates** - Do not combine shortcut edges at gates or toll booths. Fixes avoid toll issues on routes that included shortcut edges.

## Release Date: 2016-03-07

 * **Updated all APIs to honor the optional DNT (Do not track) http header** -  This will avoid logging locations.
 * **Reduce 'Merge maneuver' verbal alert instructions** -  Only create a verbal alert instruction for a 'Merge maneuver' if the previous maneuver is > 1.5 km.
 * **Updated transit defaults.  Tweaked transit costing logic to obtain better routes.** -  use_rail = 0.6, use_transfers = 0.3, transfer_cost = 15.0 and transfer_penalty = 300.0.  Updated the TransferCostFactor to use the transfer_factor correctly.  TransitionCost for pedestrian costing bumped up from 20.0f to 30.0f when predecessor edge is a transit connection.
 * **Initial Guidance Globalization** -  Partial framework for Guidance Globalization. Started reading some guidance phrases from en-US.json file.

## Release Date: 2016-02-22

 * **Use bidirectional A* for automobile routes** - Switch to bidirectional A* for all but bus routes and short routes (where origin and destination are less than 10km apart). This improves performance and has less failure cases for longer routes. Some data import adjustments were made (02-19) to fix some issues encountered with arterial and highway hierarchies. Also only use a maximum of 2 passes for bidirecdtional A* to reduce "long time to fail" cases.
 * **Added verbal multi-cue guidance** - This combines verbal instructions when 2 successive maneuvers occur in a short amount of time (e.g., Turn right onto MainStreet. Then Turn left onto 1st Avenue).

## Release Date: 2016-02-19

 * **Data producer updates** - Reduce stop impact when all edges are links (ramps or turn channels). Update opposing edge logic to reject edges that do no have proper access (forward access == reverse access on opposing edge and vice-versa). Update ReclassifyLinks for cases where a single edge (often a service road) intersects a ramp improperly causing the ramp to reclassified when it should not be. Updated maximum OSM node Id (now exceeds 4000000000). Move lua from conf repository into mjolnir.

## Release Date: 2016-02-01

 * **Data producer updates** - Reduce speed on unpaved/rough roads. Add statistics for hgv (truck) restrictions.

## Release Date: 2016-01-26

 * **Added capability to disable narrative production** - Added the `narrative` boolean option to allow users to disable narrative production. Locations, shape, length, and time are still returned. The narrative production is enabled by default. The possible values for the `narrative` option are: false and true
 * **Added capability to mark a request with an id** - The `id` is returned with the response so a user could match to the corresponding request.
 * **Added some logging enhancements, specifically [ANALYTICS] logging** - We want to focus more on what our data is telling us by logging specific stats in Logstash.

## Release Date: 2016-01-18

 * **Data producer updates** - Data importer configuration (lua) updates to fix a bug where buses were not allowed on restricted lanes.  Fixed surface issue (change the default surface to be "compacted" for footways).

## Release Date: 2016-01-04

 * **Fixed Wrong Costing Options Applied** - Fixed a bug in which a previous requests costing options would be used as defaults for all subsequent requests.

## Release Date: 2015-12-18

 * **Fix for bus access** - Data importer configuration (lua) updates to fix a bug where bus lanes were turning off access for other modes.
 * **Fix for extra emergency data** - Data importer configuration (lua) updates to fix a bug where we were saving hospitals in the data.
 * **Bicycle costing update** - Updated kTCSlight and kTCFavorable so that cycleways are favored by default vs roads.

## Release Date: 2015-12-17

 * **Graph Tile Data Structure update** - Updated structures within graph tiles to support transit efforts and truck routing. Removed TransitTrip, changed TransitRoute and TransitStop to indexes (rather than binary search). Added access restrictions (like height and weight restrictions) and the mode which they impact to reduce need to look-up.
 * **Data producer updates** - Updated graph tile structures and import processes.

## Release Date: 2015-11-23

 * **Fixed Open App for OSRM functionality** - Added OSRM functionality back to Loki to support Open App.

## Release Date: 2015-11-13

 * **Improved narrative for unnamed walkway, cycleway, and mountain bike trail** - A generic description will be used for the street name when a walkway, cycleway, or mountain bike trail maneuver is unnamed. For example, a turn right onto a unnamed walkway maneuver will now be: "Turn right onto walkway."
 * **Fix costing bug** - Fix a bug introduced in EdgeLabel refactor (impacted time distance matrix only).

## Release Date: 2015-11-3

 * **Enhance bi-directional A* logic** - Updates to bidirectional A* algorithm to fix the route completion logic to handle cases where a long "connection" edge could lead to a sub-optimal path. Add hierarchy and shortcut logic so we can test and use bidirectional A* for driving routes. Fix the destination logic to properly handle oneways as the destination edge. Also fix U-turn detection for reverse search when hierarchy transitions occur.
 * **Change "Go" to "Head" for some instructions** - Start, exit ferry.
 * **Update to roundabout instructions** - Call out roundabouts for edges marked as links (ramps, turn channels).
 * **Update bicycle costing** - Fix the road factor (for applying weights based on road classification) and lower turn cost values.

## Data Producer Release Date: 2015-11-2

 * **Updated logic to not create shortcut edges on roundabouts** - This fixes some roundabout exit counts.

## Release Date: 2015-10-20

 * **Bug Fix for Pedestrian and Bicycle Routes** - Fixed a bug with setting the destination in the bi-directional Astar algorithm. Locations that snapped to a dead-end node would have failed the route and caused a timeout while searching for a valid path. Also fixed the elapsed time computation on the reverse path of bi-directional algorithm.

## Release Date: 2015-10-16

 * **Through Location Types** - Improved support for locations with type = "through". Routes now combine paths that meet at each through location to create a single "leg" between locations with type = "break". Paths that continue at a through location will not create a U-turn unless the path enters a "dead-end" region (neighborhood with no outbound access).
 * **Update shortcut edge logic** - Now skips long shortcut edges when close to the destination. This can lead to missing the proper connection if the shortcut is too long. Fixes #245 (thor).
 * **Per mode service limits** - Update configuration to allow setting different maximum number of locations and distance per mode.
 * **Fix shape index for trivial path** - Fix a bug where when building the the trip path for a "trivial" route (includes just one edge) where the shape index exceeded that size of the shape.

## Release Date: 2015-09-28

 * **Elevation Influenced Bicycle Routing** - Enabled elevation influenced bicycle routing. A "use-hills" option was added to the bicycle costing profile that can tune routes to avoid hills based on grade and amount of elevation change.
 * **"Loop Edge" Fix** - Fixed a bug with edges that form a loop. Split them into 2 edges during data import.
 * **Additional information returned from 'locate' method** - Added information that can be useful when debugging routes and data. Adds information about nodes and edges at a location.
 * **Guidance/Narrative Updates** - Added side of street to destination narrative. Updated verbal instructions.<|MERGE_RESOLUTION|>--- conflicted
+++ resolved
@@ -1,11 +1,8 @@
 ## UNRELEASED
 * **Removed**
-<<<<<<< HEAD
    * REMOVED: validity checks for historical speeds [#5087](https://github.com/valhalla/valhalla/pull/5087) 
-=======
    * REMOVED: `seasonal` bit from OSMWay & DirectedEdge [#5156](https://github.com/valhalla/valhalla/pull/5156)
    * REMOVED: hard-coded tz alias map and associated logic [#5164](https://github.com/valhalla/valhalla/pull/5164)
->>>>>>> e519569d
 * **Bug Fix**
    * FIXED: `incremental_build_tiles` script works again [#4909](https://github.com/valhalla/valhalla/pull/4909)
    * FIXED: Fix ability to use Valhalla via cmake `add_subdirectory` [#4930](https://github.com/valhalla/valhalla/pull/4930)
