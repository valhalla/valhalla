--- conflicted
+++ resolved
@@ -24,12 +24,9 @@
    * ADDED: add primary key in the landmark sqlite database and a method to retrieve landmarks via their primary keys [#4224](https://github.com/valhalla/valhalla/pull/4224)
    * ADDED: `sources_to_targets` action for `/expansion` [#4263](https://github.com/valhalla/valhalla/pull/4263)
    * ADDED: update graph tile to allow adding landmarks to edge info, and refactor edgeinfo.cc [#4233](https://github.com/valhalla/valhalla/pull/4233)
-<<<<<<< HEAD
-   * ADDED: add documentation about historical traffic [#4259](https://github.com/valhalla/valhalla/pull/4259)
-=======
    * ADDED: Support for `bannerInstructions` attribute in OSRM serializer via `banner_instructions` request parameter [#4093](https://github.com/valhalla/valhalla/pull/4093)
    * UPDATED: submodules which had new releases, unless it was a major version change [#4231](https://github.com/valhalla/valhalla/pull/4231)
->>>>>>> f14e32ae
+   * ADDED: add documentation about historical traffic [#4259](https://github.com/valhalla/valhalla/pull/4259)
 
 ## Release Date: 2023-05-11 Valhalla 3.4.0
 * **Removed**
