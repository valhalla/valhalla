--- conflicted
+++ resolved
@@ -17,11 +17,8 @@
    * CHANGED: Azure uses ninja as generator [#2779](https://github.com/valhalla/valhalla/pull/2779)
    * ADDED: Support for date_time type invariant for map matching [#2712](https://github.com/valhalla/valhalla/pull/2712)
    * ADDED: Add Bulgarian locale [#2825](https://github.com/valhalla/valhalla/pull/2825)
-<<<<<<< HEAD
    * ADDED: Add costing option `use_living_streets` to avoid or favor living streets in route. [#2788](https://github.com/valhalla/valhalla/pull/2788)
-=======
    * FIXED: No need for write permissions on tarball indices [#2822](https://github.com/valhalla/valhalla/pull/2822)
->>>>>>> 64c7c754
 
 ## Release Date: 2021-01-25 Valhalla 3.1.0
 * **Removed**
