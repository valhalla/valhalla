## UNRELEASED
* **Removed**
* **Bug Fix**
* **Enhancement**

## Release Date: 2025-11-14 Valhalla 3.6.1
* **Removed**
   * REMOVED: ENABLE_GDAL define for **Linux-only** Python binding releases [#5642](https://github.com/valhalla/valhalla/pull/5642)
   * REMOVED: pyvalhalla-weekly PyPI package [#5673](https://github.com/valhalla/valhalla/pull/5673)
* **Bug Fix**
   * FIXED: Pass time to `EdgeCost` for initial edges in Dijkstra [#5677](https://github.com/valhalla/valhalla/pull/5677)
   * FIXED: Handle access restriction tag values separated by semicolon [#5560](https://github.com/valhalla/valhalla/pull/5560)
* **Enhancement**
   * CHANGED: Removed black and flake8 with ruff [#5639](https://github.com/valhalla/valhalla/pull/5639)
   * FIXED:  Fix hard exclusions with shortcuts [#5647](https://github.com/valhalla/valhalla/pull/5647)
   * UPGRADED: vcpkg to 0e39c10736341cc8135b560438229bbda3d3219a [#5654](https://github.com/valhalla/valhalla/pull/5654)
   * ADDED: Add NodeJs bindings [#5621](https://github.com/valhalla/valhalla/pull/5621)
   * FIXED: returns GeoTIFF with Content-Type image/tiff header [#5665](https://github.com/valhalla/valhalla/pull/5665)
   * CHANGED: Improve logging using std::format [#5666](https://github.com/valhalla/valhalla/pull/5666)
   * CHANGED: Migrated from pybind11 to nanobind to release `abi3` wheels (Python version agnostic), also changes minimum version of PyPI packages to 3.12 [#5628](https://github.com/valhalla/valhalla/pull/5628)
   * CHANGED: Avoid temporary std::string in some places in serializers [#5674](https://github.com/valhalla/valhalla/pull/5674)
   * ADDED: linux-aarch64 wheel for Python releases [#5670](https://github.com/valhalla/valhalla/pull/5670)
   * ADDED: PyPI `sdist` for python to install the bindings from source [#5649](https://github.com/valhalla/valhalla/pull/5649)
   * CHANGED: Refactor GraphTile::GetLaneConnectivity to return std::span instead of std::vector [#5683](https://github.com/valhalla/valhalla/pull/5683)
   * CHANGED: Get rid of midgard::iterable_t in favor of std::span [#5682](https://github.com/valhalla/valhalla/pull/5682)
   * CHANGED: Optimise CostMatrix::ReachedMap [#5690](https://github.com/valhalla/valhalla/pull/5690)
   * ADDED: Make possible to use `-DCMAKE_UNITY_BUILD=ON` [#5691](https://github.com/valhalla/valhalla/pull/5691)
   * CHANGED: make alternative_iterations_delta configurable [#5679](https://github.com/valhalla/valhalla/pull/5679)
   * ADDED: `flow_sources` expansion property [#5697](https://github.com/valhalla/valhalla/pull/5697)
<<<<<<< HEAD
   * CHANGED: Adjust speed penalty and add dimensions length and weight to auto costing [#5627](https://github.com/valhalla/valhalla/pull/5627)
=======
   * CHANGED: Replace GDAL with libgeotiff, re-enable support for bindings [#5680](https://github.com/valhalla/valhalla/pull/5680)
   * ADDED: Support for loading tiles from a remote tarball with optional HTTP basic auth [#5467](https://github.com/valhalla/valhalla/pull/5467)
>>>>>>> 93bd2167

## Release Date: 2025-10-23 Valhalla 3.6.0
* **Removed**
   * REMOVED: validity checks for historical speeds [#5087](https://github.com/valhalla/valhalla/pull/5087)
   * REMOVED: `seasonal` bit from OSMWay & DirectedEdge [#5156](https://github.com/valhalla/valhalla/pull/5156)
   * REMOVED: hard-coded tz alias map and associated logic [#5164](https://github.com/valhalla/valhalla/pull/5164)
   * REMOVED: `valhalla/filesystem` from the project in favor of the std equivalent [#5321](https://github.com/valhalla/valhalla/pull/5321)
   * REMOVED: `use`/`using` statements from public headers [#5568](https://github.com/valhalla/valhalla/pull/5568)
   * REMOVED: Extra synchronization in elevation cache [#5598](https://github.com/valhalla/valhalla/pull/5598)
   * REMOVED: Unused method declarations in `CostMatrix` [#5623](https://github.com/valhalla/valhalla/pull/5623)
* **Bug Fix**
   * FIXED: `incremental_build_tiles` script works again [#4909](https://github.com/valhalla/valhalla/pull/4909)
   * FIXED: Fix ability to use Valhalla via cmake `add_subdirectory` [#4930](https://github.com/valhalla/valhalla/pull/4930)
   * FIXED: Fix valhalla_benchmark_loki benchmark application. [#4981](https://github.com/valhalla/valhalla/pull/4981)
   * FIXED: Double free crash during tiles build inside libxml2 on concurrent `spatialite_cleanup_ex()` calls [#5005](https://github.com/valhalla/valhalla/pull/5005)
   * FIXED: update CircleCI runners to Ubuntu 24.04 [#5002](https://github.com/valhalla/valhalla/pull/5002)
   * FIXED: Fixed a typo in the (previously undocumented) matrix-APIs responses `algorithm` field: `timedistancbssematrix` is now `timedistancebssmatrix` [#5000](https://github.com/valhalla/valhalla/pull/5000)
   * FIXED: More trivial cases in `CostMatrix` [#5001](https://github.com/valhalla/valhalla/pull/5001)
   * FIXED: Tag smoothness=impassable breaks pedestrian routing [#5023](https://github.com/valhalla/valhalla/pull/5023)
   * FIXED: Make isochrone geotiff serialization use "north up" geotransform [#5019](https://github.com/valhalla/valhalla/pull/5019)
   * FIXED: Get CostMatrix allow second pass option from new location in config [#5055](https://github.com/valhalla/valhalla/pull/5055)
   * FIXED: Slim down Matrix PBF response [#5066](https://github.com/valhalla/valhalla/pull/5066)
   * FIXED: restore ignoring hierarchy limits for bicycle and pedestrian [#5080](https://github.com/valhalla/valhalla/pull/5080)
   * FIXED: GCC warning 'template-id not allowed for constructor in C++20' [#5110](https://github.com/valhalla/valhalla/pull/5110)
   * FIXED: update deprecated boost geometry headers [#5117](https://github.com/valhalla/valhalla/pull/5117)
   * FIXED: Fix type mismatch in `src/tyr/serializers.cc` [#5145](https://github.com/valhalla/valhalla/pull/5145)
   * FIXED: Multimodal ferry reclassification [#5139](https://github.com/valhalla/valhalla/pull/5139)
   * FIXED: Fix time info calculation across time zone boundaries [#5163](https://github.com/valhalla/valhalla/pull/5163)
   * FIXED: pass thor config to matrix algorithms in `valhalla_run_matrix` [#5053](https://github.com/valhalla/valhalla/pull/5053)
   * FIXED: clang warning: bool literal returned from `main` `[-Wmain]` [#5173](https://github.com/valhalla/valhalla/pull/5173)
   * FIXED: normalize paths on valhalla_build_extract for windows  [#5176](https://github.com/valhalla/valhalla/pull/5176)
   * FIXED: level changes for multi-level start/end edges [#5126](https://github.com/valhalla/valhalla/pull/5126)
   * FIXED: Fix edge walk across tiles when traffic or predicted speeds are used [#5198](https://github.com/valhalla/valhalla/pull/5198)
   * FIXED: multi-edge steps maneuvers [#5191](https://github.com/valhalla/valhalla/pull/5191)
   * FIXED: remove start maneuver if route starts on stairs/escalators [#5127](https://github.com/valhalla/valhalla/pull/5127)
   * FIXED: Verify edge shapes in edge walking to find the correct edges when there are multiple path with approximately the same length (e.g. in a roundabout) [#5210](https://github.com/valhalla/valhalla/pull/5210)
   * FIXED: compilation with clang 20 [#5208](https://github.com/valhalla/valhalla/pull/5208)
   * FIXED: compatibility with GEOS <3.12 [#5224](https://github.com/valhalla/valhalla/pull/5224)
   * FIXED: gtest linkage errors with clang 17+ on MacOS [#5227](https://github.com/valhalla/valhalla/pull/5227)
   * FIXED: matrix headings [#5244](https://github.com/valhalla/valhalla/pull/5244)
   * FIXED: fix semi-trivial paths in costmatrix [#5249](https://github.com/valhalla/valhalla/pull/5249)
   * FIXED: rename `check_reverse_connections` [#5255](https://github.com/valhalla/valhalla/pull/5255)
   * FIXED: invert expansion_direction for expansion properties in costmatrix [#5266](https://github.com/valhalla/valhalla/pull/5266)
   * FIXED: set initial precision in matrix serializer [#5267](https://github.com/valhalla/valhalla/pull/5267)
   * FIXED: pass correct edge id to expansion callback in bidirectional a* [#5265](https://github.com/valhalla/valhalla/pull/5265)
   * FIXED: remove `GraphId` and `OSMWay` incompatible forward declarations [#5270](https://github.com/valhalla/valhalla/pull/5270)
   * FIXED: Number of compile/linker issues on Windows for the test targets. [#5313](https://github.com/valhalla/valhalla/pull/5313)
   * FIXED: Fix reference to the GHA variable to resolve `version_modifier` on CI [#5333](https://github.com/valhalla/valhalla/pull/5333)
   * FIXED: Ability to run `valhalla_service` with `[CONCURRENCY]` arg [#5335](https://github.com/valhalla/valhalla/pull/5335)
   * FIXED: version modifier in `/status` response [#5357](https://github.com/valhalla/valhalla/pull/5357)
   * FIXED: unknowns should be 500 and not 400 [#5359](https://github.com/valhalla/valhalla/pull/5359)
   * FIXED: Cover **all** nodes in the current tile by density index [#5338](https://github.com/valhalla/valhalla/pull/5338)
   * FIXED: Narrowing bug leading to nodes being misplaced in wrong tiles [#5364](https://github.com/valhalla/valhalla/pull/5364)
   * FIXED: wrong integer types in expansion properties [#5380](https://github.com/valhalla/valhalla/pull/5380)
   * FIXED: fix: `std::terminate` on unsupported request format for some actions [#5387](https://github.com/valhalla/valhalla/pull/5387)
   * FIXED: python installation issue in docker image [#5424](https://github.com/valhalla/valhalla/pull/5424)
   * FIXED: uk-UA translation issue with issue with "approach_verbal_alert" [#5182](https://github.com/valhalla/valhalla/pull/5182)
   * FIXED: Missing argument in `BDEdgeLabel` constructor [#5444](https://github.com/valhalla/valhalla/pull/5444)
   * FIXED: ferries shouldn't be set to destination only [#5447](https://github.com/valhalla/valhalla/pull/5447)
   * FIXED: `actor_t` cleans up workers even in the case of exceptions when `auto_cleanup` is true [#5452](https://github.com/valhalla/valhalla/pull/5452)
   * FIXED: Graphfilter issue where local edge index and count, edge transitions, stop impact, headings, local_driveability, restrictions, and name consistency was not updated after filtering. [#5464](https://github.com/valhalla/valhalla/pull/5464)
   * FIXED: around-the-block paths when node tolerance == 0 [#5451](https://github.com/valhalla/valhalla/pull/5451)
   * FIXED: Trivial CostMatrix and multiple candidates [#5376](https://github.com/valhalla/valhalla/pull/5376)
   * FIXED: "access": "no" + specific overrides for ferries [#5476](https://github.com/valhalla/valhalla/pull/5476)
   * FIXED: Build libspatialite for vcpkg with librttopo support for valhalla_build_admins [#5475](https://github.com/valhalla/valhalla/pull/5475)
   * FIXED: CMake install target: for PREFER_EXTERNAL_DEPS=ON, no gtest installation, python bindings [#5455](https://github.com/valhalla/valhalla/pull/5455)
   * FIXED: Set distance to 0 for unsettled destinations in partial matrices in TimeDistanceMatrix. [#5505](https://github.com/valhalla/valhalla/pull/5505)
   * FIXED: Fix Matrix API to return correct end location. [#5509](https://github.com/valhalla/valhalla/pull/5509)
   * FIXED: Set node snap flags properly in PBF PathEDGE [#5508](https://github.com/valhalla/valhalla/pull/5508)
   * FIXED: Add error handling to valhalla_build_tiles command in Docker [#5520](https://github.com/valhalla/valhalla/pull/5520)
   * FIXED: Stabilize floating point calculations for small or nearly equal values [#5529](https://github.com/valhalla/valhalla/pull/5529)
   * FIXED: Trivial Matrix connections when a source and target share a same correlation point [#5579](https://github.com/valhalla/valhalla/pull/5579)
   * FIXED: Improved Isochrone/Reach performance by removing unnecessary getting of the opp edge [#5602](https://github.com/valhalla/valhalla/pull/5602)
   * FIXED: Elevation resampling algorithm for 2 points [#5597](https://github.com/valhalla/valhalla/pull/5597)
   * FIXED: wrong openssl library referenced in setup.py [#5637](https://github.com/valhalla/valhalla/pull/5637)
* **Enhancement**
   * ADDED: Consider smoothness in all profiles that use surface [#4949](https://github.com/valhalla/valhalla/pull/4949)
   * ADDED: costing parameters to exclude certain edges `exclude_tolls`, `exclude_bridges`, `exclude_tunnels`, `exclude_highways`, `exclude_ferries`. They need to be enabled in the config with `service_limits.allow_hard_exclusions`. Also added location search filters `exclude_ferry` and `exclude_toll` to complement these changes. [#4524](https://github.com/valhalla/valhalla/pull/4524)
   * ADDED: `admin_crossings` request parameter for `/route` [#4941](https://github.com/valhalla/valhalla/pull/4941)
   * ADDED: include level change info in `/route` response [#4942](https://github.com/valhalla/valhalla/pull/4942)
   * ADDED: steps maneuver improvements [#4960](https://github.com/valhalla/valhalla/pull/4960)
   * ADDED: instruction improvements for node-based elevators [#4988](https://github.com/valhalla/valhalla/pull/4988)
   * ADDED: customizable hierarchy limits [#5010](https://github.com/valhalla/valhalla/pull/5010)
   * ADDED: increased precision in route lengths [#5020](https://github.com/valhalla/valhalla/pull/5020)
   * ADDED: Add maneuver bearings in route json response [#5024](https://github.com/valhalla/valhalla/pull/5024)
   * ADDED: Allow specifying custom `graph.lua` file name via `valhalla_build_config` [#5036](https://github.com/valhalla/valhalla/pull/5036)
   * ADDED: per level elevator penalty [#4973](https://github.com/valhalla/valhalla/pull/4973)
   * ADDED: `ignore_construction` allows routing on ways with construction tag [#5030](https://github.com/valhalla/valhalla/pull/5030)
   * ADDED: Australian English language translations [#5057](https://github.com/valhalla/valhalla/pull/5057)
   * ADDED: Support `"access:conditional"` conditional restrictions like `"access:conditional"="no @ (Oct-May)"` [#5048](https://github.com/valhalla/valhalla/pull/5048)
   * CHANGED: Speed up pbf parsing by using libosmium [#5070](https://github.com/valhalla/valhalla/pull/5070)
   * ADDED: headings and correlated ll's in verbose matrix output [#5072](https://github.com/valhalla/valhalla/pull/5072)
   * CHANGED: Faster Docker builds in CI [#5082](https://github.com/valhalla/valhalla/pull/5082)
   * ADDED: Retrieve traffic signal information of nodes through trace_attribute request [#5121](https://github.com/valhalla/valhalla/pull/5121)
   * CHANGED: Remove redundant callback-style pbf parsing [#5119](https://github.com/valhalla/valhalla/pull/5119)
   * ADDED: Multimodal expansion endpoint support [#5129](https://github.com/valhalla/valhalla/pull/5129)
   * ADDED: Sort tweeners by GraphId to make tile generation deterministic [#5133](https://github.com/valhalla/valhalla/pull/5133)
   * ADDED: Turn lane information for valhalla serializer [#5078](https://github.com/valhalla/valhalla/pull/5078)
   * ADDED: Add scoped timer macro for timing stages and sub-stages of the tile build process [#5136](https://github.com/valhalla/valhalla/pull/5136)
   * CHANGED: Speed up `valhalla_build_admins` by using intermediate in-memory database [#5146](https://github.com/valhalla/valhalla/pull/5146)
   * UPDATED: bump tz from 2024a to 2025a [#5061](https://github.com/valhalla/valhalla/pull/5061)
   * ADDED: Add shoulder attribute to locate API [#5144](https://github.com/valhalla/valhalla/pull/5144)
   * CHANGED: Move `bss_info_` from `OSMNode` to the new `OSMBSSNode` to reduce `way_nodes.bin` size [#5147](https://github.com/valhalla/valhalla/pull/5147)
   * UPDATED: bump tz from 2025a to 2025b [#5164](https://github.com/valhalla/valhalla/pull/5164)
   * ADDED: Mutithreaded `PBFGraphParser::ParseWays()` [#5143](https://github.com/valhalla/valhalla/pull/5143)
   * CHANGED: "Multilevel Way" message logging level changed from WARN to DEBUG [#5188](https://github.com/valhalla/valhalla/pull/5188)
   * CHANGED: Use rapidjson for matrix serializers [#5189](https://github.com/valhalla/valhalla/pull/5189)
   * CHANGED: Make static factor vectors/arrays in sif constexpr [#5200](https://github.com/valhalla/valhalla/pull/5200)
   * ADDED: Sqlite3 RAII wrapper around sqlite3* and spatielite connection [#5206](https://github.com/valhalla/valhalla/pull/5206)
   * CHANGED: Improved SQL statements when building admins [#5219](https://github.com/valhalla/valhalla/pull/5219)
   * CHANGED: Replace `boost::geometry` by GEOS for operations with admin/tz polygons and clip them by tile bbox [#5204](https://github.com/valhalla/valhalla/pull/5204)
   * UPDATED: bump cxxopts [#5243](https://github.com/valhalla/valhalla/pull/5243)
   * ADDED: Make iterations limit configurable in costmatrix [#5221](https://github.com/valhalla/valhalla/pull/5221)
   * ADDED: Enforce the order of includes via `clang-format` [#5230](https://github.com/valhalla/valhalla/pull/5230)
   * CHANGED: Switch to PyPI version of `clang-format` [#5237](https://github.com/valhalla/valhalla/pull/5237)
   * ADDED: More barrier types to consider for car routing [#5217](https://github.com/valhalla/valhalla/pull/5217)
   * CHANGED: Removed ferry reclassification and only move edges in hierarchy [#5269](https://github.com/valhalla/valhalla/pull/5269)
   * CHANGED: More clang-tidy fixes [#5253](https://github.com/valhalla/valhalla/pull/5253)
   * CHANGED: Removed unused headers [#5254](https://github.com/valhalla/valhalla/pull/5254)
   * ADDED: "destination_only_hgv" in directed edge json [#5281](https://github.com/valhalla/valhalla/pull/5281)
   * CHANGED: Link libvalhalla to libgeos. Build command to use `nmake` on Windows instead of `make`. Skipping check for `CMAKE_BUILD_TYPE` when using a multi-config generator like Visual Studio or XCode. [#5294](https://github.com/valhalla/valhalla/pull/5294)
   * ADDED: workflow to publish Python bindings for all major platforms to PyPI [#5280](https://github.com/valhalla/valhalla/pull/5280)
   * ADDED: git sha version suffix for executables [#5307](https://github.com/valhalla/valhalla/pull/5307)
   * ADDED: version modifier in public servers [#5316](https://github.com/valhalla/valhalla/pull/5316)
   * CHANGED: pyvalhalla-git PyPI repository to pyvalhalla-weekly [#5310](https://github.com/valhalla/valhalla/pull/5310)
   * ADDED: `valhalla_service` to Linux Python package [#5315](https://github.com/valhalla/valhalla/pull/5315)
   * CHANGED: add full version string with git hash to any program's `--help` message [#5317](https://github.com/valhalla/valhalla/pull/5317)
   * CHANGED: `valhalla_service` CLI based on `cxxopts` [#5318](https://github.com/valhalla/valhalla/pull/5318)
   * ADDED: script to analyze build logs for warnings [#5312](https://github.com/valhalla/valhalla/pull/5312)
   * CHANGED: Replace robin-hood-hashing with `ankerl::unordered_dense::{map, set}` [#5325](https://github.com/valhalla/valhalla/pull/5325)
   * CHANGED: Speed up density calculus by using grid index [#5328](https://github.com/valhalla/valhalla/pull/5328)
   * CHANGED: refactor to make valhalla/filesystem functionally redundant [#5319](https://github.com/valhalla/valhalla/pull/5319)
   * ADDED: Distribute C++ executables for Windows Python bindings [#5348](https://github.com/valhalla/valhalla/pull/5348)
   * ADDED: Distribute C++ executables for OSX Python bindings [#5301](https://github.com/valhalla/valhalla/pull/5301)
   * ADDED: `trace_attributes` now also returns all the speed informations on edges when `edge.speeds_faded` or `edge.speeds_non_faded` is set in request. Also `edge.speed_type` returns how the edge speed was set [#5324](https://github.com/valhalla/valhalla/pull/5324)
   * CHANGED: Use `ankerl::unordered_dense` for `loki::Reach()` for faster search [#5384](https://github.com/valhalla/valhalla/pull/5384)
   * ADDED: support for destination exceptions for access restrictions [#5354](https://github.com/valhalla/valhalla/pull/5354)
   * ADDED: Add option `edge.traffic_signal` to trace attributes [#5385](https://github.com/valhalla/valhalla/pull/5385)
   * CHANGED: Cleaned up Dockerfile a bit to make caching more effective [#5396](https://github.com/valhalla/valhalla/pull/5396)
   * ADDED: Port https://github.com/nilsnolde/docker-valhalla, an orchestrated/scripted Docker image for convenience [#5388](https://github.com/valhalla/valhalla/pull/5388)
   * ADDED: Graph utilities for Python bindings [#5367](https://github.com/valhalla/valhalla/pull/5367)
   * CHANGED: Decouple `traffic_signal` on node from `kNodeType` in `TripLegBuilder` [#5394](https://github.com/valhalla/valhalla/pull/5394)
   * CHANGED: Use rapidjson for locate serializers [#5260](https://github.com/valhalla/valhalla/pull/5260)
   * CHANGED: set`check_reverse_connection` default value to `true` [#5404](https://github.com/valhalla/valhalla/pull/5404)
   * CHANGED: updated translation files and added mn-MN lang [#5425](https://github.com/valhalla/valhalla/pull/5425)
   * CHANGED: Use rapidjson for height serializer [#5277](https://github.com/valhalla/valhalla/pull/5277)
   * CHANGED: Use rapidjson for transit_available serializer [#5430](https://github.com/valhalla/valhalla/pull/5430)
   * CHANGED: Switch from CircleCI to Github Actions [#5427](https://github.com/valhalla/valhalla/pull/5427)
   * CHANGED: Use rapidjson for isochrone serializer [#5429](https://github.com/valhalla/valhalla/pull/5429)
   * ADDED: Support for storing osm node ids either just for graph nodes or also for all nodes (non-topological) [#5450](https://github.com/valhalla/valhalla/pull/5450)
   * ADDED: Allow pedestrian routing through highway=via_ferrata [#5480](https://github.com/valhalla/valhalla/pull/5480)
   * ADDED: generic level change maneuver [#5431](https://github.com/valhalla/valhalla/pull/5431)
   * ADDED: Publish timezone db on Github Actions artifacts [#5479](https://github.com/valhalla/valhalla/pull/5479)
   * ADDED: HEAD & GET range requests to curl_tilegetter [#5470](https://github.com/valhalla/valhalla/pull/5470)
   * ADDED: Expansion API extended for unidirectional A* [#5457](https://github.com/valhalla/valhalla/pull/5457)
   * CHANGED: Optimise `get_node_ll` function [#5531](https://github.com/valhalla/valhalla/pull/5531)
   * CHANGED: Optimise Turn::GetType using lookup table [#5530](https://github.com/valhalla/valhalla/pull/5530)
   * ADDED: support for destination exceptions for access restrictions [#5370](https://github.com/valhalla/valhalla/pull/5370)
   * ADDED: Add log rolling support for the file logger [#5477](https://github.com/valhalla/valhalla/pull/5477)
   * ADDED: Add Korean (`ko-KR`) locale [#5501](https://github.com/valhalla/valhalla/pull/5501)
   * UPGRADED: pybind11 from 2.11.1 to 3.0.1 [#5539](https://github.com/valhalla/valhalla/pull/5539)
   * CHANGED: Replace `oneof bool` to `bool` for default false options [#5541](https://github.com/valhalla/valhalla/pull/5541)
   * CHANGED: Optimise stopimpact calls in TransitionCost [#5545](https://github.com/valhalla/valhalla/pull/5545)
   * CHANGED: Optimise best_transition_cost function [#5537](https://github.com/valhalla/valhalla/pull/5537)
   * ADDED `thor.costmatrix.min_iterations` config param [#5559](https://github.com/valhalla/valhalla/pull/5559)
   * CHANGED: Broke out exceptions.h from worker.h [#5571](https://github.com/valhalla/valhalla/pull/5571)
   * ADDED: `checksum` to GraphTileHeader, a 64bit MD5 hash of the OSM PBFs [#5542](https://github.com/valhalla/valhalla/pull/5542)
   * ADDED: small CMake project and GHA to easily test statements on various compilers [#5564](https://github.com/valhalla/valhalla/pull/5564)
   * CHANGED: Use boost::container::small_vector in DynamicCost::Restricted to avoid allocations [#5586](https://github.com/valhalla/valhalla/pull/5586)
   * CHANGED: Optimise turntype calls in TransitionCost [#5590](https://github.com/valhalla/valhalla/pull/5590)
   * CHANGED: Consistent use of `cost_ptr_t` [#5615](https://github.com/valhalla/valhalla/pull/5615)
   * ADDED: Add scripted image build to manual per-branch docker CI build [#5614](https://github.com/valhalla/valhalla/pull/5614)
   * CHANGED: added openssl as a linked library to all build configs when `ENABLE_DATA_TOOLS=ON` [#5626](https://github.com/valhalla/valhalla/pull/5626)
   * UPGRADED: C++17 to C++20 [#5575](https://github.com/valhalla/valhalla/pull/5575)

## Release Date: 2024-10-10 Valhalla 3.5.1
* **Removed**
* **Bug Fix**
   * FIXED: All logging in `valhalla_export_edges` now goes to stderr [#4892](https://github.com/valhalla/valhalla/pull/4892)
   * FIXED: Iterate over only `kLandmark` tagged values in `AddLandmarks()` [#4873](https://github.com/valhalla/valhalla/pull/4873)
   * FIXED: `walk_or_snap` mode edge case with loop routes [#4895](https://github.com/valhalla/valhalla/pull/4895)
   * FIXED: `-Wdefaulted-function-deleted` compilation warning/error in `NarrativeBuilder` [#4877](https://github.com/valhalla/valhalla/pull/4877)
   * FIXED: For a long time we were potentially wrongly encoding varints by using `static_cast` vs `reinterpret_cast` [#4925](https://github.com/valhalla/valhalla/pull/4925)
* **Enhancement**
   * CHANGED: voice instructions for OSRM serializer to work better in real-world environment [#4756](https://github.com/valhalla/valhalla/pull/4756)
   * ADDED: Add option `edge.forward` to trace attributes [#4876](https://github.com/valhalla/valhalla/pull/4876)
   * ADDED: Provide conditional speed limits from "maxspeed:conditional" in `/locate` and proto `/route` responses [#4851](https://github.com/valhalla/valhalla/pull/4851)
   * ADDED: Support multiple levels and level ranges [#4879](https://github.com/valhalla/valhalla/pull/4879)
   * ADDED: Level location search filter [#4926](https://github.com/valhalla/valhalla/pull/4926)
   * CHANGED: Optimise AttributesController::category_attribute_enabled [#5580](https://github.com/valhalla/valhalla/pull/5580)

## Release Date: 2024-08-21 Valhalla 3.5.0
* **Removed**
   * REMOVED: needs_ci_run script [#4423](https://github.com/valhalla/valhalla/pull/4423)
   * REMOVED: unused vehicle types in AutoCost and segway; renamed kTruck to "truck" instead of "tractor_trailer" [#4430](https://github.com/valhalla/valhalla/pull/4430)
   * REMOVED: ./bench and related files/code [#4560](https://github.com/valhalla/valhalla/pull/4560)
   * REMOVED: unused headers [#4829](https://github.com/valhalla/valhalla/pull/4829)
* **Bug Fix**
   * FIXED: gcc13 was missing some std header includes [#4154](https://github.com/valhalla/valhalla/pull/4154)
   * FIXED: when reclassifying ferry edges, remove destonly from ways only if the connecting way was destonly [#4118](https://github.com/valhalla/valhalla/pull/4118)
   * FIXED: typo in use value of map matching API (`platform_connection` was misspelled) [#4174](https://github.com/valhalla/valhalla/pull/4174)
   * FIXED: fix crash in timedistancebssmatrix.cc  [#4244](https://github.com/valhalla/valhalla/pull/4244)
   * FIXED: missing protobuf CMake configuration to link abseil for protobuf >= 3.22.0 [#4207](https://github.com/valhalla/valhalla/pull/4207)
   * FIXED: broken links on the optimized route API page [#4260](https://github.com/valhalla/valhalla/pull/4260)
   * FIXED: remove clearing of headings while calculating a matrix [#4288](https://github.com/valhalla/valhalla/pull/4288)
   * FIXED: only recost matrix pairs which have connections found [#4344](https://github.com/valhalla/valhalla/pull/4344)
   * FIXED: arm builds. tons of errors due to floating point issues mostly [#4213](https://github.com/valhalla/valhalla/pull/4213)
   * FIXED: respond with correlated edges for format=valhalla and matrix [#4335](https://github.com/valhalla/valhalla/pull/4335)
   * FIXED: `sources` & `targets` for verbose matrix response was kinda broken due to #4335 above [#4366](https://github.com/valhalla/valhalla/pull/4366)
   * FIXED: recover proper shortest path to ferry connections (when multiple edges exist between node pair) [#4361](https://github.com/valhalla/valhalla/pull/4361)
   * FIXED: recover proper shortest path to ferry connections (make sure correct label index is used) [#4378](https://github.com/valhalla/valhalla/pull/4378)
   * FIXED: Allow all roads for motorcycles [#4348](https://github.com/valhalla/valhalla/pull/4348)
   * FIXED: motorcar:conditional should not apply to motorcycle and moped [#4359](https://github.com/valhalla/valhalla/pull/4359)
   * FIXED: break shortcuts when there are different restrictions on base edges [#4326](https://github.com/valhalla/valhalla/pull/4326)
   * FIXED: Incorrect `edge_index` assignment in `thor_worker_t::build_trace` [#4413](https://github.com/valhalla/valhalla/pull/4413)
   * FIXED: lots of issues with CostMatrix (primarily deadend logic) with a complete refactor modeling things very close to bidir A\*, also to prepare for a unification of the two [#4372](https://github.com/valhalla/valhalla/pull/4372)
   * FIXED: diff_names check was missing for Graphfilter and Shortcutbuilder for AddEdgeInfo call.  [#4436](https://github.com/valhalla/valhalla/pull/4436)
   * FIXED: updated timezone database and added code to keep compatibility with old servers/new data and vice versa [#4446](https://github.com/valhalla/valhalla/pull/4446)
   * FIXED: retry elevation tile download if the download failed for some reason or the downloaded tile was corrupt [#4461](https://github.com/valhalla/valhalla/pull/4461)
   * FIXED: base transition costs were getting overridden by osrm car turn duration [#4463](https://github.com/valhalla/valhalla/pull/4463)
   * FIXED: insane ETAs for `motor_scooter` on `track`s [#4468](https://github.com/valhalla/valhalla/pull/4468)
   * FIXED: -j wasn't taken into account anymore [#4483](https://github.com/valhalla/valhalla/pull/4483)
   * FIXED: time distance matrix was always using time zone of last settled edge id [#4494](https://github.com/valhalla/valhalla/pull/4494)
   * FIXED: log to stderr in valhalla_export_edges [#4498](https://github.com/valhalla/valhalla/pull/4498)
   * FIXED: set capped speed for truck at 90 KPH [#4493](https://github.com/valhalla/valhalla/pull/4493)
   * FIXED: Config singleton multiple instantiation issue [#4521](https://github.com/valhalla/valhalla/pull/4521)
   * FIXED: Prevent GetShortcut to run into an infinite loop [#4532](https://github.com/valhalla/valhalla/pull/4532)
   * FIXED: fix config generator with thor.costmatrix_allow_second_pass [#4567](https://github.com/valhalla/valhalla/pull/4567)
   * FIXED: infinite loop or other random corruption in isochrones when retrieving partial shape of an edge [#4547](https://github.com/valhalla/valhalla/pull/4547)
   * FIXED: Aggregation updates: update opposing local idx after aggregating the edges, added classification check for aggregation, and shortcut length changes [#4570](https://github.com/valhalla/valhalla/pull/4570)
   * FIXED: Use helper function for only parsing out names from DirectedEdge when populating intersecting edges [#4604](https://github.com/valhalla/valhalla/pull/4604)
   * FIXED: Osmnode size reduction: Fixed excessive disk space for planet build [#4605](https://github.com/valhalla/valhalla/pull/4605)
   * FIXED: Conflict with signinfo's temporary linguistic node sequence file caused test failures. [#4625](https://github.com/valhalla/valhalla/pull/4625)
   * FIXED: CostMatrix for trivial routes with oneways [#4626](https://github.com/valhalla/valhalla/pull/4626)
   * FIXED: some entry points to creating geotiff isochrones output did not register the geotiff driver before attempting to use it [#4628](https://github.com/valhalla/valhalla/pull/4628)
   * FIXED: libgdal wasn't installed in docker image, so it never worked in docker [#4629](https://github.com/valhalla/valhalla/pull/4629)
   * FIXED: CostMatrix shapes for routes against trivial oneways [#4633](https://github.com/valhalla/valhalla/pull/4633)
   * FIXED: unidirectional_astar.cc doesn't work for date_time type = 2 [#4652](https://github.com/valhalla/valhalla/issues/4652)
   * FIXED: a few fixes around the routing algorithms [#4642](https://github.com/valhalla/valhalla/pull/4642)
   * FIXED: no need to search for GDAL when building data [#4651](https://github.com/valhalla/valhalla/pull/4651)
   * FIXED: Fix segfault in OSRM serializer with bannerInstructions when destination is on roundabout [#4481](https://github.com/valhalla/valhalla/pull/4481)
   * FIXED: Fix segfault in costmatrix (date_time and time zone always added). [#4530](https://github.com/valhalla/valhalla/pull/4530)
   * FIXED: Fixed roundoff issue in Tiles Row and Col methods [#4585](https://github.com/valhalla/valhalla/pull/4585)
   * FIXED: Fix for assigning attributes has_(highway, ferry, toll) if directions_type is none [#4465](https://github.com/valhalla/valhalla/issues/4465)
   * FIXED: Have the `valhalla_add_predicted_speeds` summary always be created from `mjolnir.tile_dir` [#4722](https://github.com/valhalla/valhalla/pull/4722)
   * FIXED: Fix inconsistency in graph.lua for motor_vehicle_node [#4723](https://github.com/valhalla/valhalla/issues/4723)
   * FIXED: Missing algorithm include in `baldr/admin.h` [#4766](https://github.com/valhalla/valhalla/pull/4766)
   * FIXED: remove old code that allows bicycle access on hiking trails. [#4781](https://github.com/valhalla/valhalla/pull/4781)
   * FIXED: Handle list type arguments correctly when overriding config with valhalla_build_config [#4799](https://github.com/valhalla/valhalla/pull/4799)
   * FIXED: `top_speed` range not fully allowed for trucks [#4793](https://github.com/valhalla/valhalla/pull/4793)
   * FIXED: Trivial routes for CostMatrix [#4634](https://github.com/valhalla/valhalla/pull/4634)
   * FIXED: Reset `not_thru_pruning` in CostMatrix after second pass was used [#4817](https://github.com/valhalla/valhalla/pull/4817)
   * FIXED: wrong index used in CostMatrix expansion callback inside reverse connection check [#4821](https://github.com/valhalla/valhalla/pull/4821)
   * FIXED: oneway ferry connections classification [#4828](https://github.com/valhalla/valhalla/pull/4828)
   * FIXED: location search_filter ignored in certain cases [#4835](https://github.com/valhalla/valhalla/pull/4835)
   * FIXED: Ferry reclassification finds shortest path that is blocked by inaccessible node [#4854](https://github.com/valhalla/valhalla/pull/4854)
   * FIXED: `(Nov - Mar)` (and similar, months with spaces) condition parsing [#4857](https://github.com/valhalla/valhalla/pull/4857)
* **Enhancement**
   * UPDATED: French translations, thanks to @xlqian [#4159](https://github.com/valhalla/valhalla/pull/4159)
   * CHANGED: -j flag for multithreaded executables to override mjolnir.concurrency [#4168](https://github.com/valhalla/valhalla/pull/4168)
   * CHANGED: moved the argparse boilerplate code to a private header which all programs can share [#4169](https://github.com/valhalla/valhalla/pull/4169)
   * ADDED: CI runs a spell check on the PR to detect spelling mistakes [#4179](https://github.com/valhalla/valhalla/pull/4179)
   * ADDED: `preferred_side_cutoff` parameter for locations [#4182](https://github.com/valhalla/valhalla/pull/4182)
   * ADDED: PBF output for matrix endpoint [#4121](https://github.com/valhalla/valhalla/pull/4121)
   * CHANGED: sped up the transit gtfs ingestion process by sorting the feeds before querying them and avoiding copying their structures. forked just_gtfs into the valhalla org to accomplish it [#4167](https://github.com/valhalla/valhalla/pull/4167)
   * CHANGED: write traffic tile headers in `valhalla_build_extract` [#4195](https://github.com/valhalla/valhalla/pull/4195)
   * ADDED: `source_percent_along` & `target_percent_along` to /trace_attributes JSON response [#4199](https://github.com/valhalla/valhalla/pull/4199)
   * ADDED: sqlite database to store landmarks along with interfaces of insert and bounding box queries [#4189](https://github.com/valhalla/valhalla/pull/4189)
   * CHANGED: refactor landmark database interface to use a pimpl [#4202](https://github.com/valhalla/valhalla/pull/4202)
   * ADDED: support for `:forward` and `:backward` for `motor_vehicle`, `vehicle`, `foot` and `bicycle` tag prefixes [#4204](https://github.com/valhalla/valhalla/pull/4204)
   * ADDED: add `valhalla_build_landmarks` to parse POIs from osm pbfs and store them as landmarks in the landmark sqlite database [#4201](https://github.com/valhalla/valhalla/pull/4201)
   * ADDED: add primary key in the landmark sqlite database and a method to retrieve landmarks via their primary keys [#4224](https://github.com/valhalla/valhalla/pull/4224)
   * ADDED: update graph tile to allow adding landmarks to edge info, and refactor edgeinfo.cc [#4233](https://github.com/valhalla/valhalla/pull/4233)
   * ADDED: `sources_to_targets` action for `/expansion` [#4263](https://github.com/valhalla/valhalla/pull/4263)
   * ADDED: option `--extract-tar` to `valhalla_build_extract` to create extracts from .tar files instead of tile directory [#4255](https://github.com/valhalla/valhalla/pull/4255)
   * ADDED: Support for `bannerInstructions` attribute in OSRM serializer via `banner_instructions` request parameter [#4093](https://github.com/valhalla/valhalla/pull/4093)
   * UPDATED: submodules which had new releases, unless it was a major version change [#4231](https://github.com/valhalla/valhalla/pull/4231)
   * ADDED: Support for elevation along a route. Add elevation to EdgeInfo within Valhalla tiles [#4279](https://github.com/valhalla/valhalla/pull/4279)
   * ADDED: the workflow to find landmarks in a graph tile, associate them with nearby edges, and update the graph tile to store the associations [#4278](https://github.com/valhalla/valhalla/pull/4278)
   * ADDED: update maneuver generation to add nearby landmarks to maneuvers as direction support [#4293](https://github.com/valhalla/valhalla/pull/4293)
   * CHANGED: the boost property tree config is now read into a singleton that doesn't need to be passed around anymore [#4220](https://github.com/valhalla/valhalla/pull/4220)
   * ADDED: Update the street name and sign data processing include language and pronunciations [#4268](https://github.com/valhalla/valhalla/pull/4268)
   * CHANGED: more sustainable way to work with protobuf in cmake [#4334](https://github.com/valhalla/valhalla/pull/4334)
   * CHANGED: use date_time API to retrieve timezone aliases instead of our own curated list [#4382](https://github.com/valhalla/valhalla/pull/4382)
   * CHANGED: less aggressive logging for nodes' headings & ferry connections [#4420](https://github.com/valhalla/valhalla/pull/4420)
   * ADDED: add documentation about historical traffic [#4259](https://github.com/valhalla/valhalla/pull/4259)
   * ADDED: config option to control how much memory we'll reserve for CostMatrix locations [#4424](https://github.com/valhalla/valhalla/pull/4424)
   * CHANGED: refactor EdgeLabel (and derived classes) to reduce memory use. [#4439](https://github.com/valhalla/valhalla/pull/4439)
   * ADDED: "shape" field to matrix response for CostMatrix only [#4432](https://github.com/valhalla/valhalla/pull/4432)
   * CHANGED: `/expansion`: add field `prev_edge_id`, make the GeoJSON features `LineString`s [#4275](https://github.com/valhalla/valhalla/issues/4275)
   * ADDED: --optimize & --log-details to valhalla_run_matrix [#4356](https://github.com/valhalla/valhalla/pull/4356)
   * ADDED: most access restrictions to /locate response [#4431](https://github.com/valhalla/valhalla/pull/4431)
   * ADDED: hgv=destination and friends for truck-specific "destination_only" logic [#4450](https://github.com/valhalla/valhalla/issues/4450)
   * UPDATED: updated country access overrides [#4460](https://github.com/valhalla/valhalla/pull/4460)
   * CHANGED: date_time refactor as a preparation to return DST/timezone related offset in the response [#4365](https://github.com/valhalla/valhalla/pull/4365)
   * ADDED: find connection on backward search for bidir matrix algo [#4329](https://github.com/valhalla/valhalla/pull/4329)
   * CHANGED: Adjustment of walk speed when walking on slight downhill [#4302](https://github.com/valhalla/valhalla/pull/4302)
   * CHANGED: Do not reclassify ferry connections when no hierarchies are to be generated [#4487](https://github.com/valhalla/valhalla/pull/4487)
   * ADDED: Added a config option to sort nodes spatially during graph building [#4455](https://github.com/valhalla/valhalla/pull/4455)
   * ADDED: Timezone info in route and matrix responses [#4491](https://github.com/valhalla/valhalla/pull/4491)
   * ADDED: Support for `voiceInstructions` attribute in OSRM serializer via `voice_instructions` request parameter [#4506](https://github.com/valhalla/valhalla/pull/4506)
   * CHANGED: use pkg-config to find spatialite & geos and remove our cmake modules; upgraded conan's boost to 1.83.0 in the process [#4253](https://github.com/valhalla/valhalla/pull/4253)
   * ADDED: Added aggregation logic to filter stage of tile building [#4512](https://github.com/valhalla/valhalla/pull/4512)
   * UPDATED: tz to 2023d [#4519](https://github.com/valhalla/valhalla/pull/4519)
   * CHANGED: libvalhalla.pc generation to have finer controls; install third_party public headers; overhaul lots of CMake; remove conan support [#4516](https://github.com/valhalla/valhalla/pull/4516)
   * CHANGED: refactored matrix code to include a base class for all matrix algorithms to prepare for second passes on matrix [#4535](https://github.com/valhalla/valhalla/pull/4535)
   * ADDED: matrix second pass for connections not found in the first pass, analogous to /route [#4536](https://github.com/valhalla/valhalla/pull/4536)
   * UPDATED: cxxopts to 3.1.1 [#4541](https://github.com/valhalla/valhalla/pull/4541)
   * CHANGED: make use of vendored libraries optional (other than libraries which are not commonly in package managers or only used for testing) [#4544](https://github.com/valhalla/valhalla/pull/4544)
   * ADDED: Improved instructions for blind users [#3694](https://github.com/valhalla/valhalla/pull/3694)
   * ADDED: isochrone proper polygon support & pbf output for isochrone [#4575](https://github.com/valhalla/valhalla/pull/4575)
   * ADDED: return isotile grid as geotiff  [#4594](https://github.com/valhalla/valhalla/pull/4594)
   * ADDED: `ignore_non_vehicular_restrictions` parameter for truck costing [#4606](https://github.com/valhalla/valhalla/pull/4606)
   * UPDATED: tz database to 2024a [#4643](https://github.com/valhalla/valhalla/pull/4643)
   * ADDED: `hgv_no_penalty` costing option to allow penalized truck access to `hgv=no` edges [#4650](https://github.com/valhalla/valhalla/pull/4650)
   * CHANGED: Significantly improve performance of graphbuilder [#4669](https://github.com/valhalla/valhalla/pull/4669)
   * UPDATED: Improved turn by turn api reference documentation [#4675](https://github.com/valhalla/valhalla/pull/4675)
   * CHANGED: contract nodes if connecting edges have different names or speed or non-conditional access restrictions [#4613](https://github.com/valhalla/valhalla/pull/4613)
   * CHANGED: CostMatrix switched from Dijkstra to A* [#4671](https://github.com/valhalla/valhalla/pull/4671)
   * ADDED: some missing documentation about request parameters [#4687](https://github.com/valhalla/valhalla/pull/4687)
   * ADDED: Consider more forward/backward tags for access restrictions and speeds [#4686](https://github.com/valhalla/valhalla/pull/4686)
   * CHANGED: change costmatrix max_distance threshold to a distance threshold instead of duration [#4672](https://github.com/valhalla/valhalla/pull/4672)
   * ADDED: PBF support for expansion [#4614](https://github.com/valhalla/valhalla/pull/4614)
   * ADDED: elapsed_cost field to map matching json response [#4709](https://github.com/valhalla/valhalla/pull/4709)
   * ADDED: error if we fail to find any matrix connection [#4718](https://github.com/valhalla/valhalla/pull/4718)
   * ADDED: Fail early in valhalla_ingest_transit if there's no valid GTFS feeds [#4710](https://github.com/valhalla/valhalla/pull/4710)
   * ADDED: Support for `voiceLocale` attribute in OSRM serializer via `voice_instructions` request parameter [#4742](https://github.com/valhalla/valhalla/pull/4742)
   * ADDED: Added ssmlAnnouncements for voice instructions and removed voice and banner instructions from last step. [#4644](https://github.com/valhalla/valhalla/pull/4644)
   * ADDED: deadend information in directed edge JSON for `/locate` [#4751](https://github.com/valhalla/valhalla/pull/4751)
   * ADDED: Dedupe option for expansion, significantly reducing the response size. [#4601](https://github.com/valhalla/valhalla/issues/4601)
   * ADDED: `expansion_type` property to `/expansion` [#4784](https://github.com/valhalla/valhalla/pull/4784)
   * ADDED: inline config arg for `valhalla_build_elevation` script [#4787](https://github.com/valhalla/valhalla/pull/4787)
   * ADDED: `use_truck_route` [#4809](https://github.com/valhalla/valhalla/pull/4809)
   * ADDED: Add option `edge.country_crossing` to trace attributes [#4825](https://github.com/valhalla/valhalla/pull/4825)
   * CHANGED: Unification of turn costs for ramps and roundabouts [#4827](https://github.com/valhalla/valhalla/pull/4827)
   * CHANGED: updated dockerfile to use ubuntu 24.04 [#4805](https://github.com/valhalla/valhalla/pull/4805)

## Release Date: 2023-05-11 Valhalla 3.4.0
* **Removed**
   * REMOVED: Docker image pushes to Dockerhub [#4033](https://github.com/valhalla/valhalla/pull/4033)
   * REMOVED: transitland references and scripts and replace with info for raw GTFS feeds [#4035](https://github.com/valhalla/valhalla/pull/4035)
* **Bug Fix**
   * FIXED: underflow of uint64_t cast for matrix time results [#3906](https://github.com/valhalla/valhalla/pull/3906)
   * FIXED: update vcpkg commit for Azure pipelines to fix libtool mirrors [#3915](https://github.com/valhalla/valhalla/pull/3915)
   * FIXED: fix CHANGELOG release year (2022->2023) [#3927](https://github.com/valhalla/valhalla/pull/3927)
   * FIXED: avoid segfault on invalid exclude_polygons input [#3907](https://github.com/valhalla/valhalla/pull/3907)
   * FIXED: allow \_WIN32_WINNT to be defined by build system [#3933](https://github.com/valhalla/valhalla/issues/3933)
   * FIXED: disconnected stop pairs in gtfs import [#3943](https://github.com/valhalla/valhalla/pull/3943)
   * FIXED: in/egress traversability in gtfs ingestion is now defaulted to kBoth to enable pedestrian access on transit connect edges and through the in/egress node [#3948](https://github.com/valhalla/valhalla/pull/3948)
   * FIXED: parsing logic needed implicit order of stations/egresses/platforms in the GTFS feeds [#3949](https://github.com/valhalla/valhalla/pull/3949)
   * FIXED: segfault in TimeDistanceMatrix [#3964](https://github.com/valhalla/valhalla/pull/3964)
   * FIXED: write multiple PBFs if the protobuf object gets too big [#3954](https://github.com/valhalla/valhalla/pull/3954)
   * FIXED: pin conan version to latest 1.x for now [#3990](https://github.com/valhalla/valhalla/pull/3990)
   * FIXED: Fix matrix_locations when used in pbf request [#3997](https://github.com/valhalla/valhalla/pull/3997)
   * FIXED: got to the point where the basic transit routing test works [#3988](https://github.com/valhalla/valhalla/pull/3988)
   * FIXED: fix build with LOGGING_LEVEL=ALL [#3992](https://github.com/valhalla/valhalla/pull/3992)
   * FIXED: transit stitching when determining whether a platform was generated [#4020](https://github.com/valhalla/valhalla/pull/4020)
   * FIXED: multimodal isochrones [#4030](https://github.com/valhalla/valhalla/pull/4030)
   * FIXED: duplicated recosting names should throw [#4042](https://github.com/valhalla/valhalla/pull/4042)
   * FIXED: Remove arch specificity from strip command of Python bindings to make it more compatible with other archs [#4040](https://github.com/valhalla/valhalla/pull/4040)
   * FIXED: GraphReader::GetShortcut no longer returns false positives or false negatives [#4019](https://github.com/valhalla/valhalla/pull/4019)
   * FIXED: Tagging with bus=permit or taxi=permit did not override access=no [#4045](https://github.com/valhalla/valhalla/pull/4045)
   * FIXED: Upgrade RapidJSON to address undefined behavior [#4051](https://github.com/valhalla/valhalla/pull/4051)
   * FIXED: time handling for transit service [#4052](https://github.com/valhalla/valhalla/pull/4052)
   * FIXED: multiple smaller bugs while testing more multimodal /route & /isochrones [#4055](https://github.com/valhalla/valhalla/pull/4055)
   * FIXED: `FindLuaJit.cmake` to include Windows paths/library names [#4066](https://github.com/valhalla/valhalla/pull/4066)
   * FIXED: Move complex turn restriction check out of can_form_shortcut() [#4047](https://github.com/valhalla/valhalla/pull/4047)
   * FIXED: fix `clear` methods on matrix algorithms and reserve some space for labels with a new config [#4075](https://github.com/valhalla/valhalla/pull/4075)
   * FIXED: fix `valhalla_build_admins` & `valhalla_ways_to_edges` argument parsing [#4097](https://github.com/valhalla/valhalla/pull/4097)
   * FIXED: fail early in `valhalla_build_admins` if parent directory can't be created, also exit with failure [#4099](https://github.com/valhalla/valhalla/pull/4099)
* **Enhancement**
   * CHANGED: replace boost::optional with C++17's std::optional where possible [#3890](https://github.com/valhalla/valhalla/pull/3890)
   * ADDED: parse `lit` tag on ways and add it to graph [#3893](https://github.com/valhalla/valhalla/pull/3893)
   * ADDED: log lat/lon of node where children link edges exceed the configured maximum [#3911](https://github.com/valhalla/valhalla/pull/3911)
   * ADDED: log matrix algorithm which was used [#3916](https://github.com/valhalla/valhalla/pull/3916)
   * UPDATED: docker base image to Ubuntu 22.04 [#3912](https://github.com/valhalla/valhalla/pull/3912)
   * CHANGED: Unify handling of single-file -Werror in all modules [#3910](https://github.com/valhalla/valhalla/pull/3910)
   * CHANGED: Build skadi with -Werror [#3935](https://github.com/valhalla/valhalla/pull/3935)
   * ADDED: Connect transit tiles to the graph [#3700](https://github.com/valhalla/valhalla/pull/3700)
   * CHANGED: switch to C++17 master branch of `just_gtfs` [#3947](https://github.com/valhalla/valhalla/pull/3947)
   * ADDED: Support for configuring a universal request timeout [#3966](https://github.com/valhalla/valhalla/pull/3966)
   * ADDED: optionally include highway=platform edges for pedestrian access [#3971](https://github.com/valhalla/valhalla/pull/3971)
   * ADDED: `use_lit` costing option for pedestrian costing [#3957](https://github.com/valhalla/valhalla/pull/3957)
   * CHANGED: Removed stray NULL values in log output [#3974](https://github.com/valhalla/valhalla/pull/3974)
   * CHANGED: More conservative estimates for cost of walking slopes [#3982](https://github.com/valhalla/valhalla/pull/3982)
   * ADDED: An option to slim down matrix response [#3987](https://github.com/valhalla/valhalla/pull/3987)
   * CHANGED: Updated url for just_gtfs library [#3995](https://github.com/valhalla/valhalla/pull/3995)
   * ADDED: Docker image pushes to Github's docker registry [#4033](https://github.com/valhalla/valhalla/pull/4033)
   * ADDED: `disable_hierarchy_pruning` costing option to find the actual optimal route for motorized costing modes, i.e `auto`, `motorcycle`, `motor_scooter`, `bus`, `truck` & `taxi`. [#4000](https://github.com/valhalla/valhalla/pull/4000)
   * CHANGED: baldr directory: remove warnings and C++17 adjustments [#4011](https://github.com/valhalla/valhalla/pull/4011)
   * UPDATED: `vcpkg` to latest master, iconv wasn't building anymore [#4066](https://github.com/valhalla/valhalla/pull/4066)
   * CHANGED: pybind11 upgrade for python 3.11 [#4067](https://github.com/valhalla/valhalla/pull/4067)
   * CHANGED: added transit level to connectivity map [#4082](https://github.com/valhalla/valhalla/pull/4082)
   * ADDED: "has_transit_tiles" & "osm_changeset" to verbose status response [#4062](https://github.com/valhalla/valhalla/pull/4062)
   * ADDED: time awareness to CostMatrix for e.g. traffic support [#4071](https://github.com/valhalla/valhalla/pull/4071)
   * UPDATED: transifex translations [#4102](https://github.com/valhalla/valhalla/pull/4102)

## Release Date: 2023-01-03 Valhalla 3.3.0
* **Removed**
* **Bug Fix**
* **Enhancement**
  * CHANGED: Upgraded from C++14 to C++17. [#3878](https://github.com/valhalla/valhalla/pull/3878)

## Release Date: 2023-01-03 Valhalla 3.2.1
* **Removed**
* **Bug Fix**
   * FIXED: valhalla_run_route was missing config logic. [#3824](https://github.com/valhalla/valhalla/pull/3824)
   * FIXED: Added missing ferry tag if manoeuver uses a ferry. It's supposed to be there according to the docs. [#3815](https://github.com/valhalla/valhalla/issues/3815)
   * FIXED: Handle hexlifying strings with unsigned chars [#3842](https://github.com/valhalla/valhalla/pull/3842)
   * FIXED: Newer clang warns on `sprintf` which becomes a compilation error (due to `Werror`) so we use `snprintf` instead [#3846](https://github.com/valhalla/valhalla/issues/3846)
   * FIXED: Build all of Mjolnir with -Werror [#3845](https://github.com/valhalla/valhalla/pull/3845)
   * FIXED: Only set most destination information once for all origins in timedistancematrix [#3830](https://github.com/valhalla/valhalla/pull/3830)
   * FIXED: Integers to expansion JSON output were cast wrongly [#3857](https://github.com/valhalla/valhalla/pull/3857)
   * FIXED: hazmat=destination should be hazmat=false and fix the truckcost usage of hazmat [#3865](https://github.com/valhalla/valhalla/pull/3865)
   * FIXED: Make sure there is at least one path which is accessible for all vehicular modes when reclassifying ferry edges [#3860](https://github.com/valhalla/valhalla/pull/3860)
   * FIXED: valhalla_build_extract was failing to determine the tile ID to include in the extract [#3864](https://github.com/valhalla/valhalla/pull/3864)
   * FIXED: valhalla_ways_to_edges missed trimming the cache when overcommitted [#3872](https://github.com/valhalla/valhalla/pull/3872)
   * FIXED: Strange detours with multi-origin/destination unidirectional A* [#3585](https://github.com/valhalla/valhalla/pull/3585)
* **Enhancement**
   * ADDED: Added has_toll, has_highway, has_ferry tags to summary field of a leg and route and a highway tag to a maneuver if it includes a highway. [#3815](https://github.com/valhalla/valhalla/issues/3815)
   * ADDED: Add time info to sources_to_targets [#3795](https://github.com/valhalla/valhalla/pull/3795)
   * ADDED: "available_actions" to the /status response [#3836](https://github.com/valhalla/valhalla/pull/3836)
   * ADDED: "waiting" field on input/output intermediate break(\_through) locations to respect services times [#3849](https://github.com/valhalla/valhalla/pull/3849)
   * ADDED: --bbox & --geojson-dir options to valhalla_build_extract to only archive a subset of tiles [#3856](https://github.com/valhalla/valhalla/pull/3856)
   * CHANGED: Replace unstable c++ geos API with a mix of geos' c api and boost::geometry for admin building [#3683](https://github.com/valhalla/valhalla/pull/3683)
   * ADDED: optional write-access to traffic extract from GraphReader [#3876](https://github.com/valhalla/valhalla/pull/3876)
   * UPDATED: locales from Transifex [#3879](https://github.com/valhalla/valhalla/pull/3879)
   * CHANGED: Build most of Baldr with -Werror [#3885](https://github.com/valhalla/valhalla/pull/3885)
   * UPDATED: some documentation overhaul to slim down root's README [#3881](https://github.com/valhalla/valhalla/pull/3881)
   * CHANGED: move documentation hosting to Github Pages from readthedocs.io [#3884](https://github.com/valhalla/valhalla/pull/3884)
   * ADDED: inline config arguments to some more executables [#3873](https://github.com/valhalla/valhalla/pull/3873)

## Release Date: 2022-10-26 Valhalla 3.2.0
* **Removed**
   * REMOVED: "build-\*" docker image to decrease complexity [#3690](https://github.com/valhalla/valhalla/pull/3690)

* **Bug Fix**
   * FIXED: Fix precision losses while encoding-decoding distance parameter in openlr [#3374](https://github.com/valhalla/valhalla/pull/3374)
   * FIXED: Fix bearing calculation for openlr records [#3379](https://github.com/valhalla/valhalla/pull/3379)
   * FIXED: Some refactoring that was proposed for the PR 3379 [#3381](https://github.com/valhalla/valhalla/pull/3381)
   * FIXED: Avoid calling out "keep left/right" when passing an exit [#3349](https://github.com/valhalla/valhalla/pull/3349)
   * FIXED: Fix iterator decrement beyond begin() in GeoPoint::HeadingAtEndOfPolyline() method [#3393](https://github.com/valhalla/valhalla/pull/3393)
   * FIXED: Add string for Use:kPedestrianCrossing to fix null output in to_string(Use). [#3416](https://github.com/valhalla/valhalla/pull/3416)
   * FIXED: Remove simple restrictions check for pedestrian cost calculation. [#3423](https://github.com/valhalla/valhalla/pull/3423)
   * FIXED: Parse "highway=busway" OSM tag: https://wiki.openstreetmap.org/wiki/Tag:highway%3Dbusway [#3413](https://github.com/valhalla/valhalla/pull/3413)
   * FIXED: Process int_ref irrespective of `use_directions_on_ways_` [#3446](https://github.com/valhalla/valhalla/pull/3446)
   * FIXED: workaround python's ArgumentParser bug to not accept negative numbers as arguments [#3443](https://github.com/valhalla/valhalla/pull/3443)
   * FIXED: Undefined behaviour on some platforms due to unaligned reads [#3447](https://github.com/valhalla/valhalla/pull/3447)
   * FIXED: Fixed undefined behavior due to invalid shift exponent when getting edge's heading [#3450](https://github.com/valhalla/valhalla/pull/3450)
   * FIXED: Use midgard::unaligned_read in GraphTileBuilder::AddSigns [#3456](https://github.com/valhalla/valhalla/pull/3456)
   * FIXED: Relax test margin for time dependent traffic test [#3467](https://github.com/valhalla/valhalla/pull/3467)
   * FIXED: Fixed missed intersection heading [#3463](https://github.com/valhalla/valhalla/pull/3463)
   * FIXED: Stopped putting binary bytes into a string field of the protobuf TaggedValue since proto3 protects against that for cross language support [#3468](https://github.com/valhalla/valhalla/pull/3468)
   * FIXED: valhalla_service uses now loki logging config instead of deprecated tyr logging [#3481](https://github.com/valhalla/valhalla/pull/3481)
   * FIXED: Docker image `valhalla/valhalla:run-latest`: conan error + python integration [#3485](https://github.com/valhalla/valhalla/pull/3485)
   * FIXED: fix more protobuf unstable 3.x API [#3494](https://github.com/valhalla/valhalla/pull/3494)
   * FIXED: fix one more protobuf unstable 3.x API [#3501](https://github.com/valhalla/valhalla/pull/3501)
   * FIXED: Fix valhalla_build_tiles imports only bss from last osm file [#3503](https://github.com/valhalla/valhalla/pull/3503)
   * FIXED: Fix total_run_stat.sh script. [#3511](https://github.com/valhalla/valhalla/pull/3511)
   * FIXED: Both `hov:designated` and `hov:minimum` have to be correctly set for the way to be considered hov-only [#3526](https://github.com/valhalla/valhalla/pull/3526)
   * FIXED: Wrong out index in route intersections [#3541](https://github.com/valhalla/valhalla/pull/3541)
   * FIXED: fix valhalla_export_edges: missing null columns separator [#3543](https://github.com/valhalla/valhalla/pull/3543)
   * FIXED: Removed/updated narrative language aliases that are not IETF BCP47 compliant [#3546](https://github.com/valhalla/valhalla/pull/3546)
   * FIXED: Wrong predecessor opposing edge in dijkstra's expansion [#3528](https://github.com/valhalla/valhalla/pull/3528)
   * FIXED: exit and exit_verbal in Russian locale should be same [#3545](https://github.com/valhalla/valhalla/pull/3545)
   * FIXED: Skip transit tiles in hierarchy builder [#3559](https://github.com/valhalla/valhalla/pull/3559)
   * FIXED: Fix some country overrides in adminconstants and add a couple new countries. [#3578](https://github.com/valhalla/valhalla/pull/3578)
   * FIXED: Improve build errors reporting [#3579](https://github.com/valhalla/valhalla/pull/3579)
   * FIXED: Fix "no elevation" values and /locate elevation response [#3571](https://github.com/valhalla/valhalla/pull/3571)
   * FIXED: Build tiles with admin/timezone support on Windows [#3580](https://github.com/valhalla/valhalla/pull/3580)
   * FIXED: admin "Saint-Martin" changed name to "Saint-Martin (France)" [#3619](https://github.com/valhalla/valhalla/pull/3619)
   * FIXED: openstreetmapspeeds global config with `null`s now supported [#3621](https://github.com/valhalla/valhalla/pull/3621)
   * FIXED: valhalla_run_matrix was failing (could not find proper max_matrix_distance) [#3635](https://github.com/valhalla/valhalla/pull/3635)
   * FIXED: Removed duplicate degrees/radians constants [#3642](https://github.com/valhalla/valhalla/pull/3642)
   * FIXED: Forgot to adapt driving side and country access rules in [#3619](https://github.com/valhalla/valhalla/pull/3619) [#3652](https://github.com/valhalla/valhalla/pull/3652)
   * FIXED: DateTime::is_conditional_active(...) incorrect end week handling [#3655](https://github.com/valhalla/valhalla/pull/3655)
   * FIXED: TimeDistanceBSSMatrix: incorrect initialization for destinations [#3659](https://github.com/valhalla/valhalla/pull/3659)
   * FIXED: Some interpolated points had invalid edge_index in trace_attributes response [#3670](https://github.com/valhalla/valhalla/pull/3670)
   * FIXED: Use a small node snap distance in map-matching. FIxes issue with incorrect turn followed by Uturn. [#3677](https://github.com/valhalla/valhalla/pull/3677)
   * FIXED: Conan error when building Docker image. [#3689](https://github.com/valhalla/valhalla/pull/3689)
   * FIXED: Allow country overrides for sidewalk [#3711](https://github.com/valhalla/valhalla/pull/3711)
   * FIXED: CostMatrix incorrect tile usage with oppedge. [#3719](https://github.com/valhalla/valhalla/pull/3719)
   * FIXED: Fix elevation serializing [#3735](https://github.com/valhalla/valhalla/pull/3735)
   * FIXED: Fix returning a potentially uninitialized value in PointXY::ClosestPoint [#3737](https://github.com/valhalla/valhalla/pull/3737)
   * FIXED: Wales and Scotland name change. [#3746](https://github.com/valhalla/valhalla/pull/3746)
   * FIXED: Pedestrian crossings are allowed for bikes [#3751](https://github.com/valhalla/valhalla/pull/3751)
   * FIXED: Fix for Mac OSx.  Small update for the workdir for the admin_sidewalk_override test.  [#3757](https://github.com/valhalla/valhalla/pull/3757)
   * FIXED: Add missing service road case from GetTripLegUse method. [#3763](https://github.com/valhalla/valhalla/pull/3763)
   * FIXED: Fix TimeDistanceMatrix results sequence [#3738](https://github.com/valhalla/valhalla/pull/3738)
   * FIXED: Fix status endpoint not reporting that the service is shutting down [#3785](https://github.com/valhalla/valhalla/pull/3785)
   * FIXED: Fix TimdDistanceMatrix SetSources and SetTargets [#3792](https://github.com/valhalla/valhalla/pull/3792)
   * FIXED: Added highway and surface factor in truckcost [#3590](https://github.com/valhalla/valhalla/pull/3590)
   * FIXED: Potential integer underflow in file suffix generation [#3783](https://github.com/valhalla/valhalla/pull/3783)
   * FIXED: Building Valhalla as a submodule [#3781](https://github.com/valhalla/valhalla/issues/3781)
   * FIXED: Fixed invalid time detection in GetSpeed [#3800](https://github.com/valhalla/valhalla/pull/3800)
   * FIXED: Osmway struct update: added up to 33 and not 32 [#3808](https://github.com/valhalla/valhalla/pull/3808)
   * FIXED: Fix out-of-range linestrings in expansion [#4603](https://github.com/valhalla/valhalla/pull/4603)
   * FIXED: Osmway struct update: used 1 bit for multiple levels from spare bits [#5112](https://github.com/valhalla/valhalla/issues/5112)

* **Enhancement**
   * CHANGED: Pronunciation for names and destinations [#3132](https://github.com/valhalla/valhalla/pull/3132)
   * CHANGED: Requested code clean up for phonemes PR [#3356](https://github.com/valhalla/valhalla/pull/3356)
   * CHANGED: Refactor Pronunciation class to struct [#3359](https://github.com/valhalla/valhalla/pull/3359)
   * ADDED: Added support for probabale restrictions [#3361](https://github.com/valhalla/valhalla/pull/3361)
   * CHANGED: Refactored the verbal text formatter to handle logic for street name and sign [#3369](https://github.com/valhalla/valhalla/pull/3369)
   * CHANGED: return "version" and "tileset_age" on parameterless /status call [#3367](https://github.com/valhalla/valhalla/pull/3367)
   * CHANGED: de-singleton tile_extract by introducing an optional index.bin file created by valhalla_build_extract [#3281](https://github.com/valhalla/valhalla/pull/3281)
   * CHANGED: implement valhalla_build_elevation in python and add more --from-geojson & --from-graph options [#3318](https://github.com/valhalla/valhalla/pull/3318)
   * ADDED: Add boolean parameter to clear memory for edge labels from thor. [#2789](https://github.com/valhalla/valhalla/pull/2789)
   * CHANGED: Do not create statsd client in workers if it is not configured [#3394](https://github.com/valhalla/valhalla/pull/3394)
   * ADDED: Import of Bike Share Stations information in BSS Connection edges [#3411](https://github.com/valhalla/valhalla/pull/3411)
   * ADDED: Add heading to PathEdge to be able to return it on /locate [#3399](https://github.com/valhalla/valhalla/pull/3399)
   * ADDED: Add `prioritize_bidirectional` option for fast work and correct ETA calculation for `depart_at` date_time type. Smoothly stop using live-traffic [#3398](https://github.com/valhalla/valhalla/pull/3398)
   * CHANGED: Minor fix for headers  [#3436](https://github.com/valhalla/valhalla/pull/3436)
   * CHANGED: Use std::multimap for polygons returned for admin and timezone queries. Improves performance when building tiles. [#3427](https://github.com/valhalla/valhalla/pull/3427)
   * CHANGED: Refactored GraphBuilder::CreateSignInfoList [#3438](https://github.com/valhalla/valhalla/pull/3438)
   * ADDED: Add support for LZ4 compressed elevation tiles [#3401](https://github.com/valhalla/valhalla/pull/3401)
   * CHANGED: Rearranged some of the protobufs to remove redundancy [#3452](https://github.com/valhalla/valhalla/pull/3452)
   * CHANGED: overhaul python bindings [#3380](https://github.com/valhalla/valhalla/pull/3380)
   * CHANGED: Removed all protobuf defaults either by doing them in code or by relying on 0 initialization. Also deprecated best_paths and do_not_track [#3454](https://github.com/valhalla/valhalla/pull/3454)
   * ADDED: isochrone action for /expansion endpoint to track dijkstra expansion [#3215](https://github.com/valhalla/valhalla/pull/3215)
   * CHANGED: remove boost from dependencies and add conan as prep for #3346 [#3459](https://github.com/valhalla/valhalla/pull/3459)
   * CHANGED: Remove boost.program_options in favor of cxxopts header-only lib and use conan to install header-only boost. [#3346](https://github.com/valhalla/valhalla/pull/3346)
   * CHANGED: Moved all protos to proto3 for internal request/response handling [#3457](https://github.com/valhalla/valhalla/pull/3457)
   * CHANGED: Allow up to 32 outgoing link edges on a node when reclassifying links [#3483](https://github.com/valhalla/valhalla/pull/3483)
   * CHANGED: Reuse sample::get implementation [#3471](https://github.com/valhalla/valhalla/pull/3471)
   * ADDED: Beta support for interacting with the http/bindings/library via serialized and pbf objects respectively [#3464](https://github.com/valhalla/valhalla/pull/3464)
   * CHANGED: Update xcode to 12.4.0 [#3492](https://github.com/valhalla/valhalla/pull/3492)
   * ADDED: Add JSON generator to conan [#3493](https://github.com/valhalla/valhalla/pull/3493)
   * CHANGED: top_speed option: ignore live speed for speed based penalties [#3460](https://github.com/valhalla/valhalla/pull/3460)
   * ADDED: Add `include_construction` option into the config to include/exclude roads under construction from the graph [#3455](https://github.com/valhalla/valhalla/pull/3455)
   * CHANGED: Refactor options protobuf for Location and Costing objects [#3506](https://github.com/valhalla/valhalla/pull/3506)
   * CHANGED: valhalla.h and config.h don't need cmake configuration [#3502](https://github.com/valhalla/valhalla/pull/3502)
   * ADDED: New options to control what fields of the pbf are returned when pbf format responses are requested [#3507](https://github.com/valhalla/valhalla/pull/3507)
   * CHANGED: Rename tripcommon to common [#3516](https://github.com/valhalla/valhalla/pull/3516)
   * ADDED: Indoor routing - data model, data processing. [#3509](https://github.com/valhalla/valhalla/pull/3509)
   * ADDED: On-demand elevation tile fetching [#3391](https://github.com/valhalla/valhalla/pull/3391)
   * CHANGED: Remove many oneof uses from the protobuf api where the semantics of optional vs required isnt necessary [#3527](https://github.com/valhalla/valhalla/pull/3527)
   * ADDED: Indoor routing maneuvers [#3519](https://github.com/valhalla/valhalla/pull/3519)
   * ADDED: Expose reverse isochrone parameter for reverse expansion [#3528](https://github.com/valhalla/valhalla/pull/3528)
   * CHANGED: Add matrix classes to thor worker so they persist between requests. [#3560](https://github.com/valhalla/valhalla/pull/3560)
   * CHANGED: Remove `max_matrix_locations` and introduce `max_matrix_location_pairs` to configure the allowed number of total routes for the matrix action for more flexible asymmetric matrices [#3569](https://github.com/valhalla/valhalla/pull/3569)
   * CHANGED: modernized spatialite syntax [#3580](https://github.com/valhalla/valhalla/pull/3580)
   * ADDED: Options to generate partial results for time distance matrix when there is one source (one to many) or one target (many to one). [#3181](https://github.com/valhalla/valhalla/pull/3181)
   * ADDED: Enhance valhalla_build_elevation with LZ4 recompression support [#3607](https://github.com/valhalla/valhalla/pull/3607)
   * CHANGED: removed UK admin and upgraded its constituents to countries [#3619](https://github.com/valhalla/valhalla/pull/3619)
   * CHANGED: expansion service: only track requested max time/distance [#3532](https://github.com/valhalla/valhalla/pull/3532)
   * ADDED: Shorten down the request delay, when some sources/targets searches are early aborted [#3611](https://github.com/valhalla/valhalla/pull/3611)
   * ADDED: add `pre-commit` hook for running the `format.sh` script [#3637](https://github.com/valhalla/valhalla/pull/3637)
   * CHANGED: upgrade pybind11 to v2.9.2 to remove cmake warning [#3658](https://github.com/valhalla/valhalla/pull/3658)
   * ADDED: tests for just_gtfs reading and writing feeds [#3665](https://github.com/valhalla/valhalla/pull/3665)
   * CHANGED: Precise definition of types of edges on which BSS could be projected [#3663](https://github.com/valhalla/valhalla/pull/3663)
   * CHANGED: Remove duplicate implementation of `adjust_scores` [#3673](https://github.com/valhalla/valhalla/pull/3673)
   * ADDED: convert GTFS data into protobuf tiles [#3629](https://github.com/valhalla/valhalla/issues/3629)
   * CHANGED: Use `starts_with()` instead of `substr(0, N)` getting and comparing to prefix [#3702](https://github.com/valhalla/valhalla/pull/3702)
   * ADDED: Ferry support for HGV [#3710](https://github.com/valhalla/valhalla/issues/3710)
   * ADDED: Linting & formatting checks for Python code [#3713](https://github.com/valhalla/valhalla/pull/3713)
   * CHANGED: rename Turkey admin to Türkiye [#3720](https://github.com/valhalla/valhalla/pull/3720)
   * CHANGED: bumped vcpkg version to "2022.08.15" [#3754](https://github.com/valhalla/valhalla/pull/3754)
   * CHANGED: chore: Updates to clang-format 11.0.0 [#3533](https://github.com/valhalla/valhalla/pull/3533)
   * CHANGED: Ported trace_attributes serialization to RapidJSON. [#3333](https://github.com/valhalla/valhalla/pull/3333)
   * ADDED: Add helpers for DirectedEdgeExt and save them to file in GraphTileBuilder [#3562](https://github.com/valhalla/valhalla/pull/3562)
   * ADDED: Fixed Speed costing option [#3576](https://github.com/valhalla/valhalla/pull/3576)
   * ADDED: axle_count costing option for hgv [#3648](https://github.com/valhalla/valhalla/pull/3648)
   * ADDED: Matrix action for gurka [#3793](https://github.com/valhalla/valhalla/pull/3793)
   * ADDED: Add warnings array to response. [#3588](https://github.com/valhalla/valhalla/pull/3588)
   * CHANGED: Templatized TimeDistanceMatrix for forward/reverse search [#3773](https://github.com/valhalla/valhalla/pull/3773)
   * CHANGED: Templatized TimeDistanceBSSMatrix for forward/reverse search [#3778](https://github.com/valhalla/valhalla/pull/3778)
   * CHANGED: error code 154 shows distance limit in error message [#3779](https://github.com/valhalla/valhalla/pull/3779)

## Release Date: 2021-10-07 Valhalla 3.1.4
* **Removed**
* **Bug Fix**
   * FIXED: Revert default speed boost for turn channels [#3232](https://github.com/valhalla/valhalla/pull/3232)
   * FIXED: Use the right tile to get country for incident [#3235](https://github.com/valhalla/valhalla/pull/3235)
   * FIXED: Fix factors passed to `RelaxHierarchyLimits` [#3253](https://github.com/valhalla/valhalla/pull/3253)
   * FIXED: Fix TransitionCostReverse usage [#3260](https://github.com/valhalla/valhalla/pull/3260)
   * FIXED: Fix Tagged Value Support in EdgeInfo [#3262](https://github.com/valhalla/valhalla/issues/3262)
   * FIXED: TransitionCostReverse fix: revert internal_turn change [#3271](https://github.com/valhalla/valhalla/issues/3271)
   * FIXED: Optimize tiles usage in reach-based pruning [#3294](https://github.com/valhalla/valhalla/pull/3294)
   * FIXED: Slip lane detection: track visited nodes to avoid infinite loops [#3297](https://github.com/valhalla/valhalla/pull/3297)
   * FIXED: Fix distance value in a 0-length road [#3185](https://github.com/valhalla/valhalla/pull/3185)
   * FIXED: Trivial routes were broken when origin was node snapped and destnation was not and vice-versa for reverse astar [#3299](https://github.com/valhalla/valhalla/pull/3299)
   * FIXED: Tweaked TestAvoids map to get TestAvoidShortcutsTruck working [#3301](https://github.com/valhalla/valhalla/pull/3301)
   * FIXED: Overflow in sequence sort [#3303](https://github.com/valhalla/valhalla/pull/3303)
   * FIXED: Setting statsd tags in config via valhalla_build_config [#3225](https://github.com/valhalla/valhalla/pull/3225)
   * FIXED: Cache for gzipped elevation tiles [#3120](https://github.com/valhalla/valhalla/pull/3120)
   * FIXED: Current time conversion regression introduced in unidirectional algorithm refractor [#3278](https://github.com/valhalla/valhalla/issues/3278)
   * FIXED: Make combine_route_stats.py properly quote CSV output (best practice improvement) [#3328](https://github.com/valhalla/valhalla/pull/3328)
   * FIXED: Merge edge segment records in map matching properly so that resulting edge indices in trace_attributes are valid [#3280](https://github.com/valhalla/valhalla/pull/3280)
   * FIXED: Shape walking map matcher now sets correct edge candidates used in the match for origin and destination location [#3329](https://github.com/valhalla/valhalla/pull/3329)
   * FIXED: Better hash function of GraphId [#3332](https://github.com/valhalla/valhalla/pull/3332)

* **Enhancement**
   * CHANGED: Favor turn channels more [#3222](https://github.com/valhalla/valhalla/pull/3222)
   * CHANGED: Rename `valhalla::midgard::logging::LogLevel` enumerators to avoid clash with common macros [#3237](https://github.com/valhalla/valhalla/pull/3237)
   * CHANGED: Move pre-defined algorithm-based factors inside `RelaxHierarchyLimits` [#3253](https://github.com/valhalla/valhalla/pull/3253)
   * ADDED: Reject alternatives with too long detours [#3238](https://github.com/valhalla/valhalla/pull/3238)
   * ADDED: Added info to /status endpoint [#3008](https://github.com/valhalla/valhalla/pull/3008)
   * ADDED: Added stop and give_way/yield signs to the data and traffic signal fixes [#3251](https://github.com/valhalla/valhalla/pull/3251)
   * ADDED: use_hills for pedestrian costing, which also affects the walking speed [#3234](https://github.com/valhalla/valhalla/pull/3234)
   * CHANGED: Fixed cost threshold for bidirectional astar. Implemented reach-based pruning for suboptimal branches [#3257](https://github.com/valhalla/valhalla/pull/3257)
   * ADDED: Added `exclude_unpaved` request parameter [#3240](https://github.com/valhalla/valhalla/pull/3240)
   * ADDED: Added support for routing onto HOV/HOT lanes via request parameters `include_hot`, `include_hov2`, and `include_hov3` [#3273](https://github.com/valhalla/valhalla/pull/3273)
   * ADDED: Add Z-level field to `EdgeInfo`. [#3261](https://github.com/valhalla/valhalla/pull/3261)
   * CHANGED: Calculate stretch threshold for alternatives based on the optimal route cost [#3276](https://github.com/valhalla/valhalla/pull/3276)
   * ADDED: Add `preferred_z_level` as a parameter of loki requests. [#3270](https://github.com/valhalla/valhalla/pull/3270)
   * ADDED: Add `preferred_layer` as a parameter of loki requests. [#3270](https://github.com/valhalla/valhalla/pull/3270)
   * ADDED: Exposing service area names in passive maneuvers. [#3277](https://github.com/valhalla/valhalla/pull/3277)
   * ADDED: Added traffic signal and stop sign check for stop impact. These traffic signals and stop sign are located on edges. [#3279](https://github.com/valhalla/valhalla/pull/3279)
   * CHANGED: Improved sharing criterion to obtain more reasonable alternatives; extended alternatives search [#3302](https://github.com/valhalla/valhalla/pull/3302)
   * ADDED: pull ubuntu:20.04 base image before building [#3233](https://github.com/valhalla/valhalla/pull/3233)
   * CHANGED: Improve Loki nearest-neighbour performance for large radius searches in open space [#3324](https://github.com/valhalla/valhalla/pull/3324)
   * ADDED: testing infrastructure for scripts and valhalla_build_config tests [#3308](https://github.com/valhalla/valhalla/pull/3308)
   * ADDED: Shape points and information about where intermediate locations are placed along the legs of a route [#3274](https://github.com/valhalla/valhalla/pull/3274)
   * CHANGED: Improved existing hov lane transition test case to make more realistic [#3330](https://github.com/valhalla/valhalla/pull/3330)
   * CHANGED: Update python usage in all scripts to python3 [#3337](https://github.com/valhalla/valhalla/pull/3337)
   * ADDED: Added `exclude_cash_only_tolls` request parameter [#3341](https://github.com/valhalla/valhalla/pull/3341)
   * CHANGED: Update api-reference for street_names [#3342](https://github.com/valhalla/valhalla/pull/3342)
   * ADDED: Disable msse2 flags when building on Apple Silicon chip [#3327](https://github.com/valhalla/valhalla/pull/3327)

## Release Date: 2021-07-20 Valhalla 3.1.3
* **Removed**
   * REMOVED: Unused overloads of `to_response` function [#3167](https://github.com/valhalla/valhalla/pull/3167)

* **Bug Fix**
   * FIXED: Fix heading on small edge [#3114](https://github.com/valhalla/valhalla/pull/3114)
   * FIXED: Added support for `access=psv`, which disables routing on these nodes and edges unless the mode is taxi or bus [#3107](https://github.com/valhalla/valhalla/pull/3107)
   * FIXED: Disables logging in CI to catch issues [#3121](https://github.com/valhalla/valhalla/pull/3121)
   * FIXED: Fixed U-turns through service roads [#3082](https://github.com/valhalla/valhalla/pull/3082)
   * FIXED: Added forgotten penalties for kLivingStreet and kTrack for pedestrian costing model [#3116](https://github.com/valhalla/valhalla/pull/3116)
   * FIXED: Updated the reverse turn bounds [#3122](https://github.com/valhalla/valhalla/pull/3122)
   * FIXED: Missing fork maneuver [#3134](https://github.com/valhalla/valhalla/pull/3134)
   * FIXED: Update turn channel logic to call out specific turn at the end of the turn channel if needed [#3140](https://github.com/valhalla/valhalla/pull/3140)
   * FIXED: Fixed cost thresholds for TimeDistanceMatrix. [#3131](https://github.com/valhalla/valhalla/pull/3131)
   * FIXED: Use distance threshold in hierarchy limits for bidirectional astar to expand more important lower level roads [#3156](https://github.com/valhalla/valhalla/pull/3156)
   * FIXED: Fixed incorrect dead-end roundabout labels. [#3129](https://github.com/valhalla/valhalla/pull/3129)
   * FIXED: googletest wasn't really updated in #3166 [#3187](https://github.com/valhalla/valhalla/pull/3187)
   * FIXED: Minor fix of benchmark code [#3190](https://github.com/valhalla/valhalla/pull/3190)
   * FIXED: avoid_polygons intersected edges as polygons instead of linestrings [#3194](https://github.com/valhalla/valhalla/pull/3194)
   * FIXED: when binning horizontal edge shapes using single precision floats (converted from not double precision floats) allowed for the possibility of marking many many tiles no where near the shape [#3204](https://github.com/valhalla/valhalla/pull/3204)
   * FIXED: Fix improper iterator usage in ManeuversBuilder [#3205](https://github.com/valhalla/valhalla/pull/3205)
   * FIXED: Modified approach for retrieving signs from a directed edge #3166 [#3208](https://github.com/valhalla/valhalla/pull/3208)
   * FIXED: Improve turn channel classification: detect slip lanes [#3196](https://github.com/valhalla/valhalla/pull/3196)
   * FIXED: Compatibility with older boost::optional versions [#3219](https://github.com/valhalla/valhalla/pull/3219)
   * FIXED: Older boost.geometry versions don't have correct() for geographic rings [#3218](https://github.com/valhalla/valhalla/pull/3218)
   * FIXED: Use default road speed for bicycle costing so traffic does not reduce penalty on high speed roads. [#3143](https://github.com/valhalla/valhalla/pull/3143)

* **Enhancement**
   * CHANGED: Refactor base costing options parsing to handle more common stuff in a one place [#3125](https://github.com/valhalla/valhalla/pull/3125)
   * CHANGED: Unified Sign/SignElement into sign.proto [#3146](https://github.com/valhalla/valhalla/pull/3146)
   * ADDED: New verbal succinct transition instruction to maneuver & narrativebuilder. Currently this instruction will be used in place of a very long street name to avoid repetition of long names [#2844](https://github.com/valhalla/valhalla/pull/2844)
   * ADDED: Added oneway support for pedestrian access and foot restrictions [#3123](https://github.com/valhalla/valhalla/pull/3123)
   * ADDED: Exposing rest-area names in passive maneuvers [#3172](https://github.com/valhalla/valhalla/pull/3172)
   * CHORE: Updates robin-hood-hashing third-party library [#3151](https://github.com/valhalla/valhalla/pull/3151)
   * ADDED: Support `barrier=yes|swing_gate|jersey_barrier` tags [#3154](https://github.com/valhalla/valhalla/pull/3154)
   * ADDED: Maintain `access=permit|residents` tags as private [#3149](https://github.com/valhalla/valhalla/pull/3149)
   * CHANGED: Replace `avoid_*` API parameters with more accurate `exclude_*` [#3093](https://github.com/valhalla/valhalla/pull/3093)
   * ADDED: Penalize private gates [#3144](https://github.com/valhalla/valhalla/pull/3144)
   * CHANGED: Renamed protobuf Sign/SignElement to TripSign/TripSignElement [#3168](https://github.com/valhalla/valhalla/pull/3168)
   * CHORE: Updates googletest to release-1.11.0 [#3166](https://github.com/valhalla/valhalla/pull/3166)
   * CHORE: Enables -Wall on sif sources [#3178](https://github.com/valhalla/valhalla/pull/3178)
   * ADDED: Allow going through accessible `barrier=bollard` and penalize routing through it, when the access is private [#3175](https://github.com/valhalla/valhalla/pull/3175)
   * ADDED: Add country code to incident metadata [#3169](https://github.com/valhalla/valhalla/pull/3169)
   * CHANGED: Use distance instead of time to check limited sharing criteria [#3183](https://github.com/valhalla/valhalla/pull/3183)
   * ADDED: Introduced a new via_waypoints array on the leg in the osrm route serializer that describes where a particular waypoint from the root-level array matches to the route. [#3189](https://github.com/valhalla/valhalla/pull/3189)
   * ADDED: Added vehicle width and height as an option for auto (and derived: taxi, bus, hov) profile [#3179](https://github.com/valhalla/valhalla/pull/3179)
   * ADDED: Support for statsd integration for basic error and requests metrics [#3191](https://github.com/valhalla/valhalla/pull/3191)
   * CHANGED: Get rid of typeid in statistics-related code. [#3227](https://github.com/valhalla/valhalla/pull/3227)

## Release Date: 2021-05-26 Valhalla 3.1.2
* **Removed**
* **Bug Fix**
   * FIXED: Change unnamed road intersections from being treated as penil point u-turns [#3084](https://github.com/valhalla/valhalla/pull/3084)
   * FIXED: Fix TimeDepReverse termination and path cost calculation (for arrive_by routing) [#2987](https://github.com/valhalla/valhalla/pull/2987)
   * FIXED: Isochrone (::Generalize()) fix to avoid generating self-intersecting polygons [#3026](https://github.com/valhalla/valhalla/pull/3026)
   * FIXED: Handle day_on/day_off/hour_on/hour_off restrictions [#3029](https://github.com/valhalla/valhalla/pull/3029)
   * FIXED: Apply conditional restrictions with dow only to the edges when routing [#3039](https://github.com/valhalla/valhalla/pull/3039)
   * FIXED: Missing locking in incident handler needed to hang out to scop lock rather than let the temporary dissolve [#3046](https://github.com/valhalla/valhalla/pull/3046)
   * FIXED: Continuous lane guidance fix [#3054](https://github.com/valhalla/valhalla/pull/3054)
   * FIXED: Fix reclassification for "shorter" ferries and rail ferries (for Chunnel routing issues) [#3038](https://github.com/valhalla/valhalla/pull/3038)
   * FIXED: Incorrect routing through motor_vehicle:conditional=destination. [#3041](https://github.com/valhalla/valhalla/pull/3041)
   * FIXED: Allow destination-only routing on the first-pass for non bidirectional Astar algorithms. [#3085](https://github.com/valhalla/valhalla/pull/3085)
   * FIXED: Highway/ramp lane bifurcation [#3088](https://github.com/valhalla/valhalla/pull/3088)
   * FIXED: out of bound access of tile hierarchy in base_ll function in graphheader [#3089](https://github.com/valhalla/valhalla/pull/3089)
   * FIXED: include shortcuts in avoid edge set for avoid_polygons [#3090](https://github.com/valhalla/valhalla/pull/3090)

* **Enhancement**
   * CHANGED: Refactor timedep forward/reverse to reduce code repetition [#2987](https://github.com/valhalla/valhalla/pull/2987)
   * CHANGED: Sync translation files with Transifex command line tool [#3030](https://github.com/valhalla/valhalla/pull/3030)
   * CHANGED: Use osm tags in links reclassification algorithm in order to reduce false positive downgrades [#3042](https://github.com/valhalla/valhalla/pull/3042)
   * CHANGED: Use CircleCI XL instances for linux based builds [#3043](https://github.com/valhalla/valhalla/pull/3043)
   * ADDED: ci: Enable undefined sanitizer [#2999](https://github.com/valhalla/valhalla/pull/2999)
   * ADDED: Optionally pass preconstructed graphreader to connectivity map [#3046](https://github.com/valhalla/valhalla/pull/3046)
   * CHANGED: ci: Skip Win CI runs for irrelevant files [#3014](https://github.com/valhalla/valhalla/pull/3014)
   * ADDED: Allow configuration-driven default speed assignment based on edge properties [#3055](https://github.com/valhalla/valhalla/pull/3055)
   * CHANGED: Use std::shared_ptr in case if ENABLE_THREAD_SAFE_TILE_REF_COUNT is ON. [#3067](https://github.com/valhalla/valhalla/pull/3067)
   * CHANGED: Reduce stop impact when driving in parking lots [#3051](https://github.com/valhalla/valhalla/pull/3051)
   * ADDED: Added another through route test [#3074](https://github.com/valhalla/valhalla/pull/3074)
   * ADDED: Adds incident-length to metadata proto [#3083](https://github.com/valhalla/valhalla/pull/3083)
   * ADDED: Do not penalize gates that have allowed access [#3078](https://github.com/valhalla/valhalla/pull/3078)
   * ADDED: Added missing k/v pairs to taginfo.json.  Updated PR template. [#3101](https://github.com/valhalla/valhalla/pull/3101)
   * CHANGED: Serialize isochrone 'contour' properties as floating point so they match user supplied value [#3095](https://github.com/valhalla/valhalla/pull/3095)
   * NIT: Enables compiler warnings as errors in midgard module [#3104](https://github.com/valhalla/valhalla/pull/3104)
   * CHANGED: Check all tiles for nullptr that reads from graphreader to avoid fails in case tiles might be missing. [#3065](https://github.com/valhalla/valhalla/pull/3065)

## Release Date: 2021-04-21 Valhalla 3.1.1
* **Removed**
   * REMOVED: The tossing of private roads in [#1960](https://github.com/valhalla/valhalla/pull/1960) was too aggressive and resulted in a lot of no routes.  Reverted this logic.  [#2934](https://github.com/valhalla/valhalla/pull/2934)
   * REMOVED: stray references to node bindings [#3012](https://github.com/valhalla/valhalla/pull/3012)

* **Bug Fix**
   * FIXED: Fix compression_utils.cc::inflate(...) throw - make it catchable [#2839](https://github.com/valhalla/valhalla/pull/2839)
   * FIXED: Fix compiler errors if HAVE_HTTP not enabled [#2807](https://github.com/valhalla/valhalla/pull/2807)
   * FIXED: Fix alternate route serialization [#2811](https://github.com/valhalla/valhalla/pull/2811)
   * FIXED: Store restrictions in the right tile [#2781](https://github.com/valhalla/valhalla/pull/2781)
   * FIXED: Failing to write tiles because of racing directory creation [#2810](https://github.com/valhalla/valhalla/pull/2810)
   * FIXED: Regression in stopping expansion on transitions down in time-dependent routes [#2815](https://github.com/valhalla/valhalla/pull/2815)
   * FIXED: Fix crash in loki when trace_route is called with 2 locations. [#2817](https://github.com/valhalla/valhalla/pull/2817)
   * FIXED: Mark the restriction start and end as via ways to fix IsBridgingEdge function in Bidirectional Astar [#2796](https://github.com/valhalla/valhalla/pull/2796)
   * FIXED: Dont add predictive traffic to the tile if it's empty [#2826](https://github.com/valhalla/valhalla/pull/2826)
   * FIXED: Fix logic bidirectional astar to avoid double u-turns and extra detours [#2802](https://github.com/valhalla/valhalla/pull/2802)
   * FIXED: Re-enable transition cost for motorcycle profile [#2837](https://github.com/valhalla/valhalla/pull/2837)
   * FIXED: Increase limits for timedep_* algorithms. Split track_factor into edge factor and transition penalty [#2845](https://github.com/valhalla/valhalla/pull/2845)
   * FIXED: Loki was looking up the wrong costing enum for avoids [#2856](https://github.com/valhalla/valhalla/pull/2856)
   * FIXED: Fix way_ids -> graph_ids conversion for complex restrictions: handle cases when a way is split into multiple edges [#2848](https://github.com/valhalla/valhalla/pull/2848)
   * FIXED: Honor access mode while matching OSMRestriction with the graph [#2849](https://github.com/valhalla/valhalla/pull/2849)
   * FIXED: Ensure route summaries are unique among all returned route/legs [#2874](https://github.com/valhalla/valhalla/pull/2874)
   * FIXED: Fix compilation errors when boost < 1.68 and libprotobuf < 3.6  [#2878](https://github.com/valhalla/valhalla/pull/2878)
   * FIXED: Allow u-turns at no-access barriers when forced by heading [#2875](https://github.com/valhalla/valhalla/pull/2875)
   * FIXED: Fixed "No route found" error in case of multipoint request with locations near low reachability edges [#2914](https://github.com/valhalla/valhalla/pull/2914)
   * FIXED: Python bindings installation [#2751](https://github.com/valhalla/valhalla/issues/2751)
   * FIXED: Skip bindings if there's no Python development version [#2893](https://github.com/valhalla/valhalla/pull/2893)
   * FIXED: Use CMakes built-in Python variables to configure installation [#2931](https://github.com/valhalla/valhalla/pull/2931)
   * FIXED: Sometimes emitting zero-length route geometry when traffic splits edge twice [#2943](https://github.com/valhalla/valhalla/pull/2943)
   * FIXED: Fix map-match segfault when gps-points project very near a node [#2946](https://github.com/valhalla/valhalla/pull/2946)
   * FIXED: Use kServiceRoad edges while searching for ferry connection [#2933](https://github.com/valhalla/valhalla/pull/2933)
   * FIXED: Enhanced logic for IsTurnChannelManeuverCombinable [#2952](https://github.com/valhalla/valhalla/pull/2952)
   * FIXED: Restore compatibility with gcc 6.3.0, libprotobuf 3.0.0, boost v1.62.0 [#2953](https://github.com/valhalla/valhalla/pull/2953)
   * FIXED: Dont abort bidirectional a-star search if only one direction is exhausted [#2936](https://github.com/valhalla/valhalla/pull/2936)
   * FIXED: Fixed missing comma in the scripts/valhalla_build_config [#2963](https://github.com/valhalla/valhalla/pull/2963)
   * FIXED: Reverse and Multimodal Isochrones were returning forward results [#2967](https://github.com/valhalla/valhalla/pull/2967)
   * FIXED: Map-match fix for first gps-point being exactly equal to street shape-point [#2977](https://github.com/valhalla/valhalla/pull/2977)
   * FIXED: Add missing GEOS:GEOS dep to mjolnir target [#2901](https://github.com/valhalla/valhalla/pull/2901)
   * FIXED: Allow expansion into a region when not_thru_pruning is false on 2nd pass [#2978](https://github.com/valhalla/valhalla/pull/2978)
   * FIXED: Fix polygon area calculation: use Shoelace formula [#2927](https://github.com/valhalla/valhalla/pull/2927)
   * FIXED: Isochrone: orient segments/rings according to the right-hand rule [#2932](https://github.com/valhalla/valhalla/pull/2932)
   * FIXED: Parsenodes fix: check if index is out-of-bound first [#2984](https://github.com/valhalla/valhalla/pull/2984)
   * FIXED: Fix for unique-summary logic [#2996](https://github.com/valhalla/valhalla/pull/2996)
   * FIXED: Isochrone: handle origin edges properly [#2990](https://github.com/valhalla/valhalla/pull/2990)
   * FIXED: Annotations fail with returning NaN speed when the same point is duplicated in route geometry [#2992](https://github.com/valhalla/valhalla/pull/2992)
   * FIXED: Fix run_with_server.py to work on macOS [#3003](https://github.com/valhalla/valhalla/pull/3003)
   * FIXED: Removed unexpected maneuvers at sharp bends [#2968](https://github.com/valhalla/valhalla/pull/2968)
   * FIXED: Remove large number formatting for non-US countries [#3015](https://github.com/valhalla/valhalla/pull/3015)
   * FIXED: Odin undefined behaviour: handle case when xedgeuse is not initialized [#3020](https://github.com/valhalla/valhalla/pull/3020)

* **Enhancement**
   * Pedestrian crossing should be a separate TripLeg_Use [#2950](https://github.com/valhalla/valhalla/pull/2950)
   * CHANGED: Azure uses ninja as generator [#2779](https://github.com/valhalla/valhalla/pull/2779)
   * ADDED: Support for date_time type invariant for map matching [#2712](https://github.com/valhalla/valhalla/pull/2712)
   * ADDED: Add Bulgarian locale [#2825](https://github.com/valhalla/valhalla/pull/2825)
   * FIXED: No need for write permissions on tarball indices [#2822](https://github.com/valhalla/valhalla/pull/2822)
   * ADDED: nit: Links debug build with lld [#2813](https://github.com/valhalla/valhalla/pull/2813)
   * ADDED: Add costing option `use_living_streets` to avoid or favor living streets in route. [#2788](https://github.com/valhalla/valhalla/pull/2788)
   * CHANGED: Do not allocate mapped_cache vector in skadi when no elevation source is provided. [#2841](https://github.com/valhalla/valhalla/pull/2841)
   * ADDED: avoid_polygons logic [#2750](https://github.com/valhalla/valhalla/pull/2750)
   * ADDED: Added support for destination for conditional access restrictions [#2857](https://github.com/valhalla/valhalla/pull/2857)
   * CHANGED: Large sequences are now merge sorted which can be dramatically faster with certain hardware configurations. This is especially useful in speeding up the earlier stages (parsing, graph construction) of tile building [#2850](https://github.com/valhalla/valhalla/pull/2850)
   * CHANGED: When creating the initial graph edges by setting at which nodes they start and end, first mark the indices of those nodes in another sequence and then sort them by edgeid so that we can do the setting of start and end node sequentially in the edges file. This is much more efficient on certain hardware configurations [#2851](https://github.com/valhalla/valhalla/pull/2851)
   * CHANGED: Use relative cost threshold to extend search in bidirectional astar in order to find more alternates [#2868](https://github.com/valhalla/valhalla/pull/2868)
   * CHANGED: Throw an exception if directory does not exist when building traffic extract [#2871](https://github.com/valhalla/valhalla/pull/2871)
   * CHANGED: Support for ignoring multiple consecutive closures at start/end locations [#2846](https://github.com/valhalla/valhalla/pull/2846)
   * ADDED: Added sac_scale to trace_attributes output and locate edge output [#2818](https://github.com/valhalla/valhalla/pull/2818)
   * ADDED: Ukrainian language translations [#2882](https://github.com/valhalla/valhalla/pull/2882)
   * ADDED: Add support for closure annotations [#2816](https://github.com/valhalla/valhalla/pull/2816)
   * ADDED: Add costing option `service_factor`. Implement possibility to avoid or favor generic service roads in route for all costing options. [#2870](https://github.com/valhalla/valhalla/pull/2870)
   * CHANGED: Reduce stop impact cost when flow data is present [#2891](https://github.com/valhalla/valhalla/pull/2891)
   * CHANGED: Update visual compare script [#2803](https://github.com/valhalla/valhalla/pull/2803)
   * CHANGED: Service roads are not penalized for `pedestrian` costing by default. [#2898](https://github.com/valhalla/valhalla/pull/2898)
   * ADDED: Add complex mandatory restrictions support [#2766](https://github.com/valhalla/valhalla/pull/2766)
   * ADDED: Status endpoint for future status info and health checking of running service [#2907](https://github.com/valhalla/valhalla/pull/2907)
   * ADDED: Add min_level argument to valhalla_ways_to_edges [#2918](https://github.com/valhalla/valhalla/pull/2918)
   * ADDED: Adding ability to store the roundabout_exit_turn_degree to the maneuver [#2941](https://github.com/valhalla/valhalla/pull/2941)
   * ADDED: Penalize pencil point uturns and uturns at short internal edges. Note: `motorcycle` and `motor_scooter` models do not penalize on short internal edges. No new uturn penalty logic has been added to the pedestrian and bicycle costing models. [#2944](https://github.com/valhalla/valhalla/pull/2944)
   * CHANGED: Allow config object to be passed-in to path algorithms [#2949](https://github.com/valhalla/valhalla/pull/2949)
   * CHANGED: Allow disabling Werror [#2937](https://github.com/valhalla/valhalla/pull/2937)
   * ADDED: Add ability to build Valhalla modules as STATIC libraries. [#2957](https://github.com/valhalla/valhalla/pull/2957)
   * NIT: Enables compiler warnings in part of mjolnir module [#2922](https://github.com/valhalla/valhalla/pull/2922)
   * CHANGED: Refactor isochrone/reachability forward/reverse search to reduce code repetition [#2969](https://github.com/valhalla/valhalla/pull/2969)
   * ADDED: Set the roundabout exit shape index when we are collapsing the roundabout maneuvers. [#2975](https://github.com/valhalla/valhalla/pull/2975)
   * CHANGED: Penalized closed edges if using them at start/end locations [#2964](https://github.com/valhalla/valhalla/pull/2964)
   * ADDED: Add shoulder to trace_attributes output. [#2980](https://github.com/valhalla/valhalla/pull/2980)
   * CHANGED: Refactor bidirectional astar forward/reverse search to reduce code repetition [#2970](https://github.com/valhalla/valhalla/pull/2970)
   * CHANGED: Factor for service roads is 1.0 by default. [#2988](https://github.com/valhalla/valhalla/pull/2988)
   * ADDED: Support for conditionally skipping CI runs [#2986](https://github.com/valhalla/valhalla/pull/2986)
   * ADDED: Add instructions for building valhalla on `arm64` macbook [#2997](https://github.com/valhalla/valhalla/pull/2997)
   * NIT: Enables compiler warnings in part of mjolnir module [#2995](https://github.com/valhalla/valhalla/pull/2995)
   * CHANGED: nit(rename): Renames the encoded live speed properties [#2998](https://github.com/valhalla/valhalla/pull/2998)
   * ADDED: ci: Vendors the codecov script [#3002](https://github.com/valhalla/valhalla/pull/3002)
   * CHANGED: Allow None build type [#3005](https://github.com/valhalla/valhalla/pull/3005)
   * CHANGED: ci: Build Python bindings for Mac OS [#3013](https://github.com/valhalla/valhalla/pull/3013)

## Release Date: 2021-01-25 Valhalla 3.1.0
* **Removed**
   * REMOVED: Remove Node bindings. [#2502](https://github.com/valhalla/valhalla/pull/2502)
   * REMOVED: appveyor builds. [#2550](https://github.com/valhalla/valhalla/pull/2550)
   * REMOVED: Removed x86 CI builds. [#2792](https://github.com/valhalla/valhalla/pull/2792)

* **Bug Fix**
   * FIXED: Crazy ETAs.  If a way has forward speed with no backward speed and it is not oneway, then we must set the default speed.  The reverse logic applies as well.  If a way has no backward speed but has a forward speed and it is not a oneway, then set the default speed. [#2102](https://github.com/valhalla/valhalla/pull/2102)
   * FIXED: Map matching elapsed times spliced amongst different legs and discontinuities are now correct [#2104](https://github.com/valhalla/valhalla/pull/2104)
   * FIXED: Date time information is now propagated amongst different legs and discontinuities [#2107](https://github.com/valhalla/valhalla/pull/2107)
   * FIXED: Adds support for geos-3.8 c++ api [#2021](https://github.com/valhalla/valhalla/issues/2021)
   * FIXED: Updated the osrm serializer to not set junction name for osrm origin/start maneuver - this is not helpful since we are not transitioning through the intersection.  [#2121](https://github.com/valhalla/valhalla/pull/2121)
   * FIXED: Removes precomputing of edge-costs which lead to wrong results [#2120](https://github.com/valhalla/valhalla/pull/2120)
   * FIXED: Complex turn-restriction invalidates edge marked as kPermanent [#2103](https://github.com/valhalla/valhalla/issues/2103)
   * FIXED: Fixes bug with inverted time-restriction parsing [#2167](https://github.com/valhalla/valhalla/pull/2167)
   * FIXED: Fixed several bugs with numeric underflow in map-matching trip durations. These may
     occur when serializing match results where adjacent trace points appear out-of-sequence on the
     same edge [#2178](https://github.com/valhalla/valhalla/pull/2178)
     - `MapMatcher::FormPath` now catches route discontinuities on the same edge when the distance
       percentage along don't agree. The trip leg builder builds disconnected legs on a single edge
       to avoid duration underflow.
     - Correctly populate edge groups when matching results contain loops. When a loop occurs,
       the leg builder now starts at the correct edge where the loop ends, and correctly accounts
       for any contained edges.
     - Duration over-trimming at the terminating edge of a match.
   * FIXED: Increased internal precision of time tracking per edge and maneuver so that maneuver times sum to the same time represented in the leg summary [#2195](https://github.com/valhalla/valhalla/pull/2195)
   * FIXED: Tagged speeds were not properly marked. We were not using forward and backward speeds to flag if a speed is tagged or not.  Should not update turn channel speeds if we are not inferring them.  Added additional logic to handle PH in the conditional restrictions. Do not update stop impact for ramps if they are marked as internal. [#2198](https://github.com/valhalla/valhalla/pull/2198)
   * FIXED: Fixed the sharp turn phrase [#2226](https://github.com/valhalla/valhalla/pull/2226)
   * FIXED: Protect against duplicate points in the input or points that snap to the same location resulting in `nan` times for the legs of the map match (of a 0 distance route) [#2229](https://github.com/valhalla/valhalla/pull/2229)
   * FIXED: Improves restriction check on briding edge in Bidirectional Astar [#2228](https://github.com/valhalla/valhalla/pull/2228)
   * FIXED: Allow nodes at location 0,0 [#2245](https://github.com/valhalla/valhalla/pull/2245)
   * FIXED: Fix RapidJSON compiler warnings and naming conflict [#2249](https://github.com/valhalla/valhalla/pull/2249)
   * FIXED: Fixed bug in resample_spherical_polyline where duplicate successive lat,lng locations in the polyline resulting in `nan` for the distance computation which shortcuts further sampling [#2239](https://github.com/valhalla/valhalla/pull/2239)
   * FIXED: Update exit logic for non-motorways [#2252](https://github.com/valhalla/valhalla/pull/2252)
   * FIXED: Transition point map-matching. When match results are on a transition point, we search for the sibling nodes at that transition and snap it to the corresponding edges in the route. [#2258](https://github.com/valhalla/valhalla/pull/2258)
   * FIXED: Fixed verbal multi-cue logic [#2270](https://github.com/valhalla/valhalla/pull/2270)
   * FIXED: Fixed Uturn cases when a not_thru edge is connected to the origin edge. [#2272](https://github.com/valhalla/valhalla/pull/2272)
   * FIXED: Update intersection classes in osrm response to not label all ramps as motorway [#2279](https://github.com/valhalla/valhalla/pull/2279)
   * FIXED: Fixed bug in mapmatcher when interpolation point goes before the first valid match or after the last valid match. Such behavior usually leads to discontinuity in matching. [#2275](https://github.com/valhalla/valhalla/pull/2275)
   * FIXED: Fixed an issue for time_allowed logic.  Previously we returned false on the first time allowed restriction and did not check them all. Added conditional restriction gurka test and datetime optional argument to gurka header file. [#2286](https://github.com/valhalla/valhalla/pull/2286)
   * FIXED: Fixed an issue for date ranges.  For example, for the range Jan 04 to Jan 02 we need to test to end of the year and then from the first of the year to the end date.  Also, fixed an emergency tag issue.  We should only set the use to emergency if all other access is off. [#2290](https://github.com/valhalla/valhalla/pull/2290)
   * FIXED: Found a few issues with the initial ref and direction logic for ways.  We were overwriting the refs with directionals to the name_offset_map instead of concatenating them together.  Also, we did not allow for blank entries for GetTagTokens. [#2298](https://github.com/valhalla/valhalla/pull/2298)
   * FIXED: Fixed an issue where MatchGuidanceViewJunctions is only looking at the first edge. Set the data_id for guidance views to the changeset id as it is already being populated. Also added test for guidance views. [#2303](https://github.com/valhalla/valhalla/pull/2303)
   * FIXED: Fixed a problem with live speeds where live speeds were being used to determine access, even when a live
   speed (current time) route wasn't what was requested. [#2311](https://github.com/valhalla/valhalla/pull/2311)
   * FIXED: Fix break/continue typo in search filtering [#2317](https://github.com/valhalla/valhalla/pull/2317)
   * FIXED: Fix a crash in trace_route due to iterating past the end of a vector. [#2322](https://github.com/valhalla/valhalla/pull/2322)
   * FIXED: Don't allow timezone information in the local date time string attached at each location. [#2312](https://github.com/valhalla/valhalla/pull/2312)
   * FIXED: Fix short route trimming in bidirectional astar [#2323](https://github.com/valhalla/valhalla/pull/2323)
   * FIXED: Fix shape trimming in leg building for snap candidates that lie within the margin of rounding error [#2326](https://github.com/valhalla/valhalla/pull/2326)
   * FIXED: Fixes route duration underflow with traffic data [#2325](https://github.com/valhalla/valhalla/pull/2325)
   * FIXED: Parse mtb:scale tags and set bicycle access if present [#2117](https://github.com/valhalla/valhalla/pull/2117)
   * FIXED: Fixed segfault.  Shape was missing from options for valhalla_path_comparison and valhalla_run_route.  Also, costing options was missing in valhalla_path_comparison. [#2343](https://github.com/valhalla/valhalla/pull/2343)
   * FIXED: Handle decimal numbers with zero-value mantissa properly in Lua [#2355](https://github.com/valhalla/valhalla/pull/2355)
   * FIXED: Many issues that resulted in discontinuities, failed matches or incorrect time/duration for map matching requests. [#2292](https://github.com/valhalla/valhalla/pull/2292)
   * FIXED: Seeing segfault when loading large osmdata data files before loading LuaJit. LuaJit fails to create luaL_newstate() Ref: [#2158](https://github.com/ntop/ntopng/issues/2158) Resolution is to load LuaJit before loading the data files. [#2383](https://github.com/valhalla/valhalla/pull/2383)
   * FIXED: Store positive/negative OpenLR offsets in bucketed form [#2405](https://github.com/valhalla/valhalla/pull/2405)
   * FIXED: Fix on map-matching return code when breakage distance limitation exceeds. Instead of letting the request goes into meili and fails in finding a route, we check the distance in loki and early return with exception code 172. [#2406](https://github.com/valhalla/valhalla/pull/2406)
   * FIXED: Don't create edges for portions of ways that are doubled back on themselves as this confuses opposing edge index computations [#2385](https://github.com/valhalla/valhalla/pull/2385)
   * FIXED: Protect against nan in uniform_resample_spherical_polyline. [#2431](https://github.com/valhalla/valhalla/pull/2431)
   * FIXED: Obvious maneuvers. [#2436](https://github.com/valhalla/valhalla/pull/2436)
   * FIXED: Base64 encoding/decoding [#2452](https://github.com/valhalla/valhalla/pull/2452)
   * FIXED: Added post roundabout instruction when enter/exit roundabout maneuvers are combined [#2454](https://github.com/valhalla/valhalla/pull/2454)
   * FIXED: openlr: Explicitly check for linear reference option for Valhalla serialization. [#2458](https://github.com/valhalla/valhalla/pull/2458)
   * FIXED: Fix segfault: Do not combine last turn channel maneuver. [#2463](https://github.com/valhalla/valhalla/pull/2463)
   * FIXED: Remove extraneous whitespaces from ja-JP.json. [#2471](https://github.com/valhalla/valhalla/pull/2471)
   * FIXED: Checks protobuf serialization/parsing success [#2477](https://github.com/valhalla/valhalla/pull/2477)
   * FIXED: Fix dereferencing of end for std::lower_bound in sequence and possible UB [#2488](https://github.com/valhalla/valhalla/pull/2488)
   * FIXED: Make tile building reproducible: fix UB-s [#2480](https://github.com/valhalla/valhalla/pull/2480)
   * FIXED: Zero initialize EdgeInfoInner.spare0_. Uninitialized spare0_ field produced UB which causes gurka_reproduce_tile_build to fail intermittently. [#2499](https://github.com/valhalla/valhalla/pull/2499)
   * FIXED: Drop unused CHANGELOG validation script, straggling NodeJS references [#2506](https://github.com/valhalla/valhalla/pull/2506)
   * FIXED: Fix missing nullptr checks in graphreader and loki::Reach (causing segfault during routing with not all levels of tiles available) [#2504](https://github.com/valhalla/valhalla/pull/2504)
   * FIXED: Fix mismatch of triplegedge roadclass and directededge roadclass [#2507](https://github.com/valhalla/valhalla/pull/2507)
   * FIXED: Improve german destination_verbal_alert phrases [#2509](https://github.com/valhalla/valhalla/pull/2509)
   * FIXED: Undefined behavior cases discovered with undefined behavior sanitizer tool. [#2498](https://github.com/valhalla/valhalla/pull/2498)
   * FIXED: Fixed logic so verbal keep instructions use branch exit sign info for ramps [#2520](https://github.com/valhalla/valhalla/pull/2520)
   * FIXED: Fix bug in trace_route for uturns causing garbage coordinates [#2517](https://github.com/valhalla/valhalla/pull/2517)
   * FIXED: Simplify heading calculation for turn type. Remove undefined behavior case. [#2513](https://github.com/valhalla/valhalla/pull/2513)
   * FIXED: Always set costing name even if one is not provided for osrm serializer weight_name. [#2528](https://github.com/valhalla/valhalla/pull/2528)
   * FIXED: Make single-thread tile building reproducible: fix seed for shuffle, use concurrency configuration from the mjolnir section. [#2515](https://github.com/valhalla/valhalla/pull/2515)
   * FIXED: More Windows compatibility: build tiles and some run actions work now (including CI tests) [#2300](https://github.com/valhalla/valhalla/issues/2300)
   * FIXED: Transcoding of c++ location to pbf location used path edges in the place of filtered edges. [#2542](https://github.com/valhalla/valhalla/pull/2542)
   * FIXED: Add back whitelisting action types. [#2545](https://github.com/valhalla/valhalla/pull/2545)
   * FIXED: Allow uturns for truck costing now that we have derived deadends marked in the edge label [#2559](https://github.com/valhalla/valhalla/pull/2559)
   * FIXED: Map matching uturn trimming at the end of an edge where it wasn't needed. [#2558](https://github.com/valhalla/valhalla/pull/2558)
   * FIXED: Multicue enter roundabout [#2556](https://github.com/valhalla/valhalla/pull/2556)
   * FIXED: Changed reachability computation to take into account live speed [#2597](https://github.com/valhalla/valhalla/pull/2597)
   * FIXED: Fixed a bug where the temp files were not getting read in if you started with the construct edges or build phase for valhalla_build_tiles. [#2601](https://github.com/valhalla/valhalla/pull/2601)
   * FIXED: Updated fr-FR.json with partial translations. [#2605](https://github.com/valhalla/valhalla/pull/2605)
   * FIXED: Removed superfluous const qualifier from odin/signs [#2609](https://github.com/valhalla/valhalla/pull/2609)
   * FIXED: Internal maneuver placement [#2600](https://github.com/valhalla/valhalla/pull/2600)
   * FIXED: Complete fr-FR.json locale. [#2614](https://github.com/valhalla/valhalla/pull/2614)
   * FIXED: Don't truncate precision in polyline encoding [#2632](https://github.com/valhalla/valhalla/pull/2632)
   * FIXED: Fix all compiler warnings in sif and set to -Werror [#2642](https://github.com/valhalla/valhalla/pull/2642)
   * FIXED: Remove unnecessary maneuvers to continue straight [#2647](https://github.com/valhalla/valhalla/pull/2647)
   * FIXED: Linear reference support in route/mapmatch apis (FOW, FRC, bearing, and number of references) [#2645](https://github.com/valhalla/valhalla/pull/2645)
   * FIXED: Ambiguous local to global (with timezone information) date time conversions now all choose to use the later time instead of throwing unhandled exceptions [#2665](https://github.com/valhalla/valhalla/pull/2665)
   * FIXED: Overestimated reach caused be reenquing transition nodes without checking that they had been already expanded [#2670](https://github.com/valhalla/valhalla/pull/2670)
   * FIXED: Build with C++17 standard. Deprecated function calls are substituted with new ones. [#2669](https://github.com/valhalla/valhalla/pull/2669)
   * FIXED: Improve German post_transition_verbal instruction [#2677](https://github.com/valhalla/valhalla/pull/2677)
   * FIXED: Lane updates.  Add the turn lanes to all edges of the way.  Do not "enhance" turn lanes if they are part of a complex restriction.  Moved ProcessTurnLanes after UpdateManeuverPlacementForInternalIntersectionTurns.  Fix for a missing "uturn" indication for intersections on the previous maneuver, we were serializing an empty list. [#2679](https://github.com/valhalla/valhalla/pull/2679)
   * FIXED: Fixes OpenLr serialization [#2688](https://github.com/valhalla/valhalla/pull/2688)
   * FIXED: Internal edges can't be also a ramp or a turn channel.  Also, if an edge is marked as ramp and turn channel mark it as a ramp.  [#2689](https://github.com/valhalla/valhalla/pull/2689)
   * FIXED: Check that speeds are equal for the edges going in the same direction while buildig shortcuts [#2691](https://github.com/valhalla/valhalla/pull/2691)
   * FIXED: Missing fork or bear instruction [#2683](https://github.com/valhalla/valhalla/pull/2683)
   * FIXED: Eliminate null pointer dereference in GraphReader::AreEdgesConnected [#2695](https://github.com/valhalla/valhalla/issues/2695)
   * FIXED: Fix polyline simplification float/double comparison [#2698](https://github.com/valhalla/valhalla/issues/2698)
   * FIXED: Weights were sometimes negative due to incorrect updates to elapsed_cost [#2702](https://github.com/valhalla/valhalla/pull/2702)
   * FIXED: Fix bidirectional route failures at deadends [#2705](https://github.com/valhalla/valhalla/pull/2705)
   * FIXED: Updated logic to call out a non-obvious turn [#2708](https://github.com/valhalla/valhalla/pull/2708)
   * FIXED: valhalla_build_statistics multithreaded mode fixed [#2707](https://github.com/valhalla/valhalla/pull/2707)
   * FIXED: If infer_internal_intersections is true then allow internals that are also ramps or TCs. Without this we produce an extra continue maneuver.  [#2710](https://github.com/valhalla/valhalla/pull/2710)
   * FIXED: We were routing down roads that should be destination only. Now we mark roads with motor_vehicle=destination and motor_vehicle=customers or access=destination and access=customers as destination only. [#2722](https://github.com/valhalla/valhalla/pull/2722)
   * FIXED: Replace all Python2 print statements with Python3 syntax [#2716](https://github.com/valhalla/valhalla/issues/2716)
   * FIXED: Some HGT files not found [#2723](https://github.com/valhalla/valhalla/issues/2723)
   * FIXED: Fix PencilPointUturn detection by removing short-edge check and updating angle threshold [#2725](https://github.com/valhalla/valhalla/issues/2725)
   * FIXED: Fix invalid continue/bear maneuvers [#2729](https://github.com/valhalla/valhalla/issues/2729)
   * FIXED: Fixes an issue that lead to double turns within a very short distance, when instead, it should be a u-turn. We now collapse double L turns or double R turns in short non-internal intersections to u-turns. [#2740](https://github.com/valhalla/valhalla/pull/2740)
   * FIXED: fixes an issue that lead to adding an extra maneuver. We now combine a current maneuver short length non-internal edges (left or right) with the next maneuver that is a kRampStraight. [#2741](https://github.com/valhalla/valhalla/pull/2741)
   * FIXED: Reduce verbose instructions by collapsing small end ramp forks [#2762](https://github.com/valhalla/valhalla/issues/2762)
   * FIXED: Remove redundant return statements [#2776](https://github.com/valhalla/valhalla/pull/2776)
   * FIXED: Added unit test for BuildAdminFromPBF() to test GEOS 3.9 update. [#2787](https://github.com/valhalla/valhalla/pull/2787)
   * FIXED: Add support for geos-3.9 c++ api [#2739](https://github.com/valhalla/valhalla/issues/2739)
   * FIXED: Fix check for live speed validness [#2797](https://github.com/valhalla/valhalla/pull/2797)

* **Enhancement**
   * ADDED: Matrix of Bike Share [#2590](https://github.com/valhalla/valhalla/pull/2590)
   * ADDED: Add ability to provide custom implementation for candidate collection in CandidateQuery. [#2328](https://github.com/valhalla/valhalla/pull/2328)
   * ADDED: Cancellation of tile downloading. [#2319](https://github.com/valhalla/valhalla/pull/2319)
   * ADDED: Return the coordinates of the nodes isochrone input locations snapped to [#2111](https://github.com/valhalla/valhalla/pull/2111)
   * ADDED: Allows more complicated routes in timedependent a-star before timing out [#2068](https://github.com/valhalla/valhalla/pull/2068)
   * ADDED: Guide signs and junction names [#2096](https://github.com/valhalla/valhalla/pull/2096)
   * ADDED: Added a bool to the config indicating whether to use commercially set attributes.  Added logic to not call IsIntersectionInternal if this is a commercial data set.  [#2132](https://github.com/valhalla/valhalla/pull/2132)
   * ADDED: Removed commercial data set bool to the config and added more knobs for data.  Added infer_internal_intersections, infer_turn_channels, apply_country_overrides, and use_admin_db.  [#2173](https://github.com/valhalla/valhalla/pull/2173)
   * ADDED: Allow using googletest in unit tests and convert all tests to it (old test.cc is completely removed). [#2128](https://github.com/valhalla/valhalla/pull/2128)
   * ADDED: Add guidance view capability. [#2209](https://github.com/valhalla/valhalla/pull/2209)
   * ADDED: Collect turn cost information as path is formed so that it can be serialized out for trace attributes or osrm flavored intersections. Also add shape_index to osrm intersections. [#2207](https://github.com/valhalla/valhalla/pull/2207)
   * ADDED: Added alley factor to autocost.  Factor is defaulted at 1.0f or do not avoid alleys. [#2246](https://github.com/valhalla/valhalla/pull/2246)
   * ADDED: Support unlimited speed limits where maxspeed=none. [#2251](https://github.com/valhalla/valhalla/pull/2251)
   * ADDED: Implement improved Reachability check using base class Dijkstra. [#2243](https://github.com/valhalla/valhalla/pull/2243)
   * ADDED: Gurka integration test framework with ascii-art maps [#2244](https://github.com/valhalla/valhalla/pull/2244)
   * ADDED: Add to the stop impact when transitioning from higher to lower class road and we are not on a turn channel or ramp. Also, penalize lefts when driving on the right and vice versa. [#2282](https://github.com/valhalla/valhalla/pull/2282)
   * ADDED: Added reclassify_links, use_direction_on_ways, and allow_alt_name as config options.  If `use_direction_on_ways = true` then use `direction` and `int_direction` on the way to update the directional for the `ref` and `int_ref`.  Also, copy int_efs to the refs. [#2285](https://github.com/valhalla/valhalla/pull/2285)
   * ADDED: Add support for live traffic. [#2268](https://github.com/valhalla/valhalla/pull/2268)
   * ADDED: Implement per-location search filters for functional road class and forms of way. [#2289](https://github.com/valhalla/valhalla/pull/2289)
   * ADDED: Approach, multi-cue, and length updates [#2313](https://github.com/valhalla/valhalla/pull/2313)
   * ADDED: Speed up timezone differencing calculation if cache is provided. [#2316](https://github.com/valhalla/valhalla/pull/2316)
   * ADDED: Added rapidjson/schema.h to baldr/rapidjson_util.h to make it available for use within valhalla. [#2330](https://github.com/valhalla/valhalla/issues/2330)
   * ADDED: Support decimal precision for height values in elevation service. Also support polyline5 for encoded polylines input and output to elevation service. [#2324](https://github.com/valhalla/valhalla/pull/2324)
   * ADDED: Use both imminent and distant verbal multi-cue phrases. [#2353](https://github.com/valhalla/valhalla/pull/2353)
   * ADDED: Split parsing stage into 3 separate stages. [#2339](https://github.com/valhalla/valhalla/pull/2339)
   * CHANGED: Speed up graph enhancing by avoiding continuous unordered_set rebuilding [#2349](https://github.com/valhalla/valhalla/pull/2349)
   * CHANGED: Skip calling out to Lua for nodes/ways/relations with not tags - speeds up parsing. [#2351](https://github.com/valhalla/valhalla/pull/2351)
   * CHANGED: Switch to LuaJIT for lua scripting - speeds up file parsing [#2352](https://github.com/valhalla/valhalla/pull/2352)
   * ADDED: Ability to create OpenLR records from raw data. [#2356](https://github.com/valhalla/valhalla/pull/2356)
   * ADDED: Revamp length phrases [#2359](https://github.com/valhalla/valhalla/pull/2359)
   * CHANGED: Do not allocate memory in skadi if we don't need it. [#2373](https://github.com/valhalla/valhalla/pull/2373)
   * CHANGED: Map matching: throw error (443/NoSegment) when no candidate edges are available. [#2370](https://github.com/valhalla/valhalla/pull/2370)
   * ADDED: Add sk-SK.json (slovak) localization file. [#2376](https://github.com/valhalla/valhalla/pull/2376)
   * ADDED: Extend roundabout phrases. [#2378](https://github.com/valhalla/valhalla/pull/2378)
   * ADDED: More roundabout phrase tests. [#2382](https://github.com/valhalla/valhalla/pull/2382)
   * ADDED: Update the turn and continue phrases to include junction names and guide signs. [#2386](https://github.com/valhalla/valhalla/pull/2386)
   * ADDED: Add the remaining guide sign toward phrases [#2389](https://github.com/valhalla/valhalla/pull/2389)
   * ADDED: The ability to allow immediate uturns at trace points in a map matching request [#2380](https://github.com/valhalla/valhalla/pull/2380)
   * ADDED: Add utility functions to Signs. [#2390](https://github.com/valhalla/valhalla/pull/2390)
   * ADDED: Unified time tracking for all algorithms that support time-based graph expansion. [#2278](https://github.com/valhalla/valhalla/pull/2278)
   * ADDED: Add rail_ferry use and costing. [#2408](https://github.com/valhalla/valhalla/pull/2408)
   * ADDED: `street_side_max_distance`, `display_lat` and `display_lon` to `locations` in input for better control of routing side of street [#1769](https://github.com/valhalla/valhalla/pull/1769)
   * ADDED: Add additional exit phrases. [#2421](https://github.com/valhalla/valhalla/pull/2421)
   * ADDED: Add Japanese locale, update German. [#2432](https://github.com/valhalla/valhalla/pull/2432)
   * ADDED: Gurka expect_route refactor [#2435](https://github.com/valhalla/valhalla/pull/2435)
   * ADDED: Add option to suppress roundabout exits [#2437](https://github.com/valhalla/valhalla/pull/2437)
   * ADDED: Add Greek locale. [#2438](https://github.com/valhalla/valhalla/pull/2438)
   * ADDED (back): Support for 64bit wide way ids in the edgeinfo structure with no impact to size for data sources with ids 32bits wide. [#2422](https://github.com/valhalla/valhalla/pull/2422)
   * ADDED: Support for 64bit osm node ids in parsing stage of tile building [#2422](https://github.com/valhalla/valhalla/pull/2422)
   * CHANGED: Point2/PointLL are now templated to allow for higher precision coordinate math when desired [#2429](https://github.com/valhalla/valhalla/pull/2429)
   * ADDED: Optional OpenLR Encoded Path Edges in API Response [#2424](https://github.com/valhalla/valhalla/pull/2424)
   * ADDED: Add explicit include for sstream to be compatible with msvc_x64 toolset. [#2449](https://github.com/valhalla/valhalla/pull/2449)
   * ADDED: Properly split returned path if traffic conditions change partway along edges [#2451](https://github.com/valhalla/valhalla/pull/2451)
   * ADDED: Add Dutch locale. [#2464](https://github.com/valhalla/valhalla/pull/2464)
   * ADDED: Check with address sanititizer in CI. Add support for undefined behavior sanitizer. [#2487](https://github.com/valhalla/valhalla/pull/2487)
   * ADDED: Ability to recost a path and increased cost/time details along the trippath and json output [#2425](https://github.com/valhalla/valhalla/pull/2425)
   * ADDED: Add the ability to do bikeshare based (ped/bike) multimodal routing [#2031](https://github.com/valhalla/valhalla/pull/2031)
   * ADDED: Route through restrictions enabled by introducing a costing option. [#2469](https://github.com/valhalla/valhalla/pull/2469)
   * ADDED: Migrated to Ubuntu 20.04 base-image [#2508](https://github.com/valhalla/valhalla/pull/2508)
   * CHANGED: Speed up parseways stage by avoiding multiple string comparisons [#2518](https://github.com/valhalla/valhalla/pull/2518)
   * CHANGED: Speed up enhance stage by avoiding GraphTileBuilder copying [#2468](https://github.com/valhalla/valhalla/pull/2468)
   * ADDED: Costing options now includes shortest flag which favors shortest path routes [#2555](https://github.com/valhalla/valhalla/pull/2555)
   * ADDED: Incidents in intersections [#2547](https://github.com/valhalla/valhalla/pull/2547)
   * CHANGED: Refactor mapmatching configuration to use a struct (instead of `boost::property_tree::ptree`). [#2485](https://github.com/valhalla/valhalla/pull/2485)
   * ADDED: Save exit maneuver's begin heading when combining enter & exit roundabout maneuvers. [#2554](https://github.com/valhalla/valhalla/pull/2554)
   * ADDED: Added new urban flag that can be set if edge is within city boundaries to data processing; new use_urban_tag config option; added to osrm response within intersections. [#2522](https://github.com/valhalla/valhalla/pull/2522)
   * ADDED: Parses OpenLr of type PointAlongLine [#2565](https://github.com/valhalla/valhalla/pull/2565)
   * ADDED: Use edge.is_urban is set for serializing is_urban. [#2568](https://github.com/valhalla/valhalla/pull/2568)
   * ADDED: Added new rest/service area uses on the edge. [#2533](https://github.com/valhalla/valhalla/pull/2533)
   * ADDED: Dependency cache for Azure [#2567](https://github.com/valhalla/valhalla/pull/2567)
   * ADDED: Added flexibility to remove the use of the admindb and to use the country and state iso from the tiles; [#2579](https://github.com/valhalla/valhalla/pull/2579)
   * ADDED: Added toll gates and collection points (gantry) to the node;  [#2532](https://github.com/valhalla/valhalla/pull/2532)
   * ADDED: Added osrm serialization for rest/service areas and admins. [#2594](https://github.com/valhalla/valhalla/pull/2594)
   * CHANGED: Improved Russian localization; [#2593](https://github.com/valhalla/valhalla/pull/2593)
   * ADDED: Support restricted class in intersection annotations [#2589](https://github.com/valhalla/valhalla/pull/2589)
   * ADDED: Added trail type trace [#2606](https://github.com/valhalla/valhalla/pull/2606)
   * ADDED: Added tunnel names to the edges as a tagged name.  [#2608](https://github.com/valhalla/valhalla/pull/2608)
   * CHANGED: Moved incidents to the trip leg and cut the shape of the leg at that location [#2610](https://github.com/valhalla/valhalla/pull/2610)
   * ADDED: Costing option to ignore_closures when routing with current flow [#2615](https://github.com/valhalla/valhalla/pull/2615)
   * ADDED: Cross-compilation ability with MinGW64 [#2619](https://github.com/valhalla/valhalla/pull/2619)
   * ADDED: Defines the incident tile schema and incident metadata [#2620](https://github.com/valhalla/valhalla/pull/2620)
   * ADDED: Moves incident serializer logic into a generic serializer [#2621](https://github.com/valhalla/valhalla/pull/2621)
   * ADDED: Incident loading singleton for continually refreshing incident tiles [#2573](https://github.com/valhalla/valhalla/pull/2573)
   * ADDED: One shot mode to valhalla_service so you can run a single request of any type without starting a server [#2624](https://github.com/valhalla/valhalla/pull/2624)
   * ADDED: Adds text instructions to OSRM output [#2625](https://github.com/valhalla/valhalla/pull/2625)
   * ADDED: Adds support for alternate routes [#2626](https://github.com/valhalla/valhalla/pull/2626)
   * CHANGED: Switch Python bindings generator from boost.python to header-only pybind11[#2644](https://github.com/valhalla/valhalla/pull/2644)
   * ADDED: Add support of input file for one-shot mode of valhalla_service [#2648](https://github.com/valhalla/valhalla/pull/2648)
   * ADDED: Linear reference support to locate api [#2645](https://github.com/valhalla/valhalla/pull/2645)
   * ADDED: Implemented OSRM-like turn duration calculation for car. Uses it now in auto costing. [#2651](https://github.com/valhalla/valhalla/pull/2651)
   * ADDED: Enhanced turn lane information in guidance [#2653](https://github.com/valhalla/valhalla/pull/2653)
   * ADDED: `top_speed` option for all motorized vehicles [#2667](https://github.com/valhalla/valhalla/issues/2667)
   * CHANGED: Move turn_lane_direction helper to odin/util [#2675](https://github.com/valhalla/valhalla/pull/2675)
   * ADDED: Add annotations to osrm response including speed limits, unit and sign conventions [#2668](https://github.com/valhalla/valhalla/pull/2668)
   * ADDED: Added functions for predicted speeds encoding-decoding [#2674](https://github.com/valhalla/valhalla/pull/2674)
   * ADDED: Time invariant routing via the bidirectional algorithm. This has the effect that when time dependent routes (arrive_by and depart_at) fall back to bidirectional due to length restrictions they will actually use the correct time of day for one of the search directions [#2660](https://github.com/valhalla/valhalla/pull/2660)
   * ADDED: If the length of the edge is greater than kMaxEdgeLength, then consider this a catastrophic error if the should_error bool is true in the set_length function. [#2678](https://github.com/valhalla/valhalla/pull/2678)
   * ADDED: Moved lat,lon coordinates structures from single to double precision. Improves geometry accuracy noticibly at zooms above 17 as well as coordinate snapping and any other geometric operations. Adds about a 2% performance penalty for standard routes. Graph nodes now have 7 digits of precision.  [#2693](https://github.com/valhalla/valhalla/pull/2693)
   * ADDED: Added signboards to guidance views.  [#2687](https://github.com/valhalla/valhalla/pull/2687)
   * ADDED: Regular speed on shortcut edges is calculated with turn durations taken into account. Truck, motorcycle and motorscooter profiles use OSRM-like turn duration. [#2662](https://github.com/valhalla/valhalla/pull/2662)
   * CHANGED: Remove astar algorithm and replace its use with timedep_forward as its redundant [#2706](https://github.com/valhalla/valhalla/pull/2706)
   * ADDED: Recover and recost all shortcuts in final path for bidirectional astar algorithm [#2711](https://github.com/valhalla/valhalla/pull/2711)
   * ADDED: An option for shortcut recovery to be cached at start up to reduce the time it takes to do so on the fly [#2714](https://github.com/valhalla/valhalla/pull/2714)
   * ADDED: If width <= 1.9 then no access for auto, truck, bus, taxi, emergency and hov. [#2713](https://github.com/valhalla/valhalla/pull/2713)
   * ADDED: Centroid/Converge/Rendezvous/Meet API which allows input locations to find a least cost convergence point from all locations [#2734](https://github.com/valhalla/valhalla/pull/2734)
   * ADDED: Added support to process the sump_buster tag.  Also, fixed a few small access bugs for nodes. [#2731](https://github.com/valhalla/valhalla/pull/2731)
   * ADDED: Log message if failed to create tiles directory. [#2738](https://github.com/valhalla/valhalla/pull/2738)
   * CHANGED: Tile memory is only owned by the GraphTile rather than shared amongst copies of the graph tile (in GraphReader and TileCaches). [#2340](https://github.com/valhalla/valhalla/pull/2340)
   * ADDED: Add Estonian locale. [#2748](https://github.com/valhalla/valhalla/pull/2748)
   * CHANGED: Handle GraphTile objects as smart pointers [#2703](https://github.com/valhalla/valhalla/pull/2703)
   * CHANGED: Improve stability with no RTTI build [#2759](https://github.com/valhalla/valhalla/pull/2759) and [#2760](https://github.com/valhalla/valhalla/pull/2760)
   * CHANGED: Change generic service roads to a new Use=kServiceRoad. This is for highway=service without other service= tags (such as driveway, alley, parking aisle) [#2419](https://github.com/valhalla/valhalla/pull/2419)
   * ADDED: Isochrones support isodistance lines as well [#2699](https://github.com/valhalla/valhalla/pull/2699)
   * ADDED: Add support for ignoring live traffic closures for waypoints [#2685](https://github.com/valhalla/valhalla/pull/2685)
   * ADDED: Add use_distance to auto cost to allow choosing between two primary cost components, time or distance [#2771](https://github.com/valhalla/valhalla/pull/2771)
   * CHANGED: nit: Enables compiler warnings in part of loki module [#2767](https://github.com/valhalla/valhalla/pull/2767)
   * CHANGED: Reducing the number of uturns by increasing the cost to for them to 9.5f. Note: Did not increase the cost for motorcycles or motorscooters. [#2770](https://github.com/valhalla/valhalla/pull/2770)
   * ADDED: Add option to use thread-safe GraphTile's reference counter. [#2772](https://github.com/valhalla/valhalla/pull/2772)
   * CHANGED: nit: Enables compiler warnings in part of thor module [#2768](https://github.com/valhalla/valhalla/pull/2768)
   * ADDED: Add costing option `use_tracks` to avoid or favor tracks in route. [#2769](https://github.com/valhalla/valhalla/pull/2769)
   * CHANGED: chore: Updates libosmium [#2786](https://github.com/valhalla/valhalla/pull/2786)
   * CHANGED: Optimize double bucket queue to reduce memory reallocations. [#2719](https://github.com/valhalla/valhalla/pull/2719)
   * CHANGED: Collapse merge maneuvers [#2773](https://github.com/valhalla/valhalla/pull/2773)
   * CHANGED: Add shortcuts to the tiles' bins so we can find them when doing spatial lookups. [#2744](https://github.com/valhalla/valhalla/pull/2744)

## Release Date: 2019-11-21 Valhalla 3.0.9
* **Bug Fix**
   * FIXED: Changed reachability computation to consider both directions of travel wrt candidate edges [#1965](https://github.com/valhalla/valhalla/pull/1965)
   * FIXED: toss ways where access=private and highway=service and service != driveway. [#1960](https://github.com/valhalla/valhalla/pull/1960)
   * FIXED: Fix search_cutoff check in loki correlate_node. [#2023](https://github.com/valhalla/valhalla/pull/2023)
   * FIXED: Computes notion of a deadend at runtime in bidirectional a-star which fixes no-route with a complicated u-turn. [#1982](https://github.com/valhalla/valhalla/issues/1982)
   * FIXED: Fix a bug with heading filter at nodes. [#2058](https://github.com/valhalla/valhalla/pull/2058)
   * FIXED: Bug in map matching continuity checking such that continuity must only be in the forward direction. [#2029](https://github.com/valhalla/valhalla/pull/2029)
   * FIXED: Allow setting the time for map matching paths such that the time is used for speed lookup. [#2030](https://github.com/valhalla/valhalla/pull/2030)
   * FIXED: Don't use density factor for transition cost when user specified flag disables flow speeds. [#2048](https://github.com/valhalla/valhalla/pull/2048)
   * FIXED: Map matching trace_route output now allows for discontinuities in the match though multi match is not supported in valhalla route output. [#2049](https://github.com/valhalla/valhalla/pull/2049)
   * FIXED: Allows routes with no time specified to use time conditional edges and restrictions with a flag denoting as much [#2055](https://github.com/valhalla/valhalla/pull/2055)
   * FIXED: Fixed a bug with 'current' time type map matches. [#2060](https://github.com/valhalla/valhalla/pull/2060)
   * FIXED: Fixed a bug with time dependent expansion in which the expansion distance heuristic was not being used. [#2064](https://github.com/valhalla/valhalla/pull/2064)

* **Enhancement**
   * ADDED: Establish pinpoint test pattern [#1969](https://github.com/valhalla/valhalla/pull/1969)
   * ADDED: Suppress relative direction in ramp/exit instructions if it matches driving side of street [#1990](https://github.com/valhalla/valhalla/pull/1990)
   * ADDED: Added relative direction to the merge maneuver [#1989](https://github.com/valhalla/valhalla/pull/1989)
   * ADDED: Refactor costing to better handle multiple speed datasources [#2026](https://github.com/valhalla/valhalla/pull/2026)
   * ADDED: Better usability of curl for fetching tiles on the fly [#2026](https://github.com/valhalla/valhalla/pull/2026)
   * ADDED: LRU cache scheme for tile storage [#2026](https://github.com/valhalla/valhalla/pull/2026)
   * ADDED: GraphTile size check [#2026](https://github.com/valhalla/valhalla/pull/2026)
   * ADDED: Pick more sane values for highway and toll avoidance [#2026](https://github.com/valhalla/valhalla/pull/2026)
   * ADDED: Refactor adding predicted speed info to speed up process [#2026](https://github.com/valhalla/valhalla/pull/2026)
   * ADDED: Allow selecting speed data sources at request time [#2026](https://github.com/valhalla/valhalla/pull/2026)
   * ADDED: Allow disabling certain neighbors in connectivity map [#2026](https://github.com/valhalla/valhalla/pull/2026)
   * ADDED: Allows routes with time-restricted edges if no time specified and notes restriction in response [#1992](https://github.com/valhalla/valhalla/issues/1992)
   * ADDED: Runtime deadend detection to timedependent a-star. [#2059](https://github.com/valhalla/valhalla/pull/2059)

## Release Date: 2019-09-06 Valhalla 3.0.8
* **Bug Fix**
   * FIXED: Added logic to detect if user is to merge to the left or right [#1892](https://github.com/valhalla/valhalla/pull/1892)
   * FIXED: Overriding the destination_only flag when reclassifying ferries; Also penalizing ferries with a 5 min. penalty in the cost to allow us to avoid destination_only the majority of the time except when it is necessary. [#1905](https://github.com/valhalla/valhalla/pull/1905)
   * FIXED: Suppress forks at motorway junctions and intersecting service roads [#1909](https://github.com/valhalla/valhalla/pull/1909)
   * FIXED: Enhanced fork assignment logic [#1912](https://github.com/valhalla/valhalla/pull/1912)
   * FIXED: Added logic to fall back to return country poly if no state and updated lua for Metro Manila and Ireland [#1910](https://github.com/valhalla/valhalla/pull/1910)
   * FIXED: Added missing motorway fork instruction [#1914](https://github.com/valhalla/valhalla/pull/1914)
   * FIXED: Use begin street name for osrm compat mode [#1916](https://github.com/valhalla/valhalla/pull/1916)
   * FIXED: Added logic to fix missing highway cardinal directions in the US [#1917](https://github.com/valhalla/valhalla/pull/1917)
   * FIXED: Handle forward traversable significant road class intersecting edges [#1928](https://github.com/valhalla/valhalla/pull/1928)
   * FIXED: Fixed bug with shape trimming that impacted Uturns at Via locations. [#1935](https://github.com/valhalla/valhalla/pull/1935)
   * FIXED: Dive bomb updates.  Updated default speeds for urban areas based on roadclass for the enhancer.  Also, updated default speeds based on roadclass in lua.  Fixed an issue where we were subtracting 1 from uint32_t when 0 for stop impact.  Updated reclassify link logic to allow residential roads to be added to the tree, but we only downgrade the links to tertiary.  Updated TransitionCost functions to add 1.5 to the turncost when transitioning from a ramp to a non ramp and vice versa.  Also, added 0.5f to the turncost if the edge is a roundabout. [#1931](https://github.com/valhalla/valhalla/pull/1931)

* **Enhancement**
   * ADDED: Caching url fetched tiles to disk [#1887](https://github.com/valhalla/valhalla/pull/1887)
   * ADDED: filesystem::remove_all [#1887](https://github.com/valhalla/valhalla/pull/1887)
   * ADDED: Minimum enclosing bounding box tool [#1887](https://github.com/valhalla/valhalla/pull/1887)
   * ADDED: Use constrained flow speeds in bidirectional_astar.cc [#1907](https://github.com/valhalla/valhalla/pull/1907)
   * ADDED: Bike Share Stations are now in the graph which should set us up to do multimodal walk/bike scenarios [#1852](https://github.com/valhalla/valhalla/pull/1852)

## Release Date: 2019-7-18 Valhalla 3.0.7
* **Bug Fix**
   * FIXED: Fix pedestrian fork [#1886](https://github.com/valhalla/valhalla/pull/1886)

## Release Date: 2019-7-15 Valhalla 3.0.6
* **Bug Fix**
   * FIXED: Admin name changes. [#1853](https://github.com/valhalla/valhalla/pull/1853) Ref: [#1854](https://github.com/valhalla/valhalla/issues/1854)
   * FIXED: valhalla_add_predicted_traffic was overcommitted while gathering stats. Added a clear. [#1857](https://github.com/valhalla/valhalla/pull/1857)
   * FIXED: regression in map matching when moving to valhalla v3.0.0 [#1863](https://github.com/valhalla/valhalla/pull/1863)
   * FIXED: last step shape in osrm serializer should be 2 of the same point [#1867](https://github.com/valhalla/valhalla/pull/1867)
   * FIXED: Shape trimming at the beginning and ending of the route to not be degenerate [#1876](https://github.com/valhalla/valhalla/pull/1876)
   * FIXED: Duplicate waypoints in osrm serializer [#1880](https://github.com/valhalla/valhalla/pull/1880)
   * FIXED: Updates for heading precision [#1881](https://github.com/valhalla/valhalla/pull/1881)
   * FIXED: Map matching allowed untraversable edges at start of route [#1884](https://github.com/valhalla/valhalla/pull/1884)

* **Enhancement**
   * ADDED: Use the same protobuf object the entire way through the request process [#1837](https://github.com/valhalla/valhalla/pull/1837)
   * ADDED: Enhanced turn lane processing [#1859](https://github.com/valhalla/valhalla/pull/1859)
   * ADDED: Add global_synchronized_cache in valhalla_build_config [#1851](https://github.com/valhalla/valhalla/pull/1851)

## Release Date: 2019-06-04 Valhalla 3.0.5
* **Bug Fix**
   * FIXED: Protect against unnamed rotaries and routes that end in roundabouts not turning off rotary logic [#1840](https://github.com/valhalla/valhalla/pull/1840)

* **Enhancement**
   * ADDED: Add turn lane info at maneuver point [#1830](https://github.com/valhalla/valhalla/pull/1830)

## Release Date: 2019-05-31 Valhalla 3.0.4
* **Bug Fix**
   * FIXED: Improved logic to decide between bear vs. continue [#1798](https://github.com/valhalla/valhalla/pull/1798)
   * FIXED: Bicycle costing allows use of roads with all surface values, but with a penalty based on bicycle type. However, the edge filter totally disallows bad surfaces for some bicycle types, creating situations where reroutes fail if a rider uses a road with a poor surface. [#1800](https://github.com/valhalla/valhalla/pull/1800)
   * FIXED: Moved complex restrictions building to before validate. [#1805](https://github.com/valhalla/valhalla/pull/1805)
   * FIXED: Fix bicycle edge filter when avoid_bad_surfaces = 1.0 [#1806](https://github.com/valhalla/valhalla/pull/1806)
   * FIXED: Replace the EnhancedTripPath class inheritance with aggregation [#1807](https://github.com/valhalla/valhalla/pull/1807)
   * FIXED: Replace the old timezone shape zip file every time valhalla_build_timezones is ran [#1817](https://github.com/valhalla/valhalla/pull/1817)
   * FIXED: Don't use island snapped edge candidates (from disconnected components or low reach edges) when we rejected other high reachability edges that were closer [#1835](https://github.com/valhalla/valhalla/pull/1835)

## Release Date: 2019-05-08 Valhalla 3.0.3
* **Bug Fix**
   * FIXED: Fixed a rare loop condition in route matcher (edge walking to match a trace). [#1689](https://github.com/valhalla/valhalla/pull/1689)
   * FIXED: Fixed VACUUM ANALYZE syntax issue.  [#1704](https://github.com/valhalla/valhalla/pull/1704)
   * FIXED: Fixed the osrm maneuver type when a maneuver has the to_stay_on attribute set.  [#1714](https://github.com/valhalla/valhalla/pull/1714)
   * FIXED: Fixed osrm compatibility mode attributes.  [#1716](https://github.com/valhalla/valhalla/pull/1716)
   * FIXED: Fixed rotary/roundabout issues in Valhalla OSRM compatibility.  [#1727](https://github.com/valhalla/valhalla/pull/1727)
   * FIXED: Fixed the destinations assignment for exit names in OSRM compatibility mode. [#1732](https://github.com/valhalla/valhalla/pull/1732)
   * FIXED: Enhance merge maneuver type assignment. [#1735](https://github.com/valhalla/valhalla/pull/1735)
   * FIXED: Fixed fork assignments and on ramps for OSRM compatibility mode. [#1738](https://github.com/valhalla/valhalla/pull/1738)
   * FIXED: Fixed cardinal direction on reference names when forward/backward tag is present on relations. Fixes singly digitized roads with opposing directional modifiers. [#1741](https://github.com/valhalla/valhalla/pull/1741)
   * FIXED: Fixed fork assignment and narrative logic when a highway ends and splits into multiple ramps. [#1742](https://github.com/valhalla/valhalla/pull/1742)
   * FIXED: Do not use any avoid edges as origin or destination of a route, matrix, or isochrone. [#1745](https://github.com/valhalla/valhalla/pull/1745)
   * FIXED: Add leg summary and remove unused hint attribute for OSRM compatibility mode. [#1753](https://github.com/valhalla/valhalla/pull/1753)
   * FIXED: Improvements for pedestrian forks, pedestrian roundabouts, and continue maneuvers. [#1768](https://github.com/valhalla/valhalla/pull/1768)
   * FIXED: Added simplified overview for OSRM response and added use_toll logic back to truck costing. [#1765](https://github.com/valhalla/valhalla/pull/1765)
   * FIXED: temp fix for location distance bug [#1774](https://github.com/valhalla/valhalla/pull/1774)
   * FIXED: Fix pedestrian routes using walkway_factor [#1780](https://github.com/valhalla/valhalla/pull/1780)
   * FIXED: Update the begin and end heading of short edges based on use [#1783](https://github.com/valhalla/valhalla/pull/1783)
   * FIXED: GraphReader::AreEdgesConnected update.  If transition count == 0 return false and do not call transition function. [#1786](https://github.com/valhalla/valhalla/pull/1786)
   * FIXED: Only edge candidates that were used in the path are send to serializer: [#1788](https://github.com/valhalla/valhalla/pull/1788)
   * FIXED: Added logic to prevent the removal of a destination maneuver when ending on an internal edge [#1792](https://github.com/valhalla/valhalla/pull/1792)
   * FIXED: Fixed instructions when starting on an internal edge [#1796](https://github.com/valhalla/valhalla/pull/1796)

* **Enhancement**
   * Add the ability to run valhalla_build_tiles in stages. Specify the begin_stage and end_stage as command line options. Also cleans up temporary files as the last stage in the pipeline.
   * Add `remove` to `filesystem` namespace. [#1752](https://github.com/valhalla/valhalla/pull/1752)
   * Add TaxiCost into auto costing options.
   * Add `preferred_side` to allow per-location filtering of edges based on the side of the road the location is on and the driving side for that locale.
   * Slightly decreased the internal side-walk factor to .90f to favor roads with attached sidewalks. This impacts roads that have added sidewalk:left, sidewalk:right or sidewalk:both OSM tags (these become attributes on each directedEdge). The user can then avoid/penalize dedicated sidewalks and walkways, when they increase the walkway_factor. Since we slightly decreased the sidewalk_factor internally and only favor sidewalks if use is tagged as sidewalk_left or sidewalk_right, we should tend to route on roads with attached sidewalks rather than separate/dedicated sidewalks, allowing for more road names to be called out since these are labeled more.
   * Add `via` and `break_through` location types [#1737](https://github.com/valhalla/valhalla/pull/1737)
   * Add `street_side_tolerance` and `search_cutoff` to input `location` [#1777](https://github.com/valhalla/valhalla/pull/1777)
   * Return the Valhalla error `Path distance exceeds the max distance limit` for OSRM responses when the route is greater than the service limits. [#1781](https://github.com/valhalla/valhalla/pull/1781)

## Release Date: 2019-01-14 Valhalla 3.0.2
* **Bug Fix**
   * FIXED: Transit update - fix dow and exception when after midnight trips are normalized [#1682](https://github.com/valhalla/valhalla/pull/1682)
   * FIXED: valhalla_convert_transit segfault - GraphTileBuilder has null GraphTileHeader [#1683](https://github.com/valhalla/valhalla/issues/1683)
   * FIXED: Fix crash for trace_route with osrm serialization. Was passing shape rather than locations to the waypoint method.
   * FIXED: Properly set driving_side based on data set in TripPath.
   * FIXED: A bad bicycle route exposed an issue with bidirectional A* when the origin and destination edges are connected. Use A* in these cases to avoid requiring a high cost threshold in BD A*.
   * FIXED: x86 and x64 data compatibility was fixed as the structures weren't aligned.
   * FIXED: x86 tests were failing due mostly to floating point issues and the aforementioned structure misalignment.
* **Enhancement**
   * Add a durations list (delta time between each pair of trace points), a begin_time and a use_timestamp flag to trace_route requests. This allows using the input trace timestamps or durations plus the begin_time to compute elapsed time at each edge in the matched path (rather than using costing methods).
   * Add support for polyline5 encoding for OSRM formatted output.
* **Note**
   * Isochrones and openlr are both noted as not working with release builds for x86 (32bit) platforms. We'll look at getting this fixed in a future release

## Release Date: 2018-11-21 Valhalla 3.0.1
* **Bug Fix**
   * FIXED: Fixed a rare, but serious bug with bicycle costing. ferry_factor_ in bicycle costing shadowed the data member in the base dynamic cost class, leading to an uninitialized variable. Occasionally, this would lead to negative costs which caused failures. [#1663](https://github.com/valhalla/valhalla/pull/1663)
   * FIXED: Fixed use of units in OSRM compatibility mode. [#1662](https://github.com/valhalla/valhalla/pull/1662)

## Release Date: 2018-11-21 Valhalla 3.0.0
* **NOTE**
   * This release changes the Valhalla graph tile formats to make the tile data more efficient and flexible. Tile data is incompatible with Valhalla 2.x builds, and code for 3.x is incompatible with data built for Valahalla 2.x versions. Valhalla tile sizes are slightly smaller (for datasets using elevation information the size savings is over 10%). In addition, there is increased flexibility for creating different variants of tiles to support different applications (e.g. bicycle only, or driving only).
* **Enhancement**
   * Remove the use of DirectedEdge for transitions between nodes on different hierarchy levels. A new structure, NodeTransition, is now used to transition to nodes on different hierarchy level. This saves space since only the end node GraphId is needed for the transitions (and DirectedEdge is a large data structure).
   * Change the NodeInfo lat,lon to use an offset from the tile base lat,lon. This potentially allows higher precision than using float, but more importantly saves space and allows support for NodeTransitions as well as spare for future growth.
   * Remove the EdgeElevation structure and max grade information into DirectedEdge and mean elevation into EdgeInfo. This saves space.
   * Reduce wayid to 32 bits. This allows sufficient growth when using OpenStreetMap data and frees space in EdgeInfo (allows moving speed limit and mean elevation from other structures).
   * Move name consistency from NodeInfo to DirectedEdge. This allows a more efficient lookup of name consistency.
   * Update all path algorithms to use NodeTransition logic rather than special DirectedEdge transition types. This simplifies PathAlgorithms slightly and removes some conditional logic.
   * Add an optional GraphFilter stage to tile building pipeline. This allows removal of edges and nodes based on access. This allows bicycle only, pedestrian only, or driving only datasets (or combinations) to be created - allowing smaller datasets for special purpose applications.
* **Deprecate**
   * Valhalla 3.0 removes support for OSMLR.

## Release Date: 2018-11-20 Valhalla 2.7.2
* **Enhancement**
   * UPDATED: Added a configuration variable for max_timedep_distance. This is used in selecting the path algorithm and provides the maximum distance between locations when choosing a time dependent path algorithm (other than multi modal). Above this distance, bidirectional A* is used with no time dependencies.
   * UPDATED: Remove transition edges from priority queue in Multimodal methods.
   * UPDATED: Fully implement street names and exit signs with ability to identify route numbers. [#1635](https://github.com/valhalla/valhalla/pull/1635)
* **Bug Fix**
   * FIXED: A timed-turned restriction should not be applied when a non-timed route is executed.  [#1615](https://github.com/valhalla/valhalla/pull/1615)
   * FIXED: Changed unordered_map to unordered_multimap for polys. Poly map can contain the same key but different multi-polygons. For example, islands for a country or timezone polygons for a country.
   * FIXED: Fixed timezone db issue where TZIDs did not exist in the Howard Hinnant date time db that is used in the date_time class for tz indexes.  Added logic to create aliases for TZIDs based on https://en.wikipedia.org/wiki/List_of_tz_database_time_zones
   * FIXED: Fixed the ramp turn modifiers for osrm compat [#1569](https://github.com/valhalla/valhalla/pull/1569)
   * FIXED: Fixed the step geometry when using the osrm compat mode [#1571](https://github.com/valhalla/valhalla/pull/1571)
   * FIXED: Fixed a data creation bug causing issues with A* routes ending on loops. [#1576](https://github.com/valhalla/valhalla/pull/1576)
   * FIXED: Fixed an issue with a bad route where destination only was present. Was due to thresholds in bidirectional A*. Changed threshold to be cost based rather than number of iterations). [#1586](https://github.com/valhalla/valhalla/pull/1586)
   * FIXED: Fixed an issue with destination only (private) roads being used in bicycle routes. Centralized some "base" transition cost logic in the base DynamicCost class. [#1587](https://github.com/valhalla/valhalla/pull/1587)
   * FIXED: Remove extraneous ramp maneuvers [#1657](https://github.com/valhalla/valhalla/pull/1657)

## Release Date: 2018-10-02 Valhalla 2.7.1
* **Enhancement**
   * UPDATED: Added date time support to forward and reverse isochrones. Add speed lookup (predicted speeds and/or free-flow or constrained flow speed) if date_time is present.
   * UPDATED: Add timezone checks to multimodal routes and isochrones (updates localtime if the path crosses into a timezone different than the start location).
* **Data Producer Update**
   * UPDATED: Removed boost date time support from transit.  Now using the Howard Hinnant date library.
* **Bug Fix**
   * FIXED: Fixed a bug with shortcuts that leads to inconsistent routes depending on whether shortcuts are taken, different origins can lead to different paths near the destination. This fix also improves performance on long routes and matrices.
   * FIXED: We were getting inconsistent results between departing at current date/time vs entering the current date/time.  This issue is due to the fact that the iso_date_time function returns the full iso date_time with the timezone offset (e.g., 2018-09-27T10:23-07:00 vs 2018-09-27T10:23). When we refactored the date_time code to use the new Howard Hinnant date library, we introduced this bug.
   * FIXED: Increased the threshold in CostMatrix to address null time and distance values occurring for truck costing with locations near the max distance.

## Release Date: 2018-09-13 Valhalla 2.7.0
* **Enhancement**
   * UPDATED: Refactor to use the pbf options instead of the ptree config [#1428](https://github.com/valhalla/valhalla/pull/1428) This completes [#1357](https://github.com/valhalla/valhalla/issues/1357)
   * UPDATED: Removed the boost/date_time dependency from baldr and odin. We added the Howard Hinnant date and time library as a submodule. [#1494](https://github.com/valhalla/valhalla/pull/1494)
   * UPDATED: Fixed 'Drvie' typo [#1505](https://github.com/valhalla/valhalla/pull/1505) This completes [#1504](https://github.com/valhalla/valhalla/issues/1504)
   * UPDATED: Optimizations of GetSpeed for predicted speeds [#1490](https://github.com/valhalla/valhalla/issues/1490)
   * UPDATED: Isotile optimizations
   * UPDATED: Added stats to predictive traffic logging
   * UPDATED: resample_polyline - Breaks the polyline into equal length segments at a sample distance near the resolution. Break out of the loop through polyline points once we reach the specified number of samplesthen append the last
polyline point.
   * UPDATED: added android logging and uses a shared graph reader
   * UPDATED: Do not run a second pass on long pedestrian routes that include a ferry (but succeed on first pass). This is a performance fix. Long pedestrian routes with A star factor based on ferry speed end up being very inefficient.
* **Bug Fix**
   * FIXED: A* destination only
   * FIXED: Fixed through locations weren't honored [#1449](https://github.com/valhalla/valhalla/pull/1449)


## Release Date: 2018-08-02 Valhalla 3.0.0-rc.4
* **Node Bindings**
   * UPDATED: add some worker pool handling
   [#1467](https://github.com/valhalla/valhalla/pull/1467)

## Release Date: 2018-08-02 Valhalla 3.0.0-rc.3
* **Node Bindings**
   * UPDATED: replaced N-API with node-addon-api wrapper and made the actor
   functions asynchronous
   [#1457](https://github.com/valhalla/valhalla/pull/1457)

## Release Date: 2018-07-24 Valhalla 3.0.0-rc.2
* **Node Bindings**
   * FIXED: turn on the autocleanup functionality for the actor object.
   [#1439](https://github.com/valhalla/valhalla/pull/1439)

## Release Date: 2018-07-16 Valhalla 3.0.0-rc.1
* **Enhancement**
   * ADDED: exposed the rest of the actions to the node bindings and added tests. [#1415](https://github.com/valhalla/valhalla/pull/1415)

## Release Date: 2018-07-12 Valhalla 3.0.0-alpha.1
**NOTE**: There was already a small package named `valhalla` on the npm registry, only published up to version 0.0.3. The team at npm has transferred the package to us, but would like us to publish something to it ASAP to prove our stake in it. Though the bindings do not have all of the actor functionality exposed yet (just route), we are going to publish an alpha release of 3.0.0 to get something up on npm.
* **Infrastructure**:
   * ADDED: add in time dependent algorithms if the distance between locations is less than 500km.
   * ADDED: TurnLanes to indicate turning lanes at the end of a directed edge.
   * ADDED: Added PredictedSpeeds to Valhalla tiles and logic to compute speed based on predictive speed profiles.
* **Data Producer Update**
   * ADDED: is_route_num flag was added to Sign records. Set this to true if the exit sign comes from a route number/ref.
   * CHANGED: Lower speeds on driveways, drive-thru, and parking aisle. Set destination only flag for drive thru use.
   * ADDED: Initial implementation of turn lanes.
  **Bug Fix**
   * CHANGED: Fix destination only penalty for A* and time dependent cases.
   * CHANGED: Use the distance from GetOffsetForHeading, based on road classification and road use (e.g. ramp, turn channel, etc.), within tangent_angle function.
* **Map Matching**
   * FIXED: Fixed trace_route edge_walk server abort [#1365](https://github.com/valhalla/valhalla/pull/1365)
* **Enhancement**
   * ADDED: Added post process for updating free and constrained speeds in the directed edges.
   * UPDATED: Parse the json request once and store in a protocol buffer to pass along the pipeline. This completed the first portion of [#1357](https://github.com/valhalla/valhalla/issues/1357)
   * UPDATED: Changed the shape_match attribute from a string to an enum. Fixes [#1376](https://github.com/valhalla/valhalla/issues/1376)
   * ADDED: Node bindings for route [#1341](https://github.com/valhalla/valhalla/pull/1341)
   * UPDATED: Use a non-linear use_highways factor (to more heavily penalize highways as use_highways approaches 0).

## Release Date: 2018-07-15 Valhalla 2.6.3
* **API**:
   * FIXED: Use a non-linear use_highways factor (to more heavily penalize highways as use_highways approaches 0).
   * FIXED: Fixed the highway_factor when use_highways < 0.5.
   * ENHANCEMENT: Added logic to modulate the surface factor based on use_trails.
   * ADDED: New customer test requests for motorcycle costing.

## Release Date: 2018-06-28 Valhalla 2.6.2
* **Data Producer Update**
   * FIXED: Complex restriction sorting bug.  Check of has_dt in ComplexRestrictionBuilder::operator==.
* **API**:
   * FIXED: Fixed CostFactory convenience method that registers costing models
   * ADDED: Added use_tolls into motorcycle costing options

## Release Date: 2018-05-28 Valhalla 2.6.0
* **Infrastructure**:
   * CHANGED: Update cmake buildsystem to replace autoconf [#1272](https://github.com/valhalla/valhalla/pull/1272)
* **API**:
   * CHANGED: Move `trace_options` parsing to map matcher factory [#1260](https://github.com/valhalla/valhalla/pull/1260)
   * ADDED: New costing method for AutoDataFix [#1283](https://github.com/valhalla/valhalla/pull/1283)

## Release Date: 2018-05-21 Valhalla 2.5.0
* **Infrastructure**
   * ADDED: Add code formatting and linting.
* **API**
   * ADDED: Added new motorcycle costing, motorcycle access flag in data and use_trails option.
* **Routing**
   * ADDED: Add time dependnet forward and reverse A* methods.
   * FIXED: Increase minimum threshold for driving routes in bidirectional A* (fixes some instances of bad paths).
* **Data Producer Update**
   * CHANGED: Updates to properly handle cycleway crossings.
   * CHANGED: Conditionally include driveways that are private.
   * ADDED: Added logic to set motorcycle access.  This includes lua, country access, and user access flags for motorcycles.

## Release Date: 2018-04-11 Valhalla 2.4.9
* **Enhancement**
   * Added European Portuguese localization for Valhalla
   * Updates to EdgeStatus to improve performance. Use an unordered_map of tile Id and allocate an array for each edge in the tile. This allows using pointers to access status for sequential edges. This improves performance by 50% or so.
   * A couple of bicycle costing updates to improve route quality: avoid roads marked as part of a truck network, to remove the density penalty for transition costs.
   * When optimal matrix type is selected, now use CostMatrix for source to target pedestrian and bicycle matrix calls when both counts are above some threshold. This improves performance in general and lessens some long running requests.
*  **Data Producer Update**
   * Added logic to protect against setting a speed of 0 for ferries.

## Release Date: 2018-03-27 Valhalla 2.4.8
* **Enhancement**
   * Updates for Italian verbal translations
   * Optionally remove driveways at graph creation time
   * Optionally disable candidate edge penalty in path finding
   * OSRM compatible route, matrix and map matching response generation
   * Minimal Windows build compatibility
   * Refactoring to use PBF as the IPC mechanism for all objects
   * Improvements to internal intersection marking to reduce false positives
* **Bug Fix**
   * Cap candidate edge penalty in path finding to reduce excessive expansion
   * Fix trivial paths at deadends

## Release Date: 2018-02-08 Valhalla 2.4.7
* **Enhancement**
   * Speed up building tiles from small OSM imports by using boost directory iterator rather than going through all possible tiles and testing each if the file exists.
* **Bug Fix**
   * Protect against overflow in string to float conversion inside OSM parsing.

## Release Date: 2018-01-26 Valhalla 2.4.6
* **Enhancement**
   * Elevation library will lazy load RAW formatted sources

## Release Date: 2018-01-24 Valhalla 2.4.5
* **Enhancement**
   * Elevation packing utility can unpack lz4hc now
* **Bug Fix**
   * Fixed broken darwin builds

## Release Date: 2018-01-23 Valhalla 2.4.4
* **Enhancement**
   * Elevation service speed improvements and the ability to serve lz4hc compressed data
   * Basic support for downloading routing tiles on demand
   * Deprecated `valhalla_route_service`, now all services (including elevation) are found under `valhalla_service`

## Release Date: 2017-12-11 Valhalla 2.4.3
* **Enhancement**
   * Remove union from GraphId speeds up some platforms
   * Use SAC scale in pedestrian costing
   * Expanded python bindings to include all actions (route, matrix, isochrone, etc)
* **Bug Fix**
   * French translation typo fixes
*  **Data Producer Update**
   * Handling shapes that intersect the poles when binning
   * Handling when transit shapes are less than 2 points

## Release Date: 2017-11-09 Valhalla 2.4.1
*  **Data Producer Update**
   * Added kMopedAccess to modes for complex restrictions.  Remove the kMopedAccess when auto access is removed.  Also, add the kMopedAccess when an auto restriction is found.

## Release Date: 2017-11-08 Valhalla 2.4.0
*  **Data Producer Update**
   * Added logic to support restriction = x with a the except tag.  We apply the restriction to everything except for modes in the except tag.
   * Added logic to support railway_service and coach_service in transit.
* **Bug Fix**
  * Return proper edge_walk path for requested shape_match=walk_or_snap
  * Skip invalid stateid for Top-K requests

## Release Date: 2017-11-07 Valhalla 2.3.9
* **Enhancement**
  * Top-K map matched path generation now only returns unique paths and does so with fewer iterations
  * Navigator call outs for both imperial and metric units
  * The surface types allowed for a given bike route can now be controlled via a request parameter `avoid_bad_surfaces`
  * Improved support for motorscooter costing via surface types, road classification and vehicle specific tagging
* **Bug Fix**
  * Connectivity maps now include information about transit tiles
  * Lane counts for singly digitized roads are now correct for a given directed edge
  * Edge merging code for assigning osmlr segments is now robust to partial tile sets
  * Fix matrix path finding to allow transitioning down to lower levels when appropriate. In particular, do not supersede shortcut edges until no longer expanding on the next level.
  * Fix optimizer rotate location method. This fixes a bug where optimal ordering was bad for large location sets.
*  **Data Producer Update**
   * Duration tags are now used to properly set the speed of travel for a ferry routes

## Release Date: 2017-10-17 Valhalla 2.3.8
* **Bug Fix**
  * Fixed the roundabout exit count for bicycles when the roundabout is a road and not a cycleway
  * Enable a pedestrian path to remain on roundabout instead of getting off and back on
  * Fixed the penalization of candidate locations in the uni-directional A* algorithm (used for trivial paths)
*  **Data Producer Update**
   * Added logic to set bike forward and tag to true where kv["sac_scale"] == "hiking". All other values for sac_scale turn off bicycle access.  If sac_scale or mtb keys are found and a surface tag is not set we default to kPath.
   * Fixed a bug where surface=unpaved was being assigned Surface::kPavedSmooth.

## Release Date: 2017-9-11 Valhalla 2.3.7
* **Bug Fix**
  * Update bidirectional connections to handle cases where the connecting edge is one of the origin (or destination) edges and the cost is high. Fixes some pedestrian route issues that were reported.
*  **Data Producer Update**
   * Added support for motorroad tag (default and per country).
   * Update OSMLR segment association logic to fix issue where chunks wrote over leftover segments. Fix search along edges to include a radius so any nearby edges are also considered.

## Release Date: 2017-08-29 Valhalla 2.3.6
* **Bug Fix**
  * Pedestrian paths including ferries no longer cause circuitous routes
  * Fix a crash in map matching route finding where heading from shape was using a `nullptr` tile
  * Spanish language narrative corrections
  * Fix traffic segment matcher to always set the start time of a segment when its known
* **Enhancement**
  * Location correlation scoring improvements to avoid situations where less likely start or ending locations are selected

## Release Date: 2017-08-22 Valhalla 2.3.5
* **Bug Fix**
  * Clamp the edge score in thor. Extreme values were causing bad alloc crashes.
  * Fix multimodal isochrones. EdgeLabel refactor caused issues.
* **Data Producer Update**
  * Update lua logic to properly handle vehicle=no tags.

## Release Date: 2017-08-14 Valhalla 2.3.4
* **Bug Fix**
  * Enforce limits on maximum per point accuracy to avoid long running map matching computations

## Release Date: 2017-08-14 Valhalla 2.3.3
* **Bug Fix**
  * Maximum osm node reached now causes bitset to resize to accommodate when building tiles
  * Fix wrong side of street information and remove redundant node snapping
  * Fix path differences between services and `valhalla_run_route`
  * Fix map matching crash when interpolating duplicate input points
  * Fix unhandled exception when trace_route or trace_attributes when there are no continuous matches
* **Enhancement**
  * Folded Low-Stress Biking Code into the regular Bicycle code and removed the LowStressBicycleCost class. Now when making a query for bicycle routing, a value of 0 for use_hills and use_roads produces low-stress biking routes, while a value of 1 for both provides more intense professional bike routes.
  * Bike costing default values changed. use_roads and use_hills are now 0.25 by default instead of 0.5 and the default bike is now a hybrid bike instead of a road bike.
  * Added logic to use station hierarchy from transitland.  Osm and egress nodes are connected by transitconnections.  Egress and stations are connected by egressconnections.  Stations and platforms are connected by platformconnections.  This includes narrative updates for Odin as well.

## Release Date: 2017-07-31 Valhalla 2.3.2
* **Bug Fix**
  * Update to use oneway:psv if oneway:bus does not exist.
  * Fix out of bounds memory issue in DoubleBucketQueue.
  * Many things are now taken into consideration to determine which sides of the road have what cyclelanes, because they were not being parsed correctly before
  * Fixed issue where sometimes a "oneway:bicycle=no" tag on a two-way street would cause the road to become a oneway for bicycles
  * Fixed trace_attributes edge_walk cases where the start or end points in the shape are close to graph nodes (intersections)
  * Fixed 32bit architecture crashing for certain routes with non-deterministic placement of edges labels in bucketized queue datastructure
* **Enhancement**
  * Improve multi-modal routes by adjusting the pedestrian mode factor (routes use less walking in favor of public transit).
  * Added interface framework to support "top-k" paths within map-matching.
  * Created a base EdgeLabel class that contains all data needed within costing methods and supports the basic path algorithms (forward direction, A*, with accumulated path distance). Derive class for bidirectional algorithms (BDEdgeLabel) and for multimodal algorithms. Lowers memory use by combining some fields (using spare bits from GraphId).
  * Added elapsed time estimates to map-matching labels in preparation for using timestamps in map-matching.
  * Added parsing of various OSM tags: "bicycle=use_sidepath", "bicycle=dismount", "segregated=*", "shoulder=*", "cycleway:buffer=*", and several variations of these.
  * Both trace_route and trace_attributes will parse `time` and `accuracy` parameters when the shape is provided as unencoded
  * Map-matching will now use the time (in seconds) of each gps reading (if provided) to narrow the search space and avoid finding matches that are impossibly fast

## Release Date: 2017-07-10 Valhalla 2.3.0
* **Bug Fix**
  * Fixed a bug in traffic segment matcher where length was populated but had invalid times
* **Embedded Compilation**
  * Decoupled the service components from the rest of the worker objects so that the worker objects could be used in non http service contexts
   * Added an actor class which encapsulates the various worker objects and allows the various end points to be called /route /height etc. without needing to run a service
* **Low-Stress Bicycle**
  * Worked on creating a new low-stress biking option that focuses more on taking safer roads like cycle ways or residential roads than the standard bike costing option does.

## Release Date: 2017-06-26 Valhalla 2.2.9
* **Bug Fix**
  * Fix a bug introduced in 2.2.8 where map matching search extent was incorrect in longitude axis.

## Release Date: 2017-06-23 Valhalla 2.2.8
* **Bug Fix**
  * Traffic segment matcher (exposed through Python bindings) - fix cases where partial (or no) results could be returned when breaking out of loop in form_segments early.
* **Traffic Matching Update**
  * Traffic segment matcher - handle special cases when entering and exiting turn channels.
* **Guidance Improvements**
  * Added Swedish (se-SV) narrative file.

## Release Date: 2017-06-20 Valhalla 2.2.7
* **Bug Fixes**
  * Traffic segment matcher (exposed through Python bindings) makes use of accuracy per point in the input
  * Traffic segment matcher is robust to consecutive transition edges in matched path
* **Isochrone Changes**
  * Set up isochrone to be able to handle multi-location queries in the future
* **Data Producer Updates**
  * Fixes to valhalla_associate_segments to address threading issue.
  * Added support for restrictions that refers only to appropriate type of vehicle.
* **Navigator**
  * Added pre-alpha implementation that will perform guidance for mobile devices.
* **Map Matching Updates**
  * Added capability to customize match_options

## Release Date: 2017-06-12 Valhalla 2.2.6
* **Bug Fixes**
  * Fixed the begin shape index where an end_route_discontinuity exists
* **Guidance Improvements**
  * Updated Slovenian (sl-SI) narrative file.
* **Data Producer Updates**
  * Added support for per mode restrictions (e.g., restriction:&lt;type&gt;)  Saved these restrictions as "complex" restrictions which currently support per mode lookup (unlike simple restrictions which are assumed to apply to all driving modes).
* **Matrix Updates**
  * Increased max distance threshold for auto costing and other similar costings to 400 km instead of 200 km

## Release Date: 2017-06-05 Valhalla 2.2.5
* **Bug Fixes**
  * Fixed matched point edge_index by skipping transition edges.
  * Use double precision in meili grid traversal to fix some incorrect grid cases.
  * Update meili to use DoubleBucketQueue and GraphReader methods rather than internal methods.

## Release Date: 2017-05-17 Valhalla 2.2.4
* **Bug Fixes**
  * Fix isochrone bug where the default access mode was used - this rejected edges that should not have been rejected for cases than automobile.
  * Fix A* handling of edge costs for trivial routes. This fixed an issue with disconnected regions that projected to a single edge.
  * Fix TripPathBuilder crash if first edge is a transition edge (was occurring with map-matching in rare occasions).

## Release Date: 2017-05-15 Valhalla 2.2.3
* **Map Matching Improvement**
  * Return begin and end route discontinuities. Also, returns partial shape of edge at route discontinuity.
* **Isochrone Improvements**
  * Add logic to make sure the center location remains fixed at the center of a tile/grid in the isotile.
  * Add a default generalization factor that is based on the grid size. Users can still override this factor but the default behavior is improved.
  * Add ExpandForward and ExpandReverse methods as is done in bidirectional A*. This improves handling of transitions between hierarchy levels.
* **Graph Correlation Improvements**
  * Add options to control both radius and reachability per input location (with defaults) to control correlation of input locations to the graph in such a way as to avoid routing between disconnected regions and favor more likely paths.

## Release Date: 2017-05-08 Valhalla 2.2.0
* **Guidance Improvements**
  * Added Russian (ru-RU) narrative file.
  * Updated Slovenian (sl-SI) narrative file.
* **Data Producer Updates**
  * Assign destination sign info on bidirectional ramps.
  * Update ReclassifyLinks. Use a "link-tree" which is formed from the exit node and terminates at entrance nodes. Exit nodes are sorted by classification so motorway exits are done before trunks, etc. Updated the turn channel logic - now more consistently applies turn channel use.
  * Updated traffic segment associations to properly work with elevation and lane connectivity information (which is stored after the traffic association).

## Release Date: 2017-04-24 Valhalla 2.1.9
* **Elevation Update**
  * Created a new EdgeElevation structure which includes max upward and downward slope (moved from DirectedEdge) and mean elevation.
* **Routing Improvements**
  * Destination only fix when "nested" destination only areas cause a route failure. Allow destination only edges (with penalty) on 2nd pass.
  * Fix heading to properly use the partial edge shape rather than entire edge shape to determine heading at the begin and end locations.
  * Some cleanup and simplification of the bidirectional A* algorithm.
  * Some cleanup and simplification of TripPathBuilder.
  * Make TileHierarchy data and methods static and remove tile_dir from the tile hierarchy.
* **Map Matching Improvement**
  * Return matched points with trace attributes when using map_snap.
* **Data Producer Updates**
  * lua updates so that the chunnel will work again.

## Release Date: 2017-04-04 Valhalla 2.1.8
* **Map Matching Release**
  * Added max trace limits and out-of-bounds checks for customizable trace options

## Release Date: 2017-03-29 Valhalla 2.1.7
* **Map Matching Release**
  * Increased service limits for trace
* **Data Producer Updates**
  * Transit: Remove the dependency on using level 2 tiles for transit builder
* **Traffic Updates**
  * Segment matcher completely re-written to handle many complex issues when matching traces to OTSs
* **Service Improvement**
  * Bug Fix - relaxed rapidjson parsing to allow numeric type coercion
* **Routing Improvements**
  * Level the forward and reverse paths in bidirectional A * to account for distance approximation differences.
  * Add logic for Use==kPath to bicycle costing so that paths are favored (as are footways).

## Release Date: 2017-03-10 Valhalla 2.1.3
* **Guidance Improvement**
  * Corrections to Slovenian narrative language file
  **Routing Improvements**
  * Increased the pedestrian search radius from 25 to 50 within the meili configuration to reduce U-turns with map-matching
  * Added a max avoid location limit

## Release Date: 2017-02-22 Valhalla 2.1.0
* **Guidance Improvement**
  * Added ca-ES (Catalan) and sl-SI (Slovenian) narrative language files
* **Routing  Improvement**
  * Fix through location reverse ordering bug (introduced in 2.0.9) in output of route responses for depart_at routes
  * Fix edge_walking method to handle cases where more than 1 initial edge is found
* **Data Producer Updates**
  * Improved transit by processing frequency based schedules.
  * Updated graph validation to more aggressively check graph consistency on level 0 and level 1
  * Fix the EdgeInfo hash to not create duplicate edge info records when creating hierarchies

## Release Date: 2017-02-21 Valhalla 2.0.9
* **Guidance Improvement**
  * Improved Italian narrative by handling articulated prepositions
  * Properly calling out turn channel maneuver
* **Routing Improvement**
  * Improved path determination by increasing stop impact for link to link transitions at intersections
  * Fixed through location handling, now includes cost at throughs and properly uses heading
  * Added ability to adjust location heading tolerance
* **Traffic Updates**
  * Fixed segment matching json to properly return non-string values where appropriate
* **Data Producer Updates**
  * Process node:ref and way:junction_ref as a semicolon separated list for exit numbers
  * Removed duplicated interchange sign information when ways are split into edges
  * Use a sequence within HierarchyBuilder to lower memory requirements for planet / large data imports.
  * Add connecting OSM wayId to a transit stop within NodeInfo.
  * Lua update:  removed ways that were being added to the routing graph.
  * Transit:  Fixed an issue where add_service_day and remove_service_day was not using the tile creation date, but the service start date for transit.
  * Transit:  Added acceptance test logic.
  * Transit:  Added fallback option if the associated wayid is not found.  Use distance approximator to find the closest edge.
  * Transit:  Added URL encoding for one stop ids that contain diacriticals.  Also, added include_geometry=false for route requests.
* **Optimized Routing Update**
  * Added an original index to the location object in the optimized route response
* **Trace Route Improvement**
  * Updated find_start_node to fix "GraphTile NodeInfo index out of bounds" error

## Release Date: 2017-01-30 Valhalla 2.0.6
* **Guidance Improvement**
  * Italian phrases were updated
* **Routing Improvement**
  * Fixed an issue where date and time was returning an invalid ISO8601 time format for date_time values in positive UTC. + sign was missing.
  * Fixed an encoding issue that was discovered for tranist_fetcher.  We were not encoding onestop_ids or route_ids.  Also, added exclude_geometry=true for route API calls.
* **Data Producer Updates**
  * Added logic to grab a single feed in valhalla_build_transit.

## Release Date: 2017-01-04 Valhalla 2.0.3
* **Service Improvement**
  * Added support for interrupting requests. If the connection is closed, route computation and map-matching can be interrupted prior to completion.
* **Routing Improvement**
  * Ignore name inconsistency when entering a link to avoid double penalizing.
* **Data Producer Updates**
  * Fixed consistent name assignment for ramps and turn lanes which improved guidance.
  * Added a flag to directed edges indicating if the edge has names. This can potentially be used in costing methods.
  * Allow future use of spare GraphId bits within DirectedEdge.

## Release Date: 2016-12-13 Valhalla 2.0.2
* **Routing Improvement**
  * Added support for multi-way restrictions to matrix and isochrones.
  * Added HOV costing model.
  * Speed limit updates.   Added logic to save average speed separately from speed limits.
  * Added transit include and exclude logic to multimodal isochrone.
  * Fix some edge cases for trivial (single edge) paths.
  * Better treatment of destination access only when using bidirectional A*.
* **Performance Improvement**
  * Improved performance of the path algorithms by making many access methods inline.

## Release Date: 2016-11-28 Valhalla 2.0.1
* **Routing Improvement**
  * Preliminary support for multi-way restrictions
* **Issues Fixed**
  * Fixed tile incompatibility between 64 and 32bit architectures
  * Fixed missing edges within tile edge search indexes
  * Fixed an issue where transit isochrone was cut off if we took transit that was greater than the max_seconds and other transit lines or buses were then not considered.

## Release Date: 2016-11-15 Valhalla 2.0

* **Tile Redesign**
  * Updated the graph tiles to store edges only on the hierarchy level they belong to. Prior to this, the highways were stored on all levels, they now exist only on the highway hierarchy. Similar changes were made for arterial level roads. This leads to about a 20% reduction in tile size.
  * The tile redesign required changes to the path generation algorithms. They must now transition freely between levels, even for pedestrian and bicycle routes. To offset the extra transitions, the main algorithms were changed to expand nodes at each level that has directed edges, rather than adding the transition edges to the priority queue/adjacency list. This change helps performance. The hierarchy limits that are used to speed the computation of driving routes by utilizing the highway hierarchy were adjusted to work with the new path algorithms.
  * Some changes to costing were also required, for example pedestrian and bicycle routes skip shortcut edges.
  * Many tile data structures were altered to explicitly size different fields and make room for "spare" fields that will allow future growth. In addition, the tile itself has extra "spare" records that can be appended to the end of the tile and referenced from the tile header. This also will allow future growth without breaking backward compatibility.
* **Guidance Improvement**
  * Refactored trip path to use an enumerated `Use` for edge and an enumerated `NodeType` for node
  * Fixed some wording in the Hindi narrative file
  * Fixed missing turn maneuver by updating the forward intersecting edge logic
* **Issues Fixed**
  * Fixed an issue with pedestrian routes where a short u-turn was taken to avoid the "crossing" penalty.
  * Fixed bicycle routing due to high penalty to enter an access=destination area. Changed to a smaller, length based factor to try to avoid long regions where access = destination. Added a driveway penalty to avoid taking driveways (which are often marked as access=destination).
  * Fixed regression where service did not adhere to the list of allowed actions in the Loki configuration
* **Graph Correlation**
  * External contributions from Navitia have lead to greatly reduced per-location graph correlation. Average correlation time is now less than 1ms down from 4-9ms.

## Release Date: 2016-10-17

* **Guidance Improvement**
  * Added the Hindi (hi-IN) narrative language
* **Service Additions**
  * Added internal valhalla error codes utility in baldr and modified all services to make use of and return as JSON response
  * See documentation https://github.com/valhalla/valhalla-docs/blob/master/api-reference.md#internal-error-codes-and-conditions
* **Time-Distance Matrix Improvement**
  * Added a costmatrix performance fix for one_to_many matrix requests
* **Memory Mapped Tar Archive - Tile Extract Support**
  * Added the ability to load a tar archive of the routing graph tiles. This improves performance under heavy load and reduces the memory requirement while allowing multiple processes to share cache resources.

## Release Date: 2016-09-19

* **Guidance Improvement**
  * Added pirate narrative language
* **Routing Improvement**
  * Added the ability to include or exclude stops, routes, and operators in multimodal routing.
* **Service Improvement**
  * JSONify Error Response

## Release Date: 2016-08-30

* **Pedestrian Routing Improvement**
  * Fixes for trivial pedestrian routes

## Release Date: 2016-08-22

* **Guidance Improvements**
  * Added Spanish narrative
  * Updated the start and end edge heading calculation to be based on road class and edge use
* **Bicycle Routing Improvements**
  * Prevent getting off a higher class road for a small detour only to get back onto the road immediately.
  * Redo the speed penalties and road class factors - they were doubly penalizing many roads with very high values.
  * Simplify the computation of weighting factor for roads that do not have cycle lanes. Apply speed penalty to slightly reduce favoring
of non-separated bicycle lanes on high speed roads.
* **Routing Improvements**
  * Remove avoidance of U-turn for pedestrian routes. This improves use with map-matching since pedestrian routes can make U-turns.
  * Allow U-turns at dead-ends for driving (and bicycling) routes.
* **Service Additions**
  * Add support for multi-modal isochrones.
  * Added base code to allow reverse isochrones (path from anywhere to a single destination).
* **New Sources to Targets**
  * Added a new Matrix Service action that allows you to request any of the 3 types of time-distance matrices by calling 1 action.  This action takes a sources and targets parameter instead of the locations parameter.  Please see the updated Time-Distance Matrix Service API reference for more details.

## Release Date: 2016-08-08

 * **Service additions**
  * Latitude, longitude bounding boxes of the route and each leg have been added to the route results.
  * Added an initial isochrone capability. This includes methods to create an "isotile" - a 2-D gridded data set with time to reach each lat,lon grid from an origin location. This isoltile is then used to create contours at specified times. Interior contours are optionally removed and the remaining outer contours are generalized and converted to GeoJSON polygons. An initial version supporting multimodal route types has also been added.
 * **Data Producer Updates**
  * Fixed tranist scheduling issue where false schedules were getting added.
 * **Tools Additionas**
  * Added `valhalla_export_edges` tool to allow shape and names to be dumped from the routing tiles

## Release Date: 2016-07-19

 * **Guidance Improvements**
  * Added French narrative
  * Added capability to have narrative language aliases - For example: German `de-DE` has an alias of `de`
 * **Transit Stop Update** - Return latitude and longitude for each transit stop
 * **Data Producer Updates**
  * Added logic to use lanes:forward, lanes:backward, speed:forward, and speed:backward based on direction of the directed edge.
  * Added support for no_entry, no_exit, and no_turn restrictions.
  * Added logic to support country specific access. Based on country tables found here: http://wiki.openstreetmap.org/wiki/OSM_tags_for_routing/Access-Restrictions

## Release Date: 2016-06-08

 * **Bug Fix** - Fixed a bug where edge indexing created many small tiles where no edges actually intersected. This allowed impossible routes to be considered for path finding instead of rejecting them earlier.
 * **Guidance Improvements**
  * Fixed invalid u-turn direction
  * Updated to properly call out jughandle routes
  * Enhanced signless interchange maneuvers to help guide users
 * **Data Producer Updates**
  * Updated the speed assignment for ramp to be a percentage of the original road class speed assignment
  * Updated stop impact logic for turn channel onto ramp

## Release Date: 2016-05-19

 * **Bug Fix** - Fixed a bug where routes fail within small, disconnected "islands" due to the threshold logic in prior release. Also better logic for not-thru roads.

## Release Date: 2016-05-18

 * **Bidirectional A* Improvements** - Fixed an issue where if both origin and destination locations where on not-thru roads that meet at a common node the path ended up taking a long detour. Not all cases were fixed though - next release should fix. Trying to address the termination criteria for when the best connection point of the 2 paths is optimal. Turns out that the initial case where both opposing edges are settled is not guaranteed to be the least cost path. For now we are setting a threshold and extending the search while still tracking best connections. Fixed the opposing edge when a hierarchy transition occurs.
 * **Guidance Globalization** -  Fixed decimal distance to be locale based.
 * **Guidance Improvements**
  * Fixed roundabout spoke count issue by fixing the drive_on_right attribute.
  * Simplified narative by combining unnamed straight maneuvers
  * Added logic to confirm maneuver type assignment to avoid invalid guidance
  * Fixed turn maneuvers by improving logic for the following:
    * Internal intersection edges
    * 'T' intersections
    * Intersecting forward edges
 * **Data Producer Updates** - Fix the restrictions on a shortcut edge to be the same as the last directed edge of the shortcut (rather than the first one).

## Release Date: 2016-04-28

 * **Tile Format Updates** - Separated the transit graph from the "road only" graph into different tiles but retained their interconnectivity. Transit tiles are now hierarchy level 3.
 * **Tile Format Updates** - Reduced the size of graph edge shape data by 5% through the use of varint encoding (LEB128)
 * **Tile Format Updates** - Aligned `EdgeInfo` structures to proper byte boundaries so as to maintain compatibility for systems who don't support reading from unaligned addresses.
 * **Guidance Globalization** -  Added the it-IT(Italian) language file. Added support for CLDR plural rules. The cs-CZ(Czech), de-DE(German), and en-US(US English) language files have been updated.
 * **Travel mode based instructions** -  Updated the start, post ferry, and post transit insructions to be based on the travel mode, for example:
  * `Drive east on Main Street.`
  * `Walk northeast on Broadway.`
  * `Bike south on the cycleway.`

## Release Date: 2016-04-12

 * **Guidance Globalization** -  Added logic to use tagged language files that contain the guidance phrases. The initial versions of en-US, de-DE, and cs-CZ have been deployed.
 * **Updated ferry defaults** -  Bumped up use_ferry to 0.65 so that we don't penalize ferries as much.

## Release Date: 2016-03-31
 * **Data producer updates** - Do not generate shortcuts across a node which is a fork. This caused missing fork maneuvers on longer routes.  GetNames update ("Broadway fix").  Fixed an issue with looking up a name in the ref map and not the name map.  Also, removed duplicate names.  Private = false was unsetting destination only flags for parking aisles.

## Release Date: 2016-03-30
 * **TripPathBuilder Bug Fix** - Fixed an exception that was being thrown when trying to read directed edges past the end of the list within a tile. This was due to errors in setting walkability and cyclability on upper hierarchies.

## Release Date: 2016-03-28

 * **Improved Graph Correlation** -  Correlating input to the routing graph is carried out via closest first traversal of the graph's, now indexed, geometry. This results in faster correlation and guarantees the absolute closest edge is found.

## Release Date: 2016-03-16

 * **Transit type returned** -  The transit type (e.g. tram, metro, rail, bus, ferry, cable car, gondola, funicular) is now returned with each transit maneuver.
 * **Guidance language** -  If the language option is not supplied or is unsupported then the language will be set to the default (en-US). Also, the service will return the language in the trip results.
 * **Update multimodal path algorithm** - Applied some fixes to multimodal path algorithm. In particular fixed a bug where the wrong sortcost was added to the adjacency list. Also separated "in-station" transfer costs from transfers between stops.
 * **Data producer updates** - Do not combine shortcut edges at gates or toll booths. Fixes avoid toll issues on routes that included shortcut edges.

## Release Date: 2016-03-07

 * **Updated all APIs to honor the optional DNT (Do not track) http header** -  This will avoid logging locations.
 * **Reduce 'Merge maneuver' verbal alert instructions** -  Only create a verbal alert instruction for a 'Merge maneuver' if the previous maneuver is > 1.5 km.
 * **Updated transit defaults.  Tweaked transit costing logic to obtain better routes.** -  use_rail = 0.6, use_transfers = 0.3, transfer_cost = 15.0 and transfer_penalty = 300.0.  Updated the TransferCostFactor to use the transfer_factor correctly.  TransitionCost for pedestrian costing bumped up from 20.0f to 30.0f when predecessor edge is a transit connection.
 * **Initial Guidance Globalization** -  Partial framework for Guidance Globalization. Started reading some guidance phrases from en-US.json file.

## Release Date: 2016-02-22

 * **Use bidirectional A* for automobile routes** - Switch to bidirectional A* for all but bus routes and short routes (where origin and destination are less than 10km apart). This improves performance and has less failure cases for longer routes. Some data import adjustments were made (02-19) to fix some issues encountered with arterial and highway hierarchies. Also only use a maximum of 2 passes for bidirecdtional A* to reduce "long time to fail" cases.
 * **Added verbal multi-cue guidance** - This combines verbal instructions when 2 successive maneuvers occur in a short amount of time (e.g., Turn right onto MainStreet. Then Turn left onto 1st Avenue).

## Release Date: 2016-02-19

 * **Data producer updates** - Reduce stop impact when all edges are links (ramps or turn channels). Update opposing edge logic to reject edges that do no have proper access (forward access == reverse access on opposing edge and vice-versa). Update ReclassifyLinks for cases where a single edge (often a service road) intersects a ramp improperly causing the ramp to reclassified when it should not be. Updated maximum OSM node Id (now exceeds 4000000000). Move lua from conf repository into mjolnir.

## Release Date: 2016-02-01

 * **Data producer updates** - Reduce speed on unpaved/rough roads. Add statistics for hgv (truck) restrictions.

## Release Date: 2016-01-26

 * **Added capability to disable narrative production** - Added the `narrative` boolean option to allow users to disable narrative production. Locations, shape, length, and time are still returned. The narrative production is enabled by default. The possible values for the `narrative` option are: false and true
 * **Added capability to mark a request with an id** - The `id` is returned with the response so a user could match to the corresponding request.
 * **Added some logging enhancements, specifically [ANALYTICS] logging** - We want to focus more on what our data is telling us by logging specific stats in Logstash.

## Release Date: 2016-01-18

 * **Data producer updates** - Data importer configuration (lua) updates to fix a bug where buses were not allowed on restricted lanes.  Fixed surface issue (change the default surface to be "compacted" for footways).

## Release Date: 2016-01-04

 * **Fixed Wrong Costing Options Applied** - Fixed a bug in which a previous requests costing options would be used as defaults for all subsequent requests.

## Release Date: 2015-12-18

 * **Fix for bus access** - Data importer configuration (lua) updates to fix a bug where bus lanes were turning off access for other modes.
 * **Fix for extra emergency data** - Data importer configuration (lua) updates to fix a bug where we were saving hospitals in the data.
 * **Bicycle costing update** - Updated kTCSlight and kTCFavorable so that cycleways are favored by default vs roads.

## Release Date: 2015-12-17

 * **Graph Tile Data Structure update** - Updated structures within graph tiles to support transit efforts and truck routing. Removed TransitTrip, changed TransitRoute and TransitStop to indexes (rather than binary search). Added access restrictions (like height and weight restrictions) and the mode which they impact to reduce need to look-up.
 * **Data producer updates** - Updated graph tile structures and import processes.

## Release Date: 2015-11-23

 * **Fixed Open App for OSRM functionality** - Added OSRM functionality back to Loki to support Open App.

## Release Date: 2015-11-13

 * **Improved narrative for unnamed walkway, cycleway, and mountain bike trail** - A generic description will be used for the street name when a walkway, cycleway, or mountain bike trail maneuver is unnamed. For example, a turn right onto a unnamed walkway maneuver will now be: "Turn right onto walkway."
 * **Fix costing bug** - Fix a bug introduced in EdgeLabel refactor (impacted time distance matrix only).

## Release Date: 2015-11-3

 * **Enhance bi-directional A* logic** - Updates to bidirectional A* algorithm to fix the route completion logic to handle cases where a long "connection" edge could lead to a sub-optimal path. Add hierarchy and shortcut logic so we can test and use bidirectional A* for driving routes. Fix the destination logic to properly handle oneways as the destination edge. Also fix U-turn detection for reverse search when hierarchy transitions occur.
 * **Change "Go" to "Head" for some instructions** - Start, exit ferry.
 * **Update to roundabout instructions** - Call out roundabouts for edges marked as links (ramps, turn channels).
 * **Update bicycle costing** - Fix the road factor (for applying weights based on road classification) and lower turn cost values.

## Data Producer Release Date: 2015-11-2

 * **Updated logic to not create shortcut edges on roundabouts** - This fixes some roundabout exit counts.

## Release Date: 2015-10-20

 * **Bug Fix for Pedestrian and Bicycle Routes** - Fixed a bug with setting the destination in the bi-directional Astar algorithm. Locations that snapped to a dead-end node would have failed the route and caused a timeout while searching for a valid path. Also fixed the elapsed time computation on the reverse path of bi-directional algorithm.

## Release Date: 2015-10-16

 * **Through Location Types** - Improved support for locations with type = "through". Routes now combine paths that meet at each through location to create a single "leg" between locations with type = "break". Paths that continue at a through location will not create a U-turn unless the path enters a "dead-end" region (neighborhood with no outbound access).
 * **Update shortcut edge logic** - Now skips long shortcut edges when close to the destination. This can lead to missing the proper connection if the shortcut is too long. Fixes #245 (thor).
 * **Per mode service limits** - Update configuration to allow setting different maximum number of locations and distance per mode.
 * **Fix shape index for trivial path** - Fix a bug where when building the the trip path for a "trivial" route (includes just one edge) where the shape index exceeded that size of the shape.

## Release Date: 2015-09-28

 * **Elevation Influenced Bicycle Routing** - Enabled elevation influenced bicycle routing. A "use-hills" option was added to the bicycle costing profile that can tune routes to avoid hills based on grade and amount of elevation change.
 * **"Loop Edge" Fix** - Fixed a bug with edges that form a loop. Split them into 2 edges during data import.
 * **Additional information returned from 'locate' method** - Added information that can be useful when debugging routes and data. Adds information about nodes and edges at a location.
 * **Guidance/Narrative Updates** - Added side of street to destination narrative. Updated verbal instructions.<|MERGE_RESOLUTION|>--- conflicted
+++ resolved
@@ -27,12 +27,9 @@
    * ADDED: Make possible to use `-DCMAKE_UNITY_BUILD=ON` [#5691](https://github.com/valhalla/valhalla/pull/5691)
    * CHANGED: make alternative_iterations_delta configurable [#5679](https://github.com/valhalla/valhalla/pull/5679)
    * ADDED: `flow_sources` expansion property [#5697](https://github.com/valhalla/valhalla/pull/5697)
-<<<<<<< HEAD
    * CHANGED: Adjust speed penalty and add dimensions length and weight to auto costing [#5627](https://github.com/valhalla/valhalla/pull/5627)
-=======
    * CHANGED: Replace GDAL with libgeotiff, re-enable support for bindings [#5680](https://github.com/valhalla/valhalla/pull/5680)
    * ADDED: Support for loading tiles from a remote tarball with optional HTTP basic auth [#5467](https://github.com/valhalla/valhalla/pull/5467)
->>>>>>> 93bd2167
 
 ## Release Date: 2025-10-23 Valhalla 3.6.0
 * **Removed**
