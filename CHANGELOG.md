--- conflicted
+++ resolved
@@ -143,11 +143,8 @@
    * ADDED: Publish timezone db on Github Actions artifacts [#5479](https://github.com/valhalla/valhalla/pull/5479)
    * ADDED: HEAD & GET range requests to curl_tilegetter [#5470](https://github.com/valhalla/valhalla/pull/5470)
    * ADDED: Expansion API extended for unidirectional A* [#5457](https://github.com/valhalla/valhalla/pull/5457)
-<<<<<<< HEAD
+   * CHANGED: Optimise `get_node_ll` function [#5531](https://github.com/valhalla/valhalla/pull/5531)
    * CHANGED: Optimise Turn::GetType using lookup table [#5530] (https://github.com/valhalla/valhalla/pull/5530)
-=======
-   * CHANGED: Optimise `get_node_ll` function [#5531](https://github.com/valhalla/valhalla/pull/5531)
->>>>>>> b8055785
 
 ## Release Date: 2024-10-10 Valhalla 3.5.1
 * **Removed**
