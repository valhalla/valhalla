--- conflicted
+++ resolved
@@ -131,11 +131,8 @@
    * CHANGED: Use rapidjson for height serializer [#5277](https://github.com/valhalla/valhalla/pull/5277)
    * CHANGED: Use rapidjson for transit_available serializer [#5430](https://github.com/valhalla/valhalla/pull/5430)
    * CHANGED: Switch from CircleCI to Github Actions [#5427](https://github.com/valhalla/valhalla/pull/5427)
-<<<<<<< HEAD
+   * CHANGED: Use rapidjson for isochrone serializer [#5429](https://github.com/valhalla/valhalla/pull/5429)
    * ADDED: support for destination exceptions for access restrictions [#5370](https://github.com/valhalla/valhalla/pull/5370)
-=======
-   * CHANGED: Use rapidjson for isochrone serializer [#5429](https://github.com/valhalla/valhalla/pull/5429)
->>>>>>> aa765f34
 
 ## Release Date: 2024-10-10 Valhalla 3.5.1
 * **Removed**
