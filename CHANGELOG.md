## Unreleased
* **Removed**
   * REMOVED: needs_ci_run script [#4423](https://github.com/valhalla/valhalla/pull/4423)
   * REMOVED: unused vehicle types in AutoCost and segway; renamed kTruck to "truck" instead of "tractor_trailer" [#4430](https://github.com/valhalla/valhalla/pull/4430)
   * REMOVED: ./bench and related files/code [#4560](https://github.com/valhalla/valhalla/pull/4560)
* **Bug Fix**
   * FIXED: gcc13 was missing some std header includes [#4154](https://github.com/valhalla/valhalla/pull/4154)
   * FIXED: when reclassifying ferry edges, remove destonly from ways only if the connecting way was destonly [#4118](https://github.com/valhalla/valhalla/pull/4118)
   * FIXED: typo in use value of map matching API (`platform_connection` was misspelled) [#4174](https://github.com/valhalla/valhalla/pull/4174)
   * FIXED: fix crash in timedistancebssmatrix.cc  [#4244](https://github.com/valhalla/valhalla/pull/4244)
   * FIXED: missing protobuf CMake configuration to link abseil for protobuf >= 3.22.0 [#4207](https://github.com/valhalla/valhalla/pull/4207)
   * FIXED: broken links on the optimized route API page [#4260](https://github.com/valhalla/valhalla/pull/4260)
   * FIXED: remove clearing of headings while calculating a matrix [#4288](https://github.com/valhalla/valhalla/pull/4288)
   * FIXED: only recost matrix pairs which have connections found [#4344](https://github.com/valhalla/valhalla/pull/4344)
   * FIXED: arm builds. tons of errors due to floating point issues mostly [#4213](https://github.com/valhalla/valhalla/pull/4213)
   * FIXED: respond with correlated edges for format=valhalla and matrix [#4335](https://github.com/valhalla/valhalla/pull/4335)
   * FIXED: `sources` & `targets` for verbose matrix response was kinda broken due to #4335 above [#4366](https://github.com/valhalla/valhalla/pull/4366)
   * FIXED: recover proper shortest path to ferry connections (when multiple edges exist between node pair) [#4361](https://github.com/valhalla/valhalla/pull/4361)
   * FIXED: recover proper shortest path to ferry connections (make sure correct label index is used) [#4378](https://github.com/valhalla/valhalla/pull/4378)
   * FIXED: Allow all roads for motorcycles [#4348](https://github.com/valhalla/valhalla/pull/4348)
   * FIXED: motorcar:conditional should not apply to motorcycle and moped [#4359](https://github.com/valhalla/valhalla/pull/4359)
   * FIXED: break shortcuts when there are different restrictions on base edges [#4326](https://github.com/valhalla/valhalla/pull/4326)
   * FIXED: Incorrect `edge_index` assignment in `thor_worker_t::build_trace` [#4413](https://github.com/valhalla/valhalla/pull/4413)
   * FIXED: lots of issues with CostMatrix (primarily deadend logic) with a complete refactor modeling things very close to bidir A*, also to prepare for a unification of the two [#4372](https://github.com/valhalla/valhalla/pull/4372)
   * FIXED: diff_names check was missing for Graphfilter and Shortcutbuilder for AddEdgeInfo call.  [#4436](https://github.com/valhalla/valhalla/pull/4436)
   * FIXED: updated timezone database and added code to keep compatibility with old servers/new data and vice versa [#4446](https://github.com/valhalla/valhalla/pull/4446)
   * FIXED: retry elevation tile download if the download failed for some reason or the downloaded tile was corrupt [#4461](https://github.com/valhalla/valhalla/pull/4461)
   * FIXED: base transition costs were getting overridden by osrm car turn duration [#4463](https://github.com/valhalla/valhalla/pull/4463)
   * FIXED: insane ETAs for `motor_scooter` on `track`s [#4468](https://github.com/valhalla/valhalla/pull/4468)
   * FIXED: -j wasn't taken into account anymore [#4483](https://github.com/valhalla/valhalla/pull/4483)
   * FIXED: time distance matrix was always using time zone of last settled edge id [#4494](https://github.com/valhalla/valhalla/pull/4494)
   * FIXED: log to stderr in valhalla_export_edges [#4498](https://github.com/valhalla/valhalla/pull/4498)
   * FIXED: set capped speed for truck at 90 KPH [#4493](https://github.com/valhalla/valhalla/pull/4493)
   * FIXED: Config singleton multiple instantiation issue [#4521](https://github.com/valhalla/valhalla/pull/4521)
   * FIXED: Prevent GetShortcut to run into an infinite loop [#4532](https://github.com/valhalla/valhalla/pull/4532)
   * FIXED: fix config generator with thor.costmatrix_allow_second_pass [#4567](https://github.com/valhalla/valhalla/pull/4567)
   * FIXED: infinite loop or other random corruption in isochrones when retrieving partial shape of an edge [#4547](https://github.com/valhalla/valhalla/pull/4547)
   * FIXED: Aggregation updates: update opposing local idx after aggregating the edges, added classification check for aggregation, and shortcut length changes [#4570](https://github.com/valhalla/valhalla/pull/4570)
   * FIXED: Use helper function for only parsing out names from DirectedEdge when populating intersecting edges [#4604](https://github.com/valhalla/valhalla/pull/4604)  
   * FIXED: Osmnode size reduction: Fixed excessive disk space for planet build [#4605](https://github.com/valhalla/valhalla/pull/4605)
* **Enhancement**
   * UPDATED: French translations, thanks to @xlqian [#4159](https://github.com/valhalla/valhalla/pull/4159)
   * CHANGED: -j flag for multithreaded executables to override mjolnir.concurrency [#4168](https://github.com/valhalla/valhalla/pull/4168)
   * CHANGED: moved the argparse boilerplate code to a private header which all programs can share [#4169](https://github.com/valhalla/valhalla/pull/4169)
   * ADDED: CI runs a spell check on the PR to detect spelling mistakes [#4179](https://github.com/valhalla/valhalla/pull/4179)
   * ADDED: `preferred_side_cutoff` parameter for locations [#4182](https://github.com/valhalla/valhalla/pull/4182)
   * ADDED: PBF output for matrix endpoint [#4121](https://github.com/valhalla/valhalla/pull/4121)
   * CHANGED: sped up the transit gtfs ingestion process by sorting the feeds before querying them and avoiding copying their structures. forked just_gtfs into the valhalla org to accomplish it [#4167](https://github.com/valhalla/valhalla/pull/4167)
   * CHANGED: write traffic tile headers in `valhalla_build_extract` [#4195](https://github.com/valhalla/valhalla/pull/4195)
   * ADDED: `source_percent_along` & `target_percent_along` to /trace_attributes JSON response [#4199](https://github.com/valhalla/valhalla/pull/4199)
   * ADDED: sqlite database to store landmarks along with interfaces of insert and bounding box queries [#4189](https://github.com/valhalla/valhalla/pull/4189)
   * CHANGED: refactor landmark database interface to use a pimpl [#4202](https://github.com/valhalla/valhalla/pull/4202)
   * ADDED: support for `:forward` and `:backward` for `motor_vehicle`, `vehicle`, `foot` and `bicycle` tag prefixes [#4204](https://github.com/valhalla/valhalla/pull/4204)
   * ADDED: add `valhalla_build_landmarks` to parse POIs from osm pbfs and store them as landmarks in the landmark sqlite database [#4201](https://github.com/valhalla/valhalla/pull/4201)
   * ADDED: add primary key in the landmark sqlite database and a method to retrieve landmarks via their primary keys [#4224](https://github.com/valhalla/valhalla/pull/4224)
   * ADDED: update graph tile to allow adding landmarks to edge info, and refactor edgeinfo.cc [#4233](https://github.com/valhalla/valhalla/pull/4233)
   * ADDED: `sources_to_targets` action for `/expansion` [#4263](https://github.com/valhalla/valhalla/pull/4263)
   * ADDED: option `--extract-tar` to `valhalla_build_extract` to create extracts from .tar files instead of tile directory [#4255](https://github.com/valhalla/valhalla/pull/4255)
   * ADDED: Support for `bannerInstructions` attribute in OSRM serializer via `banner_instructions` request parameter [#4093](https://github.com/valhalla/valhalla/pull/4093)
   * UPDATED: submodules which had new releases, unless it was a major version change [#4231](https://github.com/valhalla/valhalla/pull/4231)
   * ADDED: Support for elevation along a route. Add elevation to EdgeInfo within Valhalla tiles [#4279](https://github.com/valhalla/valhalla/pull/4279)
   * ADDED: the workflow to find landmarks in a graph tile, associate them with nearby edges, and update the graph tile to store the associations [#4278](https://github.com/valhalla/valhalla/pull/4278)
   * ADDED: update maneuver generation to add nearby landmarks to maneuvers as direction support [#4293](https://github.com/valhalla/valhalla/pull/4293)
   * CHANGED: the boost property tree config is now read into a singleton that doesn't need to be passed around anymore [#4220](https://github.com/valhalla/valhalla/pull/4220)
   * ADDED: Update the street name and sign data processing include language and pronunciations [#4268](https://github.com/valhalla/valhalla/pull/4268)
   * CHANGED: more sustainable way to work with protobuf in cmake [#4334](https://github.com/valhalla/valhalla/pull/4334)
   * CHANGED: use date_time API to retrieve timezone aliases instead of our own curated list [#4382](https://github.com/valhalla/valhalla/pull/4382)
   * CHANGED: less aggressive logging for nodes' headings & ferry connections [#4420][https://github.com/valhalla/valhalla/pull/4420]
   * ADDED: add documentation about historical traffic [#4259](https://github.com/valhalla/valhalla/pull/4259)
   * ADDED: config option to control how much memory we'll reserve for CostMatrix locations [#4424](https://github.com/valhalla/valhalla/pull/4424)
   * CHANGED: refactor EdgeLabel (and derived classes) to reduce memory use. [#4439](https://github.com/valhalla/valhalla/pull/4439)
   * ADDED: "shape" field to matrix response for CostMatrix only [#4432](https://github.com/valhalla/valhalla/pull/4432)
   * CHANGED: `/expansion`: add field `prev_edge_id`, make the GeoJSON features `LineString`s [#4275](https://github.com/valhalla/valhalla/issues/4275)
   * ADDED: --optimize & --log-details to valhalla_run_matrix [#4355](https://github.com/valhalla/valhalla/pull/4334)
   * ADDED: most access restrictions to /locate response [#4431](https://github.com/valhalla/valhalla/pull/4431)
   * ADDED: hgv=destination and friends for truck-specific "destination_only" logic [#4450](https://github.com/valhalla/valhalla/issues/4450)
   * UPDATED: updated country access overrides [#4460](https://github.com/valhalla/valhalla/pull/4460)
   * CHANGED: date_time refactor as a preparation to return DST/timezone related offset in the response [#4365](https://github.com/valhalla/valhalla/pull/4365)
   * ADDED: find connection on backward search for bidir matrix algo [#4329](https://github.com/valhalla/valhalla/pull/4329)
   * FIXED: Fix segfault in OSRM serializer with bannerInstructions when destination is on roundabout [#4480](https://github.com/valhalla/valhalla/pull/4481)
   * CHANGED: Adujustment of walk speed when walking on slight downhill [#4302](https://github.com/valhalla/valhalla/pull/4302)
   * CHANGED: Do not reclassify ferry connections when no hierarchies are to be generated [#4487](https://github.com/valhalla/valhalla/pull/4487)
   * ADDED: Added a config option to sort nodes spatially during graph building [#4455](https://github.com/valhalla/valhalla/pull/4455)
   * ADDED: Timezone info in route and matrix responses [#4491](https://github.com/valhalla/valhalla/pull/4491)
   * ADDED: Support for `voiceInstructions` attribute in OSRM serializer via `voice_instructions` request parameter [#4506](https://github.com/valhalla/valhalla/pull/4506)
   * CHANGED: use pkg-config to find spatialite & geos and remove our cmake modules; upgraded conan's boost to 1.83.0 in the process [#4253](https://github.com/valhalla/valhalla/pull/4253)
   * ADDED: Added aggregation logic to filter stage of tile building [#4512](https://github.com/valhalla/valhalla/pull/4512)
   * UPDATED: tz to 2023d [#4519](https://github.com/valhalla/valhalla/pull/4519)
   * FIXED: Fix segfault in costmatrix (date_time and time zone always added). [#4530](https://github.com/valhalla/valhalla/pull/4530)
   * CHANGED: libvalhalla.pc generation to have finer controls; install third_party public headers; overhaul lots of CMake; remove conan support [#4516](https://github.com/valhalla/valhalla/pull/4516)
   * CHANGED: refactored matrix code to include a base class for all matrix algorithms to prepare for second passes on matrix [#4535](https://github.com/valhalla/valhalla/pull/4535)
   * ADDED: matrix second pass for connections not found in the first pass, analogous to /route [#4536](https://github.com/valhalla/valhalla/pull/4536)
   * UPDATED: cxxopts to 3.1.1 [#4541](https://github.com/valhalla/valhalla/pull/4541)
   * CHANGED: make use of vendored libraries optional (other than libraries which are not commonly in package managers or only used for testing) [#4544](https://github.com/valhalla/valhalla/pull/4544)
   * ADDED: Improved instructions for blind users [#3694](https://github.com/valhalla/valhalla/pull/3694)
   * FIXED: Fixed roundoff issue in Tiles Row and Col methods [#4585](https://github.com/valhalla/valhalla/pull/4585)
   * ADDED: isochrone proper polygon support & pbf output for isochrone [#4575](https://github.com/valhalla/valhalla/pull/4575)
   * ADDED: return isotile grid as geotiff  [#4594](https://github.com/valhalla/valhalla/pull/4594)
<<<<<<< HEAD
   * ADDED: `ignore_non_vehicular_restrictions` parameter for truck costing [#4606](https://github.com/valhalla/valhalla/pull/4606)
=======
   * FIXED: Conflict with signinfo's temporary linguistic node sequence file caused test failures. [#4625](https://github.com/valhalla/valhalla/pull/4625)
>>>>>>> 929718b9

## Release Date: 2023-05-11 Valhalla 3.4.0
* **Removed**
   * REMOVED: Docker image pushes to Dockerhub [#4033](https://github.com/valhalla/valhalla/pull/4033)
   * REMOVED: transitland references and scripts and replace with info for raw GTFS feeds [#4033](https://github.com/valhalla/valhalla/pull/3906)
* **Bug Fix**
   * FIXED: underflow of uint64_t cast for matrix time results [#3906](https://github.com/valhalla/valhalla/pull/3906)
   * FIXED: update vcpkg commit for Azure pipelines to fix libtool mirrors [#3915](https://github.com/valhalla/valhalla/pull/3915)
   * FIXED: fix CHANGELOG release year (2022->2023) [#3927](https://github.com/valhalla/valhalla/pull/3927)
   * FIXED: avoid segfault on invalid exclude_polygons input [#3907](https://github.com/valhalla/valhalla/pull/3907)
   * FIXED: allow \_WIN32_WINNT to be defined by build system [#3933](https://github.com/valhalla/valhalla/issues/3933)
   * FIXED: disconnected stop pairs in gtfs import [#3943](https://github.com/valhalla/valhalla/pull/3943)
   * FIXED: in/egress traversability in gtfs ingestion is now defaulted to kBoth to enable pedestrian access on transit connect edges and through the in/egress node [#3948](https://github.com/valhalla/valhalla/pull/3948)
   * FIXED: parsing logic needed implicit order of stations/egresses/platforms in the GTFS feeds [#3949](https://github.com/valhalla/valhalla/pull/3949)
   * FIXED: segfault in TimeDistanceMatrix [#3964](https://github.com/valhalla/valhalla/pull/3949)
   * FIXED: write multiple PBFs if the protobuf object gets too big [#3954](https://github.com/valhalla/valhalla/pull/3954)
   * FIXED: pin conan version to latest 1.x for now [#3990](https://github.com/valhalla/valhalla/pull/3990)
   * FIXED: Fix matrix_locations when used in pbf request [#3997](https://github.com/valhalla/valhalla/pull/3997)
   * FIXED: got to the point where the basic transit routing test works [#3988](https://github.com/valhalla/valhalla/pull/3988)
   * FIXED: fix build with LOGGING_LEVEL=ALL [#3992](https://github.com/valhalla/valhalla/pull/3992)
   * FIXED: transit stitching when determining whether a platform was generated [#4020](https://github.com/valhalla/valhalla/pull/4020)
   * FIXED: multimodal isochrones [#4030](https://github.com/valhalla/valhalla/pull/4030)
   * FIXED: duplicated recosting names should throw [#4042](https://github.com/valhalla/valhalla/pull/4042)
   * FIXED: Remove arch specificity from strip command of Python bindings to make it more compatible with other archs [#4040](https://github.com/valhalla/valhalla/pull/4040)
   * FIXED: GraphReader::GetShortcut no longer returns false positives or false negatives [#4019](https://github.com/valhalla/valhalla/pull/4019)
   * FIXED: Tagging with bus=permit or taxi=permit did not override access=no [#4045](https://github.com/valhalla/valhalla/pull/4045)
   * FIXED: Upgrade RapidJSON to address undefined behavior [#4051](https://github.com/valhalla/valhalla/pull/4051)
   * FIXED: time handling for transit service [#4052](https://github.com/valhalla/valhalla/pull/4052)
   * FIXED: multiple smaller bugs while testing more multimodal /route & /isochrones [#4055](https://github.com/valhalla/valhalla/pull/4055)
   * FIXED: `FindLuaJit.cmake` to include Windows paths/library names [#4067](https://github.com/valhalla/valhalla/pull/4067)
   * FIXED: Move complex turn restriction check out of can_form_shortcut() [#4047](https://github.com/valhalla/valhalla/pull/4047)
   * FIXED: fix `clear` methods on matrix algorithms and reserve some space for labels with a new config [#4075](https://github.com/valhalla/valhalla/pull/4075)
   * FIXED: fix `valhalla_build_admins` & `valhalla_ways_to_edges` argument parsing [#4097](https://github.com/valhalla/valhalla/pull/4097)
   * FIXED: fail early in `valhalla_build_admins` if parent directory can't be created, also exit with failure [#4099](https://github.com/valhalla/valhalla/pull/4099)
* **Enhancement**
   * CHANGED: replace boost::optional with C++17's std::optional where possible [#3890](https://github.com/valhalla/valhalla/pull/3890)
   * ADDED: parse `lit` tag on ways and add it to graph [#3893](https://github.com/valhalla/valhalla/pull/3893)
   * ADDED: log lat/lon of node where children link edges exceed the configured maximum [#3911](https://github.com/valhalla/valhalla/pull/3911)
   * ADDED: log matrix algorithm which was used [#3916](https://github.com/valhalla/valhalla/pull/3916)
   * UPDATED: docker base image to Ubuntu 22.04 [#3912](https://github.com/valhalla/valhalla/pull/3912)
   * CHANGED: Unify handling of single-file -Werror in all modules [#3910](https://github.com/valhalla/valhalla/pull/3910)
   * CHANGED: Build skadi with -Werror [#3935](https://github.com/valhalla/valhalla/pull/3935)
   * ADDED: Connect transit tiles to the graph [#3700](https://github.com/valhalla/valhalla/pull/3700)
   * CHANGED: switch to C++17 master branch of `just_gtfs` [#3947](https://github.com/valhalla/valhalla/pull/3947)
   * ADDED: Support for configuring a universal request timeout [#3966](https://github.com/valhalla/valhalla/pull/3966)
   * ADDED: optionally include highway=platform edges for pedestrian access [#3971](https://github.com/valhalla/valhalla/pull/3971)
   * ADDED: `use_lit` costing option for pedestrian costing [#3957](https://github.com/valhalla/valhalla/pull/3957)
   * CHANGED: Removed stray NULL values in log output[#3974](https://github.com/valhalla/valhalla/pull/3974)
   * CHANGED: More conservative estimates for cost of walking slopes [#3982](https://github.com/valhalla/valhalla/pull/3982)
   * ADDED: An option to slim down matrix response [#3987](https://github.com/valhalla/valhalla/pull/3987)
   * CHANGED: Updated url for just_gtfs library [#3994](https://github.com/valhalla/valhalla/pull/3995)
   * ADDED: Docker image pushes to Github's docker registry [#4033](https://github.com/valhalla/valhalla/pull/4033)
   * ADDED: `disable_hierarchy_pruning` costing option to find the actual optimal route for motorized costing modes, i.e `auto`, `motorcycle`, `motor_scooter`, `bus`, `truck` & `taxi`. [#4000](https://github.com/valhalla/valhalla/pull/4000)
   * CHANGED: baldr directory: remove warnings and C++17 adjustments [#4011](https://github.com/valhalla/valhalla/pull/4011)
   * UPDATED: `vcpkg` to latest master, iconv wasn't building anymore [#4066](https://github.com/valhalla/valhalla/pull/4066)
   * CHANGED: pybind11 upgrade for python 3.11 [#4067](https://github.com/valhalla/valhalla/pull/4067)
   * CHANGED: added transit level to connectivity map [#4082](https://github.com/valhalla/valhalla/pull/4082)
   * ADDED: "has_transit_tiles" & "osm_changeset" to verbose status response [#4062](https://github.com/valhalla/valhalla/pull/4062)
   * ADDED: time awareness to CostMatrix for e.g. traffic support [#4071](https://github.com/valhalla/valhalla/pull/4071)
   * UPDATED: transifex translations [#4102](https://github.com/valhalla/valhalla/pull/4102)

## Release Date: 2023-01-03 Valhalla 3.3.0
* **Removed**
* **Bug Fix**
* **Enhancement**
  * CHANGED: Upgraded from C++14 to C++17. [#3878](https://github.com/valhalla/valhalla/pull/3878)

## Release Date: 2023-01-03 Valhalla 3.2.1
* **Removed**
* **Bug Fix**
   * FIXED: valhalla_run_route was missing config logic.[#3824](https://github.com/valhalla/valhalla/pull/3824)
   * FIXED: Added missing ferry tag if manoeuver uses a ferry. It's supposed to be there according to the docs. [#3815](https://github.com/valhalla/valhalla/issues/3815)
   * FIXED: Handle hexlifying strings with unsigned chars [#3842](https://github.com/valhalla/valhalla/pull/3842)
   * FIXED: Newer clang warns on `sprintf` which becomes a compilation error (due to `Werror`) so we use `snprintf` instead [#3846](https://github.com/valhalla/valhalla/issues/3846)
   * FIXED: Build all of Mjolnir with -Werror [#3845](https://github.com/valhalla/valhalla/pull/3845)
   * FIXED: Only set most destination information once for all origins in timedistancematrix [#3830](https://github.com/valhalla/valhalla/pull/3830)
   * FIXED: Integers to expansion JSON output were cast wrongly [#3857](https://github.com/valhalla/valhalla/pull/3857)
   * FIXED: hazmat=destination should be hazmat=false and fix the truckcost usage of hazmat [#3865](https://github.com/valhalla/valhalla/pull/3865)
   * FIXED: Make sure there is at least one path which is accessible for all vehicular modes when reclassifying ferry edges [#3860](https://github.com/valhalla/valhalla/pull/3860)
   * FIXED: valhalla_build_extract was failing to determine the tile ID to include in the extract [#3864](https://github.com/valhalla/valhalla/pull/3864)
   * FIXED: valhalla_ways_to_edges missed trimming the cache when overcommitted [#3872](https://github.com/valhalla/valhalla/pull/3864)
   * FIXED: Strange detours with multi-origin/destination unidirectional A* [#3585](https://github.com/valhalla/valhalla/pull/3585)
* **Enhancement**
   * ADDED: Added has_toll, has_highway, has_ferry tags to summary field of a leg and route and a highway tag to a maneuver if it includes a highway. [#3815](https://github.com/valhalla/valhalla/issues/3815)
   * ADDED: Add time info to sources_to_targets [#3795](https://github.com/valhalla/valhalla/pull/3795)
   * ADDED: "available_actions" to the /status response [#3836](https://github.com/valhalla/valhalla/pull/3836)
   * ADDED: "waiting" field on input/output intermediate break(\_through) locations to respect services times [#3849](https://github.com/valhalla/valhalla/pull/3849)
   * ADDED: --bbox & --geojson-dir options to valhalla_build_extract to only archive a subset of tiles [#3856](https://github.com/valhalla/valhalla/pull/3856)
   * CHANGED: Replace unstable c++ geos API with a mix of geos' c api and boost::geometry for admin building [#3683](https://github.com/valhalla/valhalla/pull/3683)
   * ADDED: optional write-access to traffic extract from GraphReader [#3876](https://github.com/valhalla/valhalla/pull/3876)
   * UPDATED: locales from Transifex [#3879](https://github.com/valhalla/valhalla/pull/3879)
   * CHANGED: Build most of Baldr with -Werror [#3885](https://github.com/valhalla/valhalla/pull/3885)
   * UPDATED: some documentation overhaul to slim down root's README [#3881](https://github.com/valhalla/valhalla/pull/3881)
   * CHANGED: move documentation hosting to Github Pages from readthedocs.io [#3884](https://github.com/valhalla/valhalla/pull/3884)
   * ADDED: inline config arguments to some more executables [#3873](https://github.com/valhalla/valhalla/pull/3873)

## Release Date: 2022-10-26 Valhalla 3.2.0
* **Removed**
   * REMOVED: "build-\*" docker image to decrease complexity [#3689](https://github.com/valhalla/valhalla/pull/3541)

* **Bug Fix**
   * FIXED: Fix precision losses while encoding-decoding distance parameter in openlr [#3374](https://github.com/valhalla/valhalla/pull/3374)
   * FIXED: Fix bearing calculation for openlr records [#3379](https://github.com/valhalla/valhalla/pull/3379)
   * FIXED: Some refactoring that was proposed for the PR 3379 [3381](https://github.com/valhalla/valhalla/pull/3381)
   * FIXED: Avoid calling out "keep left/right" when passing an exit [3349](https://github.com/valhalla/valhalla/pull/3349)
   * FIXED: Fix iterator decrement beyond begin() in GeoPoint::HeadingAtEndOfPolyline() method [#3393](https://github.com/valhalla/valhalla/pull/3393)
   * FIXED: Add string for Use:kPedestrianCrossing to fix null output in to_string(Use). [#3416](https://github.com/valhalla/valhalla/pull/3416)
   * FIXED: Remove simple restrictions check for pedestrian cost calculation. [#3423](https://github.com/valhalla/valhalla/pull/3423)
   * FIXED: Parse "highway=busway" OSM tag: https://wiki.openstreetmap.org/wiki/Tag:highway%3Dbusway [#3413](https://github.com/valhalla/valhalla/pull/3413)
   * FIXED: Process int_ref irrespective of `use_directions_on_ways_` [#3446](https://github.com/valhalla/valhalla/pull/3446)
   * FIXED: workaround python's ArgumentParser bug to not accept negative numbers as arguments [#3443](https://github.com/valhalla/valhalla/pull/3443)
   * FIXED: Undefined behaviour on some platforms due to unaligned reads [#3447](https://github.com/valhalla/valhalla/pull/3447)
   * FIXED: Fixed undefined behavior due to invalid shift exponent when getting edge's heading [#3450](https://github.com/valhalla/valhalla/pull/3450)
   * FIXED: Use midgard::unaligned_read in GraphTileBuilder::AddSigns [#3456](https://github.com/valhalla/valhalla/pull/3456)
   * FIXED: Relax test margin for time dependent traffic test [#3467](https://github.com/valhalla/valhalla/pull/3467)
   * FIXED: Fixed missed intersection heading [#3463](https://github.com/valhalla/valhalla/pull/3463)
   * FIXED: Stopped putting binary bytes into a string field of the protobuf TaggedValue since proto3 protects against that for cross language support [#3468](https://github.com/valhalla/valhalla/pull/3468)
   * FIXED: valhalla_service uses now loki logging config instead of deprecated tyr logging [#3481](https://github.com/valhalla/valhalla/pull/3481)
   * FIXED: Docker image `valhalla/valhalla:run-latest`: conan error + python integration [#3485](https://github.com/valhalla/valhalla/pull/3485)
   * FIXED: fix more protobuf unstable 3.x API [#3494](https://github.com/valhalla/valhalla/pull/3494)
   * FIXED: fix one more protobuf unstable 3.x API [#3501](https://github.com/valhalla/valhalla/pull/3501)
   * FIXED: Fix valhalla_build_tiles imports only bss from last osm file [#3503](https://github.com/valhalla/valhalla/pull/3503)
   * FIXED: Fix total_run_stat.sh script. [#3511](https://github.com/valhalla/valhalla/pull/3511)
   * FIXED: Both `hov:designated` and `hov:minimum` have to be correctly set for the way to be considered hov-only [#3526](https://github.com/valhalla/valhalla/pull/3526)
   * FIXED: Wrong out index in route intersections [#3541](https://github.com/valhalla/valhalla/pull/3541)
   * FIXED: fix valhalla_export_edges: missing null columns separator [#3543](https://github.com/valhalla/valhalla/pull/3543)
   * FIXED: Removed/updated narrative language aliases that are not IETF BCP47 compliant [#3546](https://github.com/valhalla/valhalla/pull/3546)
   * FIXED: Wrong predecessor opposing edge in dijkstra's expansion [#3528](https://github.com/valhalla/valhalla/pull/3528)
   * FIXED: exit and exit_verbal in Russian locale should be same [#3545](https://github.com/valhalla/valhalla/pull/3545)
   * FIXED: Skip transit tiles in hierarchy builder [#3559](https://github.com/valhalla/valhalla/pull/3559)
   * FIXED: Fix some country overrides in adminconstants and add a couple new countries. [#3578](https://github.com/valhalla/valhalla/pull/3578)
   * FIXED: Improve build errors reporting [#3579](https://github.com/valhalla/valhalla/pull/3579)
   * FIXED: Fix "no elevation" values and /locate elevation response [#3571](https://github.com/valhalla/valhalla/pull/3571)
   * FIXED: Build tiles with admin/timezone support on Windows [#3580](https://github.com/valhalla/valhalla/pull/3580)
   * FIXED: admin "Saint-Martin" changed name to "Saint-Martin (France)" [#3619](https://github.com/valhalla/valhalla/pull/3619)
   * FIXED: openstreetmapspeeds global config with `null`s now supported [#3621](https://github.com/valhalla/valhalla/pull/3621)
   * FIXED: valhalla_run_matrix was failing (could not find proper max_matrix_distance) [#3635](https://github.com/valhalla/valhalla/pull/3635)
   * FIXED: Removed duplicate degrees/radians constants [#3642](https://github.com/valhalla/valhalla/pull/3642)
   * FIXED: Forgot to adapt driving side and country access rules in [#3619](https://github.com/valhalla/valhalla/pull/3619) [#3652](https://github.com/valhalla/valhalla/pull/3652)
   * FIXED: DateTime::is_conditional_active(...) incorrect end week handling [#3655](https://github.com/valhalla/valhalla/pull/3655)
   * FIXED: TimeDistanceBSSMatrix: incorrect initialization for destinations[#3659](https://github.com/valhalla/valhalla/pull/3659)
   * FIXED: Some interpolated points had invalid edge_index in trace_attributes response [#3646](https://github.com/valhalla/valhalla/pull/3670)
   * FIXED: Use a small node snap distance in map-matching. FIxes issue with incorrect turn followed by Uturn. [#3677](https://github.com/valhalla/valhalla/pull/3677)
   * FIXED: Conan error when building Docker image. [#3689](https://github.com/valhalla/valhalla/pull/3689)
   * FIXED: Allow country overrides for sidewalk [#3711](https://github.com/valhalla/valhalla/pull/3711)
   * FIXED: CostMatrix incorrect tile usage with oppedge. [#3719](https://github.com/valhalla/valhalla/pull/3719)
   * FIXED: Fix elevation serializing [#3735](https://github.com/valhalla/valhalla/pull/3735)
   * FIXED: Fix returning a potentially uninitialized value in PointXY::ClosestPoint [#3737](https://github.com/valhalla/valhalla/pull/3737)
   * FIXED: Wales and Scotland name change. [#3746](https://github.com/valhalla/valhalla/pull/3746)
   * FIXED: Pedestrian crossings are allowed for bikes [#3751](https://github.com/valhalla/valhalla/pull/3751)
   * FIXED: Fix for Mac OSx.  Small update for the workdir for the admin_sidewalk_override test.  [#3757](https://github.com/valhalla/valhalla/pull/3757)
   * FIXED: Add missing service road case from GetTripLegUse method. [#3763](https://github.com/valhalla/valhalla/pull/3763)
   * FIXED: Fix TimeDistanceMatrix results sequence [#3738](https://github.com/valhalla/valhalla/pull/3738)
   * FIXED: Fix status endpoint not reporting that the service is shutting down [#3785](https://github.com/valhalla/valhalla/pull/3785)
   * FIXED: Fix TimdDistanceMatrix SetSources and SetTargets [#3792](https://github.com/valhalla/valhalla/pull/3792)
   * FIXED: Added highway and surface factor in truckcost [#3590](https://github.com/valhalla/valhalla/pull/3590)
   * FIXED: Potential integer underflow in file suffix generation [#3783](https://github.com/valhalla/valhalla/pull/3783)
   * FIXED: Building Valhalla as a submodule [#3781](https://github.com/valhalla/valhalla/issues/3781)
   * FIXED: Fixed invalid time detection in GetSpeed [#3800](https://github.com/valhalla/valhalla/pull/3800)
   * FIXED: Osmway struct update: added up to 33 and not 32 [#3808](https://github.com/valhalla/valhalla/pull/3808)
   * FIXED: Fix out-of-range linestrings in expansion [#4603](https://github.com/valhalla/valhalla/pull/4603)

* **Enhancement**
   * CHANGED: Pronunciation for names and destinations [#3132](https://github.com/valhalla/valhalla/pull/3132)
   * CHANGED: Requested code clean up for phonemes PR [#3356](https://github.com/valhalla/valhalla/pull/3356)
   * CHANGED: Refactor Pronunciation class to struct [#3359](https://github.com/valhalla/valhalla/pull/3359)
   * ADDED: Added support for probabale restrictions [#3361](https://github.com/valhalla/valhalla/pull/3361)
   * CHANGED: Refactored the verbal text formatter to handle logic for street name and sign [#3369](https://github.com/valhalla/valhalla/pull/3369)
   * CHANGED: return "version" and "tileset_age" on parameterless /status call [#3367](https://github.com/valhalla/valhalla/pull/3367)
   * CHANGED: de-singleton tile_extract by introducing an optional index.bin file created by valhalla_build_extract [#3281](https://github.com/valhalla/valhalla/pull/3281)
   * CHANGED: implement valhalla_build_elevation in python and add more --from-geojson & --from-graph options [#3318](https://github.com/valhalla/valhalla/pull/3318)
   * ADDED: Add boolean parameter to clear memory for edge labels from thor. [#2789](https://github.com/valhalla/valhalla/pull/2789)
   * CHANGED: Do not create statsd client in workers if it is not configured [#3394](https://github.com/valhalla/valhalla/pull/3394)
   * ADDED: Import of Bike Share Stations information in BSS Connection edges [#3411](https://github.com/valhalla/valhalla/pull/3411)
   * ADDED: Add heading to PathEdge to be able to return it on /locate [#3399](https://github.com/valhalla/valhalla/pull/3399)
   * ADDED: Add `prioritize_bidirectional` option for fast work and correct ETA calculation for `depart_at` date_time type. Smoothly stop using live-traffic [#3398](https://github.com/valhalla/valhalla/pull/3398)
   * CHANGED: Minor fix for headers  [#3436](https://github.com/valhalla/valhalla/pull/3436)
   * CHANGED: Use std::multimap for polygons returned for admin and timezone queries. Improves performance when building tiles. [#3427](https://github.com/valhalla/valhalla/pull/3427)
   * CHANGED: Refactored GraphBuilder::CreateSignInfoList [#3438](https://github.com/valhalla/valhalla/pull/3438)
   * ADDED: Add support for LZ4 compressed elevation tiles [#3401](https://github.com/valhalla/valhalla/pull/3401)
   * CHANGED: Rearranged some of the protobufs to remove redundancy [#3452](https://github.com/valhalla/valhalla/pull/3452)
   * CHANGED: overhaul python bindings [#3380](https://github.com/valhalla/valhalla/pull/3380)
   * CHANGED: Removed all protobuf defaults either by doing them in code or by relying on 0 initialization. Also deprecated best_paths and do_not_track [#3454](https://github.com/valhalla/valhalla/pull/3454)
   * ADDED: isochrone action for /expansion endpoint to track dijkstra expansion [#3215](https://github.com/valhalla/valhalla/pull/3215)
   * CHANGED: remove boost from dependencies and add conan as prep for #3346 [#3459](https://github.com/valhalla/valhalla/pull/3459)
   * CHANGED: Remove boost.program_options in favor of cxxopts header-only lib and use conan to install header-only boost. [#3346](https://github.com/valhalla/valhalla/pull/3346)
   * CHANGED: Moved all protos to proto3 for internal request/response handling [#3457](https://github.com/valhalla/valhalla/pull/3457)
   * CHANGED: Allow up to 32 outgoing link edges on a node when reclassifying links [#3483](https://github.com/valhalla/valhalla/pull/3483)
   * CHANGED: Reuse sample::get implementation [#3471](https://github.com/valhalla/valhalla/pull/3471)
   * ADDED: Beta support for interacting with the http/bindings/library via serialized and pbf objects respectively [#3464](https://github.com/valhalla/valhalla/pull/3464)
   * CHANGED: Update xcode to 12.4.0 [#3492](https://github.com/valhalla/valhalla/pull/3492)
   * ADDED: Add JSON generator to conan [#3493](https://github.com/valhalla/valhalla/pull/3493)
   * CHANGED: top_speed option: ignore live speed for speed based penalties [#3460](https://github.com/valhalla/valhalla/pull/3460)
   * ADDED: Add `include_construction` option into the config to include/exclude roads under construction from the graph [#3455](https://github.com/valhalla/valhalla/pull/3455)
   * CHANGED: Refactor options protobuf for Location and Costing objects [#3506](https://github.com/valhalla/valhalla/pull/3506)
   * CHANGED: valhalla.h and config.h don't need cmake configuration [#3502](https://github.com/valhalla/valhalla/pull/3502)
   * ADDED: New options to control what fields of the pbf are returned when pbf format responses are requested [#3207](https://github.com/valhalla/valhalla/pull/3507)
   * CHANGED: Rename tripcommon to common [#3516](https://github.com/valhalla/valhalla/pull/3516)
   * ADDED: Indoor routing - data model, data processing. [#3509](https://github.com/valhalla/valhalla/pull/3509)
   * ADDED: On-demand elevation tile fetching [#3391](https://github.com/valhalla/valhalla/pull/3391)
   * CHANGED: Remove many oneof uses from the protobuf api where the semantics of optional vs required isnt necessary [#3527](https://github.com/valhalla/valhalla/pull/3527)
   * ADDED: Indoor routing maneuvers [#3519](https://github.com/valhalla/valhalla/pull/3519)
   * ADDED: Expose reverse isochrone parameter for reverse expansion [#3528](https://github.com/valhalla/valhalla/pull/3528)
   * CHANGED: Add matrix classes to thor worker so they persist between requests. [#3560](https://github.com/valhalla/valhalla/pull/3560)
   * CHANGED: Remove `max_matrix_locations` and introduce `max_matrix_location_pairs` to configure the allowed number of total routes for the matrix action for more flexible asymmetric matrices [#3569](https://github.com/valhalla/valhalla/pull/3569)
   * CHANGED: modernized spatialite syntax [#3580](https://github.com/valhalla/valhalla/pull/3580)
   * ADDED: Options to generate partial results for time distance matrix when there is one source (one to many) or one target (many to one). [#3181](https://github.com/valhalla/valhalla/pull/3181)
   * ADDED: Enhance valhalla_build_elevation with LZ4 recompression support [#3607](https://github.com/valhalla/valhalla/pull/3607)
   * CHANGED: removed UK admin and upgraded its constituents to countries [#3619](https://github.com/valhalla/valhalla/pull/3619)
   * CHANGED: expansion service: only track requested max time/distance [#3532](https://github.com/valhalla/valhalla/pull/3509)
   * ADDED: Shorten down the request delay, when some sources/targets searches are early aborted [#3611](https://github.com/valhalla/valhalla/pull/3611)
   * ADDED: add `pre-commit` hook for running the `format.sh` script [#3637](https://github.com/valhalla/valhalla/pull/3637)
   * CHANGED: upgrade pybind11 to v2.9.2 to remove cmake warning [#3658](https://github.com/valhalla/valhalla/pull/3658)
   * ADDED: tests for just_gtfs reading and writing feeds [#3665](https://github.com/valhalla/valhalla/pull/3665)
   * CHANGED: Precise definition of types of edges on which BSS could be projected [#3658](https://github.com/valhalla/valhalla/pull/3663)
   * CHANGED: Remove duplicate implementation of `adjust_scores` [#3673](https://github.com/valhalla/valhalla/pull/3673)
   * ADDED: convert GTFS data into protobuf tiles [#3629](https://github.com/valhalla/valhalla/issues/3629)
   * CHANGED: Use `starts_with()` instead of `substr(0, N)` getting and comparing to prefix [#3702](https://github.com/valhalla/valhalla/pull/3702)
   * ADDED: Ferry support for HGV [#3710](https://github.com/valhalla/valhalla/issues/3710)
   * ADDED: Linting & formatting checks for Python code [#3713](https://github.com/valhalla/valhalla/pull/3713)
   * CHANGED: rename Turkey admin to Türkiye [#3720](https://github.com/valhalla/valhalla/pull/3713)
   * CHANGED: bumped vcpkg version to "2022.08.15" [#3754](https://github.com/valhalla/valhalla/pull/3754)
   * CHANGED: chore: Updates to clang-format 11.0.0 [#3533](https://github.com/valhalla/valhalla/pull/3533)
   * CHANGED: Ported trace_attributes serialization to RapidJSON. [#3333](https://github.com/valhalla/valhalla/pull/3333)
   * ADDED: Add helpers for DirectedEdgeExt and save them to file in GraphTileBuilder [#3562](https://github.com/valhalla/valhalla/pull/3562)
   * ADDED: Fixed Speed costing option [#3576](https://github.com/valhalla/valhalla/pull/3576)
   * ADDED: axle_count costing option for hgv [#3648](https://github.com/valhalla/valhalla/pull/3648)
   * ADDED: Matrix action for gurka [#3793](https://github.com/valhalla/valhalla/pull/3793)
   * ADDED: Add warnings array to response. [#3588](https://github.com/valhalla/valhalla/pull/3588)
   * CHANGED: Templatized TimeDistanceMatrix for forward/reverse search [#3773](https://github.com/valhalla/valhalla/pull/3773)
   * CHANGED: Templatized TimeDistanceBSSMatrix for forward/reverse search [#3778](https://github.com/valhalla/valhalla/pull/3778)
   * CHANGED: error code 154 shows distance limit in error message [#3779](https://github.com/valhalla/valhalla/pull/3779)

## Release Date: 2021-10-07 Valhalla 3.1.4
* **Removed**
* **Bug Fix**
   * FIXED: Revert default speed boost for turn channels [#3232](https://github.com/valhalla/valhalla/pull/3232)
   * FIXED: Use the right tile to get country for incident [#3235](https://github.com/valhalla/valhalla/pull/3235)
   * FIXED: Fix factors passed to `RelaxHierarchyLimits` [#3253](https://github.com/valhalla/valhalla/pull/3253)
   * FIXED: Fix TransitionCostReverse usage [#3260](https://github.com/valhalla/valhalla/pull/3260)
   * FIXED: Fix Tagged Value Support in EdgeInfo [#3262](https://github.com/valhalla/valhalla/issues/3262)
   * FIXED: TransitionCostReverse fix: revert internal_turn change [#3271](https://github.com/valhalla/valhalla/issues/3271)
   * FIXED: Optimize tiles usage in reach-based pruning [#3294](https://github.com/valhalla/valhalla/pull/3294)
   * FIXED: Slip lane detection: track visited nodes to avoid infinite loops [#3297](https://github.com/valhalla/valhalla/pull/3297)
   * FIXED: Fix distance value in a 0-length road [#3185](https://github.com/valhalla/valhalla/pull/3185)
   * FIXED: Trivial routes were broken when origin was node snapped and destnation was not and vice-versa for reverse astar [#3299](https://github.com/valhalla/valhalla/pull/3299)
   * FIXED: Tweaked TestAvoids map to get TestAvoidShortcutsTruck working [#3301](https://github.com/valhalla/valhalla/pull/3301)
   * FIXED: Overflow in sequence sort [#3303](https://github.com/valhalla/valhalla/pull/3303)
   * FIXED: Setting statsd tags in config via valhalla_build_config [#3225](https://github.com/valhalla/valhalla/pull/3225)
   * FIXED: Cache for gzipped elevation tiles [#3120](https://github.com/valhalla/valhalla/pull/3120)
   * FIXED: Current time conversion regression introduced in unidirectional algorithm refractor [#3278](https://github.com/valhalla/valhalla/issues/3278)
   * FIXED: Make combine_route_stats.py properly quote CSV output (best practice improvement) [#3328](https://github.com/valhalla/valhalla/pull/3328)
   * FIXED: Merge edge segment records in map matching properly so that resulting edge indices in trace_attributes are valid [#3280](https://github.com/valhalla/valhalla/pull/3280)
   * FIXED: Shape walking map matcher now sets correct edge candidates used in the match for origin and destination location [#3329](https://github.com/valhalla/valhalla/pull/3329)
   * FIXED: Better hash function of GraphId [#3332](https://github.com/valhalla/valhalla/pull/3332)

* **Enhancement**
   * CHANGED: Favor turn channels more [#3222](https://github.com/valhalla/valhalla/pull/3222)
   * CHANGED: Rename `valhalla::midgard::logging::LogLevel` enumerators to avoid clash with common macros [#3237](https://github.com/valhalla/valhalla/pull/3237)
   * CHANGED: Move pre-defined algorithm-based factors inside `RelaxHierarchyLimits` [#3253](https://github.com/valhalla/valhalla/pull/3253)
   * ADDED: Reject alternatives with too long detours [#3238](https://github.com/valhalla/valhalla/pull/3238)
   * ADDED: Added info to /status endpoint [#3008](https://github.com/valhalla/valhalla/pull/3008)
   * ADDED: Added stop and give_way/yield signs to the data and traffic signal fixes [#3251](https://github.com/valhalla/valhalla/pull/3251)
   * ADDED: use_hills for pedestrian costing, which also affects the walking speed [#3234](https://github.com/valhalla/valhalla/pull/3234)
   * CHANGED: Fixed cost threshold for bidirectional astar. Implemented reach-based pruning for suboptimal branches [#3257](https://github.com/valhalla/valhalla/pull/3257)
   * ADDED: Added `exclude_unpaved` request parameter [#3240](https://github.com/valhalla/valhalla/pull/3240)
   * ADDED: Added support for routing onto HOV/HOT lanes via request parameters `include_hot`, `include_hov2`, and `include_hov3` [#3273](https://github.com/valhalla/valhalla/pull/3273)
   * ADDED: Add Z-level field to `EdgeInfo`. [#3261](https://github.com/valhalla/valhalla/pull/3261)
   * CHANGED: Calculate stretch threshold for alternatives based on the optimal route cost [#3276](https://github.com/valhalla/valhalla/pull/3276)
   * ADDED: Add `preferred_z_level` as a parameter of loki requests. [#3270](https://github.com/valhalla/valhalla/pull/3270)
   * ADDED: Add `preferred_layer` as a parameter of loki requests. [#3270](https://github.com/valhalla/valhalla/pull/3270)
   * ADDED: Exposing service area names in passive maneuvers. [#3277](https://github.com/valhalla/valhalla/pull/3277)
   * ADDED: Added traffic signal and stop sign check for stop impact. These traffic signals and stop sign are located on edges. [#3279](https://github.com/valhalla/valhalla/pull/3279)
   * CHANGED: Improved sharing criterion to obtain more reasonable alternatives; extended alternatives search [#3302](https://github.com/valhalla/valhalla/pull/3302)
   * ADDED: pull ubuntu:20.04 base image before building [#3233](https://github.com/valhalla/valhalla/pull/3223)
   * CHANGED: Improve Loki nearest-neighbour performance for large radius searches in open space [#3233](https://github.com/valhalla/valhalla/pull/3324)
   * ADDED: testing infrastructure for scripts and valhalla_build_config tests [#3308](https://github.com/valhalla/valhalla/pull/3308)
   * ADDED: Shape points and information about where intermediate locations are placed along the legs of a route [#3274](https://github.com/valhalla/valhalla/pull/3274)
   * CHANGED: Improved existing hov lane transition test case to make more realistic [#3330](https://github.com/valhalla/valhalla/pull/3330)
   * CHANGED: Update python usage in all scripts to python3 [#3337](https://github.com/valhalla/valhalla/pull/3337)
   * ADDED: Added `exclude_cash_only_tolls` request parameter [#3341](https://github.com/valhalla/valhalla/pull/3341)
   * CHANGED: Update api-reference for street_names [#3342](https://github.com/valhalla/valhalla/pull/3342)
   * ADDED: Disable msse2 flags when building on Apple Silicon chip [#3327](https://github.com/valhalla/valhalla/pull/3327)

## Release Date: 2021-07-20 Valhalla 3.1.3
* **Removed**
   * REMOVED: Unused overloads of `to_response` function [#3167](https://github.com/valhalla/valhalla/pull/3167)

* **Bug Fix**
   * FIXED: Fix heading on small edge [#3114](https://github.com/valhalla/valhalla/pull/3114)
   * FIXED: Added support for `access=psv`, which disables routing on these nodes and edges unless the mode is taxi or bus [#3107](https://github.com/valhalla/valhalla/pull/3107)
   * FIXED: Disables logging in CI to catch issues [#3121](https://github.com/valhalla/valhalla/pull/3121)
   * FIXED: Fixed U-turns through service roads [#3082](https://github.com/valhalla/valhalla/pull/3082)
   * FIXED: Added forgotten penalties for kLivingStreet and kTrack for pedestrian costing model [#3116](https://github.com/valhalla/valhalla/pull/3116)
   * FIXED: Updated the reverse turn bounds [#3122](https://github.com/valhalla/valhalla/pull/3122)
   * FIXED: Missing fork maneuver [#3134](https://github.com/valhalla/valhalla/pull/3134)
   * FIXED: Update turn channel logic to call out specific turn at the end of the turn channel if needed [#3140](https://github.com/valhalla/valhalla/pull/3140)
   * FIXED: Fixed cost thresholds for TimeDistanceMatrix. [#3131](https://github.com/valhalla/valhalla/pull/3131)
   * FIXED: Use distance threshold in hierarchy limits for bidirectional astar to expand more important lower level roads [#3156](https://github.com/valhalla/valhalla/pull/3156)
   * FIXED: Fixed incorrect dead-end roundabout labels. [#3129](https://github.com/valhalla/valhalla/pull/3129)
   * FIXED: googletest wasn't really updated in #3166 [#3187](https://github.com/valhalla/valhalla/pull/3187)
   * FIXED: Minor fix of benchmark code [#3190](https://github.com/valhalla/valhalla/pull/3190)
   * FIXED: avoid_polygons intersected edges as polygons instead of linestrings [#3194]((https://github.com/valhalla/valhalla/pull/3194)
   * FIXED: when binning horizontal edge shapes using single precision floats (converted from not double precision floats) allowed for the possibility of marking many many tiles no where near the shape [#3204](https://github.com/valhalla/valhalla/pull/3204)
   * FIXED: Fix improper iterator usage in ManeuversBuilder [#3205](https://github.com/valhalla/valhalla/pull/3205)
   * FIXED: Modified approach for retrieving signs from a directed edge #3166 [#3208](https://github.com/valhalla/valhalla/pull/3208)
   * FIXED: Improve turn channel classification: detect slip lanes [#3196](https://github.com/valhalla/valhalla/pull/3196)
   * FIXED: Compatibility with older boost::optional versions [#3219](https://github.com/valhalla/valhalla/pull/3219)
   * FIXED: Older boost.geometry versions don't have correct() for geographic rings [#3218](https://github.com/valhalla/valhalla/pull/3218)
   * FIXED: Use default road speed for bicycle costing so traffic does not reduce penalty on high speed roads. [#3143](https://github.com/valhalla/valhalla/pull/3143)

* **Enhancement**
   * CHANGED: Refactor base costing options parsing to handle more common stuff in a one place [#3125](https://github.com/valhalla/valhalla/pull/3125)
   * CHANGED: Unified Sign/SignElement into sign.proto [#3146](https://github.com/valhalla/valhalla/pull/3146)
   * ADDED: New verbal succinct transition instruction to maneuver & narrativebuilder. Currently this instruction will be used in place of a very long street name to avoid repetition of long names [#2844](https://github.com/valhalla/valhalla/pull/2844)
   * ADDED: Added oneway support for pedestrian access and foot restrictions [#3123](https://github.com/valhalla/valhalla/pull/3123)
   * ADDED: Exposing rest-area names in passive maneuvers [#3172](https://github.com/valhalla/valhalla/pull/3172)
   * CHORE: Updates robin-hood-hashing third-party library
   * ADDED: Support `barrier=yes|swing_gate|jersey_barrier` tags [#3154](https://github.com/valhalla/valhalla/pull/3154)
   * ADDED: Maintain `access=permit|residents` tags as private [#3149](https://github.com/valhalla/valhalla/pull/3149)
   * CHANGED: Replace `avoid_*` API parameters with more accurate `exclude_*` [#3093](https://github.com/valhalla/valhalla/pull/3093)
   * ADDED: Penalize private gates [#3144](https://github.com/valhalla/valhalla/pull/3144)
   * CHANGED: Renamed protobuf Sign/SignElement to TripSign/TripSignElement [#3168](https://github.com/valhalla/valhalla/pull/3168)
   * CHORE: Updates googletest to release-1.11.0 [#3166](https://github.com/valhalla/valhalla/pull/3166)
   * CHORE: Enables -Wall on sif sources [#3178](https://github.com/valhalla/valhalla/pull/3178)
   * ADDED: Allow going through accessible `barrier=bollard` and penalize routing through it, when the access is private [#3175](https://github.com/valhalla/valhalla/pull/3175)
   * ADDED: Add country code to incident metadata [#3169](https://github.com/valhalla/valhalla/pull/3169)
   * CHANGED: Use distance instead of time to check limited sharing criteria [#3183](https://github.com/valhalla/valhalla/pull/3183)
   * ADDED: Introduced a new via_waypoints array on the leg in the osrm route serializer that describes where a particular waypoint from the root-level array matches to the route. [#3189](https://github.com/valhalla/valhalla/pull/3189)
   * ADDED: Added vehicle width and height as an option for auto (and derived: taxi, bus, hov) profile (https://github.com/valhalla/valhalla/pull/3179)
   * ADDED: Support for statsd integration for basic error and requests metrics [#3191](https://github.com/valhalla/valhalla/pull/3191)
   * CHANGED: Get rid of typeid in statistics-related code. [#3227](https://github.com/valhalla/valhalla/pull/3227)

## Release Date: 2021-05-26 Valhalla 3.1.2
* **Removed**
* **Bug Fix**
   * FIXED: Change unnamed road intersections from being treated as penil point u-turns [#3084](https://github.com/valhalla/valhalla/pull/3084)
   * FIXED: Fix TimeDepReverse termination and path cost calculation (for arrive_by routing) [#2987](https://github.com/valhalla/valhalla/pull/2987)
   * FIXED: Isochrone (::Generalize()) fix to avoid generating self-intersecting polygons [#3026](https://github.com/valhalla/valhalla/pull/3026)
   * FIXED: Handle day_on/day_off/hour_on/hour_off restrictions [#3029](https://github.com/valhalla/valhalla/pull/3029)
   * FIXED: Apply conditional restrictions with dow only to the edges when routing [#3039](https://github.com/valhalla/valhalla/pull/3039)
   * FIXED: Missing locking in incident handler needed to hang out to scop lock rather than let the temporary dissolve [#3046](https://github.com/valhalla/valhalla/pull/3046)
   * FIXED: Continuous lane guidance fix [#3054](https://github.com/valhalla/valhalla/pull/3054)
   * FIXED: Fix reclassification for "shorter" ferries and rail ferries (for Chunnel routing issues) [#3038](https://github.com/valhalla/valhalla/pull/3038)
   * FIXED: Incorrect routing through motor_vehicle:conditional=destination. [#3041](https://github.com/valhalla/valhalla/pull/3041)
   * FIXED: Allow destination-only routing on the first-pass for non bidirectional Astar algorithms. [#3085](https://github.com/valhalla/valhalla/pull/3085)
   * FIXED: Highway/ramp lane bifurcation [#3088](https://github.com/valhalla/valhalla/pull/3088)
   * FIXED: out of bound access of tile hierarchy in base_ll function in graphheader [#3089](https://github.com/valhalla/valhalla/pull/3089)
   * FIXED: include shortcuts in avoid edge set for avoid_polygons [#3090](https://github.com/valhalla/valhalla/pull/3090)

* **Enhancement**
   * CHANGED: Refactor timedep forward/reverse to reduce code repetition [#2987](https://github.com/valhalla/valhalla/pull/2987)
   * CHANGED: Sync translation files with Transifex command line tool [#3030](https://github.com/valhalla/valhalla/pull/3030)
   * CHANGED: Use osm tags in links reclassification algorithm in order to reduce false positive downgrades [#3042](https://github.com/valhalla/valhalla/pull/3042)
   * CHANGED: Use CircleCI XL instances for linux based builds [#3043](https://github.com/valhalla/valhalla/pull/3043)
   * ADDED: ci: Enable undefined sanitizer [#2999](https://github.com/valhalla/valhalla/pull/2999)
   * ADDED: Optionally pass preconstructed graphreader to connectivity map [#3046](https://github.com/valhalla/valhalla/pull/3046)
   * CHANGED: ci: Skip Win CI runs for irrelevant files [#3014](https://github.com/valhalla/valhalla/pull/3014)
   * ADDED: Allow configuration-driven default speed assignment based on edge properties [#3055](https://github.com/valhalla/valhalla/pull/3055)
   * CHANGED: Use std::shared_ptr in case if ENABLE_THREAD_SAFE_TILE_REF_COUNT is ON. [#3067](https://github.com/valhalla/valhalla/pull/3067)
   * CHANGED: Reduce stop impact when driving in parking lots [#3051](https://github.com/valhalla/valhalla/pull/3051)
   * ADDED: Added another through route test [#3074](https://github.com/valhalla/valhalla/pull/3074)
   * ADDED: Adds incident-length to metadata proto [#3083](https://github.com/valhalla/valhalla/pull/3083)
   * ADDED: Do not penalize gates that have allowed access [#3078](https://github.com/valhalla/valhalla/pull/3078)
   * ADDED: Added missing k/v pairs to taginfo.json.  Updated PR template. [#3101](https://github.com/valhalla/valhalla/pull/3101)
   * CHANGED: Serialize isochrone 'contour' properties as floating point so they match user supplied value [#3078](https://github.com/valhalla/valhalla/pull/3095)
   * NIT: Enables compiler warnings as errors in midgard module [#3104](https://github.com/valhalla/valhalla/pull/3104)
   * CHANGED: Check all tiles for nullptr that reads from graphreader to avoid fails in case tiles might be missing. [#3065](https://github.com/valhalla/valhalla/pull/3065)

## Release Date: 2021-04-21 Valhalla 3.1.1
* **Removed**
   * REMOVED: The tossing of private roads in [#1960](https://github.com/valhalla/valhalla/pull/1960) was too aggressive and resulted in a lot of no routes.  Reverted this logic.  [#2934](https://github.com/valhalla/valhalla/pull/2934)
   * REMOVED: stray references to node bindings [#3012](https://github.com/valhalla/valhalla/pull/3012)

* **Bug Fix**
   * FIXED: Fix compression_utils.cc::inflate(...) throw - make it catchable [#2839](https://github.com/valhalla/valhalla/pull/2839)
   * FIXED: Fix compiler errors if HAVE_HTTP not enabled [#2807](https://github.com/valhalla/valhalla/pull/2807)
   * FIXED: Fix alternate route serialization [#2811](https://github.com/valhalla/valhalla/pull/2811)
   * FIXED: Store restrictions in the right tile [#2781](https://github.com/valhalla/valhalla/pull/2781)
   * FIXED: Failing to write tiles because of racing directory creation [#2810](https://github.com/valhalla/valhalla/pull/2810)
   * FIXED: Regression in stopping expansion on transitions down in time-dependent routes [#2815](https://github.com/valhalla/valhalla/pull/2815)
   * FIXED: Fix crash in loki when trace_route is called with 2 locations.[#2817](https://github.com/valhalla/valhalla/pull/2817)
   * FIXED: Mark the restriction start and end as via ways to fix IsBridgingEdge function in Bidirectional Astar [#2796](https://github.com/valhalla/valhalla/pull/2796)
   * FIXED: Dont add predictive traffic to the tile if it's empty [#2826](https://github.com/valhalla/valhalla/pull/2826)
   * FIXED: Fix logic bidirectional astar to avoid double u-turns and extra detours [#2802](https://github.com/valhalla/valhalla/pull/2802)
   * FIXED: Re-enable transition cost for motorcycle profile [#2837](https://github.com/valhalla/valhalla/pull/2837)
   * FIXED: Increase limits for timedep_* algorithms. Split track_factor into edge factor and transition penalty [#2845](https://github.com/valhalla/valhalla/pull/2845)
   * FIXED: Loki was looking up the wrong costing enum for avoids [#2856](https://github.com/valhalla/valhalla/pull/2856)
   * FIXED: Fix way_ids -> graph_ids conversion for complex restrictions: handle cases when a way is split into multiple edges [#2848](https://github.com/valhalla/valhalla/pull/2848)
   * FIXED: Honor access mode while matching OSMRestriction with the graph [#2849](https://github.com/valhalla/valhalla/pull/2849)
   * FIXED: Ensure route summaries are unique among all returned route/legs [#2874](https://github.com/valhalla/valhalla/pull/2874)
   * FIXED: Fix compilation errors when boost < 1.68 and libprotobuf < 3.6  [#2878](https://github.com/valhalla/valhalla/pull/2878)
   * FIXED: Allow u-turns at no-access barriers when forced by heading [#2875](https://github.com/valhalla/valhalla/pull/2875)
   * FIXED: Fixed "No route found" error in case of multipoint request with locations near low reachability edges [#2914](https://github.com/valhalla/valhalla/pull/2914)
   * FIXED: Python bindings installation [#2751](https://github.com/valhalla/valhalla/issues/2751)
   * FIXED: Skip bindings if there's no Python development version [#2893](https://github.com/valhalla/valhalla/pull/2893)
   * FIXED: Use CMakes built-in Python variables to configure installation [#2931](https://github.com/valhalla/valhalla/pull/2931)
   * FIXED: Sometimes emitting zero-length route geometry when traffic splits edge twice [#2943](https://github.com/valhalla/valhalla/pull/2943)
   * FIXED: Fix map-match segfault when gps-points project very near a node [#2946](https://github.com/valhalla/valhalla/pull/2946)
   * FIXED: Use kServiceRoad edges while searching for ferry connection [#2933](https://github.com/valhalla/valhalla/pull/2933)
   * FIXED: Enhanced logic for IsTurnChannelManeuverCombinable [#2952](https://github.com/valhalla/valhalla/pull/2952)
   * FIXED: Restore compatibility with gcc 6.3.0, libprotobuf 3.0.0, boost v1.62.0 [#2953](https://github.com/valhalla/valhalla/pull/2953)
   * FIXED: Dont abort bidirectional a-star search if only one direction is exhausted [#2936](https://github.com/valhalla/valhalla/pull/2936)
   * FIXED: Fixed missing comma in the scripts/valhalla_build_config [#2963](https://github.com/valhalla/valhalla/pull/2963)
   * FIXED: Reverse and Multimodal Isochrones were returning forward results [#2967](https://github.com/valhalla/valhalla/pull/2967)
   * FIXED: Map-match fix for first gps-point being exactly equal to street shape-point [#2977](https://github.com/valhalla/valhalla/pull/2977)
   * FIXED: Add missing GEOS:GEOS dep to mjolnir target [#2901](https://github.com/valhalla/valhalla/pull/2901)
   * FIXED: Allow expansion into a region when not_thru_pruning is false on 2nd pass [#2978](https://github.com/valhalla/valhalla/pull/2978)
   * FIXED: Fix polygon area calculation: use Shoelace formula [#2927](https://github.com/valhalla/valhalla/pull/2927)
   * FIXED: Isochrone: orient segments/rings according to the right-hand rule [#2932](https://github.com/valhalla/valhalla/pull/2932)
   * FIXED: Parsenodes fix: check if index is out-of-bound first [#2984](https://github.com/valhalla/valhalla/pull/2984)
   * FIXED: Fix for unique-summary logic [#2996](https://github.com/valhalla/valhalla/pull/2996)
   * FIXED: Isochrone: handle origin edges properly [#2990](https://github.com/valhalla/valhalla/pull/2990)
   * FIXED: Annotations fail with returning NaN speed when the same point is duplicated in route geometry [#2992](https://github.com/valhalla/valhalla/pull/2992)
   * FIXED: Fix run_with_server.py to work on macOS [#3003](https://github.com/valhalla/valhalla/pull/3003)
   * FIXED: Removed unexpected maneuvers at sharp bends [#2968](https://github.com/valhalla/valhalla/pull/2968)
   * FIXED: Remove large number formatting for non-US countries [#3015](https://github.com/valhalla/valhalla/pull/3015)
   * FIXED: Odin undefined behaviour: handle case when xedgeuse is not initialized [#3020](https://github.com/valhalla/valhalla/pull/3020)

* **Enhancement**
   * Pedestrian crossing should be a separate TripLeg_Use [#2950](https://github.com/valhalla/valhalla/pull/2950)
   * CHANGED: Azure uses ninja as generator [#2779](https://github.com/valhalla/valhalla/pull/2779)
   * ADDED: Support for date_time type invariant for map matching [#2712](https://github.com/valhalla/valhalla/pull/2712)
   * ADDED: Add Bulgarian locale [#2825](https://github.com/valhalla/valhalla/pull/2825)
   * FIXED: No need for write permissions on tarball indices [#2822](https://github.com/valhalla/valhalla/pull/2822)
   * ADDED: nit: Links debug build with lld [#2813](https://github.com/valhalla/valhalla/pull/2813)
   * ADDED: Add costing option `use_living_streets` to avoid or favor living streets in route. [#2788](https://github.com/valhalla/valhalla/pull/2788)
   * CHANGED: Do not allocate mapped_cache vector in skadi when no elevation source is provided. [#2841](https://github.com/valhalla/valhalla/pull/2841)
   * ADDED: avoid_polygons logic [#2750](https://github.com/valhalla/valhalla/pull/2750)
   * ADDED: Added support for destination for conditional access restrictions [#2857](https://github.com/valhalla/valhalla/pull/2857)
   * CHANGED: Large sequences are now merge sorted which can be dramatically faster with certain hardware configurations. This is especially useful in speeding up the earlier stages (parsing, graph construction) of tile building [#2850](https://github.com/valhalla/valhalla/pull/2850)
   * CHANGED: When creating the initial graph edges by setting at which nodes they start and end, first mark the indices of those nodes in another sequence and then sort them by edgeid so that we can do the setting of start and end node sequentially in the edges file. This is much more efficient on certain hardware configurations [#2851](https://github.com/valhalla/valhalla/pull/2851)
   * CHANGED: Use relative cost threshold to extend search in bidirectional astar in order to find more alternates [#2868](https://github.com/valhalla/valhalla/pull/2868)
   * CHANGED: Throw an exception if directory does not exist when building traffic extract [#2871](https://github.com/valhalla/valhalla/pull/2871)
   * CHANGED: Support for ignoring multiple consecutive closures at start/end locations [#2846](https://github.com/valhalla/valhalla/pull/2846)
   * ADDED: Added sac_scale to trace_attributes output and locate edge output [#2818](https://github.com/valhalla/valhalla/pull/2818)
   * ADDED: Ukrainian language translations [#2882](https://github.com/valhalla/valhalla/pull/2882)
   * ADDED: Add support for closure annotations [#2816](https://github.com/valhalla/valhalla/pull/2816)
   * ADDED: Add costing option `service_factor`. Implement possibility to avoid or favor generic service roads in route for all costing options. [#2870](https://github.com/valhalla/valhalla/pull/2870)
   * CHANGED: Reduce stop impact cost when flow data is present [#2891](https://github.com/valhalla/valhalla/pull/2891)
   * CHANGED: Update visual compare script [#2803](https://github.com/valhalla/valhalla/pull/2803)
   * CHANGED: Service roads are not penalized for `pedestrian` costing by default. [#2898](https://github.com/valhalla/valhalla/pull/2898)
   * ADDED: Add complex mandatory restrictions support [#2766](https://github.com/valhalla/valhalla/pull/2766)
   * ADDED: Status endpoint for future status info and health checking of running service [#2907](https://github.com/valhalla/valhalla/pull/2907)
   * ADDED: Add min_level argument to valhalla_ways_to_edges [#2918](https://github.com/valhalla/valhalla/pull/2918)
   * ADDED: Adding ability to store the roundabout_exit_turn_degree to the maneuver [#2941](https://github.com/valhalla/valhalla/pull/2941)
   * ADDED: Penalize pencil point uturns and uturns at short internal edges. Note: `motorcycle` and `motor_scooter` models do not penalize on short internal edges. No new uturn penalty logic has been added to the pedestrian and bicycle costing models. [#2944](https://github.com/valhalla/valhalla/pull/2944)
   * CHANGED: Allow config object to be passed-in to path algorithms [#2949](https://github.com/valhalla/valhalla/pull/2949)
   * CHANGED: Allow disabling Werror
   * ADDED: Add ability to build Valhalla modules as STATIC libraries. [#2957](https://github.com/valhalla/valhalla/pull/2957)
   * NIT: Enables compiler warnings in part of mjolnir module [#2922](https://github.com/valhalla/valhalla/pull/2922)
   * CHANGED: Refactor isochrone/reachability forward/reverse search to reduce code repetition [#2969](https://github.com/valhalla/valhalla/pull/2969)
   * ADDED: Set the roundabout exit shape index when we are collapsing the roundabout maneuvers. [#2975](https://github.com/valhalla/valhalla/pull/2975)
   * CHANGED: Penalized closed edges if using them at start/end locations [#2964](https://github.com/valhalla/valhalla/pull/2964)
   * ADDED: Add shoulder to trace_attributes output. [#2980](https://github.com/valhalla/valhalla/pull/2980)
   * CHANGED: Refactor bidirectional astar forward/reverse search to reduce code repetition [#2970](https://github.com/valhalla/valhalla/pull/2970)
   * CHANGED: Factor for service roads is 1.0 by default. [#2988](https://github.com/valhalla/valhalla/pull/2988)
   * ADDED: Support for conditionally skipping CI runs [#2986](https://github.com/valhalla/valhalla/pull/2986)
   * ADDED: Add instructions for building valhalla on `arm64` macbook [#2997](https://github.com/valhalla/valhalla/pull/2997)
   * NIT: Enables compiler warnings in part of mjolnir module [#2995](https://github.com/valhalla/valhalla/pull/2995)
   * CHANGED: nit(rename): Renames the encoded live speed properties [#2998](https://github.com/valhalla/valhalla/pull/2998)
   * ADDED: ci: Vendors the codecov script [#3002](https://github.com/valhalla/valhalla/pull/3002)
   * CHANGED: Allow None build type [#3005](https://github.com/valhalla/valhalla/pull/3005)
   * CHANGED: ci: Build Python bindings for Mac OS [#3013](https://github.com/valhalla/valhalla/pull/3013)

## Release Date: 2021-01-25 Valhalla 3.1.0
* **Removed**
   * REMOVED: Remove Node bindings. [#2502](https://github.com/valhalla/valhalla/pull/2502)
   * REMOVED: appveyor builds. [#2550](https://github.com/valhalla/valhalla/pull/2550)
   * REMOVED: Removed x86 CI builds. [#2792](https://github.com/valhalla/valhalla/pull/2792)

* **Bug Fix**
   * FIXED: Crazy ETAs.  If a way has forward speed with no backward speed and it is not oneway, then we must set the default speed.  The reverse logic applies as well.  If a way has no backward speed but has a forward speed and it is not a oneway, then set the default speed. [#2102](https://github.com/valhalla/valhalla/pull/2102)
   * FIXED: Map matching elapsed times spliced amongst different legs and discontinuities are now correct [#2104](https://github.com/valhalla/valhalla/pull/2104)
   * FIXED: Date time information is now propagated amongst different legs and discontinuities [#2107](https://github.com/valhalla/valhalla/pull/2107)
   * FIXED: Adds support for geos-3.8 c++ api [#2021](https://github.com/valhalla/valhalla/issues/2021)
   * FIXED: Updated the osrm serializer to not set junction name for osrm origin/start maneuver - this is not helpful since we are not transitioning through the intersection.  [#2121](https://github.com/valhalla/valhalla/pull/2121)
   * FIXED: Removes precomputing of edge-costs which lead to wrong results [#2120](https://github.com/valhalla/valhalla/pull/2120)
   * FIXED: Complex turn-restriction invalidates edge marked as kPermanent [#2103](https://github.com/valhalla/valhalla/issues/2103)
   * FIXED: Fixes bug with inverted time-restriction parsing [#2167](https://github.com/valhalla/valhalla/pull/2167)
   * FIXED: Fixed several bugs with numeric underflow in map-matching trip durations. These may
     occur when serializing match results where adjacent trace points appear out-of-sequence on the
     same edge [#2178](https://github.com/valhalla/valhalla/pull/2178)
     - `MapMatcher::FormPath` now catches route discontinuities on the same edge when the distance
       percentage along don't agree. The trip leg builder builds disconnected legs on a single edge
       to avoid duration underflow.
     - Correctly populate edge groups when matching results contain loops. When a loop occurs,
       the leg builder now starts at the correct edge where the loop ends, and correctly accounts
       for any contained edges.
     - Duration over-trimming at the terminating edge of a match.
   * FIXED: Increased internal precision of time tracking per edge and maneuver so that maneuver times sum to the same time represented in the leg summary [#2195](https://github.com/valhalla/valhalla/pull/2195)
   * FIXED: Tagged speeds were not properly marked. We were not using forward and backward speeds to flag if a speed is tagged or not.  Should not update turn channel speeds if we are not inferring them.  Added additional logic to handle PH in the conditional restrictions. Do not update stop impact for ramps if they are marked as internal. [#2198](https://github.com/valhalla/valhalla/pull/2198)
   * FIXED: Fixed the sharp turn phrase [#2226](https://github.com/valhalla/valhalla/pull/2226)
   * FIXED: Protect against duplicate points in the input or points that snap to the same location resulting in `nan` times for the legs of the map match (of a 0 distance route) [#2229](https://github.com/valhalla/valhalla/pull/2229)
   * FIXED: Improves restriction check on briding edge in Bidirectional Astar [#2228](https://github.com/valhalla/valhalla/pull/2242)
   * FIXED: Allow nodes at location 0,0 [#2245](https://github.com/valhalla/valhalla/pull/2245)
   * FIXED: Fix RapidJSON compiler warnings and naming conflict [#2249](https://github.com/valhalla/valhalla/pull/2249)
   * FIXED: Fixed bug in resample_spherical_polyline where duplicate successive lat,lng locations in the polyline resulting in `nan` for the distance computation which shortcuts further sampling [#2239](https://github.com/valhalla/valhalla/pull/2239)
   * FIXED: Update exit logic for non-motorways [#2252](https://github.com/valhalla/valhalla/pull/2252)
   * FIXED: Transition point map-matching. When match results are on a transition point, we search for the sibling nodes at that transition and snap it to the corresponding edges in the route. [#2258](https://github.com/valhalla/valhalla/pull/2258)
   * FIXED: Fixed verbal multi-cue logic [#2270](https://github.com/valhalla/valhalla/pull/2270)
   * FIXED: Fixed Uturn cases when a not_thru edge is connected to the origin edge. [#2272](https://github.com/valhalla/valhalla/pull/2272)
   * FIXED: Update intersection classes in osrm response to not label all ramps as motorway [#2279](https://github.com/valhalla/valhalla/pull/2279)
   * FIXED: Fixed bug in mapmatcher when interpolation point goes before the first valid match or after the last valid match. Such behavior usually leads to discontinuity in matching. [#2275](https://github.com/valhalla/valhalla/pull/2275)
   * FIXED: Fixed an issue for time_allowed logic.  Previously we returned false on the first time allowed restriction and did not check them all. Added conditional restriction gurka test and datetime optional argument to gurka header file. [#2286](https://github.com/valhalla/valhalla/pull/2286)
   * FIXED: Fixed an issue for date ranges.  For example, for the range Jan 04 to Jan 02 we need to test to end of the year and then from the first of the year to the end date.  Also, fixed an emergency tag issue.  We should only set the use to emergency if all other access is off. [#2290](https://github.com/valhalla/valhalla/pull/2290)
   * FIXED: Found a few issues with the initial ref and direction logic for ways.  We were overwriting the refs with directionals to the name_offset_map instead of concatenating them together.  Also, we did not allow for blank entries for GetTagTokens. [#2298](https://github.com/valhalla/valhalla/pull/2298)
   * FIXED: Fixed an issue where MatchGuidanceViewJunctions is only looking at the first edge. Set the data_id for guidance views to the changeset id as it is already being populated. Also added test for guidance views. [#2303](https://github.com/valhalla/valhalla/pull/2303)
   * FIXED: Fixed a problem with live speeds where live speeds were being used to determine access, even when a live
   speed (current time) route wasn't what was requested. [#2311](https://github.com/valhalla/valhalla/pull/2311)
   * FIXED: Fix break/continue typo in search filtering [#2317](https://github.com/valhalla/valhalla/pull/2317)
   * FIXED: Fix a crash in trace_route due to iterating past the end of a vector. [#2322](https://github.com/valhalla/valhalla/pull/2322)
   * FIXED: Don't allow timezone information in the local date time string attached at each location. [#2312](https://github.com/valhalla/valhalla/pull/2312)
   * FIXED: Fix short route trimming in bidirectional astar [#2323](https://github.com/valhalla/valhalla/pull/2323)
   * FIXED: Fix shape trimming in leg building for snap candidates that lie within the margin of rounding error [#2326](https://github.com/valhalla/valhalla/pull/2326)
   * FIXED: Fixes route duration underflow with traffic data [#2325](https://github.com/valhalla/valhalla/pull/2325)
   * FIXED: Parse mtb:scale tags and set bicycle access if present [#2117](https://github.com/valhalla/valhalla/pull/2117)
   * FIXED: Fixed segfault.  Shape was missing from options for valhalla_path_comparison and valhalla_run_route.  Also, costing options was missing in valhalla_path_comparison. [#2343](https://github.com/valhalla/valhalla/pull/2343)
   * FIXED: Handle decimal numbers with zero-value mantissa properly in Lua [#2355](https://github.com/valhalla/valhalla/pull/2355)
   * FIXED: Many issues that resulted in discontinuities, failed matches or incorrect time/duration for map matching requests. [#2292](https://github.com/valhalla/valhalla/pull/2292)
   * FIXED: Seeing segfault when loading large osmdata data files before loading LuaJit. LuaJit fails to create luaL_newstate() Ref: [#2158](https://github.com/ntop/ntopng/issues/2158) Resolution is to load LuaJit before loading the data files. [#2383](https://github.com/valhalla/valhalla/pull/2383)
   * FIXED: Store positive/negative OpenLR offsets in bucketed form [#2405](https://github.com/valhalla/valhalla/2405)
   * FIXED: Fix on map-matching return code when breakage distance limitation exceeds. Instead of letting the request goes into meili and fails in finding a route, we check the distance in loki and early return with exception code 172. [#2406](https://github.com/valhalla/valhalla/pull/2406)
   * FIXED: Don't create edges for portions of ways that are doubled back on themselves as this confuses opposing edge index computations [#2385](https://github.com/valhalla/valhalla/pull/2385)
   * FIXED: Protect against nan in uniform_resample_spherical_polyline. [#2431](https://github.com/valhalla/valhalla/pull/2431)
   * FIXED: Obvious maneuvers. [#2436](https://github.com/valhalla/valhalla/pull/2436)
   * FIXED: Base64 encoding/decoding [#2452](https://github.com/valhalla/valhalla/pull/2452)
   * FIXED: Added post roundabout instruction when enter/exit roundabout maneuvers are combined [#2454](https://github.com/valhalla/valhalla/pull/2454)
   * FIXED: openlr: Explicitly check for linear reference option for Valhalla serialization. [#2458](https://github.com/valhalla/valhalla/pull/2458)
   * FIXED: Fix segfault: Do not combine last turn channel maneuver. [#2463](https://github.com/valhalla/valhalla/pull/2463)
   * FIXED: Remove extraneous whitespaces from ja-JP.json. [#2471](https://github.com/valhalla/valhalla/pull/2471)
   * FIXED: Checks protobuf serialization/parsing success [#2477](https://github.com/valhalla/valhalla/pull/2477)
   * FIXED: Fix dereferencing of end for std::lower_bound in sequence and possible UB [#2488](https://github.com/valhalla/valhalla/pull/2488)
   * FIXED: Make tile building reproducible: fix UB-s [#2480](https://github.com/valhalla/valhalla/pull/2480)
   * FIXED: Zero initialize EdgeInfoInner.spare0_. Uninitialized spare0_ field produced UB which causes gurka_reproduce_tile_build to fail intermittently. [2499](https://github.com/valhalla/valhalla/pull/2499)
   * FIXED: Drop unused CHANGELOG validation script, straggling NodeJS references [#2506](https://github.com/valhalla/valhalla/pull/2506)
   * FIXED: Fix missing nullptr checks in graphreader and loki::Reach (causing segfault during routing with not all levels of tiles available) [#2504](https://github.com/valhalla/valhalla/pull/2504)
   * FIXED: Fix mismatch of triplegedge roadclass and directededge roadclass [#2507](https://github.com/valhalla/valhalla/pull/2507)
   * FIXED: Improve german destination_verbal_alert phrases [#2509](https://github.com/valhalla/valhalla/pull/2509)
   * FIXED: Undefined behavior cases discovered with undefined behavior sanitizer tool. [2498](https://github.com/valhalla/valhalla/pull/2498)
   * FIXED: Fixed logic so verbal keep instructions use branch exit sign info for ramps [#2520](https://github.com/valhalla/valhalla/pull/2520)
   * FIXED: Fix bug in trace_route for uturns causing garbage coordinates [#2517](https://github.com/valhalla/valhalla/pull/2517)
   * FIXED: Simplify heading calculation for turn type. Remove undefined behavior case. [#2513](https://github.com/valhalla/valhalla/pull/2513)
   * FIXED: Always set costing name even if one is not provided for osrm serializer weight_name. [#2528](https://github.com/valhalla/valhalla/pull/2528)
   * FIXED: Make single-thread tile building reproducible: fix seed for shuffle, use concurrency configuration from the mjolnir section. [#2515](https://github.com/valhalla/valhalla/pull/2515)
   * FIXED: More Windows compatibility: build tiles and some run actions work now (including CI tests) [#2300](https://github.com/valhalla/valhalla/issues/2300)
   * FIXED: Transcoding of c++ location to pbf location used path edges in the place of filtered edges. [#2542](https://github.com/valhalla/valhalla/pull/2542)
   * FIXED: Add back whitelisting action types. [#2545](https://github.com/valhalla/valhalla/pull/2545)
   * FIXED: Allow uturns for truck costing now that we have derived deadends marked in the edge label [#2559](https://github.com/valhalla/valhalla/pull/2559)
   * FIXED: Map matching uturn trimming at the end of an edge where it wasn't needed. [#2558](https://github.com/valhalla/valhalla/pull/2558)
   * FIXED: Multicue enter roundabout [#2556](https://github.com/valhalla/valhalla/pull/2556)
   * FIXED: Changed reachability computation to take into account live speed [#2597](https://github.com/valhalla/valhalla/pull/2597)
   * FIXED: Fixed a bug where the temp files were not getting read in if you started with the construct edges or build phase for valhalla_build_tiles. [#2601](https://github.com/valhalla/valhalla/pull/2601)
   * FIXED: Updated fr-FR.json with partial translations. [#2605](https://github.com/valhalla/valhalla/pull/2605)
   * FIXED: Removed superfluous const qualifier from odin/signs [#2609](https://github.com/valhalla/valhalla/pull/2609)
   * FIXED: Internal maneuver placement [#2600](https://github.com/valhalla/valhalla/pull/2600)
   * FIXED: Complete fr-FR.json locale. [#2614](https://github.com/valhalla/valhalla/pull/2614)
   * FIXED: Don't truncate precision in polyline encoding [#2632](https://github.com/valhalla/valhalla/pull/2632)
   * FIXED: Fix all compiler warnings in sif and set to -Werror [#2642](https://github.com/valhalla/valhalla/pull/2642)
   * FIXED: Remove unnecessary maneuvers to continue straight [#2647](https://github.com/valhalla/valhalla/pull/2647)
   * FIXED: Linear reference support in route/mapmatch apis (FOW, FRC, bearing, and number of references) [#2645](https://github.com/valhalla/valhalla/pull/2645)
   * FIXED: Ambiguous local to global (with timezone information) date time conversions now all choose to use the later time instead of throwing unhandled exceptions [#2665](https://github.com/valhalla/valhalla/pull/2665)
   * FIXED: Overestimated reach caused be reenquing transition nodes without checking that they had been already expanded [#2670](https://github.com/valhalla/valhalla/pull/2670)
   * FIXED: Build with C++17 standard. Deprecated function calls are substituted with new ones. [#2669](https://github.com/valhalla/valhalla/pull/2669)
   * FIXED: Improve German post_transition_verbal instruction [#2677](https://github.com/valhalla/valhalla/pull/2677)
   * FIXED: Lane updates.  Add the turn lanes to all edges of the way.  Do not "enhance" turn lanes if they are part of a complex restriction.  Moved ProcessTurnLanes after UpdateManeuverPlacementForInternalIntersectionTurns.  Fix for a missing "uturn" indication for intersections on the previous maneuver, we were serializing an empty list. [#2679](https://github.com/valhalla/valhalla/pull/2679)
   * FIXED: Fixes OpenLr serialization [#2688](https://github.com/valhalla/valhalla/pull/2688)
   * FIXED: Internal edges can't be also a ramp or a turn channel.  Also, if an edge is marked as ramp and turn channel mark it as a ramp.  [2689](https://github.com/valhalla/valhalla/pull/2689)
   * FIXED: Check that speeds are equal for the edges going in the same direction while buildig shortcuts [#2691](https://github.com/valhalla/valhalla/pull/2691)
   * FIXED: Missing fork or bear instruction [#2683](https://github.com/valhalla/valhalla/pull/2683)
   * FIXED: Eliminate null pointer dereference in GraphReader::AreEdgesConnected [#2695](https://github.com/valhalla/valhalla/issues/2695)
   * FIXED: Fix polyline simplification float/double comparison [#2698](https://github.com/valhalla/valhalla/issues/2698)
   * FIXED: Weights were sometimes negative due to incorrect updates to elapsed_cost [#2702](https://github.com/valhalla/valhalla/pull/2702)
   * FIXED: Fix bidirectional route failures at deadends [#2705](https://github.com/valhalla/valhalla/pull/2705)
   * FIXED: Updated logic to call out a non-obvious turn [#2708](https://github.com/valhalla/valhalla/pull/2708)
   * FIXED: valhalla_build_statistics multithreaded mode fixed [#2707](https://github.com/valhalla/valhalla/pull/2707)
   * FIXED: If infer_internal_intersections is true then allow internals that are also ramps or TCs. Without this we produce an extra continue maneuver.  [#2710](https://github.com/valhalla/valhalla/pull/2710)
   * FIXED: We were routing down roads that should be destination only. Now we mark roads with motor_vehicle=destination and motor_vehicle=customers or access=destination and access=customers as destination only. [#2722](https://github.com/valhalla/valhalla/pull/2722)
   * FIXED: Replace all Python2 print statements with Python3 syntax [#2716](https://github.com/valhalla/valhalla/issues/2716)
   * FIXED: Some HGT files not found [#2723](https://github.com/valhalla/valhalla/issues/2723)
   * FIXED: Fix PencilPointUturn detection by removing short-edge check and updating angle threshold [#2725](https://github.com/valhalla/valhalla/issues/2725)
   * FIXED: Fix invalid continue/bear maneuvers [#2729](https://github.com/valhalla/valhalla/issues/2729)
   * FIXED: Fixes an issue that lead to double turns within a very short distance, when instead, it should be a u-turn. We now collapse double L turns or double R turns in short non-internal intersections to u-turns. [#2740](https://github.com/valhalla/valhalla/pull/2740)
   * FIXED: fixes an issue that lead to adding an extra maneuver. We now combine a current maneuver short length non-internal edges (left or right) with the next maneuver that is a kRampStraight. [#2741](https://github.com/valhalla/valhalla/pull/2741)
   * FIXED: Reduce verbose instructions by collapsing small end ramp forks [#2762](https://github.com/valhalla/valhalla/issues/2762)
   * FIXED: Remove redundant return statements [#2776](https://github.com/valhalla/valhalla/pull/2776)
   * FIXED: Added unit test for BuildAdminFromPBF() to test GEOS 3.9 update. [#2787](https://github.com/valhalla/valhalla/pull/2787)
   * FIXED: Add support for geos-3.9 c++ api [#2739](https://github.com/valhalla/valhalla/issues/2739)
   * FIXED: Fix check for live speed validness [#2797](https://github.com/valhalla/valhalla/pull/2797)

* **Enhancement**
   * ADDED: Matrix of Bike Share [#2590](https://github.com/valhalla/valhalla/pull/2590)
   * ADDED: Add ability to provide custom implementation for candidate collection in CandidateQuery. [#2328](https://github.com/valhalla/valhalla/pull/2328)
   * ADDED: Cancellation of tile downloading. [#2319](https://github.com/valhalla/valhalla/pull/2319)
   * ADDED: Return the coordinates of the nodes isochrone input locations snapped to [#2111](https://github.com/valhalla/valhalla/pull/2111)
   * ADDED: Allows more complicated routes in timedependent a-star before timing out [#2068](https://github.com/valhalla/valhalla/pull/2068)
   * ADDED: Guide signs and junction names [#2096](https://github.com/valhalla/valhalla/pull/2096)
   * ADDED: Added a bool to the config indicating whether to use commercially set attributes.  Added logic to not call IsIntersectionInternal if this is a commercial data set.  [#2132](https://github.com/valhalla/valhalla/pull/2132)
   * ADDED: Removed commercial data set bool to the config and added more knobs for data.  Added infer_internal_intersections, infer_turn_channels, apply_country_overrides, and use_admin_db.  [#2173](https://github.com/valhalla/valhalla/pull/2173)
   * ADDED: Allow using googletest in unit tests and convert all tests to it (old test.cc is completely removed). [#2128](https://github.com/valhalla/valhalla/pull/2128)
   * ADDED: Add guidance view capability. [#2209](https://github.com/valhalla/valhalla/pull/2209)
   * ADDED: Collect turn cost information as path is formed so that it can be serialized out for trace attributes or osrm flavored intersections. Also add shape_index to osrm intersections. [#2207](https://github.com/valhalla/valhalla/pull/2207)
   * ADDED: Added alley factor to autocost.  Factor is defaulted at 1.0f or do not avoid alleys. [#2246](https://github.com/valhalla/valhalla/pull/2246)
   * ADDED: Support unlimited speed limits where maxspeed=none. [#2251](https://github.com/valhalla/valhalla/pull/2251)
   * ADDED: Implement improved Reachability check using base class Dijkstra. [#2243](https://github.com/valhalla/valhalla/pull/2243)
   * ADDED: Gurka integration test framework with ascii-art maps [#2244](https://github.com/valhalla/valhalla/pull/2244)
   * ADDED: Add to the stop impact when transitioning from higher to lower class road and we are not on a turn channel or ramp. Also, penalize lefts when driving on the right and vice versa. [#2282](https://github.com/valhalla/valhalla/pull/2282)
   * ADDED: Added reclassify_links, use_direction_on_ways, and allow_alt_name as config options.  If `use_direction_on_ways = true` then use `direction` and `int_direction` on the way to update the directional for the `ref` and `int_ref`.  Also, copy int_efs to the refs. [#2285](https://github.com/valhalla/valhalla/pull/2285)
   * ADDED: Add support for live traffic. [#2268](https://github.com/valhalla/valhalla/pull/2268)
   * ADDED: Implement per-location search filters for functional road class and forms of way. [#2289](https://github.com/valhalla/valhalla/pull/2289)
   * ADDED: Approach, multi-cue, and length updates [#2313](https://github.com/valhalla/valhalla/pull/2313)
   * ADDED: Speed up timezone differencing calculation if cache is provided. [#2316](https://github.com/valhalla/valhalla/pull/2316)
   * ADDED: Added rapidjson/schema.h to baldr/rapidjson_util.h to make it available for use within valhalla. [#2330](https://github.com/valhalla/valhalla/issues/2330)
   * ADDED: Support decimal precision for height values in elevation service. Also support polyline5 for encoded polylines input and output to elevation service. [#2324](https://github.com/valhalla/valhalla/pull/2324)
   * ADDED: Use both imminent and distant verbal multi-cue phrases. [#2353](https://github.com/valhalla/valhalla/pull/2353)
   * ADDED: Split parsing stage into 3 separate stages. [#2339](https://github.com/valhalla/valhalla/pull/2339)
   * CHANGED: Speed up graph enhancing by avoiding continuous unordered_set rebuilding [#2349](https://github.com/valhalla/valhalla/pull/2349)
   * CHANGED: Skip calling out to Lua for nodes/ways/relations with not tags - speeds up parsing. [#2351](https://github.com/valhalla/valhalla/pull/2351)
   * CHANGED: Switch to LuaJIT for lua scripting - speeds up file parsing [#2352](https://github.com/valhalla/valhalla/pull/2352)
   * ADDED: Ability to create OpenLR records from raw data. [#2356](https://github.com/valhalla/valhalla/pull/2356)
   * ADDED: Revamp length phrases [#2359](https://github.com/valhalla/valhalla/pull/2359)
   * CHANGED: Do not allocate memory in skadi if we don't need it. [#2373](https://github.com/valhalla/valhalla/pull/2373)
   * CHANGED: Map matching: throw error (443/NoSegment) when no candidate edges are available. [#2370](https://github.com/valhalla/valhalla/pull/2370/)
   * ADDED: Add sk-SK.json (slovak) localization file. [#2376](https://github.com/valhalla/valhalla/pull/2376)
   * ADDED: Extend roundabout phrases. [#2378](https://github.com/valhalla/valhalla/pull/2378)
   * ADDED: More roundabout phrase tests. [#2382](https://github.com/valhalla/valhalla/pull/2382)
   * ADDED: Update the turn and continue phrases to include junction names and guide signs. [#2386](https://github.com/valhalla/valhalla/pull/2386)
   * ADDED: Add the remaining guide sign toward phrases [#2389](https://github.com/valhalla/valhalla/pull/2389)
   * ADDED: The ability to allow immediate uturns at trace points in a map matching request [#2380](https://github.com/valhalla/valhalla/pull/2380)
   * ADDED: Add utility functions to Signs. [#2390](https://github.com/valhalla/valhalla/pull/2390)
   * ADDED: Unified time tracking for all algorithms that support time-based graph expansion. [#2278](https://github.com/valhalla/valhalla/pull/2278)
   * ADDED: Add rail_ferry use and costing. [#2408](https://github.com/valhalla/valhalla/pull/2408)
   * ADDED: `street_side_max_distance`, `display_lat` and `display_lon` to `locations` in input for better control of routing side of street [#1769](https://github.com/valhalla/valhalla/pull/1769)
   * ADDED: Add additional exit phrases. [#2421](https://github.com/valhalla/valhalla/pull/2421)
   * ADDED: Add Japanese locale, update German. [#2432](https://github.com/valhalla/valhalla/pull/2432)
   * ADDED: Gurka expect_route refactor [#2435](https://github.com/valhalla/valhalla/pull/2435)
   * ADDED: Add option to suppress roundabout exits [#2437](https://github.com/valhalla/valhalla/pull/2437)
   * ADDED: Add Greek locale. [#2438](https://github.com/valhalla/valhalla/pull/2438)
   * ADDED (back): Support for 64bit wide way ids in the edgeinfo structure with no impact to size for data sources with ids 32bits wide. [#2422](https://github.com/valhalla/valhalla/pull/2422)
   * ADDED: Support for 64bit osm node ids in parsing stage of tile building [#2422](https://github.com/valhalla/valhalla/pull/2422)
   * CHANGED: Point2/PointLL are now templated to allow for higher precision coordinate math when desired [#2429](https://github.com/valhalla/valhalla/pull/2429)
   * ADDED: Optional OpenLR Encoded Path Edges in API Response [#2424](https://github.com/valhalla/valhalla/pull/2424)
   * ADDED: Add explicit include for sstream to be compatible with msvc_x64 toolset. [#2449](https://github.com/valhalla/valhalla/pull/2449)
   * ADDED: Properly split returned path if traffic conditions change partway along edges [#2451](https://github.com/valhalla/valhalla/pull/2451/files)
   * ADDED: Add Dutch locale. [#2464](https://github.com/valhalla/valhalla/pull/2464)
   * ADDED: Check with address sanititizer in CI. Add support for undefined behavior sanitizer. [#2487](https://github.com/valhalla/valhalla/pull/2487)
   * ADDED: Ability to recost a path and increased cost/time details along the trippath and json output [#2425](https://github.com/valhalla/valhalla/pull/2425)
   * ADDED: Add the ability to do bikeshare based (ped/bike) multimodal routing [#2031](https://github.com/valhalla/valhalla/pull/2031)
   * ADDED: Route through restrictions enabled by introducing a costing option. [#2469](https://github.com/valhalla/valhalla/pull/2469)
   * ADDED: Migrated to Ubuntu 20.04 base-image [#2508](https://github.com/valhalla/valhalla/pull/2508)
   * CHANGED: Speed up parseways stage by avoiding multiple string comparisons [#2518](https://github.com/valhalla/valhalla/pull/2518)
   * CHANGED: Speed up enhance stage by avoiding GraphTileBuilder copying [#2468](https://github.com/valhalla/valhalla/pull/2468)
   * ADDED: Costing options now includes shortest flag which favors shortest path routes [#2555](https://github.com/valhalla/valhalla/pull/2555)
   * ADDED: Incidents in intersections [#2547](https://github.com/valhalla/valhalla/pull/2547)
   * CHANGED: Refactor mapmatching configuration to use a struct (instead of `boost::property_tree::ptree`). [#2485](https://github.com/valhalla/valhalla/pull/2485)
   * ADDED: Save exit maneuver's begin heading when combining enter & exit roundabout maneuvers. [#2554](https://github.com/valhalla/valhalla/pull/2554)
   * ADDED: Added new urban flag that can be set if edge is within city boundaries to data processing; new use_urban_tag config option; added to osrm response within intersections. [#2522](https://github.com/valhalla/valhalla/pull/2522)
   * ADDED: Parses OpenLr of type PointAlongLine [#2565](https://github.com/valhalla/valhalla/pull/2565)
   * ADDED: Use edge.is_urban is set for serializing is_urban. [#2568](https://github.com/valhalla/valhalla/pull/2568)
   * ADDED: Added new rest/service area uses on the edge. [#2533](https://github.com/valhalla/valhalla/pull/2533)
   * ADDED: Dependency cache for Azure [#2567](https://github.com/valhalla/valhalla/pull/2567)
   * ADDED: Added flexibility to remove the use of the admindb and to use the country and state iso from the tiles; [#2579](https://github.com/valhalla/valhalla/pull/2579)
   * ADDED: Added toll gates and collection points (gantry) to the node;  [#2532](https://github.com/valhalla/valhalla/pull/2532)
   * ADDED: Added osrm serialization for rest/service areas and admins. [#2594](https://github.com/valhalla/valhalla/pull/2594)
   * CHANGED: Improved Russian localization; [#2593](https://github.com/valhalla/valhalla/pull/2593)
   * ADDED: Support restricted class in intersection annotations [#2589](https://github.com/valhalla/valhalla/pull/2589)
   * ADDED: Added trail type trace [#2606](https://github.com/valhalla/valhalla/pull/2606)
   * ADDED: Added tunnel names to the edges as a tagged name.  [#2608](https://github.com/valhalla/valhalla/pull/2608)
   * CHANGED: Moved incidents to the trip leg and cut the shape of the leg at that location [#2610](https://github.com/valhalla/valhalla/pull/2610)
   * ADDED: Costing option to ignore_closures when routing with current flow [#2615](https://github.com/valhalla/valhalla/pull/2615)
   * ADDED: Cross-compilation ability with MinGW64 [#2619](https://github.com/valhalla/valhalla/pull/2619)
   * ADDED: Defines the incident tile schema and incident metadata [#2620](https://github.com/valhalla/valhalla/pull/2620)
   * ADDED: Moves incident serializer logic into a generic serializer [#2621](https://github.com/valhalla/valhalla/pull/2621)
   * ADDED: Incident loading singleton for continually refreshing incident tiles[#2573](https://github.com/valhalla/valhalla/pull/2573)
   * ADDED: One shot mode to valhalla_service so you can run a single request of any type without starting a server [#2624](https://github.com/valhalla/valhalla/pull/2624)
   * ADDED: Adds text instructions to OSRM output [#2625](https://github.com/valhalla/valhalla/pull/2625)
   * ADDED: Adds support for alternate routes [#2626](https://github.com/valhalla/valhalla/pull/2626)
   * CHANGED: Switch Python bindings generator from boost.python to header-only pybind11[#2644](https://github.com/valhalla/valhalla/pull/2644)
   * ADDED: Add support of input file for one-shot mode of valhalla_service [#2648](https://github.com/valhalla/valhalla/pull/2648)
   * ADDED: Linear reference support to locate api [#2645](https://github.com/valhalla/valhalla/pull/2645)
   * ADDED: Implemented OSRM-like turn duration calculation for car. Uses it now in auto costing. [#2651](https://github.com/valhalla/valhalla/pull/2651)
   * ADDED: Enhanced turn lane information in guidance [#2653](https://github.com/valhalla/valhalla/pull/2653)
   * ADDED: `top_speed` option for all motorized vehicles [#2667](https://github.com/valhalla/valhalla/issues/2667)
   * CHANGED: Move turn_lane_direction helper to odin/util [#2675](https://github.com/valhalla/valhalla/pull/2675)
   * ADDED: Add annotations to osrm response including speed limits, unit and sign conventions [#2668](https://github.com/valhalla/valhalla/pull/2668)
   * ADDED: Added functions for predicted speeds encoding-decoding [#2674](https://github.com/valhalla/valhalla/pull/2674)
   * ADDED: Time invariant routing via the bidirectional algorithm. This has the effect that when time dependent routes (arrive_by and depart_at) fall back to bidirectional due to length restrictions they will actually use the correct time of day for one of the search directions [#2660](https://github.com/valhalla/valhalla/pull/2660)
   * ADDED: If the length of the edge is greater than kMaxEdgeLength, then consider this a catastrophic error if the should_error bool is true in the set_length function. [2678](https://github.com/valhalla/valhalla/pull/2678)
   * ADDED: Moved lat,lon coordinates structures from single to double precision. Improves geometry accuracy noticibly at zooms above 17 as well as coordinate snapping and any other geometric operations. Adds about a 2% performance penalty for standard routes. Graph nodes now have 7 digits of precision.  [#2693](https://github.com/valhalla/valhalla/pull/2693)
   * ADDED: Added signboards to guidance views.  [#2687](https://github.com/valhalla/valhalla/pull/2687)
   * ADDED: Regular speed on shortcut edges is calculated with turn durations taken into account. Truck, motorcycle and motorscooter profiles use OSRM-like turn duration. [#2662](https://github.com/valhalla/valhalla/pull/2662)
   * CHANGED: Remove astar algorithm and replace its use with timedep_forward as its redundant [#2706](https://github.com/valhalla/valhalla/pull/2706)
   * ADDED: Recover and recost all shortcuts in final path for bidirectional astar algorithm [#2711](https://github.com/valhalla/valhalla/pull/2711)
   * ADDED: An option for shortcut recovery to be cached at start up to reduce the time it takes to do so on the fly [#2714](https://github.com/valhalla/valhalla/pull/2714)
   * ADDED: If width <= 1.9 then no access for auto, truck, bus, taxi, emergency and hov. [#2713](https://github.com/valhalla/valhalla/pull/2713)
   * ADDED: Centroid/Converge/Rendezvous/Meet API which allows input locations to find a least cost convergence point from all locations [#2734](https://github.com/valhalla/valhalla/pull/2734)
   * ADDED: Added support to process the sump_buster tag.  Also, fixed a few small access bugs for nodes. [#2731](https://github.com/valhalla/valhalla/pull/2731)
   * ADDED: Log message if failed to create tiles directory. [#2738](https://github.com/valhalla/valhalla/pull/2738)
   * CHANGED: Tile memory is only owned by the GraphTile rather than shared amongst copies of the graph tile (in GraphReader and TileCaches). [#2340](https://github.com/valhalla/valhalla/pull/2340)
   * ADDED: Add Estonian locale. [#2748](https://github.com/valhalla/valhalla/pull/2748)
   * CHANGED: Handle GraphTile objects as smart pointers [#2703](https://github.com/valhalla/valhalla/pull/2703)
   * CHANGED: Improve stability with no RTTI build [#2759](https://github.com/valhalla/valhalla/pull/2759) and [#2760](https://github.com/valhalla/valhalla/pull/2760)
   * CHANGED: Change generic service roads to a new Use=kServiceRoad. This is for highway=service without other service= tags (such as driveway, alley, parking aisle) [#2419](https://github.com/valhalla/valhalla/pull/2419)
   * ADDED: Isochrones support isodistance lines as well [#2699](https://github.com/valhalla/valhalla/pull/2699)
   * ADDED: Add support for ignoring live traffic closures for waypoints [#2685](https://github.com/valhalla/valhalla/pull/2685)
   * ADDED: Add use_distance to auto cost to allow choosing between two primary cost components, time or distance [#2771](https://github.com/valhalla/valhalla/pull/2771)
   * CHANGED: nit: Enables compiler warnings in part of loki module [#2767](https://github.com/valhalla/valhalla/pull/2767)
   * CHANGED: Reducing the number of uturns by increasing the cost to for them to 9.5f. Note: Did not increase the cost for motorcycles or motorscooters. [#2770](https://github.com/valhalla/valhalla/pull/2770)
   * ADDED: Add option to use thread-safe GraphTile's reference counter. [#2772](https://github.com/valhalla/valhalla/pull/2772)
   * CHANGED: nit: Enables compiler warnings in part of thor module [#2768](https://github.com/valhalla/valhalla/pull/2768)
   * ADDED: Add costing option `use_tracks` to avoid or favor tracks in route. [#2769](https://github.com/valhalla/valhalla/pull/2769)
   * CHANGED: chore: Updates libosmium [#2786](https://github.com/valhalla/valhalla/pull/2786)
   * CHANGED: Optimize double bucket queue to reduce memory reallocations. [#2719](https://github.com/valhalla/valhalla/pull/2719)
   * CHANGED: Collapse merge maneuvers [#2773](https://github.com/valhalla/valhalla/pull/2773)
   * CHANGED: Add shortcuts to the tiles' bins so we can find them when doing spatial lookups. [#2744](https://github.com/valhalla/valhalla/pull/2744)

## Release Date: 2019-11-21 Valhalla 3.0.9
* **Bug Fix**
   * FIXED: Changed reachability computation to consider both directions of travel wrt candidate edges [#1965](https://github.com/valhalla/valhalla/pull/1965)
   * FIXED: toss ways where access=private and highway=service and service != driveway. [#1960](https://github.com/valhalla/valhalla/pull/1960)
   * FIXED: Fix search_cutoff check in loki correlate_node. [#2023](https://github.com/valhalla/valhalla/pull/2023)
   * FIXED: Computes notion of a deadend at runtime in bidirectional a-star which fixes no-route with a complicated u-turn. [#1982](https://github.com/valhalla/valhalla/issues/1982)
   * FIXED: Fix a bug with heading filter at nodes. [#2058](https://github.com/valhalla/valhalla/pull/2058)
   * FIXED: Bug in map matching continuity checking such that continuity must only be in the forward direction. [#2029](https://github.com/valhalla/valhalla/pull/2029)
   * FIXED: Allow setting the time for map matching paths such that the time is used for speed lookup. [#2030](https://github.com/valhalla/valhalla/pull/2030)
   * FIXED: Don't use density factor for transition cost when user specified flag disables flow speeds. [#2048](https://github.com/valhalla/valhalla/pull/2048)
   * FIXED: Map matching trace_route output now allows for discontinuities in the match though multi match is not supported in valhalla route output. [#2049](https://github.com/valhalla/valhalla/pull/2049)
   * FIXED: Allows routes with no time specified to use time conditional edges and restrictions with a flag denoting as much [#2055](https://github.com/valhalla/valhalla/pull/2055)
   * FIXED: Fixed a bug with 'current' time type map matches. [#2060](https://github.com/valhalla/valhalla/pull/2060)
   * FIXED: Fixed a bug with time dependent expansion in which the expansion distance heuristic was not being used. [#2064](https://github.com/valhalla/valhalla/pull/2064)

* **Enhancement**
   * ADDED: Establish pinpoint test pattern [#1969](https://github.com/valhalla/valhalla/pull/1969)
   * ADDED: Suppress relative direction in ramp/exit instructions if it matches driving side of street [#1990](https://github.com/valhalla/valhalla/pull/1990)
   * ADDED: Added relative direction to the merge maneuver [#1989](https://github.com/valhalla/valhalla/pull/1989)
   * ADDED: Refactor costing to better handle multiple speed datasources [#2026](https://github.com/valhalla/valhalla/pull/2026)
   * ADDED: Better usability of curl for fetching tiles on the fly [#2026](https://github.com/valhalla/valhalla/pull/2026)
   * ADDED: LRU cache scheme for tile storage [#2026](https://github.com/valhalla/valhalla/pull/2026)
   * ADDED: GraphTile size check [#2026](https://github.com/valhalla/valhalla/pull/2026)
   * ADDED: Pick more sane values for highway and toll avoidance [#2026](https://github.com/valhalla/valhalla/pull/2026)
   * ADDED: Refactor adding predicted speed info to speed up process [#2026](https://github.com/valhalla/valhalla/pull/2026)
   * ADDED: Allow selecting speed data sources at request time [#2026](https://github.com/valhalla/valhalla/pull/2026)
   * ADDED: Allow disabling certain neighbors in connectivity map [#2026](https://github.com/valhalla/valhalla/pull/2026)
   * ADDED: Allows routes with time-restricted edges if no time specified and notes restriction in response [#1992](https://github.com/valhalla/valhalla/issues/1992)
   * ADDED: Runtime deadend detection to timedependent a-star. [#2059](https://github.com/valhalla/valhalla/pull/2059)

## Release Date: 2019-09-06 Valhalla 3.0.8
* **Bug Fix**
   * FIXED: Added logic to detect if user is to merge to the left or right [#1892](https://github.com/valhalla/valhalla/pull/1892)
   * FIXED: Overriding the destination_only flag when reclassifying ferries; Also penalizing ferries with a 5 min. penalty in the cost to allow us to avoid destination_only the majority of the time except when it is necessary. [#1895](https://github.com/valhalla/valhalla/pull/1905)
   * FIXED: Suppress forks at motorway junctions and intersecting service roads [#1909](https://github.com/valhalla/valhalla/pull/1909)
   * FIXED: Enhanced fork assignment logic [#1912](https://github.com/valhalla/valhalla/pull/1912)
   * FIXED: Added logic to fall back to return country poly if no state and updated lua for Metro Manila and Ireland [#1910](https://github.com/valhalla/valhalla/pull/1910)
   * FIXED: Added missing motorway fork instruction [#1914](https://github.com/valhalla/valhalla/pull/1914)
   * FIXED: Use begin street name for osrm compat mode [#1916](https://github.com/valhalla/valhalla/pull/1916)
   * FIXED: Added logic to fix missing highway cardinal directions in the US [#1917](https://github.com/valhalla/valhalla/pull/1917)
   * FIXED: Handle forward traversable significant road class intersecting edges [#1928](https://github.com/valhalla/valhalla/pull/1928)
   * FIXED: Fixed bug with shape trimming that impacted Uturns at Via locations. [#1935](https://github.com/valhalla/valhalla/pull/1935)
   * FIXED: Dive bomb updates.  Updated default speeds for urban areas based on roadclass for the enhancer.  Also, updated default speeds based on roadclass in lua.  Fixed an issue where we were subtracting 1 from uint32_t when 0 for stop impact.  Updated reclassify link logic to allow residential roads to be added to the tree, but we only downgrade the links to tertiary.  Updated TransitionCost functions to add 1.5 to the turncost when transitioning from a ramp to a non ramp and vice versa.  Also, added 0.5f to the turncost if the edge is a roundabout. [#1931](https://github.com/valhalla/valhalla/pull/1931)

* **Enhancement**
   * ADDED: Caching url fetched tiles to disk [#1887](https://github.com/valhalla/valhalla/pull/1887)
   * ADDED: filesystem::remove_all [#1887](https://github.com/valhalla/valhalla/pull/1887)
   * ADDED: Minimum enclosing bounding box tool [#1887](https://github.com/valhalla/valhalla/pull/1887)
   * ADDED: Use constrained flow speeds in bidirectional_astar.cc [#1907](https://github.com/valhalla/valhalla/pull/1907)
   * ADDED: Bike Share Stations are now in the graph which should set us up to do multimodal walk/bike scenarios [#1852](https://github.com/valhalla/valhalla/pull/1852)

## Release Date: 2019-7-18 Valhalla 3.0.7
* **Bug Fix**
   * FIXED: Fix pedestrian fork [#1886](https://github.com/valhalla/valhalla/pull/1886)

## Release Date: 2019-7-15 Valhalla 3.0.6
* **Bug Fix**
   * FIXED: Admin name changes. [#1853](https://github.com/valhalla/valhalla/pull/1853) Ref: [#1854](https://github.com/valhalla/valhalla/issues/1854)
   * FIXED: valhalla_add_predicted_traffic was overcommitted while gathering stats. Added a clear. [#1857](https://github.com/valhalla/valhalla/pull/1857)
   * FIXED: regression in map matching when moving to valhalla v3.0.0 [#1863](https://github.com/valhalla/valhalla/pull/1863)
   * FIXED: last step shape in osrm serializer should be 2 of the same point [#1867](https://github.com/valhalla/valhalla/pull/1867)
   * FIXED: Shape trimming at the beginning and ending of the route to not be degenerate [#1876](https://github.com/valhalla/valhalla/pull/1876)
   * FIXED: Duplicate waypoints in osrm serializer [#1880](https://github.com/valhalla/valhalla/pull/1880)
   * FIXED: Updates for heading precision [#1881](https://github.com/valhalla/valhalla/pull/1881)
   * FIXED: Map matching allowed untraversable edges at start of route [#1884](https://github.com/valhalla/valhalla/pull/1884)

* **Enhancement**
   * ADDED: Use the same protobuf object the entire way through the request process [#1837](https://github.com/valhalla/valhalla/pull/1837)
   * ADDED: Enhanced turn lane processing [#1859](https://github.com/valhalla/valhalla/pull/1859)
   * ADDED: Add global_synchronized_cache in valhalla_build_config [#1851](https://github.com/valhalla/valhalla/pull/1851)

## Release Date: 2019-06-04 Valhalla 3.0.5
* **Bug Fix**
   * FIXED: Protect against unnamed rotaries and routes that end in roundabouts not turning off rotary logic [#1840](https://github.com/valhalla/valhalla/pull/1840)

* **Enhancement**
   * ADDED: Add turn lane info at maneuver point [#1830](https://github.com/valhalla/valhalla/pull/1830)

## Release Date: 2019-05-31 Valhalla 3.0.4
* **Bug Fix**
   * FIXED: Improved logic to decide between bear vs. continue [#1798](https://github.com/valhalla/valhalla/pull/1798)
   * FIXED: Bicycle costing allows use of roads with all surface values, but with a penalty based on bicycle type. However, the edge filter totally disallows bad surfaces for some bicycle types, creating situations where reroutes fail if a rider uses a road with a poor surface. [#1800](https://github.com/valhalla/valhalla/pull/1800)
   * FIXED: Moved complex restrictions building to before validate. [#1805](https://github.com/valhalla/valhalla/pull/1805)
   * FIXED: Fix bicycle edge filter when avoid_bad_surfaces = 1.0 [#1806](https://github.com/valhalla/valhalla/pull/1806)
   * FIXED: Replace the EnhancedTripPath class inheritance with aggregation [#1807](https://github.com/valhalla/valhalla/pull/1807)
   * FIXED: Replace the old timezone shape zip file every time valhalla_build_timezones is ran [#1817](https://github.com/valhalla/valhalla/pull/1817)
   * FIXED: Don't use island snapped edge candidates (from disconnected components or low reach edges) when we rejected other high reachability edges that were closer [#1835](https://github.com/valhalla/valhalla/pull/1835)

## Release Date: 2019-05-08 Valhalla 3.0.3
* **Bug Fix**
   * FIXED: Fixed a rare loop condition in route matcher (edge walking to match a trace).
   * FIXED: Fixed VACUUM ANALYZE syntax issue.  [#1704](https://github.com/valhalla/valhalla/pull/1704)
   * FIXED: Fixed the osrm maneuver type when a maneuver has the to_stay_on attribute set.  [#1714](https://github.com/valhalla/valhalla/pull/1714)
   * FIXED: Fixed osrm compatibility mode attributes.  [#1716](https://github.com/valhalla/valhalla/pull/1716)
   * FIXED: Fixed rotary/roundabout issues in Valhalla OSRM compatibility.  [#1727](https://github.com/valhalla/valhalla/pull/1727)
   * FIXED: Fixed the destinations assignment for exit names in OSRM compatibility mode. [#1732](https://github.com/valhalla/valhalla/pull/1732)
   * FIXED: Enhance merge maneuver type assignment. [#1735](https://github.com/valhalla/valhalla/pull/1735)
   * FIXED: Fixed fork assignments and on ramps for OSRM compatibility mode. [#1738](https://github.com/valhalla/valhalla/pull/1738)
   * FIXED: Fixed cardinal direction on reference names when forward/backward tag is present on relations. Fixes singly digitized roads with opposing directional modifiers. [#1741](https://github.com/valhalla/valhalla/pull/1741)
   * FIXED: Fixed fork assignment and narrative logic when a highway ends and splits into multiple ramps. [#1742](https://github.com/valhalla/valhalla/pull/1742)
   * FIXED: Do not use any avoid edges as origin or destination of a route, matrix, or isochrone. [#1745](https://github.com/valhalla/valhalla/pull/1745)
   * FIXED: Add leg summary and remove unused hint attribute for OSRM compatibility mode. [#1753](https://github.com/valhalla/valhalla/pull/1753)
   * FIXED: Improvements for pedestrian forks, pedestrian roundabouts, and continue maneuvers. [#1768](https://github.com/valhalla/valhalla/pull/1768)
   * FIXED: Added simplified overview for OSRM response and added use_toll logic back to truck costing. [#1765](https://github.com/valhalla/valhalla/pull/1765)
   * FIXED: temp fix for location distance bug [#1774](https://github.com/valhalla/valhalla/pull/1774)
   * FIXED: Fix pedestrian routes using walkway_factor [#1780](https://github.com/valhalla/valhalla/pull/1780)
   * FIXED: Update the begin and end heading of short edges based on use [#1783](https://github.com/valhalla/valhalla/pull/1783)
   * FIXED: GraphReader::AreEdgesConnected update.  If transition count == 0 return false and do not call transition function. [#1786](https://github.com/valhalla/valhalla/pull/1786)
   * FIXED: Only edge candidates that were used in the path are send to serializer: [1788](https://github.com/valhalla/valhalla/pull/1788)
   * FIXED: Added logic to prevent the removal of a destination maneuver when ending on an internal edge [#1792](https://github.com/valhalla/valhalla/pull/1792)
   * FIXED: Fixed instructions when starting on an internal edge [#1796](https://github.com/valhalla/valhalla/pull/1796)

* **Enhancement**
   * Add the ability to run valhalla_build_tiles in stages. Specify the begin_stage and end_stage as command line options. Also cleans up temporary files as the last stage in the pipeline.
   * Add `remove` to `filesystem` namespace. [#1752](https://github.com/valhalla/valhalla/pull/1752)
   * Add TaxiCost into auto costing options.
   * Add `preferred_side` to allow per-location filtering of edges based on the side of the road the location is on and the driving side for that locale.
   * Slightly decreased the internal side-walk factor to .90f to favor roads with attached sidewalks. This impacts roads that have added sidewalk:left, sidewalk:right or sidewalk:both OSM tags (these become attributes on each directedEdge). The user can then avoid/penalize dedicated sidewalks and walkways, when they increase the walkway_factor. Since we slightly decreased the sidewalk_factor internally and only favor sidewalks if use is tagged as sidewalk_left or sidewalk_right, we should tend to route on roads with attached sidewalks rather than separate/dedicated sidewalks, allowing for more road names to be called out since these are labeled more.
   * Add `via` and `break_through` location types [#1737](https://github.com/valhalla/valhalla/pull/1737)
   * Add `street_side_tolerance` and `search_cutoff` to input `location` [#1777](https://github.com/valhalla/valhalla/pull/1777)
   * Return the Valhalla error `Path distance exceeds the max distance limit` for OSRM responses when the route is greater than the service limits. [#1781](https://github.com/valhalla/valhalla/pull/1781)

## Release Date: 2019-01-14 Valhalla 3.0.2
* **Bug Fix**
   * FIXED: Transit update - fix dow and exception when after midnight trips are normalized [#1682](https://github.com/valhalla/valhalla/pull/1682)
   * FIXED: valhalla_convert_transit segfault - GraphTileBuilder has null GraphTileHeader [#1683](https://github.com/valhalla/valhalla/issues/1683)
   * FIXED: Fix crash for trace_route with osrm serialization. Was passing shape rather than locations to the waypoint method.
   * FIXED: Properly set driving_side based on data set in TripPath.
   * FIXED: A bad bicycle route exposed an issue with bidirectional A* when the origin and destination edges are connected. Use A* in these cases to avoid requiring a high cost threshold in BD A*.
   * FIXED: x86 and x64 data compatibility was fixed as the structures weren't aligned.
   * FIXED: x86 tests were failing due mostly to floating point issues and the aforementioned structure misalignment.
* **Enhancement**
   * Add a durations list (delta time between each pair of trace points), a begin_time and a use_timestamp flag to trace_route requests. This allows using the input trace timestamps or durations plus the begin_time to compute elapsed time at each edge in the matched path (rather than using costing methods).
   * Add support for polyline5 encoding for OSRM formatted output.
* **Note**
   * Isochrones and openlr are both noted as not working with release builds for x86 (32bit) platforms. We'll look at getting this fixed in a future release

## Release Date: 2018-11-21 Valhalla 3.0.1
* **Bug Fix**
   * FIXED: Fixed a rare, but serious bug with bicycle costing. ferry_factor_ in bicycle costing shadowed the data member in the base dynamic cost class, leading to an uninitialized variable. Occasionally, this would lead to negative costs which caused failures. [#1663](https://github.com/valhalla/valhalla/pull/1663)
   * FIXED: Fixed use of units in OSRM compatibility mode. [#1662](https://github.com/valhalla/valhalla/pull/1662)

## Release Date: 2018-11-21 Valhalla 3.0.0
* **NOTE**
   * This release changes the Valhalla graph tile formats to make the tile data more efficient and flexible. Tile data is incompatible with Valhalla 2.x builds, and code for 3.x is incompatible with data built for Valahalla 2.x versions. Valhalla tile sizes are slightly smaller (for datasets using elevation information the size savings is over 10%). In addition, there is increased flexibility for creating different variants of tiles to support different applications (e.g. bicycle only, or driving only).
* **Enhancement**
   * Remove the use of DirectedEdge for transitions between nodes on different hierarchy levels. A new structure, NodeTransition, is now used to transition to nodes on different hierarchy level. This saves space since only the end node GraphId is needed for the transitions (and DirectedEdge is a large data structure).
   * Change the NodeInfo lat,lon to use an offset from the tile base lat,lon. This potentially allows higher precision than using float, but more importantly saves space and allows support for NodeTransitions as well as spare for future growth.
   * Remove the EdgeElevation structure and max grade information into DirectedEdge and mean elevation into EdgeInfo. This saves space.
   * Reduce wayid to 32 bits. This allows sufficient growth when using OpenStreetMap data and frees space in EdgeInfo (allows moving speed limit and mean elevation from other structures).
   * Move name consistency from NodeInfo to DirectedEdge. This allows a more efficient lookup of name consistency.
   * Update all path algorithms to use NodeTransition logic rather than special DirectedEdge transition types. This simplifies PathAlgorithms slightly and removes some conditional logic.
   * Add an optional GraphFilter stage to tile building pipeline. This allows removal of edges and nodes based on access. This allows bicycle only, pedestrian only, or driving only datasets (or combinations) to be created - allowing smaller datasets for special purpose applications.
* **Deprecate**
   * Valhalla 3.0 removes support for OSMLR.

## Release Date: 2018-11-20 Valhalla 2.7.2
* **Enhancement**
   * UPDATED: Added a configuration variable for max_timedep_distance. This is used in selecting the path algorithm and provides the maximum distance between locations when choosing a time dependent path algorithm (other than multi modal). Above this distance, bidirectional A* is used with no time dependencies.
   * UPDATED: Remove transition edges from priority queue in Multimodal methods.
   * UPDATED: Fully implement street names and exit signs with ability to identify route numbers. [#1635](https://github.com/valhalla/valhalla/pull/1635)
* **Bug Fix**
   * FIXED: A timed-turned restriction should not be applied when a non-timed route is executed.  [#1615](https://github.com/valhalla/valhalla/pull/1615)
   * FIXED: Changed unordered_map to unordered_multimap for polys. Poly map can contain the same key but different multi-polygons. For example, islands for a country or timezone polygons for a country.
   * FIXED: Fixed timezone db issue where TZIDs did not exist in the Howard Hinnant date time db that is used in the date_time class for tz indexes.  Added logic to create aliases for TZIDs based on https://en.wikipedia.org/wiki/List_of_tz_database_time_zones
   * FIXED: Fixed the ramp turn modifiers for osrm compat [#1569](https://github.com/valhalla/valhalla/pull/1569)
   * FIXED: Fixed the step geometry when using the osrm compat mode [#1571](https://github.com/valhalla/valhalla/pull/1571)
   * FIXED: Fixed a data creation bug causing issues with A* routes ending on loops. [#1576](https://github.com/valhalla/valhalla/pull/1576)
   * FIXED: Fixed an issue with a bad route where destination only was present. Was due to thresholds in bidirectional A*. Changed threshold to be cost based rather than number of iterations). [#1586](https://github.com/valhalla/valhalla/pull/1586)
   * FIXED: Fixed an issue with destination only (private) roads being used in bicycle routes. Centralized some "base" transition cost logic in the base DynamicCost class. [#1587](https://github.com/valhalla/valhalla/pull/1587)
   * FIXED: Remove extraneous ramp maneuvers [#1657](https://github.com/valhalla/valhalla/pull/1657)

## Release Date: 2018-10-02 Valhalla 2.7.1
* **Enhancement**
   * UPDATED: Added date time support to forward and reverse isochrones. Add speed lookup (predicted speeds and/or free-flow or constrained flow speed) if date_time is present.
   * UPDATED: Add timezone checks to multimodal routes and isochrones (updates localtime if the path crosses into a timezone different than the start location).
* **Data Producer Update**
   * UPDATED: Removed boost date time support from transit.  Now using the Howard Hinnant date library.
* **Bug Fix**
   * FIXED: Fixed a bug with shortcuts that leads to inconsistent routes depending on whether shortcuts are taken, different origins can lead to different paths near the destination. This fix also improves performance on long routes and matrices.
   * FIXED: We were getting inconsistent results between departing at current date/time vs entering the current date/time.  This issue is due to the fact that the iso_date_time function returns the full iso date_time with the timezone offset (e.g., 2018-09-27T10:23-07:00 vs 2018-09-27T10:23). When we refactored the date_time code to use the new Howard Hinnant date library, we introduced this bug.
   * FIXED: Increased the threshold in CostMatrix to address null time and distance values occurring for truck costing with locations near the max distance.

## Release Date: 2018-09-13 Valhalla 2.7.0
* **Enhancement**
   * UPDATED: Refactor to use the pbf options instead of the ptree config [#1428](https://github.com/valhalla/valhalla/pull/1428) This completes [1357](https://github.com/valhalla/valhalla/issues/1357)
   * UPDATED: Removed the boost/date_time dependency from baldr and odin. We added the Howard Hinnant date and time library as a submodule. [#1494](https://github.com/valhalla/valhalla/pull/1494)
   * UPDATED: Fixed 'Drvie' typo [#1505](https://github.com/valhalla/valhalla/pull/1505) This completes [1504](https://github.com/valhalla/valhalla/issues/1504)
   * UPDATED: Optimizations of GetSpeed for predicted speeds [1490](https://github.com/valhalla/valhalla/issues/1490)
   * UPDATED: Isotile optimizations
   * UPDATED: Added stats to predictive traffic logging
   * UPDATED: resample_polyline - Breaks the polyline into equal length segments at a sample distance near the resolution. Break out of the loop through polyline points once we reach the specified number of samplesthen append the last
polyline point.
   * UPDATED: added android logging and uses a shared graph reader
   * UPDATED: Do not run a second pass on long pedestrian routes that include a ferry (but succeed on first pass). This is a performance fix. Long pedestrian routes with A star factor based on ferry speed end up being very inefficient.
* **Bug Fix**
   * FIXED: A* destination only
   * FIXED: Fixed through locations weren't honored [#1449](https://github.com/valhalla/valhalla/pull/1449)


## Release Date: 2018-08-02 Valhalla 3.0.0-rc.4
* **Node Bindings**
   * UPDATED: add some worker pool handling
   [#1467](https://github.com/valhalla/valhalla/pull/1467)

## Release Date: 2018-08-02 Valhalla 3.0.0-rc.3
* **Node Bindings**
   * UPDATED: replaced N-API with node-addon-api wrapper and made the actor
   functions asynchronous
   [#1457](https://github.com/valhalla/valhalla/pull/1457)

## Release Date: 2018-07-24 Valhalla 3.0.0-rc.2
* **Node Bindings**
   * FIXED: turn on the autocleanup functionality for the actor object.
   [#1439](https://github.com/valhalla/valhalla/pull/1439)

## Release Date: 2018-07-16 Valhalla 3.0.0-rc.1
* **Enhancement**
   * ADDED: exposed the rest of the actions to the node bindings and added tests. [#1415](https://github.com/valhalla/valhalla/pull/1415)

## Release Date: 2018-07-12 Valhalla 3.0.0-alpha.1
**NOTE**: There was already a small package named `valhalla` on the npm registry, only published up to version 0.0.3. The team at npm has transferred the package to us, but would like us to publish something to it ASAP to prove our stake in it. Though the bindings do not have all of the actor functionality exposed yet (just route), we are going to publish an alpha release of 3.0.0 to get something up on npm.
* **Infrastructure**:
   * ADDED: add in time dependent algorithms if the distance between locations is less than 500km.
   * ADDED: TurnLanes to indicate turning lanes at the end of a directed edge.
   * ADDED: Added PredictedSpeeds to Valhalla tiles and logic to compute speed based on predictive speed profiles.
* **Data Producer Update**
   * ADDED: is_route_num flag was added to Sign records. Set this to true if the exit sign comes from a route number/ref.
   * CHANGED: Lower speeds on driveways, drive-thru, and parking aisle. Set destination only flag for drive thru use.
   * ADDED: Initial implementation of turn lanes.
  **Bug Fix**
   * CHANGED: Fix destination only penalty for A* and time dependent cases.
   * CHANGED: Use the distance from GetOffsetForHeading, based on road classification and road use (e.g. ramp, turn channel, etc.), within tangent_angle function.
* **Map Matching**
   * FIXED: Fixed trace_route edge_walk server abort [#1365](https://github.com/valhalla/valhalla/pull/1365)
* **Enhancement**
   * ADDED: Added post process for updating free and constrained speeds in the directed edges.
   * UPDATED: Parse the json request once and store in a protocol buffer to pass along the pipeline. This completed the first portion of [1357](https://github.com/valhalla/valhalla/issues/1357)
   * UPDATED: Changed the shape_match attribute from a string to an enum. Fixes [1376](https://github.com/valhalla/valhalla/issues/1376)
   * ADDED: Node bindings for route [#1341](https://github.com/valhalla/valhalla/pull/1341)
   * UPDATED: Use a non-linear use_highways factor (to more heavily penalize highways as use_highways approaches 0).

## Release Date: 2018-07-15 Valhalla 2.6.3
* **API**:
   * FIXED: Use a non-linear use_highways factor (to more heavily penalize highways as use_highways approaches 0).
   * FIXED: Fixed the highway_factor when use_highways < 0.5.
   * ENHANCEMENT: Added logic to modulate the surface factor based on use_trails.
   * ADDED: New customer test requests for motorcycle costing.

## Release Date: 2018-06-28 Valhalla 2.6.2
* **Data Producer Update**
   * FIXED: Complex restriction sorting bug.  Check of has_dt in ComplexRestrictionBuilder::operator==.
* **API**:
   * FIXED: Fixed CostFactory convenience method that registers costing models
   * ADDED: Added use_tolls into motorcycle costing options

## Release Date: 2018-05-28 Valhalla 2.6.0
* **Infrastructure**:
   * CHANGED: Update cmake buildsystem to replace autoconf [#1272](https://github.com/valhalla/valhalla/pull/1272)
* **API**:
   * CHANGED: Move `trace_options` parsing to map matcher factory [#1260](https://github.com/valhalla/valhalla/pull/1260)
   * ADDED: New costing method for AutoDataFix [#1283](https://github.com/valhalla/valhalla/pull/1283)

## Release Date: 2018-05-21 Valhalla 2.5.0
* **Infrastructure**
   * ADDED: Add code formatting and linting.
* **API**
   * ADDED: Added new motorcycle costing, motorcycle access flag in data and use_trails option.
* **Routing**
   * ADDED: Add time dependnet forward and reverse A* methods.
   * FIXED: Increase minimum threshold for driving routes in bidirectional A* (fixes some instances of bad paths).
* **Data Producer Update**
   * CHANGED: Updates to properly handle cycleway crossings.
   * CHANGED: Conditionally include driveways that are private.
   * ADDED: Added logic to set motorcycle access.  This includes lua, country access, and user access flags for motorcycles.

## Release Date: 2018-04-11 Valhalla 2.4.9
* **Enhancement**
   * Added European Portuguese localization for Valhalla
   * Updates to EdgeStatus to improve performance. Use an unordered_map of tile Id and allocate an array for each edge in the tile. This allows using pointers to access status for sequential edges. This improves performance by 50% or so.
   * A couple of bicycle costing updates to improve route quality: avoid roads marked as part of a truck network, to remove the density penalty for transition costs.
   * When optimal matrix type is selected, now use CostMatrix for source to target pedestrian and bicycle matrix calls when both counts are above some threshold. This improves performance in general and lessens some long running requests.
*  **Data Producer Update**
   * Added logic to protect against setting a speed of 0 for ferries.

## Release Date: 2018-03-27 Valhalla 2.4.8
* **Enhancement**
   * Updates for Italian verbal translations
   * Optionally remove driveways at graph creation time
   * Optionally disable candidate edge penalty in path finding
   * OSRM compatible route, matrix and map matching response generation
   * Minimal Windows build compatibility
   * Refactoring to use PBF as the IPC mechanism for all objects
   * Improvements to internal intersection marking to reduce false positives
* **Bug Fix**
   * Cap candidate edge penalty in path finding to reduce excessive expansion
   * Fix trivial paths at deadends

## Release Date: 2018-02-08 Valhalla 2.4.7
* **Enhancement**
   * Speed up building tiles from small OSM imports by using boost directory iterator rather than going through all possible tiles and testing each if the file exists.
* **Bug Fix**
   * Protect against overflow in string to float conversion inside OSM parsing.

## Release Date: 2018-01-26 Valhalla 2.4.6
* **Enhancement**
   * Elevation library will lazy load RAW formatted sources

## Release Date: 2018-01-24 Valhalla 2.4.5
* **Enhancement**
   * Elevation packing utility can unpack lz4hc now
* **Bug Fix**
   * Fixed broken darwin builds

## Release Date: 2018-01-23 Valhalla 2.4.4
* **Enhancement**
   * Elevation service speed improvements and the ability to serve lz4hc compressed data
   * Basic support for downloading routing tiles on demand
   * Deprecated `valhalla_route_service`, now all services (including elevation) are found under `valhalla_service`

## Release Date: 2017-12-11 Valhalla 2.4.3
* **Enhancement**
   * Remove union from GraphId speeds up some platforms
   * Use SAC scale in pedestrian costing
   * Expanded python bindings to include all actions (route, matrix, isochrone, etc)
* **Bug Fix**
   * French translation typo fixes
*  **Data Producer Update**
   * Handling shapes that intersect the poles when binning
   * Handling when transit shapes are less than 2 points

## Release Date: 2017-11-09 Valhalla 2.4.1
*  **Data Producer Update**
   * Added kMopedAccess to modes for complex restrictions.  Remove the kMopedAccess when auto access is removed.  Also, add the kMopedAccess when an auto restriction is found.

## Release Date: 2017-11-08 Valhalla 2.4.0
*  **Data Producer Update**
   * Added logic to support restriction = x with a the except tag.  We apply the restriction to everything except for modes in the except tag.
   * Added logic to support railway_service and coach_service in transit.
* **Bug Fix**
  * Return proper edge_walk path for requested shape_match=walk_or_snap
  * Skip invalid stateid for Top-K requests

## Release Date: 2017-11-07 Valhalla 2.3.9
* **Enhancement**
  * Top-K map matched path generation now only returns unique paths and does so with fewer iterations
  * Navigator call outs for both imperial and metric units
  * The surface types allowed for a given bike route can now be controlled via a request parameter `avoid_bad_surfaces`
  * Improved support for motorscooter costing via surface types, road classification and vehicle specific tagging
* **Bug Fix**
  * Connectivity maps now include information about transit tiles
  * Lane counts for singly digitized roads are now correct for a given directed edge
  * Edge merging code for assigning osmlr segments is now robust to partial tile sets
  * Fix matrix path finding to allow transitioning down to lower levels when appropriate. In particular, do not supersede shortcut edges until no longer expanding on the next level.
  * Fix optimizer rotate location method. This fixes a bug where optimal ordering was bad for large location sets.
*  **Data Producer Update**
   * Duration tags are now used to properly set the speed of travel for a ferry routes

## Release Date: 2017-10-17 Valhalla 2.3.8
* **Bug Fix**
  * Fixed the roundabout exit count for bicycles when the roundabout is a road and not a cycleway
  * Enable a pedestrian path to remain on roundabout instead of getting off and back on
  * Fixed the penalization of candidate locations in the uni-directional A* algorithm (used for trivial paths)
*  **Data Producer Update**
   * Added logic to set bike forward and tag to true where kv["sac_scale"] == "hiking". All other values for sac_scale turn off bicycle access.  If sac_scale or mtb keys are found and a surface tag is not set we default to kPath.
   * Fixed a bug where surface=unpaved was being assigned Surface::kPavedSmooth.

## Release Date: 2017-9-11 Valhalla 2.3.7
* **Bug Fix**
  * Update bidirectional connections to handle cases where the connecting edge is one of the origin (or destination) edges and the cost is high. Fixes some pedestrian route issues that were reported.
*  **Data Producer Update**
   * Added support for motorroad tag (default and per country).
   * Update OSMLR segment association logic to fix issue where chunks wrote over leftover segments. Fix search along edges to include a radius so any nearby edges are also considered.

## Release Date: 2017-08-29 Valhalla 2.3.6
* **Bug Fix**
  * Pedestrian paths including ferries no longer cause circuitous routes
  * Fix a crash in map matching route finding where heading from shape was using a `nullptr` tile
  * Spanish language narrative corrections
  * Fix traffic segment matcher to always set the start time of a segment when its known
* **Enhancement**
  * Location correlation scoring improvements to avoid situations where less likely start or ending locations are selected

## Release Date: 2017-08-22 Valhalla 2.3.5
* **Bug Fix**
  * Clamp the edge score in thor. Extreme values were causing bad alloc crashes.
  * Fix multimodal isochrones. EdgeLabel refactor caused issues.
* **Data Producer Update**
  * Update lua logic to properly handle vehicle=no tags.

## Release Date: 2017-08-14 Valhalla 2.3.4
* **Bug Fix**
  * Enforce limits on maximum per point accuracy to avoid long running map matching computations

## Release Date: 2017-08-14 Valhalla 2.3.3
* **Bug Fix**
  * Maximum osm node reached now causes bitset to resize to accommodate when building tiles
  * Fix wrong side of street information and remove redundant node snapping
  * Fix path differences between services and `valhalla_run_route`
  * Fix map matching crash when interpolating duplicate input points
  * Fix unhandled exception when trace_route or trace_attributes when there are no continuous matches
* **Enhancement**
  * Folded Low-Stress Biking Code into the regular Bicycle code and removed the LowStressBicycleCost class. Now when making a query for bicycle routing, a value of 0 for use_hills and use_roads produces low-stress biking routes, while a value of 1 for both provides more intense professional bike routes.
  * Bike costing default values changed. use_roads and use_hills are now 0.25 by default instead of 0.5 and the default bike is now a hybrid bike instead of a road bike.
  * Added logic to use station hierarchy from transitland.  Osm and egress nodes are connected by transitconnections.  Egress and stations are connected by egressconnections.  Stations and platforms are connected by platformconnections.  This includes narrative updates for Odin as well.

## Release Date: 2017-07-31 Valhalla 2.3.2
* **Bug Fix**
  * Update to use oneway:psv if oneway:bus does not exist.
  * Fix out of bounds memory issue in DoubleBucketQueue.
  * Many things are now taken into consideration to determine which sides of the road have what cyclelanes, because they were not being parsed correctly before
  * Fixed issue where sometimes a "oneway:bicycle=no" tag on a two-way street would cause the road to become a oneway for bicycles
  * Fixed trace_attributes edge_walk cases where the start or end points in the shape are close to graph nodes (intersections)
  * Fixed 32bit architecture crashing for certain routes with non-deterministic placement of edges labels in bucketized queue datastructure
* **Enhancement**
  * Improve multi-modal routes by adjusting the pedestrian mode factor (routes use less walking in favor of public transit).
  * Added interface framework to support "top-k" paths within map-matching.
  * Created a base EdgeLabel class that contains all data needed within costing methods and supports the basic path algorithms (forward direction, A*, with accumulated path distance). Derive class for bidirectional algorithms (BDEdgeLabel) and for multimodal algorithms. Lowers memory use by combining some fields (using spare bits from GraphId).
  * Added elapsed time estimates to map-matching labels in preparation for using timestamps in map-matching.
  * Added parsing of various OSM tags: "bicycle=use_sidepath", "bicycle=dismount", "segregated=*", "shoulder=*", "cycleway:buffer=*", and several variations of these.
  * Both trace_route and trace_attributes will parse `time` and `accuracy` parameters when the shape is provided as unencoded
  * Map-matching will now use the time (in seconds) of each gps reading (if provided) to narrow the search space and avoid finding matches that are impossibly fast

## Release Date: 2017-07-10 Valhalla 2.3.0
* **Bug Fix**
  * Fixed a bug in traffic segment matcher where length was populated but had invalid times
* **Embedded Compilation**
  * Decoupled the service components from the rest of the worker objects so that the worker objects could be used in non http service contexts
   * Added an actor class which encapsulates the various worker objects and allows the various end points to be called /route /height etc. without needing to run a service
* **Low-Stress Bicycle**
  * Worked on creating a new low-stress biking option that focuses more on taking safer roads like cycle ways or residential roads than the standard bike costing option does.

## Release Date: 2017-06-26 Valhalla 2.2.9
* **Bug Fix**
  * Fix a bug introduced in 2.2.8 where map matching search extent was incorrect in longitude axis.

## Release Date: 2017-06-23 Valhalla 2.2.8
* **Bug Fix**
  * Traffic segment matcher (exposed through Python bindings) - fix cases where partial (or no) results could be returned when breaking out of loop in form_segments early.
* **Traffic Matching Update**
  * Traffic segment matcher - handle special cases when entering and exiting turn channels.
* **Guidance Improvements**
  * Added Swedish (se-SV) narrative file.

## Release Date: 2017-06-20 Valhalla 2.2.7
* **Bug Fixes**
  * Traffic segment matcher (exposed through Python bindings) makes use of accuracy per point in the input
  * Traffic segment matcher is robust to consecutive transition edges in matched path
* **Isochrone Changes**
  * Set up isochrone to be able to handle multi-location queries in the future
* **Data Producer Updates**
  * Fixes to valhalla_associate_segments to address threading issue.
  * Added support for restrictions that refers only to appropriate type of vehicle.
* **Navigator**
  * Added pre-alpha implementation that will perform guidance for mobile devices.
* **Map Matching Updates**
  * Added capability to customize match_options

## Release Date: 2017-06-12 Valhalla 2.2.6
* **Bug Fixes**
  * Fixed the begin shape index where an end_route_discontinuity exists
* **Guidance Improvements**
  * Updated Slovenian (sl-SI) narrative file.
* **Data Producer Updates**
  * Added support for per mode restrictions (e.g., restriction:&lt;type&gt;)  Saved these restrictions as "complex" restrictions which currently support per mode lookup (unlike simple restrictions which are assumed to apply to all driving modes).
* **Matrix Updates**
  * Increased max distance threshold for auto costing and other similar costings to 400 km instead of 200 km

## Release Date: 2017-06-05 Valhalla 2.2.5
* **Bug Fixes**
  * Fixed matched point edge_index by skipping transition edges.
  * Use double precision in meili grid traversal to fix some incorrect grid cases.
  * Update meili to use DoubleBucketQueue and GraphReader methods rather than internal methods.

## Release Date: 2017-05-17 Valhalla 2.2.4
* **Bug Fixes**
  * Fix isochrone bug where the default access mode was used - this rejected edges that should not have been rejected for cases than automobile.
  * Fix A* handling of edge costs for trivial routes. This fixed an issue with disconnected regions that projected to a single edge.
  * Fix TripPathBuilder crash if first edge is a transition edge (was occurring with map-matching in rare occasions).

## Release Date: 2017-05-15 Valhalla 2.2.3
* **Map Matching Improvement**
  * Return begin and end route discontinuities. Also, returns partial shape of edge at route discontinuity.
* **Isochrone Improvements**
  * Add logic to make sure the center location remains fixed at the center of a tile/grid in the isotile.
  * Add a default generalization factor that is based on the grid size. Users can still override this factor but the default behavior is improved.
  * Add ExpandForward and ExpandReverse methods as is done in bidirectional A*. This improves handling of transitions between hierarchy levels.
* **Graph Correlation Improvements**
  * Add options to control both radius and reachability per input location (with defaults) to control correlation of input locations to the graph in such a way as to avoid routing between disconnected regions and favor more likely paths.

## Release Date: 2017-05-08 Valhalla 2.2.0
* **Guidance Improvements**
  * Added Russian (ru-RU) narrative file.
  * Updated Slovenian (sl-SI) narrative file.
* **Data Producer Updates**
  * Assign destination sign info on bidirectional ramps.
  * Update ReclassifyLinks. Use a "link-tree" which is formed from the exit node and terminates at entrance nodes. Exit nodes are sorted by classification so motorway exits are done before trunks, etc. Updated the turn channel logic - now more consistently applies turn channel use.
  * Updated traffic segment associations to properly work with elevation and lane connectivity information (which is stored after the traffic association).

## Release Date: 2017-04-24 Valhalla 2.1.9
* **Elevation Update**
  * Created a new EdgeElevation structure which includes max upward and downward slope (moved from DirectedEdge) and mean elevation.
* **Routing Improvements**
  * Destination only fix when "nested" destination only areas cause a route failure. Allow destination only edges (with penalty) on 2nd pass.
  * Fix heading to properly use the partial edge shape rather than entire edge shape to determine heading at the begin and end locations.
  * Some cleanup and simplification of the bidirectional A* algorithm.
  * Some cleanup and simplification of TripPathBuilder.
  * Make TileHierarchy data and methods static and remove tile_dir from the tile hierarchy.
* **Map Matching Improvement**
  * Return matched points with trace attributes when using map_snap.
* **Data Producer Updates**
  * lua updates so that the chunnel will work again.

## Release Date: 2017-04-04 Valhalla 2.1.8
* **Map Matching Release**
  * Added max trace limits and out-of-bounds checks for customizable trace options

## Release Date: 2017-03-29 Valhalla 2.1.7
* **Map Matching Release**
  * Increased service limits for trace
* **Data Producer Updates**
  * Transit: Remove the dependency on using level 2 tiles for transit builder
* **Traffic Updates**
  * Segment matcher completely re-written to handle many complex issues when matching traces to OTSs
* **Service Improvement**
  * Bug Fix - relaxed rapidjson parsing to allow numeric type coercion
* **Routing Improvements**
  * Level the forward and reverse paths in bidirectional A * to account for distance approximation differences.
  * Add logic for Use==kPath to bicycle costing so that paths are favored (as are footways).

## Release Date: 2017-03-10 Valhalla 2.1.3
* **Guidance Improvement**
  * Corrections to Slovenian narrative language file
  **Routing Improvements**
  * Increased the pedestrian search radius from 25 to 50 within the meili configuration to reduce U-turns with map-matching
  * Added a max avoid location limit

## Release Date: 2017-02-22 Valhalla 2.1.0
* **Guidance Improvement**
  * Added ca-ES (Catalan) and sl-SI (Slovenian) narrative language files
* **Routing  Improvement**
  * Fix through location reverse ordering bug (introduced in 2.0.9) in output of route responses for depart_at routes
  * Fix edge_walking method to handle cases where more than 1 initial edge is found
* **Data Producer Updates**
  * Improved transit by processing frequency based schedules.
  * Updated graph validation to more aggressively check graph consistency on level 0 and level 1
  * Fix the EdgeInfo hash to not create duplicate edge info records when creating hierarchies

## Release Date: 2017-02-21 Valhalla 2.0.9
* **Guidance Improvement**
  * Improved Italian narrative by handling articulated prepositions
  * Properly calling out turn channel maneuver
* **Routing Improvement**
  * Improved path determination by increasing stop impact for link to link transitions at intersections
  * Fixed through location handling, now includes cost at throughs and properly uses heading
  * Added ability to adjust location heading tolerance
* **Traffic Updates**
  * Fixed segment matching json to properly return non-string values where appropriate
* **Data Producer Updates**
  * Process node:ref and way:junction_ref as a semicolon separated list for exit numbers
  * Removed duplicated interchange sign information when ways are split into edges
  * Use a sequence within HierarchyBuilder to lower memory requirements for planet / large data imports.
  * Add connecting OSM wayId to a transit stop within NodeInfo.
  * Lua update:  removed ways that were being added to the routing graph.
  * Transit:  Fixed an issue where add_service_day and remove_service_day was not using the tile creation date, but the service start date for transit.
  * Transit:  Added acceptance test logic.
  * Transit:  Added fallback option if the associated wayid is not found.  Use distance approximator to find the closest edge.
  * Transit:  Added URL encoding for one stop ids that contain diacriticals.  Also, added include_geometry=false for route requests.
* **Optimized Routing Update**
  * Added an original index to the location object in the optimized route response
* **Trace Route Improvement**
  * Updated find_start_node to fix "GraphTile NodeInfo index out of bounds" error

## Release Date: 2017-01-30 Valhalla 2.0.6
* **Guidance Improvement**
  * Italian phrases were updated
* **Routing Improvement**
  * Fixed an issue where date and time was returning an invalid ISO8601 time format for date_time values in positive UTC. + sign was missing.
  * Fixed an encoding issue that was discovered for tranist_fetcher.  We were not encoding onestop_ids or route_ids.  Also, added exclude_geometry=true for route API calls.
* **Data Producer Updates**
  * Added logic to grab a single feed in valhalla_build_transit.

## Release Date: 2017-01-04 Valhalla 2.0.3
* **Service Improvement**
  * Added support for interrupting requests. If the connection is closed, route computation and map-matching can be interrupted prior to completion.
* **Routing Improvement**
  * Ignore name inconsistency when entering a link to avoid double penalizing.
* **Data Producer Updates**
  * Fixed consistent name assignment for ramps and turn lanes which improved guidance.
  * Added a flag to directed edges indicating if the edge has names. This can potentially be used in costing methods.
  * Allow future use of spare GraphId bits within DirectedEdge.

## Release Date: 2016-12-13 Valhalla 2.0.2
* **Routing Improvement**
  * Added support for multi-way restrictions to matrix and isochrones.
  * Added HOV costing model.
  * Speed limit updates.   Added logic to save average speed separately from speed limits.
  * Added transit include and exclude logic to multimodal isochrone.
  * Fix some edge cases for trivial (single edge) paths.
  * Better treatment of destination access only when using bidirectional A*.
* **Performance Improvement**
  * Improved performance of the path algorithms by making many access methods inline.

## Release Date: 2016-11-28 Valhalla 2.0.1
* **Routing Improvement**
  * Preliminary support for multi-way restrictions
* **Issues Fixed**
  * Fixed tile incompatibility between 64 and 32bit architectures
  * Fixed missing edges within tile edge search indexes
  * Fixed an issue where transit isochrone was cut off if we took transit that was greater than the max_seconds and other transit lines or buses were then not considered.

## Release Date: 2016-11-15 Valhalla 2.0

* **Tile Redesign**
  * Updated the graph tiles to store edges only on the hierarchy level they belong to. Prior to this, the highways were stored on all levels, they now exist only on the highway hierarchy. Similar changes were made for arterial level roads. This leads to about a 20% reduction in tile size.
  * The tile redesign required changes to the path generation algorithms. They must now transition freely between levels, even for pedestrian and bicycle routes. To offset the extra transitions, the main algorithms were changed to expand nodes at each level that has directed edges, rather than adding the transition edges to the priority queue/adjacency list. This change helps performance. The hierarchy limits that are used to speed the computation of driving routes by utilizing the highway hierarchy were adjusted to work with the new path algorithms.
  * Some changes to costing were also required, for example pedestrian and bicycle routes skip shortcut edges.
  * Many tile data structures were altered to explicitly size different fields and make room for "spare" fields that will allow future growth. In addition, the tile itself has extra "spare" records that can be appended to the end of the tile and referenced from the tile header. This also will allow future growth without breaking backward compatibility.
* **Guidance Improvement**
  * Refactored trip path to use an enumerated `Use` for edge and an enumerated `NodeType` for node
  * Fixed some wording in the Hindi narrative file
  * Fixed missing turn maneuver by updating the forward intersecting edge logic
* **Issues Fixed**
  * Fixed an issue with pedestrian routes where a short u-turn was taken to avoid the "crossing" penalty.
  * Fixed bicycle routing due to high penalty to enter an access=destination area. Changed to a smaller, length based factor to try to avoid long regions where access = destination. Added a driveway penalty to avoid taking driveways (which are often marked as access=destination).
  * Fixed regression where service did not adhere to the list of allowed actions in the Loki configuration
* **Graph Correlation**
  * External contributions from Navitia have lead to greatly reduced per-location graph correlation. Average correlation time is now less than 1ms down from 4-9ms.

## Release Date: 2016-10-17

* **Guidance Improvement**
  * Added the Hindi (hi-IN) narrative language
* **Service Additions**
  * Added internal valhalla error codes utility in baldr and modified all services to make use of and return as JSON response
  * See documentation https://github.com/valhalla/valhalla-docs/blob/master/api-reference.md#internal-error-codes-and-conditions
* **Time-Distance Matrix Improvement**
  * Added a costmatrix performance fix for one_to_many matrix requests
* **Memory Mapped Tar Archive - Tile Extract Support**
  * Added the ability to load a tar archive of the routing graph tiles. This improves performance under heavy load and reduces the memory requirement while allowing multiple processes to share cache resources.

## Release Date: 2016-09-19

* **Guidance Improvement**
  * Added pirate narrative language
* **Routing Improvement**
  * Added the ability to include or exclude stops, routes, and operators in multimodal routing.
* **Service Improvement**
  * JSONify Error Response

## Release Date: 2016-08-30

* **Pedestrian Routing Improvement**
  * Fixes for trivial pedestrian routes

## Release Date: 2016-08-22

* **Guidance Improvements**
  * Added Spanish narrative
  * Updated the start and end edge heading calculation to be based on road class and edge use
* **Bicycle Routing Improvements**
  * Prevent getting off a higher class road for a small detour only to get back onto the road immediately.
  * Redo the speed penalties and road class factors - they were doubly penalizing many roads with very high values.
  * Simplify the computation of weighting factor for roads that do not have cycle lanes. Apply speed penalty to slightly reduce favoring
of non-separated bicycle lanes on high speed roads.
* **Routing Improvements**
  * Remove avoidance of U-turn for pedestrian routes. This improves use with map-matching since pedestrian routes can make U-turns.
  * Allow U-turns at dead-ends for driving (and bicycling) routes.
* **Service Additions**
  * Add support for multi-modal isochrones.
  * Added base code to allow reverse isochrones (path from anywhere to a single destination).
* **New Sources to Targets**
  * Added a new Matrix Service action that allows you to request any of the 3 types of time-distance matrices by calling 1 action.  This action takes a sources and targets parameter instead of the locations parameter.  Please see the updated Time-Distance Matrix Service API reference for more details.

## Release Date: 2016-08-08

 * **Service additions**
  * Latitude, longitude bounding boxes of the route and each leg have been added to the route results.
  * Added an initial isochrone capability. This includes methods to create an "isotile" - a 2-D gridded data set with time to reach each lat,lon grid from an origin location. This isoltile is then used to create contours at specified times. Interior contours are optionally removed and the remaining outer contours are generalized and converted to GeoJSON polygons. An initial version supporting multimodal route types has also been added.
 * **Data Producer Updates**
  * Fixed tranist scheduling issue where false schedules were getting added.
 * **Tools Additionas**
  * Added `valhalla_export_edges` tool to allow shape and names to be dumped from the routing tiles

## Release Date: 2016-07-19

 * **Guidance Improvements**
  * Added French narrative
  * Added capability to have narrative language aliases - For example: German `de-DE` has an alias of `de`
 * **Transit Stop Update** - Return latitude and longitude for each transit stop
 * **Data Producer Updates**
  * Added logic to use lanes:forward, lanes:backward, speed:forward, and speed:backward based on direction of the directed edge.
  * Added support for no_entry, no_exit, and no_turn restrictions.
  * Added logic to support country specific access. Based on country tables found here: http://wiki.openstreetmap.org/wiki/OSM_tags_for_routing/Access-Restrictions

## Release Date: 2016-06-08

 * **Bug Fix** - Fixed a bug where edge indexing created many small tiles where no edges actually intersected. This allowed impossible routes to be considered for path finding instead of rejecting them earlier.
 * **Guidance Improvements**
  * Fixed invalid u-turn direction
  * Updated to properly call out jughandle routes
  * Enhanced signless interchange maneuvers to help guide users
 * **Data Producer Updates**
  * Updated the speed assignment for ramp to be a percentage of the original road class speed assignment
  * Updated stop impact logic for turn channel onto ramp

## Release Date: 2016-05-19

 * **Bug Fix** - Fixed a bug where routes fail within small, disconnected "islands" due to the threshold logic in prior release. Also better logic for not-thru roads.

## Release Date: 2016-05-18

 * **Bidirectional A* Improvements** - Fixed an issue where if both origin and destination locations where on not-thru roads that meet at a common node the path ended up taking a long detour. Not all cases were fixed though - next release should fix. Trying to address the termination criteria for when the best connection point of the 2 paths is optimal. Turns out that the initial case where both opposing edges are settled is not guaranteed to be the least cost path. For now we are setting a threshold and extending the search while still tracking best connections. Fixed the opposing edge when a hierarchy transition occurs.
 * **Guidance Globalization** -  Fixed decimal distance to be locale based.
 * **Guidance Improvements**
  * Fixed roundabout spoke count issue by fixing the drive_on_right attribute.
  * Simplified narative by combining unnamed straight maneuvers
  * Added logic to confirm maneuver type assignment to avoid invalid guidance
  * Fixed turn maneuvers by improving logic for the following:
    * Internal intersection edges
    * 'T' intersections
    * Intersecting forward edges
 * **Data Producer Updates** - Fix the restrictions on a shortcut edge to be the same as the last directed edge of the shortcut (rather than the first one).

## Release Date: 2016-04-28

 * **Tile Format Updates** - Separated the transit graph from the "road only" graph into different tiles but retained their interconnectivity. Transit tiles are now hierarchy level 3.
 * **Tile Format Updates** - Reduced the size of graph edge shape data by 5% through the use of varint encoding (LEB128)
 * **Tile Format Updates** - Aligned `EdgeInfo` structures to proper byte boundaries so as to maintain compatibility for systems who don't support reading from unaligned addresses.
 * **Guidance Globalization** -  Added the it-IT(Italian) language file. Added support for CLDR plural rules. The cs-CZ(Czech), de-DE(German), and en-US(US English) language files have been updated.
 * **Travel mode based instructions** -  Updated the start, post ferry, and post transit insructions to be based on the travel mode, for example:
  * `Drive east on Main Street.`
  * `Walk northeast on Broadway.`
  * `Bike south on the cycleway.`

## Release Date: 2016-04-12

 * **Guidance Globalization** -  Added logic to use tagged language files that contain the guidance phrases. The initial versions of en-US, de-DE, and cs-CZ have been deployed.
 * **Updated ferry defaults** -  Bumped up use_ferry to 0.65 so that we don't penalize ferries as much.

## Release Date: 2016-03-31
 * **Data producer updates** - Do not generate shortcuts across a node which is a fork. This caused missing fork maneuvers on longer routes.  GetNames update ("Broadway fix").  Fixed an issue with looking up a name in the ref map and not the name map.  Also, removed duplicate names.  Private = false was unsetting destination only flags for parking aisles.

## Release Date: 2016-03-30
 * **TripPathBuilder Bug Fix** - Fixed an exception that was being thrown when trying to read directed edges past the end of the list within a tile. This was due to errors in setting walkability and cyclability on upper hierarchies.

## Release Date: 2016-03-28

 * **Improved Graph Correlation** -  Correlating input to the routing graph is carried out via closest first traversal of the graph's, now indexed, geometry. This results in faster correlation and guarantees the absolute closest edge is found.

## Release Date: 2016-03-16

 * **Transit type returned** -  The transit type (e.g. tram, metro, rail, bus, ferry, cable car, gondola, funicular) is now returned with each transit maneuver.
 * **Guidance language** -  If the language option is not supplied or is unsupported then the language will be set to the default (en-US). Also, the service will return the language in the trip results.
 * **Update multimodal path algorithm** - Applied some fixes to multimodal path algorithm. In particular fixed a bug where the wrong sortcost was added to the adjacency list. Also separated "in-station" transfer costs from transfers between stops.
 * **Data producer updates** - Do not combine shortcut edges at gates or toll booths. Fixes avoid toll issues on routes that included shortcut edges.

## Release Date: 2016-03-07

 * **Updated all APIs to honor the optional DNT (Do not track) http header** -  This will avoid logging locations.
 * **Reduce 'Merge maneuver' verbal alert instructions** -  Only create a verbal alert instruction for a 'Merge maneuver' if the previous maneuver is > 1.5 km.
 * **Updated transit defaults.  Tweaked transit costing logic to obtain better routes.** -  use_rail = 0.6, use_transfers = 0.3, transfer_cost = 15.0 and transfer_penalty = 300.0.  Updated the TransferCostFactor to use the transfer_factor correctly.  TransitionCost for pedestrian costing bumped up from 20.0f to 30.0f when predecessor edge is a transit connection.
 * **Initial Guidance Globalization** -  Partial framework for Guidance Globalization. Started reading some guidance phrases from en-US.json file.

## Release Date: 2016-02-22

 * **Use bidirectional A* for automobile routes** - Switch to bidirectional A* for all but bus routes and short routes (where origin and destination are less than 10km apart). This improves performance and has less failure cases for longer routes. Some data import adjustments were made (02-19) to fix some issues encountered with arterial and highway hierarchies. Also only use a maximum of 2 passes for bidirecdtional A* to reduce "long time to fail" cases.
 * **Added verbal multi-cue guidance** - This combines verbal instructions when 2 successive maneuvers occur in a short amount of time (e.g., Turn right onto MainStreet. Then Turn left onto 1st Avenue).

## Release Date: 2016-02-19

 * **Data producer updates** - Reduce stop impact when all edges are links (ramps or turn channels). Update opposing edge logic to reject edges that do no have proper access (forward access == reverse access on opposing edge and vice-versa). Update ReclassifyLinks for cases where a single edge (often a service road) intersects a ramp improperly causing the ramp to reclassified when it should not be. Updated maximum OSM node Id (now exceeds 4000000000). Move lua from conf repository into mjolnir.

## Release Date: 2016-02-01

 * **Data producer updates** - Reduce speed on unpaved/rough roads. Add statistics for hgv (truck) restrictions.

## Release Date: 2016-01-26

 * **Added capability to disable narrative production** - Added the `narrative` boolean option to allow users to disable narrative production. Locations, shape, length, and time are still returned. The narrative production is enabled by default. The possible values for the `narrative` option are: false and true
 * **Added capability to mark a request with an id** - The `id` is returned with the response so a user could match to the corresponding request.
 * **Added some logging enhancements, specifically [ANALYTICS] logging** - We want to focus more on what our data is telling us by logging specific stats in Logstash.

## Release Date: 2016-01-18

 * **Data producer updates** - Data importer configuration (lua) updates to fix a bug where buses were not allowed on restricted lanes.  Fixed surface issue (change the default surface to be "compacted" for footways).

## Release Date: 2016-01-04

 * **Fixed Wrong Costing Options Applied** - Fixed a bug in which a previous requests costing options would be used as defaults for all subsequent requests.

## Release Date: 2015-12-18

 * **Fix for bus access** - Data importer configuration (lua) updates to fix a bug where bus lanes were turning off access for other modes.
 * **Fix for extra emergency data** - Data importer configuration (lua) updates to fix a bug where we were saving hospitals in the data.
 * **Bicycle costing update** - Updated kTCSlight and kTCFavorable so that cycleways are favored by default vs roads.

## Release Date: 2015-12-17

 * **Graph Tile Data Structure update** - Updated structures within graph tiles to support transit efforts and truck routing. Removed TransitTrip, changed TransitRoute and TransitStop to indexes (rather than binary search). Added access restrictions (like height and weight restrictions) and the mode which they impact to reduce need to look-up.
 * **Data producer updates** - Updated graph tile structures and import processes.

## Release Date: 2015-11-23

 * **Fixed Open App for OSRM functionality** - Added OSRM functionality back to Loki to support Open App.

## Release Date: 2015-11-13

 * **Improved narrative for unnamed walkway, cycleway, and mountain bike trail** - A generic description will be used for the street name when a walkway, cycleway, or mountain bike trail maneuver is unnamed. For example, a turn right onto a unnamed walkway maneuver will now be: "Turn right onto walkway."
 * **Fix costing bug** - Fix a bug introduced in EdgeLabel refactor (impacted time distance matrix only).

## Release Date: 2015-11-3

 * **Enhance bi-directional A* logic** - Updates to bidirectional A* algorithm to fix the route completion logic to handle cases where a long "connection" edge could lead to a sub-optimal path. Add hierarchy and shortcut logic so we can test and use bidirectional A* for driving routes. Fix the destination logic to properly handle oneways as the destination edge. Also fix U-turn detection for reverse search when hierarchy transitions occur.
 * **Change "Go" to "Head" for some instructions** - Start, exit ferry.
 * **Update to roundabout instructions** - Call out roundabouts for edges marked as links (ramps, turn channels).
 * **Update bicycle costing** - Fix the road factor (for applying weights based on road classification) and lower turn cost values.

## Data Producer Release Date: 2015-11-2

 * **Updated logic to not create shortcut edges on roundabouts** - This fixes some roundabout exit counts.

## Release Date: 2015-10-20

 * **Bug Fix for Pedestrian and Bicycle Routes** - Fixed a bug with setting the destination in the bi-directional Astar algorithm. Locations that snapped to a dead-end node would have failed the route and caused a timeout while searching for a valid path. Also fixed the elapsed time computation on the reverse path of bi-directional algorithm.

## Release Date: 2015-10-16

 * **Through Location Types** - Improved support for locations with type = "through". Routes now combine paths that meet at each through location to create a single "leg" between locations with type = "break". Paths that continue at a through location will not create a U-turn unless the path enters a "dead-end" region (neighborhood with no outbound access).
 * **Update shortcut edge logic** - Now skips long shortcut edges when close to the destination. This can lead to missing the proper connection if the shortcut is too long. Fixes #245 (thor).
 * **Per mode service limits** - Update configuration to allow setting different maximum number of locations and distance per mode.
 * **Fix shape index for trivial path** - Fix a bug where when building the the trip path for a "trivial" route (includes just one edge) where the shape index exceeded that size of the shape.

## Release Date: 2015-09-28

 * **Elevation Influenced Bicycle Routing** - Enabled elevation influenced bicycle routing. A "use-hills" option was added to the bicycle costing profile that can tune routes to avoid hills based on grade and amount of elevation change.
 * **"Loop Edge" Fix** - Fixed a bug with edges that form a loop. Split them into 2 edges during data import.
 * **Additional information returned from 'locate' method** - Added information that can be useful when debugging routes and data. Adds information about nodes and edges at a location.
 * **Guidance/Narrative Updates** - Added side of street to destination narrative. Updated verbal instructions.<|MERGE_RESOLUTION|>--- conflicted
+++ resolved
@@ -38,6 +38,7 @@
    * FIXED: Aggregation updates: update opposing local idx after aggregating the edges, added classification check for aggregation, and shortcut length changes [#4570](https://github.com/valhalla/valhalla/pull/4570)
    * FIXED: Use helper function for only parsing out names from DirectedEdge when populating intersecting edges [#4604](https://github.com/valhalla/valhalla/pull/4604)  
    * FIXED: Osmnode size reduction: Fixed excessive disk space for planet build [#4605](https://github.com/valhalla/valhalla/pull/4605)
+   * FIXED: Conflict with signinfo's temporary linguistic node sequence file caused test failures. [#4625](https://github.com/valhalla/valhalla/pull/4625)
 * **Enhancement**
    * UPDATED: French translations, thanks to @xlqian [#4159](https://github.com/valhalla/valhalla/pull/4159)
    * CHANGED: -j flag for multithreaded executables to override mjolnir.concurrency [#4168](https://github.com/valhalla/valhalla/pull/4168)
@@ -96,11 +97,7 @@
    * FIXED: Fixed roundoff issue in Tiles Row and Col methods [#4585](https://github.com/valhalla/valhalla/pull/4585)
    * ADDED: isochrone proper polygon support & pbf output for isochrone [#4575](https://github.com/valhalla/valhalla/pull/4575)
    * ADDED: return isotile grid as geotiff  [#4594](https://github.com/valhalla/valhalla/pull/4594)
-<<<<<<< HEAD
    * ADDED: `ignore_non_vehicular_restrictions` parameter for truck costing [#4606](https://github.com/valhalla/valhalla/pull/4606)
-=======
-   * FIXED: Conflict with signinfo's temporary linguistic node sequence file caused test failures. [#4625](https://github.com/valhalla/valhalla/pull/4625)
->>>>>>> 929718b9
 
 ## Release Date: 2023-05-11 Valhalla 3.4.0
 * **Removed**
