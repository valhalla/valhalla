--- conflicted
+++ resolved
@@ -3,11 +3,8 @@
 * **Bug Fix**
    * FIXED: valhalla_run_route was missing config logic.[#3824](https://github.com/valhalla/valhalla/pull/3824)
 * **Enhancement**
-<<<<<<< HEAD
    * FIXED: only set most destination information once for all origins in timedistancematrix [#3830](https://github.com/valhalla/valhalla/pull/3830)
-=======
    * ADDED: Add time info to sources_to_targets [#3795](https://github.com/valhalla/valhalla/pull/3795)
->>>>>>> 575557d2
 
 ## Release Date: 2022-10-26 Valhalla 3.2.0
 * **Removed**
