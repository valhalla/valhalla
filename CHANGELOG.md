## Release Date: 2021-??-?? Valhalla 3.1.2
* **Removed**
* **Bug Fix**
   * FIXED: Fix TimeDepReverse termination and path cost calculation (for arrive_by routing) [#2987](https://github.com/valhalla/valhalla/pull/2987)
   * FIXED: Isochrone (::Generalize()) fix to avoid generating self-intersecting polygons [#3026](https://github.com/valhalla/valhalla/pull/3026)
   * FIXED: Handle day_on/day_off/hour_on/hour_off restrictions [#3029](https://github.com/valhalla/valhalla/pull/3029)
   * FIXED: Apply conditional restrictions with dow only to the edges when routing [#3039](https://github.com/valhalla/valhalla/pull/3039)
<<<<<<< HEAD
   * FIXED: Fix reclassification for "shorter" ferries and rail ferries (for Chunnel routing issues) [#3038](https://github.com/valhalla/valhalla/pull/3038)
=======
   * FIXED: Missing locking in incident handler needed to hang out to scop lock rather than let the temporary disolve [#3046](https://github.com/valhalla/valhalla/pull/3046)
   * FIXED: Continuous lane guidance fix [#3054](https://github.com/valhalla/valhalla/pull/3054)
>>>>>>> 1d379cce

* **Enhancement**
   * CHANGED: Refactor timedep forward/reverse to reduce code repetition [#2987](https://github.com/valhalla/valhalla/pull/2987)
   * CHANGED: Sync translation files with Transifex command line tool [#3030](https://github.com/valhalla/valhalla/pull/3030)
   * CHANGED: Use CircleCI XL instances for linux based builds [#3043](https://github.com/valhalla/valhalla/pull/3043)
   * ADDED: ci: Enable undefined sanitizer [#2999](https://github.com/valhalla/valhalla/pull/2999)
   * ADDED: Optionally pass preconstructed graphreader to connectivity map [#3046](https://github.com/valhalla/valhalla/pull/3046)

## Release Date: 2021-04-21 Valhalla 3.1.1
* **Removed**
   * REMOVED: The tossing of private roads in [#1960](https://github.com/valhalla/valhalla/pull/1960) was too aggressive and resulted in a lot of no routes.  Reverted this logic.  [#2934](https://github.com/valhalla/valhalla/pull/2934)
   * REMOVED: stray references to node bindings [#3012](https://github.com/valhalla/valhalla/pull/3012)

* **Bug Fix**
   * FIXED: Fix compression_utils.cc::inflate(...) throw - make it catchable [#2839](https://github.com/valhalla/valhalla/pull/2839)
   * FIXED: Fix compiler errors if HAVE_HTTP not enabled [#2807](https://github.com/valhalla/valhalla/pull/2807)
   * FIXED: Fix alternate route serialization [#2811](https://github.com/valhalla/valhalla/pull/2811)
   * FIXED: Store restrictions in the right tile [#2781](https://github.com/valhalla/valhalla/pull/2781)
   * FIXED: Failing to write tiles because of racing directory creation [#2810](https://github.com/valhalla/valhalla/pull/2810)
   * FIXED: Regression in stopping expansion on transitions down in time-dependent routes [#2815](https://github.com/valhalla/valhalla/pull/2815)
   * FIXED: Fix crash in loki when trace_route is called with 2 locations.[#2817](https://github.com/valhalla/valhalla/pull/2817)
   * FIXED: Mark the restriction start and end as via ways to fix IsBridgingEdge function in Bidirectional Astar [#2796](https://github.com/valhalla/valhalla/pull/2796)
   * FIXED: Dont add predictive traffic to the tile if it's empty [#2826](https://github.com/valhalla/valhalla/pull/2826)
   * FIXED: Fix logic bidirectional astar to avoid double u-turns and extra detours [#2802](https://github.com/valhalla/valhalla/pull/2802)
   * FIXED: Re-enable transition cost for motorcycle profile [#2837](https://github.com/valhalla/valhalla/pull/2837)
   * FIXED: Increase limits for timedep_* algorithms. Split track_factor into edge factor and transition penalty [#2845](https://github.com/valhalla/valhalla/pull/2845)
   * FIXED: Loki was looking up the wrong costing enum for avoids [#2856](https://github.com/valhalla/valhalla/pull/2856)
   * FIXED: Fix way_ids -> graph_ids conversion for complex restrictions: handle cases when a way is split into multiple edges [#2848](https://github.com/valhalla/valhalla/pull/2848)
   * FIXED: Honor access mode while matching OSMRestriction with the graph [#2849](https://github.com/valhalla/valhalla/pull/2849)
   * FIXED: Ensure route summaries are unique among all returned route/legs [#2874](https://github.com/valhalla/valhalla/pull/2874)
   * FIXED: Fix compilation errors when boost < 1.68 and libprotobuf < 3.6  [#2878](https://github.com/valhalla/valhalla/pull/2878)
   * FIXED: Allow u-turns at no-access barriers when forced by heading [#2875](https://github.com/valhalla/valhalla/pull/2875)
   * FIXED: Fixed "No route found" error in case of multipoint request with locations near low reachability edges [#2914](https://github.com/valhalla/valhalla/pull/2914)
   * FIXED: Python bindings installation [#2751](https://github.com/valhalla/valhalla/issues/2751)
   * FIXED: Skip bindings if there's no Python development version [#2893](https://github.com/valhalla/valhalla/pull/2893)
   * FIXED: Use CMakes built-in Python variables to configure installation [#2931](https://github.com/valhalla/valhalla/pull/2931)
   * FIXED: Sometimes emitting zero-length route geometry when traffic splits edge twice [#2943](https://github.com/valhalla/valhalla/pull/2943)
   * FIXED: Fix map-match segfault when gps-points project very near a node [#2946](https://github.com/valhalla/valhalla/pull/2946)
   * FIXED: Use kServiceRoad edges while searching for ferry connection [#2933](https://github.com/valhalla/valhalla/pull/2933)
   * FIXED: Enhanced logic for IsTurnChannelManeuverCombinable [#2952](https://github.com/valhalla/valhalla/pull/2952)
   * FIXED: Restore compatibility with gcc 6.3.0, libprotobuf 3.0.0, boost v1.62.0 [#2953](https://github.com/valhalla/valhalla/pull/2953)
   * FIXED: Dont abort bidirectional a-star search if only one direction is exhausted [#2936](https://github.com/valhalla/valhalla/pull/2936)
   * FIXED: Fixed missing comma in the scripts/valhalla_build_config [#2963](https://github.com/valhalla/valhalla/pull/2963)
   * FIXED: Reverse and Multimodal Isochrones were returning forward results [#2967](https://github.com/valhalla/valhalla/pull/2967)
   * FIXED: Map-match fix for first gps-point being exactly equal to street shape-point [#2977](https://github.com/valhalla/valhalla/pull/2977)
   * FIXED: Add missing GEOS:GEOS dep to mjolnir target [#2901](https://github.com/valhalla/valhalla/pull/2901)
   * FIXED: Allow expansion into a region when not_thru_pruning is false on 2nd pass [#2978](https://github.com/valhalla/valhalla/pull/2978)
   * FIXED: Fix polygon area calculation: use Shoelace formula [#2927](https://github.com/valhalla/valhalla/pull/2927)
   * FIXED: Isochrone: orient segments/rings acoording to the right-hand rule [#2932](https://github.com/valhalla/valhalla/pull/2932)
   * FIXED: Parsenodes fix: check if index is out-of-bound first [#2984](https://github.com/valhalla/valhalla/pull/2984)
   * FIXED: Fix for unique-summary logic [#2996](https://github.com/valhalla/valhalla/pull/2996)
   * FIXED: Isochrone: handle origin edges properly [#2990](https://github.com/valhalla/valhalla/pull/2990)
   * FIXED: Annotations fail with returning NaN speed when the same point is duplicated in route geometry [#2992](https://github.com/valhalla/valhalla/pull/2992)
   * FIXED: Fix run_with_server.py to work on macOS [#3003](https://github.com/valhalla/valhalla/pull/3003)
   * FIXED: Removed unexpected maneuvers at sharp bends [#2968](https://github.com/valhalla/valhalla/pull/2968)
   * FIXED: Remove large number formatting for non-US countries [#3015](https://github.com/valhalla/valhalla/pull/3015)
   * FIXED: Odin undefined behaviour: handle case when xedgeuse is not initialized [#3020](https://github.com/valhalla/valhalla/pull/3020)

* **Enhancement**
   * Pedestrian crossing should be a separate TripLeg_Use [#2950](https://github.com/valhalla/valhalla/pull/2950)
   * CHANGED: Azure uses ninja as generator [#2779](https://github.com/valhalla/valhalla/pull/2779)
   * ADDED: Support for date_time type invariant for map matching [#2712](https://github.com/valhalla/valhalla/pull/2712)
   * ADDED: Add Bulgarian locale [#2825](https://github.com/valhalla/valhalla/pull/2825)
   * FIXED: No need for write permissions on tarball indices [#2822](https://github.com/valhalla/valhalla/pull/2822)
   * ADDED: nit: Links debug build with lld [#2813](https://github.com/valhalla/valhalla/pull/2813)
   * ADDED: Add costing option `use_living_streets` to avoid or favor living streets in route. [#2788](https://github.com/valhalla/valhalla/pull/2788)
   * CHANGED: Do not allocate mapped_cache vector in skadi when no elevation source is provided. [#2841](https://github.com/valhalla/valhalla/pull/2841)
   * ADDED: avoid_polygons logic [#2750](https://github.com/valhalla/valhalla/pull/2750)
   * ADDED: Added support for destination for conditional access restrictions [#2857](https://github.com/valhalla/valhalla/pull/2857)
   * CHANGED: Large sequences are now merge sorted which can be dramatically faster with certain hardware configurations. This is especially useful in speeding up the earlier stages (parsing, graph construction) of tile building [#2850](https://github.com/valhalla/valhalla/pull/2850)
   * CHANGED: When creating the intial graph edges by setting at which nodes they start and end, first mark the indices of those nodes in another sequence and then sort them by edgeid so that we can do the setting of start and end node sequentially in the edges file. This is much more efficient on certain hardware configurations [#2851](https://github.com/valhalla/valhalla/pull/2851)
   * CHANGED: Use relative cost threshold to extend search in bidirectional astar in order to find more alternates [#2868](https://github.com/valhalla/valhalla/pull/2868)
   * CHANGED: Throw an exception if directory does not exist when building traffic extract [#2871](https://github.com/valhalla/valhalla/pull/2871)
   * CHANGED: Support for ignoring multiple consecutive closures at start/end locations [#2846](https://github.com/valhalla/valhalla/pull/2846)
   * ADDED: Added sac_scale to trace_attributes output and locate edge output [#2818](https://github.com/valhalla/valhalla/pull/2818)
   * ADDED: Ukrainian language translations [#2882](https://github.com/valhalla/valhalla/pull/2882)
   * ADDED: Add support for closure annotations [#2816](https://github.com/valhalla/valhalla/pull/2816)
   * ADDED: Add costing option `service_factor`. Implement possibility to avoid or favor generic service roads in route for all costing options. [#2870](https://github.com/valhalla/valhalla/pull/2870)
   * CHANGED: Reduce stop impact cost when flow data is present [#2891](https://github.com/valhalla/valhalla/pull/2891)
   * CHANGED: Update visual compare script [#2803](https://github.com/valhalla/valhalla/pull/2803)
   * CHANGED: Service roads are not penalized for `pedestrian` costing by default. [#2898](https://github.com/valhalla/valhalla/pull/2898)
   * ADDED: Add complex mandatory restrictions support [#2766](https://github.com/valhalla/valhalla/pull/2766)
   * ADDED: Status endpoint for future status info and health checking of running service [#2907](https://github.com/valhalla/valhalla/pull/2907)
   * ADDED: Add min_level argument to valhalla_ways_to_edges [#2918](https://github.com/valhalla/valhalla/pull/2918)
   * ADDED: Adding ability to store the roundabout_exit_turn_degree to the maneuver [#2941](https://github.com/valhalla/valhalla/pull/2941)
   * ADDED: Penalize pencil point uturns and uturns at short internal edges. Note: `motorcycle` and `motor_scooter` models do not penalize on short internal edges. No new uturn penalty logic has been added to the pedestrian and bicycle costing models. [#2944](https://github.com/valhalla/valhalla/pull/2944)
   * CHANGED: Allow config object to be passed-in to path algorithms [#2949](https://github.com/valhalla/valhalla/pull/2949)
   * CHANGED: Allow disabling Werror
   * ADDED: Add ability to build Valhalla modules as STATIC libraries. [#2957](https://github.com/valhalla/valhalla/pull/2957)
   * NIT: Enables compiler warnings in part of mjolnir module [#2922](https://github.com/valhalla/valhalla/pull/2922)
   * CHANGED: Refactor isochrone/reachability forward/reverse search to reduce code repetition [#2969](https://github.com/valhalla/valhalla/pull/2969)
   * ADDED: Set the roundabout exit shape index when we are collapsing the roundabout maneuvers. [#2975](https://github.com/valhalla/valhalla/pull/2975)
   * CHANGED: Penalized closed edges if using them at start/end locations [#2964](https://github.com/valhalla/valhalla/pull/2964)
   * ADDED: Add shoulder to trace_attributes output. [#2980](https://github.com/valhalla/valhalla/pull/2980)
   * CHANGED: Refactor bidirectional astar forward/reverse search to reduce code repetition [#2970](https://github.com/valhalla/valhalla/pull/2970)
   * CHANGED: Factor for service roads is 1.0 by default. [#2988](https://github.com/valhalla/valhalla/pull/2988)
   * ADDED: Support for conditionally skipping CI runs [#2986](https://github.com/valhalla/valhalla/pull/2986)
   * ADDED: Add instructions for building valhalla on `arm64` macbook [#2997](https://github.com/valhalla/valhalla/pull/2997)
   * CHANGED: nit(rename): Renames the encoded live speed properties [#2998](https://github.com/valhalla/valhalla/pull/2998)
   * ADDED: ci: Vendors the codecov script [#3002](https://github.com/valhalla/valhalla/pull/3002)
   * CHANGED: Allow None build type [#3005](https://github.com/valhalla/valhalla/pull/3005)
   * CHANGED: ci: Build Python bindings for Mac OS [#3011](https://github.com/valhalla/valhalla/pull/3011)

## Release Date: 2021-01-25 Valhalla 3.1.0
* **Removed**
   * REMOVED: Remove Node bindings. [#2502](https://github.com/valhalla/valhalla/pull/2502)
   * REMOVED: appveyor builds. [#2550](https://github.com/valhalla/valhalla/pull/2550)
   * REMOVED: Removed x86 CI builds. [#2792](https://github.com/valhalla/valhalla/pull/2792)

* **Bug Fix**
   * FIXED: Crazy ETAs.  If a way has forward speed with no backward speed and it is not oneway, then we must set the default speed.  The reverse logic applies as well.  If a way has no backward speed but has a forward speed and it is not a oneway, then set the default speed. [#2102](https://github.com/valhalla/valhalla/pull/2102)
   * FIXED: Map matching elapsed times spliced amongst different legs and discontinuities are now correct [#2104](https://github.com/valhalla/valhalla/pull/2104)
   * FIXED: Date time information is now propogated amongst different legs and discontinuities [#2107](https://github.com/valhalla/valhalla/pull/2107)
   * FIXED: Adds support for geos-3.8 c++ api [#2021](https://github.com/valhalla/valhalla/issues/2021)
   * FIXED: Updated the osrm serializer to not set junction name for osrm origin/start maneuver - this is not helpful since we are not transitioning through the intersection.  [#2121](https://github.com/valhalla/valhalla/pull/2121)
   * FIXED: Removes precomputing of edge-costs which lead to wrong results [#2120](https://github.com/valhalla/valhalla/pull/2120)
   * FIXED: Complex turn-restriction invalidates edge marked as kPermanent [#2103](https://github.com/valhalla/valhalla/issues/2103)
   * FIXED: Fixes bug with inverted time-restriction parsing [#2167](https://github.com/valhalla/valhalla/pull/2167)
   * FIXED: Fixed several bugs with numeric underflow in map-matching trip durations. These may
     occur when serializing match results where adjacent trace points appear out-of-sequence on the
     same edge [#2178](https://github.com/valhalla/valhalla/pull/2178)
     - `MapMatcher::FormPath` now catches route discontinuities on the same edge when the distance
       percentage along don't agree. The trip leg builder builds disconnected legs on a single edge
       to avoid duration underflow.
     - Correctly populate edge groups when matching results contain loops. When a loop occurs,
       the leg builder now starts at the correct edge where the loop ends, and correctly accounts
       for any contained edges.
     - Duration over-trimming at the terminating edge of a match.
   * FIXED: Increased internal precision of time tracking per edge and maneuver so that maneuver times sum to the same time represented in the leg summary [#2195](https://github.com/valhalla/valhalla/pull/2195)
   * FIXED: Tagged speeds were not properly marked. We were not using forward and backward speeds to flag if a speed is tagged or not.  Should not update turn channel speeds if we are not inferring them.  Added additional logic to handle PH in the conditional restrictions. Do not update stop impact for ramps if they are marked as internal. [#2198](https://github.com/valhalla/valhalla/pull/2198)
   * FIXED: Fixed the sharp turn phrase [#2226](https://github.com/valhalla/valhalla/pull/2226)
   * FIXED: Protect against duplicate points in the input or points that snap to the same location resulting in `nan` times for the legs of the map match (of a 0 distance route) [#2229](https://github.com/valhalla/valhalla/pull/2229)
   * FIXED: Improves restriction check on briding edge in Bidirectional Astar [#2228](https://github.com/valhalla/valhalla/pull/2242)
   * FIXED: Allow nodes at location 0,0 [#2245](https://github.com/valhalla/valhalla/pull/2245)
   * FIXED: Fix RapidJSON compiler warnings and naming conflict [#2249](https://github.com/valhalla/valhalla/pull/2249)
   * FIXED: Fixed bug in resample_spherical_polyline where duplicate successive lat,lng locations in the polyline resulting in `nan` for the distance computation which shortcuts further sampling [#2239](https://github.com/valhalla/valhalla/pull/2239)
   * FIXED: Update exit logic for non-motorways [#2252](https://github.com/valhalla/valhalla/pull/2252)
   * FIXED: Transition point map-matching. When match results are on a transition point, we search for the sibling nodes at that transition and snap it to the corresponding edges in the route. [#2258](https://github.com/valhalla/valhalla/pull/2258)
   * FIXED: Fixed verbal multi-cue logic [#2270](https://github.com/valhalla/valhalla/pull/2270)
   * FIXED: Fixed Uturn cases when a not_thru edge is connected to the origin edge. [#2272](https://github.com/valhalla/valhalla/pull/2272)
   * FIXED: Update intersection classes in osrm response to not label all ramps as motorway [#2279](https://github.com/valhalla/valhalla/pull/2279)
   * FIXED: Fixed bug in mapmatcher when interpolation point goes before the first valid match or after the last valid match. Such behavior usually leads to discontinuity in matching. [#2275](https://github.com/valhalla/valhalla/pull/2275)
   * FIXED: Fixed an issue for time_allowed logic.  Previously we returned false on the first time allowed restriction and did not check them all. Added conditional restriction gurka test and datetime optional argument to gurka header file. [#2286](https://github.com/valhalla/valhalla/pull/2286)
   * FIXED: Fixed an issue for date ranges.  For example, for the range Jan 04 to Jan 02 we need to test to end of the year and then from the first of the year to the end date.  Also, fixed an emergency tag issue.  We should only set the use to emergency if all other access is off. [#2290](https://github.com/valhalla/valhalla/pull/2290)
   * FIXED: Found a few issues with the initial ref and direction logic for ways.  We were overwriting the refs with directionals to the name_offset_map instead of concatenating them together.  Also, we did not allow for blank entries for GetTagTokens. [#2298](https://github.com/valhalla/valhalla/pull/2298)
   * FIXED: Fixed an issue where MatchGuidanceViewJunctions is only looking at the first edge. Set the data_id for guidance views to the changeset id as it is already being populated. Also added test for guidance views. [#2303](https://github.com/valhalla/valhalla/pull/2303)
   * FIXED: Fixed a problem with live speeds where live speeds were being used to determine access, even when a live
   speed (current time) route wasn't what was requested. [#2311](https://github.com/valhalla/valhalla/pull/2311)
   * FIXED: Fix break/continue typo in search filtering [#2317](https://github.com/valhalla/valhalla/pull/2317)
   * FIXED: Fix a crash in trace_route due to iterating past the end of a vector. [#2322](https://github.com/valhalla/valhalla/pull/2322)
   * FIXED: Don't allow timezone information in the local date time string attached at each location. [#2312](https://github.com/valhalla/valhalla/pull/2312)
   * FIXED: Fix short route trimming in bidirectional astar [#2323](https://github.com/valhalla/valhalla/pull/2323)
   * FIXED: Fix shape trimming in leg building for snap candidates that lie within the margin of rounding error [#2326](https://github.com/valhalla/valhalla/pull/2326)
   * FIXED: Fixes route duration underflow with traffic data [#2325](https://github.com/valhalla/valhalla/pull/2325)
   * FIXED: Parse mtb:scale tags and set bicycle access if present [#2117](https://github.com/valhalla/valhalla/pull/2117)
   * FIXED: Fixed segfault.  Shape was missing from options for valhalla_path_comparison and valhalla_run_route.  Also, costing options was missing in valhalla_path_comparison. [#2343](https://github.com/valhalla/valhalla/pull/2343)
   * FIXED: Handle decimal numbers with zero-value mantissa properly in Lua [#2355](https://github.com/valhalla/valhalla/pull/2355)
   * FIXED: Many issues that resulted in discontinuities, failed matches or incorrect time/duration for map matching requests. [#2292](https://github.com/valhalla/valhalla/pull/2292)
   * FIXED: Seeing segfault when loading large osmdata data files before loading LuaJit. LuaJit fails to create luaL_newstate() Ref: [#2158](https://github.com/ntop/ntopng/issues/2158) Resolution is to load LuaJit before loading the data files. [#2383](https://github.com/valhalla/valhalla/pull/2383)
   * FIXED: Store positive/negative OpenLR offsets in bucketed form [#2405](https://github.com/valhalla/valhalla/2405)
   * FIXED: Fix on map-matching return code when breakage distance limitation exceeds. Instead of letting the request goes into meili and fails in finding a route, we check the distance in loki and early return with exception code 172. [#2406](https://github.com/valhalla/valhalla/pull/2406)
   * FIXED: Don't create edges for portions of ways that are doubled back on themselves as this confuses opposing edge index computations [#2385](https://github.com/valhalla/valhalla/pull/2385)
   * FIXED: Protect against nan in uniform_resample_spherical_polyline. [#2431](https://github.com/valhalla/valhalla/pull/2431)
   * FIXED: Obvious maneuvers. [#2436](https://github.com/valhalla/valhalla/pull/2436)
   * FIXED: Base64 encoding/decoding [#2452](https://github.com/valhalla/valhalla/pull/2452)
   * FIXED: Added post roundabout instruction when enter/exit roundabout maneuvers are combined [#2454](https://github.com/valhalla/valhalla/pull/2454)
   * FIXED: openlr: Explicitly check for linear reference option for Valhalla serialization. [#2458](https://github.com/valhalla/valhalla/pull/2458)
   * FIXED: Fix segfault: Do not combine last turn channel maneuver. [#2463](https://github.com/valhalla/valhalla/pull/2463)
   * FIXED: Remove extraneous whitespaces from ja-JP.json. [#2471](https://github.com/valhalla/valhalla/pull/2471)
   * FIXED: Checks protobuf serialization/parsing success [#2477](https://github.com/valhalla/valhalla/pull/2477)
   * FIXED: Fix dereferencing of end for std::lower_bound in sequence and possible UB [#2488](https://github.com/valhalla/valhalla/pull/2488)
   * FIXED: Make tile building reproducible: fix UB-s [#2480](https://github.com/valhalla/valhalla/pull/2480)
   * FIXED: Zero initialize EdgeInfoInner.spare0_. Uninitialized spare0_ field produced UB which causes gurka_reproduce_tile_build to fail intermittently. [2499](https://github.com/valhalla/valhalla/pull/2499)
   * FIXED: Drop unused CHANGELOG validation script, straggling NodeJS references [#2506](https://github.com/valhalla/valhalla/pull/2506)
   * FIXED: Fix missing nullptr checks in graphreader and loki::Reach (causing segfault during routing with not all levels of tiles availble) [#2504](https://github.com/valhalla/valhalla/pull/2504)
   * FIXED: Fix mismatch of triplegedge roadclass and directededge roadclass [#2507](https://github.com/valhalla/valhalla/pull/2507)
   * FIXED: Improve german destination_verbal_alert phrases [#2509](https://github.com/valhalla/valhalla/pull/2509)
   * FIXED: Undefined behavior cases discovered with undefined behavior sanitizer tool. [2498](https://github.com/valhalla/valhalla/pull/2498)
   * FIXED: Fixed logic so verbal keep instructions use branch exit sign info for ramps [#2520](https://github.com/valhalla/valhalla/pull/2520)
   * FIXED: Fix bug in trace_route for uturns causing garbage coordinates [#2517](https://github.com/valhalla/valhalla/pull/2517)
   * FIXED: Simplify heading calculation for turn type. Remove undefined behavior case. [#2513](https://github.com/valhalla/valhalla/pull/2513)
   * FIXED: Always set costing name even if one is not provided for osrm serializer weight_name. [#2528](https://github.com/valhalla/valhalla/pull/2528)
   * FIXED: Make single-thread tile building reproducible: fix seed for shuffle, use concurrency configuration from the mjolnir section. [#2515](https://github.com/valhalla/valhalla/pull/2515)
   * FIXED: More Windows compatibility: build tiles and some run actions work now (including CI tests) [#2300](https://github.com/valhalla/valhalla/issues/2300)
   * FIXED: Transcoding of c++ location to pbf location used path edges in the place of filtered edges. [#2542](https://github.com/valhalla/valhalla/pull/2542)
   * FIXED: Add back whitelisting action types. [#2545](https://github.com/valhalla/valhalla/pull/2545)
   * FIXED: Allow uturns for truck costing now that we have derived deadends marked in the edge label [#2559](https://github.com/valhalla/valhalla/pull/2559)
   * FIXED: Map matching uturn trimming at the end of an edge where it wasn't needed. [#2558](https://github.com/valhalla/valhalla/pull/2558)
   * FIXED: Multicue enter roundabout [#2556](https://github.com/valhalla/valhalla/pull/2556)
   * FIXED: Changed reachability computation to take into account live speed [#2597](https://github.com/valhalla/valhalla/pull/2597)
   * FIXED: Fixed a bug where the temp files were not getting read in if you started with the construct edges or build phase for valhalla_build_tiles. [#2601](https://github.com/valhalla/valhalla/pull/2601)
   * FIXED: Updated fr-FR.json with partial translations. [#2605](https://github.com/valhalla/valhalla/pull/2605)
   * FIXED: Removed superfluous const qualifier from odin/signs [#2609](https://github.com/valhalla/valhalla/pull/2609)
   * FIXED: Internal maneuver placement [#2600](https://github.com/valhalla/valhalla/pull/2600)
   * FIXED: Complete fr-FR.json locale. [#2614](https://github.com/valhalla/valhalla/pull/2614)
   * FIXED: Don't truncate precision in polyline encoding [#2632](https://github.com/valhalla/valhalla/pull/2632)
   * FIXED: Fix all compiler warnings in sif and set to -Werror [#2642](https://github.com/valhalla/valhalla/pull/2642)
   * FIXED: Remove unnecessary maneuvers to continue straight [#2647](https://github.com/valhalla/valhalla/pull/2647)
   * FIXED: Linear reference support in route/mapmatch apis (FOW, FRC, bearing, and number of references) [#2645](https://github.com/valhalla/valhalla/pull/2645)
   * FIXED: Ambiguous local to global (with timezone information) date time conversions now all choose to use the later time instead of throwing unhandled exceptions [#2665](https://github.com/valhalla/valhalla/pull/2665)
   * FIXED: Overestimated reach caused be reenquing transition nodes without checking that they had been already expanded [#2670](https://github.com/valhalla/valhalla/pull/2670)
   * FIXED: Build with C++17 standard. Deprecated function calls are substituted with new ones. [#2669](https://github.com/valhalla/valhalla/pull/2669)
   * FIXED: Improve German post_transition_verbal instruction [#2677](https://github.com/valhalla/valhalla/pull/2677)
   * FIXED: Lane updates.  Add the turn lanes to all edges of the way.  Do not "enhance" turn lanes if they are part of a complex restriction.  Moved ProcessTurnLanes after UpdateManeuverPlacementForInternalIntersectionTurns.  Fix for a missing "uturn" indication for intersections on the previous maneuver, we were serializing an empty list. [#2679](https://github.com/valhalla/valhalla/pull/2679)
   * FIXED: Fixes OpenLr serialization [#2688](https://github.com/valhalla/valhalla/pull/2688)
   * FIXED: Internal edges can't be also a ramp or a turn channel.  Also, if an edge is marked as ramp and turn channel mark it as a ramp.  [2689](https://github.com/valhalla/valhalla/pull/2689)
   * FIXED: Check that speeds are equal for the edges going in the same direction while buildig shortcuts [#2691](https://github.com/valhalla/valhalla/pull/2691)
   * FIXED: Missing fork or bear instruction [#2683](https://github.com/valhalla/valhalla/pull/2683)
   * FIXED: Eliminate null pointer dereference in GraphReader::AreEdgesConnected [#2695](https://github.com/valhalla/valhalla/issues/2695)
   * FIXED: Fix polyline simplification float/double comparison [#2698](https://github.com/valhalla/valhalla/issues/2698)
   * FIXED: Weights were sometimes negative due to incorrect updates to elapsed_cost [#2702](https://github.com/valhalla/valhalla/pull/2702)
   * FIXED: Fix bidirectional route failures at deadends [#2705](https://github.com/valhalla/valhalla/pull/2705)
   * FIXED: Updated logic to call out a non-obvious turn [#2708](https://github.com/valhalla/valhalla/pull/2708)
   * FIXED: valhalla_build_statistics multithreaded mode fixed [#2707](https://github.com/valhalla/valhalla/pull/2707)
   * FIXED: If infer_internal_intersections is true then allow internals that are also ramps or TCs. Without this we produce an extra continue manuever.  [#2710](https://github.com/valhalla/valhalla/pull/2710)
   * FIXED: We were routing down roads that should be destination only. Now we mark roads with motor_vehicle=destination and motor_vehicle=customers or access=destination and access=customers as destination only. [#2722](https://github.com/valhalla/valhalla/pull/2722)
   * FIXED: Replace all Python2 print statements with Python3 syntax [#2716](https://github.com/valhalla/valhalla/issues/2716)
   * FIXED: Some HGT files not found [#2723](https://github.com/valhalla/valhalla/issues/2723)
   * FIXED: Fix PencilPointUturn detection by removing short-edge check and updating angle threshold [#2725](https://github.com/valhalla/valhalla/issues/2725)
   * FIXED: Fix invalid continue/bear maneuvers [#2729](https://github.com/valhalla/valhalla/issues/2729)
   * FIXED: Fixes an issue that lead to double turns within a very short distance, when instead, it should be a u-turn. We now collapse double L turns or double R turns in short non-internal intersections to u-turns. [#2740](https://github.com/valhalla/valhalla/pull/2740)
   * FIXED: fixes an issue that lead to adding an extra maneuver. We now combine a current maneuver short length non-internal edges (left or right) with the next maneuver that is a kRampStraight. [#2741](https://github.com/valhalla/valhalla/pull/2741)
   * FIXED: Reduce verbose instructions by collapsing small end ramp forks [#2762](https://github.com/valhalla/valhalla/issues/2762)
   * FIXED: Remove redundant return statements [#2776](https://github.com/valhalla/valhalla/pull/2776)
   * FIXED: Added unit test for BuildAdminFromPBF() to test GEOS 3.9 update. [#2787](https://github.com/valhalla/valhalla/pull/2787)
   * FIXED: Add support for geos-3.9 c++ api [#2739](https://github.com/valhalla/valhalla/issues/2739)
   * FIXED: Fix check for live speed validness [#2797](https://github.com/valhalla/valhalla/pull/2797)

* **Enhancement**
   * ADDED: Matrix of Bike Share [#2590](https://github.com/valhalla/valhalla/pull/2590)
   * ADDED: Add ability to provide custom implementation for candidate collection in CandidateQuery. [#2328](https://github.com/valhalla/valhalla/pull/2328)
   * ADDED: Cancellation of tile downloading. [#2319](https://github.com/valhalla/valhalla/pull/2319)
   * ADDED: Return the coordinates of the nodes isochrone input locations snapped to [#2111](https://github.com/valhalla/valhalla/pull/2111)
   * ADDED: Allows more complicated routes in timedependent a-star before timing out [#2068](https://github.com/valhalla/valhalla/pull/2068)
   * ADDED: Guide signs and junction names [#2096](https://github.com/valhalla/valhalla/pull/2096)
   * ADDED: Added a bool to the config indicating whether to use commercially set attributes.  Added logic to not call IsIntersectionInternal if this is a commercial data set.  [#2132](https://github.com/valhalla/valhalla/pull/2132)
   * ADDED: Removed commerical data set bool to the config and added more knobs for data.  Added infer_internal_intersections, infer_turn_channels, apply_country_overrides, and use_admin_db.  [#2173](https://github.com/valhalla/valhalla/pull/2173)
   * ADDED: Allow using googletest in unit tests and convert all tests to it (old test.cc is completely removed). [#2128](https://github.com/valhalla/valhalla/pull/2128)
   * ADDED: Add guidance view capability. [#2209](https://github.com/valhalla/valhalla/pull/2209)
   * ADDED: Collect turn cost information as path is formed so that it can be seralized out for trace attributes or osrm flavored intersections. Also add shape_index to osrm intersections. [#2207](https://github.com/valhalla/valhalla/pull/2207)
   * ADDED: Added alley factor to autocost.  Factor is defaulted at 1.0f or do not avoid alleys. [#2246](https://github.com/valhalla/valhalla/pull/2246)
   * ADDED: Support unlimited speed limits where maxspeed=none. [#2251](https://github.com/valhalla/valhalla/pull/2251)
   * ADDED: Implement improved Reachability check using base class Dijkstra. [#2243](https://github.com/valhalla/valhalla/pull/2243)
   * ADDED: Gurka integration test framework with ascii-art maps [#2244](https://github.com/valhalla/valhalla/pull/2244)
   * ADDED: Add to the stop impact when transitioning from higher to lower class road and we are not on a turn channel or ramp. Also, penalize lefts when driving on the right and vice versa. [#2282](https://github.com/valhalla/valhalla/pull/2282)
   * ADDED: Added reclassify_links, use_direction_on_ways, and allow_alt_name as config options.  If `use_direction_on_ways = true` then use `direction` and `int_direction` on the way to update the directional for the `ref` and `int_ref`.  Also, copy int_efs to the refs. [#2285](https://github.com/valhalla/valhalla/pull/2285)
   * ADDED: Add support for live traffic. [#2268](https://github.com/valhalla/valhalla/pull/2268)
   * ADDED: Implement per-location search filters for functional road class and forms of way. [#2289](https://github.com/valhalla/valhalla/pull/2289)
   * ADDED: Approach, multi-cue, and length updates [#2313](https://github.com/valhalla/valhalla/pull/2313)
   * ADDED: Speed up timezone differencing calculation if cache is provided. [#2316](https://github.com/valhalla/valhalla/pull/2316)
   * ADDED: Added rapidjson/schema.h to baldr/rapidjson_util.h to make it available for use within valhalla. [#2330](https://github.com/valhalla/valhalla/issues/2330)
   * ADDED: Support decimal precision for height values in elevation service. Also support polyline5 for encoded polylines input and output to elevation service. [#2324](https://github.com/valhalla/valhalla/pull/2324)
   * ADDED: Use both imminent and distant verbal multi-cue phrases. [#2353](https://github.com/valhalla/valhalla/pull/2353)
   * ADDED: Split parsing stage into 3 separate stages. [#2339](https://github.com/valhalla/valhalla/pull/2339)
   * CHANGED: Speed up graph enhancing by avoiding continuous unordered_set rebuilding [#2349](https://github.com/valhalla/valhalla/pull/2349)
   * CHANGED: Skip calling out to Lua for nodes/ways/relations with not tags - speeds up parsing. [#2351](https://github.com/valhalla/valhalla/pull/2351)
   * CHANGED: Switch to LuaJIT for lua scripting - speeds up file parsing [#2352](https://github.com/valhalla/valhalla/pull/2352)
   * ADDED: Ability to create OpenLR records from raw data. [#2356](https://github.com/valhalla/valhalla/pull/2356)
   * ADDED: Revamp length phrases [#2359](https://github.com/valhalla/valhalla/pull/2359)
   * CHANGED: Do not allocate memory in skadi if we don't need it. [#2373](https://github.com/valhalla/valhalla/pull/2373)
   * CHANGED: Map matching: throw error (443/NoSegment) when no candidate edges are available. [#2370](https://github.com/valhalla/valhalla/pull/2370/)
   * ADDED: Add sk-SK.json (slovak) localization file. [#2376](https://github.com/valhalla/valhalla/pull/2376)
   * ADDED: Extend roundabout phrases. [#2378](https://github.com/valhalla/valhalla/pull/2378)
   * ADDED: More roundabout phrase tests. [#2382](https://github.com/valhalla/valhalla/pull/2382)
   * ADDED: Update the turn and continue phrases to include junction names and guide signs. [#2386](https://github.com/valhalla/valhalla/pull/2386)
   * ADDED: Add the remaining guide sign toward phrases [#2389](https://github.com/valhalla/valhalla/pull/2389)
   * ADDED: The ability to allow immediate uturns at trace points in a map matching request [#2380](https://github.com/valhalla/valhalla/pull/2380)
   * ADDED: Add utility functions to Signs. [#2390](https://github.com/valhalla/valhalla/pull/2390)
   * ADDED: Unified time tracking for all algorithms that support time-based graph expansion. [#2278](https://github.com/valhalla/valhalla/pull/2278)
   * ADDED: Add rail_ferry use and costing. [#2408](https://github.com/valhalla/valhalla/pull/2408)
   * ADDED: `street_side_max_distance`, `display_lat` and `display_lon` to `locations` in input for better control of routing side of street [#1769](https://github.com/valhalla/valhalla/pull/1769)
   * ADDED: Add addtional exit phrases. [#2421](https://github.com/valhalla/valhalla/pull/2421)
   * ADDED: Add Japanese locale, update German. [#2432](https://github.com/valhalla/valhalla/pull/2432)
   * ADDED: Gurka expect_route refactor [#2435](https://github.com/valhalla/valhalla/pull/2435)
   * ADDED: Add option to suppress roundabout exits [#2437](https://github.com/valhalla/valhalla/pull/2437)
   * ADDED: Add Greek locale. [#2438](https://github.com/valhalla/valhalla/pull/2438)
   * ADDED (back): Support for 64bit wide way ids in the edgeinfo structure with no impact to size for data sources with ids 32bits wide. [#2422](https://github.com/valhalla/valhalla/pull/2422)
   * ADDED: Support for 64bit osm node ids in parsing stage of tile building [#2422](https://github.com/valhalla/valhalla/pull/2422)
   * CHANGED: Point2/PointLL are now templated to allow for higher precision coordinate math when desired [#2429](https://github.com/valhalla/valhalla/pull/2429)
   * ADDED: Optional OpenLR Encoded Path Edges in API Response [#2424](https://github.com/valhalla/valhalla/pull/2424)
   * ADDED: Add explicit include for sstream to be compatible with msvc_x64 toolset. [#2449](https://github.com/valhalla/valhalla/pull/2449)
   * ADDED: Properly split returned path if traffic conditions change partway along edges [#2451](https://github.com/valhalla/valhalla/pull/2451/files)
   * ADDED: Add Dutch locale. [#2464](https://github.com/valhalla/valhalla/pull/2464)
   * ADDED: Check with address sanititizer in CI. Add support for undefined behavior sanitizer. [#2487](https://github.com/valhalla/valhalla/pull/2487)
   * ADDED: Ability to recost a path and increased cost/time details along the trippath and json output [#2425](https://github.com/valhalla/valhalla/pull/2425)
   * ADDED: Add the ability to do bikeshare based (ped/bike) multimodal routing [#2031](https://github.com/valhalla/valhalla/pull/2031)
   * ADDED: Route through restrictions enabled by introducing a costing option. [#2469](https://github.com/valhalla/valhalla/pull/2469)
   * ADDED: Migrated to Ubuntu 20.04 base-image [#2508](https://github.com/valhalla/valhalla/pull/2508)
   * CHANGED: Speed up parseways stage by avoiding multiple string comparisons [#2518](https://github.com/valhalla/valhalla/pull/2518)
   * CHANGED: Speed up enhance stage by avoiding GraphTileBuilder copying [#2468](https://github.com/valhalla/valhalla/pull/2468)
   * ADDED: Costing options now includes shortest flag which favors shortest path routes [#2555](https://github.com/valhalla/valhalla/pull/2555)
   * ADDED: Incidents in intersections [#2547](https://github.com/valhalla/valhalla/pull/2547)
   * CHANGED: Refactor mapmatching configuration to use a struct (instead of `boost::property_tree::ptree`). [#2485](https://github.com/valhalla/valhalla/pull/2485)
   * ADDED: Save exit maneuver's begin heading when combining enter & exit roundabout maneuvers. [#2554](https://github.com/valhalla/valhalla/pull/2554)
   * ADDED: Added new urban flag that can be set if edge is within city boundaries to data processing; new use_urban_tag config option; added to osrm response within intersections. [#2522](https://github.com/valhalla/valhalla/pull/2522)
   * ADDED: Parses OpenLr of type PointAlongLine [#2565](https://github.com/valhalla/valhalla/pull/2565)
   * ADDED: Use edge.is_urban is set for serializing is_urban. [#2568](https://github.com/valhalla/valhalla/pull/2568)
   * ADDED: Added new rest/service area uses on the edge. [#2533](https://github.com/valhalla/valhalla/pull/2533)
   * ADDED: Dependency cache for Azure [#2567](https://github.com/valhalla/valhalla/pull/2567)
   * ADDED: Added flexibility to remove the use of the admindb and to use the country and state iso from the tiles; [#2579](https://github.com/valhalla/valhalla/pull/2579)
   * ADDED: Added toll gates and collection points (gantry) to the node;  [#2532](https://github.com/valhalla/valhalla/pull/2532)
   * ADDED: Added osrm serialization for rest/service areas and admins. [#2594](https://github.com/valhalla/valhalla/pull/2594)
   * CHANGED: Improved Russian localization; [#2593](https://github.com/valhalla/valhalla/pull/2593)
   * ADDED: Support restricted class in intersection annotations [#2589](https://github.com/valhalla/valhalla/pull/2589)
   * ADDED: Added trail type trace [#2606](https://github.com/valhalla/valhalla/pull/2606)
   * ADDED: Added tunnel names to the edges as a tagged name.  [#2608](https://github.com/valhalla/valhalla/pull/2608)
   * CHANGED: Moved incidents to the trip leg and cut the shape of the leg at that location [#2610](https://github.com/valhalla/valhalla/pull/2610)
   * ADDED: Costing option to ignore_closures when routing with current flow [#2615](https://github.com/valhalla/valhalla/pull/2615)
   * ADDED: Cross-compilation ability with MinGW64 [#2619](https://github.com/valhalla/valhalla/pull/2619)
   * ADDED: Defines the incident tile schema and incident metadata [#2620](https://github.com/valhalla/valhalla/pull/2620)
   * ADDED: Moves incident serializer logic into a generic serializer [#2621](https://github.com/valhalla/valhalla/pull/2621)
   * ADDED: Incident loading singleton for continually refreshing incident tiles[#2573](https://github.com/valhalla/valhalla/pull/2573)
   * ADDED: One shot mode to valhalla_service so you can run a single request of any type without starting a server [#2624](https://github.com/valhalla/valhalla/pull/2624)
   * ADDED: Adds text instructions to OSRM output [#2625](https://github.com/valhalla/valhalla/pull/2625)
   * ADDED: Adds support for alternate routes [#2626](https://github.com/valhalla/valhalla/pull/2626)
   * CHANGED: Switch Python bindings generator from boost.python to header-only pybind11[#2644](https://github.com/valhalla/valhalla/pull/2644)
   * ADDED: Add support of input file for one-shot mode of valhalla_service [#2648](https://github.com/valhalla/valhalla/pull/2648)
   * ADDED: Linear reference support to locate api [#2645](https://github.com/valhalla/valhalla/pull/2645)
   * ADDED: Implemented OSRM-like turn duration calculation for car. Uses it now in auto costing. [#2651](https://github.com/valhalla/valhalla/pull/2651)
   * ADDED: Enhanced turn lane information in guidance [#2653](https://github.com/valhalla/valhalla/pull/2653)
   * ADDED: `top_speed` option for all motorized vehicles [#2667](https://github.com/valhalla/valhalla/issues/2667)
   * CHANGED: Move turn_lane_direction helper to odin/util [#2675](https://github.com/valhalla/valhalla/pull/2675)
   * ADDED: Add annotations to osrm response including speed limits, unit and sign conventions [#2668](https://github.com/valhalla/valhalla/pull/2668)
   * ADDED: Added functions for predicted speeds encoding-decoding [#2674](https://github.com/valhalla/valhalla/pull/2674)
   * ADDED: Time invariant routing via the bidirectional algorithm. This has the effect that when time dependent routes (arrive_by and depart_at) fall back to bidirectional due to length restrictions they will actually use the correct time of day for one of the search directions [#2660](https://github.com/valhalla/valhalla/pull/2660)
   * ADDED: If the length of the edge is greater than kMaxEdgeLength, then consider this a catastrophic error if the should_error bool is true in the set_length function. [2678](https://github.com/valhalla/valhalla/pull/2678)
   * ADDED: Moved lat,lon coordinates structures from single to double precision. Improves geometry accuracy noticibly at zooms above 17 as well as coordinate snapping and any other geometric operations. Addes about a 2% performance pentalty for standard routes. Graph nodes now have 7 digits of precision.  [#2693](https://github.com/valhalla/valhalla/pull/2693)
   * ADDED: Added signboards to guidance views.  [#2687](https://github.com/valhalla/valhalla/pull/2687)
   * ADDED: Regular speed on shortcut edges is calculated with turn durations taken into account. Truck, motorcycle and motorscooter profiles use OSRM-like turn duration. [#2662](https://github.com/valhalla/valhalla/pull/2662)
   * CHANGED: Remove astar algorithm and replace its use with timedep_forward as its redundant [#2706](https://github.com/valhalla/valhalla/pull/2706)
   * ADDED: Recover and recost all shortcuts in final path for bidirectional astar algorithm [#2711](https://github.com/valhalla/valhalla/pull/2711)
   * ADDED: An option for shortcut recovery to be cached at start up to reduce the time it takes to do so on the fly [#2714](https://github.com/valhalla/valhalla/pull/2714)
   * ADDED: If width <= 1.9 then no access for auto, truck, bus, taxi, emergency and hov. [#2713](https://github.com/valhalla/valhalla/pull/2713)
   * ADDED: Centroid/Converge/Rendezvous/Meet API which allows input locations to find a least cost convergence point from all locations [#2734](https://github.com/valhalla/valhalla/pull/2734)
   * ADDED: Added support to process the sump_buster tag.  Also, fixed a few small access bugs for nodes. [#2731](https://github.com/valhalla/valhalla/pull/2731)
   * ADDED: Log message if failed to create tiles directory. [#2738](https://github.com/valhalla/valhalla/pull/2738)
   * CHANGED: Tile memory is only owned by the GraphTile rather than shared amongst copies of the graph tile (in GraphReader and TileCaches). [#2340](https://github.com/valhalla/valhalla/pull/2340)
   * ADDED: Add Estonian locale. [#2748](https://github.com/valhalla/valhalla/pull/2748)
   * CHANGED: Handle GraphTile objects as smart pointers [#2703](https://github.com/valhalla/valhalla/pull/2703)
   * CHANGED: Improve stability with no RTTI build [#2759](https://github.com/valhalla/valhalla/pull/2759) and [#2760](https://github.com/valhalla/valhalla/pull/2760)
   * CHANGED: Change generic service roads to a new Use=kServiceRoad. This is for highway=service without other service= tags (such as driveway, alley, parking aisle) [#2419](https://github.com/valhalla/valhalla/pull/2419)
   * ADDED: Isochrones support isodistance lines as well [#2699](https://github.com/valhalla/valhalla/pull/2699)
   * ADDED: Add support for ignoring live traffic closures for waypoints [#2685](https://github.com/valhalla/valhalla/pull/2685)
   * ADDED: Add use_distance to auto cost to allow choosing between two primary cost components, time or distance [#2771](https://github.com/valhalla/valhalla/pull/2771)
   * CHANGED: nit: Enables compiler warnings in part of loki module [#2767](https://github.com/valhalla/valhalla/pull/2767)
   * CHANGED: Reducing the number of uturns by increasing the cost to for them to 9.5f. Note: Did not increase the cost for motorcycles or motorscooters. [#2770](https://github.com/valhalla/valhalla/pull/2770)
   * ADDED: Add option to use thread-safe GraphTile's reference counter. [#2772](https://github.com/valhalla/valhalla/pull/2772)
   * CHANGED: nit: Enables compiler warnings in part of thor module [#2768](https://github.com/valhalla/valhalla/pull/2768)
   * ADDED: Add costing option `use_tracks` to avoid or favor tracks in route. [#2769](https://github.com/valhalla/valhalla/pull/2769)
   * CHANGED: chore: Updates libosmium [#2786](https://github.com/valhalla/valhalla/pull/2786)
   * CHANGED: Optimize double bucket queue to reduce memory reallocations. [#2719](https://github.com/valhalla/valhalla/pull/2719)
   * CHANGED: Collapse merge maneuvers [#2773](https://github.com/valhalla/valhalla/pull/2773)
   * CHANGED: Add shortcuts to the tiles' bins so we can find them when doing spatial lookups. [#2744](https://github.com/valhalla/valhalla/pull/2744)

## Release Date: 2019-11-21 Valhalla 3.0.9
* **Bug Fix**
   * FIXED: Changed reachability computation to consider both directions of travel wrt candidate edges [#1965](https://github.com/valhalla/valhalla/pull/1965)
   * FIXED: toss ways where access=private and highway=service and service != driveway. [#1960](https://github.com/valhalla/valhalla/pull/1960)
   * FIXED: Fix search_cutoff check in loki correlate_node. [#2023](https://github.com/valhalla/valhalla/pull/2023)
   * FIXED: Computes notion of a deadend at runtime in bidirectional a-star which fixes no-route with a complicated u-turn. [#1982](https://github.com/valhalla/valhalla/issues/1982)
   * FIXED: Fix a bug with heading filter at nodes. [#2058](https://github.com/valhalla/valhalla/pull/2058)
   * FIXED: Bug in map matching continuity checking such that continuity must only be in the forward direction. [#2029](https://github.com/valhalla/valhalla/pull/2029)
   * FIXED: Allow setting the time for map matching paths such that the time is used for speed lookup. [#2030](https://github.com/valhalla/valhalla/pull/2030)
   * FIXED: Don't use density factor for transition cost when user specified flag disables flow speeds. [#2048](https://github.com/valhalla/valhalla/pull/2048)
   * FIXED: Map matching trace_route output now allows for discontinuities in the match though multi match is not supported in valhalla route output. [#2049](https://github.com/valhalla/valhalla/pull/2049)
   * FIXED: Allows routes with no time specified to use time conditional edges and restrictions with a flag denoting as much [#2055](https://github.com/valhalla/valhalla/pull/2055)
   * FIXED: Fixed a bug with 'current' time type map matches. [#2060](https://github.com/valhalla/valhalla/pull/2060)
   * FIXED: Fixed a bug with time dependent expansion in which the expansion distance heuristic was not being used. [#2064](https://github.com/valhalla/valhalla/pull/2064)

* **Enhancement**
   * ADDED: Establish pinpoint test pattern [#1969](https://github.com/valhalla/valhalla/pull/1969)
   * ADDED: Suppress relative direction in ramp/exit instructions if it matches driving side of street [#1990](https://github.com/valhalla/valhalla/pull/1990)
   * ADDED: Added relative direction to the merge maneuver [#1989](https://github.com/valhalla/valhalla/pull/1989)
   * ADDED: Refactor costing to better handle multiple speed datasources [#2026](https://github.com/valhalla/valhalla/pull/2026)
   * ADDED: Better usability of curl for fetching tiles on the fly [#2026](https://github.com/valhalla/valhalla/pull/2026)
   * ADDED: LRU cache scheme for tile storage [#2026](https://github.com/valhalla/valhalla/pull/2026)
   * ADDED: GraphTile size check [#2026](https://github.com/valhalla/valhalla/pull/2026)
   * ADDED: Pick more sane values for highway and toll avoidance [#2026](https://github.com/valhalla/valhalla/pull/2026)
   * ADDED: Refactor adding predicted speed info to speed up process [#2026](https://github.com/valhalla/valhalla/pull/2026)
   * ADDED: Allow selecting speed data sources at request time [#2026](https://github.com/valhalla/valhalla/pull/2026)
   * ADDED: Allow disabling certain neighbors in connectivity map [#2026](https://github.com/valhalla/valhalla/pull/2026)
   * ADDED: Allows routes with time-restricted edges if no time specified and notes restriction in response [#1992](https://github.com/valhalla/valhalla/issues/1992)
   * ADDED: Runtime deadend detection to timedependent a-star. [#2059](https://github.com/valhalla/valhalla/pull/2059)

## Release Date: 2019-09-06 Valhalla 3.0.8
* **Bug Fix**
   * FIXED: Added logic to detect if user is to merge to the left or right [#1892](https://github.com/valhalla/valhalla/pull/1892)
   * FIXED: Overriding the destination_only flag when reclassifying ferries; Also penalizing ferries with a 5 min. penalty in the cost to allow us to avoid destination_only the majority of the time except when it is necessary. [#1895](https://github.com/valhalla/valhalla/pull/1905)
   * FIXED: Suppress forks at motorway junctions and intersecting service roads [#1909](https://github.com/valhalla/valhalla/pull/1909)
   * FIXED: Enhanced fork assignment logic [#1912](https://github.com/valhalla/valhalla/pull/1912)
   * FIXED: Added logic to fall back to return country poly if no state and updated lua for Metro Manila and Ireland [#1910](https://github.com/valhalla/valhalla/pull/1910)
   * FIXED: Added missing motorway fork instruction [#1914](https://github.com/valhalla/valhalla/pull/1914)
   * FIXED: Use begin street name for osrm compat mode [#1916](https://github.com/valhalla/valhalla/pull/1916)
   * FIXED: Added logic to fix missing highway cardinal directions in the US [#1917](https://github.com/valhalla/valhalla/pull/1917)
   * FIXED: Handle forward traversable significant road class intersecting edges [#1928](https://github.com/valhalla/valhalla/pull/1928)
   * FIXED: Fixed bug with shape trimming that impacted Uturns at Via locations. [#1935](https://github.com/valhalla/valhalla/pull/1935)
   * FIXED: Dive bomb updates.  Updated default speeds for urban areas based on roadclass for the enhancer.  Also, updated default speeds based on roadclass in lua.  Fixed an issue where we were subtracting 1 from uint32_t when 0 for stop impact.  Updated reclassify link logic to allow residential roads to be added to the tree, but we only downgrade the links to tertiary.  Updated TransitionCost functions to add 1.5 to the turncost when transitioning from a ramp to a non ramp and vice versa.  Also, added 0.5f to the turncost if the edge is a roundabout. [#1931](https://github.com/valhalla/valhalla/pull/1931)

* **Enhancement**
   * ADDED: Caching url fetched tiles to disk [#1887](https://github.com/valhalla/valhalla/pull/1887)
   * ADDED: filesystem::remove_all [#1887](https://github.com/valhalla/valhalla/pull/1887)
   * ADDED: Minimum enclosing bounding box tool [#1887](https://github.com/valhalla/valhalla/pull/1887)
   * ADDED: Use constrained flow speeds in bidirectional_astar.cc [#1907](https://github.com/valhalla/valhalla/pull/1907)
   * ADDED: Bike Share Stations are now in the graph which should set us up to do multimodal walk/bike scenarios [#1852](https://github.com/valhalla/valhalla/pull/1852)

## Release Date: 2019-7-18 Valhalla 3.0.7
* **Bug Fix**
   * FIXED: Fix pedestrian fork [#1886](https://github.com/valhalla/valhalla/pull/1886)

## Release Date: 2019-7-15 Valhalla 3.0.6
* **Bug Fix**
   * FIXED: Admin name changes. [#1853](https://github.com/valhalla/valhalla/pull/1853) Ref: [#1854](https://github.com/valhalla/valhalla/issues/1854)
   * FIXED: valhalla_add_predicted_traffic was overcommitted while gathering stats. Added a clear. [#1857](https://github.com/valhalla/valhalla/pull/1857)
   * FIXED: regression in map matching when moving to valhalla v3.0.0 [#1863](https://github.com/valhalla/valhalla/pull/1863)
   * FIXED: last step shape in osrm serializer should be 2 of the same point [#1867](https://github.com/valhalla/valhalla/pull/1867)
   * FIXED: Shape trimming at the beginning and ending of the route to not be degenerate [#1876](https://github.com/valhalla/valhalla/pull/1876)
   * FIXED: Duplicate waypoints in osrm serializer [#1880](https://github.com/valhalla/valhalla/pull/1880)
   * FIXED: Updates for heading precision [#1881](https://github.com/valhalla/valhalla/pull/1881)
   * FIXED: Map matching allowed untraversable edges at start of route [#1884](https://github.com/valhalla/valhalla/pull/1884)

* **Enhancement**
   * ADDED: Use the same protobuf object the entire way through the request process [#1837](https://github.com/valhalla/valhalla/pull/1837)
   * ADDED: Enhanced turn lane processing [#1859](https://github.com/valhalla/valhalla/pull/1859)
   * ADDED: Add global_synchronized_cache in valhalla_build_config [#1851](https://github.com/valhalla/valhalla/pull/1851)

## Release Date: 2019-06-04 Valhalla 3.0.5
* **Bug Fix**
   * FIXED: Protect against unnamed rotaries and routes that end in roundabouts not turning off rotary logic [#1840](https://github.com/valhalla/valhalla/pull/1840)

* **Enhancement**
   * ADDED: Add turn lane info at maneuver point [#1830](https://github.com/valhalla/valhalla/pull/1830)

## Release Date: 2019-05-31 Valhalla 3.0.4
* **Bug Fix**
   * FIXED: Improved logic to decide between bear vs. continue [#1798](https://github.com/valhalla/valhalla/pull/1798)
   * FIXED: Bicycle costing allows use of roads with all surface values, but with a penalty based on bicycle type. However, the edge filter totally disallows bad surfaces for some bicycle types, creating situations where reroutes fail if a rider uses a road with a poor surface. [#1800](https://github.com/valhalla/valhalla/pull/1800)
   * FIXED: Moved complex restrictions building to before validate. [#1805](https://github.com/valhalla/valhalla/pull/1805)
   * FIXED: Fix bicycle edge filter whan avoid_bad_surfaces = 1.0 [#1806](https://github.com/valhalla/valhalla/pull/1806)
   * FIXED: Replace the EnhancedTripPath class inheritance with aggregation [#1807](https://github.com/valhalla/valhalla/pull/1807)
   * FIXED: Replace the old timezone shape zip file every time valhalla_build_timezones is ran [#1817](https://github.com/valhalla/valhalla/pull/1817)
   * FIXED: Don't use island snapped edge candidates (from disconnected components or low reach edges) when we rejected other high reachability edges that were closer [#1835](https://github.com/valhalla/valhalla/pull/1835)

## Release Date: 2019-05-08 Valhalla 3.0.3
* **Bug Fix**
   * FIXED: Fixed a rare loop condition in route matcher (edge walking to match a trace).
   * FIXED: Fixed VACUUM ANALYZE syntax issue.  [#1704](https://github.com/valhalla/valhalla/pull/1704)
   * FIXED: Fixed the osrm maneuver type when a maneuver has the to_stay_on attribute set.  [#1714](https://github.com/valhalla/valhalla/pull/1714)
   * FIXED: Fixed osrm compatibility mode attributes.  [#1716](https://github.com/valhalla/valhalla/pull/1716)
   * FIXED: Fixed rotary/roundabout issues in Valhalla OSRM compatibility.  [#1727](https://github.com/valhalla/valhalla/pull/1727)
   * FIXED: Fixed the destinations assignment for exit names in OSRM compatibility mode. [#1732](https://github.com/valhalla/valhalla/pull/1732)
   * FIXED: Enhance merge maneuver type assignment. [#1735](https://github.com/valhalla/valhalla/pull/1735)
   * FIXED: Fixed fork assignments and on ramps for OSRM compatibility mode. [#1738](https://github.com/valhalla/valhalla/pull/1738)
   * FIXED: Fixed cardinal direction on reference names when forward/backward tag is present on relations. Fixes singly digitized roads with opposing directional modifiers. [#1741](https://github.com/valhalla/valhalla/pull/1741)
   * FIXED: Fixed fork assignment and narrative logic when a highway ends and splits into multiple ramps. [#1742](https://github.com/valhalla/valhalla/pull/1742)
   * FIXED: Do not use any avoid edges as origin or destination of a route, matrix, or isochrone. [#1745](https://github.com/valhalla/valhalla/pull/1745)
   * FIXED: Add leg summary and remove unused hint attribute for OSRM compatibility mode. [#1753](https://github.com/valhalla/valhalla/pull/1753)
   * FIXED: Improvements for pedestrian forks, pedestrian roundabouts, and continue maneuvers. [#1768](https://github.com/valhalla/valhalla/pull/1768)
   * FIXED: Added simplified overview for OSRM response and added use_toll logic back to truck costing. [#1765](https://github.com/valhalla/valhalla/pull/1765)
   * FIXED: temp fix for location distance bug [#1774](https://github.com/valhalla/valhalla/pull/1774)
   * FIXED: Fix pedestrian routes using walkway_factor [#1780](https://github.com/valhalla/valhalla/pull/1780)
   * FIXED: Update the begin and end heading of short edges based on use [#1783](https://github.com/valhalla/valhalla/pull/1783)
   * FIXED: GraphReader::AreEdgesConnected update.  If transition count == 0 return false and do not call transition function. [#1786](https://github.com/valhalla/valhalla/pull/1786)
   * FIXED: Only edge candidates that were used in the path are send to serializer: [1788](https://github.com/valhalla/valhalla/pull/1788)
   * FIXED: Added logic to prevent the removal of a destination maneuver when ending on an internal edge [#1792](https://github.com/valhalla/valhalla/pull/1792)
   * FIXED: Fixed instructions when starting on an internal edge [#1796](https://github.com/valhalla/valhalla/pull/1796)

* **Enhancement**
   * Add the ability to run valhalla_build_tiles in stages. Specify the begin_stage and end_stage as command line options. Also cleans up temporary files as the last stage in the pipeline.
   * Add `remove` to `filesystem` namespace. [#1752](https://github.com/valhalla/valhalla/pull/1752)
   * Add TaxiCost into auto costing options.
   * Add `preferred_side` to allow per-location filtering of edges based on the side of the road the location is on and the driving side for that locale.
   * Slightly decreased the internal side-walk factor to .90f to favor roads with attached sidewalks. This impacts roads that have added sidewalk:left, sidewalk:right or sidewalk:both OSM tags (these become attributes on each directedEdge). The user can then avoid/penalize dedicated sidewalks and walkways, when they increase the walkway_factor. Since we slightly decreased the sidewalk_factor internally and only favor sidewalks if use is tagged as sidewalk_left or sidewalk_right, we should tend to route on roads with attached sidewalks rather than separate/dedicated sidewalks, allowing for more road names to be called out since these are labeled more.
   * Add `via` and `break_through` location types [#1737](https://github.com/valhalla/valhalla/pull/1737)
   * Add `street_side_tolerance` and `search_cutoff` to input `location` [#1777](https://github.com/valhalla/valhalla/pull/1777)
   * Return the Valhalla error `Path distance exceeds the max distance limit` for OSRM responses when the route is greater than the service limits. [#1781](https://github.com/valhalla/valhalla/pull/1781)

## Release Date: 2019-01-14 Valhalla 3.0.2
* **Bug Fix**
   * FIXED: Transit update - fix dow and exception when after midnight trips are normalized [#1682](https://github.com/valhalla/valhalla/pull/1682)
   * FIXED: valhalla_convert_transit segfault - GraphTileBuilder has null GraphTileHeader [#1683](https://github.com/valhalla/valhalla/issues/1683)
   * FIXED: Fix crash for trace_route with osrm serialization. Was passing shape rather than locations to the waypoint method.
   * FIXED: Properly set driving_side based on data set in TripPath.
   * FIXED: A bad bicycle route exposed an issue with bidirectional A* when the origin and destination edges are connected. Use A* in these cases to avoid requiring a high cost threshold in BD A*.
   * FIXED: x86 and x64 data compatibility was fixed as the structures weren't aligned.
   * FIXED: x86 tests were failing due mostly to floating point issues and the aforementioned structure misalignment.
* **Enhancement**
   * Add a durations list (delta time between each pair of trace points), a begin_time and a use_timestamp flag to trace_route requests. This allows using the input trace timestamps or durations plus the begin_time to compute elapsed time at each edge in the matched path (rather than using costing methods).
   * Add support for polyline5 encoding for OSRM formatted output.
* **Note**
   * Isochrones and openlr are both noted as not working with release builds for x86 (32bit) platforms. We'll look at getting this fixed in a future release

## Release Date: 2018-11-21 Valhalla 3.0.1
* **Bug Fix**
   * FIXED: Fixed a rare, but serious bug with bicycle costing. ferry_factor_ in bicycle costing shadowed the data member in the base dynamic cost class, leading to an unitialized variable. Occasionally, this would lead to negative costs which caused failures. [#1663](https://github.com/valhalla/valhalla/pull/1663)
   * FIXED: Fixed use of units in OSRM compatibility mode. [#1662](https://github.com/valhalla/valhalla/pull/1662)

## Release Date: 2018-11-21 Valhalla 3.0.0
* **NOTE**
   * This release changes the Valhalla graph tile formats to make the tile data more efficient and flexible. Tile data is incompatible with Valhalla 2.x builds, and code for 3.x is incompatible with data built for Valahalla 2.x versions. Valhalla tile sizes are slightly smaller (for datasets using elevation information the size savings is over 10%). In addition, there is increased flexibility for creating different variants of tiles to support different applications (e.g. bicycle only, or driving only).
* **Enhancement**
   * Remove the use of DirectedEdge for transitions between nodes on different hierarchy levels. A new structure, NodeTransition, is now used to transition to nodes on different hierarchy level. This saves space since only the end node GraphId is needed for the transitions (and DirectedEdge is a large data structure).
   * Change the NodeInfo lat,lon to use an offset from the tile base lat,lon. This potentially allows higher precision than using float, but more importantly saves space and allows support for NodeTransitions as well as spare for future growth.
   * Remove the EdgeElevation structure and max grade information into DirectedEdge and mean elevation into EdgeInfo. This saves space.
   * Reduce wayid to 32 bits. This allows sufficient growth when using OpenStreetMap data and frees space in EdgeInfo (allows moving speed limit and mean elevation from other structures).
   * Move name consistency from NodeInfo to DirectedEdge. This allows a more efficient lookup of name consistency.
   * Update all path algorithms to use NodeTransition logic rather than special DirectedEdge transition types. This simplifies PathAlgorithms slightly and removes some conditional logic.
   * Add an optional GraphFilter stage to tile building pipeline. This allows removal of edges and nodes based on access. This allows bicycle only, pedestrian only, or driving only datasets (or combinations) to be created - allowing smaller datasets for special purpose applications.
* **Deprecate**
   * Valhalla 3.0 removes support for OSMLR.

## Release Date: 2018-11-20 Valhalla 2.7.2
* **Enhancement**
   * UPDATED: Added a configuration variable for max_timedep_distance. This is used in selecting the path algorithm and provides the maximum distance between locations when choosing a time dependent path algorithm (other than multi modal). Above this distance, bidirectional A* is used with no time dependencies.
   * UPDATED: Remove transition edges from priority queue in Multimodal methods.
   * UPDATED: Fully implement street names and exit signs with ability to identify route numbers. [#1635](https://github.com/valhalla/valhalla/pull/1635)
* **Bug Fix**
   * FIXED: A timed-turned restriction should not be applied when a non-timed route is executed.  [#1615](https://github.com/valhalla/valhalla/pull/1615)
   * FIXED: Changed unordered_map to unordered_multimap for polys. Poly map can contain the same key but different multi-polygons. For example, islands for a country or timezone polygons for a country.
   * FIXED: Fixed timezone db issue where TZIDs did not exist in the Howard Hinnant date time db that is used in the date_time class for tz indexes.  Added logic to create aliases for TZIDs based on https://en.wikipedia.org/wiki/List_of_tz_database_time_zones
   * FIXED: Fixed the ramp turn modifiers for osrm compat [#1569](https://github.com/valhalla/valhalla/pull/1569)
   * FIXED: Fixed the step geometry when using the osrm compat mode [#1571](https://github.com/valhalla/valhalla/pull/1571)
   * FIXED: Fixed a data creation bug causing issues with A* routes ending on loops. [#1576](https://github.com/valhalla/valhalla/pull/1576)
   * FIXED: Fixed an issue with a bad route where destination only was present. Was due to thresholds in bidirectional A*. Changed threshold to be cost based rather than number of iterations). [#1586](https://github.com/valhalla/valhalla/pull/1586)
   * FIXED: Fixed an issue with destination only (private) roads being used in bicycle routes. Centralized some "base" transition cost logic in the base DynamicCost class. [#1587](https://github.com/valhalla/valhalla/pull/1587)
   * FIXED: Remove extraneous ramp maneuvers [#1657](https://github.com/valhalla/valhalla/pull/1657)

## Release Date: 2018-10-02 Valhalla 2.7.1
* **Enhancement**
   * UPDATED: Added date time support to forward and reverse isochrones. Add speed lookup (predicted speeds and/or free-flow or constrained flow speed) if date_time is present.
   * UPDATED: Add timezone checks to multimodal routes and isochrones (updates localtime if the path crosses into a timezone different than the start location).
* **Data Producer Update**
   * UPDATED: Removed boost date time support from transit.  Now using the Howard Hinnant date library.
* **Bug Fix**
   * FIXED: Fixed a bug with shortcuts that leads to inconsistent routes depending on whether shortcuts are taken, different origins can lead to different paths near the destination. This fix also improves performance on long routes and matrices.
   * FIXED: We were getting inconsistent results between departing at current date/time vs entering the current date/time.  This issue is due to the fact that the iso_date_time function returns the full iso date_time with the timezone offset (e.g., 2018-09-27T10:23-07:00 vs 2018-09-27T10:23). When we refactored the date_time code to use the new Howard Hinnant date library, we introduced this bug.
   * FIXED: Increased the threshold in CostMatrix to address null time and distance values occuring for truck costing with locations near the max distance.

## Release Date: 2018-09-13 Valhalla 2.7.0
* **Enhancement**
   * UPDATED: Refactor to use the pbf options instead of the ptree config [#1428](https://github.com/valhalla/valhalla/pull/1428) This completes [1357](https://github.com/valhalla/valhalla/issues/1357)
   * UPDATED: Removed the boost/date_time dependency from baldr and odin. We added the Howard Hinnant date and time library as a submodule. [#1494](https://github.com/valhalla/valhalla/pull/1494)
   * UPDATED: Fixed 'Drvie' typo [#1505](https://github.com/valhalla/valhalla/pull/1505) This completes [1504](https://github.com/valhalla/valhalla/issues/1504)
   * UPDATED: Optimizations of GetSpeed for predicted speeds [1490](https://github.com/valhalla/valhalla/issues/1490)
   * UPDATED: Isotile optimizations
   * UPDATED: Added stats to predictive traffic logging
   * UPDATED: resample_polyline - Breaks the polyline into equal length segments at a sample distance near the resolution. Break out of the loop through polyline points once we reach the specified number of samplesthen append the last
polyline point.
   * UPDATED: added android logging and uses a shared graph reader
   * UPDATED: Do not run a second pass on long pedestrian routes that include a ferry (but succeed on first pass). This is a performance fix. Long pedestrian routes with A star factor based on ferry speed end up being very inefficient.
* **Bug Fix**
   * FIXED: A* destination only
   * FIXED: Fixed through locations weren't honored [#1449](https://github.com/valhalla/valhalla/pull/1449)


## Release Date: 2018-08-02 Valhalla 3.0.0-rc.4
* **Node Bindings**
   * UPDATED: add some worker pool handling
   [#1467](https://github.com/valhalla/valhalla/pull/1467)

## Release Date: 2018-08-02 Valhalla 3.0.0-rc.3
* **Node Bindings**
   * UPDATED: replaced N-API with node-addon-api wrapper and made the actor
   functions asynchronous
   [#1457](https://github.com/valhalla/valhalla/pull/1457)

## Release Date: 2018-07-24 Valhalla 3.0.0-rc.2
* **Node Bindings**
   * FIXED: turn on the autocleanup functionality for the actor object.
   [#1439](https://github.com/valhalla/valhalla/pull/1439)

## Release Date: 2018-07-16 Valhalla 3.0.0-rc.1
* **Enhancement**
   * ADDED: exposed the rest of the actions to the node bindings and added tests. [#1415](https://github.com/valhalla/valhalla/pull/1415)

## Release Date: 2018-07-12 Valhalla 3.0.0-alpha.1
**NOTE**: There was already a small package named `valhalla` on the npm registry, only published up to version 0.0.3. The team at npm has transferred the package to us, but would like us to publish something to it ASAP to prove our stake in it. Though the bindings do not have all of the actor functionality exposed yet (just route), we are going to publish an alpha release of 3.0.0 to get something up on npm.
* **Infrastructure**:
   * ADDED: add in time dependent algorithms if the distance between locations is less than 500km.
   * ADDED: TurnLanes to indicate turning lanes at the end of a directed edge.
   * ADDED: Added PredictedSpeeds to Valhalla tiles and logic to compute speed based on predictive speed profiles.
* **Data Producer Update**
   * ADDED: is_route_num flag was added to Sign records. Set this to true if the exit sign comes from a route number/ref.
   * CHANGED: Lower speeds on driveways, drive-thru, and parking aisle. Set destination only flag for drive thru use.
   * ADDED: Initial implementation of turn lanes.
  **Bug Fix**
   * CHANGED: Fix destination only penalty for A* and time dependent cases.
   * CHANGED: Use the distance from GetOffsetForHeading, based on road classification and road use (e.g. ramp, turn channel, etc.), within tangent_angle function.
* **Map Matching**
   * FIXED: Fixed trace_route edge_walk server abort [#1365](https://github.com/valhalla/valhalla/pull/1365)
* **Enhancement**
   * ADDED: Added post process for updating free and constrained speeds in the directed edges.
   * UPDATED: Parse the json request once and store in a protocol buffer to pass along the pipeline. This completed the first portion of [1357](https://github.com/valhalla/valhalla/issues/1357)
   * UPDATED: Changed the shape_match attribute from a string to an enum. Fixes [1376](https://github.com/valhalla/valhalla/issues/1376)
   * ADDED: Node bindings for route [#1341](https://github.com/valhalla/valhalla/pull/1341)
   * UPDATED: Use a non-linear use_highways factor (to more heavily penalize highways as use_highways approaches 0).

## Release Date: 2018-07-15 Valhalla 2.6.3
* **API**:
   * FIXED: Use a non-linear use_highways factor (to more heavily penalize highways as use_highways approaches 0).
   * FIXED: Fixed the highway_factor when use_highways < 0.5.
   * ENHANCEMENT: Added logic to modulate the surface factor based on use_trails.
   * ADDED: New customer test requests for motorcycle costing.

## Release Date: 2018-06-28 Valhalla 2.6.2
* **Data Producer Update**
   * FIXED: Complex restriction sorting bug.  Check of has_dt in ComplexRestrictionBuilder::operator==.
* **API**:
   * FIXED: Fixed CostFactory convenience method that registers costing models
   * ADDED: Added use_tolls into motorcycle costing options

## Release Date: 2018-05-28 Valhalla 2.6.0
* **Infrastructure**:
   * CHANGED: Update cmake buildsystem to replace autoconf [#1272](https://github.com/valhalla/valhalla/pull/1272)
* **API**:
   * CHANGED: Move `trace_options` parsing to map matcher factory [#1260](https://github.com/valhalla/valhalla/pull/1260)
   * ADDED: New costing method for AutoDataFix [#1283](https://github.com/valhalla/valhalla/pull/1283)

## Release Date: 2018-05-21 Valhalla 2.5.0
* **Infrastructure**
   * ADDED: Add code formatting and linting.
* **API**
   * ADDED: Added new motorcycle costing, motorcycle access flag in data and use_trails option.
* **Routing**
   * ADDED: Add time dependnet forward and reverse A* methods.
   * FIXED: Increase minimum threshold for driving routes in bidirectional A* (fixes some instances of bad paths).
* **Data Producer Update**
   * CHANGED: Updates to properly handle cycleway crossings.
   * CHANGED: Conditionally include driveways that are private.
   * ADDED: Added logic to set motorcycle access.  This includes lua, country access, and user access flags for motorcycles.

## Release Date: 2018-04-11 Valhalla 2.4.9
* **Enhancement**
   * Added European Portuguese localization for Valhalla
   * Updates to EdgeStatus to improve performance. Use an unordered_map of tile Id and allocate an array for each edge in the tile. This allows using pointers to access status for sequential edges. This improves performance by 50% or so.
   * A couple of bicycle costing updates to improve route quality: avoid roads marked as part of a truck network, to remove the density penalty for transition costs.
   * When optimal matrix type is selected, now use CostMatrix for source to target pedestrian and bicycle matrix calls when both counts are above some threshold. This improves performance in general and lessens some long running requests.
*  **Data Producer Update**
   * Added logic to protect against setting a speed of 0 for ferries.

## Release Date: 2018-03-27 Valhalla 2.4.8
* **Enhancement**
   * Updates for Italian verbal translations
   * Optionally remove driveways at graph creation time
   * Optionally disable candidate edge penalty in path finding
   * OSRM compatible route, matrix and map matching response generation
   * Minimal Windows build compatibility
   * Refactoring to use PBF as the IPC mechanism for all objects
   * Improvements to internal intersection marking to reduce false positives
* **Bug Fix**
   * Cap candidate edge penalty in path finding to reduce excessive expansion
   * Fix trivial paths at deadends

## Release Date: 2018-02-08 Valhalla 2.4.7
* **Enhancement**
   * Speed up building tiles from small OSM imports by using boost directory iterator rather than going through all possible tiles and testing each if the file exists.
* **Bug Fix**
   * Protect against overflow in string to float conversion inside OSM parsing.

## Release Date: 2018-01-26 Valhalla 2.4.6
* **Enhancement**
   * Elevation library will lazy load RAW formatted sources

## Release Date: 2018-01-24 Valhalla 2.4.5
* **Enhancement**
   * Elevation packing utility can unpack lz4hc now
* **Bug Fix**
   * Fixed broken darwin builds

## Release Date: 2018-01-23 Valhalla 2.4.4
* **Enhancement**
   * Elevation service speed improvments and the ability to serve lz4hc compressed data
   * Basic support for downloading routing tiles on demand
   * Deprecated `valhalla_route_service`, now all services (including elevation) are found under `valhalla_service`

## Release Date: 2017-12-11 Valhalla 2.4.3
* **Enhancement**
   * Remove union from GraphId speeds up some platforms
   * Use SAC scale in pedestrian costing
   * Expanded python bindings to include all actions (route, matrix, isochrone, etc)
* **Bug Fix**
   * French translation typo fixes
*  **Data Producer Update**
   * Handling shapes that intersect the poles when binning
   * Handling when transit shapes are less than 2 points

## Release Date: 2017-11-09 Valhalla 2.4.1
*  **Data Producer Update**
   * Added kMopedAccess to modes for complex restrictions.  Remove the kMopedAccess when auto access is removed.  Also, add the kMopedAccess when an auto restriction is found.

## Release Date: 2017-11-08 Valhalla 2.4.0
*  **Data Producer Update**
   * Added logic to support restriction = x with a the except tag.  We apply the restriction to everything except for modes in the except tag.
   * Added logic to support railway_service and coach_service in transit.
* **Bug Fix**
  * Return proper edge_walk path for requested shape_match=walk_or_snap
  * Skip invalid stateid for Top-K requests

## Release Date: 2017-11-07 Valhalla 2.3.9
* **Enhancement**
  * Top-K map matched path generation now only returns unique paths and does so with fewer iterations
  * Navigator call outs for both imperial and metric units
  * The surface types allowed for a given bike route can now be controlled via a request parameter `avoid_bad_surfaces`
  * Improved support for motorscooter costing via surface types, road classification and vehicle specific tagging
* **Bug Fix**
  * Connectivity maps now include information about transit tiles
  * Lane counts for singly digitized roads are now correct for a given directed edge
  * Edge merging code for assigning osmlr segments is now robust to partial tile sets
  * Fix matrix path finding to allow transitioning down to lower levels when appropriate. In particular, do not supersede shortcut edges until no longer expanding on the next level.
  * Fix optimizer rotate location method. This fixes a bug where optimal ordering was bad for large location sets.
*  **Data Producer Update**
   * Duration tags are now used to properly set the speed of travel for a ferry routes

## Release Date: 2017-10-17 Valhalla 2.3.8
* **Bug Fix**
  * Fixed the roundabout exit count for bicycles when the roundabout is a road and not a cycleway
  * Enable a pedestrian path to remain on roundabout instead of getting off and back on
  * Fixed the penalization of candidate locations in the uni-directional A* algorithm (used for trivial paths)
*  **Data Producer Update**
   * Added logic to set bike forward and tag to true where kv["sac_scale"] == "hiking". All other values for sac_scale turn off bicycle access.  If sac_scale or mtb keys are found and a surface tag is not set we default to kPath.
   * Fixed a bug where surface=unpaved was being assigned Surface::kPavedSmooth.

## Release Date: 2017-9-11 Valhalla 2.3.7
* **Bug Fix**
  * Update bidirectional connections to handle cases where the connecting edge is one of the origin (or destination) edges and the cost is high. Fixes some pedestrian route issues that were reported.
*  **Data Producer Update**
   * Added support for motorroad tag (default and per country).
   * Update OSMLR segment association logic to fix issue where chunks wrote over leftover segments. Fix search along edges to include a radius so any nearby edges are also considered.

## Release Date: 2017-08-29 Valhalla 2.3.6
* **Bug Fix**
  * Pedestrian paths including ferries no longer cause circuitous routes
  * Fix a crash in map matching route finding where heading from shape was using a `nullptr` tile
  * Spanish language narrative corrections
  * Fix traffic segment matcher to always set the start time of a segment when its known
* **Enhancement**
  * Location correlation scoring improvements to avoid situations where less likely start or ending locations are selected

## Release Date: 2017-08-22 Valhalla 2.3.5
* **Bug Fix**
  * Clamp the edge score in thor. Extreme values were causing bad alloc crashes.
  * Fix multimodal isochrones. EdgeLabel refactor caused issues.
* **Data Producer Update**
  * Update lua logic to properly handle vehicle=no tags.

## Release Date: 2017-08-14 Valhalla 2.3.4
* **Bug Fix**
  * Enforce limits on maximum per point accuracy to avoid long running map matching computations

## Release Date: 2017-08-14 Valhalla 2.3.3
* **Bug Fix**
  * Maximum osm node reached now causes bitset to resize to accomodate when building tiles
  * Fix wrong side of street information and remove redundant node snapping
  * Fix path differences between services and `valhalla_run_route`
  * Fix map matching crash when interpolating duplicate input points
  * Fix unhandled exception when trace_route or trace_attributes when there are no continuous matches
* **Enhancement**
  * Folded Low-Stress Biking Code into the regular Bicycle code and removed the LowStressBicycleCost class. Now when making a query for bicycle routing, a value of 0 for use_hills and use_roads produces low-stress biking routes, while a value of 1 for both provides more intense professional bike routes.
  * Bike costing default values changed. use_roads and use_hills are now 0.25 by default instead of 0.5 and the default bike is now a hybrid bike instead of a road bike.
  * Added logic to use station hierarchy from transitland.  Osm and egress nodes are connected by transitconnections.  Egress and stations are connected by egressconnections.  Stations and platforms are connected by platformconnections.  This includes narrative updates for Odin as well.

## Release Date: 2017-07-31 Valhalla 2.3.2
* **Bug Fix**
  * Update to use oneway:psv if oneway:bus does not exist.
  * Fix out of bounds memory issue in DoubleBucketQueue.
  * Many things are now taken into consideration to determine which sides of the road have what cyclelanes, because they were not being parsed correctly before
  * Fixed issue where sometimes a "oneway:bicycle=no" tag on a two-way street would cause the road to become a oneway for bicycles
  * Fixed trace_attributes edge_walk cases where the start or end points in the shape are close to graph nodes (intersections)
  * Fixed 32bit architecture crashing for certain routes with non-deterministic placement of edges labels in bucketized queue datastructure
* **Enhancement**
  * Improve multi-modal routes by adjusting the pedestrian mode factor (routes use less walking in favor of public transit).
  * Added interface framework to support "top-k" paths within map-matching.
  * Created a base EdgeLabel class that contains all data needed within costing methods and supports the basic path algorithms (forward direction, A*, with accumulated path distance). Derive class for bidirectional algorithms (BDEdgeLabel) and for multimodal algorithms. Lowers memory use by combining some fields (using spare bits from GraphId).
  * Added elapsed time estimates to map-matching labels in preparation for using timestamps in map-matching.
  * Added parsing of various OSM tags: "bicycle=use_sidepath", "bicycle=dismount", "segregated=*", "shoulder=*", "cycleway:buffer=*", and several variations of these.
  * Both trace_route and trace_attributes will parse `time` and `accuracy` parameters when the shape is provided as unencoded
  * Map-matching will now use the time (in seconds) of each gps reading (if provided) to narrow the search space and avoid finding matches that are impossibly fast

## Release Date: 2017-07-10 Valhalla 2.3.0
* **Bug Fix**
  * Fixed a bug in traffic segment matcher where length was populated but had invalid times
* **Embedded Compilation**
  * Decoupled the service components from the rest of the worker objects so that the worker objects could be used in non http service contexts
   * Added an actor class which encapsulates the various worker objects and allows the various end points to be called /route /height etc. without needing to run a service
* **Low-Stress Bicycle**
  * Worked on creating a new low-stress biking option that focuses more on taking safer roads like cycle ways or residential roads than the standard bike costing option does.

## Release Date: 2017-06-26 Valhalla 2.2.9
* **Bug Fix**
  * Fix a bug introduced in 2.2.8 where map matching search extent was incorrect in longitude axis.

## Release Date: 2017-06-23 Valhalla 2.2.8
* **Bug Fix**
  * Traffic segment matcher (exposed through Python bindings) - fix cases where partial (or no) results could be returned when breaking out of loop in form_segments early.
* **Traffic Matching Update**
  * Traffic segment matcher - handle special cases when entering and exiting turn channels.
* **Guidance Improvements**
  * Added Swedish (se-SV) narrative file.

## Release Date: 2017-06-20 Valhalla 2.2.7
* **Bug Fixes**
  * Traffic segment matcher (exposed through Python bindings) makes use of accuracy per point in the input
  * Traffic segment matcher is robust to consecutive transition edges in matched path
* **Isochrone Changes**
  * Set up isochrone to be able to handle multi-location queries in the future
* **Data Producer Updates**
  * Fixes to valhalla_associate_segments to address threading issue.
  * Added support for restrictions that refers only to appropriate type of vehicle.
* **Navigator**
  * Added pre-alpha implementation that will perform guidance for mobile devices.
* **Map Matching Updates**
  * Added capability to customize match_options

## Release Date: 2017-06-12 Valhalla 2.2.6
* **Bug Fixes**
  * Fixed the begin shape index where an end_route_discontinuity exists
* **Guidance Improvements**
  * Updated Slovenian (sl-SI) narrative file.
* **Data Producer Updates**
  * Added support for per mode restrictions (e.g., restriction:&lt;type&gt;)  Saved these restrictions as "complex" restrictions which currently support per mode lookup (unlike simple restrictions which are assumed to apply to all driving modes).
* **Matrix Updates**
  * Increased max distance threshold for auto costing and other similar costings to 400 km instead of 200 km

## Release Date: 2017-06-05 Valhalla 2.2.5
* **Bug Fixes**
  * Fixed matched point edge_index by skipping transition edges.
  * Use double precision in meili grid traversal to fix some incorrect grid cases.
  * Update meili to use DoubleBucketQueue and GraphReader methods rather than internal methods.

## Release Date: 2017-05-17 Valhalla 2.2.4
* **Bug Fixes**
  * Fix isochrone bug where the default access mode was used - this rejected edges that should not have been rejected for cases than automobile.
  * Fix A* handling of edge costs for trivial routes. This fixed an issue with disconnected regions that projected to a single edge.
  * Fix TripPathBuilder crash if first edge is a transition edge (was occurring with map-matching in rare occasions).

## Release Date: 2017-05-15 Valhalla 2.2.3
* **Map Matching Improvement**
  * Return begin and end route discontinuities. Also, returns partial shape of edge at route discontinuity.
* **Isochrone Improvements**
  * Add logic to make sure the center location remains fixed at the center of a tile/grid in the isotile.
  * Add a default generalization factor that is based on the grid size. Users can still override this factor but the default behavior is improved.
  * Add ExpandForward and ExpandReverse methods as is done in bidirectional A*. This improves handling of transitions between hierarchy levels.
* **Graph Correlation Improvements**
  * Add options to control both radius and reachability per input location (with defaults) to control correlation of input locations to the graph in such a way as to avoid routing between disconnected regions and favor more likely paths.

## Release Date: 2017-05-08 Valhalla 2.2.0
* **Guidance Improvements**
  * Added Russian (ru-RU) narrative file.
  * Updated Slovenian (sl-SI) narrative file.
* **Data Producer Updates**
  * Assign destination sign info on bidirectional ramps.
  * Update ReclassifyLinks. Use a "link-tree" which is formed from the exit node and terminates at entrance nodes. Exit nodes are sorted by classification so motorway exits are done before trunks, etc. Updated the turn channel logic - now more consistently applies turn channel use.
  * Updated traffic segment associations to properly work with elevation and lane connectivity information (which is stored after the traffic association).

## Release Date: 2017-04-24 Valhalla 2.1.9
* **Elevation Update**
  * Created a new EdgeElevation structure which includes max upward and downward slope (moved from DirectedEdge) and mean elevation.
* **Routing Improvements**
  * Destination only fix when "nested" destination only areas cause a route failure. Allow destination only edges (with penalty) on 2nd pass.
  * Fix heading to properly use the partial edge shape rather than entire edge shape to determine heading at the begin and end locations.
  * Some cleanup and simplification of the bidirectional A* algorithm.
  * Some cleanup and simplification of TripPathBuilder.
  * Make TileHierarchy data and methods static and remove tile_dir from the tile hierarchy.
* **Map Matching Improvement**
  * Return matched points with trace attributes when using map_snap.
* **Data Producer Updates**
  * lua updates so that the chunnel will work again.

## Release Date: 2017-04-04 Valhalla 2.1.8
* **Map Matching Release**
  * Added max trace limits and out-of-bounds checks for customizable trace options

## Release Date: 2017-03-29 Valhalla 2.1.7
* **Map Matching Release**
  * Increased service limits for trace
* **Data Producer Updates**
  * Transit: Remove the dependency on using level 2 tiles for transit builder
* **Traffic Updates**
  * Segment matcher completely re-written to handle many complex issues when matching traces to OTSs
* **Service Improvement**
  * Bug Fix - relaxed rapidjson parsing to allow numeric type coercion
* **Routing Improvements**
  * Level the forward and reverse paths in bidirectional A * to account for distance approximation differences.
  * Add logic for Use==kPath to bicycle costing so that paths are favored (as are footways).

## Release Date: 2017-03-10 Valhalla 2.1.3
* **Guidance Improvement**
  * Corrections to Slovenian narrative language file
  **Routing Improvements**
  * Increased the pedestrian search radius from 25 to 50 within the meili configuration to reduce U-turns with map-matching
  * Added a max avoid location limit

## Release Date: 2017-02-22 Valhalla 2.1.0
* **Guidance Improvement**
  * Added ca-ES (Catalan) and sl-SI (Slovenian) narrative language files
* **Routing  Improvement**
  * Fix through location reverse ordering bug (introduced in 2.0.9) in output of route responses for depart_at routes
  * Fix edge_walking method to handle cases where more than 1 initial edge is found
* **Data Producer Updates**
  * Improved transit by processing frequency based schedules.
  * Updated graph validation to more aggressively check graph consistency on level 0 and level 1
  * Fix the EdgeInfo hash to not create duplicate edge info records when creating hierarchies

## Release Date: 2017-02-21 Valhalla 2.0.9
* **Guidance Improvement**
  * Improved Italian narrative by handling articulated prepositions
  * Properly calling out turn channel maneuver
* **Routing Improvement**
  * Improved path determination by increasing stop impact for link to link transitions at intersections
  * Fixed through location handling, now includes cost at throughs and properly uses heading
  * Added ability to adjust location heading tolerance
* **Traffic Updates**
  * Fixed segment matching json to properly return non-string values where apropriate
* **Data Producer Updates**
  * Process node:ref and way:junction_ref as a semicolon separated list for exit numbers
  * Removed duplicated interchange sign information when ways are split into edges
  * Use a sequence within HierarchyBuilder to lower memory requirements for planet / large data imports.
  * Add connecting OSM wayId to a transit stop within NodeInfo.
  * Lua update:  removed ways that were being added to the routing graph.
  * Transit:  Fixed an issue where add_service_day and remove_service_day was not using the tile creation date, but the service start date for transit.
  * Transit:  Added acceptance test logic.
  * Transit:  Added fallback option if the associated wayid is not found.  Use distance approximator to find the closest edge.
  * Transit:  Added URL encoding for one stop ids that contain diacriticals.  Also, added include_geometry=false for route requests.
* **Optimized Routing Update**
  * Added an original index to the location object in the optimized route response
* **Trace Route Improvement**
  * Updated find_start_node to fix "GraphTile NodeInfo index out of bounds" error

## Release Date: 2017-01-30 Valhalla 2.0.6
* **Guidance Improvement**
  * Italian phrases were updated
* **Routing Improvement**
  * Fixed an issue where date and time was returning an invalid ISO8601 time format for date_time values in positive UTC. + sign was missing.
  * Fixed an encoding issue that was discovered for tranist_fetcher.  We were not encoding onestop_ids or route_ids.  Also, added exclude_geometry=true for route API calls.
* **Data Producer Updates**
  * Added logic to grab a single feed in valhalla_build_transit.

## Release Date: 2017-01-04 Valhalla 2.0.3
* **Service Improvement**
  * Added support for interrupting requests. If the connection is closed, route computation and map-matching can be interrupted prior to completion.
* **Routing Improvement**
  * Ignore name inconsistency when entering a link to avoid double penalizing.
* **Data Producer Updates**
  * Fixed consistent name assignment for ramps and turn lanes which improved guidance.
  * Added a flag to directed edges indicating if the edge has names. This can potentially be used in costing methods.
  * Allow future use of spare GraphId bits within DirectedEdge.

## Release Date: 2016-12-13 Valhalla 2.0.2
* **Routing Improvement**
  * Added support for multi-way restrictions to matrix and isochrones.
  * Added HOV costing model.
  * Speed limit updates.   Added logic to save average speed separately from speed limits.
  * Added transit include and exclude logic to multimodal isochrone.
  * Fix some edge cases for trivial (single edge) paths.
  * Better treatment of destination access only when using bidirectional A*.
* **Performance Improvement**
  * Improved performance of the path algorithms by making many access methods inline.

## Release Date: 2016-11-28 Valhalla 2.0.1
* **Routing Improvement**
  * Preliminary support for multi-way restrictions
* **Issues Fixed**
  * Fixed tile incompatiblity between 64 and 32bit architectures
  * Fixed missing edges within tile edge search indexes
  * Fixed an issue where transit isochrone was cut off if we took transit that was greater than the max_seconds and other transit lines or buses were then not considered.

## Release Date: 2016-11-15 Valhalla 2.0

* **Tile Redesign**
  * Updated the graph tiles to store edges only on the hierarchy level they belong to. Prior to this, the highways were stored on all levels, they now exist only on the highway hierarchy. Similar changes were made for arterial level roads. This leads to about a 20% reduction in tile size.
  * The tile redesign required changes to the path generation algorithms. They must now transition freely beteeen levels, even for pedestrian and bicycle routes. To offset the extra transitions, the main algorithms were changed to expand nodes at each level that has directed edges, rather than adding the transition edges to the priority queue/adjacency list. This change helps performance. The hierarchy limits that are used to speed the computation of driving routes by utilizing the highway hierarchy were adjusted to work with the new path algorithms.
  * Some changes to costing were also required, for example pedestrian and bicycle routes skip shortcut edges.
  * Many tile data structures were altered to explicitly size different fields and make room for "spare" fields that will allow future growth. In addition, the tile itself has extra "spare" records that can be appended to the end of the tile and referenced from the tile header. This also will allow future growth without breaking backward compatibility.
* **Guidance Improvement**
  * Refactored trip path to use an enumerated `Use` for edge and an enumerated `NodeType` for node
  * Fixed some wording in the Hindi narrative file
  * Fixed missing turn maneuver by updating the forward intersecting edge logic
* **Issues Fixed**
  * Fixed an issue with pedestrian routes where a short u-turn was taken to avoid the "crossing" penalty.
  * Fixed bicycle routing due to high penalty to enter an access=destination area. Changed to a smaller, length based factor to try to avoid long regions where access = destination. Added a driveway penalty to avoid taking driveways (which are often marked as access=destination).
  * Fixed regression where service did not adhere to the list of allowed actions in the Loki configuration
* **Graph Correlation**
  * External contributions from Navitia have lead to greatly reduced per-location graph correlation. Average correlation time is now less than 1ms down from 4-9ms.

## Release Date: 2016-10-17

* **Guidance Improvement**
  * Added the Hindi (hi-IN) narrative language
* **Service Additions**
  * Added internal valhalla error codes utility in baldr and modified all services to make use of and return as JSON response
  * See documentation https://github.com/valhalla/valhalla-docs/blob/master/api-reference.md#internal-error-codes-and-conditions
* **Time-Distance Matrix Improvement**
  * Added a costmatrix performance fix for one_to_many matrix requests
* **Memory Mapped Tar Archive - Tile Extract Support**
  * Added the ability to load a tar archive of the routing graph tiles. This improves performance under heavy load and reduces the memory requirement while allowing multiple processes to share cache resources.

## Release Date: 2016-09-19

* **Guidance Improvement**
  * Added pirate narrative language
* **Routing Improvement**
  * Added the ability to include or exclude stops, routes, and operators in multimodal routing.
* **Service Improvement**
  * JSONify Error Response

## Release Date: 2016-08-30

* **Pedestrian Routing Improvement**
  * Fixes for trivial pedestrian routes

## Release Date: 2016-08-22

* **Guidance Improvements**
  * Added Spanish narrative
  * Updated the start and end edge heading calculation to be based on road class and edge use
* **Bicycle Routing Improvements**
  * Prevent getting off a higher class road for a small detour only to get back onto the road immediately.
  * Redo the speed penalties and road class factors - they were doubly penalizing many roads with very high values.
  * Simplify the computation of weighting factor for roads that do not have cycle lanes. Apply speed penalty to slightly reduce favoring
of non-separated bicycle lanes on high speed roads.
* **Routing Improvements**
  * Remove avoidance of U-turn for pedestrian routes. This improves use with map-matching since pedestrian routes can make U-turns.
  * Allow U-turns at dead-ends for driving (and bicycling) routes.
* **Service Additions**
  * Add support for multi-modal isochrones.
  * Added base code to allow reverse isochrones (path from anywhere to a single destination).
* **New Sources to Targets**
  * Added a new Matrix Service action that allows you to request any of the 3 types of time-distance matrices by calling 1 action.  This action takes a sources and targets parameter instead of the locations parameter.  Please see the updated Time-Distance Matrix Service API reference for more details.

## Release Date: 2016-08-08

 * **Service additions**
  * Latitude, longitude bounding boxes of the route and each leg have been added to the route results.
  * Added an initial isochrone capability. This includes methods to create an "isotile" - a 2-D gridded data set with time to reach each lat,lon grid from an origin location. This isoltile is then used to create contours at specified times. Interior contours are optionally removed and the remaining outer contours are generalized and converted to GeoJSON polygons. An initial version supporting multimodal route types has also been added.
 * **Data Producer Updates**
  * Fixed tranist scheduling issue where false schedules were getting added.
 * **Tools Additionas**
  * Added `valhalla_export_edges` tool to allow shape and names to be dumped from the routing tiles

## Release Date: 2016-07-19

 * **Guidance Improvements**
  * Added French narrative
  * Added capability to have narrative language aliases - For example: German `de-DE` has an alias of `de`
 * **Transit Stop Update** - Return latitude and longitude for each transit stop
 * **Data Producer Updates**
  * Added logic to use lanes:forward, lanes:backward, speed:forward, and speed:backward based on direction of the directed edge.
  * Added support for no_entry, no_exit, and no_turn restrictions.
  * Added logic to support country specific access. Based on country tables found here: http://wiki.openstreetmap.org/wiki/OSM_tags_for_routing/Access-Restrictions

## Release Date: 2016-06-08

 * **Bug Fix** - Fixed a bug where edge indexing created many small tiles where no edges actually intersected. This allowed impossible routes to be considered for path finding instead of rejecting them earlier.
 * **Guidance Improvements**
  * Fixed invalid u-turn direction
  * Updated to properly call out jughandle routes
  * Enhanced signless interchange maneuvers to help guide users
 * **Data Producer Updates**
  * Updated the speed assignment for ramp to be a percentage of the original road class speed assignment
  * Updated stop impact logic for turn channel onto ramp

## Release Date: 2016-05-19

 * **Bug Fix** - Fixed a bug where routes fail within small, disconnected "islands" due to the threshold logic in prior release. Also better logic for not-thru roads.

## Release Date: 2016-05-18

 * **Bidirectional A* Improvements** - Fixed an issue where if both origin and destination locations where on not-thru roads that meet at a common node the path ended up taking a long detour. Not all cases were fixed though - next release should fix. Trying to address the termination criteria for when the best connection point of the 2 paths is optimal. Turns out that the initial case where both opposing edges are settled is not guaranteed to be the least cost path. For now we are setting a threshold and extending the search while still tracking best connections. Fixed the opposing edge when a hierarchy transition occurs.
 * **Guidance Globalization** -  Fixed decimal distance to be locale based.
 * **Guidance Improvements**
  * Fixed roundabout spoke count issue by fixing the drive_on_right attribute.
  * Simplified narative by combining unnamed straight maneuvers
  * Added logic to confirm maneuver type assignment to avoid invalid guidance
  * Fixed turn maneuvers by improving logic for the following:
    * Internal intersection edges
    * 'T' intersections
    * Intersecting forward edges
 * **Data Producer Updates** - Fix the restrictions on a shortcut edge to be the same as the last directed edge of the shortcut (rather than the first one).

## Release Date: 2016-04-28

 * **Tile Format Updates** - Separated the transit graph from the "road only" graph into different tiles but retained their interconnectivity. Transit tiles are now hierarchy level 3.
 * **Tile Format Updates** - Reduced the size of graph edge shape data by 5% through the use of varint encoding (LEB128)
 * **Tile Format Updates** - Aligned `EdgeInfo` structures to proper byte boundaries so as to maintain compatibility for systems who don't support reading from unaligned addresses.
 * **Guidance Globalization** -  Added the it-IT(Italian) language file. Added support for CLDR plural rules. The cs-CZ(Czech), de-DE(German), and en-US(US English) language files have been updated.
 * **Travel mode based instructions** -  Updated the start, post ferry, and post transit insructions to be based on the travel mode, for example:
  * `Drive east on Main Street.`
  * `Walk northeast on Broadway.`
  * `Bike south on the cycleway.`

## Release Date: 2016-04-12

 * **Guidance Globalization** -  Added logic to use tagged language files that contain the guidance phrases. The initial versions of en-US, de-DE, and cs-CZ have been deployed.
 * **Updated ferry defaults** -  Bumped up use_ferry to 0.65 so that we don't penalize ferries as much.

## Release Date: 2016-03-31
 * **Data producer updates** - Do not generate shortcuts across a node which is a fork. This caused missing fork maneuvers on longer routes.  GetNames update ("Broadway fix").  Fixed an issue with looking up a name in the ref map and not the name map.  Also, removed duplicate names.  Private = false was unsetting destination only flags for parking aisles.

## Release Date: 2016-03-30
 * **TripPathBuilder Bug Fix** - Fixed an exception that was being thrown when trying to read directed edges past the end of the list within a tile. This was due to errors in setting walkability and cyclability on upper hierarchies.

## Release Date: 2016-03-28

 * **Improved Graph Correlation** -  Correlating input to the routing graph is carried out via closest first traversal of the graph's, now indexed, geometry. This results in faster correlation and gaurantees the absolute closest edge is found.

## Release Date: 2016-03-16

 * **Transit type returned** -  The transit type (e.g. tram, metro, rail, bus, ferry, cable car, gondola, funicular) is now returned with each transit maneuver.
 * **Guidance language** -  If the language option is not supplied or is unsupported then the language will be set to the default (en-US). Also, the service will return the language in the trip results.
 * **Update multimodal path algorithm** - Applied some fixes to multimodal path algorithm. In particular fixed a bug where the wrong sortcost was added to the adjacency list. Also separated "in-station" transfer costs from transfers between stops.
 * **Data producer updates** - Do not combine shortcut edges at gates or toll booths. Fixes avoid toll issues on routes that included shortcut edges.

## Release Date: 2016-03-07

 * **Updated all APIs to honor the optional DNT (Do not track) http header** -  This will avoid logging locations.
 * **Reduce 'Merge maneuver' verbal alert instructions** -  Only create a verbal alert instruction for a 'Merge maneuver' if the previous maneuver is > 1.5 km.
 * **Updated transit defaults.  Tweaked transit costing logic to obtain better routes.** -  use_rail = 0.6, use_transfers = 0.3, transfer_cost = 15.0 and transfer_penalty = 300.0.  Updated the TransferCostFactor to use the transfer_factor correctly.  TransitionCost for pedestrian costing bumped up from 20.0f to 30.0f when predecessor edge is a transit connection.
 * **Initial Guidance Globalization** -  Partial framework for Guidance Globalization. Started reading some guidance phrases from en-US.json file.

## Release Date: 2016-02-22

 * **Use bidirectional A* for automobile routes** - Switch to bidirectional A* for all but bus routes and short routes (where origin and destination are less than 10km apart). This improves performance and has less failure cases for longer routes. Some data import adjustments were made (02-19) to fix some issues encountered with arterial and highway hierarchies. Also only use a maximum of 2 passes for bidirecdtional A* to reduce "long time to fail" cases.
 * **Added verbal multi-cue guidance** - This combines verbal instructions when 2 successive maneuvers occur in a short amount of time (e.g., Turn right onto MainStreet. Then Turn left onto 1st Avenue).

## Release Date: 2016-02-19

 * **Data producer updates** - Reduce stop impact when all edges are links (ramps or turn channels). Update opposing edge logic to reject edges that do no have proper access (forward access == reverse access on opposing edge and vice-versa). Update ReclassifyLinks for cases where a single edge (often a service road) intersects a ramp improperly causing the ramp to reclassified when it should not be. Updated maximum OSM node Id (now exceeds 4000000000). Move lua from conf repository into mjolnir.

## Release Date: 2016-02-01

 * **Data producer updates** - Reduce speed on unpaved/rough roads. Add statistics for hgv (truck) restrictions.

## Release Date: 2016-01-26

 * **Added capability to disable narrative production** - Added the `narrative` boolean option to allow users to disable narrative production. Locations, shape, length, and time are still returned. The narrative production is enabled by default. The possible values for the `narrative` option are: false and true
 * **Added capability to mark a request with an id** - The `id` is returned with the response so a user could match to the corresponding request.
 * **Added some logging enhancements, specifically [ANALYTICS] logging** - We want to focus more on what our data is telling us by logging specific stats in Logstash.

## Release Date: 2016-01-18

 * **Data producer updates** - Data importer configuration (lua) updates to fix a bug where buses were not allowed on restricted lanes.  Fixed surface issue (change the default surface to be "compacted" for footways).

## Release Date: 2016-01-04

 * **Fixed Wrong Costing Options Applied** - Fixed a bug in which a previous requests costing options would be used as defaults for all subsequent requests.

## Release Date: 2015-12-18

 * **Fix for bus access** - Data importer configuration (lua) updates to fix a bug where bus lanes were turning off access for other modes.
 * **Fix for extra emergency data** - Data importer configuration (lua) updates to fix a bug where we were saving hospitals in the data.
 * **Bicycle costing update** - Updated kTCSlight and kTCFavorable so that cycleways are favored by default vs roads.

## Release Date: 2015-12-17

 * **Graph Tile Data Structure update** - Updated structures within graph tiles to support transit efforts and truck routing. Removed TransitTrip, changed TransitRoute and TransitStop to indexes (rather than binary search). Added access restrictions (like height and weight restrictions) and the mode which they impact to reduce need to look-up.
 * **Data producer updates** - Updated graph tile structures and import processes.

## Release Date: 2015-11-23

 * **Fixed Open App for OSRM functionality** - Added OSRM functionality back to Loki to support Open App.

## Release Date: 2015-11-13

 * **Improved narrative for unnamed walkway, cycleway, and mountain bike trail** - A generic description will be used for the street name when a walkway, cycleway, or mountain bike trail maneuver is unnamed. For example, a turn right onto a unnamed walkway maneuver will now be: "Turn right onto walkway."
 * **Fix costing bug** - Fix a bug introduced in EdgeLabel refactor (impacted time distance matrix only).

## Release Date: 2015-11-3

 * **Enhance bi-directional A* logic** - Updates to bidirectional A* algorithm to fix the route completion logic to handle cases where a long "connection" edge could lead to a sub-optimal path. Add hierarchy and shortcut logic so we can test and use bidirectional A* for driving routes. Fix the destination logic to properly handle oneways as the destination edge. Also fix U-turn detection for reverse search when hierarchy transitions occur.
 * **Change "Go" to "Head" for some instructions** - Start, exit ferry.
 * **Update to roundabout instructions** - Call out roundabouts for edges marked as links (ramps, turn channels).
 * **Update bicycle costing** - Fix the road factor (for applying weights based on road classification) and lower turn cost values.

## Data Producer Release Date: 2015-11-2

 * **Updated logic to not create shortcut edges on roundabouts** - This fixes some roundabout exit counts.

## Release Date: 2015-10-20

 * **Bug Fix for Pedestrian and Bicycle Routes** - Fixed a bug with setting the destination in the bi-directional Astar algorithm. Locations that snapped to a dead-end node would have failed the route and caused a timeout while searching for a valid path. Also fixed the elapsed time computation on the reverse path of bi-directional algorithm.

## Release Date: 2015-10-16

 * **Through Location Types** - Improved support for locations with type = "through". Routes now combine paths that meet at each through location to create a single "leg" between locations with type = "break". Paths that continue at a through location will not create a U-turn unless the path enters a "dead-end" region (neighborhood with no outbound access).
 * **Update shortcut edge logic** - Now skips long shortcut edges when close to the destination. This can lead to missing the proper connection if the shortcut is too long. Fixes #245 (thor).
 * **Per mode service limits** - Update configuration to allow setting different maximum number of locations and distance per mode.
 * **Fix shape index for trivial path** - Fix a bug where when building the the trip path for a "trivial" route (includes just one edge) where the shape index exceeded that size of the shape.

## Release Date: 2015-09-28

 * **Elevation Influenced Bicycle Routing** - Enabled elevation influenced bicycle routing. A "use-hills" option was added to the bicycle costing profile that can tune routes to avoid hills based on grade and amount of elevation change.
 * **"Loop Edge" Fix** - Fixed a bug with edges that form a loop. Split them into 2 edges during data import.
 * **Additional information returned from 'locate' method** - Added information that can be useful when debugging routes and data. Adds information about nodes and edges at a location.
 * **Guidance/Narrative Updates** - Added side of street to destination narrative. Updated verbal instructions.<|MERGE_RESOLUTION|>--- conflicted
+++ resolved
@@ -5,12 +5,9 @@
    * FIXED: Isochrone (::Generalize()) fix to avoid generating self-intersecting polygons [#3026](https://github.com/valhalla/valhalla/pull/3026)
    * FIXED: Handle day_on/day_off/hour_on/hour_off restrictions [#3029](https://github.com/valhalla/valhalla/pull/3029)
    * FIXED: Apply conditional restrictions with dow only to the edges when routing [#3039](https://github.com/valhalla/valhalla/pull/3039)
-<<<<<<< HEAD
-   * FIXED: Fix reclassification for "shorter" ferries and rail ferries (for Chunnel routing issues) [#3038](https://github.com/valhalla/valhalla/pull/3038)
-=======
    * FIXED: Missing locking in incident handler needed to hang out to scop lock rather than let the temporary disolve [#3046](https://github.com/valhalla/valhalla/pull/3046)
    * FIXED: Continuous lane guidance fix [#3054](https://github.com/valhalla/valhalla/pull/3054)
->>>>>>> 1d379cce
+   * FIXED: Fix reclassification for "shorter" ferries and rail ferries (for Chunnel routing issues) [#3038](https://github.com/valhalla/valhalla/pull/3038)
 
 * **Enhancement**
    * CHANGED: Refactor timedep forward/reverse to reduce code repetition [#2987](https://github.com/valhalla/valhalla/pull/2987)
