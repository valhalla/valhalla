--- conflicted
+++ resolved
@@ -1,6 +1,5 @@
 ## UNRELEASED
 * **Removed**
-<<<<<<< HEAD
 * **Bug Fix**
    * FIXED: `incremental_build_tiles` script works again [#4909](https://github.com/valhalla/valhalla/pull/4909)
    * FIXED: Fix ability to use Valhalla via cmake `add_subdirectory` [#4930](https://github.com/valhalla/valhalla/pull/4930)
@@ -9,7 +8,6 @@
    * ADDED: `admin_crossings` request parameter for `/route` [#4941](https://github.com/valhalla/valhalla/pull/4941)
    * ADDED: include level change info in `/route` response [#4942](https://github.com/valhalla/valhalla/pull/4942)
    * ADDED: steps and elevator maneuver improvements [#4960](https://github.com/valhalla/valhalla/pull/4960)
-=======
    * REMOVED: validity checks for historical speeds [#5087](https://github.com/valhalla/valhalla/pull/5087) 
    * REMOVED: `seasonal` bit from OSMWay & DirectedEdge [#5156](https://github.com/valhalla/valhalla/pull/5156)
    * REMOVED: hard-coded tz alias map and associated logic [#5164](https://github.com/valhalla/valhalla/pull/5164)
@@ -78,7 +76,6 @@
    * ADDED: Sqlite3 RAII wrapper around sqlite3* and spatielite connection [#5206](https://github.com/valhalla/valhalla/pull/5206)
    * CHANGED: Improved SQL statements when building admins [#5219](https://github.com/valhalla/valhalla/pull/5219)
    * CHANGED: Replace `boost::geometry` by GEOS for operations with admin/tz polygons and clip them by tile bbox [#5204](https://github.com/valhalla/valhalla/pull/5204)
->>>>>>> 56ed70e1
 
 ## Release Date: 2024-10-10 Valhalla 3.5.1
 * **Removed**
@@ -159,10 +156,7 @@
    * FIXED: wrong index used in CostMatrix expansion callback inside reverse connection check [#4821](https://github.com/valhalla/valhalla/pull/4821)
    * FIXED: oneway ferry connections classification [#4828](https://github.com/valhalla/valhalla/pull/4828)
    * FIXED: location search_filter ignored in certain cases [#4835](https://github.com/valhalla/valhalla/pull/4835)
-<<<<<<< HEAD
-
-=======
->>>>>>> 56ed70e1
+
    * FIXED: Ferry reclassification finds shortest path that is blocked by inaccessible node [#4854](https://github.com/valhalla/valhalla/pull/4854)
    * FIXED: `(Nov - Mar)` (and similar, months with spaces) condition parsing [#4857](https://github.com/valhalla/valhalla/pull/4857)
 * **Enhancement**
@@ -238,15 +232,12 @@
    * ADDED: Added ssmlAnnouncements for voice instructions and removed voice and banner instructions from last step. [#4644](https://github.com/valhalla/valhalla/pull/4644)
    * ADDED: deadend information in directed edge JSON for `/locate` [#4751](https://github.com/valhalla/valhalla/pull/4751) 
    * ADDED: Dedupe option for expansion, significantly reducing the response size. [#4601](https://github.com/valhalla/valhalla/issues/4601)
-<<<<<<< HEAD
    * FIXED: remove old code that allows bicycle access on hiking trails. [#4781](https://github.com/valhalla/valhalla/pull/4781)
    * ADDED: `expansion_type` property to `/expansion` [#4784](https://github.com/valhalla/valhalla/pull/4784)
    * ADDED: inline config arg for `valhalla_build_elevation` script [#4787](https://github.com/valhalla/valhalla/pull/4787)
    * ADDED: `use_truck_route` [#4809](https://github.com/valhalla/valhalla/pull/4809)
    * ADDED: Add option `edge.country_crossing` to trace attributes[4825](https://github.com/valhalla/valhalla/pull/4825)
    * CHANGED: Unification of turn costs for ramps and roundabouts[4827](https://github.com/valhalla/valhalla/pull/4827)
-=======
->>>>>>> 56ed70e1
    * ADDED: `expansion_type` property to `/expansion` [#4784](https://github.com/valhalla/valhalla/pull/4784)
    * ADDED: inline config arg for `valhalla_build_elevation` script [#4787](https://github.com/valhalla/valhalla/pull/4787)
    * ADDED: `use_truck_route` [#4809](https://github.com/valhalla/valhalla/pull/4809)
