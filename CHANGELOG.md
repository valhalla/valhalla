--- conflicted
+++ resolved
@@ -156,11 +156,8 @@
    * ADDED `thor.costmatrix.min_iterations` config param [#5559](https://github.com/valhalla/valhalla/pull/5559)
    * CHANGED: Broke out exceptions.h from worker.h [#5571](https://github.com/valhalla/valhalla/pull/5571)
    * ADDED: `checksum` to GraphTileHeader, a 64bit MD5 hash of the OSM PBFs [#5542](https://github.com/valhalla/valhalla/pull/5542)
-<<<<<<< HEAD
+   * ADDED: small CMake project and GHA to easily test statements on various compilers [#5564](https://github.com/valhalla/valhalla/pull/5564)
    * CHANGED: Use boost::container::small_vector in DynamicCost::Restricted to avoid allocations [#5586](https://github.com/valhalla/valhalla/pull/5586)
-=======
-   * ADDED: small CMake project and GHA to easily test statements on various compilers [#5564](https://github.com/valhalla/valhalla/pull/5564)
->>>>>>> 4a39e006
 
 ## Release Date: 2024-10-10 Valhalla 3.5.1
 * **Removed**
