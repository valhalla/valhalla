## Release Date: 2022-??-?? Valhalla 3.2.1
* **Removed**
* **Bug Fix**
<<<<<<< HEAD
   * FIXED: Strange detoures with multi-origin/destination unidirectional A* [#3585](https://github.com/valhalla/valhalla/pull/3585)
=======
   * FIXED: valhalla_run_route was missing config logic.[#3824](https://github.com/valhalla/valhalla/pull/3824)
>>>>>>> 575557d2
* **Enhancement**
   * ADDED: Add time info to sources_to_targets [#3795](https://github.com/valhalla/valhalla/pull/3795)

## Release Date: 2022-10-26 Valhalla 3.2.0
* **Removed**
   * REMOVED: "build-*" docker image to decrease complexity [#3689](https://github.com/valhalla/valhalla/pull/3541)
* **Bug Fix**
   * FIXED: Fix precision losses while encoding-decoding distance parameter in openlr [#3374](https://github.com/valhalla/valhalla/pull/3374)
   * FIXED: Fix bearing calculation for openlr records [#3379](https://github.com/valhalla/valhalla/pull/3379)
   * FIXED: Some refactoring that was proposed for the PR 3379 [3381](https://github.com/valhalla/valhalla/pull/3381)
   * FIXED: Avoid calling out "keep left/right" when passing an exit [3349](https://github.com/valhalla/valhalla/pull/3349)
   * FIXED: Fix iterator decrement beyond begin() in GeoPoint::HeadingAtEndOfPolyline() method [#3393](https://github.com/valhalla/valhalla/pull/3393)
   * FIXED: Add string for Use:kPedestrianCrossing to fix null output in to_string(Use). [#3416](https://github.com/valhalla/valhalla/pull/3416)
   * FIXED: Remove simple restrictions check for pedestrian cost calculation. [#3423](https://github.com/valhalla/valhalla/pull/3423)
   * FIXED: Parse "highway=busway" OSM tag: https://wiki.openstreetmap.org/wiki/Tag:highway%3Dbusway [#3413](https://github.com/valhalla/valhalla/pull/3413)
   * FIXED: Process int_ref irrespective of `use_directions_on_ways_` [#3446](https://github.com/valhalla/valhalla/pull/3446)
   * FIXED: workaround python's ArgumentParser bug to not accept negative numbers as arguments [#3443](https://github.com/valhalla/valhalla/pull/3443)
   * FIXED: Undefined behaviour on some platforms due to unaligned reads [#3447](https://github.com/valhalla/valhalla/pull/3447)
   * FIXED: Fixed undefined behavior due to invalid shift exponent when getting edge's heading [#3450](https://github.com/valhalla/valhalla/pull/3450)
   * FIXED: Use midgard::unaligned_read in GraphTileBuilder::AddSigns [#3456](https://github.com/valhalla/valhalla/pull/3456)
   * FIXED: Relax test margin for time dependent traffic test [#3467](https://github.com/valhalla/valhalla/pull/3467)
   * FIXED: Fixed missed intersection heading [#3463](https://github.com/valhalla/valhalla/pull/3463)
   * FIXED: Stopped putting binary bytes into a string field of the protobuf TaggedValue since proto3 protects against that for cross language support [#3468](https://github.com/valhalla/valhalla/pull/3468)
   * FIXED: valhalla_service uses now loki logging config instead of deprecated tyr logging [#3481](https://github.com/valhalla/valhalla/pull/3481)
   * FIXED: Docker image `valhalla/valhalla:run-latest`: conan error + python integration [#3485](https://github.com/valhalla/valhalla/pull/3485)
   * FIXED: fix more protobuf unstable 3.x API [#3494](https://github.com/valhalla/valhalla/pull/3494)
   * FIXED: fix one more protobuf unstable 3.x API [#3501](https://github.com/valhalla/valhalla/pull/3501)
   * FIXED: Fix valhalla_build_tiles imports only bss from last osm file [#3503](https://github.com/valhalla/valhalla/pull/3503)
   * FIXED: Fix total_run_stat.sh script. [#3511](https://github.com/valhalla/valhalla/pull/3511)
   * FIXED: Both `hov:designated` and `hov:minimum` have to be correctly set for the way to be considered hov-only [#3526](https://github.com/valhalla/valhalla/pull/3526)
   * FIXED: Wrong out index in route intersections [#3541](https://github.com/valhalla/valhalla/pull/3541)
   * FIXED: fix valhalla_export_edges: missing null columns separator [#3543](https://github.com/valhalla/valhalla/pull/3543)
   * FIXED: Removed/updated narrative language aliases that are not IETF BCP47 compliant [#3546](https://github.com/valhalla/valhalla/pull/3546)
   * FIXED: Wrong predecessor opposing edge in dijkstra's expansion [#3528](https://github.com/valhalla/valhalla/pull/3528)
   * FIXED: exit and exit_verbal in Russian locale should be same [#3545](https://github.com/valhalla/valhalla/pull/3545)
   * FIXED: Skip transit tiles in hierarchy builder [#3559](https://github.com/valhalla/valhalla/pull/3559)
   * FIXED: Fix some country overrides in adminconstants and add a couple new countries. [#3578](https://github.com/valhalla/valhalla/pull/3578)
   * FIXED: Improve build errors reporting [#3579](https://github.com/valhalla/valhalla/pull/3579)
   * FIXED: Fix "no elevation" values and /locate elevation response [#3571](https://github.com/valhalla/valhalla/pull/3571)
   * FIXED: Build tiles with admin/timezone support on Windows [#3580](https://github.com/valhalla/valhalla/pull/3580)
   * FIXED: admin "Saint-Martin" changed name to "Saint-Martin (France)" [#3619](https://github.com/valhalla/valhalla/pull/3619)
   * FIXED: openstreetmapspeeds global config with `null`s now supported [#3621](https://github.com/valhalla/valhalla/pull/3621)
   * FIXED: valhalla_run_matrix was failing (could not find proper max_matrix_distance) [#3635](https://github.com/valhalla/valhalla/pull/3635)
   * FIXED: Removed duplicate degrees/radians constants [#3642](https://github.com/valhalla/valhalla/pull/3642)
   * FIXED: Forgot to adapt driving side and country access rules in [#3619](https://github.com/valhalla/valhalla/pull/3619) [#3652](https://github.com/valhalla/valhalla/pull/3652)
   * FIXED: DateTime::is_conditional_active(...) incorrect end week handling [#3655](https://github.com/valhalla/valhalla/pull/3655)
   * FIXED: TimeDistanceBSSMatrix: incorrect initialization for destinations[#3659](https://github.com/valhalla/valhalla/pull/3659)
   * FIXED: Some interpolated points had invalid edge_index in trace_attributes response [#3646](https://github.com/valhalla/valhalla/pull/3670)
   * FIXED: Use a small node snap distance in map-matching. FIxes issue with incorrect turn followed by Uturn. [#3677](https://github.com/valhalla/valhalla/pull/3677)
   * FIXED: Conan error when building Docker image. [#3689](https://github.com/valhalla/valhalla/pull/3689)
   * FIXED: Allow country overrides for sidewalk [#3711](https://github.com/valhalla/valhalla/pull/3711)
   * FIXED: CostMatrix incorrect tile usage with oppedge. [#3719](https://github.com/valhalla/valhalla/pull/3719)
   * FIXED: Fix elevation serializing [#3735](https://github.com/valhalla/valhalla/pull/3735)
   * FIXED: Fix returning a potentially uninitialized value in PointXY::ClosestPoint [#3737](https://github.com/valhalla/valhalla/pull/3737)
   * FIXED: Wales and Scotland name change. [#3746](https://github.com/valhalla/valhalla/pull/3746)
   * FIXED: Pedestrian crossings are allowed for bikes [#3751](https://github.com/valhalla/valhalla/pull/3751)
   * FIXED: Fix for Mac OSx.  Small update for the workdir for the admin_sidewalk_override test.  [#3757](https://github.com/valhalla/valhalla/pull/3757)
   * FIXED: Add missing service road case from GetTripLegUse method. [#3763](https://github.com/valhalla/valhalla/pull/3763)
   * FIXED: Fix TimeDistanceMatrix results sequence [#3738](https://github.com/valhalla/valhalla/pull/3738)
   * FIXED: Fix status endpoint not reporting that the service is shutting down [#3785](https://github.com/valhalla/valhalla/pull/3785)
   * FIXED: Fix TimdDistanceMatrix SetSources and SetTargets [#3792](https://github.com/valhalla/valhalla/pull/3792)
   * FIXED: Added highway and surface factor in truckcost [#3590](https://github.com/valhalla/valhalla/pull/3590)
   * FIXED: Potential integer underflow in file suffix generation [#3783](https://github.com/valhalla/valhalla/pull/3783)
   * FIXED: Building Valhalla as a submodule [#3781](https://github.com/valhalla/valhalla/issues/3781)
   * FIXED: Fixed invalid time detection in GetSpeed [#3800](https://github.com/valhalla/valhalla/pull/3800)
   * FIXED: Osmway struct update: added up to 33 and not 32 [#3808](https://github.com/valhalla/valhalla/pull/3808)
   * FIXED: Added missing ferry tag if manoeuver uses a ferry. It's supposed to be there according to the docs. [#3815](https://github.com/valhalla/valhalla/issues/3815)

* **Enhancement**
   * CHANGED: Pronunciation for names and destinations [#3132](https://github.com/valhalla/valhalla/pull/3132)
   * CHANGED: Requested code clean up for phonemes PR [#3356](https://github.com/valhalla/valhalla/pull/3356)
   * CHANGED: Refactor Pronunciation class to struct [#3359](https://github.com/valhalla/valhalla/pull/3359)
   * ADDED: Added support for probabale restrictions [#3361](https://github.com/valhalla/valhalla/pull/3361)
   * CHANGED: Refactored the verbal text formatter to handle logic for street name and sign [#3369](https://github.com/valhalla/valhalla/pull/3369)
   * CHANGED: return "version" and "tileset_age" on parameterless /status call [#3367](https://github.com/valhalla/valhalla/pull/3367)
   * CHANGED: de-singleton tile_extract by introducing an optional index.bin file created by valhalla_build_extract [#3281](https://github.com/valhalla/valhalla/pull/3281)
   * CHANGED: implement valhalla_build_elevation in python and add more --from-geojson & --from-graph options [#3318](https://github.com/valhalla/valhalla/pull/3318)
   * ADDED: Add boolean parameter to clear memory for edge labels from thor. [#2789](https://github.com/valhalla/valhalla/pull/2789)
   * CHANGED: Do not create statsd client in workers if it is not configured [#3394](https://github.com/valhalla/valhalla/pull/3394)
   * ADDED: Import of Bike Share Stations information in BSS Connection edges [#3411](https://github.com/valhalla/valhalla/pull/3411)
   * ADDED: Add heading to PathEdge to be able to return it on /locate [#3399](https://github.com/valhalla/valhalla/pull/3399)
   * ADDED: Add `prioritize_bidirectional` option for fast work and correct ETA calculation for `depart_at` date_time type. Smoothly stop using live-traffic [#3398](https://github.com/valhalla/valhalla/pull/3398)
   * CHANGED: Minor fix for headers  [#3436](https://github.com/valhalla/valhalla/pull/3436)
   * CHANGED: Use std::multimap for polygons returned for admin and timezone queries. Improves performance when building tiles. [#3427](https://github.com/valhalla/valhalla/pull/3427)
   * CHANGED: Refactored GraphBuilder::CreateSignInfoList [#3438](https://github.com/valhalla/valhalla/pull/3438)
   * ADDED: Add support for LZ4 compressed elevation tiles [#3401](https://github.com/valhalla/valhalla/pull/3401)
   * CHANGED: Rearranged some of the protobufs to remove redundancy [#3452](https://github.com/valhalla/valhalla/pull/3452)
   * CHANGED: overhaul python bindings [#3380](https://github.com/valhalla/valhalla/pull/3380)
   * CHANGED: Removed all protobuf defaults either by doing them in code or by relying on 0 initialization. Also deprecated best_paths and do_not_track [#3454](https://github.com/valhalla/valhalla/pull/3454)
   * ADDED: isochrone action for /expansion endpoint to track dijkstra expansion [#3215](https://github.com/valhalla/valhalla/pull/3215)
   * CHANGED: remove boost from dependencies and add conan as prep for #3346 [#3459](https://github.com/valhalla/valhalla/pull/3459)
   * CHANGED: Remove boost.program_options in favor of cxxopts header-only lib and use conan to install header-only boost. [#3346](https://github.com/valhalla/valhalla/pull/3346)
   * CHANGED: Moved all protos to proto3 for internal request/response handling [#3457](https://github.com/valhalla/valhalla/pull/3457)
   * CHANGED: Allow up to 32 outgoing link edges on a node when reclassifying links [#3483](https://github.com/valhalla/valhalla/pull/3483)
   * CHANGED: Reuse sample::get implementation [#3471](https://github.com/valhalla/valhalla/pull/3471)
   * ADDED: Beta support for interacting with the http/bindings/library via serialized and pbf objects respectively [#3464](https://github.com/valhalla/valhalla/pull/3464)
   * CHANGED: Update xcode to 12.4.0 [#3492](https://github.com/valhalla/valhalla/pull/3492)
   * ADDED: Add JSON generator to conan [#3493](https://github.com/valhalla/valhalla/pull/3493)
   * CHANGED: top_speed option: ignore live speed for speed based penalties [#3460](https://github.com/valhalla/valhalla/pull/3460)
   * ADDED: Add `include_construction` option into the config to include/exclude roads under construction from the graph [#3455](https://github.com/valhalla/valhalla/pull/3455)
   * CHANGED: Refactor options protobuf for Location and Costing objects [#3506](https://github.com/valhalla/valhalla/pull/3506)
   * CHANGED: valhalla.h and config.h don't need cmake configuration [#3502](https://github.com/valhalla/valhalla/pull/3502)
   * ADDED: New options to control what fields of the pbf are returned when pbf format responses are requested [#3207](https://github.com/valhalla/valhalla/pull/3507)
   * CHANGED: Rename tripcommon to common [#3516](https://github.com/valhalla/valhalla/pull/3516)
   * ADDED: Indoor routing - data model, data processing. [#3509](https://github.com/valhalla/valhalla/pull/3509)
   * ADDED: On-demand elevation tile fetching [#3391](https://github.com/valhalla/valhalla/pull/3391)
   * CHANGED: Remove many oneof uses from the protobuf api where the semantics of optional vs required isnt necessary [#3527](https://github.com/valhalla/valhalla/pull/3527)
   * ADDED: Indoor routing maneuvers [#3519](https://github.com/valhalla/valhalla/pull/3519)
   * ADDED: Expose reverse isochrone parameter for reverse expansion [#3528](https://github.com/valhalla/valhalla/pull/3528)
   * CHANGED: Add matrix classes to thor worker so they persist between requests. [#3560](https://github.com/valhalla/valhalla/pull/3560)
   * CHANGED: Remove `max_matrix_locations` and introduce `max_matrix_location_pairs` to configure the allowed number of total routes for the matrix action for more flexible asymmetric matrices [#3569](https://github.com/valhalla/valhalla/pull/3569)
   * CHANGED: modernized spatialite syntax [#3580](https://github.com/valhalla/valhalla/pull/3580)
   * ADDED: Options to generate partial results for time distance matrix when there is one source (one to many) or one target (many to one). [#3181](https://github.com/valhalla/valhalla/pull/3181)
   * ADDED: Enhance valhalla_build_elevation with LZ4 recompression support [#3607](https://github.com/valhalla/valhalla/pull/3607)
   * CHANGED: removed UK admin and upgraded its constituents to countries [#3619](https://github.com/valhalla/valhalla/pull/3619)
   * CHANGED: expansion service: only track requested max time/distance [#3532](https://github.com/valhalla/valhalla/pull/3509)
   * ADDED: Shorten down the request delay, when some sources/targets searches are early aborted [#3611](https://github.com/valhalla/valhalla/pull/3611)
   * ADDED: add `pre-commit` hook for running the `format.sh` script [#3637](https://github.com/valhalla/valhalla/pull/3637)
   * CHANGED: upgrade pybind11 to v2.9.2 to remove cmake warning [#3658](https://github.com/valhalla/valhalla/pull/3658)
   * ADDED: tests for just_gtfs reading and writing feeds [#3665](https://github.com/valhalla/valhalla/pull/3665)
   * CHANGED: Precise definition of types of edges on which BSS could be projected [#3658](https://github.com/valhalla/valhalla/pull/3663)
   * CHANGED: Remove duplicate implementation of `adjust_scores` [#3673](https://github.com/valhalla/valhalla/pull/3673)
   * ADDED: convert GTFS data into protobuf tiles [#3629](https://github.com/valhalla/valhalla/issues/3629)
   * CHANGED: Use `starts_with()` instead of `substr(0, N)` getting and comparing to prefix [#3702](https://github.com/valhalla/valhalla/pull/3702)
   * ADDED: Ferry support for HGV [#3710](https://github.com/valhalla/valhalla/issues/3710)
   * ADDED: Linting & formatting checks for Python code [#3713](https://github.com/valhalla/valhalla/pull/3713)
   * CHANGED: rename Turkey admin to Türkiye [#3720](https://github.com/valhalla/valhalla/pull/3713)
   * CHANGED: bumped vcpkg version to "2022.08.15" [#3754](https://github.com/valhalla/valhalla/pull/3754)
   * CHANGED: chore: Updates to clang-format 11.0.0 [#3533](https://github.com/valhalla/valhalla/pull/3533)
   * CHANGED: Ported trace_attributes serialization to RapidJSON. [#3333](https://github.com/valhalla/valhalla/pull/3333)
   * ADDED: Add helpers for DirectedEdgeExt and save them to file in GraphTileBuilder [#3562](https://github.com/valhalla/valhalla/pull/3562)
   * ADDED: Fixed Speed costing option [#3576](https://github.com/valhalla/valhalla/pull/3576)
   * ADDED: axle_count costing option for hgv [#3648](https://github.com/valhalla/valhalla/pull/3648)
   * ADDED: Matrix action for gurka [#3793](https://github.com/valhalla/valhalla/pull/3793)
   * ADDED: Add warnings array to response. [#3588](https://github.com/valhalla/valhalla/pull/3588)
   * CHANGED: Templatized TimeDistanceMatrix for forward/reverse search [#3773](https://github.com/valhalla/valhalla/pull/3773)
   * CHANGED: Templatized TimeDistanceBSSMatrix for forward/reverse search [#3778](https://github.com/valhalla/valhalla/pull/3778)
   * CHANGED: error code 154 shows distance limit in error message [#3779](https://github.com/valhalla/valhalla/pull/3779)
   * ADDED: Added has_toll, has_higway, has_ferry tags to summary field of a leg and route and a highway tag to a maneuver if it includes a highway. [#3815](https://github.com/valhalla/valhalla/issues/3815)

## Release Date: 2021-10-07 Valhalla 3.1.4
* **Removed**
* **Bug Fix**
   * FIXED: Revert default speed boost for turn channels [#3232](https://github.com/valhalla/valhalla/pull/3232)
   * FIXED: Use the right tile to get country for incident [#3235](https://github.com/valhalla/valhalla/pull/3235)
   * FIXED: Fix factors passed to `RelaxHierarchyLimits` [#3253](https://github.com/valhalla/valhalla/pull/3253)
   * FIXED: Fix TransitionCostReverse usage [#3260](https://github.com/valhalla/valhalla/pull/3260)
   * FIXED: Fix Tagged Value Support in EdgeInfo [#3262](https://github.com/valhalla/valhalla/issues/3262)
   * FIXED: TransitionCostReverse fix: revert internal_turn change [#3271](https://github.com/valhalla/valhalla/issues/3271)
   * FIXED: Optimize tiles usage in reach-based pruning [#3294](https://github.com/valhalla/valhalla/pull/3294)
   * FIXED: Slip lane detection: track visited nodes to avoid infinite loops [#3297](https://github.com/valhalla/valhalla/pull/3297)
   * FIXED: Fix distance value in a 0-length road [#3185](https://github.com/valhalla/valhalla/pull/3185)
   * FIXED: Trivial routes were broken when origin was node snapped and destnation was not and vice-versa for reverse astar [#3299](https://github.com/valhalla/valhalla/pull/3299)
   * FIXED: Tweaked TestAvoids map to get TestAvoidShortcutsTruck working [#3301](https://github.com/valhalla/valhalla/pull/3301)
   * FIXED: Overflow in sequence sort [#3303](https://github.com/valhalla/valhalla/pull/3303)
   * FIXED: Setting statsd tags in config via valhalla_build_config [#3225](https://github.com/valhalla/valhalla/pull/3225)
   * FIXED: Cache for gzipped elevation tiles [#3120](https://github.com/valhalla/valhalla/pull/3120)
   * FIXED: Current time conversion regression introduced in unidirectional algorithm refractor [#3278](https://github.com/valhalla/valhalla/issues/3278)
   * FIXED: Make combine_route_stats.py properly quote CSV output (best practice improvement) [#3328](https://github.com/valhalla/valhalla/pull/3328)
   * FIXED: Merge edge segment records in map matching properly so that resulting edge indices in trace_attributes are valid [#3280](https://github.com/valhalla/valhalla/pull/3280)
   * FIXED: Shape walking map matcher now sets correct edge candidates used in the match for origin and destination location [#3329](https://github.com/valhalla/valhalla/pull/3329)
   * FIXED: Better hash function of GraphId [#3332](https://github.com/valhalla/valhalla/pull/3332)

* **Enhancement**
   * CHANGED: Favor turn channels more [#3222](https://github.com/valhalla/valhalla/pull/3222)
   * CHANGED: Rename `valhalla::midgard::logging::LogLevel` enumerators to avoid clash with common macros [#3237](https://github.com/valhalla/valhalla/pull/3237)
   * CHANGED: Move pre-defined algorithm-based factors inside `RelaxHierarchyLimits` [#3253](https://github.com/valhalla/valhalla/pull/3253)
   * ADDED: Reject alternatives with too long detours [#3238](https://github.com/valhalla/valhalla/pull/3238)
   * ADDED: Added info to /status endpoint [#3008](https://github.com/valhalla/valhalla/pull/3008)
   * ADDED: Added stop and give_way/yield signs to the data and traffic signal fixes [#3251](https://github.com/valhalla/valhalla/pull/3251)
   * ADDED: use_hills for pedestrian costing, which also affects the walking speed [#3234](https://github.com/valhalla/valhalla/pull/3234)
   * CHANGED: Fixed cost threshold fot bidirectional astar. Implemented reach-based pruning for suboptimal branches [#3257](https://github.com/valhalla/valhalla/pull/3257)
   * ADDED: Added `exclude_unpaved` request parameter [#3240](https://github.com/valhalla/valhalla/pull/3240)
   * ADDED: Added support for routing onto HOV/HOT lanes via request parameters `include_hot`, `include_hov2`, and `include_hov3` [#3273](https://github.com/valhalla/valhalla/pull/3273)
   * ADDED: Add Z-level field to `EdgeInfo`. [#3261](https://github.com/valhalla/valhalla/pull/3261)
   * CHANGED: Calculate stretch threshold for alternatives based on the optimal route cost [#3276](https://github.com/valhalla/valhalla/pull/3276)
   * ADDED: Add `preferred_z_level` as a parameter of loki requests. [#3270](https://github.com/valhalla/valhalla/pull/3270)
   * ADDED: Add `preferred_layer` as a parameter of loki requests. [#3270](https://github.com/valhalla/valhalla/pull/3270)
   * ADDED: Exposing service area names in passive maneuvers. [#3277](https://github.com/valhalla/valhalla/pull/3277)
   * ADDED: Added traffic signal and stop sign check for stop impact. These traffic signals and stop sign are located on edges. [#3279](https://github.com/valhalla/valhalla/pull/3279)
   * CHANGED: Improved sharing criterion to obtain more reasonable alternatives; extended alternatives search [#3302](https://github.com/valhalla/valhalla/pull/3302)
   * ADDED: pull ubuntu:20.04 base image before building [#3233](https://github.com/valhalla/valhalla/pull/3223)
   * CHANGED: Improve Loki nearest-neighbour performance for large radius searches in open space [#3233](https://github.com/valhalla/valhalla/pull/3324)
   * ADDED: testing infrastructure for scripts and valhalla_build_config tests [#3308](https://github.com/valhalla/valhalla/pull/3308)
   * ADDED: Shape points and information about where intermediate locations are placed along the legs of a route [#3274](https://github.com/valhalla/valhalla/pull/3274)
   * CHANGED: Improved existing hov lane transition test case to make more realistic [#3330](https://github.com/valhalla/valhalla/pull/3330)
   * CHANGED: Update python usage in all scripts to python3 [#3337](https://github.com/valhalla/valhalla/pull/3337)
   * ADDED: Added `exclude_cash_only_tolls` request parameter [#3341](https://github.com/valhalla/valhalla/pull/3341)
   * CHANGED: Update api-reference for street_names [#3342](https://github.com/valhalla/valhalla/pull/3342)
   * ADDED: Disable msse2 flags when building on Apple Silicon chip [#3327](https://github.com/valhalla/valhalla/pull/3327)

## Release Date: 2021-07-20 Valhalla 3.1.3
* **Removed**
   * REMOVED: Unused overloads of `to_response` function [#3167](https://github.com/valhalla/valhalla/pull/3167)

* **Bug Fix**
   * FIXED: Fix heading on small edge [#3114](https://github.com/valhalla/valhalla/pull/3114)
   * FIXED: Added support for `access=psv`, which disables routing on these nodes and edges unless the mode is taxi or bus [#3107](https://github.com/valhalla/valhalla/pull/3107)
   * FIXED: Disables logging in CI to catch issues [#3121](https://github.com/valhalla/valhalla/pull/3121)
   * FIXED: Fixed U-turns through service roads [#3082](https://github.com/valhalla/valhalla/pull/3082)
   * FIXED: Added forgotten penalties for kLivingStreet and kTrack for pedestrian costing model [#3116](https://github.com/valhalla/valhalla/pull/3116)
   * FIXED: Updated the reverse turn bounds [#3122](https://github.com/valhalla/valhalla/pull/3122)
   * FIXED: Missing fork maneuver [#3134](https://github.com/valhalla/valhalla/pull/3134)
   * FIXED: Update turn channel logic to call out specific turn at the end of the turn channel if needed [#3140](https://github.com/valhalla/valhalla/pull/3140)
   * FIXED: Fixed cost thresholds for TimeDistanceMatrix. [#3131](https://github.com/valhalla/valhalla/pull/3131)
   * FIXED: Use distance threshold in hierarchy limits for bidirectional astar to expand more important lower level roads [#3156](https://github.com/valhalla/valhalla/pull/3156)
   * FIXED: Fixed incorrect dead-end roundabout labels. [#3129](https://github.com/valhalla/valhalla/pull/3129)
   * FIXED: googletest wasn't really updated in #3166 [#3187](https://github.com/valhalla/valhalla/pull/3187)
   * FIXED: Minor fix of benchmark code [#3190](https://github.com/valhalla/valhalla/pull/3190)
   * FIXED: avoid_polygons intersected edges as polygons instead of linestrings [#3194]((https://github.com/valhalla/valhalla/pull/3194)
   * FIXED: when binning horizontal edge shapes using single precision floats (converted from not double precision floats) allowed for the possiblity of marking many many tiles no where near the shape [#3204](https://github.com/valhalla/valhalla/pull/3204)
   * FIXED: Fix improper iterator usage in ManeuversBuilder [#3205](https://github.com/valhalla/valhalla/pull/3205)
   * FIXED: Modified approach for retrieving signs from a directed edge #3166 [#3208](https://github.com/valhalla/valhalla/pull/3208)
   * FIXED: Improve turn channel classification: detect slip lanes [#3196](https://github.com/valhalla/valhalla/pull/3196)
   * FIXED: Compatibility with older boost::optional versions [#3219](https://github.com/valhalla/valhalla/pull/3219)
   * FIXED: Older boost.geometry versions don't have correct() for geographic rings [#3218](https://github.com/valhalla/valhalla/pull/3218)
   * FIXED: Use default road speed for bicycle costing so traffic does not reduce penalty on high speed roads. [#3143](https://github.com/valhalla/valhalla/pull/3143)

* **Enhancement**
   * CHANGED: Refactor base costing options parsing to handle more common stuff in a one place [#3125](https://github.com/valhalla/valhalla/pull/3125)
   * CHANGED: Unified Sign/SignElement into sign.proto [#3146](https://github.com/valhalla/valhalla/pull/3146)
   * ADDED: New verbal succinct transition instruction to maneuver & narrativebuilder. Currently this instruction will be used in place of a very long street name to avoid repetition of long names [#2844](https://github.com/valhalla/valhalla/pull/2844)
   * ADDED: Added oneway support for pedestrian access and foot restrictions [#3123](https://github.com/valhalla/valhalla/pull/3123)
   * ADDED: Exposing rest-area names in passive maneuvers [#3172](https://github.com/valhalla/valhalla/pull/3172)
   * CHORE: Updates robin-hood-hashing third-party library
   * ADDED: Support `barrier=yes|swing_gate|jersey_barrier` tags [#3154](https://github.com/valhalla/valhalla/pull/3154)
   * ADDED: Maintain `access=permit|residents` tags as private [#3149](https://github.com/valhalla/valhalla/pull/3149)
   * CHANGED: Replace `avoid_*` API parameters with more accurate `exclude_*` [#3093](https://github.com/valhalla/valhalla/pull/3093)
   * ADDED: Penalize private gates [#3144](https://github.com/valhalla/valhalla/pull/3144)
   * CHANGED: Renamed protobuf Sign/SignElement to TripSign/TripSignElement [#3168](https://github.com/valhalla/valhalla/pull/3168)
   * CHORE: Updates googletest to release-1.11.0 [#3166](https://github.com/valhalla/valhalla/pull/3166)
   * CHORE: Enables -Wall on sif sources [#3178](https://github.com/valhalla/valhalla/pull/3178)
   * ADDED: Allow going through accessible `barrier=bollard` and penalize routing through it, when the access is private [#3175](https://github.com/valhalla/valhalla/pull/3175)
   * ADDED: Add country code to incident metadata [#3169](https://github.com/valhalla/valhalla/pull/3169)
   * CHANGED: Use distance instead of time to check limited sharing criteria [#3183](https://github.com/valhalla/valhalla/pull/3183)
   * ADDED: Introduced a new via_waypoints array on the leg in the osrm route serializer that describes where a particular waypoint from the root-level array matches to the route. [#3189](https://github.com/valhalla/valhalla/pull/3189)
   * ADDED: Added vehicle width and height as an option for auto (and derived: taxi, bus, hov) profile (https://github.com/valhalla/valhalla/pull/3179)
   * ADDED: Support for statsd integration for basic error and requests metrics [#3191](https://github.com/valhalla/valhalla/pull/3191)
   * CHANGED: Get rid of typeid in statistics-related code. [#3227](https://github.com/valhalla/valhalla/pull/3227)

## Release Date: 2021-05-26 Valhalla 3.1.2
* **Removed**
* **Bug Fix**
   * FIXED: Change unnamed road intersections from being treated as penil point u-turns [#3084](https://github.com/valhalla/valhalla/pull/3084)
   * FIXED: Fix TimeDepReverse termination and path cost calculation (for arrive_by routing) [#2987](https://github.com/valhalla/valhalla/pull/2987)
   * FIXED: Isochrone (::Generalize()) fix to avoid generating self-intersecting polygons [#3026](https://github.com/valhalla/valhalla/pull/3026)
   * FIXED: Handle day_on/day_off/hour_on/hour_off restrictions [#3029](https://github.com/valhalla/valhalla/pull/3029)
   * FIXED: Apply conditional restrictions with dow only to the edges when routing [#3039](https://github.com/valhalla/valhalla/pull/3039)
   * FIXED: Missing locking in incident handler needed to hang out to scop lock rather than let the temporary disolve [#3046](https://github.com/valhalla/valhalla/pull/3046)
   * FIXED: Continuous lane guidance fix [#3054](https://github.com/valhalla/valhalla/pull/3054)
   * FIXED: Fix reclassification for "shorter" ferries and rail ferries (for Chunnel routing issues) [#3038](https://github.com/valhalla/valhalla/pull/3038)
   * FIXED: Incorrect routing through motor_vehicle:conditional=destination. [#3041](https://github.com/valhalla/valhalla/pull/3041)
   * FIXED: Allow destination-only routing on the first-pass for non bidirectional Astar algorithms. [#3085](https://github.com/valhalla/valhalla/pull/3085)
   * FIXED: Highway/ramp lane bifurcation [#3088](https://github.com/valhalla/valhalla/pull/3088)
   * FIXED: out of bound access of tile hierarchy in base_ll function in graphheader [#3089](https://github.com/valhalla/valhalla/pull/3089)
   * FIXED: include shortcuts in avoid edge set for avoid_polygons [#3090](https://github.com/valhalla/valhalla/pull/3090)

* **Enhancement**
   * CHANGED: Refactor timedep forward/reverse to reduce code repetition [#2987](https://github.com/valhalla/valhalla/pull/2987)
   * CHANGED: Sync translation files with Transifex command line tool [#3030](https://github.com/valhalla/valhalla/pull/3030)
   * CHANGED: Use osm tags in links reclassification algorithm in order to reduce false positive downgrades [#3042](https://github.com/valhalla/valhalla/pull/3042)
   * CHANGED: Use CircleCI XL instances for linux based builds [#3043](https://github.com/valhalla/valhalla/pull/3043)
   * ADDED: ci: Enable undefined sanitizer [#2999](https://github.com/valhalla/valhalla/pull/2999)
   * ADDED: Optionally pass preconstructed graphreader to connectivity map [#3046](https://github.com/valhalla/valhalla/pull/3046)
   * CHANGED: ci: Skip Win CI runs for irrelevant files [#3014](https://github.com/valhalla/valhalla/pull/3014)
   * ADDED: Allow configuration-driven default speed assignment based on edge properties [#3055](https://github.com/valhalla/valhalla/pull/3055)
   * CHANGED: Use std::shared_ptr in case if ENABLE_THREAD_SAFE_TILE_REF_COUNT is ON. [#3067](https://github.com/valhalla/valhalla/pull/3067)
   * CHANGED: Reduce stop impact when driving in parking lots [#3051](https://github.com/valhalla/valhalla/pull/3051)
   * ADDED: Added another through route test [#3074](https://github.com/valhalla/valhalla/pull/3074)
   * ADDED: Adds incident-length to metadata proto [#3083](https://github.com/valhalla/valhalla/pull/3083)
   * ADDED: Do not penalize gates that have allowed access [#3078](https://github.com/valhalla/valhalla/pull/3078)
   * ADDED: Added missing k/v pairs to taginfo.json.  Updated PR template. [#3101](https://github.com/valhalla/valhalla/pull/3101)
   * CHANGED: Serialize isochrone 'contour' properties as floating point so they match user supplied value [#3078](https://github.com/valhalla/valhalla/pull/3095)
   * NIT: Enables compiler warnings as errors in midgard module [#3104](https://github.com/valhalla/valhalla/pull/3104)
   * CHANGED: Check all tiles for nullptr that reads from graphreader to avoid fails in case tiles might be missing. [#3065](https://github.com/valhalla/valhalla/pull/3065)

## Release Date: 2021-04-21 Valhalla 3.1.1
* **Removed**
   * REMOVED: The tossing of private roads in [#1960](https://github.com/valhalla/valhalla/pull/1960) was too aggressive and resulted in a lot of no routes.  Reverted this logic.  [#2934](https://github.com/valhalla/valhalla/pull/2934)
   * REMOVED: stray references to node bindings [#3012](https://github.com/valhalla/valhalla/pull/3012)

* **Bug Fix**
   * FIXED: Fix compression_utils.cc::inflate(...) throw - make it catchable [#2839](https://github.com/valhalla/valhalla/pull/2839)
   * FIXED: Fix compiler errors if HAVE_HTTP not enabled [#2807](https://github.com/valhalla/valhalla/pull/2807)
   * FIXED: Fix alternate route serialization [#2811](https://github.com/valhalla/valhalla/pull/2811)
   * FIXED: Store restrictions in the right tile [#2781](https://github.com/valhalla/valhalla/pull/2781)
   * FIXED: Failing to write tiles because of racing directory creation [#2810](https://github.com/valhalla/valhalla/pull/2810)
   * FIXED: Regression in stopping expansion on transitions down in time-dependent routes [#2815](https://github.com/valhalla/valhalla/pull/2815)
   * FIXED: Fix crash in loki when trace_route is called with 2 locations.[#2817](https://github.com/valhalla/valhalla/pull/2817)
   * FIXED: Mark the restriction start and end as via ways to fix IsBridgingEdge function in Bidirectional Astar [#2796](https://github.com/valhalla/valhalla/pull/2796)
   * FIXED: Dont add predictive traffic to the tile if it's empty [#2826](https://github.com/valhalla/valhalla/pull/2826)
   * FIXED: Fix logic bidirectional astar to avoid double u-turns and extra detours [#2802](https://github.com/valhalla/valhalla/pull/2802)
   * FIXED: Re-enable transition cost for motorcycle profile [#2837](https://github.com/valhalla/valhalla/pull/2837)
   * FIXED: Increase limits for timedep_* algorithms. Split track_factor into edge factor and transition penalty [#2845](https://github.com/valhalla/valhalla/pull/2845)
   * FIXED: Loki was looking up the wrong costing enum for avoids [#2856](https://github.com/valhalla/valhalla/pull/2856)
   * FIXED: Fix way_ids -> graph_ids conversion for complex restrictions: handle cases when a way is split into multiple edges [#2848](https://github.com/valhalla/valhalla/pull/2848)
   * FIXED: Honor access mode while matching OSMRestriction with the graph [#2849](https://github.com/valhalla/valhalla/pull/2849)
   * FIXED: Ensure route summaries are unique among all returned route/legs [#2874](https://github.com/valhalla/valhalla/pull/2874)
   * FIXED: Fix compilation errors when boost < 1.68 and libprotobuf < 3.6  [#2878](https://github.com/valhalla/valhalla/pull/2878)
   * FIXED: Allow u-turns at no-access barriers when forced by heading [#2875](https://github.com/valhalla/valhalla/pull/2875)
   * FIXED: Fixed "No route found" error in case of multipoint request with locations near low reachability edges [#2914](https://github.com/valhalla/valhalla/pull/2914)
   * FIXED: Python bindings installation [#2751](https://github.com/valhalla/valhalla/issues/2751)
   * FIXED: Skip bindings if there's no Python development version [#2893](https://github.com/valhalla/valhalla/pull/2893)
   * FIXED: Use CMakes built-in Python variables to configure installation [#2931](https://github.com/valhalla/valhalla/pull/2931)
   * FIXED: Sometimes emitting zero-length route geometry when traffic splits edge twice [#2943](https://github.com/valhalla/valhalla/pull/2943)
   * FIXED: Fix map-match segfault when gps-points project very near a node [#2946](https://github.com/valhalla/valhalla/pull/2946)
   * FIXED: Use kServiceRoad edges while searching for ferry connection [#2933](https://github.com/valhalla/valhalla/pull/2933)
   * FIXED: Enhanced logic for IsTurnChannelManeuverCombinable [#2952](https://github.com/valhalla/valhalla/pull/2952)
   * FIXED: Restore compatibility with gcc 6.3.0, libprotobuf 3.0.0, boost v1.62.0 [#2953](https://github.com/valhalla/valhalla/pull/2953)
   * FIXED: Dont abort bidirectional a-star search if only one direction is exhausted [#2936](https://github.com/valhalla/valhalla/pull/2936)
   * FIXED: Fixed missing comma in the scripts/valhalla_build_config [#2963](https://github.com/valhalla/valhalla/pull/2963)
   * FIXED: Reverse and Multimodal Isochrones were returning forward results [#2967](https://github.com/valhalla/valhalla/pull/2967)
   * FIXED: Map-match fix for first gps-point being exactly equal to street shape-point [#2977](https://github.com/valhalla/valhalla/pull/2977)
   * FIXED: Add missing GEOS:GEOS dep to mjolnir target [#2901](https://github.com/valhalla/valhalla/pull/2901)
   * FIXED: Allow expansion into a region when not_thru_pruning is false on 2nd pass [#2978](https://github.com/valhalla/valhalla/pull/2978)
   * FIXED: Fix polygon area calculation: use Shoelace formula [#2927](https://github.com/valhalla/valhalla/pull/2927)
   * FIXED: Isochrone: orient segments/rings acoording to the right-hand rule [#2932](https://github.com/valhalla/valhalla/pull/2932)
   * FIXED: Parsenodes fix: check if index is out-of-bound first [#2984](https://github.com/valhalla/valhalla/pull/2984)
   * FIXED: Fix for unique-summary logic [#2996](https://github.com/valhalla/valhalla/pull/2996)
   * FIXED: Isochrone: handle origin edges properly [#2990](https://github.com/valhalla/valhalla/pull/2990)
   * FIXED: Annotations fail with returning NaN speed when the same point is duplicated in route geometry [#2992](https://github.com/valhalla/valhalla/pull/2992)
   * FIXED: Fix run_with_server.py to work on macOS [#3003](https://github.com/valhalla/valhalla/pull/3003)
   * FIXED: Removed unexpected maneuvers at sharp bends [#2968](https://github.com/valhalla/valhalla/pull/2968)
   * FIXED: Remove large number formatting for non-US countries [#3015](https://github.com/valhalla/valhalla/pull/3015)
   * FIXED: Odin undefined behaviour: handle case when xedgeuse is not initialized [#3020](https://github.com/valhalla/valhalla/pull/3020)

* **Enhancement**
   * Pedestrian crossing should be a separate TripLeg_Use [#2950](https://github.com/valhalla/valhalla/pull/2950)
   * CHANGED: Azure uses ninja as generator [#2779](https://github.com/valhalla/valhalla/pull/2779)
   * ADDED: Support for date_time type invariant for map matching [#2712](https://github.com/valhalla/valhalla/pull/2712)
   * ADDED: Add Bulgarian locale [#2825](https://github.com/valhalla/valhalla/pull/2825)
   * FIXED: No need for write permissions on tarball indices [#2822](https://github.com/valhalla/valhalla/pull/2822)
   * ADDED: nit: Links debug build with lld [#2813](https://github.com/valhalla/valhalla/pull/2813)
   * ADDED: Add costing option `use_living_streets` to avoid or favor living streets in route. [#2788](https://github.com/valhalla/valhalla/pull/2788)
   * CHANGED: Do not allocate mapped_cache vector in skadi when no elevation source is provided. [#2841](https://github.com/valhalla/valhalla/pull/2841)
   * ADDED: avoid_polygons logic [#2750](https://github.com/valhalla/valhalla/pull/2750)
   * ADDED: Added support for destination for conditional access restrictions [#2857](https://github.com/valhalla/valhalla/pull/2857)
   * CHANGED: Large sequences are now merge sorted which can be dramatically faster with certain hardware configurations. This is especially useful in speeding up the earlier stages (parsing, graph construction) of tile building [#2850](https://github.com/valhalla/valhalla/pull/2850)
   * CHANGED: When creating the intial graph edges by setting at which nodes they start and end, first mark the indices of those nodes in another sequence and then sort them by edgeid so that we can do the setting of start and end node sequentially in the edges file. This is much more efficient on certain hardware configurations [#2851](https://github.com/valhalla/valhalla/pull/2851)
   * CHANGED: Use relative cost threshold to extend search in bidirectional astar in order to find more alternates [#2868](https://github.com/valhalla/valhalla/pull/2868)
   * CHANGED: Throw an exception if directory does not exist when building traffic extract [#2871](https://github.com/valhalla/valhalla/pull/2871)
   * CHANGED: Support for ignoring multiple consecutive closures at start/end locations [#2846](https://github.com/valhalla/valhalla/pull/2846)
   * ADDED: Added sac_scale to trace_attributes output and locate edge output [#2818](https://github.com/valhalla/valhalla/pull/2818)
   * ADDED: Ukrainian language translations [#2882](https://github.com/valhalla/valhalla/pull/2882)
   * ADDED: Add support for closure annotations [#2816](https://github.com/valhalla/valhalla/pull/2816)
   * ADDED: Add costing option `service_factor`. Implement possibility to avoid or favor generic service roads in route for all costing options. [#2870](https://github.com/valhalla/valhalla/pull/2870)
   * CHANGED: Reduce stop impact cost when flow data is present [#2891](https://github.com/valhalla/valhalla/pull/2891)
   * CHANGED: Update visual compare script [#2803](https://github.com/valhalla/valhalla/pull/2803)
   * CHANGED: Service roads are not penalized for `pedestrian` costing by default. [#2898](https://github.com/valhalla/valhalla/pull/2898)
   * ADDED: Add complex mandatory restrictions support [#2766](https://github.com/valhalla/valhalla/pull/2766)
   * ADDED: Status endpoint for future status info and health checking of running service [#2907](https://github.com/valhalla/valhalla/pull/2907)
   * ADDED: Add min_level argument to valhalla_ways_to_edges [#2918](https://github.com/valhalla/valhalla/pull/2918)
   * ADDED: Adding ability to store the roundabout_exit_turn_degree to the maneuver [#2941](https://github.com/valhalla/valhalla/pull/2941)
   * ADDED: Penalize pencil point uturns and uturns at short internal edges. Note: `motorcycle` and `motor_scooter` models do not penalize on short internal edges. No new uturn penalty logic has been added to the pedestrian and bicycle costing models. [#2944](https://github.com/valhalla/valhalla/pull/2944)
   * CHANGED: Allow config object to be passed-in to path algorithms [#2949](https://github.com/valhalla/valhalla/pull/2949)
   * CHANGED: Allow disabling Werror
   * ADDED: Add ability to build Valhalla modules as STATIC libraries. [#2957](https://github.com/valhalla/valhalla/pull/2957)
   * NIT: Enables compiler warnings in part of mjolnir module [#2922](https://github.com/valhalla/valhalla/pull/2922)
   * CHANGED: Refactor isochrone/reachability forward/reverse search to reduce code repetition [#2969](https://github.com/valhalla/valhalla/pull/2969)
   * ADDED: Set the roundabout exit shape index when we are collapsing the roundabout maneuvers. [#2975](https://github.com/valhalla/valhalla/pull/2975)
   * CHANGED: Penalized closed edges if using them at start/end locations [#2964](https://github.com/valhalla/valhalla/pull/2964)
   * ADDED: Add shoulder to trace_attributes output. [#2980](https://github.com/valhalla/valhalla/pull/2980)
   * CHANGED: Refactor bidirectional astar forward/reverse search to reduce code repetition [#2970](https://github.com/valhalla/valhalla/pull/2970)
   * CHANGED: Factor for service roads is 1.0 by default. [#2988](https://github.com/valhalla/valhalla/pull/2988)
   * ADDED: Support for conditionally skipping CI runs [#2986](https://github.com/valhalla/valhalla/pull/2986)
   * ADDED: Add instructions for building valhalla on `arm64` macbook [#2997](https://github.com/valhalla/valhalla/pull/2997)
   * NIT: Enables compiler warnings in part of mjolnir module [#2995](https://github.com/valhalla/valhalla/pull/2995)
   * CHANGED: nit(rename): Renames the encoded live speed properties [#2998](https://github.com/valhalla/valhalla/pull/2998)
   * ADDED: ci: Vendors the codecov script [#3002](https://github.com/valhalla/valhalla/pull/3002)
   * CHANGED: Allow None build type [#3005](https://github.com/valhalla/valhalla/pull/3005)
   * CHANGED: ci: Build Python bindings for Mac OS [#3013](https://github.com/valhalla/valhalla/pull/3013)

## Release Date: 2021-01-25 Valhalla 3.1.0
* **Removed**
   * REMOVED: Remove Node bindings. [#2502](https://github.com/valhalla/valhalla/pull/2502)
   * REMOVED: appveyor builds. [#2550](https://github.com/valhalla/valhalla/pull/2550)
   * REMOVED: Removed x86 CI builds. [#2792](https://github.com/valhalla/valhalla/pull/2792)

* **Bug Fix**
   * FIXED: Crazy ETAs.  If a way has forward speed with no backward speed and it is not oneway, then we must set the default speed.  The reverse logic applies as well.  If a way has no backward speed but has a forward speed and it is not a oneway, then set the default speed. [#2102](https://github.com/valhalla/valhalla/pull/2102)
   * FIXED: Map matching elapsed times spliced amongst different legs and discontinuities are now correct [#2104](https://github.com/valhalla/valhalla/pull/2104)
   * FIXED: Date time information is now propogated amongst different legs and discontinuities [#2107](https://github.com/valhalla/valhalla/pull/2107)
   * FIXED: Adds support for geos-3.8 c++ api [#2021](https://github.com/valhalla/valhalla/issues/2021)
   * FIXED: Updated the osrm serializer to not set junction name for osrm origin/start maneuver - this is not helpful since we are not transitioning through the intersection.  [#2121](https://github.com/valhalla/valhalla/pull/2121)
   * FIXED: Removes precomputing of edge-costs which lead to wrong results [#2120](https://github.com/valhalla/valhalla/pull/2120)
   * FIXED: Complex turn-restriction invalidates edge marked as kPermanent [#2103](https://github.com/valhalla/valhalla/issues/2103)
   * FIXED: Fixes bug with inverted time-restriction parsing [#2167](https://github.com/valhalla/valhalla/pull/2167)
   * FIXED: Fixed several bugs with numeric underflow in map-matching trip durations. These may
     occur when serializing match results where adjacent trace points appear out-of-sequence on the
     same edge [#2178](https://github.com/valhalla/valhalla/pull/2178)
     - `MapMatcher::FormPath` now catches route discontinuities on the same edge when the distance
       percentage along don't agree. The trip leg builder builds disconnected legs on a single edge
       to avoid duration underflow.
     - Correctly populate edge groups when matching results contain loops. When a loop occurs,
       the leg builder now starts at the correct edge where the loop ends, and correctly accounts
       for any contained edges.
     - Duration over-trimming at the terminating edge of a match.
   * FIXED: Increased internal precision of time tracking per edge and maneuver so that maneuver times sum to the same time represented in the leg summary [#2195](https://github.com/valhalla/valhalla/pull/2195)
   * FIXED: Tagged speeds were not properly marked. We were not using forward and backward speeds to flag if a speed is tagged or not.  Should not update turn channel speeds if we are not inferring them.  Added additional logic to handle PH in the conditional restrictions. Do not update stop impact for ramps if they are marked as internal. [#2198](https://github.com/valhalla/valhalla/pull/2198)
   * FIXED: Fixed the sharp turn phrase [#2226](https://github.com/valhalla/valhalla/pull/2226)
   * FIXED: Protect against duplicate points in the input or points that snap to the same location resulting in `nan` times for the legs of the map match (of a 0 distance route) [#2229](https://github.com/valhalla/valhalla/pull/2229)
   * FIXED: Improves restriction check on briding edge in Bidirectional Astar [#2228](https://github.com/valhalla/valhalla/pull/2242)
   * FIXED: Allow nodes at location 0,0 [#2245](https://github.com/valhalla/valhalla/pull/2245)
   * FIXED: Fix RapidJSON compiler warnings and naming conflict [#2249](https://github.com/valhalla/valhalla/pull/2249)
   * FIXED: Fixed bug in resample_spherical_polyline where duplicate successive lat,lng locations in the polyline resulting in `nan` for the distance computation which shortcuts further sampling [#2239](https://github.com/valhalla/valhalla/pull/2239)
   * FIXED: Update exit logic for non-motorways [#2252](https://github.com/valhalla/valhalla/pull/2252)
   * FIXED: Transition point map-matching. When match results are on a transition point, we search for the sibling nodes at that transition and snap it to the corresponding edges in the route. [#2258](https://github.com/valhalla/valhalla/pull/2258)
   * FIXED: Fixed verbal multi-cue logic [#2270](https://github.com/valhalla/valhalla/pull/2270)
   * FIXED: Fixed Uturn cases when a not_thru edge is connected to the origin edge. [#2272](https://github.com/valhalla/valhalla/pull/2272)
   * FIXED: Update intersection classes in osrm response to not label all ramps as motorway [#2279](https://github.com/valhalla/valhalla/pull/2279)
   * FIXED: Fixed bug in mapmatcher when interpolation point goes before the first valid match or after the last valid match. Such behavior usually leads to discontinuity in matching. [#2275](https://github.com/valhalla/valhalla/pull/2275)
   * FIXED: Fixed an issue for time_allowed logic.  Previously we returned false on the first time allowed restriction and did not check them all. Added conditional restriction gurka test and datetime optional argument to gurka header file. [#2286](https://github.com/valhalla/valhalla/pull/2286)
   * FIXED: Fixed an issue for date ranges.  For example, for the range Jan 04 to Jan 02 we need to test to end of the year and then from the first of the year to the end date.  Also, fixed an emergency tag issue.  We should only set the use to emergency if all other access is off. [#2290](https://github.com/valhalla/valhalla/pull/2290)
   * FIXED: Found a few issues with the initial ref and direction logic for ways.  We were overwriting the refs with directionals to the name_offset_map instead of concatenating them together.  Also, we did not allow for blank entries for GetTagTokens. [#2298](https://github.com/valhalla/valhalla/pull/2298)
   * FIXED: Fixed an issue where MatchGuidanceViewJunctions is only looking at the first edge. Set the data_id for guidance views to the changeset id as it is already being populated. Also added test for guidance views. [#2303](https://github.com/valhalla/valhalla/pull/2303)
   * FIXED: Fixed a problem with live speeds where live speeds were being used to determine access, even when a live
   speed (current time) route wasn't what was requested. [#2311](https://github.com/valhalla/valhalla/pull/2311)
   * FIXED: Fix break/continue typo in search filtering [#2317](https://github.com/valhalla/valhalla/pull/2317)
   * FIXED: Fix a crash in trace_route due to iterating past the end of a vector. [#2322](https://github.com/valhalla/valhalla/pull/2322)
   * FIXED: Don't allow timezone information in the local date time string attached at each location. [#2312](https://github.com/valhalla/valhalla/pull/2312)
   * FIXED: Fix short route trimming in bidirectional astar [#2323](https://github.com/valhalla/valhalla/pull/2323)
   * FIXED: Fix shape trimming in leg building for snap candidates that lie within the margin of rounding error [#2326](https://github.com/valhalla/valhalla/pull/2326)
   * FIXED: Fixes route duration underflow with traffic data [#2325](https://github.com/valhalla/valhalla/pull/2325)
   * FIXED: Parse mtb:scale tags and set bicycle access if present [#2117](https://github.com/valhalla/valhalla/pull/2117)
   * FIXED: Fixed segfault.  Shape was missing from options for valhalla_path_comparison and valhalla_run_route.  Also, costing options was missing in valhalla_path_comparison. [#2343](https://github.com/valhalla/valhalla/pull/2343)
   * FIXED: Handle decimal numbers with zero-value mantissa properly in Lua [#2355](https://github.com/valhalla/valhalla/pull/2355)
   * FIXED: Many issues that resulted in discontinuities, failed matches or incorrect time/duration for map matching requests. [#2292](https://github.com/valhalla/valhalla/pull/2292)
   * FIXED: Seeing segfault when loading large osmdata data files before loading LuaJit. LuaJit fails to create luaL_newstate() Ref: [#2158](https://github.com/ntop/ntopng/issues/2158) Resolution is to load LuaJit before loading the data files. [#2383](https://github.com/valhalla/valhalla/pull/2383)
   * FIXED: Store positive/negative OpenLR offsets in bucketed form [#2405](https://github.com/valhalla/valhalla/2405)
   * FIXED: Fix on map-matching return code when breakage distance limitation exceeds. Instead of letting the request goes into meili and fails in finding a route, we check the distance in loki and early return with exception code 172. [#2406](https://github.com/valhalla/valhalla/pull/2406)
   * FIXED: Don't create edges for portions of ways that are doubled back on themselves as this confuses opposing edge index computations [#2385](https://github.com/valhalla/valhalla/pull/2385)
   * FIXED: Protect against nan in uniform_resample_spherical_polyline. [#2431](https://github.com/valhalla/valhalla/pull/2431)
   * FIXED: Obvious maneuvers. [#2436](https://github.com/valhalla/valhalla/pull/2436)
   * FIXED: Base64 encoding/decoding [#2452](https://github.com/valhalla/valhalla/pull/2452)
   * FIXED: Added post roundabout instruction when enter/exit roundabout maneuvers are combined [#2454](https://github.com/valhalla/valhalla/pull/2454)
   * FIXED: openlr: Explicitly check for linear reference option for Valhalla serialization. [#2458](https://github.com/valhalla/valhalla/pull/2458)
   * FIXED: Fix segfault: Do not combine last turn channel maneuver. [#2463](https://github.com/valhalla/valhalla/pull/2463)
   * FIXED: Remove extraneous whitespaces from ja-JP.json. [#2471](https://github.com/valhalla/valhalla/pull/2471)
   * FIXED: Checks protobuf serialization/parsing success [#2477](https://github.com/valhalla/valhalla/pull/2477)
   * FIXED: Fix dereferencing of end for std::lower_bound in sequence and possible UB [#2488](https://github.com/valhalla/valhalla/pull/2488)
   * FIXED: Make tile building reproducible: fix UB-s [#2480](https://github.com/valhalla/valhalla/pull/2480)
   * FIXED: Zero initialize EdgeInfoInner.spare0_. Uninitialized spare0_ field produced UB which causes gurka_reproduce_tile_build to fail intermittently. [2499](https://github.com/valhalla/valhalla/pull/2499)
   * FIXED: Drop unused CHANGELOG validation script, straggling NodeJS references [#2506](https://github.com/valhalla/valhalla/pull/2506)
   * FIXED: Fix missing nullptr checks in graphreader and loki::Reach (causing segfault during routing with not all levels of tiles availble) [#2504](https://github.com/valhalla/valhalla/pull/2504)
   * FIXED: Fix mismatch of triplegedge roadclass and directededge roadclass [#2507](https://github.com/valhalla/valhalla/pull/2507)
   * FIXED: Improve german destination_verbal_alert phrases [#2509](https://github.com/valhalla/valhalla/pull/2509)
   * FIXED: Undefined behavior cases discovered with undefined behavior sanitizer tool. [2498](https://github.com/valhalla/valhalla/pull/2498)
   * FIXED: Fixed logic so verbal keep instructions use branch exit sign info for ramps [#2520](https://github.com/valhalla/valhalla/pull/2520)
   * FIXED: Fix bug in trace_route for uturns causing garbage coordinates [#2517](https://github.com/valhalla/valhalla/pull/2517)
   * FIXED: Simplify heading calculation for turn type. Remove undefined behavior case. [#2513](https://github.com/valhalla/valhalla/pull/2513)
   * FIXED: Always set costing name even if one is not provided for osrm serializer weight_name. [#2528](https://github.com/valhalla/valhalla/pull/2528)
   * FIXED: Make single-thread tile building reproducible: fix seed for shuffle, use concurrency configuration from the mjolnir section. [#2515](https://github.com/valhalla/valhalla/pull/2515)
   * FIXED: More Windows compatibility: build tiles and some run actions work now (including CI tests) [#2300](https://github.com/valhalla/valhalla/issues/2300)
   * FIXED: Transcoding of c++ location to pbf location used path edges in the place of filtered edges. [#2542](https://github.com/valhalla/valhalla/pull/2542)
   * FIXED: Add back whitelisting action types. [#2545](https://github.com/valhalla/valhalla/pull/2545)
   * FIXED: Allow uturns for truck costing now that we have derived deadends marked in the edge label [#2559](https://github.com/valhalla/valhalla/pull/2559)
   * FIXED: Map matching uturn trimming at the end of an edge where it wasn't needed. [#2558](https://github.com/valhalla/valhalla/pull/2558)
   * FIXED: Multicue enter roundabout [#2556](https://github.com/valhalla/valhalla/pull/2556)
   * FIXED: Changed reachability computation to take into account live speed [#2597](https://github.com/valhalla/valhalla/pull/2597)
   * FIXED: Fixed a bug where the temp files were not getting read in if you started with the construct edges or build phase for valhalla_build_tiles. [#2601](https://github.com/valhalla/valhalla/pull/2601)
   * FIXED: Updated fr-FR.json with partial translations. [#2605](https://github.com/valhalla/valhalla/pull/2605)
   * FIXED: Removed superfluous const qualifier from odin/signs [#2609](https://github.com/valhalla/valhalla/pull/2609)
   * FIXED: Internal maneuver placement [#2600](https://github.com/valhalla/valhalla/pull/2600)
   * FIXED: Complete fr-FR.json locale. [#2614](https://github.com/valhalla/valhalla/pull/2614)
   * FIXED: Don't truncate precision in polyline encoding [#2632](https://github.com/valhalla/valhalla/pull/2632)
   * FIXED: Fix all compiler warnings in sif and set to -Werror [#2642](https://github.com/valhalla/valhalla/pull/2642)
   * FIXED: Remove unnecessary maneuvers to continue straight [#2647](https://github.com/valhalla/valhalla/pull/2647)
   * FIXED: Linear reference support in route/mapmatch apis (FOW, FRC, bearing, and number of references) [#2645](https://github.com/valhalla/valhalla/pull/2645)
   * FIXED: Ambiguous local to global (with timezone information) date time conversions now all choose to use the later time instead of throwing unhandled exceptions [#2665](https://github.com/valhalla/valhalla/pull/2665)
   * FIXED: Overestimated reach caused be reenquing transition nodes without checking that they had been already expanded [#2670](https://github.com/valhalla/valhalla/pull/2670)
   * FIXED: Build with C++17 standard. Deprecated function calls are substituted with new ones. [#2669](https://github.com/valhalla/valhalla/pull/2669)
   * FIXED: Improve German post_transition_verbal instruction [#2677](https://github.com/valhalla/valhalla/pull/2677)
   * FIXED: Lane updates.  Add the turn lanes to all edges of the way.  Do not "enhance" turn lanes if they are part of a complex restriction.  Moved ProcessTurnLanes after UpdateManeuverPlacementForInternalIntersectionTurns.  Fix for a missing "uturn" indication for intersections on the previous maneuver, we were serializing an empty list. [#2679](https://github.com/valhalla/valhalla/pull/2679)
   * FIXED: Fixes OpenLr serialization [#2688](https://github.com/valhalla/valhalla/pull/2688)
   * FIXED: Internal edges can't be also a ramp or a turn channel.  Also, if an edge is marked as ramp and turn channel mark it as a ramp.  [2689](https://github.com/valhalla/valhalla/pull/2689)
   * FIXED: Check that speeds are equal for the edges going in the same direction while buildig shortcuts [#2691](https://github.com/valhalla/valhalla/pull/2691)
   * FIXED: Missing fork or bear instruction [#2683](https://github.com/valhalla/valhalla/pull/2683)
   * FIXED: Eliminate null pointer dereference in GraphReader::AreEdgesConnected [#2695](https://github.com/valhalla/valhalla/issues/2695)
   * FIXED: Fix polyline simplification float/double comparison [#2698](https://github.com/valhalla/valhalla/issues/2698)
   * FIXED: Weights were sometimes negative due to incorrect updates to elapsed_cost [#2702](https://github.com/valhalla/valhalla/pull/2702)
   * FIXED: Fix bidirectional route failures at deadends [#2705](https://github.com/valhalla/valhalla/pull/2705)
   * FIXED: Updated logic to call out a non-obvious turn [#2708](https://github.com/valhalla/valhalla/pull/2708)
   * FIXED: valhalla_build_statistics multithreaded mode fixed [#2707](https://github.com/valhalla/valhalla/pull/2707)
   * FIXED: If infer_internal_intersections is true then allow internals that are also ramps or TCs. Without this we produce an extra continue manuever.  [#2710](https://github.com/valhalla/valhalla/pull/2710)
   * FIXED: We were routing down roads that should be destination only. Now we mark roads with motor_vehicle=destination and motor_vehicle=customers or access=destination and access=customers as destination only. [#2722](https://github.com/valhalla/valhalla/pull/2722)
   * FIXED: Replace all Python2 print statements with Python3 syntax [#2716](https://github.com/valhalla/valhalla/issues/2716)
   * FIXED: Some HGT files not found [#2723](https://github.com/valhalla/valhalla/issues/2723)
   * FIXED: Fix PencilPointUturn detection by removing short-edge check and updating angle threshold [#2725](https://github.com/valhalla/valhalla/issues/2725)
   * FIXED: Fix invalid continue/bear maneuvers [#2729](https://github.com/valhalla/valhalla/issues/2729)
   * FIXED: Fixes an issue that lead to double turns within a very short distance, when instead, it should be a u-turn. We now collapse double L turns or double R turns in short non-internal intersections to u-turns. [#2740](https://github.com/valhalla/valhalla/pull/2740)
   * FIXED: fixes an issue that lead to adding an extra maneuver. We now combine a current maneuver short length non-internal edges (left or right) with the next maneuver that is a kRampStraight. [#2741](https://github.com/valhalla/valhalla/pull/2741)
   * FIXED: Reduce verbose instructions by collapsing small end ramp forks [#2762](https://github.com/valhalla/valhalla/issues/2762)
   * FIXED: Remove redundant return statements [#2776](https://github.com/valhalla/valhalla/pull/2776)
   * FIXED: Added unit test for BuildAdminFromPBF() to test GEOS 3.9 update. [#2787](https://github.com/valhalla/valhalla/pull/2787)
   * FIXED: Add support for geos-3.9 c++ api [#2739](https://github.com/valhalla/valhalla/issues/2739)
   * FIXED: Fix check for live speed validness [#2797](https://github.com/valhalla/valhalla/pull/2797)

* **Enhancement**
   * ADDED: Matrix of Bike Share [#2590](https://github.com/valhalla/valhalla/pull/2590)
   * ADDED: Add ability to provide custom implementation for candidate collection in CandidateQuery. [#2328](https://github.com/valhalla/valhalla/pull/2328)
   * ADDED: Cancellation of tile downloading. [#2319](https://github.com/valhalla/valhalla/pull/2319)
   * ADDED: Return the coordinates of the nodes isochrone input locations snapped to [#2111](https://github.com/valhalla/valhalla/pull/2111)
   * ADDED: Allows more complicated routes in timedependent a-star before timing out [#2068](https://github.com/valhalla/valhalla/pull/2068)
   * ADDED: Guide signs and junction names [#2096](https://github.com/valhalla/valhalla/pull/2096)
   * ADDED: Added a bool to the config indicating whether to use commercially set attributes.  Added logic to not call IsIntersectionInternal if this is a commercial data set.  [#2132](https://github.com/valhalla/valhalla/pull/2132)
   * ADDED: Removed commerical data set bool to the config and added more knobs for data.  Added infer_internal_intersections, infer_turn_channels, apply_country_overrides, and use_admin_db.  [#2173](https://github.com/valhalla/valhalla/pull/2173)
   * ADDED: Allow using googletest in unit tests and convert all tests to it (old test.cc is completely removed). [#2128](https://github.com/valhalla/valhalla/pull/2128)
   * ADDED: Add guidance view capability. [#2209](https://github.com/valhalla/valhalla/pull/2209)
   * ADDED: Collect turn cost information as path is formed so that it can be seralized out for trace attributes or osrm flavored intersections. Also add shape_index to osrm intersections. [#2207](https://github.com/valhalla/valhalla/pull/2207)
   * ADDED: Added alley factor to autocost.  Factor is defaulted at 1.0f or do not avoid alleys. [#2246](https://github.com/valhalla/valhalla/pull/2246)
   * ADDED: Support unlimited speed limits where maxspeed=none. [#2251](https://github.com/valhalla/valhalla/pull/2251)
   * ADDED: Implement improved Reachability check using base class Dijkstra. [#2243](https://github.com/valhalla/valhalla/pull/2243)
   * ADDED: Gurka integration test framework with ascii-art maps [#2244](https://github.com/valhalla/valhalla/pull/2244)
   * ADDED: Add to the stop impact when transitioning from higher to lower class road and we are not on a turn channel or ramp. Also, penalize lefts when driving on the right and vice versa. [#2282](https://github.com/valhalla/valhalla/pull/2282)
   * ADDED: Added reclassify_links, use_direction_on_ways, and allow_alt_name as config options.  If `use_direction_on_ways = true` then use `direction` and `int_direction` on the way to update the directional for the `ref` and `int_ref`.  Also, copy int_efs to the refs. [#2285](https://github.com/valhalla/valhalla/pull/2285)
   * ADDED: Add support for live traffic. [#2268](https://github.com/valhalla/valhalla/pull/2268)
   * ADDED: Implement per-location search filters for functional road class and forms of way. [#2289](https://github.com/valhalla/valhalla/pull/2289)
   * ADDED: Approach, multi-cue, and length updates [#2313](https://github.com/valhalla/valhalla/pull/2313)
   * ADDED: Speed up timezone differencing calculation if cache is provided. [#2316](https://github.com/valhalla/valhalla/pull/2316)
   * ADDED: Added rapidjson/schema.h to baldr/rapidjson_util.h to make it available for use within valhalla. [#2330](https://github.com/valhalla/valhalla/issues/2330)
   * ADDED: Support decimal precision for height values in elevation service. Also support polyline5 for encoded polylines input and output to elevation service. [#2324](https://github.com/valhalla/valhalla/pull/2324)
   * ADDED: Use both imminent and distant verbal multi-cue phrases. [#2353](https://github.com/valhalla/valhalla/pull/2353)
   * ADDED: Split parsing stage into 3 separate stages. [#2339](https://github.com/valhalla/valhalla/pull/2339)
   * CHANGED: Speed up graph enhancing by avoiding continuous unordered_set rebuilding [#2349](https://github.com/valhalla/valhalla/pull/2349)
   * CHANGED: Skip calling out to Lua for nodes/ways/relations with not tags - speeds up parsing. [#2351](https://github.com/valhalla/valhalla/pull/2351)
   * CHANGED: Switch to LuaJIT for lua scripting - speeds up file parsing [#2352](https://github.com/valhalla/valhalla/pull/2352)
   * ADDED: Ability to create OpenLR records from raw data. [#2356](https://github.com/valhalla/valhalla/pull/2356)
   * ADDED: Revamp length phrases [#2359](https://github.com/valhalla/valhalla/pull/2359)
   * CHANGED: Do not allocate memory in skadi if we don't need it. [#2373](https://github.com/valhalla/valhalla/pull/2373)
   * CHANGED: Map matching: throw error (443/NoSegment) when no candidate edges are available. [#2370](https://github.com/valhalla/valhalla/pull/2370/)
   * ADDED: Add sk-SK.json (slovak) localization file. [#2376](https://github.com/valhalla/valhalla/pull/2376)
   * ADDED: Extend roundabout phrases. [#2378](https://github.com/valhalla/valhalla/pull/2378)
   * ADDED: More roundabout phrase tests. [#2382](https://github.com/valhalla/valhalla/pull/2382)
   * ADDED: Update the turn and continue phrases to include junction names and guide signs. [#2386](https://github.com/valhalla/valhalla/pull/2386)
   * ADDED: Add the remaining guide sign toward phrases [#2389](https://github.com/valhalla/valhalla/pull/2389)
   * ADDED: The ability to allow immediate uturns at trace points in a map matching request [#2380](https://github.com/valhalla/valhalla/pull/2380)
   * ADDED: Add utility functions to Signs. [#2390](https://github.com/valhalla/valhalla/pull/2390)
   * ADDED: Unified time tracking for all algorithms that support time-based graph expansion. [#2278](https://github.com/valhalla/valhalla/pull/2278)
   * ADDED: Add rail_ferry use and costing. [#2408](https://github.com/valhalla/valhalla/pull/2408)
   * ADDED: `street_side_max_distance`, `display_lat` and `display_lon` to `locations` in input for better control of routing side of street [#1769](https://github.com/valhalla/valhalla/pull/1769)
   * ADDED: Add addtional exit phrases. [#2421](https://github.com/valhalla/valhalla/pull/2421)
   * ADDED: Add Japanese locale, update German. [#2432](https://github.com/valhalla/valhalla/pull/2432)
   * ADDED: Gurka expect_route refactor [#2435](https://github.com/valhalla/valhalla/pull/2435)
   * ADDED: Add option to suppress roundabout exits [#2437](https://github.com/valhalla/valhalla/pull/2437)
   * ADDED: Add Greek locale. [#2438](https://github.com/valhalla/valhalla/pull/2438)
   * ADDED (back): Support for 64bit wide way ids in the edgeinfo structure with no impact to size for data sources with ids 32bits wide. [#2422](https://github.com/valhalla/valhalla/pull/2422)
   * ADDED: Support for 64bit osm node ids in parsing stage of tile building [#2422](https://github.com/valhalla/valhalla/pull/2422)
   * CHANGED: Point2/PointLL are now templated to allow for higher precision coordinate math when desired [#2429](https://github.com/valhalla/valhalla/pull/2429)
   * ADDED: Optional OpenLR Encoded Path Edges in API Response [#2424](https://github.com/valhalla/valhalla/pull/2424)
   * ADDED: Add explicit include for sstream to be compatible with msvc_x64 toolset. [#2449](https://github.com/valhalla/valhalla/pull/2449)
   * ADDED: Properly split returned path if traffic conditions change partway along edges [#2451](https://github.com/valhalla/valhalla/pull/2451/files)
   * ADDED: Add Dutch locale. [#2464](https://github.com/valhalla/valhalla/pull/2464)
   * ADDED: Check with address sanititizer in CI. Add support for undefined behavior sanitizer. [#2487](https://github.com/valhalla/valhalla/pull/2487)
   * ADDED: Ability to recost a path and increased cost/time details along the trippath and json output [#2425](https://github.com/valhalla/valhalla/pull/2425)
   * ADDED: Add the ability to do bikeshare based (ped/bike) multimodal routing [#2031](https://github.com/valhalla/valhalla/pull/2031)
   * ADDED: Route through restrictions enabled by introducing a costing option. [#2469](https://github.com/valhalla/valhalla/pull/2469)
   * ADDED: Migrated to Ubuntu 20.04 base-image [#2508](https://github.com/valhalla/valhalla/pull/2508)
   * CHANGED: Speed up parseways stage by avoiding multiple string comparisons [#2518](https://github.com/valhalla/valhalla/pull/2518)
   * CHANGED: Speed up enhance stage by avoiding GraphTileBuilder copying [#2468](https://github.com/valhalla/valhalla/pull/2468)
   * ADDED: Costing options now includes shortest flag which favors shortest path routes [#2555](https://github.com/valhalla/valhalla/pull/2555)
   * ADDED: Incidents in intersections [#2547](https://github.com/valhalla/valhalla/pull/2547)
   * CHANGED: Refactor mapmatching configuration to use a struct (instead of `boost::property_tree::ptree`). [#2485](https://github.com/valhalla/valhalla/pull/2485)
   * ADDED: Save exit maneuver's begin heading when combining enter & exit roundabout maneuvers. [#2554](https://github.com/valhalla/valhalla/pull/2554)
   * ADDED: Added new urban flag that can be set if edge is within city boundaries to data processing; new use_urban_tag config option; added to osrm response within intersections. [#2522](https://github.com/valhalla/valhalla/pull/2522)
   * ADDED: Parses OpenLr of type PointAlongLine [#2565](https://github.com/valhalla/valhalla/pull/2565)
   * ADDED: Use edge.is_urban is set for serializing is_urban. [#2568](https://github.com/valhalla/valhalla/pull/2568)
   * ADDED: Added new rest/service area uses on the edge. [#2533](https://github.com/valhalla/valhalla/pull/2533)
   * ADDED: Dependency cache for Azure [#2567](https://github.com/valhalla/valhalla/pull/2567)
   * ADDED: Added flexibility to remove the use of the admindb and to use the country and state iso from the tiles; [#2579](https://github.com/valhalla/valhalla/pull/2579)
   * ADDED: Added toll gates and collection points (gantry) to the node;  [#2532](https://github.com/valhalla/valhalla/pull/2532)
   * ADDED: Added osrm serialization for rest/service areas and admins. [#2594](https://github.com/valhalla/valhalla/pull/2594)
   * CHANGED: Improved Russian localization; [#2593](https://github.com/valhalla/valhalla/pull/2593)
   * ADDED: Support restricted class in intersection annotations [#2589](https://github.com/valhalla/valhalla/pull/2589)
   * ADDED: Added trail type trace [#2606](https://github.com/valhalla/valhalla/pull/2606)
   * ADDED: Added tunnel names to the edges as a tagged name.  [#2608](https://github.com/valhalla/valhalla/pull/2608)
   * CHANGED: Moved incidents to the trip leg and cut the shape of the leg at that location [#2610](https://github.com/valhalla/valhalla/pull/2610)
   * ADDED: Costing option to ignore_closures when routing with current flow [#2615](https://github.com/valhalla/valhalla/pull/2615)
   * ADDED: Cross-compilation ability with MinGW64 [#2619](https://github.com/valhalla/valhalla/pull/2619)
   * ADDED: Defines the incident tile schema and incident metadata [#2620](https://github.com/valhalla/valhalla/pull/2620)
   * ADDED: Moves incident serializer logic into a generic serializer [#2621](https://github.com/valhalla/valhalla/pull/2621)
   * ADDED: Incident loading singleton for continually refreshing incident tiles[#2573](https://github.com/valhalla/valhalla/pull/2573)
   * ADDED: One shot mode to valhalla_service so you can run a single request of any type without starting a server [#2624](https://github.com/valhalla/valhalla/pull/2624)
   * ADDED: Adds text instructions to OSRM output [#2625](https://github.com/valhalla/valhalla/pull/2625)
   * ADDED: Adds support for alternate routes [#2626](https://github.com/valhalla/valhalla/pull/2626)
   * CHANGED: Switch Python bindings generator from boost.python to header-only pybind11[#2644](https://github.com/valhalla/valhalla/pull/2644)
   * ADDED: Add support of input file for one-shot mode of valhalla_service [#2648](https://github.com/valhalla/valhalla/pull/2648)
   * ADDED: Linear reference support to locate api [#2645](https://github.com/valhalla/valhalla/pull/2645)
   * ADDED: Implemented OSRM-like turn duration calculation for car. Uses it now in auto costing. [#2651](https://github.com/valhalla/valhalla/pull/2651)
   * ADDED: Enhanced turn lane information in guidance [#2653](https://github.com/valhalla/valhalla/pull/2653)
   * ADDED: `top_speed` option for all motorized vehicles [#2667](https://github.com/valhalla/valhalla/issues/2667)
   * CHANGED: Move turn_lane_direction helper to odin/util [#2675](https://github.com/valhalla/valhalla/pull/2675)
   * ADDED: Add annotations to osrm response including speed limits, unit and sign conventions [#2668](https://github.com/valhalla/valhalla/pull/2668)
   * ADDED: Added functions for predicted speeds encoding-decoding [#2674](https://github.com/valhalla/valhalla/pull/2674)
   * ADDED: Time invariant routing via the bidirectional algorithm. This has the effect that when time dependent routes (arrive_by and depart_at) fall back to bidirectional due to length restrictions they will actually use the correct time of day for one of the search directions [#2660](https://github.com/valhalla/valhalla/pull/2660)
   * ADDED: If the length of the edge is greater than kMaxEdgeLength, then consider this a catastrophic error if the should_error bool is true in the set_length function. [2678](https://github.com/valhalla/valhalla/pull/2678)
   * ADDED: Moved lat,lon coordinates structures from single to double precision. Improves geometry accuracy noticibly at zooms above 17 as well as coordinate snapping and any other geometric operations. Addes about a 2% performance pentalty for standard routes. Graph nodes now have 7 digits of precision.  [#2693](https://github.com/valhalla/valhalla/pull/2693)
   * ADDED: Added signboards to guidance views.  [#2687](https://github.com/valhalla/valhalla/pull/2687)
   * ADDED: Regular speed on shortcut edges is calculated with turn durations taken into account. Truck, motorcycle and motorscooter profiles use OSRM-like turn duration. [#2662](https://github.com/valhalla/valhalla/pull/2662)
   * CHANGED: Remove astar algorithm and replace its use with timedep_forward as its redundant [#2706](https://github.com/valhalla/valhalla/pull/2706)
   * ADDED: Recover and recost all shortcuts in final path for bidirectional astar algorithm [#2711](https://github.com/valhalla/valhalla/pull/2711)
   * ADDED: An option for shortcut recovery to be cached at start up to reduce the time it takes to do so on the fly [#2714](https://github.com/valhalla/valhalla/pull/2714)
   * ADDED: If width <= 1.9 then no access for auto, truck, bus, taxi, emergency and hov. [#2713](https://github.com/valhalla/valhalla/pull/2713)
   * ADDED: Centroid/Converge/Rendezvous/Meet API which allows input locations to find a least cost convergence point from all locations [#2734](https://github.com/valhalla/valhalla/pull/2734)
   * ADDED: Added support to process the sump_buster tag.  Also, fixed a few small access bugs for nodes. [#2731](https://github.com/valhalla/valhalla/pull/2731)
   * ADDED: Log message if failed to create tiles directory. [#2738](https://github.com/valhalla/valhalla/pull/2738)
   * CHANGED: Tile memory is only owned by the GraphTile rather than shared amongst copies of the graph tile (in GraphReader and TileCaches). [#2340](https://github.com/valhalla/valhalla/pull/2340)
   * ADDED: Add Estonian locale. [#2748](https://github.com/valhalla/valhalla/pull/2748)
   * CHANGED: Handle GraphTile objects as smart pointers [#2703](https://github.com/valhalla/valhalla/pull/2703)
   * CHANGED: Improve stability with no RTTI build [#2759](https://github.com/valhalla/valhalla/pull/2759) and [#2760](https://github.com/valhalla/valhalla/pull/2760)
   * CHANGED: Change generic service roads to a new Use=kServiceRoad. This is for highway=service without other service= tags (such as driveway, alley, parking aisle) [#2419](https://github.com/valhalla/valhalla/pull/2419)
   * ADDED: Isochrones support isodistance lines as well [#2699](https://github.com/valhalla/valhalla/pull/2699)
   * ADDED: Add support for ignoring live traffic closures for waypoints [#2685](https://github.com/valhalla/valhalla/pull/2685)
   * ADDED: Add use_distance to auto cost to allow choosing between two primary cost components, time or distance [#2771](https://github.com/valhalla/valhalla/pull/2771)
   * CHANGED: nit: Enables compiler warnings in part of loki module [#2767](https://github.com/valhalla/valhalla/pull/2767)
   * CHANGED: Reducing the number of uturns by increasing the cost to for them to 9.5f. Note: Did not increase the cost for motorcycles or motorscooters. [#2770](https://github.com/valhalla/valhalla/pull/2770)
   * ADDED: Add option to use thread-safe GraphTile's reference counter. [#2772](https://github.com/valhalla/valhalla/pull/2772)
   * CHANGED: nit: Enables compiler warnings in part of thor module [#2768](https://github.com/valhalla/valhalla/pull/2768)
   * ADDED: Add costing option `use_tracks` to avoid or favor tracks in route. [#2769](https://github.com/valhalla/valhalla/pull/2769)
   * CHANGED: chore: Updates libosmium [#2786](https://github.com/valhalla/valhalla/pull/2786)
   * CHANGED: Optimize double bucket queue to reduce memory reallocations. [#2719](https://github.com/valhalla/valhalla/pull/2719)
   * CHANGED: Collapse merge maneuvers [#2773](https://github.com/valhalla/valhalla/pull/2773)
   * CHANGED: Add shortcuts to the tiles' bins so we can find them when doing spatial lookups. [#2744](https://github.com/valhalla/valhalla/pull/2744)

## Release Date: 2019-11-21 Valhalla 3.0.9
* **Bug Fix**
   * FIXED: Changed reachability computation to consider both directions of travel wrt candidate edges [#1965](https://github.com/valhalla/valhalla/pull/1965)
   * FIXED: toss ways where access=private and highway=service and service != driveway. [#1960](https://github.com/valhalla/valhalla/pull/1960)
   * FIXED: Fix search_cutoff check in loki correlate_node. [#2023](https://github.com/valhalla/valhalla/pull/2023)
   * FIXED: Computes notion of a deadend at runtime in bidirectional a-star which fixes no-route with a complicated u-turn. [#1982](https://github.com/valhalla/valhalla/issues/1982)
   * FIXED: Fix a bug with heading filter at nodes. [#2058](https://github.com/valhalla/valhalla/pull/2058)
   * FIXED: Bug in map matching continuity checking such that continuity must only be in the forward direction. [#2029](https://github.com/valhalla/valhalla/pull/2029)
   * FIXED: Allow setting the time for map matching paths such that the time is used for speed lookup. [#2030](https://github.com/valhalla/valhalla/pull/2030)
   * FIXED: Don't use density factor for transition cost when user specified flag disables flow speeds. [#2048](https://github.com/valhalla/valhalla/pull/2048)
   * FIXED: Map matching trace_route output now allows for discontinuities in the match though multi match is not supported in valhalla route output. [#2049](https://github.com/valhalla/valhalla/pull/2049)
   * FIXED: Allows routes with no time specified to use time conditional edges and restrictions with a flag denoting as much [#2055](https://github.com/valhalla/valhalla/pull/2055)
   * FIXED: Fixed a bug with 'current' time type map matches. [#2060](https://github.com/valhalla/valhalla/pull/2060)
   * FIXED: Fixed a bug with time dependent expansion in which the expansion distance heuristic was not being used. [#2064](https://github.com/valhalla/valhalla/pull/2064)

* **Enhancement**
   * ADDED: Establish pinpoint test pattern [#1969](https://github.com/valhalla/valhalla/pull/1969)
   * ADDED: Suppress relative direction in ramp/exit instructions if it matches driving side of street [#1990](https://github.com/valhalla/valhalla/pull/1990)
   * ADDED: Added relative direction to the merge maneuver [#1989](https://github.com/valhalla/valhalla/pull/1989)
   * ADDED: Refactor costing to better handle multiple speed datasources [#2026](https://github.com/valhalla/valhalla/pull/2026)
   * ADDED: Better usability of curl for fetching tiles on the fly [#2026](https://github.com/valhalla/valhalla/pull/2026)
   * ADDED: LRU cache scheme for tile storage [#2026](https://github.com/valhalla/valhalla/pull/2026)
   * ADDED: GraphTile size check [#2026](https://github.com/valhalla/valhalla/pull/2026)
   * ADDED: Pick more sane values for highway and toll avoidance [#2026](https://github.com/valhalla/valhalla/pull/2026)
   * ADDED: Refactor adding predicted speed info to speed up process [#2026](https://github.com/valhalla/valhalla/pull/2026)
   * ADDED: Allow selecting speed data sources at request time [#2026](https://github.com/valhalla/valhalla/pull/2026)
   * ADDED: Allow disabling certain neighbors in connectivity map [#2026](https://github.com/valhalla/valhalla/pull/2026)
   * ADDED: Allows routes with time-restricted edges if no time specified and notes restriction in response [#1992](https://github.com/valhalla/valhalla/issues/1992)
   * ADDED: Runtime deadend detection to timedependent a-star. [#2059](https://github.com/valhalla/valhalla/pull/2059)

## Release Date: 2019-09-06 Valhalla 3.0.8
* **Bug Fix**
   * FIXED: Added logic to detect if user is to merge to the left or right [#1892](https://github.com/valhalla/valhalla/pull/1892)
   * FIXED: Overriding the destination_only flag when reclassifying ferries; Also penalizing ferries with a 5 min. penalty in the cost to allow us to avoid destination_only the majority of the time except when it is necessary. [#1895](https://github.com/valhalla/valhalla/pull/1905)
   * FIXED: Suppress forks at motorway junctions and intersecting service roads [#1909](https://github.com/valhalla/valhalla/pull/1909)
   * FIXED: Enhanced fork assignment logic [#1912](https://github.com/valhalla/valhalla/pull/1912)
   * FIXED: Added logic to fall back to return country poly if no state and updated lua for Metro Manila and Ireland [#1910](https://github.com/valhalla/valhalla/pull/1910)
   * FIXED: Added missing motorway fork instruction [#1914](https://github.com/valhalla/valhalla/pull/1914)
   * FIXED: Use begin street name for osrm compat mode [#1916](https://github.com/valhalla/valhalla/pull/1916)
   * FIXED: Added logic to fix missing highway cardinal directions in the US [#1917](https://github.com/valhalla/valhalla/pull/1917)
   * FIXED: Handle forward traversable significant road class intersecting edges [#1928](https://github.com/valhalla/valhalla/pull/1928)
   * FIXED: Fixed bug with shape trimming that impacted Uturns at Via locations. [#1935](https://github.com/valhalla/valhalla/pull/1935)
   * FIXED: Dive bomb updates.  Updated default speeds for urban areas based on roadclass for the enhancer.  Also, updated default speeds based on roadclass in lua.  Fixed an issue where we were subtracting 1 from uint32_t when 0 for stop impact.  Updated reclassify link logic to allow residential roads to be added to the tree, but we only downgrade the links to tertiary.  Updated TransitionCost functions to add 1.5 to the turncost when transitioning from a ramp to a non ramp and vice versa.  Also, added 0.5f to the turncost if the edge is a roundabout. [#1931](https://github.com/valhalla/valhalla/pull/1931)

* **Enhancement**
   * ADDED: Caching url fetched tiles to disk [#1887](https://github.com/valhalla/valhalla/pull/1887)
   * ADDED: filesystem::remove_all [#1887](https://github.com/valhalla/valhalla/pull/1887)
   * ADDED: Minimum enclosing bounding box tool [#1887](https://github.com/valhalla/valhalla/pull/1887)
   * ADDED: Use constrained flow speeds in bidirectional_astar.cc [#1907](https://github.com/valhalla/valhalla/pull/1907)
   * ADDED: Bike Share Stations are now in the graph which should set us up to do multimodal walk/bike scenarios [#1852](https://github.com/valhalla/valhalla/pull/1852)

## Release Date: 2019-7-18 Valhalla 3.0.7
* **Bug Fix**
   * FIXED: Fix pedestrian fork [#1886](https://github.com/valhalla/valhalla/pull/1886)

## Release Date: 2019-7-15 Valhalla 3.0.6
* **Bug Fix**
   * FIXED: Admin name changes. [#1853](https://github.com/valhalla/valhalla/pull/1853) Ref: [#1854](https://github.com/valhalla/valhalla/issues/1854)
   * FIXED: valhalla_add_predicted_traffic was overcommitted while gathering stats. Added a clear. [#1857](https://github.com/valhalla/valhalla/pull/1857)
   * FIXED: regression in map matching when moving to valhalla v3.0.0 [#1863](https://github.com/valhalla/valhalla/pull/1863)
   * FIXED: last step shape in osrm serializer should be 2 of the same point [#1867](https://github.com/valhalla/valhalla/pull/1867)
   * FIXED: Shape trimming at the beginning and ending of the route to not be degenerate [#1876](https://github.com/valhalla/valhalla/pull/1876)
   * FIXED: Duplicate waypoints in osrm serializer [#1880](https://github.com/valhalla/valhalla/pull/1880)
   * FIXED: Updates for heading precision [#1881](https://github.com/valhalla/valhalla/pull/1881)
   * FIXED: Map matching allowed untraversable edges at start of route [#1884](https://github.com/valhalla/valhalla/pull/1884)

* **Enhancement**
   * ADDED: Use the same protobuf object the entire way through the request process [#1837](https://github.com/valhalla/valhalla/pull/1837)
   * ADDED: Enhanced turn lane processing [#1859](https://github.com/valhalla/valhalla/pull/1859)
   * ADDED: Add global_synchronized_cache in valhalla_build_config [#1851](https://github.com/valhalla/valhalla/pull/1851)

## Release Date: 2019-06-04 Valhalla 3.0.5
* **Bug Fix**
   * FIXED: Protect against unnamed rotaries and routes that end in roundabouts not turning off rotary logic [#1840](https://github.com/valhalla/valhalla/pull/1840)

* **Enhancement**
   * ADDED: Add turn lane info at maneuver point [#1830](https://github.com/valhalla/valhalla/pull/1830)

## Release Date: 2019-05-31 Valhalla 3.0.4
* **Bug Fix**
   * FIXED: Improved logic to decide between bear vs. continue [#1798](https://github.com/valhalla/valhalla/pull/1798)
   * FIXED: Bicycle costing allows use of roads with all surface values, but with a penalty based on bicycle type. However, the edge filter totally disallows bad surfaces for some bicycle types, creating situations where reroutes fail if a rider uses a road with a poor surface. [#1800](https://github.com/valhalla/valhalla/pull/1800)
   * FIXED: Moved complex restrictions building to before validate. [#1805](https://github.com/valhalla/valhalla/pull/1805)
   * FIXED: Fix bicycle edge filter whan avoid_bad_surfaces = 1.0 [#1806](https://github.com/valhalla/valhalla/pull/1806)
   * FIXED: Replace the EnhancedTripPath class inheritance with aggregation [#1807](https://github.com/valhalla/valhalla/pull/1807)
   * FIXED: Replace the old timezone shape zip file every time valhalla_build_timezones is ran [#1817](https://github.com/valhalla/valhalla/pull/1817)
   * FIXED: Don't use island snapped edge candidates (from disconnected components or low reach edges) when we rejected other high reachability edges that were closer [#1835](https://github.com/valhalla/valhalla/pull/1835)

## Release Date: 2019-05-08 Valhalla 3.0.3
* **Bug Fix**
   * FIXED: Fixed a rare loop condition in route matcher (edge walking to match a trace).
   * FIXED: Fixed VACUUM ANALYZE syntax issue.  [#1704](https://github.com/valhalla/valhalla/pull/1704)
   * FIXED: Fixed the osrm maneuver type when a maneuver has the to_stay_on attribute set.  [#1714](https://github.com/valhalla/valhalla/pull/1714)
   * FIXED: Fixed osrm compatibility mode attributes.  [#1716](https://github.com/valhalla/valhalla/pull/1716)
   * FIXED: Fixed rotary/roundabout issues in Valhalla OSRM compatibility.  [#1727](https://github.com/valhalla/valhalla/pull/1727)
   * FIXED: Fixed the destinations assignment for exit names in OSRM compatibility mode. [#1732](https://github.com/valhalla/valhalla/pull/1732)
   * FIXED: Enhance merge maneuver type assignment. [#1735](https://github.com/valhalla/valhalla/pull/1735)
   * FIXED: Fixed fork assignments and on ramps for OSRM compatibility mode. [#1738](https://github.com/valhalla/valhalla/pull/1738)
   * FIXED: Fixed cardinal direction on reference names when forward/backward tag is present on relations. Fixes singly digitized roads with opposing directional modifiers. [#1741](https://github.com/valhalla/valhalla/pull/1741)
   * FIXED: Fixed fork assignment and narrative logic when a highway ends and splits into multiple ramps. [#1742](https://github.com/valhalla/valhalla/pull/1742)
   * FIXED: Do not use any avoid edges as origin or destination of a route, matrix, or isochrone. [#1745](https://github.com/valhalla/valhalla/pull/1745)
   * FIXED: Add leg summary and remove unused hint attribute for OSRM compatibility mode. [#1753](https://github.com/valhalla/valhalla/pull/1753)
   * FIXED: Improvements for pedestrian forks, pedestrian roundabouts, and continue maneuvers. [#1768](https://github.com/valhalla/valhalla/pull/1768)
   * FIXED: Added simplified overview for OSRM response and added use_toll logic back to truck costing. [#1765](https://github.com/valhalla/valhalla/pull/1765)
   * FIXED: temp fix for location distance bug [#1774](https://github.com/valhalla/valhalla/pull/1774)
   * FIXED: Fix pedestrian routes using walkway_factor [#1780](https://github.com/valhalla/valhalla/pull/1780)
   * FIXED: Update the begin and end heading of short edges based on use [#1783](https://github.com/valhalla/valhalla/pull/1783)
   * FIXED: GraphReader::AreEdgesConnected update.  If transition count == 0 return false and do not call transition function. [#1786](https://github.com/valhalla/valhalla/pull/1786)
   * FIXED: Only edge candidates that were used in the path are send to serializer: [1788](https://github.com/valhalla/valhalla/pull/1788)
   * FIXED: Added logic to prevent the removal of a destination maneuver when ending on an internal edge [#1792](https://github.com/valhalla/valhalla/pull/1792)
   * FIXED: Fixed instructions when starting on an internal edge [#1796](https://github.com/valhalla/valhalla/pull/1796)

* **Enhancement**
   * Add the ability to run valhalla_build_tiles in stages. Specify the begin_stage and end_stage as command line options. Also cleans up temporary files as the last stage in the pipeline.
   * Add `remove` to `filesystem` namespace. [#1752](https://github.com/valhalla/valhalla/pull/1752)
   * Add TaxiCost into auto costing options.
   * Add `preferred_side` to allow per-location filtering of edges based on the side of the road the location is on and the driving side for that locale.
   * Slightly decreased the internal side-walk factor to .90f to favor roads with attached sidewalks. This impacts roads that have added sidewalk:left, sidewalk:right or sidewalk:both OSM tags (these become attributes on each directedEdge). The user can then avoid/penalize dedicated sidewalks and walkways, when they increase the walkway_factor. Since we slightly decreased the sidewalk_factor internally and only favor sidewalks if use is tagged as sidewalk_left or sidewalk_right, we should tend to route on roads with attached sidewalks rather than separate/dedicated sidewalks, allowing for more road names to be called out since these are labeled more.
   * Add `via` and `break_through` location types [#1737](https://github.com/valhalla/valhalla/pull/1737)
   * Add `street_side_tolerance` and `search_cutoff` to input `location` [#1777](https://github.com/valhalla/valhalla/pull/1777)
   * Return the Valhalla error `Path distance exceeds the max distance limit` for OSRM responses when the route is greater than the service limits. [#1781](https://github.com/valhalla/valhalla/pull/1781)

## Release Date: 2019-01-14 Valhalla 3.0.2
* **Bug Fix**
   * FIXED: Transit update - fix dow and exception when after midnight trips are normalized [#1682](https://github.com/valhalla/valhalla/pull/1682)
   * FIXED: valhalla_convert_transit segfault - GraphTileBuilder has null GraphTileHeader [#1683](https://github.com/valhalla/valhalla/issues/1683)
   * FIXED: Fix crash for trace_route with osrm serialization. Was passing shape rather than locations to the waypoint method.
   * FIXED: Properly set driving_side based on data set in TripPath.
   * FIXED: A bad bicycle route exposed an issue with bidirectional A* when the origin and destination edges are connected. Use A* in these cases to avoid requiring a high cost threshold in BD A*.
   * FIXED: x86 and x64 data compatibility was fixed as the structures weren't aligned.
   * FIXED: x86 tests were failing due mostly to floating point issues and the aforementioned structure misalignment.
* **Enhancement**
   * Add a durations list (delta time between each pair of trace points), a begin_time and a use_timestamp flag to trace_route requests. This allows using the input trace timestamps or durations plus the begin_time to compute elapsed time at each edge in the matched path (rather than using costing methods).
   * Add support for polyline5 encoding for OSRM formatted output.
* **Note**
   * Isochrones and openlr are both noted as not working with release builds for x86 (32bit) platforms. We'll look at getting this fixed in a future release

## Release Date: 2018-11-21 Valhalla 3.0.1
* **Bug Fix**
   * FIXED: Fixed a rare, but serious bug with bicycle costing. ferry_factor_ in bicycle costing shadowed the data member in the base dynamic cost class, leading to an unitialized variable. Occasionally, this would lead to negative costs which caused failures. [#1663](https://github.com/valhalla/valhalla/pull/1663)
   * FIXED: Fixed use of units in OSRM compatibility mode. [#1662](https://github.com/valhalla/valhalla/pull/1662)

## Release Date: 2018-11-21 Valhalla 3.0.0
* **NOTE**
   * This release changes the Valhalla graph tile formats to make the tile data more efficient and flexible. Tile data is incompatible with Valhalla 2.x builds, and code for 3.x is incompatible with data built for Valahalla 2.x versions. Valhalla tile sizes are slightly smaller (for datasets using elevation information the size savings is over 10%). In addition, there is increased flexibility for creating different variants of tiles to support different applications (e.g. bicycle only, or driving only).
* **Enhancement**
   * Remove the use of DirectedEdge for transitions between nodes on different hierarchy levels. A new structure, NodeTransition, is now used to transition to nodes on different hierarchy level. This saves space since only the end node GraphId is needed for the transitions (and DirectedEdge is a large data structure).
   * Change the NodeInfo lat,lon to use an offset from the tile base lat,lon. This potentially allows higher precision than using float, but more importantly saves space and allows support for NodeTransitions as well as spare for future growth.
   * Remove the EdgeElevation structure and max grade information into DirectedEdge and mean elevation into EdgeInfo. This saves space.
   * Reduce wayid to 32 bits. This allows sufficient growth when using OpenStreetMap data and frees space in EdgeInfo (allows moving speed limit and mean elevation from other structures).
   * Move name consistency from NodeInfo to DirectedEdge. This allows a more efficient lookup of name consistency.
   * Update all path algorithms to use NodeTransition logic rather than special DirectedEdge transition types. This simplifies PathAlgorithms slightly and removes some conditional logic.
   * Add an optional GraphFilter stage to tile building pipeline. This allows removal of edges and nodes based on access. This allows bicycle only, pedestrian only, or driving only datasets (or combinations) to be created - allowing smaller datasets for special purpose applications.
* **Deprecate**
   * Valhalla 3.0 removes support for OSMLR.

## Release Date: 2018-11-20 Valhalla 2.7.2
* **Enhancement**
   * UPDATED: Added a configuration variable for max_timedep_distance. This is used in selecting the path algorithm and provides the maximum distance between locations when choosing a time dependent path algorithm (other than multi modal). Above this distance, bidirectional A* is used with no time dependencies.
   * UPDATED: Remove transition edges from priority queue in Multimodal methods.
   * UPDATED: Fully implement street names and exit signs with ability to identify route numbers. [#1635](https://github.com/valhalla/valhalla/pull/1635)
* **Bug Fix**
   * FIXED: A timed-turned restriction should not be applied when a non-timed route is executed.  [#1615](https://github.com/valhalla/valhalla/pull/1615)
   * FIXED: Changed unordered_map to unordered_multimap for polys. Poly map can contain the same key but different multi-polygons. For example, islands for a country or timezone polygons for a country.
   * FIXED: Fixed timezone db issue where TZIDs did not exist in the Howard Hinnant date time db that is used in the date_time class for tz indexes.  Added logic to create aliases for TZIDs based on https://en.wikipedia.org/wiki/List_of_tz_database_time_zones
   * FIXED: Fixed the ramp turn modifiers for osrm compat [#1569](https://github.com/valhalla/valhalla/pull/1569)
   * FIXED: Fixed the step geometry when using the osrm compat mode [#1571](https://github.com/valhalla/valhalla/pull/1571)
   * FIXED: Fixed a data creation bug causing issues with A* routes ending on loops. [#1576](https://github.com/valhalla/valhalla/pull/1576)
   * FIXED: Fixed an issue with a bad route where destination only was present. Was due to thresholds in bidirectional A*. Changed threshold to be cost based rather than number of iterations). [#1586](https://github.com/valhalla/valhalla/pull/1586)
   * FIXED: Fixed an issue with destination only (private) roads being used in bicycle routes. Centralized some "base" transition cost logic in the base DynamicCost class. [#1587](https://github.com/valhalla/valhalla/pull/1587)
   * FIXED: Remove extraneous ramp maneuvers [#1657](https://github.com/valhalla/valhalla/pull/1657)

## Release Date: 2018-10-02 Valhalla 2.7.1
* **Enhancement**
   * UPDATED: Added date time support to forward and reverse isochrones. Add speed lookup (predicted speeds and/or free-flow or constrained flow speed) if date_time is present.
   * UPDATED: Add timezone checks to multimodal routes and isochrones (updates localtime if the path crosses into a timezone different than the start location).
* **Data Producer Update**
   * UPDATED: Removed boost date time support from transit.  Now using the Howard Hinnant date library.
* **Bug Fix**
   * FIXED: Fixed a bug with shortcuts that leads to inconsistent routes depending on whether shortcuts are taken, different origins can lead to different paths near the destination. This fix also improves performance on long routes and matrices.
   * FIXED: We were getting inconsistent results between departing at current date/time vs entering the current date/time.  This issue is due to the fact that the iso_date_time function returns the full iso date_time with the timezone offset (e.g., 2018-09-27T10:23-07:00 vs 2018-09-27T10:23). When we refactored the date_time code to use the new Howard Hinnant date library, we introduced this bug.
   * FIXED: Increased the threshold in CostMatrix to address null time and distance values occuring for truck costing with locations near the max distance.

## Release Date: 2018-09-13 Valhalla 2.7.0
* **Enhancement**
   * UPDATED: Refactor to use the pbf options instead of the ptree config [#1428](https://github.com/valhalla/valhalla/pull/1428) This completes [1357](https://github.com/valhalla/valhalla/issues/1357)
   * UPDATED: Removed the boost/date_time dependency from baldr and odin. We added the Howard Hinnant date and time library as a submodule. [#1494](https://github.com/valhalla/valhalla/pull/1494)
   * UPDATED: Fixed 'Drvie' typo [#1505](https://github.com/valhalla/valhalla/pull/1505) This completes [1504](https://github.com/valhalla/valhalla/issues/1504)
   * UPDATED: Optimizations of GetSpeed for predicted speeds [1490](https://github.com/valhalla/valhalla/issues/1490)
   * UPDATED: Isotile optimizations
   * UPDATED: Added stats to predictive traffic logging
   * UPDATED: resample_polyline - Breaks the polyline into equal length segments at a sample distance near the resolution. Break out of the loop through polyline points once we reach the specified number of samplesthen append the last
polyline point.
   * UPDATED: added android logging and uses a shared graph reader
   * UPDATED: Do not run a second pass on long pedestrian routes that include a ferry (but succeed on first pass). This is a performance fix. Long pedestrian routes with A star factor based on ferry speed end up being very inefficient.
* **Bug Fix**
   * FIXED: A* destination only
   * FIXED: Fixed through locations weren't honored [#1449](https://github.com/valhalla/valhalla/pull/1449)


## Release Date: 2018-08-02 Valhalla 3.0.0-rc.4
* **Node Bindings**
   * UPDATED: add some worker pool handling
   [#1467](https://github.com/valhalla/valhalla/pull/1467)

## Release Date: 2018-08-02 Valhalla 3.0.0-rc.3
* **Node Bindings**
   * UPDATED: replaced N-API with node-addon-api wrapper and made the actor
   functions asynchronous
   [#1457](https://github.com/valhalla/valhalla/pull/1457)

## Release Date: 2018-07-24 Valhalla 3.0.0-rc.2
* **Node Bindings**
   * FIXED: turn on the autocleanup functionality for the actor object.
   [#1439](https://github.com/valhalla/valhalla/pull/1439)

## Release Date: 2018-07-16 Valhalla 3.0.0-rc.1
* **Enhancement**
   * ADDED: exposed the rest of the actions to the node bindings and added tests. [#1415](https://github.com/valhalla/valhalla/pull/1415)

## Release Date: 2018-07-12 Valhalla 3.0.0-alpha.1
**NOTE**: There was already a small package named `valhalla` on the npm registry, only published up to version 0.0.3. The team at npm has transferred the package to us, but would like us to publish something to it ASAP to prove our stake in it. Though the bindings do not have all of the actor functionality exposed yet (just route), we are going to publish an alpha release of 3.0.0 to get something up on npm.
* **Infrastructure**:
   * ADDED: add in time dependent algorithms if the distance between locations is less than 500km.
   * ADDED: TurnLanes to indicate turning lanes at the end of a directed edge.
   * ADDED: Added PredictedSpeeds to Valhalla tiles and logic to compute speed based on predictive speed profiles.
* **Data Producer Update**
   * ADDED: is_route_num flag was added to Sign records. Set this to true if the exit sign comes from a route number/ref.
   * CHANGED: Lower speeds on driveways, drive-thru, and parking aisle. Set destination only flag for drive thru use.
   * ADDED: Initial implementation of turn lanes.
  **Bug Fix**
   * CHANGED: Fix destination only penalty for A* and time dependent cases.
   * CHANGED: Use the distance from GetOffsetForHeading, based on road classification and road use (e.g. ramp, turn channel, etc.), within tangent_angle function.
* **Map Matching**
   * FIXED: Fixed trace_route edge_walk server abort [#1365](https://github.com/valhalla/valhalla/pull/1365)
* **Enhancement**
   * ADDED: Added post process for updating free and constrained speeds in the directed edges.
   * UPDATED: Parse the json request once and store in a protocol buffer to pass along the pipeline. This completed the first portion of [1357](https://github.com/valhalla/valhalla/issues/1357)
   * UPDATED: Changed the shape_match attribute from a string to an enum. Fixes [1376](https://github.com/valhalla/valhalla/issues/1376)
   * ADDED: Node bindings for route [#1341](https://github.com/valhalla/valhalla/pull/1341)
   * UPDATED: Use a non-linear use_highways factor (to more heavily penalize highways as use_highways approaches 0).

## Release Date: 2018-07-15 Valhalla 2.6.3
* **API**:
   * FIXED: Use a non-linear use_highways factor (to more heavily penalize highways as use_highways approaches 0).
   * FIXED: Fixed the highway_factor when use_highways < 0.5.
   * ENHANCEMENT: Added logic to modulate the surface factor based on use_trails.
   * ADDED: New customer test requests for motorcycle costing.

## Release Date: 2018-06-28 Valhalla 2.6.2
* **Data Producer Update**
   * FIXED: Complex restriction sorting bug.  Check of has_dt in ComplexRestrictionBuilder::operator==.
* **API**:
   * FIXED: Fixed CostFactory convenience method that registers costing models
   * ADDED: Added use_tolls into motorcycle costing options

## Release Date: 2018-05-28 Valhalla 2.6.0
* **Infrastructure**:
   * CHANGED: Update cmake buildsystem to replace autoconf [#1272](https://github.com/valhalla/valhalla/pull/1272)
* **API**:
   * CHANGED: Move `trace_options` parsing to map matcher factory [#1260](https://github.com/valhalla/valhalla/pull/1260)
   * ADDED: New costing method for AutoDataFix [#1283](https://github.com/valhalla/valhalla/pull/1283)

## Release Date: 2018-05-21 Valhalla 2.5.0
* **Infrastructure**
   * ADDED: Add code formatting and linting.
* **API**
   * ADDED: Added new motorcycle costing, motorcycle access flag in data and use_trails option.
* **Routing**
   * ADDED: Add time dependnet forward and reverse A* methods.
   * FIXED: Increase minimum threshold for driving routes in bidirectional A* (fixes some instances of bad paths).
* **Data Producer Update**
   * CHANGED: Updates to properly handle cycleway crossings.
   * CHANGED: Conditionally include driveways that are private.
   * ADDED: Added logic to set motorcycle access.  This includes lua, country access, and user access flags for motorcycles.

## Release Date: 2018-04-11 Valhalla 2.4.9
* **Enhancement**
   * Added European Portuguese localization for Valhalla
   * Updates to EdgeStatus to improve performance. Use an unordered_map of tile Id and allocate an array for each edge in the tile. This allows using pointers to access status for sequential edges. This improves performance by 50% or so.
   * A couple of bicycle costing updates to improve route quality: avoid roads marked as part of a truck network, to remove the density penalty for transition costs.
   * When optimal matrix type is selected, now use CostMatrix for source to target pedestrian and bicycle matrix calls when both counts are above some threshold. This improves performance in general and lessens some long running requests.
*  **Data Producer Update**
   * Added logic to protect against setting a speed of 0 for ferries.

## Release Date: 2018-03-27 Valhalla 2.4.8
* **Enhancement**
   * Updates for Italian verbal translations
   * Optionally remove driveways at graph creation time
   * Optionally disable candidate edge penalty in path finding
   * OSRM compatible route, matrix and map matching response generation
   * Minimal Windows build compatibility
   * Refactoring to use PBF as the IPC mechanism for all objects
   * Improvements to internal intersection marking to reduce false positives
* **Bug Fix**
   * Cap candidate edge penalty in path finding to reduce excessive expansion
   * Fix trivial paths at deadends

## Release Date: 2018-02-08 Valhalla 2.4.7
* **Enhancement**
   * Speed up building tiles from small OSM imports by using boost directory iterator rather than going through all possible tiles and testing each if the file exists.
* **Bug Fix**
   * Protect against overflow in string to float conversion inside OSM parsing.

## Release Date: 2018-01-26 Valhalla 2.4.6
* **Enhancement**
   * Elevation library will lazy load RAW formatted sources

## Release Date: 2018-01-24 Valhalla 2.4.5
* **Enhancement**
   * Elevation packing utility can unpack lz4hc now
* **Bug Fix**
   * Fixed broken darwin builds

## Release Date: 2018-01-23 Valhalla 2.4.4
* **Enhancement**
   * Elevation service speed improvments and the ability to serve lz4hc compressed data
   * Basic support for downloading routing tiles on demand
   * Deprecated `valhalla_route_service`, now all services (including elevation) are found under `valhalla_service`

## Release Date: 2017-12-11 Valhalla 2.4.3
* **Enhancement**
   * Remove union from GraphId speeds up some platforms
   * Use SAC scale in pedestrian costing
   * Expanded python bindings to include all actions (route, matrix, isochrone, etc)
* **Bug Fix**
   * French translation typo fixes
*  **Data Producer Update**
   * Handling shapes that intersect the poles when binning
   * Handling when transit shapes are less than 2 points

## Release Date: 2017-11-09 Valhalla 2.4.1
*  **Data Producer Update**
   * Added kMopedAccess to modes for complex restrictions.  Remove the kMopedAccess when auto access is removed.  Also, add the kMopedAccess when an auto restriction is found.

## Release Date: 2017-11-08 Valhalla 2.4.0
*  **Data Producer Update**
   * Added logic to support restriction = x with a the except tag.  We apply the restriction to everything except for modes in the except tag.
   * Added logic to support railway_service and coach_service in transit.
* **Bug Fix**
  * Return proper edge_walk path for requested shape_match=walk_or_snap
  * Skip invalid stateid for Top-K requests

## Release Date: 2017-11-07 Valhalla 2.3.9
* **Enhancement**
  * Top-K map matched path generation now only returns unique paths and does so with fewer iterations
  * Navigator call outs for both imperial and metric units
  * The surface types allowed for a given bike route can now be controlled via a request parameter `avoid_bad_surfaces`
  * Improved support for motorscooter costing via surface types, road classification and vehicle specific tagging
* **Bug Fix**
  * Connectivity maps now include information about transit tiles
  * Lane counts for singly digitized roads are now correct for a given directed edge
  * Edge merging code for assigning osmlr segments is now robust to partial tile sets
  * Fix matrix path finding to allow transitioning down to lower levels when appropriate. In particular, do not supersede shortcut edges until no longer expanding on the next level.
  * Fix optimizer rotate location method. This fixes a bug where optimal ordering was bad for large location sets.
*  **Data Producer Update**
   * Duration tags are now used to properly set the speed of travel for a ferry routes

## Release Date: 2017-10-17 Valhalla 2.3.8
* **Bug Fix**
  * Fixed the roundabout exit count for bicycles when the roundabout is a road and not a cycleway
  * Enable a pedestrian path to remain on roundabout instead of getting off and back on
  * Fixed the penalization of candidate locations in the uni-directional A* algorithm (used for trivial paths)
*  **Data Producer Update**
   * Added logic to set bike forward and tag to true where kv["sac_scale"] == "hiking". All other values for sac_scale turn off bicycle access.  If sac_scale or mtb keys are found and a surface tag is not set we default to kPath.
   * Fixed a bug where surface=unpaved was being assigned Surface::kPavedSmooth.

## Release Date: 2017-9-11 Valhalla 2.3.7
* **Bug Fix**
  * Update bidirectional connections to handle cases where the connecting edge is one of the origin (or destination) edges and the cost is high. Fixes some pedestrian route issues that were reported.
*  **Data Producer Update**
   * Added support for motorroad tag (default and per country).
   * Update OSMLR segment association logic to fix issue where chunks wrote over leftover segments. Fix search along edges to include a radius so any nearby edges are also considered.

## Release Date: 2017-08-29 Valhalla 2.3.6
* **Bug Fix**
  * Pedestrian paths including ferries no longer cause circuitous routes
  * Fix a crash in map matching route finding where heading from shape was using a `nullptr` tile
  * Spanish language narrative corrections
  * Fix traffic segment matcher to always set the start time of a segment when its known
* **Enhancement**
  * Location correlation scoring improvements to avoid situations where less likely start or ending locations are selected

## Release Date: 2017-08-22 Valhalla 2.3.5
* **Bug Fix**
  * Clamp the edge score in thor. Extreme values were causing bad alloc crashes.
  * Fix multimodal isochrones. EdgeLabel refactor caused issues.
* **Data Producer Update**
  * Update lua logic to properly handle vehicle=no tags.

## Release Date: 2017-08-14 Valhalla 2.3.4
* **Bug Fix**
  * Enforce limits on maximum per point accuracy to avoid long running map matching computations

## Release Date: 2017-08-14 Valhalla 2.3.3
* **Bug Fix**
  * Maximum osm node reached now causes bitset to resize to accomodate when building tiles
  * Fix wrong side of street information and remove redundant node snapping
  * Fix path differences between services and `valhalla_run_route`
  * Fix map matching crash when interpolating duplicate input points
  * Fix unhandled exception when trace_route or trace_attributes when there are no continuous matches
* **Enhancement**
  * Folded Low-Stress Biking Code into the regular Bicycle code and removed the LowStressBicycleCost class. Now when making a query for bicycle routing, a value of 0 for use_hills and use_roads produces low-stress biking routes, while a value of 1 for both provides more intense professional bike routes.
  * Bike costing default values changed. use_roads and use_hills are now 0.25 by default instead of 0.5 and the default bike is now a hybrid bike instead of a road bike.
  * Added logic to use station hierarchy from transitland.  Osm and egress nodes are connected by transitconnections.  Egress and stations are connected by egressconnections.  Stations and platforms are connected by platformconnections.  This includes narrative updates for Odin as well.

## Release Date: 2017-07-31 Valhalla 2.3.2
* **Bug Fix**
  * Update to use oneway:psv if oneway:bus does not exist.
  * Fix out of bounds memory issue in DoubleBucketQueue.
  * Many things are now taken into consideration to determine which sides of the road have what cyclelanes, because they were not being parsed correctly before
  * Fixed issue where sometimes a "oneway:bicycle=no" tag on a two-way street would cause the road to become a oneway for bicycles
  * Fixed trace_attributes edge_walk cases where the start or end points in the shape are close to graph nodes (intersections)
  * Fixed 32bit architecture crashing for certain routes with non-deterministic placement of edges labels in bucketized queue datastructure
* **Enhancement**
  * Improve multi-modal routes by adjusting the pedestrian mode factor (routes use less walking in favor of public transit).
  * Added interface framework to support "top-k" paths within map-matching.
  * Created a base EdgeLabel class that contains all data needed within costing methods and supports the basic path algorithms (forward direction, A*, with accumulated path distance). Derive class for bidirectional algorithms (BDEdgeLabel) and for multimodal algorithms. Lowers memory use by combining some fields (using spare bits from GraphId).
  * Added elapsed time estimates to map-matching labels in preparation for using timestamps in map-matching.
  * Added parsing of various OSM tags: "bicycle=use_sidepath", "bicycle=dismount", "segregated=*", "shoulder=*", "cycleway:buffer=*", and several variations of these.
  * Both trace_route and trace_attributes will parse `time` and `accuracy` parameters when the shape is provided as unencoded
  * Map-matching will now use the time (in seconds) of each gps reading (if provided) to narrow the search space and avoid finding matches that are impossibly fast

## Release Date: 2017-07-10 Valhalla 2.3.0
* **Bug Fix**
  * Fixed a bug in traffic segment matcher where length was populated but had invalid times
* **Embedded Compilation**
  * Decoupled the service components from the rest of the worker objects so that the worker objects could be used in non http service contexts
   * Added an actor class which encapsulates the various worker objects and allows the various end points to be called /route /height etc. without needing to run a service
* **Low-Stress Bicycle**
  * Worked on creating a new low-stress biking option that focuses more on taking safer roads like cycle ways or residential roads than the standard bike costing option does.

## Release Date: 2017-06-26 Valhalla 2.2.9
* **Bug Fix**
  * Fix a bug introduced in 2.2.8 where map matching search extent was incorrect in longitude axis.

## Release Date: 2017-06-23 Valhalla 2.2.8
* **Bug Fix**
  * Traffic segment matcher (exposed through Python bindings) - fix cases where partial (or no) results could be returned when breaking out of loop in form_segments early.
* **Traffic Matching Update**
  * Traffic segment matcher - handle special cases when entering and exiting turn channels.
* **Guidance Improvements**
  * Added Swedish (se-SV) narrative file.

## Release Date: 2017-06-20 Valhalla 2.2.7
* **Bug Fixes**
  * Traffic segment matcher (exposed through Python bindings) makes use of accuracy per point in the input
  * Traffic segment matcher is robust to consecutive transition edges in matched path
* **Isochrone Changes**
  * Set up isochrone to be able to handle multi-location queries in the future
* **Data Producer Updates**
  * Fixes to valhalla_associate_segments to address threading issue.
  * Added support for restrictions that refers only to appropriate type of vehicle.
* **Navigator**
  * Added pre-alpha implementation that will perform guidance for mobile devices.
* **Map Matching Updates**
  * Added capability to customize match_options

## Release Date: 2017-06-12 Valhalla 2.2.6
* **Bug Fixes**
  * Fixed the begin shape index where an end_route_discontinuity exists
* **Guidance Improvements**
  * Updated Slovenian (sl-SI) narrative file.
* **Data Producer Updates**
  * Added support for per mode restrictions (e.g., restriction:&lt;type&gt;)  Saved these restrictions as "complex" restrictions which currently support per mode lookup (unlike simple restrictions which are assumed to apply to all driving modes).
* **Matrix Updates**
  * Increased max distance threshold for auto costing and other similar costings to 400 km instead of 200 km

## Release Date: 2017-06-05 Valhalla 2.2.5
* **Bug Fixes**
  * Fixed matched point edge_index by skipping transition edges.
  * Use double precision in meili grid traversal to fix some incorrect grid cases.
  * Update meili to use DoubleBucketQueue and GraphReader methods rather than internal methods.

## Release Date: 2017-05-17 Valhalla 2.2.4
* **Bug Fixes**
  * Fix isochrone bug where the default access mode was used - this rejected edges that should not have been rejected for cases than automobile.
  * Fix A* handling of edge costs for trivial routes. This fixed an issue with disconnected regions that projected to a single edge.
  * Fix TripPathBuilder crash if first edge is a transition edge (was occurring with map-matching in rare occasions).

## Release Date: 2017-05-15 Valhalla 2.2.3
* **Map Matching Improvement**
  * Return begin and end route discontinuities. Also, returns partial shape of edge at route discontinuity.
* **Isochrone Improvements**
  * Add logic to make sure the center location remains fixed at the center of a tile/grid in the isotile.
  * Add a default generalization factor that is based on the grid size. Users can still override this factor but the default behavior is improved.
  * Add ExpandForward and ExpandReverse methods as is done in bidirectional A*. This improves handling of transitions between hierarchy levels.
* **Graph Correlation Improvements**
  * Add options to control both radius and reachability per input location (with defaults) to control correlation of input locations to the graph in such a way as to avoid routing between disconnected regions and favor more likely paths.

## Release Date: 2017-05-08 Valhalla 2.2.0
* **Guidance Improvements**
  * Added Russian (ru-RU) narrative file.
  * Updated Slovenian (sl-SI) narrative file.
* **Data Producer Updates**
  * Assign destination sign info on bidirectional ramps.
  * Update ReclassifyLinks. Use a "link-tree" which is formed from the exit node and terminates at entrance nodes. Exit nodes are sorted by classification so motorway exits are done before trunks, etc. Updated the turn channel logic - now more consistently applies turn channel use.
  * Updated traffic segment associations to properly work with elevation and lane connectivity information (which is stored after the traffic association).

## Release Date: 2017-04-24 Valhalla 2.1.9
* **Elevation Update**
  * Created a new EdgeElevation structure which includes max upward and downward slope (moved from DirectedEdge) and mean elevation.
* **Routing Improvements**
  * Destination only fix when "nested" destination only areas cause a route failure. Allow destination only edges (with penalty) on 2nd pass.
  * Fix heading to properly use the partial edge shape rather than entire edge shape to determine heading at the begin and end locations.
  * Some cleanup and simplification of the bidirectional A* algorithm.
  * Some cleanup and simplification of TripPathBuilder.
  * Make TileHierarchy data and methods static and remove tile_dir from the tile hierarchy.
* **Map Matching Improvement**
  * Return matched points with trace attributes when using map_snap.
* **Data Producer Updates**
  * lua updates so that the chunnel will work again.

## Release Date: 2017-04-04 Valhalla 2.1.8
* **Map Matching Release**
  * Added max trace limits and out-of-bounds checks for customizable trace options

## Release Date: 2017-03-29 Valhalla 2.1.7
* **Map Matching Release**
  * Increased service limits for trace
* **Data Producer Updates**
  * Transit: Remove the dependency on using level 2 tiles for transit builder
* **Traffic Updates**
  * Segment matcher completely re-written to handle many complex issues when matching traces to OTSs
* **Service Improvement**
  * Bug Fix - relaxed rapidjson parsing to allow numeric type coercion
* **Routing Improvements**
  * Level the forward and reverse paths in bidirectional A * to account for distance approximation differences.
  * Add logic for Use==kPath to bicycle costing so that paths are favored (as are footways).

## Release Date: 2017-03-10 Valhalla 2.1.3
* **Guidance Improvement**
  * Corrections to Slovenian narrative language file
  **Routing Improvements**
  * Increased the pedestrian search radius from 25 to 50 within the meili configuration to reduce U-turns with map-matching
  * Added a max avoid location limit

## Release Date: 2017-02-22 Valhalla 2.1.0
* **Guidance Improvement**
  * Added ca-ES (Catalan) and sl-SI (Slovenian) narrative language files
* **Routing  Improvement**
  * Fix through location reverse ordering bug (introduced in 2.0.9) in output of route responses for depart_at routes
  * Fix edge_walking method to handle cases where more than 1 initial edge is found
* **Data Producer Updates**
  * Improved transit by processing frequency based schedules.
  * Updated graph validation to more aggressively check graph consistency on level 0 and level 1
  * Fix the EdgeInfo hash to not create duplicate edge info records when creating hierarchies

## Release Date: 2017-02-21 Valhalla 2.0.9
* **Guidance Improvement**
  * Improved Italian narrative by handling articulated prepositions
  * Properly calling out turn channel maneuver
* **Routing Improvement**
  * Improved path determination by increasing stop impact for link to link transitions at intersections
  * Fixed through location handling, now includes cost at throughs and properly uses heading
  * Added ability to adjust location heading tolerance
* **Traffic Updates**
  * Fixed segment matching json to properly return non-string values where apropriate
* **Data Producer Updates**
  * Process node:ref and way:junction_ref as a semicolon separated list for exit numbers
  * Removed duplicated interchange sign information when ways are split into edges
  * Use a sequence within HierarchyBuilder to lower memory requirements for planet / large data imports.
  * Add connecting OSM wayId to a transit stop within NodeInfo.
  * Lua update:  removed ways that were being added to the routing graph.
  * Transit:  Fixed an issue where add_service_day and remove_service_day was not using the tile creation date, but the service start date for transit.
  * Transit:  Added acceptance test logic.
  * Transit:  Added fallback option if the associated wayid is not found.  Use distance approximator to find the closest edge.
  * Transit:  Added URL encoding for one stop ids that contain diacriticals.  Also, added include_geometry=false for route requests.
* **Optimized Routing Update**
  * Added an original index to the location object in the optimized route response
* **Trace Route Improvement**
  * Updated find_start_node to fix "GraphTile NodeInfo index out of bounds" error

## Release Date: 2017-01-30 Valhalla 2.0.6
* **Guidance Improvement**
  * Italian phrases were updated
* **Routing Improvement**
  * Fixed an issue where date and time was returning an invalid ISO8601 time format for date_time values in positive UTC. + sign was missing.
  * Fixed an encoding issue that was discovered for tranist_fetcher.  We were not encoding onestop_ids or route_ids.  Also, added exclude_geometry=true for route API calls.
* **Data Producer Updates**
  * Added logic to grab a single feed in valhalla_build_transit.

## Release Date: 2017-01-04 Valhalla 2.0.3
* **Service Improvement**
  * Added support for interrupting requests. If the connection is closed, route computation and map-matching can be interrupted prior to completion.
* **Routing Improvement**
  * Ignore name inconsistency when entering a link to avoid double penalizing.
* **Data Producer Updates**
  * Fixed consistent name assignment for ramps and turn lanes which improved guidance.
  * Added a flag to directed edges indicating if the edge has names. This can potentially be used in costing methods.
  * Allow future use of spare GraphId bits within DirectedEdge.

## Release Date: 2016-12-13 Valhalla 2.0.2
* **Routing Improvement**
  * Added support for multi-way restrictions to matrix and isochrones.
  * Added HOV costing model.
  * Speed limit updates.   Added logic to save average speed separately from speed limits.
  * Added transit include and exclude logic to multimodal isochrone.
  * Fix some edge cases for trivial (single edge) paths.
  * Better treatment of destination access only when using bidirectional A*.
* **Performance Improvement**
  * Improved performance of the path algorithms by making many access methods inline.

## Release Date: 2016-11-28 Valhalla 2.0.1
* **Routing Improvement**
  * Preliminary support for multi-way restrictions
* **Issues Fixed**
  * Fixed tile incompatiblity between 64 and 32bit architectures
  * Fixed missing edges within tile edge search indexes
  * Fixed an issue where transit isochrone was cut off if we took transit that was greater than the max_seconds and other transit lines or buses were then not considered.

## Release Date: 2016-11-15 Valhalla 2.0

* **Tile Redesign**
  * Updated the graph tiles to store edges only on the hierarchy level they belong to. Prior to this, the highways were stored on all levels, they now exist only on the highway hierarchy. Similar changes were made for arterial level roads. This leads to about a 20% reduction in tile size.
  * The tile redesign required changes to the path generation algorithms. They must now transition freely beteeen levels, even for pedestrian and bicycle routes. To offset the extra transitions, the main algorithms were changed to expand nodes at each level that has directed edges, rather than adding the transition edges to the priority queue/adjacency list. This change helps performance. The hierarchy limits that are used to speed the computation of driving routes by utilizing the highway hierarchy were adjusted to work with the new path algorithms.
  * Some changes to costing were also required, for example pedestrian and bicycle routes skip shortcut edges.
  * Many tile data structures were altered to explicitly size different fields and make room for "spare" fields that will allow future growth. In addition, the tile itself has extra "spare" records that can be appended to the end of the tile and referenced from the tile header. This also will allow future growth without breaking backward compatibility.
* **Guidance Improvement**
  * Refactored trip path to use an enumerated `Use` for edge and an enumerated `NodeType` for node
  * Fixed some wording in the Hindi narrative file
  * Fixed missing turn maneuver by updating the forward intersecting edge logic
* **Issues Fixed**
  * Fixed an issue with pedestrian routes where a short u-turn was taken to avoid the "crossing" penalty.
  * Fixed bicycle routing due to high penalty to enter an access=destination area. Changed to a smaller, length based factor to try to avoid long regions where access = destination. Added a driveway penalty to avoid taking driveways (which are often marked as access=destination).
  * Fixed regression where service did not adhere to the list of allowed actions in the Loki configuration
* **Graph Correlation**
  * External contributions from Navitia have lead to greatly reduced per-location graph correlation. Average correlation time is now less than 1ms down from 4-9ms.

## Release Date: 2016-10-17

* **Guidance Improvement**
  * Added the Hindi (hi-IN) narrative language
* **Service Additions**
  * Added internal valhalla error codes utility in baldr and modified all services to make use of and return as JSON response
  * See documentation https://github.com/valhalla/valhalla-docs/blob/master/api-reference.md#internal-error-codes-and-conditions
* **Time-Distance Matrix Improvement**
  * Added a costmatrix performance fix for one_to_many matrix requests
* **Memory Mapped Tar Archive - Tile Extract Support**
  * Added the ability to load a tar archive of the routing graph tiles. This improves performance under heavy load and reduces the memory requirement while allowing multiple processes to share cache resources.

## Release Date: 2016-09-19

* **Guidance Improvement**
  * Added pirate narrative language
* **Routing Improvement**
  * Added the ability to include or exclude stops, routes, and operators in multimodal routing.
* **Service Improvement**
  * JSONify Error Response

## Release Date: 2016-08-30

* **Pedestrian Routing Improvement**
  * Fixes for trivial pedestrian routes

## Release Date: 2016-08-22

* **Guidance Improvements**
  * Added Spanish narrative
  * Updated the start and end edge heading calculation to be based on road class and edge use
* **Bicycle Routing Improvements**
  * Prevent getting off a higher class road for a small detour only to get back onto the road immediately.
  * Redo the speed penalties and road class factors - they were doubly penalizing many roads with very high values.
  * Simplify the computation of weighting factor for roads that do not have cycle lanes. Apply speed penalty to slightly reduce favoring
of non-separated bicycle lanes on high speed roads.
* **Routing Improvements**
  * Remove avoidance of U-turn for pedestrian routes. This improves use with map-matching since pedestrian routes can make U-turns.
  * Allow U-turns at dead-ends for driving (and bicycling) routes.
* **Service Additions**
  * Add support for multi-modal isochrones.
  * Added base code to allow reverse isochrones (path from anywhere to a single destination).
* **New Sources to Targets**
  * Added a new Matrix Service action that allows you to request any of the 3 types of time-distance matrices by calling 1 action.  This action takes a sources and targets parameter instead of the locations parameter.  Please see the updated Time-Distance Matrix Service API reference for more details.

## Release Date: 2016-08-08

 * **Service additions**
  * Latitude, longitude bounding boxes of the route and each leg have been added to the route results.
  * Added an initial isochrone capability. This includes methods to create an "isotile" - a 2-D gridded data set with time to reach each lat,lon grid from an origin location. This isoltile is then used to create contours at specified times. Interior contours are optionally removed and the remaining outer contours are generalized and converted to GeoJSON polygons. An initial version supporting multimodal route types has also been added.
 * **Data Producer Updates**
  * Fixed tranist scheduling issue where false schedules were getting added.
 * **Tools Additionas**
  * Added `valhalla_export_edges` tool to allow shape and names to be dumped from the routing tiles

## Release Date: 2016-07-19

 * **Guidance Improvements**
  * Added French narrative
  * Added capability to have narrative language aliases - For example: German `de-DE` has an alias of `de`
 * **Transit Stop Update** - Return latitude and longitude for each transit stop
 * **Data Producer Updates**
  * Added logic to use lanes:forward, lanes:backward, speed:forward, and speed:backward based on direction of the directed edge.
  * Added support for no_entry, no_exit, and no_turn restrictions.
  * Added logic to support country specific access. Based on country tables found here: http://wiki.openstreetmap.org/wiki/OSM_tags_for_routing/Access-Restrictions

## Release Date: 2016-06-08

 * **Bug Fix** - Fixed a bug where edge indexing created many small tiles where no edges actually intersected. This allowed impossible routes to be considered for path finding instead of rejecting them earlier.
 * **Guidance Improvements**
  * Fixed invalid u-turn direction
  * Updated to properly call out jughandle routes
  * Enhanced signless interchange maneuvers to help guide users
 * **Data Producer Updates**
  * Updated the speed assignment for ramp to be a percentage of the original road class speed assignment
  * Updated stop impact logic for turn channel onto ramp

## Release Date: 2016-05-19

 * **Bug Fix** - Fixed a bug where routes fail within small, disconnected "islands" due to the threshold logic in prior release. Also better logic for not-thru roads.

## Release Date: 2016-05-18

 * **Bidirectional A* Improvements** - Fixed an issue where if both origin and destination locations where on not-thru roads that meet at a common node the path ended up taking a long detour. Not all cases were fixed though - next release should fix. Trying to address the termination criteria for when the best connection point of the 2 paths is optimal. Turns out that the initial case where both opposing edges are settled is not guaranteed to be the least cost path. For now we are setting a threshold and extending the search while still tracking best connections. Fixed the opposing edge when a hierarchy transition occurs.
 * **Guidance Globalization** -  Fixed decimal distance to be locale based.
 * **Guidance Improvements**
  * Fixed roundabout spoke count issue by fixing the drive_on_right attribute.
  * Simplified narative by combining unnamed straight maneuvers
  * Added logic to confirm maneuver type assignment to avoid invalid guidance
  * Fixed turn maneuvers by improving logic for the following:
    * Internal intersection edges
    * 'T' intersections
    * Intersecting forward edges
 * **Data Producer Updates** - Fix the restrictions on a shortcut edge to be the same as the last directed edge of the shortcut (rather than the first one).

## Release Date: 2016-04-28

 * **Tile Format Updates** - Separated the transit graph from the "road only" graph into different tiles but retained their interconnectivity. Transit tiles are now hierarchy level 3.
 * **Tile Format Updates** - Reduced the size of graph edge shape data by 5% through the use of varint encoding (LEB128)
 * **Tile Format Updates** - Aligned `EdgeInfo` structures to proper byte boundaries so as to maintain compatibility for systems who don't support reading from unaligned addresses.
 * **Guidance Globalization** -  Added the it-IT(Italian) language file. Added support for CLDR plural rules. The cs-CZ(Czech), de-DE(German), and en-US(US English) language files have been updated.
 * **Travel mode based instructions** -  Updated the start, post ferry, and post transit insructions to be based on the travel mode, for example:
  * `Drive east on Main Street.`
  * `Walk northeast on Broadway.`
  * `Bike south on the cycleway.`

## Release Date: 2016-04-12

 * **Guidance Globalization** -  Added logic to use tagged language files that contain the guidance phrases. The initial versions of en-US, de-DE, and cs-CZ have been deployed.
 * **Updated ferry defaults** -  Bumped up use_ferry to 0.65 so that we don't penalize ferries as much.

## Release Date: 2016-03-31
 * **Data producer updates** - Do not generate shortcuts across a node which is a fork. This caused missing fork maneuvers on longer routes.  GetNames update ("Broadway fix").  Fixed an issue with looking up a name in the ref map and not the name map.  Also, removed duplicate names.  Private = false was unsetting destination only flags for parking aisles.

## Release Date: 2016-03-30
 * **TripPathBuilder Bug Fix** - Fixed an exception that was being thrown when trying to read directed edges past the end of the list within a tile. This was due to errors in setting walkability and cyclability on upper hierarchies.

## Release Date: 2016-03-28

 * **Improved Graph Correlation** -  Correlating input to the routing graph is carried out via closest first traversal of the graph's, now indexed, geometry. This results in faster correlation and gaurantees the absolute closest edge is found.

## Release Date: 2016-03-16

 * **Transit type returned** -  The transit type (e.g. tram, metro, rail, bus, ferry, cable car, gondola, funicular) is now returned with each transit maneuver.
 * **Guidance language** -  If the language option is not supplied or is unsupported then the language will be set to the default (en-US). Also, the service will return the language in the trip results.
 * **Update multimodal path algorithm** - Applied some fixes to multimodal path algorithm. In particular fixed a bug where the wrong sortcost was added to the adjacency list. Also separated "in-station" transfer costs from transfers between stops.
 * **Data producer updates** - Do not combine shortcut edges at gates or toll booths. Fixes avoid toll issues on routes that included shortcut edges.

## Release Date: 2016-03-07

 * **Updated all APIs to honor the optional DNT (Do not track) http header** -  This will avoid logging locations.
 * **Reduce 'Merge maneuver' verbal alert instructions** -  Only create a verbal alert instruction for a 'Merge maneuver' if the previous maneuver is > 1.5 km.
 * **Updated transit defaults.  Tweaked transit costing logic to obtain better routes.** -  use_rail = 0.6, use_transfers = 0.3, transfer_cost = 15.0 and transfer_penalty = 300.0.  Updated the TransferCostFactor to use the transfer_factor correctly.  TransitionCost for pedestrian costing bumped up from 20.0f to 30.0f when predecessor edge is a transit connection.
 * **Initial Guidance Globalization** -  Partial framework for Guidance Globalization. Started reading some guidance phrases from en-US.json file.

## Release Date: 2016-02-22

 * **Use bidirectional A* for automobile routes** - Switch to bidirectional A* for all but bus routes and short routes (where origin and destination are less than 10km apart). This improves performance and has less failure cases for longer routes. Some data import adjustments were made (02-19) to fix some issues encountered with arterial and highway hierarchies. Also only use a maximum of 2 passes for bidirecdtional A* to reduce "long time to fail" cases.
 * **Added verbal multi-cue guidance** - This combines verbal instructions when 2 successive maneuvers occur in a short amount of time (e.g., Turn right onto MainStreet. Then Turn left onto 1st Avenue).

## Release Date: 2016-02-19

 * **Data producer updates** - Reduce stop impact when all edges are links (ramps or turn channels). Update opposing edge logic to reject edges that do no have proper access (forward access == reverse access on opposing edge and vice-versa). Update ReclassifyLinks for cases where a single edge (often a service road) intersects a ramp improperly causing the ramp to reclassified when it should not be. Updated maximum OSM node Id (now exceeds 4000000000). Move lua from conf repository into mjolnir.

## Release Date: 2016-02-01

 * **Data producer updates** - Reduce speed on unpaved/rough roads. Add statistics for hgv (truck) restrictions.

## Release Date: 2016-01-26

 * **Added capability to disable narrative production** - Added the `narrative` boolean option to allow users to disable narrative production. Locations, shape, length, and time are still returned. The narrative production is enabled by default. The possible values for the `narrative` option are: false and true
 * **Added capability to mark a request with an id** - The `id` is returned with the response so a user could match to the corresponding request.
 * **Added some logging enhancements, specifically [ANALYTICS] logging** - We want to focus more on what our data is telling us by logging specific stats in Logstash.

## Release Date: 2016-01-18

 * **Data producer updates** - Data importer configuration (lua) updates to fix a bug where buses were not allowed on restricted lanes.  Fixed surface issue (change the default surface to be "compacted" for footways).

## Release Date: 2016-01-04

 * **Fixed Wrong Costing Options Applied** - Fixed a bug in which a previous requests costing options would be used as defaults for all subsequent requests.

## Release Date: 2015-12-18

 * **Fix for bus access** - Data importer configuration (lua) updates to fix a bug where bus lanes were turning off access for other modes.
 * **Fix for extra emergency data** - Data importer configuration (lua) updates to fix a bug where we were saving hospitals in the data.
 * **Bicycle costing update** - Updated kTCSlight and kTCFavorable so that cycleways are favored by default vs roads.

## Release Date: 2015-12-17

 * **Graph Tile Data Structure update** - Updated structures within graph tiles to support transit efforts and truck routing. Removed TransitTrip, changed TransitRoute and TransitStop to indexes (rather than binary search). Added access restrictions (like height and weight restrictions) and the mode which they impact to reduce need to look-up.
 * **Data producer updates** - Updated graph tile structures and import processes.

## Release Date: 2015-11-23

 * **Fixed Open App for OSRM functionality** - Added OSRM functionality back to Loki to support Open App.

## Release Date: 2015-11-13

 * **Improved narrative for unnamed walkway, cycleway, and mountain bike trail** - A generic description will be used for the street name when a walkway, cycleway, or mountain bike trail maneuver is unnamed. For example, a turn right onto a unnamed walkway maneuver will now be: "Turn right onto walkway."
 * **Fix costing bug** - Fix a bug introduced in EdgeLabel refactor (impacted time distance matrix only).

## Release Date: 2015-11-3

 * **Enhance bi-directional A* logic** - Updates to bidirectional A* algorithm to fix the route completion logic to handle cases where a long "connection" edge could lead to a sub-optimal path. Add hierarchy and shortcut logic so we can test and use bidirectional A* for driving routes. Fix the destination logic to properly handle oneways as the destination edge. Also fix U-turn detection for reverse search when hierarchy transitions occur.
 * **Change "Go" to "Head" for some instructions** - Start, exit ferry.
 * **Update to roundabout instructions** - Call out roundabouts for edges marked as links (ramps, turn channels).
 * **Update bicycle costing** - Fix the road factor (for applying weights based on road classification) and lower turn cost values.

## Data Producer Release Date: 2015-11-2

 * **Updated logic to not create shortcut edges on roundabouts** - This fixes some roundabout exit counts.

## Release Date: 2015-10-20

 * **Bug Fix for Pedestrian and Bicycle Routes** - Fixed a bug with setting the destination in the bi-directional Astar algorithm. Locations that snapped to a dead-end node would have failed the route and caused a timeout while searching for a valid path. Also fixed the elapsed time computation on the reverse path of bi-directional algorithm.

## Release Date: 2015-10-16

 * **Through Location Types** - Improved support for locations with type = "through". Routes now combine paths that meet at each through location to create a single "leg" between locations with type = "break". Paths that continue at a through location will not create a U-turn unless the path enters a "dead-end" region (neighborhood with no outbound access).
 * **Update shortcut edge logic** - Now skips long shortcut edges when close to the destination. This can lead to missing the proper connection if the shortcut is too long. Fixes #245 (thor).
 * **Per mode service limits** - Update configuration to allow setting different maximum number of locations and distance per mode.
 * **Fix shape index for trivial path** - Fix a bug where when building the the trip path for a "trivial" route (includes just one edge) where the shape index exceeded that size of the shape.

## Release Date: 2015-09-28

 * **Elevation Influenced Bicycle Routing** - Enabled elevation influenced bicycle routing. A "use-hills" option was added to the bicycle costing profile that can tune routes to avoid hills based on grade and amount of elevation change.
 * **"Loop Edge" Fix** - Fixed a bug with edges that form a loop. Split them into 2 edges during data import.
 * **Additional information returned from 'locate' method** - Added information that can be useful when debugging routes and data. Adds information about nodes and edges at a location.
 * **Guidance/Narrative Updates** - Added side of street to destination narrative. Updated verbal instructions.<|MERGE_RESOLUTION|>--- conflicted
+++ resolved
@@ -1,11 +1,8 @@
 ## Release Date: 2022-??-?? Valhalla 3.2.1
 * **Removed**
 * **Bug Fix**
-<<<<<<< HEAD
    * FIXED: Strange detoures with multi-origin/destination unidirectional A* [#3585](https://github.com/valhalla/valhalla/pull/3585)
-=======
    * FIXED: valhalla_run_route was missing config logic.[#3824](https://github.com/valhalla/valhalla/pull/3824)
->>>>>>> 575557d2
 * **Enhancement**
    * ADDED: Add time info to sources_to_targets [#3795](https://github.com/valhalla/valhalla/pull/3795)
 
