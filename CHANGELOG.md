## Release Date: 2020-08-?? Valhalla 3.1.0
* **Removed**
   * REMOVED: Remove Node bindings. [#2502](https://github.com/valhalla/valhalla/pull/2502)
   * REMOVED: appveyor builds. [#2544](https://github.com/valhalla/valhalla/issues/2544)

* **Bug Fix**
   * FIXED: Crazy ETAs.  If a way has forward speed with no backward speed and it is not oneway, then we must set the default speed.  The reverse logic applies as well.  If a way has no backward speed but has a forward speed and it is not a oneway, then set the default speed. [#2102](https://github.com/valhalla/valhalla/pull/2102)
   * FIXED: Map matching elapsed times spliced amongst different legs and discontinuities are now correct [#2104](https://github.com/valhalla/valhalla/pull/2104)
   * FIXED: Date time information is now propogated amongst different legs and discontinuities [#2107](https://github.com/valhalla/valhalla/pull/2107)
   * FIXED: Adds support for geos-3.8 c++ api [#2021](https://github.com/valhalla/valhalla/issues/2021)
   * FIXED: Updated the osrm serializer to not set junction name for osrm origin/start maneuver - this is not helpful since we are not transitioning through the intersection.  [#2121](https://github.com/valhalla/valhalla/pull/2121)
   * FIXED: Removes precomputing of edge-costs which lead to wrong results [#2120](https://github.com/valhalla/valhalla/pull/2120)
   * FIXED: Complex turn-restriction invalidates edge marked as kPermanent [#2103](https://github.com/valhalla/valhalla/issues/2103)
   * FIXED: Fixes bug with inverted time-restriction parsing [#2167](https://github.com/valhalla/valhalla/pull/2167)
   * FIXED: Fixed several bugs with numeric underflow in map-matching trip durations. These may
     occur when serializing match results where adjacent trace points appear out-of-sequence on the
     same edge [#2178](https://github.com/valhalla/valhalla/pull/2178)
     - `MapMatcher::FormPath` now catches route discontinuities on the same edge when the distance
       percentage along don't agree. The trip leg builder builds disconnected legs on a single edge
       to avoid duration underflow.
     - Correctly populate edge groups when matching results contain loops. When a loop occurs,
       the leg builder now starts at the correct edge where the loop ends, and correctly accounts
       for any contained edges.
     - Duration over-trimming at the terminating edge of a match.
   * FIXED: Increased internal precision of time tracking per edge and maneuver so that maneuver times sum to the same time represented in the leg summary [#2195](https://github.com/valhalla/valhalla/pull/2195)
   * FIXED: Tagged speeds were not properly marked. We were not using forward and backward speeds to flag if a speed is tagged or not.  Should not update turn channel speeds if we are not inferring them.  Added additional logic to handle PH in the conditional restrictions. Do not update stop impact for ramps if they are marked as internal. [#2198](https://github.com/valhalla/valhalla/pull/2198)
   * FIXED: Fixed the sharp turn phrase [#2226](https://github.com/valhalla/valhalla/pull/2226)
   * FIXED: Protect against duplicate points in the input or points that snap to the same location resulting in `nan` times for the legs of the map match (of a 0 distance route) [#2229](https://github.com/valhalla/valhalla/pull/2229)
   * FIXED: Improves restriction check on briding edge in Bidirectional Astar [#2228](https://github.com/valhalla/valhalla/pull/2242)
   * FIXED: Allow nodes at location 0,0 [#2245](https://github.com/valhalla/valhalla/pull/2245)
   * FIXED: Fix RapidJSON compiler warnings and naming conflict [#2249](https://github.com/valhalla/valhalla/pull/2249)
   * FIXED: Fixed bug in resample_spherical_polyline where duplicate successive lat,lng locations in the polyline resulting in `nan` for the distance computation which shortcuts further sampling [#2239](https://github.com/valhalla/valhalla/pull/2239)
   * FIXED: Update exit logic for non-motorways [#2252](https://github.com/valhalla/valhalla/pull/2252)
   * FIXED: Transition point map-matching. When match results are on a transition point, we search for the sibling nodes at that transition and snap it to the corresponding edges in the route. [#2258](https://github.com/valhalla/valhalla/pull/2258)
   * FIXED: Fixed verbal multi-cue logic [#2270](https://github.com/valhalla/valhalla/pull/2270)
   * FIXED: Fixed Uturn cases when a not_thru edge is connected to the origin edge. [#2272](https://github.com/valhalla/valhalla/pull/2272)
   * FIXED: Update intersection classes in osrm response to not label all ramps as motorway [#2279](https://github.com/valhalla/valhalla/pull/2279)
   * FIXED: Fixed bug in mapmatcher when interpolation point goes before the first valid match or after the last valid match. Such behavior usually leads to discontinuity in matching. [#2275](https://github.com/valhalla/valhalla/pull/2275)
   * FIXED: Fixed an issue for time_allowed logic.  Previously we returned false on the first time allowed restriction and did not check them all. Added conditional restriction gurka test and datetime optional argument to gurka header file. [#2286](https://github.com/valhalla/valhalla/pull/2286)
   * FIXED: Fixed an issue for date ranges.  For example, for the range Jan 04 to Jan 02 we need to test to end of the year and then from the first of the year to the end date.  Also, fixed an emergency tag issue.  We should only set the use to emergency if all other access is off. [#2290](https://github.com/valhalla/valhalla/pull/2290)
   * FIXED: Found a few issues with the initial ref and direction logic for ways.  We were overwriting the refs with directionals to the name_offset_map instead of concatenating them together.  Also, we did not allow for blank entries for GetTagTokens. [#2298](https://github.com/valhalla/valhalla/pull/2298)
   * FIXED: Fixed an issue where MatchGuidanceViewJunctions is only looking at the first edge. Set the data_id for guidance views to the changeset id as it is already being populated. Also added test for guidance views. [#2303](https://github.com/valhalla/valhalla/pull/2303)
   * FIXED: Fixed a problem with live speeds where live speeds were being used to determine access, even when a live
   speed (current time) route wasn't what was requested. [#2311](https://github.com/valhalla/valhalla/pull/2311)
   * FIXED: Fix break/continue typo in search filtering [#2317](https://github.com/valhalla/valhalla/pull/2317)
   * FIXED: Fix a crash in trace_route due to iterating past the end of a vector. [#2322](https://github.com/valhalla/valhalla/pull/2322)
   * FIXED: Don't allow timezone information in the local date time string attached at each location. [#2312](https://github.com/valhalla/valhalla/pull/2312)
   * FIXED: Fix short route trimming in bidirectional astar [#2323](https://github.com/valhalla/valhalla/pull/2323)
   * FIXED: Fix shape trimming in leg building for snap candidates that lie within the margin of rounding error [#2326](https://github.com/valhalla/valhalla/pull/2326)
   * FIXED: Fixes route duration underflow with traffic data [#2325](https://github.com/valhalla/valhalla/pull/2325)
   * FIXED: Parse mtb:scale tags and set bicycle access if present [#2117](https://github.com/valhalla/valhalla/pull/2117)
   * FIXED: Fixed segfault.  Shape was missing from options for valhalla_path_comparison and valhalla_run_route.  Also, costing options was missing in valhalla_path_comparison. [#2343](https://github.com/valhalla/valhalla/pull/2343)
   * FIXED: Handle decimal numbers with zero-value mantissa properly in Lua [#2355](https://github.com/valhalla/valhalla/pull/2355)
   * FIXED: Many issues that resulted in discontinuities, failed matches or incorrect time/duration for map matching requests. [#2292](https://github.com/valhalla/valhalla/pull/2292)
   * FIXED: Seeing segfault when loading large osmdata data files before loading LuaJit. LuaJit fails to create luaL_newstate() Ref: [#2158](https://github.com/ntop/ntopng/issues/2158) Resolution is to load LuaJit before loading the data files. [#2383](https://github.com/valhalla/valhalla/pull/2383)
   * FIXED: Store positive/negative OpenLR offsets in bucketed form [#2405](https://github.com/valhalla/valhalla/2405)
   * FIXED: Fix on map-matching return code when breakage distance limitation exceeds. Instead of letting the request goes into meili and fails in finding a route, we check the distance in loki and early return with exception code 172. [#2406](https://github.com/valhalla/valhalla/pull/2406)
   * FIXED: Don't create edges for portions of ways that are doubled back on themselves as this confuses opposing edge index computations [#2385](https://github.com/valhalla/valhalla/pull/2385)
   * FIXED: Protect against nan in uniform_resample_spherical_polyline. [#2431](https://github.com/valhalla/valhalla/pull/2431)
   * FIXED: Obvious maneuvers. [#2436](https://github.com/valhalla/valhalla/pull/2436)
   * FIXED: Base64 encoding/decoding [#2452](https://github.com/valhalla/valhalla/pull/2452)
   * FIXED: Added post roundabout instruction when enter/exit roundabout maneuvers are combined [#2454](https://github.com/valhalla/valhalla/pull/2454)
   * FIXED: openlr: Explicitly check for linear reference option for Valhalla serialization. [#2458](https://github.com/valhalla/valhalla/pull/2458)
   * FIXED: Fix segfault: Do not combine last turn channel maneuver. [#2463](https://github.com/valhalla/valhalla/pull/2463)
   * FIXED: Remove extraneous whitespaces from ja-JP.json. [#2471](https://github.com/valhalla/valhalla/pull/2471)
   * FIXED: Checks protobuf serialization/parsing success [#2477](https://github.com/valhalla/valhalla/pull/2477)
   * FIXED: Fix dereferencing of end for std::lower_bound in sequence and possible UB [#2488](https://github.com/valhalla/valhalla/pull/2488)
   * FIXED: Make tile building reproducible: fix UB-s [#2480](https://github.com/valhalla/valhalla/pull/2480)
   * FIXED: Zero initialize EdgeInfoInner.spare0_. Uninitialized spare0_ field produced UB which causes gurka_reproduce_tile_build to fail intermittently. [2499](https://github.com/valhalla/valhalla/pull/2499)
   * FIXED: Drop unused CHANGELOG validation script, straggling NodeJS references [#2506](https://github.com/valhalla/valhalla/pull/2506)
   * FIXED: Fix missing nullptr checks in graphreader and loki::Reach (causing segfault during routing with not all levels of tiles availble) [#2504](https://github.com/valhalla/valhalla/pull/2504)
   * FIXED: Fix mismatch of triplegedge roadclass and directededge roadclass [#2507](https://github.com/valhalla/valhalla/pull/2507)
   * FIXED: Improve german destination_verbal_alert phrases [#2509](https://github.com/valhalla/valhalla/pull/2509)
   * FIXED: Undefined behavior cases discovered with undefined behavior sanitizer tool. [2498](https://github.com/valhalla/valhalla/pull/2498)
   * FIXED: Fixed logic so verbal keep instructions use branch exit sign info for ramps [#2520](https://github.com/valhalla/valhalla/pull/2520)
   * FIXED: Fix bug in trace_route for uturns causing garbage coordinates [#2517](https://github.com/valhalla/valhalla/pull/2517)
   * FIXED: Simplify heading calculation for turn type. Remove undefined behavior case. [#2513](https://github.com/valhalla/valhalla/pull/2513)
   * FIXED: Always set costing name even if one is not provided for osrm serializer weight_name. [#2528](https://github.com/valhalla/valhalla/pull/2528)
   * FIXED: Make single-thread tile building reproducible: fix seed for shuffle, use concurrency configuration from the mjolnir section. [#2515](https://github.com/valhalla/valhalla/pull/2515)
   * FIXED: More Windows compatibility: build tiles and some run actions work now (including CI tests) [#2300](https://github.com/valhalla/valhalla/issues/2300)
   * FIXED: Transcoding of c++ location to pbf location used path edges in the place of filtered edges. [#2542](https://github.com/valhalla/valhalla/pull/2542)
   * FIXED: Add back whitelisting action types. [#2545](https://github.com/valhalla/valhalla/pull/2545)
   * FIXED: Allow uturns for truck costing now that we have derived deadends marked in the edge label [#2559](https://github.com/valhalla/valhalla/pull/2559)
   * FIXED: Map matching uturn trimming at the end of an edge where it wasn't needed. [#2558](https://github.com/valhalla/valhalla/pull/2558)
   * FIXED: Multicue enter roundabout [#2556](https://github.com/valhalla/valhalla/pull/2556)
   * FIXED: Changed reachability computation to take into account live speed [#2597](https://github.com/valhalla/valhalla/pull/2597)
   * FIXED: Fixed a bug where the temp files were not getting read in if you started with the construct edges or build phase for valhalla_build_tiles. [#2601](https://github.com/valhalla/valhalla/pull/2601)
   * FIXED: Updated fr-FR.json with partial translations. [#2605](https://github.com/valhalla/valhalla/pull/2605)
   * FIXED: Removed superfluous const qualifier from odin/signs [#2609](https://github.com/valhalla/valhalla/pull/2609)
   * FIXED: Internal maneuver placement [#2600](https://github.com/valhalla/valhalla/pull/2600)
   * FIXED: Complete fr-FR.json locale. [#2614](https://github.com/valhalla/valhalla/pull/2614)

* **Enhancement**
   * ADDED: Add ability to provide custom implementation for candidate collection in CandidateQuery. [#2328](https://github.com/valhalla/valhalla/pull/2328)
   * ADDED: Cancellation of tile downloading. [#2319](https://github.com/valhalla/valhalla/pull/2319)
   * ADDED: Return the coordinates of the nodes isochrone input locations snapped to [#2111](https://github.com/valhalla/valhalla/pull/2111)
   * ADDED: Allows more complicated routes in timedependent a-star before timing out [#2068](https://github.com/valhalla/valhalla/pull/2068)
   * ADDED: Guide signs and junction names [#2096](https://github.com/valhalla/valhalla/pull/2096)
   * ADDED: Added a bool to the config indicating whether to use commercially set attributes.  Added logic to not call IsIntersectionInternal if this is a commercial data set.  [#2132](https://github.com/valhalla/valhalla/pull/2132)
   * ADDED: Removed commerical data set bool to the config and added more knobs for data.  Added infer_internal_intersections, infer_turn_channels, apply_country_overrides, and use_admin_db.  [#2173](https://github.com/valhalla/valhalla/pull/2173)
   * ADDED: Allow using googletest in unit tests and convert all tests to it (old test.cc is completely removed). [#2128](https://github.com/valhalla/valhalla/pull/2128)
   * ADDED: Add guidance view capability. [#2209](https://github.com/valhalla/valhalla/pull/2209)
   * ADDED: Collect turn cost information as path is formed so that it can be seralized out for trace attributes or osrm flavored intersections. Also add shape_index to osrm intersections. [#2207](https://github.com/valhalla/valhalla/pull/2207)
   * ADDED: Added alley factor to autocost.  Factor is defaulted at 1.0f or do not avoid alleys. [#2246](https://github.com/valhalla/valhalla/pull/2246)
   * ADDED: Support unlimited speed limits where maxspeed=none. [#2251](https://github.com/valhalla/valhalla/pull/2251)
   * ADDED: Implement improved Reachability check using base class Dijkstra. [#2243](https://github.com/valhalla/valhalla/pull/2243)
   * ADDED: Gurka integration test framework with ascii-art maps [#2244](https://github.com/valhalla/valhalla/pull/2244)
   * ADDED: Add to the stop impact when transitioning from higher to lower class road and we are not on a turn channel or ramp. Also, penalize lefts when driving on the right and vice versa. [#2282](https://github.com/valhalla/valhalla/pull/2282)
   * ADDED: Added reclassify_links, use_direction_on_ways, and allow_alt_name as config options.  If `use_direction_on_ways = true` then use `direction` and `int_direction` on the way to update the directional for the `ref` and `int_ref`.  Also, copy int_efs to the refs. [#2285](https://github.com/valhalla/valhalla/pull/2285)
   * ADDED: Add support for live traffic. [#2268](https://github.com/valhalla/valhalla/pull/2268)
   * ADDED: Implement per-location search filters for functional road class and forms of way. [#2289](https://github.com/valhalla/valhalla/pull/2289)
   * ADDED: Approach, multi-cue, and length updates [#2313](https://github.com/valhalla/valhalla/pull/2313)
   * ADDED: Speed up timezone differencing calculation if cache is provided. [#2316](https://github.com/valhalla/valhalla/pull/2316)
   * ADDED: Added rapidjson/schema.h to baldr/rapidjson_util.h to make it available for use within valhalla. [#2330](https://github.com/valhalla/valhalla/issues/2330)
   * ADDED: Support decimal precision for height values in elevation service. Also support polyline5 for encoded polylines input and output to elevation service. [#2324](https://github.com/valhalla/valhalla/pull/2324)
   * ADDED: Use both imminent and distant verbal multi-cue phrases. [#2353](https://github.com/valhalla/valhalla/pull/2353)
   * ADDED: Split parsing stage into 3 separate stages. [#2339](https://github.com/valhalla/valhalla/pull/2339)
   * CHANGED: Speed up graph enhancing by avoiding continuous unordered_set rebuilding [#2349](https://github.com/valhalla/valhalla/pull/2349)
   * CHANGED: Skip calling out to Lua for nodes/ways/relations with not tags - speeds up parsing. [#2351](https://github.com/valhalla/valhalla/pull/2351)
   * CHANGED: Switch to LuaJIT for lua scripting - speeds up file parsing [#2352](https://github.com/valhalla/valhalla/pull/2352)
   * ADDED: Ability to create OpenLR records from raw data. [#2356](https://github.com/valhalla/valhalla/pull/2356)
   * ADDED: Revamp length phrases [#2359](https://github.com/valhalla/valhalla/pull/2359)
   * CHANGED: Do not allocate memory in skadi if we don't need it. [#2373](https://github.com/valhalla/valhalla/pull/2373)
   * CHANGED: Map matching: throw error (443/NoSegment) when no candidate edges are available. [#2370](https://github.com/valhalla/valhalla/pull/2370/)
   * ADDED: Add sk-SK.json (slovak) localization file. [#2376](https://github.com/valhalla/valhalla/pull/2376)
   * ADDED: Extend roundabout phrases. [#2378](https://github.com/valhalla/valhalla/pull/2378)
   * ADDED: More roundabout phrase tests. [#2382](https://github.com/valhalla/valhalla/pull/2382)
   * ADDED: Update the turn and continue phrases to include junction names and guide signs. [#2386](https://github.com/valhalla/valhalla/pull/2386)
   * ADDED: Add the remaining guide sign toward phrases [#2389](https://github.com/valhalla/valhalla/pull/2389)
   * ADDED: The ability to allow immediate uturns at trace points in a map matching request [#2380](https://github.com/valhalla/valhalla/pull/2380)
   * ADDED: Add utility functions to Signs. [#2390](https://github.com/valhalla/valhalla/pull/2390)
   * ADDED: Unified time tracking for all algorithms that support time-based graph expansion. [#2278](https://github.com/valhalla/valhalla/pull/2278)
   * ADDED: Add rail_ferry use and costing. [#2408](https://github.com/valhalla/valhalla/pull/2408)
   * ADDED: `street_side_max_distance`, `display_lat` and `display_lon` to `locations` in input for better control of routing side of street [#1769](https://github.com/valhalla/valhalla/pull/1769)
   * ADDED: Add addtional exit phrases. [#2421](https://github.com/valhalla/valhalla/pull/2421)
   * ADDED: Add Japanese locale, update German. [#2432](https://github.com/valhalla/valhalla/pull/2432)
   * ADDED: Gurka expect_route refactor [#2435](https://github.com/valhalla/valhalla/pull/2435)
   * ADDED: Add option to suppress roundabout exits [#2437](https://github.com/valhalla/valhalla/pull/2437)
   * ADDED: Add Greek locale. [#2438](https://github.com/valhalla/valhalla/pull/2438)
   * ADDED (back): Support for 64bit wide way ids in the edgeinfo structure with no impact to size for data sources with ids 32bits wide. [#2422](https://github.com/valhalla/valhalla/pull/2422)
   * ADDED: Support for 64bit osm node ids in parsing stage of tile building [#2422](https://github.com/valhalla/valhalla/pull/2422)
   * CHANGED: Point2/PointLL are now templated to allow for higher precision coordinate math when desired [#2429](https://github.com/valhalla/valhalla/pull/2429)
   * ADDED: Optional OpenLR Encoded Path Edges in API Response [#2424](https://github.com/valhalla/valhalla/pull/2424)
   * ADDED: Add explicit include for sstream to be compatible with msvc_x64 toolset. [#2449](https://github.com/valhalla/valhalla/pull/2449)
   * ADDED: Properly split returned path if traffic conditions change partway along edges [#2451](https://github.com/valhalla/valhalla/pull/2451/files)
   * ADDED: Add Dutch locale. [#2464](https://github.com/valhalla/valhalla/pull/2464)
   * ADDED: Check with address sanititizer in CI. Add support for undefined behavior sanitizer. [#2487](https://github.com/valhalla/valhalla/pull/2487)
   * ADDED: Ability to recost a path and increased cost/time details along the trippath and json output [#2425](https://github.com/valhalla/valhalla/pull/2425)
   * ADDED: Add the ability to do bikeshare based (ped/bike) multimodal routing [#2031](https://github.com/valhalla/valhalla/pull/2031)
   * ADDED: Route through restrictions enabled by introducing a costing option. [#2469](https://github.com/valhalla/valhalla/pull/2469)
   * ADDED: Migrated to Ubuntu 20.04 base-image [#2508](https://github.com/valhalla/valhalla/pull/2508)
   * CHANGED: Speed up parseways stage by avoiding multiple string comparisons [#2518](https://github.com/valhalla/valhalla/pull/2518)
   * CHANGED: Speed up enhance stage by avoiding GraphTileBuilder copying [#2468](https://github.com/valhalla/valhalla/pull/2468)
   * ADDED: Incidents in intersections [#2547](https://github.com/valhalla/valhalla/pull/2547)
   * CHANGED: Refactor mapmatching configuration to use a struct (instead of `boost::property_tree::ptree`). [#2485](https://github.com/valhalla/valhalla/pull/2485)
   * ADDED: Save exit maneuver's begin heading when combining enter & exit roundabout maneuvers. [#2554](https://github.com/valhalla/valhalla/pull/2554)
   * ADDED: Added new urban flag that can be set if edge is within city boundaries to data processing; new use_urban_tag config option; added to osrm response within intersections. [#2522](https://github.com/valhalla/valhalla/pull/2522)
   * ADDED: Parses OpenLr of type PointAlongLine [#2565](https://github.com/valhalla/valhalla/pull/2565)
   * ADDED: Use edge.is_urban is set for serializing is_urban. [#2568](https://github.com/valhalla/valhalla/pull/2568)
   * ADDED: Added new rest/service area uses on the edge. [#2533](https://github.com/valhalla/valhalla/pull/2533)
   * ADDED: Dependency cache for Azure [#2567](https://github.com/valhalla/valhalla/pull/2567)
   * ADDED: Added flexibility to remove the use of the admindb and to use the country and state iso from the tiles; [#2579](https://github.com/valhalla/valhalla/pull/2579)
   * ADDED: Added toll gates and collection points (gantry) to the node;  [#2532](https://github.com/valhalla/valhalla/pull/2532)
   * ADDED: Added osrm serialization for rest/service areas and admins. [#2594](https://github.com/valhalla/valhalla/pull/2594)
   * CHANGED: Improved Russian localization; [#2593](https://github.com/valhalla/valhalla/pull/2593)
   * ADDED: Support restricted class in intersection annotations [#2589](https://github.com/valhalla/valhalla/pull/2589)
   * ADDED: Added trail type trace [#2606](https://github.com/valhalla/valhalla/pull/2606)
   * ADDED: Added tunnel names to the edges as a tagged name.  [#2608](https://github.com/valhalla/valhalla/pull/2608)
   * CHANGED: Moved incidents to the trip leg and cut the shape of the leg at that location [#2610](https://github.com/valhalla/valhalla/pull/2610)
   * ADDED: Costing option to ignore_closures when routing with current flow [#2615](https://github.com/valhalla/valhalla/pull/2615)
<<<<<<< HEAD
   * ADDED: Cross-compilation ability with MinGW64 [#2619](https://github.com/valhalla/valhalla/pull/2619)
=======
   * ADDED: Defines the incident tile schema and incident metadata [#2620](https://github.com/valhalla/valhalla/pull/2620)
   * ADDED: Moves incident serializer logic into a generic serializer [#2621](https://github.com/valhalla/valhalla/pull/2621)
>>>>>>> 2e81e7ac

## Release Date: 2019-11-21 Valhalla 3.0.9
* **Bug Fix**
   * FIXED: Changed reachability computation to consider both directions of travel wrt candidate edges [#1965](https://github.com/valhalla/valhalla/pull/1965)
   * FIXED: toss ways where access=private and highway=service and service != driveway. [#1960](https://github.com/valhalla/valhalla/pull/1960)
   * FIXED: Fix search_cutoff check in loki correlate_node. [#2023](https://github.com/valhalla/valhalla/pull/2023)
   * FIXED: Computes notion of a deadend at runtime in bidirectional a-star which fixes no-route with a complicated u-turn. [#1982](https://github.com/valhalla/valhalla/issues/1982)
   * FIXED: Fix a bug with heading filter at nodes. [#2058](https://github.com/valhalla/valhalla/pull/2058)
   * FIXED: Bug in map matching continuity checking such that continuity must only be in the forward direction. [#2029](https://github.com/valhalla/valhalla/pull/2029)
   * FIXED: Allow setting the time for map matching paths such that the time is used for speed lookup. [#2030](https://github.com/valhalla/valhalla/pull/2030)
   * FIXED: Don't use density factor for transition cost when user specified flag disables flow speeds. [#2048](https://github.com/valhalla/valhalla/pull/2048)
   * FIXED: Map matching trace_route output now allows for discontinuities in the match though multi match is not supported in valhalla route output. [#2049](https://github.com/valhalla/valhalla/pull/2049)
   * FIXED: Allows routes with no time specified to use time conditional edges and restrictions with a flag denoting as much [#2055](https://github.com/valhalla/valhalla/pull/2055)
   * FIXED: Fixed a bug with 'current' time type map matches. [#2060](https://github.com/valhalla/valhalla/pull/2060)
   * FIXED: Fixed a bug with time dependent expansion in which the expansion distance heuristic was not being used. [#2064](https://github.com/valhalla/valhalla/pull/2064)

* **Enhancement**
   * ADDED: Establish pinpoint test pattern [#1969](https://github.com/valhalla/valhalla/pull/1969)
   * ADDED: Suppress relative direction in ramp/exit instructions if it matches driving side of street [#1990](https://github.com/valhalla/valhalla/pull/1990)
   * ADDED: Added relative direction to the merge maneuver [#1989](https://github.com/valhalla/valhalla/pull/1989)
   * ADDED: Refactor costing to better handle multiple speed datasources [#2026](https://github.com/valhalla/valhalla/pull/2026)
   * ADDED: Better usability of curl for fetching tiles on the fly [#2026](https://github.com/valhalla/valhalla/pull/2026)
   * ADDED: LRU cache scheme for tile storage [#2026](https://github.com/valhalla/valhalla/pull/2026)
   * ADDED: GraphTile size check [#2026](https://github.com/valhalla/valhalla/pull/2026)
   * ADDED: Pick more sane values for highway and toll avoidance [#2026](https://github.com/valhalla/valhalla/pull/2026)
   * ADDED: Refactor adding predicted speed info to speed up process [#2026](https://github.com/valhalla/valhalla/pull/2026)
   * ADDED: Allow selecting speed data sources at request time [#2026](https://github.com/valhalla/valhalla/pull/2026)
   * ADDED: Allow disabling certain neighbors in connectivity map [#2026](https://github.com/valhalla/valhalla/pull/2026)
   * ADDED: Allows routes with time-restricted edges if no time specified and notes restriction in response [#1992](https://github.com/valhalla/valhalla/issues/1992)
   * ADDED: Runtime deadend detection to timedependent a-star. [#2059](https://github.com/valhalla/valhalla/pull/2059)

## Release Date: 2019-09-06 Valhalla 3.0.8
* **Bug Fix**
   * FIXED: Added logic to detect if user is to merge to the left or right [#1892](https://github.com/valhalla/valhalla/pull/1892)
   * FIXED: Overriding the destination_only flag when reclassifying ferries; Also penalizing ferries with a 5 min. penalty in the cost to allow us to avoid destination_only the majority of the time except when it is necessary. [#1895](https://github.com/valhalla/valhalla/pull/1905)
   * FIXED: Suppress forks at motorway junctions and intersecting service roads [#1909](https://github.com/valhalla/valhalla/pull/1909)
   * FIXED: Enhanced fork assignment logic [#1912](https://github.com/valhalla/valhalla/pull/1912)
   * FIXED: Added logic to fall back to return country poly if no state and updated lua for Metro Manila and Ireland [#1910](https://github.com/valhalla/valhalla/pull/1910)
   * FIXED: Added missing motorway fork instruction [#1914](https://github.com/valhalla/valhalla/pull/1914)
   * FIXED: Use begin street name for osrm compat mode [#1916](https://github.com/valhalla/valhalla/pull/1916)
   * FIXED: Added logic to fix missing highway cardinal directions in the US [#1917](https://github.com/valhalla/valhalla/pull/1917)
   * FIXED: Handle forward traversable significant road class intersecting edges [#1928](https://github.com/valhalla/valhalla/pull/1928)
   * FIXED: Fixed bug with shape trimming that impacted Uturns at Via locations. [#1935](https://github.com/valhalla/valhalla/pull/1935)
   * FIXED: Dive bomb updates.  Updated default speeds for urban areas based on roadclass for the enhancer.  Also, updated default speeds based on roadclass in lua.  Fixed an issue where we were subtracting 1 from uint32_t when 0 for stop impact.  Updated reclassify link logic to allow residential roads to be added to the tree, but we only downgrade the links to tertiary.  Updated TransitionCost functions to add 1.5 to the turncost when transitioning from a ramp to a non ramp and vice versa.  Also, added 0.5f to the turncost if the edge is a roundabout. [#1931](https://github.com/valhalla/valhalla/pull/1931)

* **Enhancement**
   * ADDED: Caching url fetched tiles to disk [#1887](https://github.com/valhalla/valhalla/pull/1887)
   * ADDED: filesystem::remove_all [#1887](https://github.com/valhalla/valhalla/pull/1887)
   * ADDED: Minimum enclosing bounding box tool [#1887](https://github.com/valhalla/valhalla/pull/1887)
   * ADDED: Use constrained flow speeds in bidirectional_astar.cc [#1907](https://github.com/valhalla/valhalla/pull/1907)
   * ADDED: Bike Share Stations are now in the graph which should set us up to do multimodal walk/bike scenarios [#1852](https://github.com/valhalla/valhalla/pull/1852)

## Release Date: 2019-7-18 Valhalla 3.0.7
* **Bug Fix**
   * FIXED: Fix pedestrian fork [#1886](https://github.com/valhalla/valhalla/pull/1886)

## Release Date: 2019-7-15 Valhalla 3.0.6
* **Bug Fix**
   * FIXED: Admin name changes. [#1853](https://github.com/valhalla/valhalla/pull/1853) Ref: [#1854](https://github.com/valhalla/valhalla/issues/1854)
   * FIXED: valhalla_add_predicted_traffic was overcommitted while gathering stats. Added a clear. [#1857](https://github.com/valhalla/valhalla/pull/1857)
   * FIXED: regression in map matching when moving to valhalla v3.0.0 [#1863](https://github.com/valhalla/valhalla/pull/1863)
   * FIXED: last step shape in osrm serializer should be 2 of the same point [#1867](https://github.com/valhalla/valhalla/pull/1867)
   * FIXED: Shape trimming at the beginning and ending of the route to not be degenerate [#1876](https://github.com/valhalla/valhalla/pull/1876)
   * FIXED: Duplicate waypoints in osrm serializer [#1880](https://github.com/valhalla/valhalla/pull/1880)
   * FIXED: Updates for heading precision [#1881](https://github.com/valhalla/valhalla/pull/1881)
   * FIXED: Map matching allowed untraversable edges at start of route [#1884](https://github.com/valhalla/valhalla/pull/1884)

* **Enhancement**
   * ADDED: Use the same protobuf object the entire way through the request process [#1837](https://github.com/valhalla/valhalla/pull/1837)
   * ADDED: Enhanced turn lane processing [#1859](https://github.com/valhalla/valhalla/pull/1859)
   * ADDED: Add global_synchronized_cache in valhalla_build_config [#1851](https://github.com/valhalla/valhalla/pull/1851)

## Release Date: 2019-06-04 Valhalla 3.0.5
* **Bug Fix**
   * FIXED: Protect against unnamed rotaries and routes that end in roundabouts not turning off rotary logic [#1840](https://github.com/valhalla/valhalla/pull/1840)

* **Enhancement**
   * ADDED: Add turn lane info at maneuver point [#1830](https://github.com/valhalla/valhalla/pull/1830)

## Release Date: 2019-05-31 Valhalla 3.0.4
* **Bug Fix**
   * FIXED: Improved logic to decide between bear vs. continue [#1798](https://github.com/valhalla/valhalla/pull/1798)
   * FIXED: Bicycle costing allows use of roads with all surface values, but with a penalty based on bicycle type. However, the edge filter totally disallows bad surfaces for some bicycle types, creating situations where reroutes fail if a rider uses a road with a poor surface. [#1800](https://github.com/valhalla/valhalla/pull/1800)
   * FIXED: Moved complex restrictions building to before validate. [#1805](https://github.com/valhalla/valhalla/pull/1805)
   * FIXED: Fix bicycle edge filter whan avoid_bad_surfaces = 1.0 [#1806](https://github.com/valhalla/valhalla/pull/1806)
   * FIXED: Replace the EnhancedTripPath class inheritance with aggregation [#1807](https://github.com/valhalla/valhalla/pull/1807)
   * FIXED: Replace the old timezone shape zip file every time valhalla_build_timezones is ran [#1817](https://github.com/valhalla/valhalla/pull/1817)
   * FIXED: Don't use island snapped edge candidates (from disconnected components or low reach edges) when we rejected other high reachability edges that were closer [#1835](https://github.com/valhalla/valhalla/pull/1835)

## Release Date: 2019-05-08 Valhalla 3.0.3
* **Bug Fix**
   * FIXED: Fixed a rare loop condition in route matcher (edge walking to match a trace).
   * FIXED: Fixed VACUUM ANALYZE syntax issue.  [#1704](https://github.com/valhalla/valhalla/pull/1704)
   * FIXED: Fixed the osrm maneuver type when a maneuver has the to_stay_on attribute set.  [#1714](https://github.com/valhalla/valhalla/pull/1714)
   * FIXED: Fixed osrm compatibility mode attributes.  [#1716](https://github.com/valhalla/valhalla/pull/1716)
   * FIXED: Fixed rotary/roundabout issues in Valhalla OSRM compatibility.  [#1727](https://github.com/valhalla/valhalla/pull/1727)
   * FIXED: Fixed the destinations assignment for exit names in OSRM compatibility mode. [#1732](https://github.com/valhalla/valhalla/pull/1732)
   * FIXED: Enhance merge maneuver type assignment. [#1735](https://github.com/valhalla/valhalla/pull/1735)
   * FIXED: Fixed fork assignments and on ramps for OSRM compatibility mode. [#1738](https://github.com/valhalla/valhalla/pull/1738)
   * FIXED: Fixed cardinal direction on reference names when forward/backward tag is present on relations. Fixes singly digitized roads with opposing directional modifiers. [#1741](https://github.com/valhalla/valhalla/pull/1741)
   * FIXED: Fixed fork assignment and narrative logic when a highway ends and splits into multiple ramps. [#1742](https://github.com/valhalla/valhalla/pull/1742)
   * FIXED: Do not use any avoid edges as origin or destination of a route, matrix, or isochrone. [#1745](https://github.com/valhalla/valhalla/pull/1745)
   * FIXED: Add leg summary and remove unused hint attribute for OSRM compatibility mode. [#1753](https://github.com/valhalla/valhalla/pull/1753)
   * FIXED: Improvements for pedestrian forks, pedestrian roundabouts, and continue maneuvers. [#1768](https://github.com/valhalla/valhalla/pull/1768)
   * FIXED: Added simplified overview for OSRM response and added use_toll logic back to truck costing. [#1765](https://github.com/valhalla/valhalla/pull/1765)
   * FIXED: temp fix for location distance bug [#1774](https://github.com/valhalla/valhalla/pull/1774)
   * FIXED: Fix pedestrian routes using walkway_factor [#1780](https://github.com/valhalla/valhalla/pull/1780)
   * FIXED: Update the begin and end heading of short edges based on use [#1783](https://github.com/valhalla/valhalla/pull/1783)
   * FIXED: GraphReader::AreEdgesConnected update.  If transition count == 0 return false and do not call transition function. [#1786](https://github.com/valhalla/valhalla/pull/1786)
   * FIXED: Only edge candidates that were used in the path are send to serializer: [1788](https://github.com/valhalla/valhalla/pull/1788)
   * FIXED: Added logic to prevent the removal of a destination maneuver when ending on an internal edge [#1792](https://github.com/valhalla/valhalla/pull/1792)
   * FIXED: Fixed instructions when starting on an internal edge [#1796](https://github.com/valhalla/valhalla/pull/1796)

* **Enhancement**
   * Add the ability to run valhalla_build_tiles in stages. Specify the begin_stage and end_stage as command line options. Also cleans up temporary files as the last stage in the pipeline.
   * Add `remove` to `filesystem` namespace. [#1752](https://github.com/valhalla/valhalla/pull/1752)
   * Add TaxiCost into auto costing options.
   * Add `preferred_side` to allow per-location filtering of edges based on the side of the road the location is on and the driving side for that locale.
   * Slightly decreased the internal side-walk factor to .90f to favor roads with attached sidewalks. This impacts roads that have added sidewalk:left, sidewalk:right or sidewalk:both OSM tags (these become attributes on each directedEdge). The user can then avoid/penalize dedicated sidewalks and walkways, when they increase the walkway_factor. Since we slightly decreased the sidewalk_factor internally and only favor sidewalks if use is tagged as sidewalk_left or sidewalk_right, we should tend to route on roads with attached sidewalks rather than separate/dedicated sidewalks, allowing for more road names to be called out since these are labeled more.
   * Add `via` and `break_through` location types [#1737](https://github.com/valhalla/valhalla/pull/1737)
   * Add `street_side_tolerance` and `search_cutoff` to input `location` [#1777](https://github.com/valhalla/valhalla/pull/1777)
   * Return the Valhalla error `Path distance exceeds the max distance limit` for OSRM responses when the route is greater than the service limits. [#1781](https://github.com/valhalla/valhalla/pull/1781)

## Release Date: 2019-01-14 Valhalla 3.0.2
* **Bug Fix**
   * FIXED: Transit update - fix dow and exception when after midnight trips are normalized [#1682](https://github.com/valhalla/valhalla/pull/1682)
   * FIXED: valhalla_convert_transit segfault - GraphTileBuilder has null GraphTileHeader [#1683](https://github.com/valhalla/valhalla/issues/1683)
   * FIXED: Fix crash for trace_route with osrm serialization. Was passing shape rather than locations to the waypoint method.
   * FIXED: Properly set driving_side based on data set in TripPath.
   * FIXED: A bad bicycle route exposed an issue with bidirectional A* when the origin and destination edges are connected. Use A* in these cases to avoid requiring a high cost threshold in BD A*.
   * FIXED: x86 and x64 data compatibility was fixed as the structures weren't aligned.
   * FIXED: x86 tests were failing due mostly to floating point issues and the aforementioned structure misalignment.
* **Enhancement**
   * Add a durations list (delta time between each pair of trace points), a begin_time and a use_timestamp flag to trace_route requests. This allows using the input trace timestamps or durations plus the begin_time to compute elapsed time at each edge in the matched path (rather than using costing methods).
   * Add support for polyline5 encoding for OSRM formatted output.
* **Note**
   * Isochrones and openlr are both noted as not working with release builds for x86 (32bit) platforms. We'll look at getting this fixed in a future release

## Release Date: 2018-11-21 Valhalla 3.0.1
* **Bug Fix**
   * FIXED: Fixed a rare, but serious bug with bicycle costing. ferry_factor_ in bicycle costing shadowed the data member in the base dynamic cost class, leading to an unitialized variable. Occasionally, this would lead to negative costs which caused failures. [#1663](https://github.com/valhalla/valhalla/pull/1663)
   * FIXED: Fixed use of units in OSRM compatibility mode. [#1662](https://github.com/valhalla/valhalla/pull/1662)

## Release Date: 2018-11-21 Valhalla 3.0.0
* **NOTE**
   * This release changes the Valhalla graph tile formats. Tile data is incompatible with Valhalla 2.x builds, and code for 3.x is incompatible with data built for Valahalla 2.x versions. Valhalla tile sizes are slightly smaller (for datasets using elevation information the size savings is over 10%). In addition, there is increased flexibility for creating different variants of tiles to support different applications (e.g. bicycle only, or driving only).
* **Enhancement**
   * Remove the use of DirectedEdge for transitions between nodes on different hierarchy levels. A new structure, NodeTransition, is now used to transition to nodes on different hierarchy level. This saves space since only the end node GraphId is needed for the transitions (and DirectedEdge is a large data structure).
   * Change the NodeInfo lat,lon to use an offset from the tile base lat,lon. This potentially allows higher precision than using float, but more importantly saves space and allows support for NodeTransitions as well as spare for future growth.
   * Remove the EdgeElevation structure and max grade information into DirectedEdge and mean elevation into EdgeInfo. This saves space.
   * Reduce wayid to 32 bits. This allows sufficient growth when using OpenStreetMap data and frees space in EdgeInfo (allows moving speed limit and mean elevation from other structures).
   * Move name consistency from NodeInfo to DirectedEdge. This allows a more efficient lookup of name consistency.
   * Update all path algorithms to use NodeTransition logic rather than special DirectedEdge transition types. This simplifies PathAlgorithms slightly and removes some conditional logic.
   * Add an optional GraphFilter stage to tile building pipeline. This allows removal of edges and nodes based on access. This allows bicycle only, pedestrian only, or driving only datasets (or combinations) to be created - allowing smaller datasets for special purpose applications.
* **Deprecate**
   * Valhalla 3.0 removes support for OSMLR.

## Release Date: 2018-11-20 Valhalla 2.7.2
* **Enhancement**
   * UPDATED: Added a configuration variable for max_timedep_distance. This is used in selecting the path algorithm and provides the maximum distance between locations when choosing a time dependent path algorithm (other than multi modal). Above this distance, bidirectional A* is used with no time dependencies.
   * UPDATED: Remove transition edges from priority queue in Multimodal methods.
   * UPDATED: Fully implement street names and exit signs with ability to identify route numbers. [#1635](https://github.com/valhalla/valhalla/pull/1635)
* **Bug Fix**
   * FIXED: A timed-turned restriction should not be applied when a non-timed route is executed.  [#1615](https://github.com/valhalla/valhalla/pull/1615)
   * FIXED: Changed unordered_map to unordered_multimap for polys. Poly map can contain the same key but different multi-polygons. For example, islands for a country or timezone polygons for a country.
   * FIXED: Fixed timezone db issue where TZIDs did not exist in the Howard Hinnant date time db that is used in the date_time class for tz indexes.  Added logic to create aliases for TZIDs based on https://en.wikipedia.org/wiki/List_of_tz_database_time_zones
   * FIXED: Fixed the ramp turn modifiers for osrm compat [#1569](https://github.com/valhalla/valhalla/pull/1569)
   * FIXED: Fixed the step geometry when using the osrm compat mode [#1571](https://github.com/valhalla/valhalla/pull/1571)
   * FIXED: Fixed a data creation bug causing issues with A* routes ending on loops. [#1576](https://github.com/valhalla/valhalla/pull/1576)
   * FIXED: Fixed an issue with a bad route where destination only was present. Was due to thresholds in bidirectional A*. Changed threshold to be cost based rather than number of iterations). [#1586](https://github.com/valhalla/valhalla/pull/1586)
   * FIXED: Fixed an issue with destination only (private) roads being used in bicycle routes. Centralized some "base" transition cost logic in the base DynamicCost class. [#1587](https://github.com/valhalla/valhalla/pull/1587)
   * FIXED: Remove extraneous ramp maneuvers [#1657](https://github.com/valhalla/valhalla/pull/1657)

## Release Date: 2018-10-02 Valhalla 2.7.1
* **Enhancement**
   * UPDATED: Added date time support to forward and reverse isochrones. Add speed lookup (predicted speeds and/or free-flow or constrained flow speed) if date_time is present.
   * UPDATED: Add timezone checks to multimodal routes and isochrones (updates localtime if the path crosses into a timezone different than the start location).
* **Data Producer Update**
   * UPDATED: Removed boost date time support from transit.  Now using the Howard Hinnant date library.
* **Bug Fix**
   * FIXED: Fixed a bug with shortcuts that leads to inconsistent routes depending on whether shortcuts are taken, different origins can lead to different paths near the destination. This fix also improves performance on long routes and matrices.
   * FIXED: We were getting inconsistent results between departing at current date/time vs entering the current date/time.  This issue is due to the fact that the iso_date_time function returns the full iso date_time with the timezone offset (e.g., 2018-09-27T10:23-07:00 vs 2018-09-27T10:23). When we refactored the date_time code to use the new Howard Hinnant date library, we introduced this bug.
   * FIXED: Increased the threshold in CostMatrix to address null time and distance values occuring for truck costing with locations near the max distance.

## Release Date: 2018-09-13 Valhalla 2.7.0
* **Enhancement**
   * UPDATED: Refactor to use the pbf options instead of the ptree config [#1428](https://github.com/valhalla/valhalla/pull/1428) This completes [1357](https://github.com/valhalla/valhalla/issues/1357)
   * UPDATED: Removed the boost/date_time dependency from baldr and odin. We added the Howard Hinnant date and time library as a submodule. [#1494](https://github.com/valhalla/valhalla/pull/1494)
   * UPDATED: Fixed 'Drvie' typo [#1505](https://github.com/valhalla/valhalla/pull/1505) This completes [1504](https://github.com/valhalla/valhalla/issues/1504)
   * UPDATED: Optimizations of GetSpeed for predicted speeds [1490](https://github.com/valhalla/valhalla/issues/1490)
   * UPDATED: Isotile optimizations
   * UPDATED: Added stats to predictive traffic logging
   * UPDATED: resample_polyline - Breaks the polyline into equal length segments at a sample distance near the resolution. Break out of the loop through polyline points once we reach the specified number of samplesthen append the last
polyline point.
   * UPDATED: added android logging and uses a shared graph reader
   * UPDATED: Do not run a second pass on long pedestrian routes that include a ferry (but succeed on first pass). This is a performance fix. Long pedestrian routes with A star factor based on ferry speed end up being very inefficient.
* **Bug Fix**
   * FIXED: A* destination only
   * FIXED: Fixed through locations weren't honored [#1449](https://github.com/valhalla/valhalla/pull/1449)


## Release Date: 2018-08-02 Valhalla 3.0.0-rc.4
* **Node Bindings**
   * UPDATED: add some worker pool handling
   [#1467](https://github.com/valhalla/valhalla/pull/1467)

## Release Date: 2018-08-02 Valhalla 3.0.0-rc.3
* **Node Bindings**
   * UPDATED: replaced N-API with node-addon-api wrapper and made the actor
   functions asynchronous
   [#1457](https://github.com/valhalla/valhalla/pull/1457)

## Release Date: 2018-07-24 Valhalla 3.0.0-rc.2
* **Node Bindings**
   * FIXED: turn on the autocleanup functionality for the actor object.
   [#1439](https://github.com/valhalla/valhalla/pull/1439)

## Release Date: 2018-07-16 Valhalla 3.0.0-rc.1
* **Enhancement**
   * ADDED: exposed the rest of the actions to the node bindings and added tests. [#1415](https://github.com/valhalla/valhalla/pull/1415)

## Release Date: 2018-07-12 Valhalla 3.0.0-alpha.1
**NOTE**: There was already a small package named `valhalla` on the npm registry, only published up to version 0.0.3. The team at npm has transferred the package to us, but would like us to publish something to it ASAP to prove our stake in it. Though the bindings do not have all of the actor functionality exposed yet (just route), we are going to publish an alpha release of 3.0.0 to get something up on npm.
* **Infrastructure**:
   * ADDED: add in time dependent algorithms if the distance between locations is less than 500km.
   * ADDED: TurnLanes to indicate turning lanes at the end of a directed edge.
   * ADDED: Added PredictedSpeeds to Valhalla tiles and logic to compute speed based on predictive speed profiles.
* **Data Producer Update**
   * ADDED: is_route_num flag was added to Sign records. Set this to true if the exit sign comes from a route number/ref.
   * CHANGED: Lower speeds on driveways, drive-thru, and parking aisle. Set destination only flag for drive thru use.
   * ADDED: Initial implementation of turn lanes.
  **Bug Fix**
   * CHANGED: Fix destination only penalty for A* and time dependent cases.
   * CHANGED: Use the distance from GetOffsetForHeading, based on road classification and road use (e.g. ramp, turn channel, etc.), within tangent_angle function.
* **Map Matching**
   * FIXED: Fixed trace_route edge_walk server abort [#1365](https://github.com/valhalla/valhalla/pull/1365)
* **Enhancement**
   * ADDED: Added post process for updating free and constrained speeds in the directed edges.
   * UPDATED: Parse the json request once and store in a protocol buffer to pass along the pipeline. This completed the first portion of [1357](https://github.com/valhalla/valhalla/issues/1357)
   * UPDATED: Changed the shape_match attribute from a string to an enum. Fixes [1376](https://github.com/valhalla/valhalla/issues/1376)
   * ADDED: Node bindings for route [#1341](https://github.com/valhalla/valhalla/pull/1341)
   * UPDATED: Use a non-linear use_highways factor (to more heavily penalize highways as use_highways approaches 0).

## Release Date: 2018-07-15 Valhalla 2.6.3
* **API**:
   * FIXED: Use a non-linear use_highways factor (to more heavily penalize highways as use_highways approaches 0).
   * FIXED: Fixed the highway_factor when use_highways < 0.5.
   * ENHANCEMENT: Added logic to modulate the surface factor based on use_trails.
   * ADDED: New customer test requests for motorcycle costing.

## Release Date: 2018-06-28 Valhalla 2.6.2
* **Data Producer Update**
   * FIXED: Complex restriction sorting bug.  Check of has_dt in ComplexRestrictionBuilder::operator==.
* **API**:
   * FIXED: Fixed CostFactory convenience method that registers costing models
   * ADDED: Added use_tolls into motorcycle costing options

## Release Date: 2018-05-28 Valhalla 2.6.0
* **Infrastructure**:
   * CHANGED: Update cmake buildsystem to replace autoconf [#1272](https://github.com/valhalla/valhalla/pull/1272)
* **API**:
   * CHANGED: Move `trace_options` parsing to map matcher factory [#1260](https://github.com/valhalla/valhalla/pull/1260)
   * ADDED: New costing method for AutoDataFix [#1283](https://github.com/valhalla/valhalla/pull/1283)

## Release Date: 2018-05-21 Valhalla 2.5.0
* **Infrastructure**
   * ADDED: Add code formatting and linting.
* **API**
   * ADDED: Added new motorcycle costing, motorcycle access flag in data and use_trails option.
* **Routing**
   * ADDED: Add time dependnet forward and reverse A* methods.
   * FIXED: Increase minimum threshold for driving routes in bidirectional A* (fixes some instances of bad paths).
* **Data Producer Update**
   * CHANGED: Updates to properly handle cycleway crossings.
   * CHANGED: Conditionally include driveways that are private.
   * ADDED: Added logic to set motorcycle access.  This includes lua, country access, and user access flags for motorcycles.

## Release Date: 2018-04-11 Valhalla 2.4.9
* **Enhancement**
   * Added European Portuguese localization for Valhalla
   * Updates to EdgeStatus to improve performance. Use an unordered_map of tile Id and allocate an array for each edge in the tile. This allows using pointers to access status for sequential edges. This improves performance by 50% or so.
   * A couple of bicycle costing updates to improve route quality: avoid roads marked as part of a truck network, to remove the density penalty for transition costs.
   * When optimal matrix type is selected, now use CostMatrix for source to target pedestrian and bicycle matrix calls when both counts are above some threshold. This improves performance in general and lessens some long running requests.
*  **Data Producer Update**
   * Added logic to protect against setting a speed of 0 for ferries.

## Release Date: 2018-03-27 Valhalla 2.4.8
* **Enhancement**
   * Updates for Italian verbal translations
   * Optionally remove driveways at graph creation time
   * Optionally disable candidate edge penalty in path finding
   * OSRM compatible route, matrix and map matching response generation
   * Minimal Windows build compatibility
   * Refactoring to use PBF as the IPC mechanism for all objects
   * Improvements to internal intersection marking to reduce false positives
* **Bug Fix**
   * Cap candidate edge penalty in path finding to reduce excessive expansion
   * Fix trivial paths at deadends

## Release Date: 2018-02-08 Valhalla 2.4.7
* **Enhancement**
   * Speed up building tiles from small OSM imports by using boost directory iterator rather than going through all possible tiles and testing each if the file exists.
* **Bug Fix**
   * Protect against overflow in string to float conversion inside OSM parsing.

## Release Date: 2018-01-26 Valhalla 2.4.6
* **Enhancement**
   * Elevation library will lazy load RAW formatted sources

## Release Date: 2018-01-24 Valhalla 2.4.5
* **Enhancement**
   * Elevation packing utility can unpack lz4hc now
* **Bug Fix**
   * Fixed broken darwin builds

## Release Date: 2018-01-23 Valhalla 2.4.4
* **Enhancement**
   * Elevation service speed improvments and the ability to serve lz4hc compressed data
   * Basic support for downloading routing tiles on demand
   * Deprecated `valhalla_route_service`, now all services (including elevation) are found under `valhalla_service`

## Release Date: 2017-12-11 Valhalla 2.4.3
* **Enhancement**
   * Remove union from GraphId speeds up some platforms
   * Use SAC scale in pedestrian costing
   * Expanded python bindings to include all actions (route, matrix, isochrone, etc)
* **Bug Fix**
   * French translation typo fixes
*  **Data Producer Update**
   * Handling shapes that intersect the poles when binning
   * Handling when transit shapes are less than 2 points

## Release Date: 2017-11-09 Valhalla 2.4.1
*  **Data Producer Update**
   * Added kMopedAccess to modes for complex restrictions.  Remove the kMopedAccess when auto access is removed.  Also, add the kMopedAccess when an auto restriction is found.

## Release Date: 2017-11-08 Valhalla 2.4.0
*  **Data Producer Update**
   * Added logic to support restriction = x with a the except tag.  We apply the restriction to everything except for modes in the except tag.
   * Added logic to support railway_service and coach_service in transit.
* **Bug Fix**
  * Return proper edge_walk path for requested shape_match=walk_or_snap
  * Skip invalid stateid for Top-K requests

## Release Date: 2017-11-07 Valhalla 2.3.9
* **Enhancement**
  * Top-K map matched path generation now only returns unique paths and does so with fewer iterations
  * Navigator call outs for both imperial and metric units
  * The surface types allowed for a given bike route can now be controlled via a request parameter `avoid_bad_surfaces`
  * Improved support for motorscooter costing via surface types, road classification and vehicle specific tagging
* **Bug Fix**
  * Connectivity maps now include information about transit tiles
  * Lane counts for singly digitized roads are now correct for a given directed edge
  * Edge merging code for assigning osmlr segments is now robust to partial tile sets
  * Fix matrix path finding to allow transitioning down to lower levels when appropriate. In particular, do not supersede shortcut edges until no longer expanding on the next level.
  * Fix optimizer rotate location method. This fixes a bug where optimal ordering was bad for large location sets.
*  **Data Producer Update**
   * Duration tags are now used to properly set the speed of travel for a ferry routes

## Release Date: 2017-10-17 Valhalla 2.3.8
* **Bug Fix**
  * Fixed the roundabout exit count for bicycles when the roundabout is a road and not a cycleway
  * Enable a pedestrian path to remain on roundabout instead of getting off and back on
  * Fixed the penalization of candidate locations in the uni-directional A* algorithm (used for trivial paths)
*  **Data Producer Update**
   * Added logic to set bike forward and tag to true where kv["sac_scale"] == "hiking". All other values for sac_scale turn off bicycle access.  If sac_scale or mtb keys are found and a surface tag is not set we default to kPath.
   * Fixed a bug where surface=unpaved was being assigned Surface::kPavedSmooth.

## Release Date: 2017-9-11 Valhalla 2.3.7
* **Bug Fix**
  * Update bidirectional connections to handle cases where the connecting edge is one of the origin (or destination) edges and the cost is high. Fixes some pedestrian route issues that were reported.
*  **Data Producer Update**
   * Added support for motorroad tag (default and per country).
   * Update OSMLR segment association logic to fix issue where chunks wrote over leftover segments. Fix search along edges to include a radius so any nearby edges are also considered.

## Release Date: 2017-08-29 Valhalla 2.3.6
* **Bug Fix**
  * Pedestrian paths including ferries no longer cause circuitous routes
  * Fix a crash in map matching route finding where heading from shape was using a `nullptr` tile
  * Spanish language narrative corrections
  * Fix traffic segment matcher to always set the start time of a segment when its known
* **Enhancement**
  * Location correlation scoring improvements to avoid situations where less likely start or ending locations are selected

## Release Date: 2017-08-22 Valhalla 2.3.5
* **Bug Fix**
  * Clamp the edge score in thor. Extreme values were causing bad alloc crashes.
  * Fix multimodal isochrones. EdgeLabel refactor caused issues.
* **Data Producer Update**
  * Update lua logic to properly handle vehicle=no tags.

## Release Date: 2017-08-14 Valhalla 2.3.4
* **Bug Fix**
  * Enforce limits on maximum per point accuracy to avoid long running map matching computations

## Release Date: 2017-08-14 Valhalla 2.3.3
* **Bug Fix**
  * Maximum osm node reached now causes bitset to resize to accomodate when building tiles
  * Fix wrong side of street information and remove redundant node snapping
  * Fix path differences between services and `valhalla_run_route`
  * Fix map matching crash when interpolating duplicate input points
  * Fix unhandled exception when trace_route or trace_attributes when there are no continuous matches
* **Enhancement**
  * Folded Low-Stress Biking Code into the regular Bicycle code and removed the LowStressBicycleCost class. Now when making a query for bicycle routing, a value of 0 for use_hills and use_roads produces low-stress biking routes, while a value of 1 for both provides more intense professional bike routes.
  * Bike costing default values changed. use_roads and use_hills are now 0.25 by default instead of 0.5 and the default bike is now a hybrid bike instead of a road bike.
  * Added logic to use station hierarchy from transitland.  Osm and egress nodes are connected by transitconnections.  Egress and stations are connected by egressconnections.  Stations and platforms are connected by platformconnections.  This includes narrative updates for Odin as well.

## Release Date: 2017-07-31 Valhalla 2.3.2
* **Bug Fix**
  * Update to use oneway:psv if oneway:bus does not exist.
  * Fix out of bounds memory issue in DoubleBucketQueue.
  * Many things are now taken into consideration to determine which sides of the road have what cyclelanes, because they were not being parsed correctly before
  * Fixed issue where sometimes a "oneway:bicycle=no" tag on a two-way street would cause the road to become a oneway for bicycles
  * Fixed trace_attributes edge_walk cases where the start or end points in the shape are close to graph nodes (intersections)
  * Fixed 32bit architecture crashing for certain routes with non-deterministic placement of edges labels in bucketized queue datastructure
* **Enhancement**
  * Improve multi-modal routes by adjusting the pedestrian mode factor (routes use less walking in favor of public transit).
  * Added interface framework to support "top-k" paths within map-matching.
  * Created a base EdgeLabel class that contains all data needed within costing methods and supports the basic path algorithms (forward direction, A*, with accumulated path distance). Derive class for bidirectional algorithms (BDEdgeLabel) and for multimodal algorithms. Lowers memory use by combining some fields (using spare bits from GraphId).
  * Added elapsed time estimates to map-matching labels in preparation for using timestamps in map-matching.
  * Added parsing of various OSM tags: "bicycle=use_sidepath", "bicycle=dismount", "segregated=*", "shoulder=*", "cycleway:buffer=*", and several variations of these.
  * Both trace_route and trace_attributes will parse `time` and `accuracy` parameters when the shape is provided as unencoded
  * Map-matching will now use the time (in seconds) of each gps reading (if provided) to narrow the search space and avoid finding matches that are impossibly fast

## Release Date: 2017-07-10 Valhalla 2.3.0
* **Bug Fix**
  * Fixed a bug in traffic segment matcher where length was populated but had invalid times
* **Embedded Compilation**
  * Decoupled the service components from the rest of the worker objects so that the worker objects could be used in non http service contexts
   * Added an actor class which encapsulates the various worker objects and allows the various end points to be called /route /height etc. without needing to run a service
* **Low-Stress Bicycle**
  * Worked on creating a new low-stress biking option that focuses more on taking safer roads like cycle ways or residential roads than the standard bike costing option does.

## Release Date: 2017-06-26 Valhalla 2.2.9
* **Bug Fix**
  * Fix a bug introduced in 2.2.8 where map matching search extent was incorrect in longitude axis.

## Release Date: 2017-06-23 Valhalla 2.2.8
* **Bug Fix**
  * Traffic segment matcher (exposed through Python bindings) - fix cases where partial (or no) results could be returned when breaking out of loop in form_segments early.
* **Traffic Matching Update**
  * Traffic segment matcher - handle special cases when entering and exiting turn channels.
* **Guidance Improvements**
  * Added Swedish (se-SV) narrative file.

## Release Date: 2017-06-20 Valhalla 2.2.7
* **Bug Fixes**
  * Traffic segment matcher (exposed through Python bindings) makes use of accuracy per point in the input
  * Traffic segment matcher is robust to consecutive transition edges in matched path
* **Isochrone Changes**
  * Set up isochrone to be able to handle multi-location queries in the future
* **Data Producer Updates**
  * Fixes to valhalla_associate_segments to address threading issue.
  * Added support for restrictions that refers only to appropriate type of vehicle.
* **Navigator**
  * Added pre-alpha implementation that will perform guidance for mobile devices.
* **Map Matching Updates**
  * Added capability to customize match_options

## Release Date: 2017-06-12 Valhalla 2.2.6
* **Bug Fixes**
  * Fixed the begin shape index where an end_route_discontinuity exists
* **Guidance Improvements**
  * Updated Slovenian (sl-SI) narrative file.
* **Data Producer Updates**
  * Added support for per mode restrictions (e.g., restriction:&lt;type&gt;)  Saved these restrictions as "complex" restrictions which currently support per mode lookup (unlike simple restrictions which are assumed to apply to all driving modes).
* **Matrix Updates**
  * Increased max distance threshold for auto costing and other similar costings to 400 km instead of 200 km

## Release Date: 2017-06-05 Valhalla 2.2.5
* **Bug Fixes**
  * Fixed matched point edge_index by skipping transition edges.
  * Use double precision in meili grid traversal to fix some incorrect grid cases.
  * Update meili to use DoubleBucketQueue and GraphReader methods rather than internal methods.

## Release Date: 2017-05-17 Valhalla 2.2.4
* **Bug Fixes**
  * Fix isochrone bug where the default access mode was used - this rejected edges that should not have been rejected for cases than automobile.
  * Fix A* handling of edge costs for trivial routes. This fixed an issue with disconnected regions that projected to a single edge.
  * Fix TripPathBuilder crash if first edge is a transition edge (was occurring with map-matching in rare occasions).

## Release Date: 2017-05-15 Valhalla 2.2.3
* **Map Matching Improvement**
  * Return begin and end route discontinuities. Also, returns partial shape of edge at route discontinuity.
* **Isochrone Improvements**
  * Add logic to make sure the center location remains fixed at the center of a tile/grid in the isotile.
  * Add a default generalization factor that is based on the grid size. Users can still override this factor but the default behavior is improved.
  * Add ExpandForward and ExpandReverse methods as is done in bidirectional A*. This improves handling of transitions between hierarchy levels.
* **Graph Correlation Improvements**
  * Add options to control both radius and reachability per input location (with defaults) to control correlation of input locations to the graph in such a way as to avoid routing between disconnected regions and favor more likely paths.

## Release Date: 2017-05-08 Valhalla 2.2.0
* **Guidance Improvements**
  * Added Russian (ru-RU) narrative file.
  * Updated Slovenian (sl-SI) narrative file.
* **Data Producer Updates**
  * Assign destination sign info on bidirectional ramps.
  * Update ReclassifyLinks. Use a "link-tree" which is formed from the exit node and terminates at entrance nodes. Exit nodes are sorted by classification so motorway exits are done before trunks, etc. Updated the turn channel logic - now more consistently applies turn channel use.
  * Updated traffic segment associations to properly work with elevation and lane connectivity information (which is stored after the traffic association).

## Release Date: 2017-04-24 Valhalla 2.1.9
* **Elevation Update**
  * Created a new EdgeElevation structure which includes max upward and downward slope (moved from DirectedEdge) and mean elevation.
* **Routing Improvements**
  * Destination only fix when "nested" destination only areas cause a route failure. Allow destination only edges (with penalty) on 2nd pass.
  * Fix heading to properly use the partial edge shape rather than entire edge shape to determine heading at the begin and end locations.
  * Some cleanup and simplification of the bidirectional A* algorithm.
  * Some cleanup and simplification of TripPathBuilder.
  * Make TileHierarchy data and methods static and remove tile_dir from the tile hierarchy.
* **Map Matching Improvement**
  * Return matched points with trace attributes when using map_snap.
* **Data Producer Updates**
  * lua updates so that the chunnel will work again.

## Release Date: 2017-04-04 Valhalla 2.1.8
* **Map Matching Release**
  * Added max trace limits and out-of-bounds checks for customizable trace options

## Release Date: 2017-03-29 Valhalla 2.1.7
* **Map Matching Release**
  * Increased service limits for trace
* **Data Producer Updates**
  * Transit: Remove the dependency on using level 2 tiles for transit builder
* **Traffic Updates**
  * Segment matcher completely re-written to handle many complex issues when matching traces to OTSs
* **Service Improvement**
  * Bug Fix - relaxed rapidjson parsing to allow numeric type coercion
* **Routing Improvements**
  * Level the forward and reverse paths in bidirectional A * to account for distance approximation differences.
  * Add logic for Use==kPath to bicycle costing so that paths are favored (as are footways).

## Release Date: 2017-03-10 Valhalla 2.1.3
* **Guidance Improvement**
  * Corrections to Slovenian narrative language file
  **Routing Improvements**
  * Increased the pedestrian search radius from 25 to 50 within the meili configuration to reduce U-turns with map-matching
  * Added a max avoid location limit

## Release Date: 2017-02-22 Valhalla 2.1.0
* **Guidance Improvement**
  * Added ca-ES (Catalan) and sl-SI (Slovenian) narrative language files
* **Routing  Improvement**
  * Fix through location reverse ordering bug (introduced in 2.0.9) in output of route responses for depart_at routes
  * Fix edge_walking method to handle cases where more than 1 initial edge is found
* **Data Producer Updates**
  * Improved transit by processing frequency based schedules.
  * Updated graph validation to more aggressively check graph consistency on level 0 and level 1
  * Fix the EdgeInfo hash to not create duplicate edge info records when creating hierarchies

## Release Date: 2017-02-21 Valhalla 2.0.9
* **Guidance Improvement**
  * Improved Italian narrative by handling articulated prepositions
  * Properly calling out turn channel maneuver
* **Routing Improvement**
  * Improved path determination by increasing stop impact for link to link transitions at intersections
  * Fixed through location handling, now includes cost at throughs and properly uses heading
  * Added ability to adjust location heading tolerance
* **Traffic Updates**
  * Fixed segment matching json to properly return non-string values where apropriate
* **Data Producer Updates**
  * Process node:ref and way:junction_ref as a semicolon separated list for exit numbers
  * Removed duplicated interchange sign information when ways are split into edges
  * Use a sequence within HierarchyBuilder to lower memory requirements for planet / large data imports.
  * Add connecting OSM wayId to a transit stop within NodeInfo.
  * Lua update:  removed ways that were being added to the routing graph.
  * Transit:  Fixed an issue where add_service_day and remove_service_day was not using the tile creation date, but the service start date for transit.
  * Transit:  Added acceptance test logic.
  * Transit:  Added fallback option if the associated wayid is not found.  Use distance approximator to find the closest edge.
  * Transit:  Added URL encoding for one stop ids that contain diacriticals.  Also, added include_geometry=false for route requests.
* **Optimized Routing Update**
  * Added an original index to the location object in the optimized route response
* **Trace Route Improvement**
  * Updated find_start_node to fix "GraphTile NodeInfo index out of bounds" error

## Release Date: 2017-01-30 Valhalla 2.0.6
* **Guidance Improvement**
  * Italian phrases were updated
* **Routing Improvement**
  * Fixed an issue where date and time was returning an invalid ISO8601 time format for date_time values in positive UTC. + sign was missing.
  * Fixed an encoding issue that was discovered for tranist_fetcher.  We were not encoding onestop_ids or route_ids.  Also, added exclude_geometry=true for route API calls.
* **Data Producer Updates**
  * Added logic to grab a single feed in valhalla_build_transit.

## Release Date: 2017-01-04 Valhalla 2.0.3
* **Service Improvement**
  * Added support for interrupting requests. If the connection is closed, route computation and map-matching can be interrupted prior to completion.
* **Routing Improvement**
  * Ignore name inconsistency when entering a link to avoid double penalizing.
* **Data Producer Updates**
  * Fixed consistent name assignment for ramps and turn lanes which improved guidance.
  * Added a flag to directed edges indicating if the edge has names. This can potentially be used in costing methods.
  * Allow future use of spare GraphId bits within DirectedEdge.

## Release Date: 2016-12-13 Valhalla 2.0.2
* **Routing Improvement**
  * Added support for multi-way restrictions to matrix and isochrones.
  * Added HOV costing model.
  * Speed limit updates.   Added logic to save average speed separately from speed limits.
  * Added transit include and exclude logic to multimodal isochrone.
  * Fix some edge cases for trivial (single edge) paths.
  * Better treatment of destination access only when using bidirectional A*.
* **Performance Improvement**
  * Improved performance of the path algorithms by making many access methods inline.

## Release Date: 2016-11-28 Valhalla 2.0.1
* **Routing Improvement**
  * Preliminary support for multi-way restrictions
* **Issues Fixed**
  * Fixed tile incompatiblity between 64 and 32bit architectures
  * Fixed missing edges within tile edge search indexes
  * Fixed an issue where transit isochrone was cut off if we took transit that was greater than the max_seconds and other transit lines or buses were then not considered.

## Release Date: 2016-11-15 Valhalla 2.0

* **Tile Redesign**
  * Updated the graph tiles to store edges only on the hierarchy level they belong to. Prior to this, the highways were stored on all levels, they now exist only on the highway hierarchy. Similar changes were made for arterial level roads. This leads to about a 20% reduction in tile size.
  * The tile redesign required changes to the path generation algorithms. They must now transition freely beteeen levels, even for pedestrian and bicycle routes. To offset the extra transitions, the main algorithms were changed to expand nodes at each level that has directed edges, rather than adding the transition edges to the priority queue/adjacency list. This change helps performance. The hierarchy limits that are used to speed the computation of driving routes by utilizing the highway hierarchy were adjusted to work with the new path algorithms.
  * Some changes to costing were also required, for example pedestrian and bicycle routes skip shortcut edges.
  * Many tile data structures were altered to explicitly size different fields and make room for "spare" fields that will allow future growth. In addition, the tile itself has extra "spare" records that can be appended to the end of the tile and referenced from the tile header. This also will allow future growth without breaking backward compatibility.
* **Guidance Improvement**
  * Refactored trip path to use an enumerated `Use` for edge and an enumerated `NodeType` for node
  * Fixed some wording in the Hindi narrative file
  * Fixed missing turn maneuver by updating the forward intersecting edge logic
* **Issues Fixed**
  * Fixed an issue with pedestrian routes where a short u-turn was taken to avoid the "crossing" penalty.
  * Fixed bicycle routing due to high penalty to enter an access=destination area. Changed to a smaller, length based factor to try to avoid long regions where access = destination. Added a driveway penalty to avoid taking driveways (which are often marked as access=destination).
  * Fixed regression where service did not adhere to the list of allowed actions in the Loki configuration
* **Graph Correlation**
  * External contributions from Navitia have lead to greatly reduced per-location graph correlation. Average correlation time is now less than 1ms down from 4-9ms.

## Release Date: 2016-10-17

* **Guidance Improvement**
  * Added the Hindi (hi-IN) narrative language
* **Service Additions**
  * Added internal valhalla error codes utility in baldr and modified all services to make use of and return as JSON response
  * See documentation https://github.com/valhalla/valhalla-docs/blob/master/api-reference.md#internal-error-codes-and-conditions
* **Time-Distance Matrix Improvement**
  * Added a costmatrix performance fix for one_to_many matrix requests
* **Memory Mapped Tar Archive - Tile Extract Support**
  * Added the ability to load a tar archive of the routing graph tiles. This improves performance under heavy load and reduces the memory requirement while allowing multiple processes to share cache resources.

## Release Date: 2016-09-19

* **Guidance Improvement**
  * Added pirate narrative language
* **Routing Improvement**
  * Added the ability to include or exclude stops, routes, and operators in multimodal routing.
* **Service Improvement**
  * JSONify Error Response

## Release Date: 2016-08-30

* **Pedestrian Routing Improvement**
  * Fixes for trivial pedestrian routes

## Release Date: 2016-08-22

* **Guidance Improvements**
  * Added Spanish narrative
  * Updated the start and end edge heading calculation to be based on road class and edge use
* **Bicycle Routing Improvements**
  * Prevent getting off a higher class road for a small detour only to get back onto the road immediately.
  * Redo the speed penalties and road class factors - they were doubly penalizing many roads with very high values.
  * Simplify the computation of weighting factor for roads that do not have cycle lanes. Apply speed penalty to slightly reduce favoring
of non-separated bicycle lanes on high speed roads.
* **Routing Improvements**
  * Remove avoidance of U-turn for pedestrian routes. This improves use with map-matching since pedestrian routes can make U-turns.
  * Allow U-turns at dead-ends for driving (and bicycling) routes.
* **Service Additions**
  * Add support for multi-modal isochrones.
  * Added base code to allow reverse isochrones (path from anywhere to a single destination).
* **New Sources to Targets**
  * Added a new Matrix Service action that allows you to request any of the 3 types of time-distance matrices by calling 1 action.  This action takes a sources and targets parameter instead of the locations parameter.  Please see the updated Time-Distance Matrix Service API reference for more details.

## Release Date: 2016-08-08

 * **Service additions**
  * Latitude, longitude bounding boxes of the route and each leg have been added to the route results.
  * Added an initial isochrone capability. This includes methods to create an "isotile" - a 2-D gridded data set with time to reach each lat,lon grid from an origin location. This isoltile is then used to create contours at specified times. Interior contours are optionally removed and the remaining outer contours are generalized and converted to GeoJSON polygons. An initial version supporting multimodal route types has also been added.
 * **Data Producer Updates**
  * Fixed tranist scheduling issue where false schedules were getting added.
 * **Tools Additionas**
  * Added `valhalla_export_edges` tool to allow shape and names to be dumped from the routing tiles

## Release Date: 2016-07-19

 * **Guidance Improvements**
  * Added French narrative
  * Added capability to have narrative language aliases - For example: German `de-DE` has an alias of `de`
 * **Transit Stop Update** - Return latitude and longitude for each transit stop
 * **Data Producer Updates**
  * Added logic to use lanes:forward, lanes:backward, speed:forward, and speed:backward based on direction of the directed edge.
  * Added support for no_entry, no_exit, and no_turn restrictions.
  * Added logic to support country specific access. Based on country tables found here: http://wiki.openstreetmap.org/wiki/OSM_tags_for_routing/Access-Restrictions

## Release Date: 2016-06-08

 * **Bug Fix** - Fixed a bug where edge indexing created many small tiles where no edges actually intersected. This allowed impossible routes to be considered for path finding instead of rejecting them earlier.
 * **Guidance Improvements**
  * Fixed invalid u-turn direction
  * Updated to properly call out jughandle routes
  * Enhanced signless interchange maneuvers to help guide users
 * **Data Producer Updates**
  * Updated the speed assignment for ramp to be a percentage of the original road class speed assignment
  * Updated stop impact logic for turn channel onto ramp

## Release Date: 2016-05-19

 * **Bug Fix** - Fixed a bug where routes fail within small, disconnected "islands" due to the threshold logic in prior release. Also better logic for not-thru roads.

## Release Date: 2016-05-18

 * **Bidirectional A* Improvements** - Fixed an issue where if both origin and destination locations where on not-thru roads that meet at a common node the path ended up taking a long detour. Not all cases were fixed though - next release should fix. Trying to address the termination criteria for when the best connection point of the 2 paths is optimal. Turns out that the initial case where both opposing edges are settled is not guaranteed to be the least cost path. For now we are setting a threshold and extending the search while still tracking best connections. Fixed the opposing edge when a hierarchy transition occurs.
 * **Guidance Globalization** -  Fixed decimal distance to be locale based.
 * **Guidance Improvements**
  * Fixed roundabout spoke count issue by fixing the drive_on_right attribute.
  * Simplified narative by combining unnamed straight maneuvers
  * Added logic to confirm maneuver type assignment to avoid invalid guidance
  * Fixed turn maneuvers by improving logic for the following:
    * Internal intersection edges
    * 'T' intersections
    * Intersecting forward edges
 * **Data Producer Updates** - Fix the restrictions on a shortcut edge to be the same as the last directed edge of the shortcut (rather than the first one).

## Release Date: 2016-04-28

 * **Tile Format Updates** - Separated the transit graph from the "road only" graph into different tiles but retained their interconnectivity. Transit tiles are now hierarchy level 3.
 * **Tile Format Updates** - Reduced the size of graph edge shape data by 5% through the use of varint encoding (LEB128)
 * **Tile Format Updates** - Aligned `EdgeInfo` structures to proper byte boundaries so as to maintain compatibility for systems who don't support reading from unaligned addresses.
 * **Guidance Globalization** -  Added the it-IT(Italian) language file. Added support for CLDR plural rules. The cs-CZ(Czech), de-DE(German), and en-US(US English) language files have been updated.
 * **Travel mode based instructions** -  Updated the start, post ferry, and post transit insructions to be based on the travel mode, for example:
  * `Drive east on Main Street.`
  * `Walk northeast on Broadway.`
  * `Bike south on the cycleway.`

## Release Date: 2016-04-12

 * **Guidance Globalization** -  Added logic to use tagged language files that contain the guidance phrases. The initial versions of en-US, de-DE, and cs-CZ have been deployed.
 * **Updated ferry defaults** -  Bumped up use_ferry to 0.65 so that we don't penalize ferries as much.

## Release Date: 2016-03-31
 * **Data producer updates** - Do not generate shortcuts across a node which is a fork. This caused missing fork maneuvers on longer routes.  GetNames update ("Broadway fix").  Fixed an issue with looking up a name in the ref map and not the name map.  Also, removed duplicate names.  Private = false was unsetting destination only flags for parking aisles.

## Release Date: 2016-03-30
 * **TripPathBuilder Bug Fix** - Fixed an exception that was being thrown when trying to read directed edges past the end of the list within a tile. This was due to errors in setting walkability and cyclability on upper hierarchies.

## Release Date: 2016-03-28

 * **Improved Graph Correlation** -  Correlating input to the routing graph is carried out via closest first traversal of the graph's, now indexed, geometry. This results in faster correlation and gaurantees the absolute closest edge is found.

## Release Date: 2016-03-16

 * **Transit type returned** -  The transit type (e.g. tram, metro, rail, bus, ferry, cable car, gondola, funicular) is now returned with each transit maneuver.
 * **Guidance language** -  If the language option is not supplied or is unsupported then the language will be set to the default (en-US). Also, the service will return the language in the trip results.
 * **Update multimodal path algorithm** - Applied some fixes to multimodal path algorithm. In particular fixed a bug where the wrong sortcost was added to the adjacency list. Also separated "in-station" transfer costs from transfers between stops.
 * **Data producer updates** - Do not combine shortcut edges at gates or toll booths. Fixes avoid toll issues on routes that included shortcut edges.

## Release Date: 2016-03-07

 * **Updated all APIs to honor the optional DNT (Do not track) http header** -  This will avoid logging locations.
 * **Reduce 'Merge maneuver' verbal alert instructions** -  Only create a verbal alert instruction for a 'Merge maneuver' if the previous maneuver is > 1.5 km.
 * **Updated transit defaults.  Tweaked transit costing logic to obtain better routes.** -  use_rail = 0.6, use_transfers = 0.3, transfer_cost = 15.0 and transfer_penalty = 300.0.  Updated the TransferCostFactor to use the transfer_factor correctly.  TransitionCost for pedestrian costing bumped up from 20.0f to 30.0f when predecessor edge is a transit connection.
 * **Initial Guidance Globalization** -  Partial framework for Guidance Globalization. Started reading some guidance phrases from en-US.json file.

## Release Date: 2016-02-22

 * **Use bidirectional A* for automobile routes** - Switch to bidirectional A* for all but bus routes and short routes (where origin and destination are less than 10km apart). This improves performance and has less failure cases for longer routes. Some data import adjustments were made (02-19) to fix some issues encountered with arterial and highway hierarchies. Also only use a maximum of 2 passes for bidirecdtional A* to reduce "long time to fail" cases.
 * **Added verbal multi-cue guidance** - This combines verbal instructions when 2 successive maneuvers occur in a short amount of time (e.g., Turn right onto MainStreet. Then Turn left onto 1st Avenue).

## Release Date: 2016-02-19

 * **Data producer updates** - Reduce stop impact when all edges are links (ramps or turn channels). Update opposing edge logic to reject edges that do no have proper access (forward access == reverse access on opposing edge and vice-versa). Update ReclassifyLinks for cases where a single edge (often a service road) intersects a ramp improperly causing the ramp to reclassified when it should not be. Updated maximum OSM node Id (now exceeds 4000000000). Move lua from conf repository into mjolnir.

## Release Date: 2016-02-01

 * **Data producer updates** - Reduce speed on unpaved/rough roads. Add statistics for hgv (truck) restrictions.

## Release Date: 2016-01-26

 * **Added capability to disable narrative production** - Added the `narrative` boolean option to allow users to disable narrative production. Locations, shape, length, and time are still returned. The narrative production is enabled by default. The possible values for the `narrative` option are: false and true
 * **Added capability to mark a request with an id** - The `id` is returned with the response so a user could match to the corresponding request.
 * **Added some logging enhancements, specifically [ANALYTICS] logging** - We want to focus more on what our data is telling us by logging specific stats in Logstash.

## Release Date: 2016-01-18

 * **Data producer updates** - Data importer configuration (lua) updates to fix a bug where buses were not allowed on restricted lanes.  Fixed surface issue (change the default surface to be "compacted" for footways).

## Release Date: 2016-01-04

 * **Fixed Wrong Costing Options Applied** - Fixed a bug in which a previous requests costing options would be used as defaults for all subsequent requests.

## Release Date: 2015-12-18

 * **Fix for bus access** - Data importer configuration (lua) updates to fix a bug where bus lanes were turning off access for other modes.
 * **Fix for extra emergency data** - Data importer configuration (lua) updates to fix a bug where we were saving hospitals in the data.
 * **Bicycle costing update** - Updated kTCSlight and kTCFavorable so that cycleways are favored by default vs roads.

## Release Date: 2015-12-17

 * **Graph Tile Data Structure update** - Updated structures within graph tiles to support transit efforts and truck routing. Removed TransitTrip, changed TransitRoute and TransitStop to indexes (rather than binary search). Added access restrictions (like height and weight restrictions) and the mode which they impact to reduce need to look-up.
 * **Data producer updates** - Updated graph tile structures and import processes.

## Release Date: 2015-11-23

 * **Fixed Open App for OSRM functionality** - Added OSRM functionality back to Loki to support Open App.

## Release Date: 2015-11-13

 * **Improved narrative for unnamed walkway, cycleway, and mountain bike trail** - A generic description will be used for the street name when a walkway, cycleway, or mountain bike trail maneuver is unnamed. For example, a turn right onto a unnamed walkway maneuver will now be: "Turn right onto walkway."
 * **Fix costing bug** - Fix a bug introduced in EdgeLabel refactor (impacted time distance matrix only).

## Release Date: 2015-11-3

 * **Enhance bi-directional A* logic** - Updates to bidirectional A* algorithm to fix the route completion logic to handle cases where a long "connection" edge could lead to a sub-optimal path. Add hierarchy and shortcut logic so we can test and use bidirectional A* for driving routes. Fix the destination logic to properly handle oneways as the destination edge. Also fix U-turn detection for reverse search when hierarchy transitions occur.
 * **Change "Go" to "Head" for some instructions** - Start, exit ferry.
 * **Update to roundabout instructions** - Call out roundabouts for edges marked as links (ramps, turn channels).
 * **Update bicycle costing** - Fix the road factor (for applying weights based on road classification) and lower turn cost values.

## Data Producer Release Date: 2015-11-2

 * **Updated logic to not create shortcut edges on roundabouts** - This fixes some roundabout exit counts.

## Release Date: 2015-10-20

 * **Bug Fix for Pedestrian and Bicycle Routes** - Fixed a bug with setting the destination in the bi-directional Astar algorithm. Locations that snapped to a dead-end node would have failed the route and caused a timeout while searching for a valid path. Also fixed the elapsed time computation on the reverse path of bi-directional algorithm.

## Release Date: 2015-10-16

 * **Through Location Types** - Improved support for locations with type = "through". Routes now combine paths that meet at each through location to create a single "leg" between locations with type = "break". Paths that continue at a through location will not create a U-turn unless the path enters a "dead-end" region (neighborhood with no outbound access).
 * **Update shortcut edge logic** - Now skips long shortcut edges when close to the destination. This can lead to missing the proper connection if the shortcut is too long. Fixes #245 (thor).
 * **Per mode service limits** - Update configuration to allow setting different maximum number of locations and distance per mode.
 * **Fix shape index for trivial path** - Fix a bug where when building the the trip path for a "trivial" route (includes just one edge) where the shape index exceeded that size of the shape.

## Release Date: 2015-09-28

 * **Elevation Influenced Bicycle Routing** - Enabled elevation influenced bicycle routing. A "use-hills" option was added to the bicycle costing profile that can tune routes to avoid hills based on grade and amount of elevation change.
 * **"Loop Edge" Fix** - Fixed a bug with edges that form a loop. Split them into 2 edges during data import.
 * **Additional information returned from 'locate' method** - Added information that can be useful when debugging routes and data. Adds information about nodes and edges at a location.
 * **Guidance/Narrative Updates** - Added side of street to destination narrative. Updated verbal instructions.<|MERGE_RESOLUTION|>--- conflicted
+++ resolved
@@ -168,12 +168,9 @@
    * ADDED: Added tunnel names to the edges as a tagged name.  [#2608](https://github.com/valhalla/valhalla/pull/2608)
    * CHANGED: Moved incidents to the trip leg and cut the shape of the leg at that location [#2610](https://github.com/valhalla/valhalla/pull/2610)
    * ADDED: Costing option to ignore_closures when routing with current flow [#2615](https://github.com/valhalla/valhalla/pull/2615)
-<<<<<<< HEAD
    * ADDED: Cross-compilation ability with MinGW64 [#2619](https://github.com/valhalla/valhalla/pull/2619)
-=======
    * ADDED: Defines the incident tile schema and incident metadata [#2620](https://github.com/valhalla/valhalla/pull/2620)
    * ADDED: Moves incident serializer logic into a generic serializer [#2621](https://github.com/valhalla/valhalla/pull/2621)
->>>>>>> 2e81e7ac
 
 ## Release Date: 2019-11-21 Valhalla 3.0.9
 * **Bug Fix**
