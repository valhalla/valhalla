--- conflicted
+++ resolved
@@ -228,9 +228,6 @@
    * ADDED: Added support to process the sump_buster tag.  Also, fixed a few small access bugs for nodes. [#2731](https://github.com/valhalla/valhalla/pull/2731)
    * ADDED: Log message if failed to create tiles directory. [#2738](https://github.com/valhalla/valhalla/pull/2738)
    * CHANGED: Tile memory is only owned by the GraphTile rather than shared amongst copies of the graph tile (in GraphReader and TileCaches). [#2340](https://github.com/valhalla/valhalla/pull/2340)
-<<<<<<< HEAD
-   * CHANGED: Add shortcuts to the tiles' bins so we can treat them like regular edges. [#2744](https://github.com/valhalla/valhalla/pull/2344)
-=======
    * ADDED: Add Estonian locale. [#2748](https://github.com/valhalla/valhalla/pull/2748)
    * CHANGED: Handle GraphTile objects as smart pointers [#2703](https://github.com/valhalla/valhalla/pull/2703)
    * CHANGED: Improve stability with no RTTI build [#2759](https://github.com/valhalla/valhalla/pull/2759) and [#2760](https://github.com/valhalla/valhalla/pull/2760)
@@ -246,8 +243,7 @@
    * CHANGED: chore: Updates libosmium [#2786](https://github.com/valhalla/valhalla/pull/2786)
    * CHANGED: Optimize double bucket queue to reduce memory reallocations. [#2719](https://github.com/valhalla/valhalla/pull/2719)
    * CHANGED: Collapse merge maneuvers [#2773](https://github.com/valhalla/valhalla/pull/2773)
-
->>>>>>> 02ff37be
+   * CHANGED: Add shortcuts to the tiles' bins so we can find them when doing spatial lookups. [#2744](https://github.com/valhalla/valhalla/pull/2344)
 
 ## Release Date: 2019-11-21 Valhalla 3.0.9
 * **Bug Fix**
