--- conflicted
+++ resolved
@@ -73,16 +73,12 @@
    * ADDED: Added rapidjson/schema.h to baldr/rapidjson_util.h to make it available for use within valhalla. [#2330](https://github.com/valhalla/valhalla/issues/2330)
    * ADDED: Support decimal precision for height values in elevation service. Also support polyline5 for encoded polylines input and output to elevation service. [2324](https://github.com/valhalla/valhalla/pull/2324)
    * ADDED: Use both imminent and distant verbal multi-cue phrases. [2353](https://github.com/valhalla/valhalla/pull/2353)
-<<<<<<< HEAD
    * ADDED: Split parsing stage into 3 separate stages. [2339](https://github.com/valhalla/valhalla/pull/2339)
-   
-=======
    * CHANGED: Speed up graph enhancing by avoiding continuous unordered_set rebuilding [#2349](https://github.com/valhalla/valhalla/pull/2349)
    * CHANGED: Skip calling out to Lua for nodes/ways/relations with not tags - speeds up parsing. [#2351](https://github.com/valhalla/valhalla/pull/2351)
    * ADDED: Ability to create OpenLR records from raw data. [2356](https://github.com/valhalla/valhalla/pull/2356)
    * ADDED: Revamp length phrases [2359](https://github.com/valhalla/valhalla/pull/2359)
 
->>>>>>> 1f0cf9fa
 ## Release Date: 2019-11-21 Valhalla 3.0.9
 * **Bug Fix**
    * FIXED: Changed reachability computation to consider both directions of travel wrt candidate edges [#1965](https://github.com/valhalla/valhalla/pull/1965)
