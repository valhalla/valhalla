## Release Date: 2023-??-?? Valhalla 3.4.1
* **Removed**
* **Bug Fix**
   * FIXED: gcc13 was missing some std header includes [#4154](https://github.com/valhalla/valhalla/pull/4154)
   * FIXED: when reclassifying ferry edges, remove destonly from ways only if the connecting way was destonly [#4118](https://github.com/valhalla/valhalla/pull/4118)
   * FIXED: typo in use value of map matching API (`platform_connection` was misspelled) [#4174](https://github.com/valhalla/valhalla/pull/4174)
   * FIXED: fix crash in timedistancebssmatrix.cc  [#4244](https://github.com/valhalla/valhalla/pull/4244)
   * FIXED: missing protobuf CMake configuration to link abseil for protobuf >= 3.22.0 [#4207](https://github.com/valhalla/valhalla/pull/4207)
   * FIXED: broken links on the optimized route API page [#4260](https://github.com/valhalla/valhalla/pull/4260)
   * FIXED: remove clearing of headings while calculating a matrix [#4288](https://github.com/valhalla/valhalla/pull/4288)
* **Enhancement**
   * UPDATED: French translations, thanks to @xlqian [#4159](https://github.com/valhalla/valhalla/pull/4159)
   * CHANGED: -j flag for multithreaded executables to override mjolnir.concurrency [#4168](https://github.com/valhalla/valhalla/pull/4168)
   * CHANGED: moved the argparse boilerplate code to a private header which all programs can share [#4169](https://github.com/valhalla/valhalla/pull/4169)
   * ADDED: CI runs a spell check on the PR to detect spelling mistakes [#4179](https://github.com/valhalla/valhalla/pull/4179)
   * ADDED: `preferred_side_cutoff` parameter for locations [#4182](https://github.com/valhalla/valhalla/pull/4182)
   * ADDED: PBF output for matrix endpoint [#4121](https://github.com/valhalla/valhalla/pull/4121)
   * CHANGED: sped up the transit gtfs ingestion process by sorting the feeds before querying them and avoiding copying their structures. forked just_gtfs into the valhalla org to accomplish it [#4167](https://github.com/valhalla/valhalla/pull/4167)
   * CHANGED: write traffic tile headers in `valhalla_build_extract` [#4195](https://github.com/valhalla/valhalla/pull/4195)
   * ADDED: `source_percent_along` & `target_percent_along` to /trace_attributes JSON response [#4199](https://github.com/valhalla/valhalla/pull/4199)
   * ADDED: sqlite database to store landmarks along with interfaces of insert and bounding box queries [#4189](https://github.com/valhalla/valhalla/pull/4189)
   * CHANGED: refactor landmark database interface to use a pimpl [#4202](https://github.com/valhalla/valhalla/pull/4202)
   * ADDED: support for `:forward` and `:backward` for `motor_vehicle`, `vehicle`, `foot` and `bicycle` tag prefixes [#4204](https://github.com/valhalla/valhalla/pull/4204)
   * ADDED: add `valhalla_build_landmarks` to parse POIs from osm pbfs and store them as landmarks in the landmark sqlite database [#4201](https://github.com/valhalla/valhalla/pull/4201)
   * ADDED: add primary key in the landmark sqlite database and a method to retrieve landmarks via their primary keys [#4224](https://github.com/valhalla/valhalla/pull/4224)
   * ADDED: update graph tile to allow adding landmarks to edge info, and refactor edgeinfo.cc [#4233](https://github.com/valhalla/valhalla/pull/4233)
   * ADDED: `sources_to_targets` action for `/expansion` [#4263](https://github.com/valhalla/valhalla/pull/4263)
   * ADDED: option `--extract-tar` to `valhalla_build_extract` to create extracts from .tar files instead of tile directory [#4255](https://github.com/valhalla/valhalla/pull/4255)
   * ADDED: Support for `bannerInstructions` attribute in OSRM serializer via `banner_instructions` request parameter [#4093](https://github.com/valhalla/valhalla/pull/4093)
   * UPDATED: submodules which had new releases, unless it was a major version change [#4231](https://github.com/valhalla/valhalla/pull/4231)
   * ADDED: the workflow to find landmarks in a graph tile, associate them with nearby edges, and update the graph tile to store the associations [#4278](https://github.com/valhalla/valhalla/pull/4278)
<<<<<<< HEAD
   * ADDED: Update the street name and sign data processing include language and pronunciations [#4268](https://github.com/valhalla/valhalla/pull/4268)
=======
   * ADDED: update maneuver generation to add nearby landmarks to maneuvers as direction support [#4293](https://github.com/valhalla/valhalla/pull/4293)
>>>>>>> 53235865

## Release Date: 2023-05-11 Valhalla 3.4.0
* **Removed**
   * REMOVED: Docker image pushes to Dockerhub [#4033](https://github.com/valhalla/valhalla/pull/4033)
   * REMOVED: transitland references and scripts and replace with info for raw GTFS feeds [#4033](https://github.com/valhalla/valhalla/pull/3906)
* **Bug Fix**
   * FIXED: underflow of uint64_t cast for matrix time results [#3906](https://github.com/valhalla/valhalla/pull/3906)
   * FIXED: update vcpkg commit for Azure pipelines to fix libtool mirrors [#3915](https://github.com/valhalla/valhalla/pull/3915)
   * FIXED: fix CHANGELOG release year (2022->2023) [#3927](https://github.com/valhalla/valhalla/pull/3927)
   * FIXED: avoid segfault on invalid exclude_polygons input [#3907](https://github.com/valhalla/valhalla/pull/3907)
   * FIXED: allow \_WIN32_WINNT to be defined by build system [#3933](https://github.com/valhalla/valhalla/issues/3933)
   * FIXED: disconnected stop pairs in gtfs import [#3943](https://github.com/valhalla/valhalla/pull/3943)
   * FIXED: in/egress traversability in gtfs ingestion is now defaulted to kBoth to enable pedestrian access on transit connect edges and through the in/egress node [#3948](https://github.com/valhalla/valhalla/pull/3948)
   * FIXED: parsing logic needed implicit order of stations/egresses/platforms in the GTFS feeds [#3949](https://github.com/valhalla/valhalla/pull/3949)
   * FIXED: segfault in TimeDistanceMatrix [#3964](https://github.com/valhalla/valhalla/pull/3949)
   * FIXED: write multiple PBFs if the protobuf object gets too big [#3954](https://github.com/valhalla/valhalla/pull/3954)
   * FIXED: pin conan version to latest 1.x for now [#3990](https://github.com/valhalla/valhalla/pull/3990)
   * FIXED: Fix matrix_locations when used in pbf request [#3997](https://github.com/valhalla/valhalla/pull/3997)
   * FIXED: got to the point where the basic transit routing test works [#3988](https://github.com/valhalla/valhalla/pull/3988)
   * FIXED: fix build with LOGGING_LEVEL=ALL [#3992](https://github.com/valhalla/valhalla/pull/3992)
   * FIXED: transit stitching when determining whether a platform was generated [#4020](https://github.com/valhalla/valhalla/pull/4020)
   * FIXED: multimodal isochrones [#4030](https://github.com/valhalla/valhalla/pull/4030)
   * FIXED: duplicated recosting names should throw [#4042](https://github.com/valhalla/valhalla/pull/4042)
   * FIXED: Remove arch specificity from strip command of Python bindings to make it more compatible with other archs [#4040](https://github.com/valhalla/valhalla/pull/4040)
   * FIXED: GraphReader::GetShortcut no longer returns false positives or false negatives [#4019](https://github.com/valhalla/valhalla/pull/4019)
   * FIXED: Tagging with bus=permit or taxi=permit did not override access=no [#4045](https://github.com/valhalla/valhalla/pull/4045)
   * FIXED: Upgrade RapidJSON to address undefined behavior [#4051](https://github.com/valhalla/valhalla/pull/4051)
   * FIXED: time handling for transit service [#4052](https://github.com/valhalla/valhalla/pull/4052)
   * FIXED: multiple smaller bugs while testing more multimodal /route & /isochrones [#4055](https://github.com/valhalla/valhalla/pull/4055)
   * FIXED: `FindLuaJit.cmake` to include Windows paths/library names [#4067](https://github.com/valhalla/valhalla/pull/4067)
   * FIXED: Move complex turn restriction check out of can_form_shortcut() [#4047](https://github.com/valhalla/valhalla/pull/4047)
   * FIXED: fix `clear` methods on matrix algorithms and reserve some space for labels with a new config [#4075](https://github.com/valhalla/valhalla/pull/4075)
   * FIXED: fix `valhalla_build_admins` & `valhalla_ways_to_edges` argument parsing [#4097](https://github.com/valhalla/valhalla/pull/4097)
   * FIXED: fail early in `valhalla_build_admins` if parent directory can't be created, also exit with failure [#4099](https://github.com/valhalla/valhalla/pull/4099)
* **Enhancement**
   * CHANGED: replace boost::optional with C++17's std::optional where possible [#3890](https://github.com/valhalla/valhalla/pull/3890)
   * ADDED: parse `lit` tag on ways and add it to graph [#3893](https://github.com/valhalla/valhalla/pull/3893)
   * ADDED: log lat/lon of node where children link edges exceed the configured maximum [#3911](https://github.com/valhalla/valhalla/pull/3911)
   * ADDED: log matrix algorithm which was used [#3916](https://github.com/valhalla/valhalla/pull/3916)
   * UPDATED: docker base image to Ubuntu 22.04 [#3912](https://github.com/valhalla/valhalla/pull/3912)
   * CHANGED: Unify handling of single-file -Werror in all modules [#3910](https://github.com/valhalla/valhalla/pull/3910)
   * CHANGED: Build skadi with -Werror [#3935](https://github.com/valhalla/valhalla/pull/3935)
   * ADDED: Connect transit tiles to the graph [#3700](https://github.com/valhalla/valhalla/pull/3700)
   * CHANGED: switch to C++17 master branch of `just_gtfs` [#3947](https://github.com/valhalla/valhalla/pull/3947)
   * ADDED: Support for configuring a universal request timeout [#3966](https://github.com/valhalla/valhalla/pull/3966)
   * ADDED: optionally include highway=platform edges for pedestrian access [#3971](https://github.com/valhalla/valhalla/pull/3971)
   * ADDED: `use_lit` costing option for pedestrian costing [#3957](https://github.com/valhalla/valhalla/pull/3957)
   * CHANGED: Removed stray NULL values in log output[#3974](https://github.com/valhalla/valhalla/pull/3974)
   * CHANGED: More conservative estimates for cost of walking slopes [#3982](https://github.com/valhalla/valhalla/pull/3982)
   * ADDED: An option to slim down matrix response [#3987](https://github.com/valhalla/valhalla/pull/3987)
   * CHANGED: Updated url for just_gtfs library [#3994](https://github.com/valhalla/valhalla/pull/3995)
   * ADDED: Docker image pushes to Github's docker registry [#4033](https://github.com/valhalla/valhalla/pull/4033)
   * ADDED: `disable_hierarchy_pruning` costing option to find the actual optimal route for motorized costing modes, i.e `auto`, `motorcycle`, `motor_scooter`, `bus`, `truck` & `taxi`. [#4000](https://github.com/valhalla/valhalla/pull/4000)
   * CHANGED: baldr directory: remove warnings and C++17 adjustments [#4011](https://github.com/valhalla/valhalla/pull/4011)
   * UPDATED: `vcpkg` to latest master, iconv wasn't building anymore [#4066](https://github.com/valhalla/valhalla/pull/4066)
   * CHANGED: pybind11 upgrade for python 3.11 [#4067](https://github.com/valhalla/valhalla/pull/4067)
   * CHANGED: added transit level to connectivity map [#4082](https://github.com/valhalla/valhalla/pull/4082)
   * ADDED: "has_transit_tiles" & "osm_changeset" to verbose status response [#4062](https://github.com/valhalla/valhalla/pull/4062)
   * ADDED: time awareness to CostMatrix for e.g. traffic support [#4071](https://github.com/valhalla/valhalla/pull/4071)
   * UPDATED: transifex translations [#4102](https://github.com/valhalla/valhalla/pull/4102)

## Release Date: 2023-01-03 Valhalla 3.3.0
* **Removed**
* **Bug Fix**
* **Enhancement**
  * CHANGED: Upgraded from C++14 to C++17. [#3878](https://github.com/valhalla/valhalla/pull/3878)

## Release Date: 2023-01-03 Valhalla 3.2.1
* **Removed**
* **Bug Fix**
   * FIXED: valhalla_run_route was missing config logic.[#3824](https://github.com/valhalla/valhalla/pull/3824)
   * FIXED: Added missing ferry tag if manoeuver uses a ferry. It's supposed to be there according to the docs. [#3815](https://github.com/valhalla/valhalla/issues/3815)
   * FIXED: Handle hexlifying strings with unsigned chars [#3842](https://github.com/valhalla/valhalla/pull/3842)
   * FIXED: Newer clang warns on `sprintf` which becomes a compilation error (due to `Werror`) so we use `snprintf` instead [#3846](https://github.com/valhalla/valhalla/issues/3846)
   * FIXED: Build all of Mjolnir with -Werror [#3845](https://github.com/valhalla/valhalla/pull/3845)
   * FIXED: Only set most destination information once for all origins in timedistancematrix [#3830](https://github.com/valhalla/valhalla/pull/3830)
   * FIXED: Integers to expansion JSON output were cast wrongly [#3857](https://github.com/valhalla/valhalla/pull/3857)
   * FIXED: hazmat=destination should be hazmat=false and fix the truckcost usage of hazmat [#3865](https://github.com/valhalla/valhalla/pull/3865)
   * FIXED: Make sure there is at least one path which is accessible for all vehicular modes when reclassifying ferry edges [#3860](https://github.com/valhalla/valhalla/pull/3860)
   * FIXED: valhalla_build_extract was failing to determine the tile ID to include in the extract [#3864](https://github.com/valhalla/valhalla/pull/3864)
   * FIXED: valhalla_ways_to_edges missed trimming the cache when overcommitted [#3872](https://github.com/valhalla/valhalla/pull/3864)
   * FIXED: Strange detours with multi-origin/destination unidirectional A* [#3585](https://github.com/valhalla/valhalla/pull/3585)
* **Enhancement**
   * ADDED: Added has_toll, has_highway, has_ferry tags to summary field of a leg and route and a highway tag to a maneuver if it includes a highway. [#3815](https://github.com/valhalla/valhalla/issues/3815)
   * ADDED: Add time info to sources_to_targets [#3795](https://github.com/valhalla/valhalla/pull/3795)
   * ADDED: "available_actions" to the /status response [#3836](https://github.com/valhalla/valhalla/pull/3836)
   * ADDED: "waiting" field on input/output intermediate break(\_through) locations to respect services times [#3849](https://github.com/valhalla/valhalla/pull/3849)
   * ADDED: --bbox & --geojson-dir options to valhalla_build_extract to only archive a subset of tiles [#3856](https://github.com/valhalla/valhalla/pull/3856)
   * CHANGED: Replace unstable c++ geos API with a mix of geos' c api and boost::geometry for admin building [#3683](https://github.com/valhalla/valhalla/pull/3683)
   * ADDED: optional write-access to traffic extract from GraphReader [#3876](https://github.com/valhalla/valhalla/pull/3876)
   * UPDATED: locales from Transifex [#3879](https://github.com/valhalla/valhalla/pull/3879)
   * CHANGED: Build most of Baldr with -Werror [#3885](https://github.com/valhalla/valhalla/pull/3885)
   * UPDATED: some documentation overhaul to slim down root's README [#3881](https://github.com/valhalla/valhalla/pull/3881)
   * CHANGED: move documentation hosting to Github Pages from readthedocs.io [#3884](https://github.com/valhalla/valhalla/pull/3884)
   * ADDED: inline config arguments to some more executables [#3873](https://github.com/valhalla/valhalla/pull/3873)

## Release Date: 2022-10-26 Valhalla 3.2.0
* **Removed**
   * REMOVED: "build-\*" docker image to decrease complexity [#3689](https://github.com/valhalla/valhalla/pull/3541)

* **Bug Fix**
   * FIXED: Fix precision losses while encoding-decoding distance parameter in openlr [#3374](https://github.com/valhalla/valhalla/pull/3374)
   * FIXED: Fix bearing calculation for openlr records [#3379](https://github.com/valhalla/valhalla/pull/3379)
   * FIXED: Some refactoring that was proposed for the PR 3379 [3381](https://github.com/valhalla/valhalla/pull/3381)
   * FIXED: Avoid calling out "keep left/right" when passing an exit [3349](https://github.com/valhalla/valhalla/pull/3349)
   * FIXED: Fix iterator decrement beyond begin() in GeoPoint::HeadingAtEndOfPolyline() method [#3393](https://github.com/valhalla/valhalla/pull/3393)
   * FIXED: Add string for Use:kPedestrianCrossing to fix null output in to_string(Use). [#3416](https://github.com/valhalla/valhalla/pull/3416)
   * FIXED: Remove simple restrictions check for pedestrian cost calculation. [#3423](https://github.com/valhalla/valhalla/pull/3423)
   * FIXED: Parse "highway=busway" OSM tag: https://wiki.openstreetmap.org/wiki/Tag:highway%3Dbusway [#3413](https://github.com/valhalla/valhalla/pull/3413)
   * FIXED: Process int_ref irrespective of `use_directions_on_ways_` [#3446](https://github.com/valhalla/valhalla/pull/3446)
   * FIXED: workaround python's ArgumentParser bug to not accept negative numbers as arguments [#3443](https://github.com/valhalla/valhalla/pull/3443)
   * FIXED: Undefined behaviour on some platforms due to unaligned reads [#3447](https://github.com/valhalla/valhalla/pull/3447)
   * FIXED: Fixed undefined behavior due to invalid shift exponent when getting edge's heading [#3450](https://github.com/valhalla/valhalla/pull/3450)
   * FIXED: Use midgard::unaligned_read in GraphTileBuilder::AddSigns [#3456](https://github.com/valhalla/valhalla/pull/3456)
   * FIXED: Relax test margin for time dependent traffic test [#3467](https://github.com/valhalla/valhalla/pull/3467)
   * FIXED: Fixed missed intersection heading [#3463](https://github.com/valhalla/valhalla/pull/3463)
   * FIXED: Stopped putting binary bytes into a string field of the protobuf TaggedValue since proto3 protects against that for cross language support [#3468](https://github.com/valhalla/valhalla/pull/3468)
   * FIXED: valhalla_service uses now loki logging config instead of deprecated tyr logging [#3481](https://github.com/valhalla/valhalla/pull/3481)
   * FIXED: Docker image `valhalla/valhalla:run-latest`: conan error + python integration [#3485](https://github.com/valhalla/valhalla/pull/3485)
   * FIXED: fix more protobuf unstable 3.x API [#3494](https://github.com/valhalla/valhalla/pull/3494)
   * FIXED: fix one more protobuf unstable 3.x API [#3501](https://github.com/valhalla/valhalla/pull/3501)
   * FIXED: Fix valhalla_build_tiles imports only bss from last osm file [#3503](https://github.com/valhalla/valhalla/pull/3503)
   * FIXED: Fix total_run_stat.sh script. [#3511](https://github.com/valhalla/valhalla/pull/3511)
   * FIXED: Both `hov:designated` and `hov:minimum` have to be correctly set for the way to be considered hov-only [#3526](https://github.com/valhalla/valhalla/pull/3526)
   * FIXED: Wrong out index in route intersections [#3541](https://github.com/valhalla/valhalla/pull/3541)
   * FIXED: fix valhalla_export_edges: missing null columns separator [#3543](https://github.com/valhalla/valhalla/pull/3543)
   * FIXED: Removed/updated narrative language aliases that are not IETF BCP47 compliant [#3546](https://github.com/valhalla/valhalla/pull/3546)
   * FIXED: Wrong predecessor opposing edge in dijkstra's expansion [#3528](https://github.com/valhalla/valhalla/pull/3528)
   * FIXED: exit and exit_verbal in Russian locale should be same [#3545](https://github.com/valhalla/valhalla/pull/3545)
   * FIXED: Skip transit tiles in hierarchy builder [#3559](https://github.com/valhalla/valhalla/pull/3559)
   * FIXED: Fix some country overrides in adminconstants and add a couple new countries. [#3578](https://github.com/valhalla/valhalla/pull/3578)
   * FIXED: Improve build errors reporting [#3579](https://github.com/valhalla/valhalla/pull/3579)
   * FIXED: Fix "no elevation" values and /locate elevation response [#3571](https://github.com/valhalla/valhalla/pull/3571)
   * FIXED: Build tiles with admin/timezone support on Windows [#3580](https://github.com/valhalla/valhalla/pull/3580)
   * FIXED: admin "Saint-Martin" changed name to "Saint-Martin (France)" [#3619](https://github.com/valhalla/valhalla/pull/3619)
   * FIXED: openstreetmapspeeds global config with `null`s now supported [#3621](https://github.com/valhalla/valhalla/pull/3621)
   * FIXED: valhalla_run_matrix was failing (could not find proper max_matrix_distance) [#3635](https://github.com/valhalla/valhalla/pull/3635)
   * FIXED: Removed duplicate degrees/radians constants [#3642](https://github.com/valhalla/valhalla/pull/3642)
   * FIXED: Forgot to adapt driving side and country access rules in [#3619](https://github.com/valhalla/valhalla/pull/3619) [#3652](https://github.com/valhalla/valhalla/pull/3652)
   * FIXED: DateTime::is_conditional_active(...) incorrect end week handling [#3655](https://github.com/valhalla/valhalla/pull/3655)
   * FIXED: TimeDistanceBSSMatrix: incorrect initialization for destinations[#3659](https://github.com/valhalla/valhalla/pull/3659)
   * FIXED: Some interpolated points had invalid edge_index in trace_attributes response [#3646](https://github.com/valhalla/valhalla/pull/3670)
   * FIXED: Use a small node snap distance in map-matching. FIxes issue with incorrect turn followed by Uturn. [#3677](https://github.com/valhalla/valhalla/pull/3677)
   * FIXED: Conan error when building Docker image. [#3689](https://github.com/valhalla/valhalla/pull/3689)
   * FIXED: Allow country overrides for sidewalk [#3711](https://github.com/valhalla/valhalla/pull/3711)
   * FIXED: CostMatrix incorrect tile usage with oppedge. [#3719](https://github.com/valhalla/valhalla/pull/3719)
   * FIXED: Fix elevation serializing [#3735](https://github.com/valhalla/valhalla/pull/3735)
   * FIXED: Fix returning a potentially uninitialized value in PointXY::ClosestPoint [#3737](https://github.com/valhalla/valhalla/pull/3737)
   * FIXED: Wales and Scotland name change. [#3746](https://github.com/valhalla/valhalla/pull/3746)
   * FIXED: Pedestrian crossings are allowed for bikes [#3751](https://github.com/valhalla/valhalla/pull/3751)
   * FIXED: Fix for Mac OSx.  Small update for the workdir for the admin_sidewalk_override test.  [#3757](https://github.com/valhalla/valhalla/pull/3757)
   * FIXED: Add missing service road case from GetTripLegUse method. [#3763](https://github.com/valhalla/valhalla/pull/3763)
   * FIXED: Fix TimeDistanceMatrix results sequence [#3738](https://github.com/valhalla/valhalla/pull/3738)
   * FIXED: Fix status endpoint not reporting that the service is shutting down [#3785](https://github.com/valhalla/valhalla/pull/3785)
   * FIXED: Fix TimdDistanceMatrix SetSources and SetTargets [#3792](https://github.com/valhalla/valhalla/pull/3792)
   * FIXED: Added highway and surface factor in truckcost [#3590](https://github.com/valhalla/valhalla/pull/3590)
   * FIXED: Potential integer underflow in file suffix generation [#3783](https://github.com/valhalla/valhalla/pull/3783)
   * FIXED: Building Valhalla as a submodule [#3781](https://github.com/valhalla/valhalla/issues/3781)
   * FIXED: Fixed invalid time detection in GetSpeed [#3800](https://github.com/valhalla/valhalla/pull/3800)
   * FIXED: Osmway struct update: added up to 33 and not 32 [#3808](https://github.com/valhalla/valhalla/pull/3808)

* **Enhancement**
   * CHANGED: Pronunciation for names and destinations [#3132](https://github.com/valhalla/valhalla/pull/3132)
   * CHANGED: Requested code clean up for phonemes PR [#3356](https://github.com/valhalla/valhalla/pull/3356)
   * CHANGED: Refactor Pronunciation class to struct [#3359](https://github.com/valhalla/valhalla/pull/3359)
   * ADDED: Added support for probabale restrictions [#3361](https://github.com/valhalla/valhalla/pull/3361)
   * CHANGED: Refactored the verbal text formatter to handle logic for street name and sign [#3369](https://github.com/valhalla/valhalla/pull/3369)
   * CHANGED: return "version" and "tileset_age" on parameterless /status call [#3367](https://github.com/valhalla/valhalla/pull/3367)
   * CHANGED: de-singleton tile_extract by introducing an optional index.bin file created by valhalla_build_extract [#3281](https://github.com/valhalla/valhalla/pull/3281)
   * CHANGED: implement valhalla_build_elevation in python and add more --from-geojson & --from-graph options [#3318](https://github.com/valhalla/valhalla/pull/3318)
   * ADDED: Add boolean parameter to clear memory for edge labels from thor. [#2789](https://github.com/valhalla/valhalla/pull/2789)
   * CHANGED: Do not create statsd client in workers if it is not configured [#3394](https://github.com/valhalla/valhalla/pull/3394)
   * ADDED: Import of Bike Share Stations information in BSS Connection edges [#3411](https://github.com/valhalla/valhalla/pull/3411)
   * ADDED: Add heading to PathEdge to be able to return it on /locate [#3399](https://github.com/valhalla/valhalla/pull/3399)
   * ADDED: Add `prioritize_bidirectional` option for fast work and correct ETA calculation for `depart_at` date_time type. Smoothly stop using live-traffic [#3398](https://github.com/valhalla/valhalla/pull/3398)
   * CHANGED: Minor fix for headers  [#3436](https://github.com/valhalla/valhalla/pull/3436)
   * CHANGED: Use std::multimap for polygons returned for admin and timezone queries. Improves performance when building tiles. [#3427](https://github.com/valhalla/valhalla/pull/3427)
   * CHANGED: Refactored GraphBuilder::CreateSignInfoList [#3438](https://github.com/valhalla/valhalla/pull/3438)
   * ADDED: Add support for LZ4 compressed elevation tiles [#3401](https://github.com/valhalla/valhalla/pull/3401)
   * CHANGED: Rearranged some of the protobufs to remove redundancy [#3452](https://github.com/valhalla/valhalla/pull/3452)
   * CHANGED: overhaul python bindings [#3380](https://github.com/valhalla/valhalla/pull/3380)
   * CHANGED: Removed all protobuf defaults either by doing them in code or by relying on 0 initialization. Also deprecated best_paths and do_not_track [#3454](https://github.com/valhalla/valhalla/pull/3454)
   * ADDED: isochrone action for /expansion endpoint to track dijkstra expansion [#3215](https://github.com/valhalla/valhalla/pull/3215)
   * CHANGED: remove boost from dependencies and add conan as prep for #3346 [#3459](https://github.com/valhalla/valhalla/pull/3459)
   * CHANGED: Remove boost.program_options in favor of cxxopts header-only lib and use conan to install header-only boost. [#3346](https://github.com/valhalla/valhalla/pull/3346)
   * CHANGED: Moved all protos to proto3 for internal request/response handling [#3457](https://github.com/valhalla/valhalla/pull/3457)
   * CHANGED: Allow up to 32 outgoing link edges on a node when reclassifying links [#3483](https://github.com/valhalla/valhalla/pull/3483)
   * CHANGED: Reuse sample::get implementation [#3471](https://github.com/valhalla/valhalla/pull/3471)
   * ADDED: Beta support for interacting with the http/bindings/library via serialized and pbf objects respectively [#3464](https://github.com/valhalla/valhalla/pull/3464)
   * CHANGED: Update xcode to 12.4.0 [#3492](https://github.com/valhalla/valhalla/pull/3492)
   * ADDED: Add JSON generator to conan [#3493](https://github.com/valhalla/valhalla/pull/3493)
   * CHANGED: top_speed option: ignore live speed for speed based penalties [#3460](https://github.com/valhalla/valhalla/pull/3460)
   * ADDED: Add `include_construction` option into the config to include/exclude roads under construction from the graph [#3455](https://github.com/valhalla/valhalla/pull/3455)
   * CHANGED: Refactor options protobuf for Location and Costing objects [#3506](https://github.com/valhalla/valhalla/pull/3506)
   * CHANGED: valhalla.h and config.h don't need cmake configuration [#3502](https://github.com/valhalla/valhalla/pull/3502)
   * ADDED: New options to control what fields of the pbf are returned when pbf format responses are requested [#3207](https://github.com/valhalla/valhalla/pull/3507)
   * CHANGED: Rename tripcommon to common [#3516](https://github.com/valhalla/valhalla/pull/3516)
   * ADDED: Indoor routing - data model, data processing. [#3509](https://github.com/valhalla/valhalla/pull/3509)
   * ADDED: On-demand elevation tile fetching [#3391](https://github.com/valhalla/valhalla/pull/3391)
   * CHANGED: Remove many oneof uses from the protobuf api where the semantics of optional vs required isnt necessary [#3527](https://github.com/valhalla/valhalla/pull/3527)
   * ADDED: Indoor routing maneuvers [#3519](https://github.com/valhalla/valhalla/pull/3519)
   * ADDED: Expose reverse isochrone parameter for reverse expansion [#3528](https://github.com/valhalla/valhalla/pull/3528)
   * CHANGED: Add matrix classes to thor worker so they persist between requests. [#3560](https://github.com/valhalla/valhalla/pull/3560)
   * CHANGED: Remove `max_matrix_locations` and introduce `max_matrix_location_pairs` to configure the allowed number of total routes for the matrix action for more flexible asymmetric matrices [#3569](https://github.com/valhalla/valhalla/pull/3569)
   * CHANGED: modernized spatialite syntax [#3580](https://github.com/valhalla/valhalla/pull/3580)
   * ADDED: Options to generate partial results for time distance matrix when there is one source (one to many) or one target (many to one). [#3181](https://github.com/valhalla/valhalla/pull/3181)
   * ADDED: Enhance valhalla_build_elevation with LZ4 recompression support [#3607](https://github.com/valhalla/valhalla/pull/3607)
   * CHANGED: removed UK admin and upgraded its constituents to countries [#3619](https://github.com/valhalla/valhalla/pull/3619)
   * CHANGED: expansion service: only track requested max time/distance [#3532](https://github.com/valhalla/valhalla/pull/3509)
   * ADDED: Shorten down the request delay, when some sources/targets searches are early aborted [#3611](https://github.com/valhalla/valhalla/pull/3611)
   * ADDED: add `pre-commit` hook for running the `format.sh` script [#3637](https://github.com/valhalla/valhalla/pull/3637)
   * CHANGED: upgrade pybind11 to v2.9.2 to remove cmake warning [#3658](https://github.com/valhalla/valhalla/pull/3658)
   * ADDED: tests for just_gtfs reading and writing feeds [#3665](https://github.com/valhalla/valhalla/pull/3665)
   * CHANGED: Precise definition of types of edges on which BSS could be projected [#3658](https://github.com/valhalla/valhalla/pull/3663)
   * CHANGED: Remove duplicate implementation of `adjust_scores` [#3673](https://github.com/valhalla/valhalla/pull/3673)
   * ADDED: convert GTFS data into protobuf tiles [#3629](https://github.com/valhalla/valhalla/issues/3629)
   * CHANGED: Use `starts_with()` instead of `substr(0, N)` getting and comparing to prefix [#3702](https://github.com/valhalla/valhalla/pull/3702)
   * ADDED: Ferry support for HGV [#3710](https://github.com/valhalla/valhalla/issues/3710)
   * ADDED: Linting & formatting checks for Python code [#3713](https://github.com/valhalla/valhalla/pull/3713)
   * CHANGED: rename Turkey admin to Türkiye [#3720](https://github.com/valhalla/valhalla/pull/3713)
   * CHANGED: bumped vcpkg version to "2022.08.15" [#3754](https://github.com/valhalla/valhalla/pull/3754)
   * CHANGED: chore: Updates to clang-format 11.0.0 [#3533](https://github.com/valhalla/valhalla/pull/3533)
   * CHANGED: Ported trace_attributes serialization to RapidJSON. [#3333](https://github.com/valhalla/valhalla/pull/3333)
   * ADDED: Add helpers for DirectedEdgeExt and save them to file in GraphTileBuilder [#3562](https://github.com/valhalla/valhalla/pull/3562)
   * ADDED: Fixed Speed costing option [#3576](https://github.com/valhalla/valhalla/pull/3576)
   * ADDED: axle_count costing option for hgv [#3648](https://github.com/valhalla/valhalla/pull/3648)
   * ADDED: Matrix action for gurka [#3793](https://github.com/valhalla/valhalla/pull/3793)
   * ADDED: Add warnings array to response. [#3588](https://github.com/valhalla/valhalla/pull/3588)
   * CHANGED: Templatized TimeDistanceMatrix for forward/reverse search [#3773](https://github.com/valhalla/valhalla/pull/3773)
   * CHANGED: Templatized TimeDistanceBSSMatrix for forward/reverse search [#3778](https://github.com/valhalla/valhalla/pull/3778)
   * CHANGED: error code 154 shows distance limit in error message [#3779](https://github.com/valhalla/valhalla/pull/3779)

## Release Date: 2021-10-07 Valhalla 3.1.4
* **Removed**
* **Bug Fix**
   * FIXED: Revert default speed boost for turn channels [#3232](https://github.com/valhalla/valhalla/pull/3232)
   * FIXED: Use the right tile to get country for incident [#3235](https://github.com/valhalla/valhalla/pull/3235)
   * FIXED: Fix factors passed to `RelaxHierarchyLimits` [#3253](https://github.com/valhalla/valhalla/pull/3253)
   * FIXED: Fix TransitionCostReverse usage [#3260](https://github.com/valhalla/valhalla/pull/3260)
   * FIXED: Fix Tagged Value Support in EdgeInfo [#3262](https://github.com/valhalla/valhalla/issues/3262)
   * FIXED: TransitionCostReverse fix: revert internal_turn change [#3271](https://github.com/valhalla/valhalla/issues/3271)
   * FIXED: Optimize tiles usage in reach-based pruning [#3294](https://github.com/valhalla/valhalla/pull/3294)
   * FIXED: Slip lane detection: track visited nodes to avoid infinite loops [#3297](https://github.com/valhalla/valhalla/pull/3297)
   * FIXED: Fix distance value in a 0-length road [#3185](https://github.com/valhalla/valhalla/pull/3185)
   * FIXED: Trivial routes were broken when origin was node snapped and destnation was not and vice-versa for reverse astar [#3299](https://github.com/valhalla/valhalla/pull/3299)
   * FIXED: Tweaked TestAvoids map to get TestAvoidShortcutsTruck working [#3301](https://github.com/valhalla/valhalla/pull/3301)
   * FIXED: Overflow in sequence sort [#3303](https://github.com/valhalla/valhalla/pull/3303)
   * FIXED: Setting statsd tags in config via valhalla_build_config [#3225](https://github.com/valhalla/valhalla/pull/3225)
   * FIXED: Cache for gzipped elevation tiles [#3120](https://github.com/valhalla/valhalla/pull/3120)
   * FIXED: Current time conversion regression introduced in unidirectional algorithm refractor [#3278](https://github.com/valhalla/valhalla/issues/3278)
   * FIXED: Make combine_route_stats.py properly quote CSV output (best practice improvement) [#3328](https://github.com/valhalla/valhalla/pull/3328)
   * FIXED: Merge edge segment records in map matching properly so that resulting edge indices in trace_attributes are valid [#3280](https://github.com/valhalla/valhalla/pull/3280)
   * FIXED: Shape walking map matcher now sets correct edge candidates used in the match for origin and destination location [#3329](https://github.com/valhalla/valhalla/pull/3329)
   * FIXED: Better hash function of GraphId [#3332](https://github.com/valhalla/valhalla/pull/3332)

* **Enhancement**
   * CHANGED: Favor turn channels more [#3222](https://github.com/valhalla/valhalla/pull/3222)
   * CHANGED: Rename `valhalla::midgard::logging::LogLevel` enumerators to avoid clash with common macros [#3237](https://github.com/valhalla/valhalla/pull/3237)
   * CHANGED: Move pre-defined algorithm-based factors inside `RelaxHierarchyLimits` [#3253](https://github.com/valhalla/valhalla/pull/3253)
   * ADDED: Reject alternatives with too long detours [#3238](https://github.com/valhalla/valhalla/pull/3238)
   * ADDED: Added info to /status endpoint [#3008](https://github.com/valhalla/valhalla/pull/3008)
   * ADDED: Added stop and give_way/yield signs to the data and traffic signal fixes [#3251](https://github.com/valhalla/valhalla/pull/3251)
   * ADDED: use_hills for pedestrian costing, which also affects the walking speed [#3234](https://github.com/valhalla/valhalla/pull/3234)
   * CHANGED: Fixed cost threshold for bidirectional astar. Implemented reach-based pruning for suboptimal branches [#3257](https://github.com/valhalla/valhalla/pull/3257)
   * ADDED: Added `exclude_unpaved` request parameter [#3240](https://github.com/valhalla/valhalla/pull/3240)
   * ADDED: Added support for routing onto HOV/HOT lanes via request parameters `include_hot`, `include_hov2`, and `include_hov3` [#3273](https://github.com/valhalla/valhalla/pull/3273)
   * ADDED: Add Z-level field to `EdgeInfo`. [#3261](https://github.com/valhalla/valhalla/pull/3261)
   * CHANGED: Calculate stretch threshold for alternatives based on the optimal route cost [#3276](https://github.com/valhalla/valhalla/pull/3276)
   * ADDED: Add `preferred_z_level` as a parameter of loki requests. [#3270](https://github.com/valhalla/valhalla/pull/3270)
   * ADDED: Add `preferred_layer` as a parameter of loki requests. [#3270](https://github.com/valhalla/valhalla/pull/3270)
   * ADDED: Exposing service area names in passive maneuvers. [#3277](https://github.com/valhalla/valhalla/pull/3277)
   * ADDED: Added traffic signal and stop sign check for stop impact. These traffic signals and stop sign are located on edges. [#3279](https://github.com/valhalla/valhalla/pull/3279)
   * CHANGED: Improved sharing criterion to obtain more reasonable alternatives; extended alternatives search [#3302](https://github.com/valhalla/valhalla/pull/3302)
   * ADDED: pull ubuntu:20.04 base image before building [#3233](https://github.com/valhalla/valhalla/pull/3223)
   * CHANGED: Improve Loki nearest-neighbour performance for large radius searches in open space [#3233](https://github.com/valhalla/valhalla/pull/3324)
   * ADDED: testing infrastructure for scripts and valhalla_build_config tests [#3308](https://github.com/valhalla/valhalla/pull/3308)
   * ADDED: Shape points and information about where intermediate locations are placed along the legs of a route [#3274](https://github.com/valhalla/valhalla/pull/3274)
   * CHANGED: Improved existing hov lane transition test case to make more realistic [#3330](https://github.com/valhalla/valhalla/pull/3330)
   * CHANGED: Update python usage in all scripts to python3 [#3337](https://github.com/valhalla/valhalla/pull/3337)
   * ADDED: Added `exclude_cash_only_tolls` request parameter [#3341](https://github.com/valhalla/valhalla/pull/3341)
   * CHANGED: Update api-reference for street_names [#3342](https://github.com/valhalla/valhalla/pull/3342)
   * ADDED: Disable msse2 flags when building on Apple Silicon chip [#3327](https://github.com/valhalla/valhalla/pull/3327)

## Release Date: 2021-07-20 Valhalla 3.1.3
* **Removed**
   * REMOVED: Unused overloads of `to_response` function [#3167](https://github.com/valhalla/valhalla/pull/3167)

* **Bug Fix**
   * FIXED: Fix heading on small edge [#3114](https://github.com/valhalla/valhalla/pull/3114)
   * FIXED: Added support for `access=psv`, which disables routing on these nodes and edges unless the mode is taxi or bus [#3107](https://github.com/valhalla/valhalla/pull/3107)
   * FIXED: Disables logging in CI to catch issues [#3121](https://github.com/valhalla/valhalla/pull/3121)
   * FIXED: Fixed U-turns through service roads [#3082](https://github.com/valhalla/valhalla/pull/3082)
   * FIXED: Added forgotten penalties for kLivingStreet and kTrack for pedestrian costing model [#3116](https://github.com/valhalla/valhalla/pull/3116)
   * FIXED: Updated the reverse turn bounds [#3122](https://github.com/valhalla/valhalla/pull/3122)
   * FIXED: Missing fork maneuver [#3134](https://github.com/valhalla/valhalla/pull/3134)
   * FIXED: Update turn channel logic to call out specific turn at the end of the turn channel if needed [#3140](https://github.com/valhalla/valhalla/pull/3140)
   * FIXED: Fixed cost thresholds for TimeDistanceMatrix. [#3131](https://github.com/valhalla/valhalla/pull/3131)
   * FIXED: Use distance threshold in hierarchy limits for bidirectional astar to expand more important lower level roads [#3156](https://github.com/valhalla/valhalla/pull/3156)
   * FIXED: Fixed incorrect dead-end roundabout labels. [#3129](https://github.com/valhalla/valhalla/pull/3129)
   * FIXED: googletest wasn't really updated in #3166 [#3187](https://github.com/valhalla/valhalla/pull/3187)
   * FIXED: Minor fix of benchmark code [#3190](https://github.com/valhalla/valhalla/pull/3190)
   * FIXED: avoid_polygons intersected edges as polygons instead of linestrings [#3194]((https://github.com/valhalla/valhalla/pull/3194)
   * FIXED: when binning horizontal edge shapes using single precision floats (converted from not double precision floats) allowed for the possibility of marking many many tiles no where near the shape [#3204](https://github.com/valhalla/valhalla/pull/3204)
   * FIXED: Fix improper iterator usage in ManeuversBuilder [#3205](https://github.com/valhalla/valhalla/pull/3205)
   * FIXED: Modified approach for retrieving signs from a directed edge #3166 [#3208](https://github.com/valhalla/valhalla/pull/3208)
   * FIXED: Improve turn channel classification: detect slip lanes [#3196](https://github.com/valhalla/valhalla/pull/3196)
   * FIXED: Compatibility with older boost::optional versions [#3219](https://github.com/valhalla/valhalla/pull/3219)
   * FIXED: Older boost.geometry versions don't have correct() for geographic rings [#3218](https://github.com/valhalla/valhalla/pull/3218)
   * FIXED: Use default road speed for bicycle costing so traffic does not reduce penalty on high speed roads. [#3143](https://github.com/valhalla/valhalla/pull/3143)

* **Enhancement**
   * CHANGED: Refactor base costing options parsing to handle more common stuff in a one place [#3125](https://github.com/valhalla/valhalla/pull/3125)
   * CHANGED: Unified Sign/SignElement into sign.proto [#3146](https://github.com/valhalla/valhalla/pull/3146)
   * ADDED: New verbal succinct transition instruction to maneuver & narrativebuilder. Currently this instruction will be used in place of a very long street name to avoid repetition of long names [#2844](https://github.com/valhalla/valhalla/pull/2844)
   * ADDED: Added oneway support for pedestrian access and foot restrictions [#3123](https://github.com/valhalla/valhalla/pull/3123)
   * ADDED: Exposing rest-area names in passive maneuvers [#3172](https://github.com/valhalla/valhalla/pull/3172)
   * CHORE: Updates robin-hood-hashing third-party library
   * ADDED: Support `barrier=yes|swing_gate|jersey_barrier` tags [#3154](https://github.com/valhalla/valhalla/pull/3154)
   * ADDED: Maintain `access=permit|residents` tags as private [#3149](https://github.com/valhalla/valhalla/pull/3149)
   * CHANGED: Replace `avoid_*` API parameters with more accurate `exclude_*` [#3093](https://github.com/valhalla/valhalla/pull/3093)
   * ADDED: Penalize private gates [#3144](https://github.com/valhalla/valhalla/pull/3144)
   * CHANGED: Renamed protobuf Sign/SignElement to TripSign/TripSignElement [#3168](https://github.com/valhalla/valhalla/pull/3168)
   * CHORE: Updates googletest to release-1.11.0 [#3166](https://github.com/valhalla/valhalla/pull/3166)
   * CHORE: Enables -Wall on sif sources [#3178](https://github.com/valhalla/valhalla/pull/3178)
   * ADDED: Allow going through accessible `barrier=bollard` and penalize routing through it, when the access is private [#3175](https://github.com/valhalla/valhalla/pull/3175)
   * ADDED: Add country code to incident metadata [#3169](https://github.com/valhalla/valhalla/pull/3169)
   * CHANGED: Use distance instead of time to check limited sharing criteria [#3183](https://github.com/valhalla/valhalla/pull/3183)
   * ADDED: Introduced a new via_waypoints array on the leg in the osrm route serializer that describes where a particular waypoint from the root-level array matches to the route. [#3189](https://github.com/valhalla/valhalla/pull/3189)
   * ADDED: Added vehicle width and height as an option for auto (and derived: taxi, bus, hov) profile (https://github.com/valhalla/valhalla/pull/3179)
   * ADDED: Support for statsd integration for basic error and requests metrics [#3191](https://github.com/valhalla/valhalla/pull/3191)
   * CHANGED: Get rid of typeid in statistics-related code. [#3227](https://github.com/valhalla/valhalla/pull/3227)

## Release Date: 2021-05-26 Valhalla 3.1.2
* **Removed**
* **Bug Fix**
   * FIXED: Change unnamed road intersections from being treated as penil point u-turns [#3084](https://github.com/valhalla/valhalla/pull/3084)
   * FIXED: Fix TimeDepReverse termination and path cost calculation (for arrive_by routing) [#2987](https://github.com/valhalla/valhalla/pull/2987)
   * FIXED: Isochrone (::Generalize()) fix to avoid generating self-intersecting polygons [#3026](https://github.com/valhalla/valhalla/pull/3026)
   * FIXED: Handle day_on/day_off/hour_on/hour_off restrictions [#3029](https://github.com/valhalla/valhalla/pull/3029)
   * FIXED: Apply conditional restrictions with dow only to the edges when routing [#3039](https://github.com/valhalla/valhalla/pull/3039)
   * FIXED: Missing locking in incident handler needed to hang out to scop lock rather than let the temporary dissolve [#3046](https://github.com/valhalla/valhalla/pull/3046)
   * FIXED: Continuous lane guidance fix [#3054](https://github.com/valhalla/valhalla/pull/3054)
   * FIXED: Fix reclassification for "shorter" ferries and rail ferries (for Chunnel routing issues) [#3038](https://github.com/valhalla/valhalla/pull/3038)
   * FIXED: Incorrect routing through motor_vehicle:conditional=destination. [#3041](https://github.com/valhalla/valhalla/pull/3041)
   * FIXED: Allow destination-only routing on the first-pass for non bidirectional Astar algorithms. [#3085](https://github.com/valhalla/valhalla/pull/3085)
   * FIXED: Highway/ramp lane bifurcation [#3088](https://github.com/valhalla/valhalla/pull/3088)
   * FIXED: out of bound access of tile hierarchy in base_ll function in graphheader [#3089](https://github.com/valhalla/valhalla/pull/3089)
   * FIXED: include shortcuts in avoid edge set for avoid_polygons [#3090](https://github.com/valhalla/valhalla/pull/3090)

* **Enhancement**
   * CHANGED: Refactor timedep forward/reverse to reduce code repetition [#2987](https://github.com/valhalla/valhalla/pull/2987)
   * CHANGED: Sync translation files with Transifex command line tool [#3030](https://github.com/valhalla/valhalla/pull/3030)
   * CHANGED: Use osm tags in links reclassification algorithm in order to reduce false positive downgrades [#3042](https://github.com/valhalla/valhalla/pull/3042)
   * CHANGED: Use CircleCI XL instances for linux based builds [#3043](https://github.com/valhalla/valhalla/pull/3043)
   * ADDED: ci: Enable undefined sanitizer [#2999](https://github.com/valhalla/valhalla/pull/2999)
   * ADDED: Optionally pass preconstructed graphreader to connectivity map [#3046](https://github.com/valhalla/valhalla/pull/3046)
   * CHANGED: ci: Skip Win CI runs for irrelevant files [#3014](https://github.com/valhalla/valhalla/pull/3014)
   * ADDED: Allow configuration-driven default speed assignment based on edge properties [#3055](https://github.com/valhalla/valhalla/pull/3055)
   * CHANGED: Use std::shared_ptr in case if ENABLE_THREAD_SAFE_TILE_REF_COUNT is ON. [#3067](https://github.com/valhalla/valhalla/pull/3067)
   * CHANGED: Reduce stop impact when driving in parking lots [#3051](https://github.com/valhalla/valhalla/pull/3051)
   * ADDED: Added another through route test [#3074](https://github.com/valhalla/valhalla/pull/3074)
   * ADDED: Adds incident-length to metadata proto [#3083](https://github.com/valhalla/valhalla/pull/3083)
   * ADDED: Do not penalize gates that have allowed access [#3078](https://github.com/valhalla/valhalla/pull/3078)
   * ADDED: Added missing k/v pairs to taginfo.json.  Updated PR template. [#3101](https://github.com/valhalla/valhalla/pull/3101)
   * CHANGED: Serialize isochrone 'contour' properties as floating point so they match user supplied value [#3078](https://github.com/valhalla/valhalla/pull/3095)
   * NIT: Enables compiler warnings as errors in midgard module [#3104](https://github.com/valhalla/valhalla/pull/3104)
   * CHANGED: Check all tiles for nullptr that reads from graphreader to avoid fails in case tiles might be missing. [#3065](https://github.com/valhalla/valhalla/pull/3065)

## Release Date: 2021-04-21 Valhalla 3.1.1
* **Removed**
   * REMOVED: The tossing of private roads in [#1960](https://github.com/valhalla/valhalla/pull/1960) was too aggressive and resulted in a lot of no routes.  Reverted this logic.  [#2934](https://github.com/valhalla/valhalla/pull/2934)
   * REMOVED: stray references to node bindings [#3012](https://github.com/valhalla/valhalla/pull/3012)

* **Bug Fix**
   * FIXED: Fix compression_utils.cc::inflate(...) throw - make it catchable [#2839](https://github.com/valhalla/valhalla/pull/2839)
   * FIXED: Fix compiler errors if HAVE_HTTP not enabled [#2807](https://github.com/valhalla/valhalla/pull/2807)
   * FIXED: Fix alternate route serialization [#2811](https://github.com/valhalla/valhalla/pull/2811)
   * FIXED: Store restrictions in the right tile [#2781](https://github.com/valhalla/valhalla/pull/2781)
   * FIXED: Failing to write tiles because of racing directory creation [#2810](https://github.com/valhalla/valhalla/pull/2810)
   * FIXED: Regression in stopping expansion on transitions down in time-dependent routes [#2815](https://github.com/valhalla/valhalla/pull/2815)
   * FIXED: Fix crash in loki when trace_route is called with 2 locations.[#2817](https://github.com/valhalla/valhalla/pull/2817)
   * FIXED: Mark the restriction start and end as via ways to fix IsBridgingEdge function in Bidirectional Astar [#2796](https://github.com/valhalla/valhalla/pull/2796)
   * FIXED: Dont add predictive traffic to the tile if it's empty [#2826](https://github.com/valhalla/valhalla/pull/2826)
   * FIXED: Fix logic bidirectional astar to avoid double u-turns and extra detours [#2802](https://github.com/valhalla/valhalla/pull/2802)
   * FIXED: Re-enable transition cost for motorcycle profile [#2837](https://github.com/valhalla/valhalla/pull/2837)
   * FIXED: Increase limits for timedep_* algorithms. Split track_factor into edge factor and transition penalty [#2845](https://github.com/valhalla/valhalla/pull/2845)
   * FIXED: Loki was looking up the wrong costing enum for avoids [#2856](https://github.com/valhalla/valhalla/pull/2856)
   * FIXED: Fix way_ids -> graph_ids conversion for complex restrictions: handle cases when a way is split into multiple edges [#2848](https://github.com/valhalla/valhalla/pull/2848)
   * FIXED: Honor access mode while matching OSMRestriction with the graph [#2849](https://github.com/valhalla/valhalla/pull/2849)
   * FIXED: Ensure route summaries are unique among all returned route/legs [#2874](https://github.com/valhalla/valhalla/pull/2874)
   * FIXED: Fix compilation errors when boost < 1.68 and libprotobuf < 3.6  [#2878](https://github.com/valhalla/valhalla/pull/2878)
   * FIXED: Allow u-turns at no-access barriers when forced by heading [#2875](https://github.com/valhalla/valhalla/pull/2875)
   * FIXED: Fixed "No route found" error in case of multipoint request with locations near low reachability edges [#2914](https://github.com/valhalla/valhalla/pull/2914)
   * FIXED: Python bindings installation [#2751](https://github.com/valhalla/valhalla/issues/2751)
   * FIXED: Skip bindings if there's no Python development version [#2893](https://github.com/valhalla/valhalla/pull/2893)
   * FIXED: Use CMakes built-in Python variables to configure installation [#2931](https://github.com/valhalla/valhalla/pull/2931)
   * FIXED: Sometimes emitting zero-length route geometry when traffic splits edge twice [#2943](https://github.com/valhalla/valhalla/pull/2943)
   * FIXED: Fix map-match segfault when gps-points project very near a node [#2946](https://github.com/valhalla/valhalla/pull/2946)
   * FIXED: Use kServiceRoad edges while searching for ferry connection [#2933](https://github.com/valhalla/valhalla/pull/2933)
   * FIXED: Enhanced logic for IsTurnChannelManeuverCombinable [#2952](https://github.com/valhalla/valhalla/pull/2952)
   * FIXED: Restore compatibility with gcc 6.3.0, libprotobuf 3.0.0, boost v1.62.0 [#2953](https://github.com/valhalla/valhalla/pull/2953)
   * FIXED: Dont abort bidirectional a-star search if only one direction is exhausted [#2936](https://github.com/valhalla/valhalla/pull/2936)
   * FIXED: Fixed missing comma in the scripts/valhalla_build_config [#2963](https://github.com/valhalla/valhalla/pull/2963)
   * FIXED: Reverse and Multimodal Isochrones were returning forward results [#2967](https://github.com/valhalla/valhalla/pull/2967)
   * FIXED: Map-match fix for first gps-point being exactly equal to street shape-point [#2977](https://github.com/valhalla/valhalla/pull/2977)
   * FIXED: Add missing GEOS:GEOS dep to mjolnir target [#2901](https://github.com/valhalla/valhalla/pull/2901)
   * FIXED: Allow expansion into a region when not_thru_pruning is false on 2nd pass [#2978](https://github.com/valhalla/valhalla/pull/2978)
   * FIXED: Fix polygon area calculation: use Shoelace formula [#2927](https://github.com/valhalla/valhalla/pull/2927)
   * FIXED: Isochrone: orient segments/rings according to the right-hand rule [#2932](https://github.com/valhalla/valhalla/pull/2932)
   * FIXED: Parsenodes fix: check if index is out-of-bound first [#2984](https://github.com/valhalla/valhalla/pull/2984)
   * FIXED: Fix for unique-summary logic [#2996](https://github.com/valhalla/valhalla/pull/2996)
   * FIXED: Isochrone: handle origin edges properly [#2990](https://github.com/valhalla/valhalla/pull/2990)
   * FIXED: Annotations fail with returning NaN speed when the same point is duplicated in route geometry [#2992](https://github.com/valhalla/valhalla/pull/2992)
   * FIXED: Fix run_with_server.py to work on macOS [#3003](https://github.com/valhalla/valhalla/pull/3003)
   * FIXED: Removed unexpected maneuvers at sharp bends [#2968](https://github.com/valhalla/valhalla/pull/2968)
   * FIXED: Remove large number formatting for non-US countries [#3015](https://github.com/valhalla/valhalla/pull/3015)
   * FIXED: Odin undefined behaviour: handle case when xedgeuse is not initialized [#3020](https://github.com/valhalla/valhalla/pull/3020)

* **Enhancement**
   * Pedestrian crossing should be a separate TripLeg_Use [#2950](https://github.com/valhalla/valhalla/pull/2950)
   * CHANGED: Azure uses ninja as generator [#2779](https://github.com/valhalla/valhalla/pull/2779)
   * ADDED: Support for date_time type invariant for map matching [#2712](https://github.com/valhalla/valhalla/pull/2712)
   * ADDED: Add Bulgarian locale [#2825](https://github.com/valhalla/valhalla/pull/2825)
   * FIXED: No need for write permissions on tarball indices [#2822](https://github.com/valhalla/valhalla/pull/2822)
   * ADDED: nit: Links debug build with lld [#2813](https://github.com/valhalla/valhalla/pull/2813)
   * ADDED: Add costing option `use_living_streets` to avoid or favor living streets in route. [#2788](https://github.com/valhalla/valhalla/pull/2788)
   * CHANGED: Do not allocate mapped_cache vector in skadi when no elevation source is provided. [#2841](https://github.com/valhalla/valhalla/pull/2841)
   * ADDED: avoid_polygons logic [#2750](https://github.com/valhalla/valhalla/pull/2750)
   * ADDED: Added support for destination for conditional access restrictions [#2857](https://github.com/valhalla/valhalla/pull/2857)
   * CHANGED: Large sequences are now merge sorted which can be dramatically faster with certain hardware configurations. This is especially useful in speeding up the earlier stages (parsing, graph construction) of tile building [#2850](https://github.com/valhalla/valhalla/pull/2850)
   * CHANGED: When creating the initial graph edges by setting at which nodes they start and end, first mark the indices of those nodes in another sequence and then sort them by edgeid so that we can do the setting of start and end node sequentially in the edges file. This is much more efficient on certain hardware configurations [#2851](https://github.com/valhalla/valhalla/pull/2851)
   * CHANGED: Use relative cost threshold to extend search in bidirectional astar in order to find more alternates [#2868](https://github.com/valhalla/valhalla/pull/2868)
   * CHANGED: Throw an exception if directory does not exist when building traffic extract [#2871](https://github.com/valhalla/valhalla/pull/2871)
   * CHANGED: Support for ignoring multiple consecutive closures at start/end locations [#2846](https://github.com/valhalla/valhalla/pull/2846)
   * ADDED: Added sac_scale to trace_attributes output and locate edge output [#2818](https://github.com/valhalla/valhalla/pull/2818)
   * ADDED: Ukrainian language translations [#2882](https://github.com/valhalla/valhalla/pull/2882)
   * ADDED: Add support for closure annotations [#2816](https://github.com/valhalla/valhalla/pull/2816)
   * ADDED: Add costing option `service_factor`. Implement possibility to avoid or favor generic service roads in route for all costing options. [#2870](https://github.com/valhalla/valhalla/pull/2870)
   * CHANGED: Reduce stop impact cost when flow data is present [#2891](https://github.com/valhalla/valhalla/pull/2891)
   * CHANGED: Update visual compare script [#2803](https://github.com/valhalla/valhalla/pull/2803)
   * CHANGED: Service roads are not penalized for `pedestrian` costing by default. [#2898](https://github.com/valhalla/valhalla/pull/2898)
   * ADDED: Add complex mandatory restrictions support [#2766](https://github.com/valhalla/valhalla/pull/2766)
   * ADDED: Status endpoint for future status info and health checking of running service [#2907](https://github.com/valhalla/valhalla/pull/2907)
   * ADDED: Add min_level argument to valhalla_ways_to_edges [#2918](https://github.com/valhalla/valhalla/pull/2918)
   * ADDED: Adding ability to store the roundabout_exit_turn_degree to the maneuver [#2941](https://github.com/valhalla/valhalla/pull/2941)
   * ADDED: Penalize pencil point uturns and uturns at short internal edges. Note: `motorcycle` and `motor_scooter` models do not penalize on short internal edges. No new uturn penalty logic has been added to the pedestrian and bicycle costing models. [#2944](https://github.com/valhalla/valhalla/pull/2944)
   * CHANGED: Allow config object to be passed-in to path algorithms [#2949](https://github.com/valhalla/valhalla/pull/2949)
   * CHANGED: Allow disabling Werror
   * ADDED: Add ability to build Valhalla modules as STATIC libraries. [#2957](https://github.com/valhalla/valhalla/pull/2957)
   * NIT: Enables compiler warnings in part of mjolnir module [#2922](https://github.com/valhalla/valhalla/pull/2922)
   * CHANGED: Refactor isochrone/reachability forward/reverse search to reduce code repetition [#2969](https://github.com/valhalla/valhalla/pull/2969)
   * ADDED: Set the roundabout exit shape index when we are collapsing the roundabout maneuvers. [#2975](https://github.com/valhalla/valhalla/pull/2975)
   * CHANGED: Penalized closed edges if using them at start/end locations [#2964](https://github.com/valhalla/valhalla/pull/2964)
   * ADDED: Add shoulder to trace_attributes output. [#2980](https://github.com/valhalla/valhalla/pull/2980)
   * CHANGED: Refactor bidirectional astar forward/reverse search to reduce code repetition [#2970](https://github.com/valhalla/valhalla/pull/2970)
   * CHANGED: Factor for service roads is 1.0 by default. [#2988](https://github.com/valhalla/valhalla/pull/2988)
   * ADDED: Support for conditionally skipping CI runs [#2986](https://github.com/valhalla/valhalla/pull/2986)
   * ADDED: Add instructions for building valhalla on `arm64` macbook [#2997](https://github.com/valhalla/valhalla/pull/2997)
   * NIT: Enables compiler warnings in part of mjolnir module [#2995](https://github.com/valhalla/valhalla/pull/2995)
   * CHANGED: nit(rename): Renames the encoded live speed properties [#2998](https://github.com/valhalla/valhalla/pull/2998)
   * ADDED: ci: Vendors the codecov script [#3002](https://github.com/valhalla/valhalla/pull/3002)
   * CHANGED: Allow None build type [#3005](https://github.com/valhalla/valhalla/pull/3005)
   * CHANGED: ci: Build Python bindings for Mac OS [#3013](https://github.com/valhalla/valhalla/pull/3013)

## Release Date: 2021-01-25 Valhalla 3.1.0
* **Removed**
   * REMOVED: Remove Node bindings. [#2502](https://github.com/valhalla/valhalla/pull/2502)
   * REMOVED: appveyor builds. [#2550](https://github.com/valhalla/valhalla/pull/2550)
   * REMOVED: Removed x86 CI builds. [#2792](https://github.com/valhalla/valhalla/pull/2792)

* **Bug Fix**
   * FIXED: Crazy ETAs.  If a way has forward speed with no backward speed and it is not oneway, then we must set the default speed.  The reverse logic applies as well.  If a way has no backward speed but has a forward speed and it is not a oneway, then set the default speed. [#2102](https://github.com/valhalla/valhalla/pull/2102)
   * FIXED: Map matching elapsed times spliced amongst different legs and discontinuities are now correct [#2104](https://github.com/valhalla/valhalla/pull/2104)
   * FIXED: Date time information is now propagated amongst different legs and discontinuities [#2107](https://github.com/valhalla/valhalla/pull/2107)
   * FIXED: Adds support for geos-3.8 c++ api [#2021](https://github.com/valhalla/valhalla/issues/2021)
   * FIXED: Updated the osrm serializer to not set junction name for osrm origin/start maneuver - this is not helpful since we are not transitioning through the intersection.  [#2121](https://github.com/valhalla/valhalla/pull/2121)
   * FIXED: Removes precomputing of edge-costs which lead to wrong results [#2120](https://github.com/valhalla/valhalla/pull/2120)
   * FIXED: Complex turn-restriction invalidates edge marked as kPermanent [#2103](https://github.com/valhalla/valhalla/issues/2103)
   * FIXED: Fixes bug with inverted time-restriction parsing [#2167](https://github.com/valhalla/valhalla/pull/2167)
   * FIXED: Fixed several bugs with numeric underflow in map-matching trip durations. These may
     occur when serializing match results where adjacent trace points appear out-of-sequence on the
     same edge [#2178](https://github.com/valhalla/valhalla/pull/2178)
     - `MapMatcher::FormPath` now catches route discontinuities on the same edge when the distance
       percentage along don't agree. The trip leg builder builds disconnected legs on a single edge
       to avoid duration underflow.
     - Correctly populate edge groups when matching results contain loops. When a loop occurs,
       the leg builder now starts at the correct edge where the loop ends, and correctly accounts
       for any contained edges.
     - Duration over-trimming at the terminating edge of a match.
   * FIXED: Increased internal precision of time tracking per edge and maneuver so that maneuver times sum to the same time represented in the leg summary [#2195](https://github.com/valhalla/valhalla/pull/2195)
   * FIXED: Tagged speeds were not properly marked. We were not using forward and backward speeds to flag if a speed is tagged or not.  Should not update turn channel speeds if we are not inferring them.  Added additional logic to handle PH in the conditional restrictions. Do not update stop impact for ramps if they are marked as internal. [#2198](https://github.com/valhalla/valhalla/pull/2198)
   * FIXED: Fixed the sharp turn phrase [#2226](https://github.com/valhalla/valhalla/pull/2226)
   * FIXED: Protect against duplicate points in the input or points that snap to the same location resulting in `nan` times for the legs of the map match (of a 0 distance route) [#2229](https://github.com/valhalla/valhalla/pull/2229)
   * FIXED: Improves restriction check on briding edge in Bidirectional Astar [#2228](https://github.com/valhalla/valhalla/pull/2242)
   * FIXED: Allow nodes at location 0,0 [#2245](https://github.com/valhalla/valhalla/pull/2245)
   * FIXED: Fix RapidJSON compiler warnings and naming conflict [#2249](https://github.com/valhalla/valhalla/pull/2249)
   * FIXED: Fixed bug in resample_spherical_polyline where duplicate successive lat,lng locations in the polyline resulting in `nan` for the distance computation which shortcuts further sampling [#2239](https://github.com/valhalla/valhalla/pull/2239)
   * FIXED: Update exit logic for non-motorways [#2252](https://github.com/valhalla/valhalla/pull/2252)
   * FIXED: Transition point map-matching. When match results are on a transition point, we search for the sibling nodes at that transition and snap it to the corresponding edges in the route. [#2258](https://github.com/valhalla/valhalla/pull/2258)
   * FIXED: Fixed verbal multi-cue logic [#2270](https://github.com/valhalla/valhalla/pull/2270)
   * FIXED: Fixed Uturn cases when a not_thru edge is connected to the origin edge. [#2272](https://github.com/valhalla/valhalla/pull/2272)
   * FIXED: Update intersection classes in osrm response to not label all ramps as motorway [#2279](https://github.com/valhalla/valhalla/pull/2279)
   * FIXED: Fixed bug in mapmatcher when interpolation point goes before the first valid match or after the last valid match. Such behavior usually leads to discontinuity in matching. [#2275](https://github.com/valhalla/valhalla/pull/2275)
   * FIXED: Fixed an issue for time_allowed logic.  Previously we returned false on the first time allowed restriction and did not check them all. Added conditional restriction gurka test and datetime optional argument to gurka header file. [#2286](https://github.com/valhalla/valhalla/pull/2286)
   * FIXED: Fixed an issue for date ranges.  For example, for the range Jan 04 to Jan 02 we need to test to end of the year and then from the first of the year to the end date.  Also, fixed an emergency tag issue.  We should only set the use to emergency if all other access is off. [#2290](https://github.com/valhalla/valhalla/pull/2290)
   * FIXED: Found a few issues with the initial ref and direction logic for ways.  We were overwriting the refs with directionals to the name_offset_map instead of concatenating them together.  Also, we did not allow for blank entries for GetTagTokens. [#2298](https://github.com/valhalla/valhalla/pull/2298)
   * FIXED: Fixed an issue where MatchGuidanceViewJunctions is only looking at the first edge. Set the data_id for guidance views to the changeset id as it is already being populated. Also added test for guidance views. [#2303](https://github.com/valhalla/valhalla/pull/2303)
   * FIXED: Fixed a problem with live speeds where live speeds were being used to determine access, even when a live
   speed (current time) route wasn't what was requested. [#2311](https://github.com/valhalla/valhalla/pull/2311)
   * FIXED: Fix break/continue typo in search filtering [#2317](https://github.com/valhalla/valhalla/pull/2317)
   * FIXED: Fix a crash in trace_route due to iterating past the end of a vector. [#2322](https://github.com/valhalla/valhalla/pull/2322)
   * FIXED: Don't allow timezone information in the local date time string attached at each location. [#2312](https://github.com/valhalla/valhalla/pull/2312)
   * FIXED: Fix short route trimming in bidirectional astar [#2323](https://github.com/valhalla/valhalla/pull/2323)
   * FIXED: Fix shape trimming in leg building for snap candidates that lie within the margin of rounding error [#2326](https://github.com/valhalla/valhalla/pull/2326)
   * FIXED: Fixes route duration underflow with traffic data [#2325](https://github.com/valhalla/valhalla/pull/2325)
   * FIXED: Parse mtb:scale tags and set bicycle access if present [#2117](https://github.com/valhalla/valhalla/pull/2117)
   * FIXED: Fixed segfault.  Shape was missing from options for valhalla_path_comparison and valhalla_run_route.  Also, costing options was missing in valhalla_path_comparison. [#2343](https://github.com/valhalla/valhalla/pull/2343)
   * FIXED: Handle decimal numbers with zero-value mantissa properly in Lua [#2355](https://github.com/valhalla/valhalla/pull/2355)
   * FIXED: Many issues that resulted in discontinuities, failed matches or incorrect time/duration for map matching requests. [#2292](https://github.com/valhalla/valhalla/pull/2292)
   * FIXED: Seeing segfault when loading large osmdata data files before loading LuaJit. LuaJit fails to create luaL_newstate() Ref: [#2158](https://github.com/ntop/ntopng/issues/2158) Resolution is to load LuaJit before loading the data files. [#2383](https://github.com/valhalla/valhalla/pull/2383)
   * FIXED: Store positive/negative OpenLR offsets in bucketed form [#2405](https://github.com/valhalla/valhalla/2405)
   * FIXED: Fix on map-matching return code when breakage distance limitation exceeds. Instead of letting the request goes into meili and fails in finding a route, we check the distance in loki and early return with exception code 172. [#2406](https://github.com/valhalla/valhalla/pull/2406)
   * FIXED: Don't create edges for portions of ways that are doubled back on themselves as this confuses opposing edge index computations [#2385](https://github.com/valhalla/valhalla/pull/2385)
   * FIXED: Protect against nan in uniform_resample_spherical_polyline. [#2431](https://github.com/valhalla/valhalla/pull/2431)
   * FIXED: Obvious maneuvers. [#2436](https://github.com/valhalla/valhalla/pull/2436)
   * FIXED: Base64 encoding/decoding [#2452](https://github.com/valhalla/valhalla/pull/2452)
   * FIXED: Added post roundabout instruction when enter/exit roundabout maneuvers are combined [#2454](https://github.com/valhalla/valhalla/pull/2454)
   * FIXED: openlr: Explicitly check for linear reference option for Valhalla serialization. [#2458](https://github.com/valhalla/valhalla/pull/2458)
   * FIXED: Fix segfault: Do not combine last turn channel maneuver. [#2463](https://github.com/valhalla/valhalla/pull/2463)
   * FIXED: Remove extraneous whitespaces from ja-JP.json. [#2471](https://github.com/valhalla/valhalla/pull/2471)
   * FIXED: Checks protobuf serialization/parsing success [#2477](https://github.com/valhalla/valhalla/pull/2477)
   * FIXED: Fix dereferencing of end for std::lower_bound in sequence and possible UB [#2488](https://github.com/valhalla/valhalla/pull/2488)
   * FIXED: Make tile building reproducible: fix UB-s [#2480](https://github.com/valhalla/valhalla/pull/2480)
   * FIXED: Zero initialize EdgeInfoInner.spare0_. Uninitialized spare0_ field produced UB which causes gurka_reproduce_tile_build to fail intermittently. [2499](https://github.com/valhalla/valhalla/pull/2499)
   * FIXED: Drop unused CHANGELOG validation script, straggling NodeJS references [#2506](https://github.com/valhalla/valhalla/pull/2506)
   * FIXED: Fix missing nullptr checks in graphreader and loki::Reach (causing segfault during routing with not all levels of tiles available) [#2504](https://github.com/valhalla/valhalla/pull/2504)
   * FIXED: Fix mismatch of triplegedge roadclass and directededge roadclass [#2507](https://github.com/valhalla/valhalla/pull/2507)
   * FIXED: Improve german destination_verbal_alert phrases [#2509](https://github.com/valhalla/valhalla/pull/2509)
   * FIXED: Undefined behavior cases discovered with undefined behavior sanitizer tool. [2498](https://github.com/valhalla/valhalla/pull/2498)
   * FIXED: Fixed logic so verbal keep instructions use branch exit sign info for ramps [#2520](https://github.com/valhalla/valhalla/pull/2520)
   * FIXED: Fix bug in trace_route for uturns causing garbage coordinates [#2517](https://github.com/valhalla/valhalla/pull/2517)
   * FIXED: Simplify heading calculation for turn type. Remove undefined behavior case. [#2513](https://github.com/valhalla/valhalla/pull/2513)
   * FIXED: Always set costing name even if one is not provided for osrm serializer weight_name. [#2528](https://github.com/valhalla/valhalla/pull/2528)
   * FIXED: Make single-thread tile building reproducible: fix seed for shuffle, use concurrency configuration from the mjolnir section. [#2515](https://github.com/valhalla/valhalla/pull/2515)
   * FIXED: More Windows compatibility: build tiles and some run actions work now (including CI tests) [#2300](https://github.com/valhalla/valhalla/issues/2300)
   * FIXED: Transcoding of c++ location to pbf location used path edges in the place of filtered edges. [#2542](https://github.com/valhalla/valhalla/pull/2542)
   * FIXED: Add back whitelisting action types. [#2545](https://github.com/valhalla/valhalla/pull/2545)
   * FIXED: Allow uturns for truck costing now that we have derived deadends marked in the edge label [#2559](https://github.com/valhalla/valhalla/pull/2559)
   * FIXED: Map matching uturn trimming at the end of an edge where it wasn't needed. [#2558](https://github.com/valhalla/valhalla/pull/2558)
   * FIXED: Multicue enter roundabout [#2556](https://github.com/valhalla/valhalla/pull/2556)
   * FIXED: Changed reachability computation to take into account live speed [#2597](https://github.com/valhalla/valhalla/pull/2597)
   * FIXED: Fixed a bug where the temp files were not getting read in if you started with the construct edges or build phase for valhalla_build_tiles. [#2601](https://github.com/valhalla/valhalla/pull/2601)
   * FIXED: Updated fr-FR.json with partial translations. [#2605](https://github.com/valhalla/valhalla/pull/2605)
   * FIXED: Removed superfluous const qualifier from odin/signs [#2609](https://github.com/valhalla/valhalla/pull/2609)
   * FIXED: Internal maneuver placement [#2600](https://github.com/valhalla/valhalla/pull/2600)
   * FIXED: Complete fr-FR.json locale. [#2614](https://github.com/valhalla/valhalla/pull/2614)
   * FIXED: Don't truncate precision in polyline encoding [#2632](https://github.com/valhalla/valhalla/pull/2632)
   * FIXED: Fix all compiler warnings in sif and set to -Werror [#2642](https://github.com/valhalla/valhalla/pull/2642)
   * FIXED: Remove unnecessary maneuvers to continue straight [#2647](https://github.com/valhalla/valhalla/pull/2647)
   * FIXED: Linear reference support in route/mapmatch apis (FOW, FRC, bearing, and number of references) [#2645](https://github.com/valhalla/valhalla/pull/2645)
   * FIXED: Ambiguous local to global (with timezone information) date time conversions now all choose to use the later time instead of throwing unhandled exceptions [#2665](https://github.com/valhalla/valhalla/pull/2665)
   * FIXED: Overestimated reach caused be reenquing transition nodes without checking that they had been already expanded [#2670](https://github.com/valhalla/valhalla/pull/2670)
   * FIXED: Build with C++17 standard. Deprecated function calls are substituted with new ones. [#2669](https://github.com/valhalla/valhalla/pull/2669)
   * FIXED: Improve German post_transition_verbal instruction [#2677](https://github.com/valhalla/valhalla/pull/2677)
   * FIXED: Lane updates.  Add the turn lanes to all edges of the way.  Do not "enhance" turn lanes if they are part of a complex restriction.  Moved ProcessTurnLanes after UpdateManeuverPlacementForInternalIntersectionTurns.  Fix for a missing "uturn" indication for intersections on the previous maneuver, we were serializing an empty list. [#2679](https://github.com/valhalla/valhalla/pull/2679)
   * FIXED: Fixes OpenLr serialization [#2688](https://github.com/valhalla/valhalla/pull/2688)
   * FIXED: Internal edges can't be also a ramp or a turn channel.  Also, if an edge is marked as ramp and turn channel mark it as a ramp.  [2689](https://github.com/valhalla/valhalla/pull/2689)
   * FIXED: Check that speeds are equal for the edges going in the same direction while buildig shortcuts [#2691](https://github.com/valhalla/valhalla/pull/2691)
   * FIXED: Missing fork or bear instruction [#2683](https://github.com/valhalla/valhalla/pull/2683)
   * FIXED: Eliminate null pointer dereference in GraphReader::AreEdgesConnected [#2695](https://github.com/valhalla/valhalla/issues/2695)
   * FIXED: Fix polyline simplification float/double comparison [#2698](https://github.com/valhalla/valhalla/issues/2698)
   * FIXED: Weights were sometimes negative due to incorrect updates to elapsed_cost [#2702](https://github.com/valhalla/valhalla/pull/2702)
   * FIXED: Fix bidirectional route failures at deadends [#2705](https://github.com/valhalla/valhalla/pull/2705)
   * FIXED: Updated logic to call out a non-obvious turn [#2708](https://github.com/valhalla/valhalla/pull/2708)
   * FIXED: valhalla_build_statistics multithreaded mode fixed [#2707](https://github.com/valhalla/valhalla/pull/2707)
   * FIXED: If infer_internal_intersections is true then allow internals that are also ramps or TCs. Without this we produce an extra continue maneuver.  [#2710](https://github.com/valhalla/valhalla/pull/2710)
   * FIXED: We were routing down roads that should be destination only. Now we mark roads with motor_vehicle=destination and motor_vehicle=customers or access=destination and access=customers as destination only. [#2722](https://github.com/valhalla/valhalla/pull/2722)
   * FIXED: Replace all Python2 print statements with Python3 syntax [#2716](https://github.com/valhalla/valhalla/issues/2716)
   * FIXED: Some HGT files not found [#2723](https://github.com/valhalla/valhalla/issues/2723)
   * FIXED: Fix PencilPointUturn detection by removing short-edge check and updating angle threshold [#2725](https://github.com/valhalla/valhalla/issues/2725)
   * FIXED: Fix invalid continue/bear maneuvers [#2729](https://github.com/valhalla/valhalla/issues/2729)
   * FIXED: Fixes an issue that lead to double turns within a very short distance, when instead, it should be a u-turn. We now collapse double L turns or double R turns in short non-internal intersections to u-turns. [#2740](https://github.com/valhalla/valhalla/pull/2740)
   * FIXED: fixes an issue that lead to adding an extra maneuver. We now combine a current maneuver short length non-internal edges (left or right) with the next maneuver that is a kRampStraight. [#2741](https://github.com/valhalla/valhalla/pull/2741)
   * FIXED: Reduce verbose instructions by collapsing small end ramp forks [#2762](https://github.com/valhalla/valhalla/issues/2762)
   * FIXED: Remove redundant return statements [#2776](https://github.com/valhalla/valhalla/pull/2776)
   * FIXED: Added unit test for BuildAdminFromPBF() to test GEOS 3.9 update. [#2787](https://github.com/valhalla/valhalla/pull/2787)
   * FIXED: Add support for geos-3.9 c++ api [#2739](https://github.com/valhalla/valhalla/issues/2739)
   * FIXED: Fix check for live speed validness [#2797](https://github.com/valhalla/valhalla/pull/2797)

* **Enhancement**
   * ADDED: Matrix of Bike Share [#2590](https://github.com/valhalla/valhalla/pull/2590)
   * ADDED: Add ability to provide custom implementation for candidate collection in CandidateQuery. [#2328](https://github.com/valhalla/valhalla/pull/2328)
   * ADDED: Cancellation of tile downloading. [#2319](https://github.com/valhalla/valhalla/pull/2319)
   * ADDED: Return the coordinates of the nodes isochrone input locations snapped to [#2111](https://github.com/valhalla/valhalla/pull/2111)
   * ADDED: Allows more complicated routes in timedependent a-star before timing out [#2068](https://github.com/valhalla/valhalla/pull/2068)
   * ADDED: Guide signs and junction names [#2096](https://github.com/valhalla/valhalla/pull/2096)
   * ADDED: Added a bool to the config indicating whether to use commercially set attributes.  Added logic to not call IsIntersectionInternal if this is a commercial data set.  [#2132](https://github.com/valhalla/valhalla/pull/2132)
   * ADDED: Removed commercial data set bool to the config and added more knobs for data.  Added infer_internal_intersections, infer_turn_channels, apply_country_overrides, and use_admin_db.  [#2173](https://github.com/valhalla/valhalla/pull/2173)
   * ADDED: Allow using googletest in unit tests and convert all tests to it (old test.cc is completely removed). [#2128](https://github.com/valhalla/valhalla/pull/2128)
   * ADDED: Add guidance view capability. [#2209](https://github.com/valhalla/valhalla/pull/2209)
   * ADDED: Collect turn cost information as path is formed so that it can be serialized out for trace attributes or osrm flavored intersections. Also add shape_index to osrm intersections. [#2207](https://github.com/valhalla/valhalla/pull/2207)
   * ADDED: Added alley factor to autocost.  Factor is defaulted at 1.0f or do not avoid alleys. [#2246](https://github.com/valhalla/valhalla/pull/2246)
   * ADDED: Support unlimited speed limits where maxspeed=none. [#2251](https://github.com/valhalla/valhalla/pull/2251)
   * ADDED: Implement improved Reachability check using base class Dijkstra. [#2243](https://github.com/valhalla/valhalla/pull/2243)
   * ADDED: Gurka integration test framework with ascii-art maps [#2244](https://github.com/valhalla/valhalla/pull/2244)
   * ADDED: Add to the stop impact when transitioning from higher to lower class road and we are not on a turn channel or ramp. Also, penalize lefts when driving on the right and vice versa. [#2282](https://github.com/valhalla/valhalla/pull/2282)
   * ADDED: Added reclassify_links, use_direction_on_ways, and allow_alt_name as config options.  If `use_direction_on_ways = true` then use `direction` and `int_direction` on the way to update the directional for the `ref` and `int_ref`.  Also, copy int_efs to the refs. [#2285](https://github.com/valhalla/valhalla/pull/2285)
   * ADDED: Add support for live traffic. [#2268](https://github.com/valhalla/valhalla/pull/2268)
   * ADDED: Implement per-location search filters for functional road class and forms of way. [#2289](https://github.com/valhalla/valhalla/pull/2289)
   * ADDED: Approach, multi-cue, and length updates [#2313](https://github.com/valhalla/valhalla/pull/2313)
   * ADDED: Speed up timezone differencing calculation if cache is provided. [#2316](https://github.com/valhalla/valhalla/pull/2316)
   * ADDED: Added rapidjson/schema.h to baldr/rapidjson_util.h to make it available for use within valhalla. [#2330](https://github.com/valhalla/valhalla/issues/2330)
   * ADDED: Support decimal precision for height values in elevation service. Also support polyline5 for encoded polylines input and output to elevation service. [#2324](https://github.com/valhalla/valhalla/pull/2324)
   * ADDED: Use both imminent and distant verbal multi-cue phrases. [#2353](https://github.com/valhalla/valhalla/pull/2353)
   * ADDED: Split parsing stage into 3 separate stages. [#2339](https://github.com/valhalla/valhalla/pull/2339)
   * CHANGED: Speed up graph enhancing by avoiding continuous unordered_set rebuilding [#2349](https://github.com/valhalla/valhalla/pull/2349)
   * CHANGED: Skip calling out to Lua for nodes/ways/relations with not tags - speeds up parsing. [#2351](https://github.com/valhalla/valhalla/pull/2351)
   * CHANGED: Switch to LuaJIT for lua scripting - speeds up file parsing [#2352](https://github.com/valhalla/valhalla/pull/2352)
   * ADDED: Ability to create OpenLR records from raw data. [#2356](https://github.com/valhalla/valhalla/pull/2356)
   * ADDED: Revamp length phrases [#2359](https://github.com/valhalla/valhalla/pull/2359)
   * CHANGED: Do not allocate memory in skadi if we don't need it. [#2373](https://github.com/valhalla/valhalla/pull/2373)
   * CHANGED: Map matching: throw error (443/NoSegment) when no candidate edges are available. [#2370](https://github.com/valhalla/valhalla/pull/2370/)
   * ADDED: Add sk-SK.json (slovak) localization file. [#2376](https://github.com/valhalla/valhalla/pull/2376)
   * ADDED: Extend roundabout phrases. [#2378](https://github.com/valhalla/valhalla/pull/2378)
   * ADDED: More roundabout phrase tests. [#2382](https://github.com/valhalla/valhalla/pull/2382)
   * ADDED: Update the turn and continue phrases to include junction names and guide signs. [#2386](https://github.com/valhalla/valhalla/pull/2386)
   * ADDED: Add the remaining guide sign toward phrases [#2389](https://github.com/valhalla/valhalla/pull/2389)
   * ADDED: The ability to allow immediate uturns at trace points in a map matching request [#2380](https://github.com/valhalla/valhalla/pull/2380)
   * ADDED: Add utility functions to Signs. [#2390](https://github.com/valhalla/valhalla/pull/2390)
   * ADDED: Unified time tracking for all algorithms that support time-based graph expansion. [#2278](https://github.com/valhalla/valhalla/pull/2278)
   * ADDED: Add rail_ferry use and costing. [#2408](https://github.com/valhalla/valhalla/pull/2408)
   * ADDED: `street_side_max_distance`, `display_lat` and `display_lon` to `locations` in input for better control of routing side of street [#1769](https://github.com/valhalla/valhalla/pull/1769)
   * ADDED: Add additional exit phrases. [#2421](https://github.com/valhalla/valhalla/pull/2421)
   * ADDED: Add Japanese locale, update German. [#2432](https://github.com/valhalla/valhalla/pull/2432)
   * ADDED: Gurka expect_route refactor [#2435](https://github.com/valhalla/valhalla/pull/2435)
   * ADDED: Add option to suppress roundabout exits [#2437](https://github.com/valhalla/valhalla/pull/2437)
   * ADDED: Add Greek locale. [#2438](https://github.com/valhalla/valhalla/pull/2438)
   * ADDED (back): Support for 64bit wide way ids in the edgeinfo structure with no impact to size for data sources with ids 32bits wide. [#2422](https://github.com/valhalla/valhalla/pull/2422)
   * ADDED: Support for 64bit osm node ids in parsing stage of tile building [#2422](https://github.com/valhalla/valhalla/pull/2422)
   * CHANGED: Point2/PointLL are now templated to allow for higher precision coordinate math when desired [#2429](https://github.com/valhalla/valhalla/pull/2429)
   * ADDED: Optional OpenLR Encoded Path Edges in API Response [#2424](https://github.com/valhalla/valhalla/pull/2424)
   * ADDED: Add explicit include for sstream to be compatible with msvc_x64 toolset. [#2449](https://github.com/valhalla/valhalla/pull/2449)
   * ADDED: Properly split returned path if traffic conditions change partway along edges [#2451](https://github.com/valhalla/valhalla/pull/2451/files)
   * ADDED: Add Dutch locale. [#2464](https://github.com/valhalla/valhalla/pull/2464)
   * ADDED: Check with address sanititizer in CI. Add support for undefined behavior sanitizer. [#2487](https://github.com/valhalla/valhalla/pull/2487)
   * ADDED: Ability to recost a path and increased cost/time details along the trippath and json output [#2425](https://github.com/valhalla/valhalla/pull/2425)
   * ADDED: Add the ability to do bikeshare based (ped/bike) multimodal routing [#2031](https://github.com/valhalla/valhalla/pull/2031)
   * ADDED: Route through restrictions enabled by introducing a costing option. [#2469](https://github.com/valhalla/valhalla/pull/2469)
   * ADDED: Migrated to Ubuntu 20.04 base-image [#2508](https://github.com/valhalla/valhalla/pull/2508)
   * CHANGED: Speed up parseways stage by avoiding multiple string comparisons [#2518](https://github.com/valhalla/valhalla/pull/2518)
   * CHANGED: Speed up enhance stage by avoiding GraphTileBuilder copying [#2468](https://github.com/valhalla/valhalla/pull/2468)
   * ADDED: Costing options now includes shortest flag which favors shortest path routes [#2555](https://github.com/valhalla/valhalla/pull/2555)
   * ADDED: Incidents in intersections [#2547](https://github.com/valhalla/valhalla/pull/2547)
   * CHANGED: Refactor mapmatching configuration to use a struct (instead of `boost::property_tree::ptree`). [#2485](https://github.com/valhalla/valhalla/pull/2485)
   * ADDED: Save exit maneuver's begin heading when combining enter & exit roundabout maneuvers. [#2554](https://github.com/valhalla/valhalla/pull/2554)
   * ADDED: Added new urban flag that can be set if edge is within city boundaries to data processing; new use_urban_tag config option; added to osrm response within intersections. [#2522](https://github.com/valhalla/valhalla/pull/2522)
   * ADDED: Parses OpenLr of type PointAlongLine [#2565](https://github.com/valhalla/valhalla/pull/2565)
   * ADDED: Use edge.is_urban is set for serializing is_urban. [#2568](https://github.com/valhalla/valhalla/pull/2568)
   * ADDED: Added new rest/service area uses on the edge. [#2533](https://github.com/valhalla/valhalla/pull/2533)
   * ADDED: Dependency cache for Azure [#2567](https://github.com/valhalla/valhalla/pull/2567)
   * ADDED: Added flexibility to remove the use of the admindb and to use the country and state iso from the tiles; [#2579](https://github.com/valhalla/valhalla/pull/2579)
   * ADDED: Added toll gates and collection points (gantry) to the node;  [#2532](https://github.com/valhalla/valhalla/pull/2532)
   * ADDED: Added osrm serialization for rest/service areas and admins. [#2594](https://github.com/valhalla/valhalla/pull/2594)
   * CHANGED: Improved Russian localization; [#2593](https://github.com/valhalla/valhalla/pull/2593)
   * ADDED: Support restricted class in intersection annotations [#2589](https://github.com/valhalla/valhalla/pull/2589)
   * ADDED: Added trail type trace [#2606](https://github.com/valhalla/valhalla/pull/2606)
   * ADDED: Added tunnel names to the edges as a tagged name.  [#2608](https://github.com/valhalla/valhalla/pull/2608)
   * CHANGED: Moved incidents to the trip leg and cut the shape of the leg at that location [#2610](https://github.com/valhalla/valhalla/pull/2610)
   * ADDED: Costing option to ignore_closures when routing with current flow [#2615](https://github.com/valhalla/valhalla/pull/2615)
   * ADDED: Cross-compilation ability with MinGW64 [#2619](https://github.com/valhalla/valhalla/pull/2619)
   * ADDED: Defines the incident tile schema and incident metadata [#2620](https://github.com/valhalla/valhalla/pull/2620)
   * ADDED: Moves incident serializer logic into a generic serializer [#2621](https://github.com/valhalla/valhalla/pull/2621)
   * ADDED: Incident loading singleton for continually refreshing incident tiles[#2573](https://github.com/valhalla/valhalla/pull/2573)
   * ADDED: One shot mode to valhalla_service so you can run a single request of any type without starting a server [#2624](https://github.com/valhalla/valhalla/pull/2624)
   * ADDED: Adds text instructions to OSRM output [#2625](https://github.com/valhalla/valhalla/pull/2625)
   * ADDED: Adds support for alternate routes [#2626](https://github.com/valhalla/valhalla/pull/2626)
   * CHANGED: Switch Python bindings generator from boost.python to header-only pybind11[#2644](https://github.com/valhalla/valhalla/pull/2644)
   * ADDED: Add support of input file for one-shot mode of valhalla_service [#2648](https://github.com/valhalla/valhalla/pull/2648)
   * ADDED: Linear reference support to locate api [#2645](https://github.com/valhalla/valhalla/pull/2645)
   * ADDED: Implemented OSRM-like turn duration calculation for car. Uses it now in auto costing. [#2651](https://github.com/valhalla/valhalla/pull/2651)
   * ADDED: Enhanced turn lane information in guidance [#2653](https://github.com/valhalla/valhalla/pull/2653)
   * ADDED: `top_speed` option for all motorized vehicles [#2667](https://github.com/valhalla/valhalla/issues/2667)
   * CHANGED: Move turn_lane_direction helper to odin/util [#2675](https://github.com/valhalla/valhalla/pull/2675)
   * ADDED: Add annotations to osrm response including speed limits, unit and sign conventions [#2668](https://github.com/valhalla/valhalla/pull/2668)
   * ADDED: Added functions for predicted speeds encoding-decoding [#2674](https://github.com/valhalla/valhalla/pull/2674)
   * ADDED: Time invariant routing via the bidirectional algorithm. This has the effect that when time dependent routes (arrive_by and depart_at) fall back to bidirectional due to length restrictions they will actually use the correct time of day for one of the search directions [#2660](https://github.com/valhalla/valhalla/pull/2660)
   * ADDED: If the length of the edge is greater than kMaxEdgeLength, then consider this a catastrophic error if the should_error bool is true in the set_length function. [2678](https://github.com/valhalla/valhalla/pull/2678)
   * ADDED: Moved lat,lon coordinates structures from single to double precision. Improves geometry accuracy noticibly at zooms above 17 as well as coordinate snapping and any other geometric operations. Adds about a 2% performance penalty for standard routes. Graph nodes now have 7 digits of precision.  [#2693](https://github.com/valhalla/valhalla/pull/2693)
   * ADDED: Added signboards to guidance views.  [#2687](https://github.com/valhalla/valhalla/pull/2687)
   * ADDED: Regular speed on shortcut edges is calculated with turn durations taken into account. Truck, motorcycle and motorscooter profiles use OSRM-like turn duration. [#2662](https://github.com/valhalla/valhalla/pull/2662)
   * CHANGED: Remove astar algorithm and replace its use with timedep_forward as its redundant [#2706](https://github.com/valhalla/valhalla/pull/2706)
   * ADDED: Recover and recost all shortcuts in final path for bidirectional astar algorithm [#2711](https://github.com/valhalla/valhalla/pull/2711)
   * ADDED: An option for shortcut recovery to be cached at start up to reduce the time it takes to do so on the fly [#2714](https://github.com/valhalla/valhalla/pull/2714)
   * ADDED: If width <= 1.9 then no access for auto, truck, bus, taxi, emergency and hov. [#2713](https://github.com/valhalla/valhalla/pull/2713)
   * ADDED: Centroid/Converge/Rendezvous/Meet API which allows input locations to find a least cost convergence point from all locations [#2734](https://github.com/valhalla/valhalla/pull/2734)
   * ADDED: Added support to process the sump_buster tag.  Also, fixed a few small access bugs for nodes. [#2731](https://github.com/valhalla/valhalla/pull/2731)
   * ADDED: Log message if failed to create tiles directory. [#2738](https://github.com/valhalla/valhalla/pull/2738)
   * CHANGED: Tile memory is only owned by the GraphTile rather than shared amongst copies of the graph tile (in GraphReader and TileCaches). [#2340](https://github.com/valhalla/valhalla/pull/2340)
   * ADDED: Add Estonian locale. [#2748](https://github.com/valhalla/valhalla/pull/2748)
   * CHANGED: Handle GraphTile objects as smart pointers [#2703](https://github.com/valhalla/valhalla/pull/2703)
   * CHANGED: Improve stability with no RTTI build [#2759](https://github.com/valhalla/valhalla/pull/2759) and [#2760](https://github.com/valhalla/valhalla/pull/2760)
   * CHANGED: Change generic service roads to a new Use=kServiceRoad. This is for highway=service without other service= tags (such as driveway, alley, parking aisle) [#2419](https://github.com/valhalla/valhalla/pull/2419)
   * ADDED: Isochrones support isodistance lines as well [#2699](https://github.com/valhalla/valhalla/pull/2699)
   * ADDED: Add support for ignoring live traffic closures for waypoints [#2685](https://github.com/valhalla/valhalla/pull/2685)
   * ADDED: Add use_distance to auto cost to allow choosing between two primary cost components, time or distance [#2771](https://github.com/valhalla/valhalla/pull/2771)
   * CHANGED: nit: Enables compiler warnings in part of loki module [#2767](https://github.com/valhalla/valhalla/pull/2767)
   * CHANGED: Reducing the number of uturns by increasing the cost to for them to 9.5f. Note: Did not increase the cost for motorcycles or motorscooters. [#2770](https://github.com/valhalla/valhalla/pull/2770)
   * ADDED: Add option to use thread-safe GraphTile's reference counter. [#2772](https://github.com/valhalla/valhalla/pull/2772)
   * CHANGED: nit: Enables compiler warnings in part of thor module [#2768](https://github.com/valhalla/valhalla/pull/2768)
   * ADDED: Add costing option `use_tracks` to avoid or favor tracks in route. [#2769](https://github.com/valhalla/valhalla/pull/2769)
   * CHANGED: chore: Updates libosmium [#2786](https://github.com/valhalla/valhalla/pull/2786)
   * CHANGED: Optimize double bucket queue to reduce memory reallocations. [#2719](https://github.com/valhalla/valhalla/pull/2719)
   * CHANGED: Collapse merge maneuvers [#2773](https://github.com/valhalla/valhalla/pull/2773)
   * CHANGED: Add shortcuts to the tiles' bins so we can find them when doing spatial lookups. [#2744](https://github.com/valhalla/valhalla/pull/2744)

## Release Date: 2019-11-21 Valhalla 3.0.9
* **Bug Fix**
   * FIXED: Changed reachability computation to consider both directions of travel wrt candidate edges [#1965](https://github.com/valhalla/valhalla/pull/1965)
   * FIXED: toss ways where access=private and highway=service and service != driveway. [#1960](https://github.com/valhalla/valhalla/pull/1960)
   * FIXED: Fix search_cutoff check in loki correlate_node. [#2023](https://github.com/valhalla/valhalla/pull/2023)
   * FIXED: Computes notion of a deadend at runtime in bidirectional a-star which fixes no-route with a complicated u-turn. [#1982](https://github.com/valhalla/valhalla/issues/1982)
   * FIXED: Fix a bug with heading filter at nodes. [#2058](https://github.com/valhalla/valhalla/pull/2058)
   * FIXED: Bug in map matching continuity checking such that continuity must only be in the forward direction. [#2029](https://github.com/valhalla/valhalla/pull/2029)
   * FIXED: Allow setting the time for map matching paths such that the time is used for speed lookup. [#2030](https://github.com/valhalla/valhalla/pull/2030)
   * FIXED: Don't use density factor for transition cost when user specified flag disables flow speeds. [#2048](https://github.com/valhalla/valhalla/pull/2048)
   * FIXED: Map matching trace_route output now allows for discontinuities in the match though multi match is not supported in valhalla route output. [#2049](https://github.com/valhalla/valhalla/pull/2049)
   * FIXED: Allows routes with no time specified to use time conditional edges and restrictions with a flag denoting as much [#2055](https://github.com/valhalla/valhalla/pull/2055)
   * FIXED: Fixed a bug with 'current' time type map matches. [#2060](https://github.com/valhalla/valhalla/pull/2060)
   * FIXED: Fixed a bug with time dependent expansion in which the expansion distance heuristic was not being used. [#2064](https://github.com/valhalla/valhalla/pull/2064)

* **Enhancement**
   * ADDED: Establish pinpoint test pattern [#1969](https://github.com/valhalla/valhalla/pull/1969)
   * ADDED: Suppress relative direction in ramp/exit instructions if it matches driving side of street [#1990](https://github.com/valhalla/valhalla/pull/1990)
   * ADDED: Added relative direction to the merge maneuver [#1989](https://github.com/valhalla/valhalla/pull/1989)
   * ADDED: Refactor costing to better handle multiple speed datasources [#2026](https://github.com/valhalla/valhalla/pull/2026)
   * ADDED: Better usability of curl for fetching tiles on the fly [#2026](https://github.com/valhalla/valhalla/pull/2026)
   * ADDED: LRU cache scheme for tile storage [#2026](https://github.com/valhalla/valhalla/pull/2026)
   * ADDED: GraphTile size check [#2026](https://github.com/valhalla/valhalla/pull/2026)
   * ADDED: Pick more sane values for highway and toll avoidance [#2026](https://github.com/valhalla/valhalla/pull/2026)
   * ADDED: Refactor adding predicted speed info to speed up process [#2026](https://github.com/valhalla/valhalla/pull/2026)
   * ADDED: Allow selecting speed data sources at request time [#2026](https://github.com/valhalla/valhalla/pull/2026)
   * ADDED: Allow disabling certain neighbors in connectivity map [#2026](https://github.com/valhalla/valhalla/pull/2026)
   * ADDED: Allows routes with time-restricted edges if no time specified and notes restriction in response [#1992](https://github.com/valhalla/valhalla/issues/1992)
   * ADDED: Runtime deadend detection to timedependent a-star. [#2059](https://github.com/valhalla/valhalla/pull/2059)

## Release Date: 2019-09-06 Valhalla 3.0.8
* **Bug Fix**
   * FIXED: Added logic to detect if user is to merge to the left or right [#1892](https://github.com/valhalla/valhalla/pull/1892)
   * FIXED: Overriding the destination_only flag when reclassifying ferries; Also penalizing ferries with a 5 min. penalty in the cost to allow us to avoid destination_only the majority of the time except when it is necessary. [#1895](https://github.com/valhalla/valhalla/pull/1905)
   * FIXED: Suppress forks at motorway junctions and intersecting service roads [#1909](https://github.com/valhalla/valhalla/pull/1909)
   * FIXED: Enhanced fork assignment logic [#1912](https://github.com/valhalla/valhalla/pull/1912)
   * FIXED: Added logic to fall back to return country poly if no state and updated lua for Metro Manila and Ireland [#1910](https://github.com/valhalla/valhalla/pull/1910)
   * FIXED: Added missing motorway fork instruction [#1914](https://github.com/valhalla/valhalla/pull/1914)
   * FIXED: Use begin street name for osrm compat mode [#1916](https://github.com/valhalla/valhalla/pull/1916)
   * FIXED: Added logic to fix missing highway cardinal directions in the US [#1917](https://github.com/valhalla/valhalla/pull/1917)
   * FIXED: Handle forward traversable significant road class intersecting edges [#1928](https://github.com/valhalla/valhalla/pull/1928)
   * FIXED: Fixed bug with shape trimming that impacted Uturns at Via locations. [#1935](https://github.com/valhalla/valhalla/pull/1935)
   * FIXED: Dive bomb updates.  Updated default speeds for urban areas based on roadclass for the enhancer.  Also, updated default speeds based on roadclass in lua.  Fixed an issue where we were subtracting 1 from uint32_t when 0 for stop impact.  Updated reclassify link logic to allow residential roads to be added to the tree, but we only downgrade the links to tertiary.  Updated TransitionCost functions to add 1.5 to the turncost when transitioning from a ramp to a non ramp and vice versa.  Also, added 0.5f to the turncost if the edge is a roundabout. [#1931](https://github.com/valhalla/valhalla/pull/1931)

* **Enhancement**
   * ADDED: Caching url fetched tiles to disk [#1887](https://github.com/valhalla/valhalla/pull/1887)
   * ADDED: filesystem::remove_all [#1887](https://github.com/valhalla/valhalla/pull/1887)
   * ADDED: Minimum enclosing bounding box tool [#1887](https://github.com/valhalla/valhalla/pull/1887)
   * ADDED: Use constrained flow speeds in bidirectional_astar.cc [#1907](https://github.com/valhalla/valhalla/pull/1907)
   * ADDED: Bike Share Stations are now in the graph which should set us up to do multimodal walk/bike scenarios [#1852](https://github.com/valhalla/valhalla/pull/1852)

## Release Date: 2019-7-18 Valhalla 3.0.7
* **Bug Fix**
   * FIXED: Fix pedestrian fork [#1886](https://github.com/valhalla/valhalla/pull/1886)

## Release Date: 2019-7-15 Valhalla 3.0.6
* **Bug Fix**
   * FIXED: Admin name changes. [#1853](https://github.com/valhalla/valhalla/pull/1853) Ref: [#1854](https://github.com/valhalla/valhalla/issues/1854)
   * FIXED: valhalla_add_predicted_traffic was overcommitted while gathering stats. Added a clear. [#1857](https://github.com/valhalla/valhalla/pull/1857)
   * FIXED: regression in map matching when moving to valhalla v3.0.0 [#1863](https://github.com/valhalla/valhalla/pull/1863)
   * FIXED: last step shape in osrm serializer should be 2 of the same point [#1867](https://github.com/valhalla/valhalla/pull/1867)
   * FIXED: Shape trimming at the beginning and ending of the route to not be degenerate [#1876](https://github.com/valhalla/valhalla/pull/1876)
   * FIXED: Duplicate waypoints in osrm serializer [#1880](https://github.com/valhalla/valhalla/pull/1880)
   * FIXED: Updates for heading precision [#1881](https://github.com/valhalla/valhalla/pull/1881)
   * FIXED: Map matching allowed untraversable edges at start of route [#1884](https://github.com/valhalla/valhalla/pull/1884)

* **Enhancement**
   * ADDED: Use the same protobuf object the entire way through the request process [#1837](https://github.com/valhalla/valhalla/pull/1837)
   * ADDED: Enhanced turn lane processing [#1859](https://github.com/valhalla/valhalla/pull/1859)
   * ADDED: Add global_synchronized_cache in valhalla_build_config [#1851](https://github.com/valhalla/valhalla/pull/1851)

## Release Date: 2019-06-04 Valhalla 3.0.5
* **Bug Fix**
   * FIXED: Protect against unnamed rotaries and routes that end in roundabouts not turning off rotary logic [#1840](https://github.com/valhalla/valhalla/pull/1840)

* **Enhancement**
   * ADDED: Add turn lane info at maneuver point [#1830](https://github.com/valhalla/valhalla/pull/1830)

## Release Date: 2019-05-31 Valhalla 3.0.4
* **Bug Fix**
   * FIXED: Improved logic to decide between bear vs. continue [#1798](https://github.com/valhalla/valhalla/pull/1798)
   * FIXED: Bicycle costing allows use of roads with all surface values, but with a penalty based on bicycle type. However, the edge filter totally disallows bad surfaces for some bicycle types, creating situations where reroutes fail if a rider uses a road with a poor surface. [#1800](https://github.com/valhalla/valhalla/pull/1800)
   * FIXED: Moved complex restrictions building to before validate. [#1805](https://github.com/valhalla/valhalla/pull/1805)
   * FIXED: Fix bicycle edge filter when avoid_bad_surfaces = 1.0 [#1806](https://github.com/valhalla/valhalla/pull/1806)
   * FIXED: Replace the EnhancedTripPath class inheritance with aggregation [#1807](https://github.com/valhalla/valhalla/pull/1807)
   * FIXED: Replace the old timezone shape zip file every time valhalla_build_timezones is ran [#1817](https://github.com/valhalla/valhalla/pull/1817)
   * FIXED: Don't use island snapped edge candidates (from disconnected components or low reach edges) when we rejected other high reachability edges that were closer [#1835](https://github.com/valhalla/valhalla/pull/1835)

## Release Date: 2019-05-08 Valhalla 3.0.3
* **Bug Fix**
   * FIXED: Fixed a rare loop condition in route matcher (edge walking to match a trace).
   * FIXED: Fixed VACUUM ANALYZE syntax issue.  [#1704](https://github.com/valhalla/valhalla/pull/1704)
   * FIXED: Fixed the osrm maneuver type when a maneuver has the to_stay_on attribute set.  [#1714](https://github.com/valhalla/valhalla/pull/1714)
   * FIXED: Fixed osrm compatibility mode attributes.  [#1716](https://github.com/valhalla/valhalla/pull/1716)
   * FIXED: Fixed rotary/roundabout issues in Valhalla OSRM compatibility.  [#1727](https://github.com/valhalla/valhalla/pull/1727)
   * FIXED: Fixed the destinations assignment for exit names in OSRM compatibility mode. [#1732](https://github.com/valhalla/valhalla/pull/1732)
   * FIXED: Enhance merge maneuver type assignment. [#1735](https://github.com/valhalla/valhalla/pull/1735)
   * FIXED: Fixed fork assignments and on ramps for OSRM compatibility mode. [#1738](https://github.com/valhalla/valhalla/pull/1738)
   * FIXED: Fixed cardinal direction on reference names when forward/backward tag is present on relations. Fixes singly digitized roads with opposing directional modifiers. [#1741](https://github.com/valhalla/valhalla/pull/1741)
   * FIXED: Fixed fork assignment and narrative logic when a highway ends and splits into multiple ramps. [#1742](https://github.com/valhalla/valhalla/pull/1742)
   * FIXED: Do not use any avoid edges as origin or destination of a route, matrix, or isochrone. [#1745](https://github.com/valhalla/valhalla/pull/1745)
   * FIXED: Add leg summary and remove unused hint attribute for OSRM compatibility mode. [#1753](https://github.com/valhalla/valhalla/pull/1753)
   * FIXED: Improvements for pedestrian forks, pedestrian roundabouts, and continue maneuvers. [#1768](https://github.com/valhalla/valhalla/pull/1768)
   * FIXED: Added simplified overview for OSRM response and added use_toll logic back to truck costing. [#1765](https://github.com/valhalla/valhalla/pull/1765)
   * FIXED: temp fix for location distance bug [#1774](https://github.com/valhalla/valhalla/pull/1774)
   * FIXED: Fix pedestrian routes using walkway_factor [#1780](https://github.com/valhalla/valhalla/pull/1780)
   * FIXED: Update the begin and end heading of short edges based on use [#1783](https://github.com/valhalla/valhalla/pull/1783)
   * FIXED: GraphReader::AreEdgesConnected update.  If transition count == 0 return false and do not call transition function. [#1786](https://github.com/valhalla/valhalla/pull/1786)
   * FIXED: Only edge candidates that were used in the path are send to serializer: [1788](https://github.com/valhalla/valhalla/pull/1788)
   * FIXED: Added logic to prevent the removal of a destination maneuver when ending on an internal edge [#1792](https://github.com/valhalla/valhalla/pull/1792)
   * FIXED: Fixed instructions when starting on an internal edge [#1796](https://github.com/valhalla/valhalla/pull/1796)

* **Enhancement**
   * Add the ability to run valhalla_build_tiles in stages. Specify the begin_stage and end_stage as command line options. Also cleans up temporary files as the last stage in the pipeline.
   * Add `remove` to `filesystem` namespace. [#1752](https://github.com/valhalla/valhalla/pull/1752)
   * Add TaxiCost into auto costing options.
   * Add `preferred_side` to allow per-location filtering of edges based on the side of the road the location is on and the driving side for that locale.
   * Slightly decreased the internal side-walk factor to .90f to favor roads with attached sidewalks. This impacts roads that have added sidewalk:left, sidewalk:right or sidewalk:both OSM tags (these become attributes on each directedEdge). The user can then avoid/penalize dedicated sidewalks and walkways, when they increase the walkway_factor. Since we slightly decreased the sidewalk_factor internally and only favor sidewalks if use is tagged as sidewalk_left or sidewalk_right, we should tend to route on roads with attached sidewalks rather than separate/dedicated sidewalks, allowing for more road names to be called out since these are labeled more.
   * Add `via` and `break_through` location types [#1737](https://github.com/valhalla/valhalla/pull/1737)
   * Add `street_side_tolerance` and `search_cutoff` to input `location` [#1777](https://github.com/valhalla/valhalla/pull/1777)
   * Return the Valhalla error `Path distance exceeds the max distance limit` for OSRM responses when the route is greater than the service limits. [#1781](https://github.com/valhalla/valhalla/pull/1781)

## Release Date: 2019-01-14 Valhalla 3.0.2
* **Bug Fix**
   * FIXED: Transit update - fix dow and exception when after midnight trips are normalized [#1682](https://github.com/valhalla/valhalla/pull/1682)
   * FIXED: valhalla_convert_transit segfault - GraphTileBuilder has null GraphTileHeader [#1683](https://github.com/valhalla/valhalla/issues/1683)
   * FIXED: Fix crash for trace_route with osrm serialization. Was passing shape rather than locations to the waypoint method.
   * FIXED: Properly set driving_side based on data set in TripPath.
   * FIXED: A bad bicycle route exposed an issue with bidirectional A* when the origin and destination edges are connected. Use A* in these cases to avoid requiring a high cost threshold in BD A*.
   * FIXED: x86 and x64 data compatibility was fixed as the structures weren't aligned.
   * FIXED: x86 tests were failing due mostly to floating point issues and the aforementioned structure misalignment.
* **Enhancement**
   * Add a durations list (delta time between each pair of trace points), a begin_time and a use_timestamp flag to trace_route requests. This allows using the input trace timestamps or durations plus the begin_time to compute elapsed time at each edge in the matched path (rather than using costing methods).
   * Add support for polyline5 encoding for OSRM formatted output.
* **Note**
   * Isochrones and openlr are both noted as not working with release builds for x86 (32bit) platforms. We'll look at getting this fixed in a future release

## Release Date: 2018-11-21 Valhalla 3.0.1
* **Bug Fix**
   * FIXED: Fixed a rare, but serious bug with bicycle costing. ferry_factor_ in bicycle costing shadowed the data member in the base dynamic cost class, leading to an uninitialized variable. Occasionally, this would lead to negative costs which caused failures. [#1663](https://github.com/valhalla/valhalla/pull/1663)
   * FIXED: Fixed use of units in OSRM compatibility mode. [#1662](https://github.com/valhalla/valhalla/pull/1662)

## Release Date: 2018-11-21 Valhalla 3.0.0
* **NOTE**
   * This release changes the Valhalla graph tile formats to make the tile data more efficient and flexible. Tile data is incompatible with Valhalla 2.x builds, and code for 3.x is incompatible with data built for Valahalla 2.x versions. Valhalla tile sizes are slightly smaller (for datasets using elevation information the size savings is over 10%). In addition, there is increased flexibility for creating different variants of tiles to support different applications (e.g. bicycle only, or driving only).
* **Enhancement**
   * Remove the use of DirectedEdge for transitions between nodes on different hierarchy levels. A new structure, NodeTransition, is now used to transition to nodes on different hierarchy level. This saves space since only the end node GraphId is needed for the transitions (and DirectedEdge is a large data structure).
   * Change the NodeInfo lat,lon to use an offset from the tile base lat,lon. This potentially allows higher precision than using float, but more importantly saves space and allows support for NodeTransitions as well as spare for future growth.
   * Remove the EdgeElevation structure and max grade information into DirectedEdge and mean elevation into EdgeInfo. This saves space.
   * Reduce wayid to 32 bits. This allows sufficient growth when using OpenStreetMap data and frees space in EdgeInfo (allows moving speed limit and mean elevation from other structures).
   * Move name consistency from NodeInfo to DirectedEdge. This allows a more efficient lookup of name consistency.
   * Update all path algorithms to use NodeTransition logic rather than special DirectedEdge transition types. This simplifies PathAlgorithms slightly and removes some conditional logic.
   * Add an optional GraphFilter stage to tile building pipeline. This allows removal of edges and nodes based on access. This allows bicycle only, pedestrian only, or driving only datasets (or combinations) to be created - allowing smaller datasets for special purpose applications.
* **Deprecate**
   * Valhalla 3.0 removes support for OSMLR.

## Release Date: 2018-11-20 Valhalla 2.7.2
* **Enhancement**
   * UPDATED: Added a configuration variable for max_timedep_distance. This is used in selecting the path algorithm and provides the maximum distance between locations when choosing a time dependent path algorithm (other than multi modal). Above this distance, bidirectional A* is used with no time dependencies.
   * UPDATED: Remove transition edges from priority queue in Multimodal methods.
   * UPDATED: Fully implement street names and exit signs with ability to identify route numbers. [#1635](https://github.com/valhalla/valhalla/pull/1635)
* **Bug Fix**
   * FIXED: A timed-turned restriction should not be applied when a non-timed route is executed.  [#1615](https://github.com/valhalla/valhalla/pull/1615)
   * FIXED: Changed unordered_map to unordered_multimap for polys. Poly map can contain the same key but different multi-polygons. For example, islands for a country or timezone polygons for a country.
   * FIXED: Fixed timezone db issue where TZIDs did not exist in the Howard Hinnant date time db that is used in the date_time class for tz indexes.  Added logic to create aliases for TZIDs based on https://en.wikipedia.org/wiki/List_of_tz_database_time_zones
   * FIXED: Fixed the ramp turn modifiers for osrm compat [#1569](https://github.com/valhalla/valhalla/pull/1569)
   * FIXED: Fixed the step geometry when using the osrm compat mode [#1571](https://github.com/valhalla/valhalla/pull/1571)
   * FIXED: Fixed a data creation bug causing issues with A* routes ending on loops. [#1576](https://github.com/valhalla/valhalla/pull/1576)
   * FIXED: Fixed an issue with a bad route where destination only was present. Was due to thresholds in bidirectional A*. Changed threshold to be cost based rather than number of iterations). [#1586](https://github.com/valhalla/valhalla/pull/1586)
   * FIXED: Fixed an issue with destination only (private) roads being used in bicycle routes. Centralized some "base" transition cost logic in the base DynamicCost class. [#1587](https://github.com/valhalla/valhalla/pull/1587)
   * FIXED: Remove extraneous ramp maneuvers [#1657](https://github.com/valhalla/valhalla/pull/1657)

## Release Date: 2018-10-02 Valhalla 2.7.1
* **Enhancement**
   * UPDATED: Added date time support to forward and reverse isochrones. Add speed lookup (predicted speeds and/or free-flow or constrained flow speed) if date_time is present.
   * UPDATED: Add timezone checks to multimodal routes and isochrones (updates localtime if the path crosses into a timezone different than the start location).
* **Data Producer Update**
   * UPDATED: Removed boost date time support from transit.  Now using the Howard Hinnant date library.
* **Bug Fix**
   * FIXED: Fixed a bug with shortcuts that leads to inconsistent routes depending on whether shortcuts are taken, different origins can lead to different paths near the destination. This fix also improves performance on long routes and matrices.
   * FIXED: We were getting inconsistent results between departing at current date/time vs entering the current date/time.  This issue is due to the fact that the iso_date_time function returns the full iso date_time with the timezone offset (e.g., 2018-09-27T10:23-07:00 vs 2018-09-27T10:23). When we refactored the date_time code to use the new Howard Hinnant date library, we introduced this bug.
   * FIXED: Increased the threshold in CostMatrix to address null time and distance values occurring for truck costing with locations near the max distance.

## Release Date: 2018-09-13 Valhalla 2.7.0
* **Enhancement**
   * UPDATED: Refactor to use the pbf options instead of the ptree config [#1428](https://github.com/valhalla/valhalla/pull/1428) This completes [1357](https://github.com/valhalla/valhalla/issues/1357)
   * UPDATED: Removed the boost/date_time dependency from baldr and odin. We added the Howard Hinnant date and time library as a submodule. [#1494](https://github.com/valhalla/valhalla/pull/1494)
   * UPDATED: Fixed 'Drvie' typo [#1505](https://github.com/valhalla/valhalla/pull/1505) This completes [1504](https://github.com/valhalla/valhalla/issues/1504)
   * UPDATED: Optimizations of GetSpeed for predicted speeds [1490](https://github.com/valhalla/valhalla/issues/1490)
   * UPDATED: Isotile optimizations
   * UPDATED: Added stats to predictive traffic logging
   * UPDATED: resample_polyline - Breaks the polyline into equal length segments at a sample distance near the resolution. Break out of the loop through polyline points once we reach the specified number of samplesthen append the last
polyline point.
   * UPDATED: added android logging and uses a shared graph reader
   * UPDATED: Do not run a second pass on long pedestrian routes that include a ferry (but succeed on first pass). This is a performance fix. Long pedestrian routes with A star factor based on ferry speed end up being very inefficient.
* **Bug Fix**
   * FIXED: A* destination only
   * FIXED: Fixed through locations weren't honored [#1449](https://github.com/valhalla/valhalla/pull/1449)


## Release Date: 2018-08-02 Valhalla 3.0.0-rc.4
* **Node Bindings**
   * UPDATED: add some worker pool handling
   [#1467](https://github.com/valhalla/valhalla/pull/1467)

## Release Date: 2018-08-02 Valhalla 3.0.0-rc.3
* **Node Bindings**
   * UPDATED: replaced N-API with node-addon-api wrapper and made the actor
   functions asynchronous
   [#1457](https://github.com/valhalla/valhalla/pull/1457)

## Release Date: 2018-07-24 Valhalla 3.0.0-rc.2
* **Node Bindings**
   * FIXED: turn on the autocleanup functionality for the actor object.
   [#1439](https://github.com/valhalla/valhalla/pull/1439)

## Release Date: 2018-07-16 Valhalla 3.0.0-rc.1
* **Enhancement**
   * ADDED: exposed the rest of the actions to the node bindings and added tests. [#1415](https://github.com/valhalla/valhalla/pull/1415)

## Release Date: 2018-07-12 Valhalla 3.0.0-alpha.1
**NOTE**: There was already a small package named `valhalla` on the npm registry, only published up to version 0.0.3. The team at npm has transferred the package to us, but would like us to publish something to it ASAP to prove our stake in it. Though the bindings do not have all of the actor functionality exposed yet (just route), we are going to publish an alpha release of 3.0.0 to get something up on npm.
* **Infrastructure**:
   * ADDED: add in time dependent algorithms if the distance between locations is less than 500km.
   * ADDED: TurnLanes to indicate turning lanes at the end of a directed edge.
   * ADDED: Added PredictedSpeeds to Valhalla tiles and logic to compute speed based on predictive speed profiles.
* **Data Producer Update**
   * ADDED: is_route_num flag was added to Sign records. Set this to true if the exit sign comes from a route number/ref.
   * CHANGED: Lower speeds on driveways, drive-thru, and parking aisle. Set destination only flag for drive thru use.
   * ADDED: Initial implementation of turn lanes.
  **Bug Fix**
   * CHANGED: Fix destination only penalty for A* and time dependent cases.
   * CHANGED: Use the distance from GetOffsetForHeading, based on road classification and road use (e.g. ramp, turn channel, etc.), within tangent_angle function.
* **Map Matching**
   * FIXED: Fixed trace_route edge_walk server abort [#1365](https://github.com/valhalla/valhalla/pull/1365)
* **Enhancement**
   * ADDED: Added post process for updating free and constrained speeds in the directed edges.
   * UPDATED: Parse the json request once and store in a protocol buffer to pass along the pipeline. This completed the first portion of [1357](https://github.com/valhalla/valhalla/issues/1357)
   * UPDATED: Changed the shape_match attribute from a string to an enum. Fixes [1376](https://github.com/valhalla/valhalla/issues/1376)
   * ADDED: Node bindings for route [#1341](https://github.com/valhalla/valhalla/pull/1341)
   * UPDATED: Use a non-linear use_highways factor (to more heavily penalize highways as use_highways approaches 0).

## Release Date: 2018-07-15 Valhalla 2.6.3
* **API**:
   * FIXED: Use a non-linear use_highways factor (to more heavily penalize highways as use_highways approaches 0).
   * FIXED: Fixed the highway_factor when use_highways < 0.5.
   * ENHANCEMENT: Added logic to modulate the surface factor based on use_trails.
   * ADDED: New customer test requests for motorcycle costing.

## Release Date: 2018-06-28 Valhalla 2.6.2
* **Data Producer Update**
   * FIXED: Complex restriction sorting bug.  Check of has_dt in ComplexRestrictionBuilder::operator==.
* **API**:
   * FIXED: Fixed CostFactory convenience method that registers costing models
   * ADDED: Added use_tolls into motorcycle costing options

## Release Date: 2018-05-28 Valhalla 2.6.0
* **Infrastructure**:
   * CHANGED: Update cmake buildsystem to replace autoconf [#1272](https://github.com/valhalla/valhalla/pull/1272)
* **API**:
   * CHANGED: Move `trace_options` parsing to map matcher factory [#1260](https://github.com/valhalla/valhalla/pull/1260)
   * ADDED: New costing method for AutoDataFix [#1283](https://github.com/valhalla/valhalla/pull/1283)

## Release Date: 2018-05-21 Valhalla 2.5.0
* **Infrastructure**
   * ADDED: Add code formatting and linting.
* **API**
   * ADDED: Added new motorcycle costing, motorcycle access flag in data and use_trails option.
* **Routing**
   * ADDED: Add time dependnet forward and reverse A* methods.
   * FIXED: Increase minimum threshold for driving routes in bidirectional A* (fixes some instances of bad paths).
* **Data Producer Update**
   * CHANGED: Updates to properly handle cycleway crossings.
   * CHANGED: Conditionally include driveways that are private.
   * ADDED: Added logic to set motorcycle access.  This includes lua, country access, and user access flags for motorcycles.

## Release Date: 2018-04-11 Valhalla 2.4.9
* **Enhancement**
   * Added European Portuguese localization for Valhalla
   * Updates to EdgeStatus to improve performance. Use an unordered_map of tile Id and allocate an array for each edge in the tile. This allows using pointers to access status for sequential edges. This improves performance by 50% or so.
   * A couple of bicycle costing updates to improve route quality: avoid roads marked as part of a truck network, to remove the density penalty for transition costs.
   * When optimal matrix type is selected, now use CostMatrix for source to target pedestrian and bicycle matrix calls when both counts are above some threshold. This improves performance in general and lessens some long running requests.
*  **Data Producer Update**
   * Added logic to protect against setting a speed of 0 for ferries.

## Release Date: 2018-03-27 Valhalla 2.4.8
* **Enhancement**
   * Updates for Italian verbal translations
   * Optionally remove driveways at graph creation time
   * Optionally disable candidate edge penalty in path finding
   * OSRM compatible route, matrix and map matching response generation
   * Minimal Windows build compatibility
   * Refactoring to use PBF as the IPC mechanism for all objects
   * Improvements to internal intersection marking to reduce false positives
* **Bug Fix**
   * Cap candidate edge penalty in path finding to reduce excessive expansion
   * Fix trivial paths at deadends

## Release Date: 2018-02-08 Valhalla 2.4.7
* **Enhancement**
   * Speed up building tiles from small OSM imports by using boost directory iterator rather than going through all possible tiles and testing each if the file exists.
* **Bug Fix**
   * Protect against overflow in string to float conversion inside OSM parsing.

## Release Date: 2018-01-26 Valhalla 2.4.6
* **Enhancement**
   * Elevation library will lazy load RAW formatted sources

## Release Date: 2018-01-24 Valhalla 2.4.5
* **Enhancement**
   * Elevation packing utility can unpack lz4hc now
* **Bug Fix**
   * Fixed broken darwin builds

## Release Date: 2018-01-23 Valhalla 2.4.4
* **Enhancement**
   * Elevation service speed improvements and the ability to serve lz4hc compressed data
   * Basic support for downloading routing tiles on demand
   * Deprecated `valhalla_route_service`, now all services (including elevation) are found under `valhalla_service`

## Release Date: 2017-12-11 Valhalla 2.4.3
* **Enhancement**
   * Remove union from GraphId speeds up some platforms
   * Use SAC scale in pedestrian costing
   * Expanded python bindings to include all actions (route, matrix, isochrone, etc)
* **Bug Fix**
   * French translation typo fixes
*  **Data Producer Update**
   * Handling shapes that intersect the poles when binning
   * Handling when transit shapes are less than 2 points

## Release Date: 2017-11-09 Valhalla 2.4.1
*  **Data Producer Update**
   * Added kMopedAccess to modes for complex restrictions.  Remove the kMopedAccess when auto access is removed.  Also, add the kMopedAccess when an auto restriction is found.

## Release Date: 2017-11-08 Valhalla 2.4.0
*  **Data Producer Update**
   * Added logic to support restriction = x with a the except tag.  We apply the restriction to everything except for modes in the except tag.
   * Added logic to support railway_service and coach_service in transit.
* **Bug Fix**
  * Return proper edge_walk path for requested shape_match=walk_or_snap
  * Skip invalid stateid for Top-K requests

## Release Date: 2017-11-07 Valhalla 2.3.9
* **Enhancement**
  * Top-K map matched path generation now only returns unique paths and does so with fewer iterations
  * Navigator call outs for both imperial and metric units
  * The surface types allowed for a given bike route can now be controlled via a request parameter `avoid_bad_surfaces`
  * Improved support for motorscooter costing via surface types, road classification and vehicle specific tagging
* **Bug Fix**
  * Connectivity maps now include information about transit tiles
  * Lane counts for singly digitized roads are now correct for a given directed edge
  * Edge merging code for assigning osmlr segments is now robust to partial tile sets
  * Fix matrix path finding to allow transitioning down to lower levels when appropriate. In particular, do not supersede shortcut edges until no longer expanding on the next level.
  * Fix optimizer rotate location method. This fixes a bug where optimal ordering was bad for large location sets.
*  **Data Producer Update**
   * Duration tags are now used to properly set the speed of travel for a ferry routes

## Release Date: 2017-10-17 Valhalla 2.3.8
* **Bug Fix**
  * Fixed the roundabout exit count for bicycles when the roundabout is a road and not a cycleway
  * Enable a pedestrian path to remain on roundabout instead of getting off and back on
  * Fixed the penalization of candidate locations in the uni-directional A* algorithm (used for trivial paths)
*  **Data Producer Update**
   * Added logic to set bike forward and tag to true where kv["sac_scale"] == "hiking". All other values for sac_scale turn off bicycle access.  If sac_scale or mtb keys are found and a surface tag is not set we default to kPath.
   * Fixed a bug where surface=unpaved was being assigned Surface::kPavedSmooth.

## Release Date: 2017-9-11 Valhalla 2.3.7
* **Bug Fix**
  * Update bidirectional connections to handle cases where the connecting edge is one of the origin (or destination) edges and the cost is high. Fixes some pedestrian route issues that were reported.
*  **Data Producer Update**
   * Added support for motorroad tag (default and per country).
   * Update OSMLR segment association logic to fix issue where chunks wrote over leftover segments. Fix search along edges to include a radius so any nearby edges are also considered.

## Release Date: 2017-08-29 Valhalla 2.3.6
* **Bug Fix**
  * Pedestrian paths including ferries no longer cause circuitous routes
  * Fix a crash in map matching route finding where heading from shape was using a `nullptr` tile
  * Spanish language narrative corrections
  * Fix traffic segment matcher to always set the start time of a segment when its known
* **Enhancement**
  * Location correlation scoring improvements to avoid situations where less likely start or ending locations are selected

## Release Date: 2017-08-22 Valhalla 2.3.5
* **Bug Fix**
  * Clamp the edge score in thor. Extreme values were causing bad alloc crashes.
  * Fix multimodal isochrones. EdgeLabel refactor caused issues.
* **Data Producer Update**
  * Update lua logic to properly handle vehicle=no tags.

## Release Date: 2017-08-14 Valhalla 2.3.4
* **Bug Fix**
  * Enforce limits on maximum per point accuracy to avoid long running map matching computations

## Release Date: 2017-08-14 Valhalla 2.3.3
* **Bug Fix**
  * Maximum osm node reached now causes bitset to resize to accommodate when building tiles
  * Fix wrong side of street information and remove redundant node snapping
  * Fix path differences between services and `valhalla_run_route`
  * Fix map matching crash when interpolating duplicate input points
  * Fix unhandled exception when trace_route or trace_attributes when there are no continuous matches
* **Enhancement**
  * Folded Low-Stress Biking Code into the regular Bicycle code and removed the LowStressBicycleCost class. Now when making a query for bicycle routing, a value of 0 for use_hills and use_roads produces low-stress biking routes, while a value of 1 for both provides more intense professional bike routes.
  * Bike costing default values changed. use_roads and use_hills are now 0.25 by default instead of 0.5 and the default bike is now a hybrid bike instead of a road bike.
  * Added logic to use station hierarchy from transitland.  Osm and egress nodes are connected by transitconnections.  Egress and stations are connected by egressconnections.  Stations and platforms are connected by platformconnections.  This includes narrative updates for Odin as well.

## Release Date: 2017-07-31 Valhalla 2.3.2
* **Bug Fix**
  * Update to use oneway:psv if oneway:bus does not exist.
  * Fix out of bounds memory issue in DoubleBucketQueue.
  * Many things are now taken into consideration to determine which sides of the road have what cyclelanes, because they were not being parsed correctly before
  * Fixed issue where sometimes a "oneway:bicycle=no" tag on a two-way street would cause the road to become a oneway for bicycles
  * Fixed trace_attributes edge_walk cases where the start or end points in the shape are close to graph nodes (intersections)
  * Fixed 32bit architecture crashing for certain routes with non-deterministic placement of edges labels in bucketized queue datastructure
* **Enhancement**
  * Improve multi-modal routes by adjusting the pedestrian mode factor (routes use less walking in favor of public transit).
  * Added interface framework to support "top-k" paths within map-matching.
  * Created a base EdgeLabel class that contains all data needed within costing methods and supports the basic path algorithms (forward direction, A*, with accumulated path distance). Derive class for bidirectional algorithms (BDEdgeLabel) and for multimodal algorithms. Lowers memory use by combining some fields (using spare bits from GraphId).
  * Added elapsed time estimates to map-matching labels in preparation for using timestamps in map-matching.
  * Added parsing of various OSM tags: "bicycle=use_sidepath", "bicycle=dismount", "segregated=*", "shoulder=*", "cycleway:buffer=*", and several variations of these.
  * Both trace_route and trace_attributes will parse `time` and `accuracy` parameters when the shape is provided as unencoded
  * Map-matching will now use the time (in seconds) of each gps reading (if provided) to narrow the search space and avoid finding matches that are impossibly fast

## Release Date: 2017-07-10 Valhalla 2.3.0
* **Bug Fix**
  * Fixed a bug in traffic segment matcher where length was populated but had invalid times
* **Embedded Compilation**
  * Decoupled the service components from the rest of the worker objects so that the worker objects could be used in non http service contexts
   * Added an actor class which encapsulates the various worker objects and allows the various end points to be called /route /height etc. without needing to run a service
* **Low-Stress Bicycle**
  * Worked on creating a new low-stress biking option that focuses more on taking safer roads like cycle ways or residential roads than the standard bike costing option does.

## Release Date: 2017-06-26 Valhalla 2.2.9
* **Bug Fix**
  * Fix a bug introduced in 2.2.8 where map matching search extent was incorrect in longitude axis.

## Release Date: 2017-06-23 Valhalla 2.2.8
* **Bug Fix**
  * Traffic segment matcher (exposed through Python bindings) - fix cases where partial (or no) results could be returned when breaking out of loop in form_segments early.
* **Traffic Matching Update**
  * Traffic segment matcher - handle special cases when entering and exiting turn channels.
* **Guidance Improvements**
  * Added Swedish (se-SV) narrative file.

## Release Date: 2017-06-20 Valhalla 2.2.7
* **Bug Fixes**
  * Traffic segment matcher (exposed through Python bindings) makes use of accuracy per point in the input
  * Traffic segment matcher is robust to consecutive transition edges in matched path
* **Isochrone Changes**
  * Set up isochrone to be able to handle multi-location queries in the future
* **Data Producer Updates**
  * Fixes to valhalla_associate_segments to address threading issue.
  * Added support for restrictions that refers only to appropriate type of vehicle.
* **Navigator**
  * Added pre-alpha implementation that will perform guidance for mobile devices.
* **Map Matching Updates**
  * Added capability to customize match_options

## Release Date: 2017-06-12 Valhalla 2.2.6
* **Bug Fixes**
  * Fixed the begin shape index where an end_route_discontinuity exists
* **Guidance Improvements**
  * Updated Slovenian (sl-SI) narrative file.
* **Data Producer Updates**
  * Added support for per mode restrictions (e.g., restriction:&lt;type&gt;)  Saved these restrictions as "complex" restrictions which currently support per mode lookup (unlike simple restrictions which are assumed to apply to all driving modes).
* **Matrix Updates**
  * Increased max distance threshold for auto costing and other similar costings to 400 km instead of 200 km

## Release Date: 2017-06-05 Valhalla 2.2.5
* **Bug Fixes**
  * Fixed matched point edge_index by skipping transition edges.
  * Use double precision in meili grid traversal to fix some incorrect grid cases.
  * Update meili to use DoubleBucketQueue and GraphReader methods rather than internal methods.

## Release Date: 2017-05-17 Valhalla 2.2.4
* **Bug Fixes**
  * Fix isochrone bug where the default access mode was used - this rejected edges that should not have been rejected for cases than automobile.
  * Fix A* handling of edge costs for trivial routes. This fixed an issue with disconnected regions that projected to a single edge.
  * Fix TripPathBuilder crash if first edge is a transition edge (was occurring with map-matching in rare occasions).

## Release Date: 2017-05-15 Valhalla 2.2.3
* **Map Matching Improvement**
  * Return begin and end route discontinuities. Also, returns partial shape of edge at route discontinuity.
* **Isochrone Improvements**
  * Add logic to make sure the center location remains fixed at the center of a tile/grid in the isotile.
  * Add a default generalization factor that is based on the grid size. Users can still override this factor but the default behavior is improved.
  * Add ExpandForward and ExpandReverse methods as is done in bidirectional A*. This improves handling of transitions between hierarchy levels.
* **Graph Correlation Improvements**
  * Add options to control both radius and reachability per input location (with defaults) to control correlation of input locations to the graph in such a way as to avoid routing between disconnected regions and favor more likely paths.

## Release Date: 2017-05-08 Valhalla 2.2.0
* **Guidance Improvements**
  * Added Russian (ru-RU) narrative file.
  * Updated Slovenian (sl-SI) narrative file.
* **Data Producer Updates**
  * Assign destination sign info on bidirectional ramps.
  * Update ReclassifyLinks. Use a "link-tree" which is formed from the exit node and terminates at entrance nodes. Exit nodes are sorted by classification so motorway exits are done before trunks, etc. Updated the turn channel logic - now more consistently applies turn channel use.
  * Updated traffic segment associations to properly work with elevation and lane connectivity information (which is stored after the traffic association).

## Release Date: 2017-04-24 Valhalla 2.1.9
* **Elevation Update**
  * Created a new EdgeElevation structure which includes max upward and downward slope (moved from DirectedEdge) and mean elevation.
* **Routing Improvements**
  * Destination only fix when "nested" destination only areas cause a route failure. Allow destination only edges (with penalty) on 2nd pass.
  * Fix heading to properly use the partial edge shape rather than entire edge shape to determine heading at the begin and end locations.
  * Some cleanup and simplification of the bidirectional A* algorithm.
  * Some cleanup and simplification of TripPathBuilder.
  * Make TileHierarchy data and methods static and remove tile_dir from the tile hierarchy.
* **Map Matching Improvement**
  * Return matched points with trace attributes when using map_snap.
* **Data Producer Updates**
  * lua updates so that the chunnel will work again.

## Release Date: 2017-04-04 Valhalla 2.1.8
* **Map Matching Release**
  * Added max trace limits and out-of-bounds checks for customizable trace options

## Release Date: 2017-03-29 Valhalla 2.1.7
* **Map Matching Release**
  * Increased service limits for trace
* **Data Producer Updates**
  * Transit: Remove the dependency on using level 2 tiles for transit builder
* **Traffic Updates**
  * Segment matcher completely re-written to handle many complex issues when matching traces to OTSs
* **Service Improvement**
  * Bug Fix - relaxed rapidjson parsing to allow numeric type coercion
* **Routing Improvements**
  * Level the forward and reverse paths in bidirectional A * to account for distance approximation differences.
  * Add logic for Use==kPath to bicycle costing so that paths are favored (as are footways).

## Release Date: 2017-03-10 Valhalla 2.1.3
* **Guidance Improvement**
  * Corrections to Slovenian narrative language file
  **Routing Improvements**
  * Increased the pedestrian search radius from 25 to 50 within the meili configuration to reduce U-turns with map-matching
  * Added a max avoid location limit

## Release Date: 2017-02-22 Valhalla 2.1.0
* **Guidance Improvement**
  * Added ca-ES (Catalan) and sl-SI (Slovenian) narrative language files
* **Routing  Improvement**
  * Fix through location reverse ordering bug (introduced in 2.0.9) in output of route responses for depart_at routes
  * Fix edge_walking method to handle cases where more than 1 initial edge is found
* **Data Producer Updates**
  * Improved transit by processing frequency based schedules.
  * Updated graph validation to more aggressively check graph consistency on level 0 and level 1
  * Fix the EdgeInfo hash to not create duplicate edge info records when creating hierarchies

## Release Date: 2017-02-21 Valhalla 2.0.9
* **Guidance Improvement**
  * Improved Italian narrative by handling articulated prepositions
  * Properly calling out turn channel maneuver
* **Routing Improvement**
  * Improved path determination by increasing stop impact for link to link transitions at intersections
  * Fixed through location handling, now includes cost at throughs and properly uses heading
  * Added ability to adjust location heading tolerance
* **Traffic Updates**
  * Fixed segment matching json to properly return non-string values where appropriate
* **Data Producer Updates**
  * Process node:ref and way:junction_ref as a semicolon separated list for exit numbers
  * Removed duplicated interchange sign information when ways are split into edges
  * Use a sequence within HierarchyBuilder to lower memory requirements for planet / large data imports.
  * Add connecting OSM wayId to a transit stop within NodeInfo.
  * Lua update:  removed ways that were being added to the routing graph.
  * Transit:  Fixed an issue where add_service_day and remove_service_day was not using the tile creation date, but the service start date for transit.
  * Transit:  Added acceptance test logic.
  * Transit:  Added fallback option if the associated wayid is not found.  Use distance approximator to find the closest edge.
  * Transit:  Added URL encoding for one stop ids that contain diacriticals.  Also, added include_geometry=false for route requests.
* **Optimized Routing Update**
  * Added an original index to the location object in the optimized route response
* **Trace Route Improvement**
  * Updated find_start_node to fix "GraphTile NodeInfo index out of bounds" error

## Release Date: 2017-01-30 Valhalla 2.0.6
* **Guidance Improvement**
  * Italian phrases were updated
* **Routing Improvement**
  * Fixed an issue where date and time was returning an invalid ISO8601 time format for date_time values in positive UTC. + sign was missing.
  * Fixed an encoding issue that was discovered for tranist_fetcher.  We were not encoding onestop_ids or route_ids.  Also, added exclude_geometry=true for route API calls.
* **Data Producer Updates**
  * Added logic to grab a single feed in valhalla_build_transit.

## Release Date: 2017-01-04 Valhalla 2.0.3
* **Service Improvement**
  * Added support for interrupting requests. If the connection is closed, route computation and map-matching can be interrupted prior to completion.
* **Routing Improvement**
  * Ignore name inconsistency when entering a link to avoid double penalizing.
* **Data Producer Updates**
  * Fixed consistent name assignment for ramps and turn lanes which improved guidance.
  * Added a flag to directed edges indicating if the edge has names. This can potentially be used in costing methods.
  * Allow future use of spare GraphId bits within DirectedEdge.

## Release Date: 2016-12-13 Valhalla 2.0.2
* **Routing Improvement**
  * Added support for multi-way restrictions to matrix and isochrones.
  * Added HOV costing model.
  * Speed limit updates.   Added logic to save average speed separately from speed limits.
  * Added transit include and exclude logic to multimodal isochrone.
  * Fix some edge cases for trivial (single edge) paths.
  * Better treatment of destination access only when using bidirectional A*.
* **Performance Improvement**
  * Improved performance of the path algorithms by making many access methods inline.

## Release Date: 2016-11-28 Valhalla 2.0.1
* **Routing Improvement**
  * Preliminary support for multi-way restrictions
* **Issues Fixed**
  * Fixed tile incompatibility between 64 and 32bit architectures
  * Fixed missing edges within tile edge search indexes
  * Fixed an issue where transit isochrone was cut off if we took transit that was greater than the max_seconds and other transit lines or buses were then not considered.

## Release Date: 2016-11-15 Valhalla 2.0

* **Tile Redesign**
  * Updated the graph tiles to store edges only on the hierarchy level they belong to. Prior to this, the highways were stored on all levels, they now exist only on the highway hierarchy. Similar changes were made for arterial level roads. This leads to about a 20% reduction in tile size.
  * The tile redesign required changes to the path generation algorithms. They must now transition freely between levels, even for pedestrian and bicycle routes. To offset the extra transitions, the main algorithms were changed to expand nodes at each level that has directed edges, rather than adding the transition edges to the priority queue/adjacency list. This change helps performance. The hierarchy limits that are used to speed the computation of driving routes by utilizing the highway hierarchy were adjusted to work with the new path algorithms.
  * Some changes to costing were also required, for example pedestrian and bicycle routes skip shortcut edges.
  * Many tile data structures were altered to explicitly size different fields and make room for "spare" fields that will allow future growth. In addition, the tile itself has extra "spare" records that can be appended to the end of the tile and referenced from the tile header. This also will allow future growth without breaking backward compatibility.
* **Guidance Improvement**
  * Refactored trip path to use an enumerated `Use` for edge and an enumerated `NodeType` for node
  * Fixed some wording in the Hindi narrative file
  * Fixed missing turn maneuver by updating the forward intersecting edge logic
* **Issues Fixed**
  * Fixed an issue with pedestrian routes where a short u-turn was taken to avoid the "crossing" penalty.
  * Fixed bicycle routing due to high penalty to enter an access=destination area. Changed to a smaller, length based factor to try to avoid long regions where access = destination. Added a driveway penalty to avoid taking driveways (which are often marked as access=destination).
  * Fixed regression where service did not adhere to the list of allowed actions in the Loki configuration
* **Graph Correlation**
  * External contributions from Navitia have lead to greatly reduced per-location graph correlation. Average correlation time is now less than 1ms down from 4-9ms.

## Release Date: 2016-10-17

* **Guidance Improvement**
  * Added the Hindi (hi-IN) narrative language
* **Service Additions**
  * Added internal valhalla error codes utility in baldr and modified all services to make use of and return as JSON response
  * See documentation https://github.com/valhalla/valhalla-docs/blob/master/api-reference.md#internal-error-codes-and-conditions
* **Time-Distance Matrix Improvement**
  * Added a costmatrix performance fix for one_to_many matrix requests
* **Memory Mapped Tar Archive - Tile Extract Support**
  * Added the ability to load a tar archive of the routing graph tiles. This improves performance under heavy load and reduces the memory requirement while allowing multiple processes to share cache resources.

## Release Date: 2016-09-19

* **Guidance Improvement**
  * Added pirate narrative language
* **Routing Improvement**
  * Added the ability to include or exclude stops, routes, and operators in multimodal routing.
* **Service Improvement**
  * JSONify Error Response

## Release Date: 2016-08-30

* **Pedestrian Routing Improvement**
  * Fixes for trivial pedestrian routes

## Release Date: 2016-08-22

* **Guidance Improvements**
  * Added Spanish narrative
  * Updated the start and end edge heading calculation to be based on road class and edge use
* **Bicycle Routing Improvements**
  * Prevent getting off a higher class road for a small detour only to get back onto the road immediately.
  * Redo the speed penalties and road class factors - they were doubly penalizing many roads with very high values.
  * Simplify the computation of weighting factor for roads that do not have cycle lanes. Apply speed penalty to slightly reduce favoring
of non-separated bicycle lanes on high speed roads.
* **Routing Improvements**
  * Remove avoidance of U-turn for pedestrian routes. This improves use with map-matching since pedestrian routes can make U-turns.
  * Allow U-turns at dead-ends for driving (and bicycling) routes.
* **Service Additions**
  * Add support for multi-modal isochrones.
  * Added base code to allow reverse isochrones (path from anywhere to a single destination).
* **New Sources to Targets**
  * Added a new Matrix Service action that allows you to request any of the 3 types of time-distance matrices by calling 1 action.  This action takes a sources and targets parameter instead of the locations parameter.  Please see the updated Time-Distance Matrix Service API reference for more details.

## Release Date: 2016-08-08

 * **Service additions**
  * Latitude, longitude bounding boxes of the route and each leg have been added to the route results.
  * Added an initial isochrone capability. This includes methods to create an "isotile" - a 2-D gridded data set with time to reach each lat,lon grid from an origin location. This isoltile is then used to create contours at specified times. Interior contours are optionally removed and the remaining outer contours are generalized and converted to GeoJSON polygons. An initial version supporting multimodal route types has also been added.
 * **Data Producer Updates**
  * Fixed tranist scheduling issue where false schedules were getting added.
 * **Tools Additionas**
  * Added `valhalla_export_edges` tool to allow shape and names to be dumped from the routing tiles

## Release Date: 2016-07-19

 * **Guidance Improvements**
  * Added French narrative
  * Added capability to have narrative language aliases - For example: German `de-DE` has an alias of `de`
 * **Transit Stop Update** - Return latitude and longitude for each transit stop
 * **Data Producer Updates**
  * Added logic to use lanes:forward, lanes:backward, speed:forward, and speed:backward based on direction of the directed edge.
  * Added support for no_entry, no_exit, and no_turn restrictions.
  * Added logic to support country specific access. Based on country tables found here: http://wiki.openstreetmap.org/wiki/OSM_tags_for_routing/Access-Restrictions

## Release Date: 2016-06-08

 * **Bug Fix** - Fixed a bug where edge indexing created many small tiles where no edges actually intersected. This allowed impossible routes to be considered for path finding instead of rejecting them earlier.
 * **Guidance Improvements**
  * Fixed invalid u-turn direction
  * Updated to properly call out jughandle routes
  * Enhanced signless interchange maneuvers to help guide users
 * **Data Producer Updates**
  * Updated the speed assignment for ramp to be a percentage of the original road class speed assignment
  * Updated stop impact logic for turn channel onto ramp

## Release Date: 2016-05-19

 * **Bug Fix** - Fixed a bug where routes fail within small, disconnected "islands" due to the threshold logic in prior release. Also better logic for not-thru roads.

## Release Date: 2016-05-18

 * **Bidirectional A* Improvements** - Fixed an issue where if both origin and destination locations where on not-thru roads that meet at a common node the path ended up taking a long detour. Not all cases were fixed though - next release should fix. Trying to address the termination criteria for when the best connection point of the 2 paths is optimal. Turns out that the initial case where both opposing edges are settled is not guaranteed to be the least cost path. For now we are setting a threshold and extending the search while still tracking best connections. Fixed the opposing edge when a hierarchy transition occurs.
 * **Guidance Globalization** -  Fixed decimal distance to be locale based.
 * **Guidance Improvements**
  * Fixed roundabout spoke count issue by fixing the drive_on_right attribute.
  * Simplified narative by combining unnamed straight maneuvers
  * Added logic to confirm maneuver type assignment to avoid invalid guidance
  * Fixed turn maneuvers by improving logic for the following:
    * Internal intersection edges
    * 'T' intersections
    * Intersecting forward edges
 * **Data Producer Updates** - Fix the restrictions on a shortcut edge to be the same as the last directed edge of the shortcut (rather than the first one).

## Release Date: 2016-04-28

 * **Tile Format Updates** - Separated the transit graph from the "road only" graph into different tiles but retained their interconnectivity. Transit tiles are now hierarchy level 3.
 * **Tile Format Updates** - Reduced the size of graph edge shape data by 5% through the use of varint encoding (LEB128)
 * **Tile Format Updates** - Aligned `EdgeInfo` structures to proper byte boundaries so as to maintain compatibility for systems who don't support reading from unaligned addresses.
 * **Guidance Globalization** -  Added the it-IT(Italian) language file. Added support for CLDR plural rules. The cs-CZ(Czech), de-DE(German), and en-US(US English) language files have been updated.
 * **Travel mode based instructions** -  Updated the start, post ferry, and post transit insructions to be based on the travel mode, for example:
  * `Drive east on Main Street.`
  * `Walk northeast on Broadway.`
  * `Bike south on the cycleway.`

## Release Date: 2016-04-12

 * **Guidance Globalization** -  Added logic to use tagged language files that contain the guidance phrases. The initial versions of en-US, de-DE, and cs-CZ have been deployed.
 * **Updated ferry defaults** -  Bumped up use_ferry to 0.65 so that we don't penalize ferries as much.

## Release Date: 2016-03-31
 * **Data producer updates** - Do not generate shortcuts across a node which is a fork. This caused missing fork maneuvers on longer routes.  GetNames update ("Broadway fix").  Fixed an issue with looking up a name in the ref map and not the name map.  Also, removed duplicate names.  Private = false was unsetting destination only flags for parking aisles.

## Release Date: 2016-03-30
 * **TripPathBuilder Bug Fix** - Fixed an exception that was being thrown when trying to read directed edges past the end of the list within a tile. This was due to errors in setting walkability and cyclability on upper hierarchies.

## Release Date: 2016-03-28

 * **Improved Graph Correlation** -  Correlating input to the routing graph is carried out via closest first traversal of the graph's, now indexed, geometry. This results in faster correlation and guarantees the absolute closest edge is found.

## Release Date: 2016-03-16

 * **Transit type returned** -  The transit type (e.g. tram, metro, rail, bus, ferry, cable car, gondola, funicular) is now returned with each transit maneuver.
 * **Guidance language** -  If the language option is not supplied or is unsupported then the language will be set to the default (en-US). Also, the service will return the language in the trip results.
 * **Update multimodal path algorithm** - Applied some fixes to multimodal path algorithm. In particular fixed a bug where the wrong sortcost was added to the adjacency list. Also separated "in-station" transfer costs from transfers between stops.
 * **Data producer updates** - Do not combine shortcut edges at gates or toll booths. Fixes avoid toll issues on routes that included shortcut edges.

## Release Date: 2016-03-07

 * **Updated all APIs to honor the optional DNT (Do not track) http header** -  This will avoid logging locations.
 * **Reduce 'Merge maneuver' verbal alert instructions** -  Only create a verbal alert instruction for a 'Merge maneuver' if the previous maneuver is > 1.5 km.
 * **Updated transit defaults.  Tweaked transit costing logic to obtain better routes.** -  use_rail = 0.6, use_transfers = 0.3, transfer_cost = 15.0 and transfer_penalty = 300.0.  Updated the TransferCostFactor to use the transfer_factor correctly.  TransitionCost for pedestrian costing bumped up from 20.0f to 30.0f when predecessor edge is a transit connection.
 * **Initial Guidance Globalization** -  Partial framework for Guidance Globalization. Started reading some guidance phrases from en-US.json file.

## Release Date: 2016-02-22

 * **Use bidirectional A* for automobile routes** - Switch to bidirectional A* for all but bus routes and short routes (where origin and destination are less than 10km apart). This improves performance and has less failure cases for longer routes. Some data import adjustments were made (02-19) to fix some issues encountered with arterial and highway hierarchies. Also only use a maximum of 2 passes for bidirecdtional A* to reduce "long time to fail" cases.
 * **Added verbal multi-cue guidance** - This combines verbal instructions when 2 successive maneuvers occur in a short amount of time (e.g., Turn right onto MainStreet. Then Turn left onto 1st Avenue).

## Release Date: 2016-02-19

 * **Data producer updates** - Reduce stop impact when all edges are links (ramps or turn channels). Update opposing edge logic to reject edges that do no have proper access (forward access == reverse access on opposing edge and vice-versa). Update ReclassifyLinks for cases where a single edge (often a service road) intersects a ramp improperly causing the ramp to reclassified when it should not be. Updated maximum OSM node Id (now exceeds 4000000000). Move lua from conf repository into mjolnir.

## Release Date: 2016-02-01

 * **Data producer updates** - Reduce speed on unpaved/rough roads. Add statistics for hgv (truck) restrictions.

## Release Date: 2016-01-26

 * **Added capability to disable narrative production** - Added the `narrative` boolean option to allow users to disable narrative production. Locations, shape, length, and time are still returned. The narrative production is enabled by default. The possible values for the `narrative` option are: false and true
 * **Added capability to mark a request with an id** - The `id` is returned with the response so a user could match to the corresponding request.
 * **Added some logging enhancements, specifically [ANALYTICS] logging** - We want to focus more on what our data is telling us by logging specific stats in Logstash.

## Release Date: 2016-01-18

 * **Data producer updates** - Data importer configuration (lua) updates to fix a bug where buses were not allowed on restricted lanes.  Fixed surface issue (change the default surface to be "compacted" for footways).

## Release Date: 2016-01-04

 * **Fixed Wrong Costing Options Applied** - Fixed a bug in which a previous requests costing options would be used as defaults for all subsequent requests.

## Release Date: 2015-12-18

 * **Fix for bus access** - Data importer configuration (lua) updates to fix a bug where bus lanes were turning off access for other modes.
 * **Fix for extra emergency data** - Data importer configuration (lua) updates to fix a bug where we were saving hospitals in the data.
 * **Bicycle costing update** - Updated kTCSlight and kTCFavorable so that cycleways are favored by default vs roads.

## Release Date: 2015-12-17

 * **Graph Tile Data Structure update** - Updated structures within graph tiles to support transit efforts and truck routing. Removed TransitTrip, changed TransitRoute and TransitStop to indexes (rather than binary search). Added access restrictions (like height and weight restrictions) and the mode which they impact to reduce need to look-up.
 * **Data producer updates** - Updated graph tile structures and import processes.

## Release Date: 2015-11-23

 * **Fixed Open App for OSRM functionality** - Added OSRM functionality back to Loki to support Open App.

## Release Date: 2015-11-13

 * **Improved narrative for unnamed walkway, cycleway, and mountain bike trail** - A generic description will be used for the street name when a walkway, cycleway, or mountain bike trail maneuver is unnamed. For example, a turn right onto a unnamed walkway maneuver will now be: "Turn right onto walkway."
 * **Fix costing bug** - Fix a bug introduced in EdgeLabel refactor (impacted time distance matrix only).

## Release Date: 2015-11-3

 * **Enhance bi-directional A* logic** - Updates to bidirectional A* algorithm to fix the route completion logic to handle cases where a long "connection" edge could lead to a sub-optimal path. Add hierarchy and shortcut logic so we can test and use bidirectional A* for driving routes. Fix the destination logic to properly handle oneways as the destination edge. Also fix U-turn detection for reverse search when hierarchy transitions occur.
 * **Change "Go" to "Head" for some instructions** - Start, exit ferry.
 * **Update to roundabout instructions** - Call out roundabouts for edges marked as links (ramps, turn channels).
 * **Update bicycle costing** - Fix the road factor (for applying weights based on road classification) and lower turn cost values.

## Data Producer Release Date: 2015-11-2

 * **Updated logic to not create shortcut edges on roundabouts** - This fixes some roundabout exit counts.

## Release Date: 2015-10-20

 * **Bug Fix for Pedestrian and Bicycle Routes** - Fixed a bug with setting the destination in the bi-directional Astar algorithm. Locations that snapped to a dead-end node would have failed the route and caused a timeout while searching for a valid path. Also fixed the elapsed time computation on the reverse path of bi-directional algorithm.

## Release Date: 2015-10-16

 * **Through Location Types** - Improved support for locations with type = "through". Routes now combine paths that meet at each through location to create a single "leg" between locations with type = "break". Paths that continue at a through location will not create a U-turn unless the path enters a "dead-end" region (neighborhood with no outbound access).
 * **Update shortcut edge logic** - Now skips long shortcut edges when close to the destination. This can lead to missing the proper connection if the shortcut is too long. Fixes #245 (thor).
 * **Per mode service limits** - Update configuration to allow setting different maximum number of locations and distance per mode.
 * **Fix shape index for trivial path** - Fix a bug where when building the the trip path for a "trivial" route (includes just one edge) where the shape index exceeded that size of the shape.

## Release Date: 2015-09-28

 * **Elevation Influenced Bicycle Routing** - Enabled elevation influenced bicycle routing. A "use-hills" option was added to the bicycle costing profile that can tune routes to avoid hills based on grade and amount of elevation change.
 * **"Loop Edge" Fix** - Fixed a bug with edges that form a loop. Split them into 2 edges during data import.
 * **Additional information returned from 'locate' method** - Added information that can be useful when debugging routes and data. Adds information about nodes and edges at a location.
 * **Guidance/Narrative Updates** - Added side of street to destination narrative. Updated verbal instructions.<|MERGE_RESOLUTION|>--- conflicted
+++ resolved
@@ -29,11 +29,8 @@
    * ADDED: Support for `bannerInstructions` attribute in OSRM serializer via `banner_instructions` request parameter [#4093](https://github.com/valhalla/valhalla/pull/4093)
    * UPDATED: submodules which had new releases, unless it was a major version change [#4231](https://github.com/valhalla/valhalla/pull/4231)
    * ADDED: the workflow to find landmarks in a graph tile, associate them with nearby edges, and update the graph tile to store the associations [#4278](https://github.com/valhalla/valhalla/pull/4278)
-<<<<<<< HEAD
    * ADDED: Update the street name and sign data processing include language and pronunciations [#4268](https://github.com/valhalla/valhalla/pull/4268)
-=======
    * ADDED: update maneuver generation to add nearby landmarks to maneuvers as direction support [#4293](https://github.com/valhalla/valhalla/pull/4293)
->>>>>>> 53235865
 
 ## Release Date: 2023-05-11 Valhalla 3.4.0
 * **Removed**
