## Release Date: 2023-??-?? Valhalla 3.3.1
* **Removed**
<<<<<<< HEAD
   * REMOVED: transitland references and scripts and replace with info for raw GTFS feeds [#4033](https://github.com/valhalla/valhalla/pull/3906)
=======
   * REMOVED: Docker image pushes to Dockerhub [#4033](https://github.com/valhalla/valhalla/pull/4033)
>>>>>>> 15dedaac
* **Bug Fix**
   * FIXED: underflow of uint64_t cast for matrix time results [#3906](https://github.com/valhalla/valhalla/pull/3906)
   * FIXED: update vcpkg commit for Azure pipelines to fix libtool mirrors [#3915](https://github.com/valhalla/valhalla/pull/3915)
   * FIXED: fix CHANGELOG release year (2022->2023) [#3927](https://github.com/valhalla/valhalla/pull/3927)
   * FIXED: avoid segfault on invalid exclude_polygons input [#3907](https://github.com/valhalla/valhalla/pull/3907)
   * FIXED: allow \_WIN32_WINNT to be defined by build system [#3933](https://github.com/valhalla/valhalla/issues/3933)
   * FIXED: disconnected stop pairs in gtfs import [#3943](https://github.com/valhalla/valhalla/pull/3943)
   * FIXED: in/egress traversability in gtfs ingestion is now defaulted to kBoth to enable pedestrian access on transit connect edges and through the in/egress node [#3948](https://github.com/valhalla/valhalla/pull/3948)
   * FIXED: parsing logic needed implicit order of stations/egresses/platforms in the GTFS feeds [#3949](https://github.com/valhalla/valhalla/pull/3949)
   * FIXED: segfault in TimeDistanceMatrix [#3964](https://github.com/valhalla/valhalla/pull/3949)
   * FIXED: write multiple PBFs if the protobuf object gets too big [#3954](https://github.com/valhalla/valhalla/pull/3954)
   * FIXED: pin conan version to latest 1.x for now [#3990](https://github.com/valhalla/valhalla/pull/3990)
   * FIXED: Fix matrix_locations when used in pbf request [#3997](https://github.com/valhalla/valhalla/pull/3997)
   * FIXED: got to the point where the basic transit routing test works [#3988](https://github.com/valhalla/valhalla/pull/3988)
   * FIXED: fix build with LOGGING_LEVEL=ALL [#3992](https://github.com/valhalla/valhalla/pull/3992)
   * FIXED: transit stitching when determining whether a platform was generated [#4020](https://github.com/valhalla/valhalla/pull/4020)
   * FIXED: multimodal isochrones [#4030](https://github.com/valhalla/valhalla/pull/4030)
* **Enhancement**
   * CHANGED: replace boost::optional with C++17's std::optional where possible [#3890](https://github.com/valhalla/valhalla/pull/3890)
   * ADDED: parse `lit` tag on ways and add it to graph [#3893](https://github.com/valhalla/valhalla/pull/3893)
   * ADDED: log lat/lon of node where children link edges exceed the configured maximum [#3911](https://github.com/valhalla/valhalla/pull/3911)
   * ADDED: log matrix algorithm which was used [#3916](https://github.com/valhalla/valhalla/pull/3916)
   * UPDATED: docker base image to Ubuntu 22.04 [#3912](https://github.com/valhalla/valhalla/pull/3912)
   * CHANGED: Unify handling of single-file -Werror in all modules [#3910](https://github.com/valhalla/valhalla/pull/3910)
   * CHANGED: Build skadi with -Werror [#3935](https://github.com/valhalla/valhalla/pull/3935)
   * ADDED: Connect transit tiles to the graph [#3700](https://github.com/valhalla/valhalla/pull/3700)
   * CHANGED: switch to C++17 master branch of `just_gtfs` [#3947](https://github.com/valhalla/valhalla/pull/3947)
   * ADDED: Support for configuring a universal request timeout [#3966](https://github.com/valhalla/valhalla/pull/3966)
   * ADDED: optionally include highway=platform edges for pedestrian access [#3971](https://github.com/valhalla/valhalla/pull/3971)
   * ADDED: `use_lit` costing option for pedestrian costing [#3957](https://github.com/valhalla/valhalla/pull/3957)
   * CHANGED: Removed stray NULL values in log output[#3974](https://github.com/valhalla/valhalla/pull/3974)
   * CHANGED: More conservative estimates for cost of walking slopes [#3982](https://github.com/valhalla/valhalla/pull/3982)
   * ADDED: An option to Slim down Matrix response [#3987](https://github.com/valhalla/valhalla/pull/3987)
   * CHANGED: Updated url for just_gtfs library [#3994](https://github.com/valhalla/valhalla/pull/3995)
   * ADDED: Docker image pushes to Github's docker registry [#4033](https://github.com/valhalla/valhalla/pull/4033)

## Release Date: 2023-01-03 Valhalla 3.3.0
* **Removed**
* **Bug Fix**
* **Enhancement**
  * CHANGED: Upgraded from C++14 to C++17. [#3878](https://github.com/valhalla/valhalla/pull/3878)

## Release Date: 2023-01-03 Valhalla 3.2.1
* **Removed**
* **Bug Fix**
   * FIXED: valhalla_run_route was missing config logic.[#3824](https://github.com/valhalla/valhalla/pull/3824)
   * FIXED: Added missing ferry tag if manoeuver uses a ferry. It's supposed to be there according to the docs. [#3815](https://github.com/valhalla/valhalla/issues/3815)
   * FIXED: Handle hexlifying strings with unsigned chars [#3842](https://github.com/valhalla/valhalla/pull/3842)
   * FIXED: Newer clang warns on `sprintf` which becomes a compilation error (due to `Werror`) so we use `snprintf` instead [#3846](https://github.com/valhalla/valhalla/issues/3846)
   * FIXED: Build all of Mjolnir with -Werror [#3845](https://github.com/valhalla/valhalla/pull/3845)
   * FIXED: Only set most destination information once for all origins in timedistancematrix [#3830](https://github.com/valhalla/valhalla/pull/3830)
   * FIXED: Integers to expansion JSON output were cast wrongly [#3857](https://github.com/valhalla/valhalla/pull/3857)
   * FIXED: hazmat=destination should be hazmat=false and fix the truckcost usage of hazmat [#3865](https://github.com/valhalla/valhalla/pull/3865)
   * FIXED: Make sure there is at least one path which is accessible for all vehicular modes when reclassifying ferry edges [#3860](https://github.com/valhalla/valhalla/pull/3860)
   * FIXED: valhalla_build_extract was failing to determine the tile ID to include in the extract [#3864](https://github.com/valhalla/valhalla/pull/3864)
   * FIXED: valhalla_ways_to_edges missed trimming the cache when overcommitted [#3872](https://github.com/valhalla/valhalla/pull/3864)
   * FIXED: Strange detours with multi-origin/destination unidirectional A* [#3585](https://github.com/valhalla/valhalla/pull/3585)
* **Enhancement**
   * ADDED: Added has_toll, has_higway, has_ferry tags to summary field of a leg and route and a highway tag to a maneuver if it includes a highway. [#3815](https://github.com/valhalla/valhalla/issues/3815)
   * ADDED: Add time info to sources_to_targets [#3795](https://github.com/valhalla/valhalla/pull/3795)
   * ADDED: "available_actions" to the /status response [#3836](https://github.com/valhalla/valhalla/pull/3836)
   * ADDED: "waiting" field on input/output intermediate break(_through) locations to respect services times [#3849](https://github.com/valhalla/valhalla/pull/3849)
   * ADDED: --bbox & --geojson-dir options to valhalla_build_extract to only archive a subset of tiles [#3856](https://github.com/valhalla/valhalla/pull/3856)
   * CHANGED: Replace unstable c++ geos API with a mix of geos' c api and boost::geometry for admin building [#3683](https://github.com/valhalla/valhalla/pull/3683)
   * ADDED: optional write-access to traffic extract from GraphReader [#3876](https://github.com/valhalla/valhalla/pull/3876)
   * UPDATED: locales from Transifex [#3879](https://github.com/valhalla/valhalla/pull/3879)
   * CHANGED: Build most of Baldr with -Werror [#3885](https://github.com/valhalla/valhalla/pull/3885)
   * UPDATED: some documentation overhaul to slim down root's README [#3881](https://github.com/valhalla/valhalla/pull/3881)
   * CHANGED: move documentation hosting to Github Pages from readthedocs.io [#3884](https://github.com/valhalla/valhalla/pull/3884)
   * ADDED: inline config arguments to some more executables [#3873](https://github.com/valhalla/valhalla/pull/3873)

## Release Date: 2022-10-26 Valhalla 3.2.0
* **Removed**
   * REMOVED: "build-\*" docker image to decrease complexity [#3689](https://github.com/valhalla/valhalla/pull/3541)

* **Bug Fix**
   * FIXED: Fix precision losses while encoding-decoding distance parameter in openlr [#3374](https://github.com/valhalla/valhalla/pull/3374)
   * FIXED: Fix bearing calculation for openlr records [#3379](https://github.com/valhalla/valhalla/pull/3379)
   * FIXED: Some refactoring that was proposed for the PR 3379 [3381](https://github.com/valhalla/valhalla/pull/3381)
   * FIXED: Avoid calling out "keep left/right" when passing an exit [3349](https://github.com/valhalla/valhalla/pull/3349)
   * FIXED: Fix iterator decrement beyond begin() in GeoPoint::HeadingAtEndOfPolyline() method [#3393](https://github.com/valhalla/valhalla/pull/3393)
   * FIXED: Add string for Use:kPedestrianCrossing to fix null output in to_string(Use). [#3416](https://github.com/valhalla/valhalla/pull/3416)
   * FIXED: Remove simple restrictions check for pedestrian cost calculation. [#3423](https://github.com/valhalla/valhalla/pull/3423)
   * FIXED: Parse "highway=busway" OSM tag: https://wiki.openstreetmap.org/wiki/Tag:highway%3Dbusway [#3413](https://github.com/valhalla/valhalla/pull/3413)
   * FIXED: Process int_ref irrespective of `use_directions_on_ways_` [#3446](https://github.com/valhalla/valhalla/pull/3446)
   * FIXED: workaround python's ArgumentParser bug to not accept negative numbers as arguments [#3443](https://github.com/valhalla/valhalla/pull/3443)
   * FIXED: Undefined behaviour on some platforms due to unaligned reads [#3447](https://github.com/valhalla/valhalla/pull/3447)
   * FIXED: Fixed undefined behavior due to invalid shift exponent when getting edge's heading [#3450](https://github.com/valhalla/valhalla/pull/3450)
   * FIXED: Use midgard::unaligned_read in GraphTileBuilder::AddSigns [#3456](https://github.com/valhalla/valhalla/pull/3456)
   * FIXED: Relax test margin for time dependent traffic test [#3467](https://github.com/valhalla/valhalla/pull/3467)
   * FIXED: Fixed missed intersection heading [#3463](https://github.com/valhalla/valhalla/pull/3463)
   * FIXED: Stopped putting binary bytes into a string field of the protobuf TaggedValue since proto3 protects against that for cross language support [#3468](https://github.com/valhalla/valhalla/pull/3468)
   * FIXED: valhalla_service uses now loki logging config instead of deprecated tyr logging [#3481](https://github.com/valhalla/valhalla/pull/3481)
   * FIXED: Docker image `valhalla/valhalla:run-latest`: conan error + python integration [#3485](https://github.com/valhalla/valhalla/pull/3485)
   * FIXED: fix more protobuf unstable 3.x API [#3494](https://github.com/valhalla/valhalla/pull/3494)
   * FIXED: fix one more protobuf unstable 3.x API [#3501](https://github.com/valhalla/valhalla/pull/3501)
   * FIXED: Fix valhalla_build_tiles imports only bss from last osm file [#3503](https://github.com/valhalla/valhalla/pull/3503)
   * FIXED: Fix total_run_stat.sh script. [#3511](https://github.com/valhalla/valhalla/pull/3511)
   * FIXED: Both `hov:designated` and `hov:minimum` have to be correctly set for the way to be considered hov-only [#3526](https://github.com/valhalla/valhalla/pull/3526)
   * FIXED: Wrong out index in route intersections [#3541](https://github.com/valhalla/valhalla/pull/3541)
   * FIXED: fix valhalla_export_edges: missing null columns separator [#3543](https://github.com/valhalla/valhalla/pull/3543)
   * FIXED: Removed/updated narrative language aliases that are not IETF BCP47 compliant [#3546](https://github.com/valhalla/valhalla/pull/3546)
   * FIXED: Wrong predecessor opposing edge in dijkstra's expansion [#3528](https://github.com/valhalla/valhalla/pull/3528)
   * FIXED: exit and exit_verbal in Russian locale should be same [#3545](https://github.com/valhalla/valhalla/pull/3545)
   * FIXED: Skip transit tiles in hierarchy builder [#3559](https://github.com/valhalla/valhalla/pull/3559)
   * FIXED: Fix some country overrides in adminconstants and add a couple new countries. [#3578](https://github.com/valhalla/valhalla/pull/3578)
   * FIXED: Improve build errors reporting [#3579](https://github.com/valhalla/valhalla/pull/3579)
   * FIXED: Fix "no elevation" values and /locate elevation response [#3571](https://github.com/valhalla/valhalla/pull/3571)
   * FIXED: Build tiles with admin/timezone support on Windows [#3580](https://github.com/valhalla/valhalla/pull/3580)
   * FIXED: admin "Saint-Martin" changed name to "Saint-Martin (France)" [#3619](https://github.com/valhalla/valhalla/pull/3619)
   * FIXED: openstreetmapspeeds global config with `null`s now supported [#3621](https://github.com/valhalla/valhalla/pull/3621)
   * FIXED: valhalla_run_matrix was failing (could not find proper max_matrix_distance) [#3635](https://github.com/valhalla/valhalla/pull/3635)
   * FIXED: Removed duplicate degrees/radians constants [#3642](https://github.com/valhalla/valhalla/pull/3642)
   * FIXED: Forgot to adapt driving side and country access rules in [#3619](https://github.com/valhalla/valhalla/pull/3619) [#3652](https://github.com/valhalla/valhalla/pull/3652)
   * FIXED: DateTime::is_conditional_active(...) incorrect end week handling [#3655](https://github.com/valhalla/valhalla/pull/3655)
   * FIXED: TimeDistanceBSSMatrix: incorrect initialization for destinations[#3659](https://github.com/valhalla/valhalla/pull/3659)
   * FIXED: Some interpolated points had invalid edge_index in trace_attributes response [#3646](https://github.com/valhalla/valhalla/pull/3670)
   * FIXED: Use a small node snap distance in map-matching. FIxes issue with incorrect turn followed by Uturn. [#3677](https://github.com/valhalla/valhalla/pull/3677)
   * FIXED: Conan error when building Docker image. [#3689](https://github.com/valhalla/valhalla/pull/3689)
   * FIXED: Allow country overrides for sidewalk [#3711](https://github.com/valhalla/valhalla/pull/3711)
   * FIXED: CostMatrix incorrect tile usage with oppedge. [#3719](https://github.com/valhalla/valhalla/pull/3719)
   * FIXED: Fix elevation serializing [#3735](https://github.com/valhalla/valhalla/pull/3735)
   * FIXED: Fix returning a potentially uninitialized value in PointXY::ClosestPoint [#3737](https://github.com/valhalla/valhalla/pull/3737)
   * FIXED: Wales and Scotland name change. [#3746](https://github.com/valhalla/valhalla/pull/3746)
   * FIXED: Pedestrian crossings are allowed for bikes [#3751](https://github.com/valhalla/valhalla/pull/3751)
   * FIXED: Fix for Mac OSx.  Small update for the workdir for the admin_sidewalk_override test.  [#3757](https://github.com/valhalla/valhalla/pull/3757)
   * FIXED: Add missing service road case from GetTripLegUse method. [#3763](https://github.com/valhalla/valhalla/pull/3763)
   * FIXED: Fix TimeDistanceMatrix results sequence [#3738](https://github.com/valhalla/valhalla/pull/3738)
   * FIXED: Fix status endpoint not reporting that the service is shutting down [#3785](https://github.com/valhalla/valhalla/pull/3785)
   * FIXED: Fix TimdDistanceMatrix SetSources and SetTargets [#3792](https://github.com/valhalla/valhalla/pull/3792)
   * FIXED: Added highway and surface factor in truckcost [#3590](https://github.com/valhalla/valhalla/pull/3590)
   * FIXED: Potential integer underflow in file suffix generation [#3783](https://github.com/valhalla/valhalla/pull/3783)
   * FIXED: Building Valhalla as a submodule [#3781](https://github.com/valhalla/valhalla/issues/3781)
   * FIXED: Fixed invalid time detection in GetSpeed [#3800](https://github.com/valhalla/valhalla/pull/3800)
   * FIXED: Osmway struct update: added up to 33 and not 32 [#3808](https://github.com/valhalla/valhalla/pull/3808)

* **Enhancement**
   * CHANGED: Pronunciation for names and destinations [#3132](https://github.com/valhalla/valhalla/pull/3132)
   * CHANGED: Requested code clean up for phonemes PR [#3356](https://github.com/valhalla/valhalla/pull/3356)
   * CHANGED: Refactor Pronunciation class to struct [#3359](https://github.com/valhalla/valhalla/pull/3359)
   * ADDED: Added support for probabale restrictions [#3361](https://github.com/valhalla/valhalla/pull/3361)
   * CHANGED: Refactored the verbal text formatter to handle logic for street name and sign [#3369](https://github.com/valhalla/valhalla/pull/3369)
   * CHANGED: return "version" and "tileset_age" on parameterless /status call [#3367](https://github.com/valhalla/valhalla/pull/3367)
   * CHANGED: de-singleton tile_extract by introducing an optional index.bin file created by valhalla_build_extract [#3281](https://github.com/valhalla/valhalla/pull/3281)
   * CHANGED: implement valhalla_build_elevation in python and add more --from-geojson & --from-graph options [#3318](https://github.com/valhalla/valhalla/pull/3318)
   * ADDED: Add boolean parameter to clear memory for edge labels from thor. [#2789](https://github.com/valhalla/valhalla/pull/2789)
   * CHANGED: Do not create statsd client in workers if it is not configured [#3394](https://github.com/valhalla/valhalla/pull/3394)
   * ADDED: Import of Bike Share Stations information in BSS Connection edges [#3411](https://github.com/valhalla/valhalla/pull/3411)
   * ADDED: Add heading to PathEdge to be able to return it on /locate [#3399](https://github.com/valhalla/valhalla/pull/3399)
   * ADDED: Add `prioritize_bidirectional` option for fast work and correct ETA calculation for `depart_at` date_time type. Smoothly stop using live-traffic [#3398](https://github.com/valhalla/valhalla/pull/3398)
   * CHANGED: Minor fix for headers  [#3436](https://github.com/valhalla/valhalla/pull/3436)
   * CHANGED: Use std::multimap for polygons returned for admin and timezone queries. Improves performance when building tiles. [#3427](https://github.com/valhalla/valhalla/pull/3427)
   * CHANGED: Refactored GraphBuilder::CreateSignInfoList [#3438](https://github.com/valhalla/valhalla/pull/3438)
   * ADDED: Add support for LZ4 compressed elevation tiles [#3401](https://github.com/valhalla/valhalla/pull/3401)
   * CHANGED: Rearranged some of the protobufs to remove redundancy [#3452](https://github.com/valhalla/valhalla/pull/3452)
   * CHANGED: overhaul python bindings [#3380](https://github.com/valhalla/valhalla/pull/3380)
   * CHANGED: Removed all protobuf defaults either by doing them in code or by relying on 0 initialization. Also deprecated best_paths and do_not_track [#3454](https://github.com/valhalla/valhalla/pull/3454)
   * ADDED: isochrone action for /expansion endpoint to track dijkstra expansion [#3215](https://github.com/valhalla/valhalla/pull/3215)
   * CHANGED: remove boost from dependencies and add conan as prep for #3346 [#3459](https://github.com/valhalla/valhalla/pull/3459)
   * CHANGED: Remove boost.program_options in favor of cxxopts header-only lib and use conan to install header-only boost. [#3346](https://github.com/valhalla/valhalla/pull/3346)
   * CHANGED: Moved all protos to proto3 for internal request/response handling [#3457](https://github.com/valhalla/valhalla/pull/3457)
   * CHANGED: Allow up to 32 outgoing link edges on a node when reclassifying links [#3483](https://github.com/valhalla/valhalla/pull/3483)
   * CHANGED: Reuse sample::get implementation [#3471](https://github.com/valhalla/valhalla/pull/3471)
   * ADDED: Beta support for interacting with the http/bindings/library via serialized and pbf objects respectively [#3464](https://github.com/valhalla/valhalla/pull/3464)
   * CHANGED: Update xcode to 12.4.0 [#3492](https://github.com/valhalla/valhalla/pull/3492)
   * ADDED: Add JSON generator to conan [#3493](https://github.com/valhalla/valhalla/pull/3493)
   * CHANGED: top_speed option: ignore live speed for speed based penalties [#3460](https://github.com/valhalla/valhalla/pull/3460)
   * ADDED: Add `include_construction` option into the config to include/exclude roads under construction from the graph [#3455](https://github.com/valhalla/valhalla/pull/3455)
   * CHANGED: Refactor options protobuf for Location and Costing objects [#3506](https://github.com/valhalla/valhalla/pull/3506)
   * CHANGED: valhalla.h and config.h don't need cmake configuration [#3502](https://github.com/valhalla/valhalla/pull/3502)
   * ADDED: New options to control what fields of the pbf are returned when pbf format responses are requested [#3207](https://github.com/valhalla/valhalla/pull/3507)
   * CHANGED: Rename tripcommon to common [#3516](https://github.com/valhalla/valhalla/pull/3516)
   * ADDED: Indoor routing - data model, data processing. [#3509](https://github.com/valhalla/valhalla/pull/3509)
   * ADDED: On-demand elevation tile fetching [#3391](https://github.com/valhalla/valhalla/pull/3391)
   * CHANGED: Remove many oneof uses from the protobuf api where the semantics of optional vs required isnt necessary [#3527](https://github.com/valhalla/valhalla/pull/3527)
   * ADDED: Indoor routing maneuvers [#3519](https://github.com/valhalla/valhalla/pull/3519)
   * ADDED: Expose reverse isochrone parameter for reverse expansion [#3528](https://github.com/valhalla/valhalla/pull/3528)
   * CHANGED: Add matrix classes to thor worker so they persist between requests. [#3560](https://github.com/valhalla/valhalla/pull/3560)
   * CHANGED: Remove `max_matrix_locations` and introduce `max_matrix_location_pairs` to configure the allowed number of total routes for the matrix action for more flexible asymmetric matrices [#3569](https://github.com/valhalla/valhalla/pull/3569)
   * CHANGED: modernized spatialite syntax [#3580](https://github.com/valhalla/valhalla/pull/3580)
   * ADDED: Options to generate partial results for time distance matrix when there is one source (one to many) or one target (many to one). [#3181](https://github.com/valhalla/valhalla/pull/3181)
   * ADDED: Enhance valhalla_build_elevation with LZ4 recompression support [#3607](https://github.com/valhalla/valhalla/pull/3607)
   * CHANGED: removed UK admin and upgraded its constituents to countries [#3619](https://github.com/valhalla/valhalla/pull/3619)
   * CHANGED: expansion service: only track requested max time/distance [#3532](https://github.com/valhalla/valhalla/pull/3509)
   * ADDED: Shorten down the request delay, when some sources/targets searches are early aborted [#3611](https://github.com/valhalla/valhalla/pull/3611)
   * ADDED: add `pre-commit` hook for running the `format.sh` script [#3637](https://github.com/valhalla/valhalla/pull/3637)
   * CHANGED: upgrade pybind11 to v2.9.2 to remove cmake warning [#3658](https://github.com/valhalla/valhalla/pull/3658)
   * ADDED: tests for just_gtfs reading and writing feeds [#3665](https://github.com/valhalla/valhalla/pull/3665)
   * CHANGED: Precise definition of types of edges on which BSS could be projected [#3658](https://github.com/valhalla/valhalla/pull/3663)
   * CHANGED: Remove duplicate implementation of `adjust_scores` [#3673](https://github.com/valhalla/valhalla/pull/3673)
   * ADDED: convert GTFS data into protobuf tiles [#3629](https://github.com/valhalla/valhalla/issues/3629)
   * CHANGED: Use `starts_with()` instead of `substr(0, N)` getting and comparing to prefix [#3702](https://github.com/valhalla/valhalla/pull/3702)
   * ADDED: Ferry support for HGV [#3710](https://github.com/valhalla/valhalla/issues/3710)
   * ADDED: Linting & formatting checks for Python code [#3713](https://github.com/valhalla/valhalla/pull/3713)
   * CHANGED: rename Turkey admin to Türkiye [#3720](https://github.com/valhalla/valhalla/pull/3713)
   * CHANGED: bumped vcpkg version to "2022.08.15" [#3754](https://github.com/valhalla/valhalla/pull/3754)
   * CHANGED: chore: Updates to clang-format 11.0.0 [#3533](https://github.com/valhalla/valhalla/pull/3533)
   * CHANGED: Ported trace_attributes serialization to RapidJSON. [#3333](https://github.com/valhalla/valhalla/pull/3333)
   * ADDED: Add helpers for DirectedEdgeExt and save them to file in GraphTileBuilder [#3562](https://github.com/valhalla/valhalla/pull/3562)
   * ADDED: Fixed Speed costing option [#3576](https://github.com/valhalla/valhalla/pull/3576)
   * ADDED: axle_count costing option for hgv [#3648](https://github.com/valhalla/valhalla/pull/3648)
   * ADDED: Matrix action for gurka [#3793](https://github.com/valhalla/valhalla/pull/3793)
   * ADDED: Add warnings array to response. [#3588](https://github.com/valhalla/valhalla/pull/3588)
   * CHANGED: Templatized TimeDistanceMatrix for forward/reverse search [#3773](https://github.com/valhalla/valhalla/pull/3773)
   * CHANGED: Templatized TimeDistanceBSSMatrix for forward/reverse search [#3778](https://github.com/valhalla/valhalla/pull/3778)
   * CHANGED: error code 154 shows distance limit in error message [#3779](https://github.com/valhalla/valhalla/pull/3779)

## Release Date: 2021-10-07 Valhalla 3.1.4
* **Removed**
* **Bug Fix**
   * FIXED: Revert default speed boost for turn channels [#3232](https://github.com/valhalla/valhalla/pull/3232)
   * FIXED: Use the right tile to get country for incident [#3235](https://github.com/valhalla/valhalla/pull/3235)
   * FIXED: Fix factors passed to `RelaxHierarchyLimits` [#3253](https://github.com/valhalla/valhalla/pull/3253)
   * FIXED: Fix TransitionCostReverse usage [#3260](https://github.com/valhalla/valhalla/pull/3260)
   * FIXED: Fix Tagged Value Support in EdgeInfo [#3262](https://github.com/valhalla/valhalla/issues/3262)
   * FIXED: TransitionCostReverse fix: revert internal_turn change [#3271](https://github.com/valhalla/valhalla/issues/3271)
   * FIXED: Optimize tiles usage in reach-based pruning [#3294](https://github.com/valhalla/valhalla/pull/3294)
   * FIXED: Slip lane detection: track visited nodes to avoid infinite loops [#3297](https://github.com/valhalla/valhalla/pull/3297)
   * FIXED: Fix distance value in a 0-length road [#3185](https://github.com/valhalla/valhalla/pull/3185)
   * FIXED: Trivial routes were broken when origin was node snapped and destnation was not and vice-versa for reverse astar [#3299](https://github.com/valhalla/valhalla/pull/3299)
   * FIXED: Tweaked TestAvoids map to get TestAvoidShortcutsTruck working [#3301](https://github.com/valhalla/valhalla/pull/3301)
   * FIXED: Overflow in sequence sort [#3303](https://github.com/valhalla/valhalla/pull/3303)
   * FIXED: Setting statsd tags in config via valhalla_build_config [#3225](https://github.com/valhalla/valhalla/pull/3225)
   * FIXED: Cache for gzipped elevation tiles [#3120](https://github.com/valhalla/valhalla/pull/3120)
   * FIXED: Current time conversion regression introduced in unidirectional algorithm refractor [#3278](https://github.com/valhalla/valhalla/issues/3278)
   * FIXED: Make combine_route_stats.py properly quote CSV output (best practice improvement) [#3328](https://github.com/valhalla/valhalla/pull/3328)
   * FIXED: Merge edge segment records in map matching properly so that resulting edge indices in trace_attributes are valid [#3280](https://github.com/valhalla/valhalla/pull/3280)
   * FIXED: Shape walking map matcher now sets correct edge candidates used in the match for origin and destination location [#3329](https://github.com/valhalla/valhalla/pull/3329)
   * FIXED: Better hash function of GraphId [#3332](https://github.com/valhalla/valhalla/pull/3332)

* **Enhancement**
   * CHANGED: Favor turn channels more [#3222](https://github.com/valhalla/valhalla/pull/3222)
   * CHANGED: Rename `valhalla::midgard::logging::LogLevel` enumerators to avoid clash with common macros [#3237](https://github.com/valhalla/valhalla/pull/3237)
   * CHANGED: Move pre-defined algorithm-based factors inside `RelaxHierarchyLimits` [#3253](https://github.com/valhalla/valhalla/pull/3253)
   * ADDED: Reject alternatives with too long detours [#3238](https://github.com/valhalla/valhalla/pull/3238)
   * ADDED: Added info to /status endpoint [#3008](https://github.com/valhalla/valhalla/pull/3008)
   * ADDED: Added stop and give_way/yield signs to the data and traffic signal fixes [#3251](https://github.com/valhalla/valhalla/pull/3251)
   * ADDED: use_hills for pedestrian costing, which also affects the walking speed [#3234](https://github.com/valhalla/valhalla/pull/3234)
   * CHANGED: Fixed cost threshold fot bidirectional astar. Implemented reach-based pruning for suboptimal branches [#3257](https://github.com/valhalla/valhalla/pull/3257)
   * ADDED: Added `exclude_unpaved` request parameter [#3240](https://github.com/valhalla/valhalla/pull/3240)
   * ADDED: Added support for routing onto HOV/HOT lanes via request parameters `include_hot`, `include_hov2`, and `include_hov3` [#3273](https://github.com/valhalla/valhalla/pull/3273)
   * ADDED: Add Z-level field to `EdgeInfo`. [#3261](https://github.com/valhalla/valhalla/pull/3261)
   * CHANGED: Calculate stretch threshold for alternatives based on the optimal route cost [#3276](https://github.com/valhalla/valhalla/pull/3276)
   * ADDED: Add `preferred_z_level` as a parameter of loki requests. [#3270](https://github.com/valhalla/valhalla/pull/3270)
   * ADDED: Add `preferred_layer` as a parameter of loki requests. [#3270](https://github.com/valhalla/valhalla/pull/3270)
   * ADDED: Exposing service area names in passive maneuvers. [#3277](https://github.com/valhalla/valhalla/pull/3277)
   * ADDED: Added traffic signal and stop sign check for stop impact. These traffic signals and stop sign are located on edges. [#3279](https://github.com/valhalla/valhalla/pull/3279)
   * CHANGED: Improved sharing criterion to obtain more reasonable alternatives; extended alternatives search [#3302](https://github.com/valhalla/valhalla/pull/3302)
   * ADDED: pull ubuntu:20.04 base image before building [#3233](https://github.com/valhalla/valhalla/pull/3223)
   * CHANGED: Improve Loki nearest-neighbour performance for large radius searches in open space [#3233](https://github.com/valhalla/valhalla/pull/3324)
   * ADDED: testing infrastructure for scripts and valhalla_build_config tests [#3308](https://github.com/valhalla/valhalla/pull/3308)
   * ADDED: Shape points and information about where intermediate locations are placed along the legs of a route [#3274](https://github.com/valhalla/valhalla/pull/3274)
   * CHANGED: Improved existing hov lane transition test case to make more realistic [#3330](https://github.com/valhalla/valhalla/pull/3330)
   * CHANGED: Update python usage in all scripts to python3 [#3337](https://github.com/valhalla/valhalla/pull/3337)
   * ADDED: Added `exclude_cash_only_tolls` request parameter [#3341](https://github.com/valhalla/valhalla/pull/3341)
   * CHANGED: Update api-reference for street_names [#3342](https://github.com/valhalla/valhalla/pull/3342)
   * ADDED: Disable msse2 flags when building on Apple Silicon chip [#3327](https://github.com/valhalla/valhalla/pull/3327)

## Release Date: 2021-07-20 Valhalla 3.1.3
* **Removed**
   * REMOVED: Unused overloads of `to_response` function [#3167](https://github.com/valhalla/valhalla/pull/3167)

* **Bug Fix**
   * FIXED: Fix heading on small edge [#3114](https://github.com/valhalla/valhalla/pull/3114)
   * FIXED: Added support for `access=psv`, which disables routing on these nodes and edges unless the mode is taxi or bus [#3107](https://github.com/valhalla/valhalla/pull/3107)
   * FIXED: Disables logging in CI to catch issues [#3121](https://github.com/valhalla/valhalla/pull/3121)
   * FIXED: Fixed U-turns through service roads [#3082](https://github.com/valhalla/valhalla/pull/3082)
   * FIXED: Added forgotten penalties for kLivingStreet and kTrack for pedestrian costing model [#3116](https://github.com/valhalla/valhalla/pull/3116)
   * FIXED: Updated the reverse turn bounds [#3122](https://github.com/valhalla/valhalla/pull/3122)
   * FIXED: Missing fork maneuver [#3134](https://github.com/valhalla/valhalla/pull/3134)
   * FIXED: Update turn channel logic to call out specific turn at the end of the turn channel if needed [#3140](https://github.com/valhalla/valhalla/pull/3140)
   * FIXED: Fixed cost thresholds for TimeDistanceMatrix. [#3131](https://github.com/valhalla/valhalla/pull/3131)
   * FIXED: Use distance threshold in hierarchy limits for bidirectional astar to expand more important lower level roads [#3156](https://github.com/valhalla/valhalla/pull/3156)
   * FIXED: Fixed incorrect dead-end roundabout labels. [#3129](https://github.com/valhalla/valhalla/pull/3129)
   * FIXED: googletest wasn't really updated in #3166 [#3187](https://github.com/valhalla/valhalla/pull/3187)
   * FIXED: Minor fix of benchmark code [#3190](https://github.com/valhalla/valhalla/pull/3190)
   * FIXED: avoid_polygons intersected edges as polygons instead of linestrings [#3194]((https://github.com/valhalla/valhalla/pull/3194)
   * FIXED: when binning horizontal edge shapes using single precision floats (converted from not double precision floats) allowed for the possiblity of marking many many tiles no where near the shape [#3204](https://github.com/valhalla/valhalla/pull/3204)
   * FIXED: Fix improper iterator usage in ManeuversBuilder [#3205](https://github.com/valhalla/valhalla/pull/3205)
   * FIXED: Modified approach for retrieving signs from a directed edge #3166 [#3208](https://github.com/valhalla/valhalla/pull/3208)
   * FIXED: Improve turn channel classification: detect slip lanes [#3196](https://github.com/valhalla/valhalla/pull/3196)
   * FIXED: Compatibility with older boost::optional versions [#3219](https://github.com/valhalla/valhalla/pull/3219)
   * FIXED: Older boost.geometry versions don't have correct() for geographic rings [#3218](https://github.com/valhalla/valhalla/pull/3218)
   * FIXED: Use default road speed for bicycle costing so traffic does not reduce penalty on high speed roads. [#3143](https://github.com/valhalla/valhalla/pull/3143)

* **Enhancement**
   * CHANGED: Refactor base costing options parsing to handle more common stuff in a one place [#3125](https://github.com/valhalla/valhalla/pull/3125)
   * CHANGED: Unified Sign/SignElement into sign.proto [#3146](https://github.com/valhalla/valhalla/pull/3146)
   * ADDED: New verbal succinct transition instruction to maneuver & narrativebuilder. Currently this instruction will be used in place of a very long street name to avoid repetition of long names [#2844](https://github.com/valhalla/valhalla/pull/2844)
   * ADDED: Added oneway support for pedestrian access and foot restrictions [#3123](https://github.com/valhalla/valhalla/pull/3123)
   * ADDED: Exposing rest-area names in passive maneuvers [#3172](https://github.com/valhalla/valhalla/pull/3172)
   * CHORE: Updates robin-hood-hashing third-party library
   * ADDED: Support `barrier=yes|swing_gate|jersey_barrier` tags [#3154](https://github.com/valhalla/valhalla/pull/3154)
   * ADDED: Maintain `access=permit|residents` tags as private [#3149](https://github.com/valhalla/valhalla/pull/3149)
   * CHANGED: Replace `avoid_*` API parameters with more accurate `exclude_*` [#3093](https://github.com/valhalla/valhalla/pull/3093)
   * ADDED: Penalize private gates [#3144](https://github.com/valhalla/valhalla/pull/3144)
   * CHANGED: Renamed protobuf Sign/SignElement to TripSign/TripSignElement [#3168](https://github.com/valhalla/valhalla/pull/3168)
   * CHORE: Updates googletest to release-1.11.0 [#3166](https://github.com/valhalla/valhalla/pull/3166)
   * CHORE: Enables -Wall on sif sources [#3178](https://github.com/valhalla/valhalla/pull/3178)
   * ADDED: Allow going through accessible `barrier=bollard` and penalize routing through it, when the access is private [#3175](https://github.com/valhalla/valhalla/pull/3175)
   * ADDED: Add country code to incident metadata [#3169](https://github.com/valhalla/valhalla/pull/3169)
   * CHANGED: Use distance instead of time to check limited sharing criteria [#3183](https://github.com/valhalla/valhalla/pull/3183)
   * ADDED: Introduced a new via_waypoints array on the leg in the osrm route serializer that describes where a particular waypoint from the root-level array matches to the route. [#3189](https://github.com/valhalla/valhalla/pull/3189)
   * ADDED: Added vehicle width and height as an option for auto (and derived: taxi, bus, hov) profile (https://github.com/valhalla/valhalla/pull/3179)
   * ADDED: Support for statsd integration for basic error and requests metrics [#3191](https://github.com/valhalla/valhalla/pull/3191)
   * CHANGED: Get rid of typeid in statistics-related code. [#3227](https://github.com/valhalla/valhalla/pull/3227)

## Release Date: 2021-05-26 Valhalla 3.1.2
* **Removed**
* **Bug Fix**
   * FIXED: Change unnamed road intersections from being treated as penil point u-turns [#3084](https://github.com/valhalla/valhalla/pull/3084)
   * FIXED: Fix TimeDepReverse termination and path cost calculation (for arrive_by routing) [#2987](https://github.com/valhalla/valhalla/pull/2987)
   * FIXED: Isochrone (::Generalize()) fix to avoid generating self-intersecting polygons [#3026](https://github.com/valhalla/valhalla/pull/3026)
   * FIXED: Handle day_on/day_off/hour_on/hour_off restrictions [#3029](https://github.com/valhalla/valhalla/pull/3029)
   * FIXED: Apply conditional restrictions with dow only to the edges when routing [#3039](https://github.com/valhalla/valhalla/pull/3039)
   * FIXED: Missing locking in incident handler needed to hang out to scop lock rather than let the temporary disolve [#3046](https://github.com/valhalla/valhalla/pull/3046)
   * FIXED: Continuous lane guidance fix [#3054](https://github.com/valhalla/valhalla/pull/3054)
   * FIXED: Fix reclassification for "shorter" ferries and rail ferries (for Chunnel routing issues) [#3038](https://github.com/valhalla/valhalla/pull/3038)
   * FIXED: Incorrect routing through motor_vehicle:conditional=destination. [#3041](https://github.com/valhalla/valhalla/pull/3041)
   * FIXED: Allow destination-only routing on the first-pass for non bidirectional Astar algorithms. [#3085](https://github.com/valhalla/valhalla/pull/3085)
   * FIXED: Highway/ramp lane bifurcation [#3088](https://github.com/valhalla/valhalla/pull/3088)
   * FIXED: out of bound access of tile hierarchy in base_ll function in graphheader [#3089](https://github.com/valhalla/valhalla/pull/3089)
   * FIXED: include shortcuts in avoid edge set for avoid_polygons [#3090](https://github.com/valhalla/valhalla/pull/3090)

* **Enhancement**
   * CHANGED: Refactor timedep forward/reverse to reduce code repetition [#2987](https://github.com/valhalla/valhalla/pull/2987)
   * CHANGED: Sync translation files with Transifex command line tool [#3030](https://github.com/valhalla/valhalla/pull/3030)
   * CHANGED: Use osm tags in links reclassification algorithm in order to reduce false positive downgrades [#3042](https://github.com/valhalla/valhalla/pull/3042)
   * CHANGED: Use CircleCI XL instances for linux based builds [#3043](https://github.com/valhalla/valhalla/pull/3043)
   * ADDED: ci: Enable undefined sanitizer [#2999](https://github.com/valhalla/valhalla/pull/2999)
   * ADDED: Optionally pass preconstructed graphreader to connectivity map [#3046](https://github.com/valhalla/valhalla/pull/3046)
   * CHANGED: ci: Skip Win CI runs for irrelevant files [#3014](https://github.com/valhalla/valhalla/pull/3014)
   * ADDED: Allow configuration-driven default speed assignment based on edge properties [#3055](https://github.com/valhalla/valhalla/pull/3055)
   * CHANGED: Use std::shared_ptr in case if ENABLE_THREAD_SAFE_TILE_REF_COUNT is ON. [#3067](https://github.com/valhalla/valhalla/pull/3067)
   * CHANGED: Reduce stop impact when driving in parking lots [#3051](https://github.com/valhalla/valhalla/pull/3051)
   * ADDED: Added another through route test [#3074](https://github.com/valhalla/valhalla/pull/3074)
   * ADDED: Adds incident-length to metadata proto [#3083](https://github.com/valhalla/valhalla/pull/3083)
   * ADDED: Do not penalize gates that have allowed access [#3078](https://github.com/valhalla/valhalla/pull/3078)
   * ADDED: Added missing k/v pairs to taginfo.json.  Updated PR template. [#3101](https://github.com/valhalla/valhalla/pull/3101)
   * CHANGED: Serialize isochrone 'contour' properties as floating point so they match user supplied value [#3078](https://github.com/valhalla/valhalla/pull/3095)
   * NIT: Enables compiler warnings as errors in midgard module [#3104](https://github.com/valhalla/valhalla/pull/3104)
   * CHANGED: Check all tiles for nullptr that reads from graphreader to avoid fails in case tiles might be missing. [#3065](https://github.com/valhalla/valhalla/pull/3065)

## Release Date: 2021-04-21 Valhalla 3.1.1
* **Removed**
   * REMOVED: The tossing of private roads in [#1960](https://github.com/valhalla/valhalla/pull/1960) was too aggressive and resulted in a lot of no routes.  Reverted this logic.  [#2934](https://github.com/valhalla/valhalla/pull/2934)
   * REMOVED: stray references to node bindings [#3012](https://github.com/valhalla/valhalla/pull/3012)

* **Bug Fix**
   * FIXED: Fix compression_utils.cc::inflate(...) throw - make it catchable [#2839](https://github.com/valhalla/valhalla/pull/2839)
   * FIXED: Fix compiler errors if HAVE_HTTP not enabled [#2807](https://github.com/valhalla/valhalla/pull/2807)
   * FIXED: Fix alternate route serialization [#2811](https://github.com/valhalla/valhalla/pull/2811)
   * FIXED: Store restrictions in the right tile [#2781](https://github.com/valhalla/valhalla/pull/2781)
   * FIXED: Failing to write tiles because of racing directory creation [#2810](https://github.com/valhalla/valhalla/pull/2810)
   * FIXED: Regression in stopping expansion on transitions down in time-dependent routes [#2815](https://github.com/valhalla/valhalla/pull/2815)
   * FIXED: Fix crash in loki when trace_route is called with 2 locations.[#2817](https://github.com/valhalla/valhalla/pull/2817)
   * FIXED: Mark the restriction start and end as via ways to fix IsBridgingEdge function in Bidirectional Astar [#2796](https://github.com/valhalla/valhalla/pull/2796)
   * FIXED: Dont add predictive traffic to the tile if it's empty [#2826](https://github.com/valhalla/valhalla/pull/2826)
   * FIXED: Fix logic bidirectional astar to avoid double u-turns and extra detours [#2802](https://github.com/valhalla/valhalla/pull/2802)
   * FIXED: Re-enable transition cost for motorcycle profile [#2837](https://github.com/valhalla/valhalla/pull/2837)
   * FIXED: Increase limits for timedep_* algorithms. Split track_factor into edge factor and transition penalty [#2845](https://github.com/valhalla/valhalla/pull/2845)
   * FIXED: Loki was looking up the wrong costing enum for avoids [#2856](https://github.com/valhalla/valhalla/pull/2856)
   * FIXED: Fix way_ids -> graph_ids conversion for complex restrictions: handle cases when a way is split into multiple edges [#2848](https://github.com/valhalla/valhalla/pull/2848)
   * FIXED: Honor access mode while matching OSMRestriction with the graph [#2849](https://github.com/valhalla/valhalla/pull/2849)
   * FIXED: Ensure route summaries are unique among all returned route/legs [#2874](https://github.com/valhalla/valhalla/pull/2874)
   * FIXED: Fix compilation errors when boost < 1.68 and libprotobuf < 3.6  [#2878](https://github.com/valhalla/valhalla/pull/2878)
   * FIXED: Allow u-turns at no-access barriers when forced by heading [#2875](https://github.com/valhalla/valhalla/pull/2875)
   * FIXED: Fixed "No route found" error in case of multipoint request with locations near low reachability edges [#2914](https://github.com/valhalla/valhalla/pull/2914)
   * FIXED: Python bindings installation [#2751](https://github.com/valhalla/valhalla/issues/2751)
   * FIXED: Skip bindings if there's no Python development version [#2893](https://github.com/valhalla/valhalla/pull/2893)
   * FIXED: Use CMakes built-in Python variables to configure installation [#2931](https://github.com/valhalla/valhalla/pull/2931)
   * FIXED: Sometimes emitting zero-length route geometry when traffic splits edge twice [#2943](https://github.com/valhalla/valhalla/pull/2943)
   * FIXED: Fix map-match segfault when gps-points project very near a node [#2946](https://github.com/valhalla/valhalla/pull/2946)
   * FIXED: Use kServiceRoad edges while searching for ferry connection [#2933](https://github.com/valhalla/valhalla/pull/2933)
   * FIXED: Enhanced logic for IsTurnChannelManeuverCombinable [#2952](https://github.com/valhalla/valhalla/pull/2952)
   * FIXED: Restore compatibility with gcc 6.3.0, libprotobuf 3.0.0, boost v1.62.0 [#2953](https://github.com/valhalla/valhalla/pull/2953)
   * FIXED: Dont abort bidirectional a-star search if only one direction is exhausted [#2936](https://github.com/valhalla/valhalla/pull/2936)
   * FIXED: Fixed missing comma in the scripts/valhalla_build_config [#2963](https://github.com/valhalla/valhalla/pull/2963)
   * FIXED: Reverse and Multimodal Isochrones were returning forward results [#2967](https://github.com/valhalla/valhalla/pull/2967)
   * FIXED: Map-match fix for first gps-point being exactly equal to street shape-point [#2977](https://github.com/valhalla/valhalla/pull/2977)
   * FIXED: Add missing GEOS:GEOS dep to mjolnir target [#2901](https://github.com/valhalla/valhalla/pull/2901)
   * FIXED: Allow expansion into a region when not_thru_pruning is false on 2nd pass [#2978](https://github.com/valhalla/valhalla/pull/2978)
   * FIXED: Fix polygon area calculation: use Shoelace formula [#2927](https://github.com/valhalla/valhalla/pull/2927)
   * FIXED: Isochrone: orient segments/rings acoording to the right-hand rule [#2932](https://github.com/valhalla/valhalla/pull/2932)
   * FIXED: Parsenodes fix: check if index is out-of-bound first [#2984](https://github.com/valhalla/valhalla/pull/2984)
   * FIXED: Fix for unique-summary logic [#2996](https://github.com/valhalla/valhalla/pull/2996)
   * FIXED: Isochrone: handle origin edges properly [#2990](https://github.com/valhalla/valhalla/pull/2990)
   * FIXED: Annotations fail with returning NaN speed when the same point is duplicated in route geometry [#2992](https://github.com/valhalla/valhalla/pull/2992)
   * FIXED: Fix run_with_server.py to work on macOS [#3003](https://github.com/valhalla/valhalla/pull/3003)
   * FIXED: Removed unexpected maneuvers at sharp bends [#2968](https://github.com/valhalla/valhalla/pull/2968)
   * FIXED: Remove large number formatting for non-US countries [#3015](https://github.com/valhalla/valhalla/pull/3015)
   * FIXED: Odin undefined behaviour: handle case when xedgeuse is not initialized [#3020](https://github.com/valhalla/valhalla/pull/3020)

* **Enhancement**
   * Pedestrian crossing should be a separate TripLeg_Use [#2950](https://github.com/valhalla/valhalla/pull/2950)
   * CHANGED: Azure uses ninja as generator [#2779](https://github.com/valhalla/valhalla/pull/2779)
   * ADDED: Support for date_time type invariant for map matching [#2712](https://github.com/valhalla/valhalla/pull/2712)
   * ADDED: Add Bulgarian locale [#2825](https://github.com/valhalla/valhalla/pull/2825)
   * FIXED: No need for write permissions on tarball indices [#2822](https://github.com/valhalla/valhalla/pull/2822)
   * ADDED: nit: Links debug build with lld [#2813](https://github.com/valhalla/valhalla/pull/2813)
   * ADDED: Add costing option `use_living_streets` to avoid or favor living streets in route. [#2788](https://github.com/valhalla/valhalla/pull/2788)
   * CHANGED: Do not allocate mapped_cache vector in skadi when no elevation source is provided. [#2841](https://github.com/valhalla/valhalla/pull/2841)
   * ADDED: avoid_polygons logic [#2750](https://github.com/valhalla/valhalla/pull/2750)
   * ADDED: Added support for destination for conditional access restrictions [#2857](https://github.com/valhalla/valhalla/pull/2857)
   * CHANGED: Large sequences are now merge sorted which can be dramatically faster with certain hardware configurations. This is especially useful in speeding up the earlier stages (parsing, graph construction) of tile building [#2850](https://github.com/valhalla/valhalla/pull/2850)
   * CHANGED: When creating the intial graph edges by setting at which nodes they start and end, first mark the indices of those nodes in another sequence and then sort them by edgeid so that we can do the setting of start and end node sequentially in the edges file. This is much more efficient on certain hardware configurations [#2851](https://github.com/valhalla/valhalla/pull/2851)
   * CHANGED: Use relative cost threshold to extend search in bidirectional astar in order to find more alternates [#2868](https://github.com/valhalla/valhalla/pull/2868)
   * CHANGED: Throw an exception if directory does not exist when building traffic extract [#2871](https://github.com/valhalla/valhalla/pull/2871)
   * CHANGED: Support for ignoring multiple consecutive closures at start/end locations [#2846](https://github.com/valhalla/valhalla/pull/2846)
   * ADDED: Added sac_scale to trace_attributes output and locate edge output [#2818](https://github.com/valhalla/valhalla/pull/2818)
   * ADDED: Ukrainian language translations [#2882](https://github.com/valhalla/valhalla/pull/2882)
   * ADDED: Add support for closure annotations [#2816](https://github.com/valhalla/valhalla/pull/2816)
   * ADDED: Add costing option `service_factor`. Implement possibility to avoid or favor generic service roads in route for all costing options. [#2870](https://github.com/valhalla/valhalla/pull/2870)
   * CHANGED: Reduce stop impact cost when flow data is present [#2891](https://github.com/valhalla/valhalla/pull/2891)
   * CHANGED: Update visual compare script [#2803](https://github.com/valhalla/valhalla/pull/2803)
   * CHANGED: Service roads are not penalized for `pedestrian` costing by default. [#2898](https://github.com/valhalla/valhalla/pull/2898)
   * ADDED: Add complex mandatory restrictions support [#2766](https://github.com/valhalla/valhalla/pull/2766)
   * ADDED: Status endpoint for future status info and health checking of running service [#2907](https://github.com/valhalla/valhalla/pull/2907)
   * ADDED: Add min_level argument to valhalla_ways_to_edges [#2918](https://github.com/valhalla/valhalla/pull/2918)
   * ADDED: Adding ability to store the roundabout_exit_turn_degree to the maneuver [#2941](https://github.com/valhalla/valhalla/pull/2941)
   * ADDED: Penalize pencil point uturns and uturns at short internal edges. Note: `motorcycle` and `motor_scooter` models do not penalize on short internal edges. No new uturn penalty logic has been added to the pedestrian and bicycle costing models. [#2944](https://github.com/valhalla/valhalla/pull/2944)
   * CHANGED: Allow config object to be passed-in to path algorithms [#2949](https://github.com/valhalla/valhalla/pull/2949)
   * CHANGED: Allow disabling Werror
   * ADDED: Add ability to build Valhalla modules as STATIC libraries. [#2957](https://github.com/valhalla/valhalla/pull/2957)
   * NIT: Enables compiler warnings in part of mjolnir module [#2922](https://github.com/valhalla/valhalla/pull/2922)
   * CHANGED: Refactor isochrone/reachability forward/reverse search to reduce code repetition [#2969](https://github.com/valhalla/valhalla/pull/2969)
   * ADDED: Set the roundabout exit shape index when we are collapsing the roundabout maneuvers. [#2975](https://github.com/valhalla/valhalla/pull/2975)
   * CHANGED: Penalized closed edges if using them at start/end locations [#2964](https://github.com/valhalla/valhalla/pull/2964)
   * ADDED: Add shoulder to trace_attributes output. [#2980](https://github.com/valhalla/valhalla/pull/2980)
   * CHANGED: Refactor bidirectional astar forward/reverse search to reduce code repetition [#2970](https://github.com/valhalla/valhalla/pull/2970)
   * CHANGED: Factor for service roads is 1.0 by default. [#2988](https://github.com/valhalla/valhalla/pull/2988)
   * ADDED: Support for conditionally skipping CI runs [#2986](https://github.com/valhalla/valhalla/pull/2986)
   * ADDED: Add instructions for building valhalla on `arm64` macbook [#2997](https://github.com/valhalla/valhalla/pull/2997)
   * NIT: Enables compiler warnings in part of mjolnir module [#2995](https://github.com/valhalla/valhalla/pull/2995)
   * CHANGED: nit(rename): Renames the encoded live speed properties [#2998](https://github.com/valhalla/valhalla/pull/2998)
   * ADDED: ci: Vendors the codecov script [#3002](https://github.com/valhalla/valhalla/pull/3002)
   * CHANGED: Allow None build type [#3005](https://github.com/valhalla/valhalla/pull/3005)
   * CHANGED: ci: Build Python bindings for Mac OS [#3013](https://github.com/valhalla/valhalla/pull/3013)

## Release Date: 2021-01-25 Valhalla 3.1.0
* **Removed**
   * REMOVED: Remove Node bindings. [#2502](https://github.com/valhalla/valhalla/pull/2502)
   * REMOVED: appveyor builds. [#2550](https://github.com/valhalla/valhalla/pull/2550)
   * REMOVED: Removed x86 CI builds. [#2792](https://github.com/valhalla/valhalla/pull/2792)

* **Bug Fix**
   * FIXED: Crazy ETAs.  If a way has forward speed with no backward speed and it is not oneway, then we must set the default speed.  The reverse logic applies as well.  If a way has no backward speed but has a forward speed and it is not a oneway, then set the default speed. [#2102](https://github.com/valhalla/valhalla/pull/2102)
   * FIXED: Map matching elapsed times spliced amongst different legs and discontinuities are now correct [#2104](https://github.com/valhalla/valhalla/pull/2104)
   * FIXED: Date time information is now propogated amongst different legs and discontinuities [#2107](https://github.com/valhalla/valhalla/pull/2107)
   * FIXED: Adds support for geos-3.8 c++ api [#2021](https://github.com/valhalla/valhalla/issues/2021)
   * FIXED: Updated the osrm serializer to not set junction name for osrm origin/start maneuver - this is not helpful since we are not transitioning through the intersection.  [#2121](https://github.com/valhalla/valhalla/pull/2121)
   * FIXED: Removes precomputing of edge-costs which lead to wrong results [#2120](https://github.com/valhalla/valhalla/pull/2120)
   * FIXED: Complex turn-restriction invalidates edge marked as kPermanent [#2103](https://github.com/valhalla/valhalla/issues/2103)
   * FIXED: Fixes bug with inverted time-restriction parsing [#2167](https://github.com/valhalla/valhalla/pull/2167)
   * FIXED: Fixed several bugs with numeric underflow in map-matching trip durations. These may
     occur when serializing match results where adjacent trace points appear out-of-sequence on the
     same edge [#2178](https://github.com/valhalla/valhalla/pull/2178)
     - `MapMatcher::FormPath` now catches route discontinuities on the same edge when the distance
       percentage along don't agree. The trip leg builder builds disconnected legs on a single edge
       to avoid duration underflow.
     - Correctly populate edge groups when matching results contain loops. When a loop occurs,
       the leg builder now starts at the correct edge where the loop ends, and correctly accounts
       for any contained edges.
     - Duration over-trimming at the terminating edge of a match.
   * FIXED: Increased internal precision of time tracking per edge and maneuver so that maneuver times sum to the same time represented in the leg summary [#2195](https://github.com/valhalla/valhalla/pull/2195)
   * FIXED: Tagged speeds were not properly marked. We were not using forward and backward speeds to flag if a speed is tagged or not.  Should not update turn channel speeds if we are not inferring them.  Added additional logic to handle PH in the conditional restrictions. Do not update stop impact for ramps if they are marked as internal. [#2198](https://github.com/valhalla/valhalla/pull/2198)
   * FIXED: Fixed the sharp turn phrase [#2226](https://github.com/valhalla/valhalla/pull/2226)
   * FIXED: Protect against duplicate points in the input or points that snap to the same location resulting in `nan` times for the legs of the map match (of a 0 distance route) [#2229](https://github.com/valhalla/valhalla/pull/2229)
   * FIXED: Improves restriction check on briding edge in Bidirectional Astar [#2228](https://github.com/valhalla/valhalla/pull/2242)
   * FIXED: Allow nodes at location 0,0 [#2245](https://github.com/valhalla/valhalla/pull/2245)
   * FIXED: Fix RapidJSON compiler warnings and naming conflict [#2249](https://github.com/valhalla/valhalla/pull/2249)
   * FIXED: Fixed bug in resample_spherical_polyline where duplicate successive lat,lng locations in the polyline resulting in `nan` for the distance computation which shortcuts further sampling [#2239](https://github.com/valhalla/valhalla/pull/2239)
   * FIXED: Update exit logic for non-motorways [#2252](https://github.com/valhalla/valhalla/pull/2252)
   * FIXED: Transition point map-matching. When match results are on a transition point, we search for the sibling nodes at that transition and snap it to the corresponding edges in the route. [#2258](https://github.com/valhalla/valhalla/pull/2258)
   * FIXED: Fixed verbal multi-cue logic [#2270](https://github.com/valhalla/valhalla/pull/2270)
   * FIXED: Fixed Uturn cases when a not_thru edge is connected to the origin edge. [#2272](https://github.com/valhalla/valhalla/pull/2272)
   * FIXED: Update intersection classes in osrm response to not label all ramps as motorway [#2279](https://github.com/valhalla/valhalla/pull/2279)
   * FIXED: Fixed bug in mapmatcher when interpolation point goes before the first valid match or after the last valid match. Such behavior usually leads to discontinuity in matching. [#2275](https://github.com/valhalla/valhalla/pull/2275)
   * FIXED: Fixed an issue for time_allowed logic.  Previously we returned false on the first time allowed restriction and did not check them all. Added conditional restriction gurka test and datetime optional argument to gurka header file. [#2286](https://github.com/valhalla/valhalla/pull/2286)
   * FIXED: Fixed an issue for date ranges.  For example, for the range Jan 04 to Jan 02 we need to test to end of the year and then from the first of the year to the end date.  Also, fixed an emergency tag issue.  We should only set the use to emergency if all other access is off. [#2290](https://github.com/valhalla/valhalla/pull/2290)
   * FIXED: Found a few issues with the initial ref and direction logic for ways.  We were overwriting the refs with directionals to the name_offset_map instead of concatenating them together.  Also, we did not allow for blank entries for GetTagTokens. [#2298](https://github.com/valhalla/valhalla/pull/2298)
   * FIXED: Fixed an issue where MatchGuidanceViewJunctions is only looking at the first edge. Set the data_id for guidance views to the changeset id as it is already being populated. Also added test for guidance views. [#2303](https://github.com/valhalla/valhalla/pull/2303)
   * FIXED: Fixed a problem with live speeds where live speeds were being used to determine access, even when a live
   speed (current time) route wasn't what was requested. [#2311](https://github.com/valhalla/valhalla/pull/2311)
   * FIXED: Fix break/continue typo in search filtering [#2317](https://github.com/valhalla/valhalla/pull/2317)
   * FIXED: Fix a crash in trace_route due to iterating past the end of a vector. [#2322](https://github.com/valhalla/valhalla/pull/2322)
   * FIXED: Don't allow timezone information in the local date time string attached at each location. [#2312](https://github.com/valhalla/valhalla/pull/2312)
   * FIXED: Fix short route trimming in bidirectional astar [#2323](https://github.com/valhalla/valhalla/pull/2323)
   * FIXED: Fix shape trimming in leg building for snap candidates that lie within the margin of rounding error [#2326](https://github.com/valhalla/valhalla/pull/2326)
   * FIXED: Fixes route duration underflow with traffic data [#2325](https://github.com/valhalla/valhalla/pull/2325)
   * FIXED: Parse mtb:scale tags and set bicycle access if present [#2117](https://github.com/valhalla/valhalla/pull/2117)
   * FIXED: Fixed segfault.  Shape was missing from options for valhalla_path_comparison and valhalla_run_route.  Also, costing options was missing in valhalla_path_comparison. [#2343](https://github.com/valhalla/valhalla/pull/2343)
   * FIXED: Handle decimal numbers with zero-value mantissa properly in Lua [#2355](https://github.com/valhalla/valhalla/pull/2355)
   * FIXED: Many issues that resulted in discontinuities, failed matches or incorrect time/duration for map matching requests. [#2292](https://github.com/valhalla/valhalla/pull/2292)
   * FIXED: Seeing segfault when loading large osmdata data files before loading LuaJit. LuaJit fails to create luaL_newstate() Ref: [#2158](https://github.com/ntop/ntopng/issues/2158) Resolution is to load LuaJit before loading the data files. [#2383](https://github.com/valhalla/valhalla/pull/2383)
   * FIXED: Store positive/negative OpenLR offsets in bucketed form [#2405](https://github.com/valhalla/valhalla/2405)
   * FIXED: Fix on map-matching return code when breakage distance limitation exceeds. Instead of letting the request goes into meili and fails in finding a route, we check the distance in loki and early return with exception code 172. [#2406](https://github.com/valhalla/valhalla/pull/2406)
   * FIXED: Don't create edges for portions of ways that are doubled back on themselves as this confuses opposing edge index computations [#2385](https://github.com/valhalla/valhalla/pull/2385)
   * FIXED: Protect against nan in uniform_resample_spherical_polyline. [#2431](https://github.com/valhalla/valhalla/pull/2431)
   * FIXED: Obvious maneuvers. [#2436](https://github.com/valhalla/valhalla/pull/2436)
   * FIXED: Base64 encoding/decoding [#2452](https://github.com/valhalla/valhalla/pull/2452)
   * FIXED: Added post roundabout instruction when enter/exit roundabout maneuvers are combined [#2454](https://github.com/valhalla/valhalla/pull/2454)
   * FIXED: openlr: Explicitly check for linear reference option for Valhalla serialization. [#2458](https://github.com/valhalla/valhalla/pull/2458)
   * FIXED: Fix segfault: Do not combine last turn channel maneuver. [#2463](https://github.com/valhalla/valhalla/pull/2463)
   * FIXED: Remove extraneous whitespaces from ja-JP.json. [#2471](https://github.com/valhalla/valhalla/pull/2471)
   * FIXED: Checks protobuf serialization/parsing success [#2477](https://github.com/valhalla/valhalla/pull/2477)
   * FIXED: Fix dereferencing of end for std::lower_bound in sequence and possible UB [#2488](https://github.com/valhalla/valhalla/pull/2488)
   * FIXED: Make tile building reproducible: fix UB-s [#2480](https://github.com/valhalla/valhalla/pull/2480)
   * FIXED: Zero initialize EdgeInfoInner.spare0_. Uninitialized spare0_ field produced UB which causes gurka_reproduce_tile_build to fail intermittently. [2499](https://github.com/valhalla/valhalla/pull/2499)
   * FIXED: Drop unused CHANGELOG validation script, straggling NodeJS references [#2506](https://github.com/valhalla/valhalla/pull/2506)
   * FIXED: Fix missing nullptr checks in graphreader and loki::Reach (causing segfault during routing with not all levels of tiles availble) [#2504](https://github.com/valhalla/valhalla/pull/2504)
   * FIXED: Fix mismatch of triplegedge roadclass and directededge roadclass [#2507](https://github.com/valhalla/valhalla/pull/2507)
   * FIXED: Improve german destination_verbal_alert phrases [#2509](https://github.com/valhalla/valhalla/pull/2509)
   * FIXED: Undefined behavior cases discovered with undefined behavior sanitizer tool. [2498](https://github.com/valhalla/valhalla/pull/2498)
   * FIXED: Fixed logic so verbal keep instructions use branch exit sign info for ramps [#2520](https://github.com/valhalla/valhalla/pull/2520)
   * FIXED: Fix bug in trace_route for uturns causing garbage coordinates [#2517](https://github.com/valhalla/valhalla/pull/2517)
   * FIXED: Simplify heading calculation for turn type. Remove undefined behavior case. [#2513](https://github.com/valhalla/valhalla/pull/2513)
   * FIXED: Always set costing name even if one is not provided for osrm serializer weight_name. [#2528](https://github.com/valhalla/valhalla/pull/2528)
   * FIXED: Make single-thread tile building reproducible: fix seed for shuffle, use concurrency configuration from the mjolnir section. [#2515](https://github.com/valhalla/valhalla/pull/2515)
   * FIXED: More Windows compatibility: build tiles and some run actions work now (including CI tests) [#2300](https://github.com/valhalla/valhalla/issues/2300)
   * FIXED: Transcoding of c++ location to pbf location used path edges in the place of filtered edges. [#2542](https://github.com/valhalla/valhalla/pull/2542)
   * FIXED: Add back whitelisting action types. [#2545](https://github.com/valhalla/valhalla/pull/2545)
   * FIXED: Allow uturns for truck costing now that we have derived deadends marked in the edge label [#2559](https://github.com/valhalla/valhalla/pull/2559)
   * FIXED: Map matching uturn trimming at the end of an edge where it wasn't needed. [#2558](https://github.com/valhalla/valhalla/pull/2558)
   * FIXED: Multicue enter roundabout [#2556](https://github.com/valhalla/valhalla/pull/2556)
   * FIXED: Changed reachability computation to take into account live speed [#2597](https://github.com/valhalla/valhalla/pull/2597)
   * FIXED: Fixed a bug where the temp files were not getting read in if you started with the construct edges or build phase for valhalla_build_tiles. [#2601](https://github.com/valhalla/valhalla/pull/2601)
   * FIXED: Updated fr-FR.json with partial translations. [#2605](https://github.com/valhalla/valhalla/pull/2605)
   * FIXED: Removed superfluous const qualifier from odin/signs [#2609](https://github.com/valhalla/valhalla/pull/2609)
   * FIXED: Internal maneuver placement [#2600](https://github.com/valhalla/valhalla/pull/2600)
   * FIXED: Complete fr-FR.json locale. [#2614](https://github.com/valhalla/valhalla/pull/2614)
   * FIXED: Don't truncate precision in polyline encoding [#2632](https://github.com/valhalla/valhalla/pull/2632)
   * FIXED: Fix all compiler warnings in sif and set to -Werror [#2642](https://github.com/valhalla/valhalla/pull/2642)
   * FIXED: Remove unnecessary maneuvers to continue straight [#2647](https://github.com/valhalla/valhalla/pull/2647)
   * FIXED: Linear reference support in route/mapmatch apis (FOW, FRC, bearing, and number of references) [#2645](https://github.com/valhalla/valhalla/pull/2645)
   * FIXED: Ambiguous local to global (with timezone information) date time conversions now all choose to use the later time instead of throwing unhandled exceptions [#2665](https://github.com/valhalla/valhalla/pull/2665)
   * FIXED: Overestimated reach caused be reenquing transition nodes without checking that they had been already expanded [#2670](https://github.com/valhalla/valhalla/pull/2670)
   * FIXED: Build with C++17 standard. Deprecated function calls are substituted with new ones. [#2669](https://github.com/valhalla/valhalla/pull/2669)
   * FIXED: Improve German post_transition_verbal instruction [#2677](https://github.com/valhalla/valhalla/pull/2677)
   * FIXED: Lane updates.  Add the turn lanes to all edges of the way.  Do not "enhance" turn lanes if they are part of a complex restriction.  Moved ProcessTurnLanes after UpdateManeuverPlacementForInternalIntersectionTurns.  Fix for a missing "uturn" indication for intersections on the previous maneuver, we were serializing an empty list. [#2679](https://github.com/valhalla/valhalla/pull/2679)
   * FIXED: Fixes OpenLr serialization [#2688](https://github.com/valhalla/valhalla/pull/2688)
   * FIXED: Internal edges can't be also a ramp or a turn channel.  Also, if an edge is marked as ramp and turn channel mark it as a ramp.  [2689](https://github.com/valhalla/valhalla/pull/2689)
   * FIXED: Check that speeds are equal for the edges going in the same direction while buildig shortcuts [#2691](https://github.com/valhalla/valhalla/pull/2691)
   * FIXED: Missing fork or bear instruction [#2683](https://github.com/valhalla/valhalla/pull/2683)
   * FIXED: Eliminate null pointer dereference in GraphReader::AreEdgesConnected [#2695](https://github.com/valhalla/valhalla/issues/2695)
   * FIXED: Fix polyline simplification float/double comparison [#2698](https://github.com/valhalla/valhalla/issues/2698)
   * FIXED: Weights were sometimes negative due to incorrect updates to elapsed_cost [#2702](https://github.com/valhalla/valhalla/pull/2702)
   * FIXED: Fix bidirectional route failures at deadends [#2705](https://github.com/valhalla/valhalla/pull/2705)
   * FIXED: Updated logic to call out a non-obvious turn [#2708](https://github.com/valhalla/valhalla/pull/2708)
   * FIXED: valhalla_build_statistics multithreaded mode fixed [#2707](https://github.com/valhalla/valhalla/pull/2707)
   * FIXED: If infer_internal_intersections is true then allow internals that are also ramps or TCs. Without this we produce an extra continue manuever.  [#2710](https://github.com/valhalla/valhalla/pull/2710)
   * FIXED: We were routing down roads that should be destination only. Now we mark roads with motor_vehicle=destination and motor_vehicle=customers or access=destination and access=customers as destination only. [#2722](https://github.com/valhalla/valhalla/pull/2722)
   * FIXED: Replace all Python2 print statements with Python3 syntax [#2716](https://github.com/valhalla/valhalla/issues/2716)
   * FIXED: Some HGT files not found [#2723](https://github.com/valhalla/valhalla/issues/2723)
   * FIXED: Fix PencilPointUturn detection by removing short-edge check and updating angle threshold [#2725](https://github.com/valhalla/valhalla/issues/2725)
   * FIXED: Fix invalid continue/bear maneuvers [#2729](https://github.com/valhalla/valhalla/issues/2729)
   * FIXED: Fixes an issue that lead to double turns within a very short distance, when instead, it should be a u-turn. We now collapse double L turns or double R turns in short non-internal intersections to u-turns. [#2740](https://github.com/valhalla/valhalla/pull/2740)
   * FIXED: fixes an issue that lead to adding an extra maneuver. We now combine a current maneuver short length non-internal edges (left or right) with the next maneuver that is a kRampStraight. [#2741](https://github.com/valhalla/valhalla/pull/2741)
   * FIXED: Reduce verbose instructions by collapsing small end ramp forks [#2762](https://github.com/valhalla/valhalla/issues/2762)
   * FIXED: Remove redundant return statements [#2776](https://github.com/valhalla/valhalla/pull/2776)
   * FIXED: Added unit test for BuildAdminFromPBF() to test GEOS 3.9 update. [#2787](https://github.com/valhalla/valhalla/pull/2787)
   * FIXED: Add support for geos-3.9 c++ api [#2739](https://github.com/valhalla/valhalla/issues/2739)
   * FIXED: Fix check for live speed validness [#2797](https://github.com/valhalla/valhalla/pull/2797)

* **Enhancement**
   * ADDED: Matrix of Bike Share [#2590](https://github.com/valhalla/valhalla/pull/2590)
   * ADDED: Add ability to provide custom implementation for candidate collection in CandidateQuery. [#2328](https://github.com/valhalla/valhalla/pull/2328)
   * ADDED: Cancellation of tile downloading. [#2319](https://github.com/valhalla/valhalla/pull/2319)
   * ADDED: Return the coordinates of the nodes isochrone input locations snapped to [#2111](https://github.com/valhalla/valhalla/pull/2111)
   * ADDED: Allows more complicated routes in timedependent a-star before timing out [#2068](https://github.com/valhalla/valhalla/pull/2068)
   * ADDED: Guide signs and junction names [#2096](https://github.com/valhalla/valhalla/pull/2096)
   * ADDED: Added a bool to the config indicating whether to use commercially set attributes.  Added logic to not call IsIntersectionInternal if this is a commercial data set.  [#2132](https://github.com/valhalla/valhalla/pull/2132)
   * ADDED: Removed commerical data set bool to the config and added more knobs for data.  Added infer_internal_intersections, infer_turn_channels, apply_country_overrides, and use_admin_db.  [#2173](https://github.com/valhalla/valhalla/pull/2173)
   * ADDED: Allow using googletest in unit tests and convert all tests to it (old test.cc is completely removed). [#2128](https://github.com/valhalla/valhalla/pull/2128)
   * ADDED: Add guidance view capability. [#2209](https://github.com/valhalla/valhalla/pull/2209)
   * ADDED: Collect turn cost information as path is formed so that it can be seralized out for trace attributes or osrm flavored intersections. Also add shape_index to osrm intersections. [#2207](https://github.com/valhalla/valhalla/pull/2207)
   * ADDED: Added alley factor to autocost.  Factor is defaulted at 1.0f or do not avoid alleys. [#2246](https://github.com/valhalla/valhalla/pull/2246)
   * ADDED: Support unlimited speed limits where maxspeed=none. [#2251](https://github.com/valhalla/valhalla/pull/2251)
   * ADDED: Implement improved Reachability check using base class Dijkstra. [#2243](https://github.com/valhalla/valhalla/pull/2243)
   * ADDED: Gurka integration test framework with ascii-art maps [#2244](https://github.com/valhalla/valhalla/pull/2244)
   * ADDED: Add to the stop impact when transitioning from higher to lower class road and we are not on a turn channel or ramp. Also, penalize lefts when driving on the right and vice versa. [#2282](https://github.com/valhalla/valhalla/pull/2282)
   * ADDED: Added reclassify_links, use_direction_on_ways, and allow_alt_name as config options.  If `use_direction_on_ways = true` then use `direction` and `int_direction` on the way to update the directional for the `ref` and `int_ref`.  Also, copy int_efs to the refs. [#2285](https://github.com/valhalla/valhalla/pull/2285)
   * ADDED: Add support for live traffic. [#2268](https://github.com/valhalla/valhalla/pull/2268)
   * ADDED: Implement per-location search filters for functional road class and forms of way. [#2289](https://github.com/valhalla/valhalla/pull/2289)
   * ADDED: Approach, multi-cue, and length updates [#2313](https://github.com/valhalla/valhalla/pull/2313)
   * ADDED: Speed up timezone differencing calculation if cache is provided. [#2316](https://github.com/valhalla/valhalla/pull/2316)
   * ADDED: Added rapidjson/schema.h to baldr/rapidjson_util.h to make it available for use within valhalla. [#2330](https://github.com/valhalla/valhalla/issues/2330)
   * ADDED: Support decimal precision for height values in elevation service. Also support polyline5 for encoded polylines input and output to elevation service. [#2324](https://github.com/valhalla/valhalla/pull/2324)
   * ADDED: Use both imminent and distant verbal multi-cue phrases. [#2353](https://github.com/valhalla/valhalla/pull/2353)
   * ADDED: Split parsing stage into 3 separate stages. [#2339](https://github.com/valhalla/valhalla/pull/2339)
   * CHANGED: Speed up graph enhancing by avoiding continuous unordered_set rebuilding [#2349](https://github.com/valhalla/valhalla/pull/2349)
   * CHANGED: Skip calling out to Lua for nodes/ways/relations with not tags - speeds up parsing. [#2351](https://github.com/valhalla/valhalla/pull/2351)
   * CHANGED: Switch to LuaJIT for lua scripting - speeds up file parsing [#2352](https://github.com/valhalla/valhalla/pull/2352)
   * ADDED: Ability to create OpenLR records from raw data. [#2356](https://github.com/valhalla/valhalla/pull/2356)
   * ADDED: Revamp length phrases [#2359](https://github.com/valhalla/valhalla/pull/2359)
   * CHANGED: Do not allocate memory in skadi if we don't need it. [#2373](https://github.com/valhalla/valhalla/pull/2373)
   * CHANGED: Map matching: throw error (443/NoSegment) when no candidate edges are available. [#2370](https://github.com/valhalla/valhalla/pull/2370/)
   * ADDED: Add sk-SK.json (slovak) localization file. [#2376](https://github.com/valhalla/valhalla/pull/2376)
   * ADDED: Extend roundabout phrases. [#2378](https://github.com/valhalla/valhalla/pull/2378)
   * ADDED: More roundabout phrase tests. [#2382](https://github.com/valhalla/valhalla/pull/2382)
   * ADDED: Update the turn and continue phrases to include junction names and guide signs. [#2386](https://github.com/valhalla/valhalla/pull/2386)
   * ADDED: Add the remaining guide sign toward phrases [#2389](https://github.com/valhalla/valhalla/pull/2389)
   * ADDED: The ability to allow immediate uturns at trace points in a map matching request [#2380](https://github.com/valhalla/valhalla/pull/2380)
   * ADDED: Add utility functions to Signs. [#2390](https://github.com/valhalla/valhalla/pull/2390)
   * ADDED: Unified time tracking for all algorithms that support time-based graph expansion. [#2278](https://github.com/valhalla/valhalla/pull/2278)
   * ADDED: Add rail_ferry use and costing. [#2408](https://github.com/valhalla/valhalla/pull/2408)
   * ADDED: `street_side_max_distance`, `display_lat` and `display_lon` to `locations` in input for better control of routing side of street [#1769](https://github.com/valhalla/valhalla/pull/1769)
   * ADDED: Add addtional exit phrases. [#2421](https://github.com/valhalla/valhalla/pull/2421)
   * ADDED: Add Japanese locale, update German. [#2432](https://github.com/valhalla/valhalla/pull/2432)
   * ADDED: Gurka expect_route refactor [#2435](https://github.com/valhalla/valhalla/pull/2435)
   * ADDED: Add option to suppress roundabout exits [#2437](https://github.com/valhalla/valhalla/pull/2437)
   * ADDED: Add Greek locale. [#2438](https://github.com/valhalla/valhalla/pull/2438)
   * ADDED (back): Support for 64bit wide way ids in the edgeinfo structure with no impact to size for data sources with ids 32bits wide. [#2422](https://github.com/valhalla/valhalla/pull/2422)
   * ADDED: Support for 64bit osm node ids in parsing stage of tile building [#2422](https://github.com/valhalla/valhalla/pull/2422)
   * CHANGED: Point2/PointLL are now templated to allow for higher precision coordinate math when desired [#2429](https://github.com/valhalla/valhalla/pull/2429)
   * ADDED: Optional OpenLR Encoded Path Edges in API Response [#2424](https://github.com/valhalla/valhalla/pull/2424)
   * ADDED: Add explicit include for sstream to be compatible with msvc_x64 toolset. [#2449](https://github.com/valhalla/valhalla/pull/2449)
   * ADDED: Properly split returned path if traffic conditions change partway along edges [#2451](https://github.com/valhalla/valhalla/pull/2451/files)
   * ADDED: Add Dutch locale. [#2464](https://github.com/valhalla/valhalla/pull/2464)
   * ADDED: Check with address sanititizer in CI. Add support for undefined behavior sanitizer. [#2487](https://github.com/valhalla/valhalla/pull/2487)
   * ADDED: Ability to recost a path and increased cost/time details along the trippath and json output [#2425](https://github.com/valhalla/valhalla/pull/2425)
   * ADDED: Add the ability to do bikeshare based (ped/bike) multimodal routing [#2031](https://github.com/valhalla/valhalla/pull/2031)
   * ADDED: Route through restrictions enabled by introducing a costing option. [#2469](https://github.com/valhalla/valhalla/pull/2469)
   * ADDED: Migrated to Ubuntu 20.04 base-image [#2508](https://github.com/valhalla/valhalla/pull/2508)
   * CHANGED: Speed up parseways stage by avoiding multiple string comparisons [#2518](https://github.com/valhalla/valhalla/pull/2518)
   * CHANGED: Speed up enhance stage by avoiding GraphTileBuilder copying [#2468](https://github.com/valhalla/valhalla/pull/2468)
   * ADDED: Costing options now includes shortest flag which favors shortest path routes [#2555](https://github.com/valhalla/valhalla/pull/2555)
   * ADDED: Incidents in intersections [#2547](https://github.com/valhalla/valhalla/pull/2547)
   * CHANGED: Refactor mapmatching configuration to use a struct (instead of `boost::property_tree::ptree`). [#2485](https://github.com/valhalla/valhalla/pull/2485)
   * ADDED: Save exit maneuver's begin heading when combining enter & exit roundabout maneuvers. [#2554](https://github.com/valhalla/valhalla/pull/2554)
   * ADDED: Added new urban flag that can be set if edge is within city boundaries to data processing; new use_urban_tag config option; added to osrm response within intersections. [#2522](https://github.com/valhalla/valhalla/pull/2522)
   * ADDED: Parses OpenLr of type PointAlongLine [#2565](https://github.com/valhalla/valhalla/pull/2565)
   * ADDED: Use edge.is_urban is set for serializing is_urban. [#2568](https://github.com/valhalla/valhalla/pull/2568)
   * ADDED: Added new rest/service area uses on the edge. [#2533](https://github.com/valhalla/valhalla/pull/2533)
   * ADDED: Dependency cache for Azure [#2567](https://github.com/valhalla/valhalla/pull/2567)
   * ADDED: Added flexibility to remove the use of the admindb and to use the country and state iso from the tiles; [#2579](https://github.com/valhalla/valhalla/pull/2579)
   * ADDED: Added toll gates and collection points (gantry) to the node;  [#2532](https://github.com/valhalla/valhalla/pull/2532)
   * ADDED: Added osrm serialization for rest/service areas and admins. [#2594](https://github.com/valhalla/valhalla/pull/2594)
   * CHANGED: Improved Russian localization; [#2593](https://github.com/valhalla/valhalla/pull/2593)
   * ADDED: Support restricted class in intersection annotations [#2589](https://github.com/valhalla/valhalla/pull/2589)
   * ADDED: Added trail type trace [#2606](https://github.com/valhalla/valhalla/pull/2606)
   * ADDED: Added tunnel names to the edges as a tagged name.  [#2608](https://github.com/valhalla/valhalla/pull/2608)
   * CHANGED: Moved incidents to the trip leg and cut the shape of the leg at that location [#2610](https://github.com/valhalla/valhalla/pull/2610)
   * ADDED: Costing option to ignore_closures when routing with current flow [#2615](https://github.com/valhalla/valhalla/pull/2615)
   * ADDED: Cross-compilation ability with MinGW64 [#2619](https://github.com/valhalla/valhalla/pull/2619)
   * ADDED: Defines the incident tile schema and incident metadata [#2620](https://github.com/valhalla/valhalla/pull/2620)
   * ADDED: Moves incident serializer logic into a generic serializer [#2621](https://github.com/valhalla/valhalla/pull/2621)
   * ADDED: Incident loading singleton for continually refreshing incident tiles[#2573](https://github.com/valhalla/valhalla/pull/2573)
   * ADDED: One shot mode to valhalla_service so you can run a single request of any type without starting a server [#2624](https://github.com/valhalla/valhalla/pull/2624)
   * ADDED: Adds text instructions to OSRM output [#2625](https://github.com/valhalla/valhalla/pull/2625)
   * ADDED: Adds support for alternate routes [#2626](https://github.com/valhalla/valhalla/pull/2626)
   * CHANGED: Switch Python bindings generator from boost.python to header-only pybind11[#2644](https://github.com/valhalla/valhalla/pull/2644)
   * ADDED: Add support of input file for one-shot mode of valhalla_service [#2648](https://github.com/valhalla/valhalla/pull/2648)
   * ADDED: Linear reference support to locate api [#2645](https://github.com/valhalla/valhalla/pull/2645)
   * ADDED: Implemented OSRM-like turn duration calculation for car. Uses it now in auto costing. [#2651](https://github.com/valhalla/valhalla/pull/2651)
   * ADDED: Enhanced turn lane information in guidance [#2653](https://github.com/valhalla/valhalla/pull/2653)
   * ADDED: `top_speed` option for all motorized vehicles [#2667](https://github.com/valhalla/valhalla/issues/2667)
   * CHANGED: Move turn_lane_direction helper to odin/util [#2675](https://github.com/valhalla/valhalla/pull/2675)
   * ADDED: Add annotations to osrm response including speed limits, unit and sign conventions [#2668](https://github.com/valhalla/valhalla/pull/2668)
   * ADDED: Added functions for predicted speeds encoding-decoding [#2674](https://github.com/valhalla/valhalla/pull/2674)
   * ADDED: Time invariant routing via the bidirectional algorithm. This has the effect that when time dependent routes (arrive_by and depart_at) fall back to bidirectional due to length restrictions they will actually use the correct time of day for one of the search directions [#2660](https://github.com/valhalla/valhalla/pull/2660)
   * ADDED: If the length of the edge is greater than kMaxEdgeLength, then consider this a catastrophic error if the should_error bool is true in the set_length function. [2678](https://github.com/valhalla/valhalla/pull/2678)
   * ADDED: Moved lat,lon coordinates structures from single to double precision. Improves geometry accuracy noticibly at zooms above 17 as well as coordinate snapping and any other geometric operations. Addes about a 2% performance pentalty for standard routes. Graph nodes now have 7 digits of precision.  [#2693](https://github.com/valhalla/valhalla/pull/2693)
   * ADDED: Added signboards to guidance views.  [#2687](https://github.com/valhalla/valhalla/pull/2687)
   * ADDED: Regular speed on shortcut edges is calculated with turn durations taken into account. Truck, motorcycle and motorscooter profiles use OSRM-like turn duration. [#2662](https://github.com/valhalla/valhalla/pull/2662)
   * CHANGED: Remove astar algorithm and replace its use with timedep_forward as its redundant [#2706](https://github.com/valhalla/valhalla/pull/2706)
   * ADDED: Recover and recost all shortcuts in final path for bidirectional astar algorithm [#2711](https://github.com/valhalla/valhalla/pull/2711)
   * ADDED: An option for shortcut recovery to be cached at start up to reduce the time it takes to do so on the fly [#2714](https://github.com/valhalla/valhalla/pull/2714)
   * ADDED: If width <= 1.9 then no access for auto, truck, bus, taxi, emergency and hov. [#2713](https://github.com/valhalla/valhalla/pull/2713)
   * ADDED: Centroid/Converge/Rendezvous/Meet API which allows input locations to find a least cost convergence point from all locations [#2734](https://github.com/valhalla/valhalla/pull/2734)
   * ADDED: Added support to process the sump_buster tag.  Also, fixed a few small access bugs for nodes. [#2731](https://github.com/valhalla/valhalla/pull/2731)
   * ADDED: Log message if failed to create tiles directory. [#2738](https://github.com/valhalla/valhalla/pull/2738)
   * CHANGED: Tile memory is only owned by the GraphTile rather than shared amongst copies of the graph tile (in GraphReader and TileCaches). [#2340](https://github.com/valhalla/valhalla/pull/2340)
   * ADDED: Add Estonian locale. [#2748](https://github.com/valhalla/valhalla/pull/2748)
   * CHANGED: Handle GraphTile objects as smart pointers [#2703](https://github.com/valhalla/valhalla/pull/2703)
   * CHANGED: Improve stability with no RTTI build [#2759](https://github.com/valhalla/valhalla/pull/2759) and [#2760](https://github.com/valhalla/valhalla/pull/2760)
   * CHANGED: Change generic service roads to a new Use=kServiceRoad. This is for highway=service without other service= tags (such as driveway, alley, parking aisle) [#2419](https://github.com/valhalla/valhalla/pull/2419)
   * ADDED: Isochrones support isodistance lines as well [#2699](https://github.com/valhalla/valhalla/pull/2699)
   * ADDED: Add support for ignoring live traffic closures for waypoints [#2685](https://github.com/valhalla/valhalla/pull/2685)
   * ADDED: Add use_distance to auto cost to allow choosing between two primary cost components, time or distance [#2771](https://github.com/valhalla/valhalla/pull/2771)
   * CHANGED: nit: Enables compiler warnings in part of loki module [#2767](https://github.com/valhalla/valhalla/pull/2767)
   * CHANGED: Reducing the number of uturns by increasing the cost to for them to 9.5f. Note: Did not increase the cost for motorcycles or motorscooters. [#2770](https://github.com/valhalla/valhalla/pull/2770)
   * ADDED: Add option to use thread-safe GraphTile's reference counter. [#2772](https://github.com/valhalla/valhalla/pull/2772)
   * CHANGED: nit: Enables compiler warnings in part of thor module [#2768](https://github.com/valhalla/valhalla/pull/2768)
   * ADDED: Add costing option `use_tracks` to avoid or favor tracks in route. [#2769](https://github.com/valhalla/valhalla/pull/2769)
   * CHANGED: chore: Updates libosmium [#2786](https://github.com/valhalla/valhalla/pull/2786)
   * CHANGED: Optimize double bucket queue to reduce memory reallocations. [#2719](https://github.com/valhalla/valhalla/pull/2719)
   * CHANGED: Collapse merge maneuvers [#2773](https://github.com/valhalla/valhalla/pull/2773)
   * CHANGED: Add shortcuts to the tiles' bins so we can find them when doing spatial lookups. [#2744](https://github.com/valhalla/valhalla/pull/2744)

## Release Date: 2019-11-21 Valhalla 3.0.9
* **Bug Fix**
   * FIXED: Changed reachability computation to consider both directions of travel wrt candidate edges [#1965](https://github.com/valhalla/valhalla/pull/1965)
   * FIXED: toss ways where access=private and highway=service and service != driveway. [#1960](https://github.com/valhalla/valhalla/pull/1960)
   * FIXED: Fix search_cutoff check in loki correlate_node. [#2023](https://github.com/valhalla/valhalla/pull/2023)
   * FIXED: Computes notion of a deadend at runtime in bidirectional a-star which fixes no-route with a complicated u-turn. [#1982](https://github.com/valhalla/valhalla/issues/1982)
   * FIXED: Fix a bug with heading filter at nodes. [#2058](https://github.com/valhalla/valhalla/pull/2058)
   * FIXED: Bug in map matching continuity checking such that continuity must only be in the forward direction. [#2029](https://github.com/valhalla/valhalla/pull/2029)
   * FIXED: Allow setting the time for map matching paths such that the time is used for speed lookup. [#2030](https://github.com/valhalla/valhalla/pull/2030)
   * FIXED: Don't use density factor for transition cost when user specified flag disables flow speeds. [#2048](https://github.com/valhalla/valhalla/pull/2048)
   * FIXED: Map matching trace_route output now allows for discontinuities in the match though multi match is not supported in valhalla route output. [#2049](https://github.com/valhalla/valhalla/pull/2049)
   * FIXED: Allows routes with no time specified to use time conditional edges and restrictions with a flag denoting as much [#2055](https://github.com/valhalla/valhalla/pull/2055)
   * FIXED: Fixed a bug with 'current' time type map matches. [#2060](https://github.com/valhalla/valhalla/pull/2060)
   * FIXED: Fixed a bug with time dependent expansion in which the expansion distance heuristic was not being used. [#2064](https://github.com/valhalla/valhalla/pull/2064)

* **Enhancement**
   * ADDED: Establish pinpoint test pattern [#1969](https://github.com/valhalla/valhalla/pull/1969)
   * ADDED: Suppress relative direction in ramp/exit instructions if it matches driving side of street [#1990](https://github.com/valhalla/valhalla/pull/1990)
   * ADDED: Added relative direction to the merge maneuver [#1989](https://github.com/valhalla/valhalla/pull/1989)
   * ADDED: Refactor costing to better handle multiple speed datasources [#2026](https://github.com/valhalla/valhalla/pull/2026)
   * ADDED: Better usability of curl for fetching tiles on the fly [#2026](https://github.com/valhalla/valhalla/pull/2026)
   * ADDED: LRU cache scheme for tile storage [#2026](https://github.com/valhalla/valhalla/pull/2026)
   * ADDED: GraphTile size check [#2026](https://github.com/valhalla/valhalla/pull/2026)
   * ADDED: Pick more sane values for highway and toll avoidance [#2026](https://github.com/valhalla/valhalla/pull/2026)
   * ADDED: Refactor adding predicted speed info to speed up process [#2026](https://github.com/valhalla/valhalla/pull/2026)
   * ADDED: Allow selecting speed data sources at request time [#2026](https://github.com/valhalla/valhalla/pull/2026)
   * ADDED: Allow disabling certain neighbors in connectivity map [#2026](https://github.com/valhalla/valhalla/pull/2026)
   * ADDED: Allows routes with time-restricted edges if no time specified and notes restriction in response [#1992](https://github.com/valhalla/valhalla/issues/1992)
   * ADDED: Runtime deadend detection to timedependent a-star. [#2059](https://github.com/valhalla/valhalla/pull/2059)

## Release Date: 2019-09-06 Valhalla 3.0.8
* **Bug Fix**
   * FIXED: Added logic to detect if user is to merge to the left or right [#1892](https://github.com/valhalla/valhalla/pull/1892)
   * FIXED: Overriding the destination_only flag when reclassifying ferries; Also penalizing ferries with a 5 min. penalty in the cost to allow us to avoid destination_only the majority of the time except when it is necessary. [#1895](https://github.com/valhalla/valhalla/pull/1905)
   * FIXED: Suppress forks at motorway junctions and intersecting service roads [#1909](https://github.com/valhalla/valhalla/pull/1909)
   * FIXED: Enhanced fork assignment logic [#1912](https://github.com/valhalla/valhalla/pull/1912)
   * FIXED: Added logic to fall back to return country poly if no state and updated lua for Metro Manila and Ireland [#1910](https://github.com/valhalla/valhalla/pull/1910)
   * FIXED: Added missing motorway fork instruction [#1914](https://github.com/valhalla/valhalla/pull/1914)
   * FIXED: Use begin street name for osrm compat mode [#1916](https://github.com/valhalla/valhalla/pull/1916)
   * FIXED: Added logic to fix missing highway cardinal directions in the US [#1917](https://github.com/valhalla/valhalla/pull/1917)
   * FIXED: Handle forward traversable significant road class intersecting edges [#1928](https://github.com/valhalla/valhalla/pull/1928)
   * FIXED: Fixed bug with shape trimming that impacted Uturns at Via locations. [#1935](https://github.com/valhalla/valhalla/pull/1935)
   * FIXED: Dive bomb updates.  Updated default speeds for urban areas based on roadclass for the enhancer.  Also, updated default speeds based on roadclass in lua.  Fixed an issue where we were subtracting 1 from uint32_t when 0 for stop impact.  Updated reclassify link logic to allow residential roads to be added to the tree, but we only downgrade the links to tertiary.  Updated TransitionCost functions to add 1.5 to the turncost when transitioning from a ramp to a non ramp and vice versa.  Also, added 0.5f to the turncost if the edge is a roundabout. [#1931](https://github.com/valhalla/valhalla/pull/1931)

* **Enhancement**
   * ADDED: Caching url fetched tiles to disk [#1887](https://github.com/valhalla/valhalla/pull/1887)
   * ADDED: filesystem::remove_all [#1887](https://github.com/valhalla/valhalla/pull/1887)
   * ADDED: Minimum enclosing bounding box tool [#1887](https://github.com/valhalla/valhalla/pull/1887)
   * ADDED: Use constrained flow speeds in bidirectional_astar.cc [#1907](https://github.com/valhalla/valhalla/pull/1907)
   * ADDED: Bike Share Stations are now in the graph which should set us up to do multimodal walk/bike scenarios [#1852](https://github.com/valhalla/valhalla/pull/1852)

## Release Date: 2019-7-18 Valhalla 3.0.7
* **Bug Fix**
   * FIXED: Fix pedestrian fork [#1886](https://github.com/valhalla/valhalla/pull/1886)

## Release Date: 2019-7-15 Valhalla 3.0.6
* **Bug Fix**
   * FIXED: Admin name changes. [#1853](https://github.com/valhalla/valhalla/pull/1853) Ref: [#1854](https://github.com/valhalla/valhalla/issues/1854)
   * FIXED: valhalla_add_predicted_traffic was overcommitted while gathering stats. Added a clear. [#1857](https://github.com/valhalla/valhalla/pull/1857)
   * FIXED: regression in map matching when moving to valhalla v3.0.0 [#1863](https://github.com/valhalla/valhalla/pull/1863)
   * FIXED: last step shape in osrm serializer should be 2 of the same point [#1867](https://github.com/valhalla/valhalla/pull/1867)
   * FIXED: Shape trimming at the beginning and ending of the route to not be degenerate [#1876](https://github.com/valhalla/valhalla/pull/1876)
   * FIXED: Duplicate waypoints in osrm serializer [#1880](https://github.com/valhalla/valhalla/pull/1880)
   * FIXED: Updates for heading precision [#1881](https://github.com/valhalla/valhalla/pull/1881)
   * FIXED: Map matching allowed untraversable edges at start of route [#1884](https://github.com/valhalla/valhalla/pull/1884)

* **Enhancement**
   * ADDED: Use the same protobuf object the entire way through the request process [#1837](https://github.com/valhalla/valhalla/pull/1837)
   * ADDED: Enhanced turn lane processing [#1859](https://github.com/valhalla/valhalla/pull/1859)
   * ADDED: Add global_synchronized_cache in valhalla_build_config [#1851](https://github.com/valhalla/valhalla/pull/1851)

## Release Date: 2019-06-04 Valhalla 3.0.5
* **Bug Fix**
   * FIXED: Protect against unnamed rotaries and routes that end in roundabouts not turning off rotary logic [#1840](https://github.com/valhalla/valhalla/pull/1840)

* **Enhancement**
   * ADDED: Add turn lane info at maneuver point [#1830](https://github.com/valhalla/valhalla/pull/1830)

## Release Date: 2019-05-31 Valhalla 3.0.4
* **Bug Fix**
   * FIXED: Improved logic to decide between bear vs. continue [#1798](https://github.com/valhalla/valhalla/pull/1798)
   * FIXED: Bicycle costing allows use of roads with all surface values, but with a penalty based on bicycle type. However, the edge filter totally disallows bad surfaces for some bicycle types, creating situations where reroutes fail if a rider uses a road with a poor surface. [#1800](https://github.com/valhalla/valhalla/pull/1800)
   * FIXED: Moved complex restrictions building to before validate. [#1805](https://github.com/valhalla/valhalla/pull/1805)
   * FIXED: Fix bicycle edge filter whan avoid_bad_surfaces = 1.0 [#1806](https://github.com/valhalla/valhalla/pull/1806)
   * FIXED: Replace the EnhancedTripPath class inheritance with aggregation [#1807](https://github.com/valhalla/valhalla/pull/1807)
   * FIXED: Replace the old timezone shape zip file every time valhalla_build_timezones is ran [#1817](https://github.com/valhalla/valhalla/pull/1817)
   * FIXED: Don't use island snapped edge candidates (from disconnected components or low reach edges) when we rejected other high reachability edges that were closer [#1835](https://github.com/valhalla/valhalla/pull/1835)

## Release Date: 2019-05-08 Valhalla 3.0.3
* **Bug Fix**
   * FIXED: Fixed a rare loop condition in route matcher (edge walking to match a trace).
   * FIXED: Fixed VACUUM ANALYZE syntax issue.  [#1704](https://github.com/valhalla/valhalla/pull/1704)
   * FIXED: Fixed the osrm maneuver type when a maneuver has the to_stay_on attribute set.  [#1714](https://github.com/valhalla/valhalla/pull/1714)
   * FIXED: Fixed osrm compatibility mode attributes.  [#1716](https://github.com/valhalla/valhalla/pull/1716)
   * FIXED: Fixed rotary/roundabout issues in Valhalla OSRM compatibility.  [#1727](https://github.com/valhalla/valhalla/pull/1727)
   * FIXED: Fixed the destinations assignment for exit names in OSRM compatibility mode. [#1732](https://github.com/valhalla/valhalla/pull/1732)
   * FIXED: Enhance merge maneuver type assignment. [#1735](https://github.com/valhalla/valhalla/pull/1735)
   * FIXED: Fixed fork assignments and on ramps for OSRM compatibility mode. [#1738](https://github.com/valhalla/valhalla/pull/1738)
   * FIXED: Fixed cardinal direction on reference names when forward/backward tag is present on relations. Fixes singly digitized roads with opposing directional modifiers. [#1741](https://github.com/valhalla/valhalla/pull/1741)
   * FIXED: Fixed fork assignment and narrative logic when a highway ends and splits into multiple ramps. [#1742](https://github.com/valhalla/valhalla/pull/1742)
   * FIXED: Do not use any avoid edges as origin or destination of a route, matrix, or isochrone. [#1745](https://github.com/valhalla/valhalla/pull/1745)
   * FIXED: Add leg summary and remove unused hint attribute for OSRM compatibility mode. [#1753](https://github.com/valhalla/valhalla/pull/1753)
   * FIXED: Improvements for pedestrian forks, pedestrian roundabouts, and continue maneuvers. [#1768](https://github.com/valhalla/valhalla/pull/1768)
   * FIXED: Added simplified overview for OSRM response and added use_toll logic back to truck costing. [#1765](https://github.com/valhalla/valhalla/pull/1765)
   * FIXED: temp fix for location distance bug [#1774](https://github.com/valhalla/valhalla/pull/1774)
   * FIXED: Fix pedestrian routes using walkway_factor [#1780](https://github.com/valhalla/valhalla/pull/1780)
   * FIXED: Update the begin and end heading of short edges based on use [#1783](https://github.com/valhalla/valhalla/pull/1783)
   * FIXED: GraphReader::AreEdgesConnected update.  If transition count == 0 return false and do not call transition function. [#1786](https://github.com/valhalla/valhalla/pull/1786)
   * FIXED: Only edge candidates that were used in the path are send to serializer: [1788](https://github.com/valhalla/valhalla/pull/1788)
   * FIXED: Added logic to prevent the removal of a destination maneuver when ending on an internal edge [#1792](https://github.com/valhalla/valhalla/pull/1792)
   * FIXED: Fixed instructions when starting on an internal edge [#1796](https://github.com/valhalla/valhalla/pull/1796)

* **Enhancement**
   * Add the ability to run valhalla_build_tiles in stages. Specify the begin_stage and end_stage as command line options. Also cleans up temporary files as the last stage in the pipeline.
   * Add `remove` to `filesystem` namespace. [#1752](https://github.com/valhalla/valhalla/pull/1752)
   * Add TaxiCost into auto costing options.
   * Add `preferred_side` to allow per-location filtering of edges based on the side of the road the location is on and the driving side for that locale.
   * Slightly decreased the internal side-walk factor to .90f to favor roads with attached sidewalks. This impacts roads that have added sidewalk:left, sidewalk:right or sidewalk:both OSM tags (these become attributes on each directedEdge). The user can then avoid/penalize dedicated sidewalks and walkways, when they increase the walkway_factor. Since we slightly decreased the sidewalk_factor internally and only favor sidewalks if use is tagged as sidewalk_left or sidewalk_right, we should tend to route on roads with attached sidewalks rather than separate/dedicated sidewalks, allowing for more road names to be called out since these are labeled more.
   * Add `via` and `break_through` location types [#1737](https://github.com/valhalla/valhalla/pull/1737)
   * Add `street_side_tolerance` and `search_cutoff` to input `location` [#1777](https://github.com/valhalla/valhalla/pull/1777)
   * Return the Valhalla error `Path distance exceeds the max distance limit` for OSRM responses when the route is greater than the service limits. [#1781](https://github.com/valhalla/valhalla/pull/1781)

## Release Date: 2019-01-14 Valhalla 3.0.2
* **Bug Fix**
   * FIXED: Transit update - fix dow and exception when after midnight trips are normalized [#1682](https://github.com/valhalla/valhalla/pull/1682)
   * FIXED: valhalla_convert_transit segfault - GraphTileBuilder has null GraphTileHeader [#1683](https://github.com/valhalla/valhalla/issues/1683)
   * FIXED: Fix crash for trace_route with osrm serialization. Was passing shape rather than locations to the waypoint method.
   * FIXED: Properly set driving_side based on data set in TripPath.
   * FIXED: A bad bicycle route exposed an issue with bidirectional A* when the origin and destination edges are connected. Use A* in these cases to avoid requiring a high cost threshold in BD A*.
   * FIXED: x86 and x64 data compatibility was fixed as the structures weren't aligned.
   * FIXED: x86 tests were failing due mostly to floating point issues and the aforementioned structure misalignment.
* **Enhancement**
   * Add a durations list (delta time between each pair of trace points), a begin_time and a use_timestamp flag to trace_route requests. This allows using the input trace timestamps or durations plus the begin_time to compute elapsed time at each edge in the matched path (rather than using costing methods).
   * Add support for polyline5 encoding for OSRM formatted output.
* **Note**
   * Isochrones and openlr are both noted as not working with release builds for x86 (32bit) platforms. We'll look at getting this fixed in a future release

## Release Date: 2018-11-21 Valhalla 3.0.1
* **Bug Fix**
   * FIXED: Fixed a rare, but serious bug with bicycle costing. ferry_factor_ in bicycle costing shadowed the data member in the base dynamic cost class, leading to an unitialized variable. Occasionally, this would lead to negative costs which caused failures. [#1663](https://github.com/valhalla/valhalla/pull/1663)
   * FIXED: Fixed use of units in OSRM compatibility mode. [#1662](https://github.com/valhalla/valhalla/pull/1662)

## Release Date: 2018-11-21 Valhalla 3.0.0
* **NOTE**
   * This release changes the Valhalla graph tile formats to make the tile data more efficient and flexible. Tile data is incompatible with Valhalla 2.x builds, and code for 3.x is incompatible with data built for Valahalla 2.x versions. Valhalla tile sizes are slightly smaller (for datasets using elevation information the size savings is over 10%). In addition, there is increased flexibility for creating different variants of tiles to support different applications (e.g. bicycle only, or driving only).
* **Enhancement**
   * Remove the use of DirectedEdge for transitions between nodes on different hierarchy levels. A new structure, NodeTransition, is now used to transition to nodes on different hierarchy level. This saves space since only the end node GraphId is needed for the transitions (and DirectedEdge is a large data structure).
   * Change the NodeInfo lat,lon to use an offset from the tile base lat,lon. This potentially allows higher precision than using float, but more importantly saves space and allows support for NodeTransitions as well as spare for future growth.
   * Remove the EdgeElevation structure and max grade information into DirectedEdge and mean elevation into EdgeInfo. This saves space.
   * Reduce wayid to 32 bits. This allows sufficient growth when using OpenStreetMap data and frees space in EdgeInfo (allows moving speed limit and mean elevation from other structures).
   * Move name consistency from NodeInfo to DirectedEdge. This allows a more efficient lookup of name consistency.
   * Update all path algorithms to use NodeTransition logic rather than special DirectedEdge transition types. This simplifies PathAlgorithms slightly and removes some conditional logic.
   * Add an optional GraphFilter stage to tile building pipeline. This allows removal of edges and nodes based on access. This allows bicycle only, pedestrian only, or driving only datasets (or combinations) to be created - allowing smaller datasets for special purpose applications.
* **Deprecate**
   * Valhalla 3.0 removes support for OSMLR.

## Release Date: 2018-11-20 Valhalla 2.7.2
* **Enhancement**
   * UPDATED: Added a configuration variable for max_timedep_distance. This is used in selecting the path algorithm and provides the maximum distance between locations when choosing a time dependent path algorithm (other than multi modal). Above this distance, bidirectional A* is used with no time dependencies.
   * UPDATED: Remove transition edges from priority queue in Multimodal methods.
   * UPDATED: Fully implement street names and exit signs with ability to identify route numbers. [#1635](https://github.com/valhalla/valhalla/pull/1635)
* **Bug Fix**
   * FIXED: A timed-turned restriction should not be applied when a non-timed route is executed.  [#1615](https://github.com/valhalla/valhalla/pull/1615)
   * FIXED: Changed unordered_map to unordered_multimap for polys. Poly map can contain the same key but different multi-polygons. For example, islands for a country or timezone polygons for a country.
   * FIXED: Fixed timezone db issue where TZIDs did not exist in the Howard Hinnant date time db that is used in the date_time class for tz indexes.  Added logic to create aliases for TZIDs based on https://en.wikipedia.org/wiki/List_of_tz_database_time_zones
   * FIXED: Fixed the ramp turn modifiers for osrm compat [#1569](https://github.com/valhalla/valhalla/pull/1569)
   * FIXED: Fixed the step geometry when using the osrm compat mode [#1571](https://github.com/valhalla/valhalla/pull/1571)
   * FIXED: Fixed a data creation bug causing issues with A* routes ending on loops. [#1576](https://github.com/valhalla/valhalla/pull/1576)
   * FIXED: Fixed an issue with a bad route where destination only was present. Was due to thresholds in bidirectional A*. Changed threshold to be cost based rather than number of iterations). [#1586](https://github.com/valhalla/valhalla/pull/1586)
   * FIXED: Fixed an issue with destination only (private) roads being used in bicycle routes. Centralized some "base" transition cost logic in the base DynamicCost class. [#1587](https://github.com/valhalla/valhalla/pull/1587)
   * FIXED: Remove extraneous ramp maneuvers [#1657](https://github.com/valhalla/valhalla/pull/1657)

## Release Date: 2018-10-02 Valhalla 2.7.1
* **Enhancement**
   * UPDATED: Added date time support to forward and reverse isochrones. Add speed lookup (predicted speeds and/or free-flow or constrained flow speed) if date_time is present.
   * UPDATED: Add timezone checks to multimodal routes and isochrones (updates localtime if the path crosses into a timezone different than the start location).
* **Data Producer Update**
   * UPDATED: Removed boost date time support from transit.  Now using the Howard Hinnant date library.
* **Bug Fix**
   * FIXED: Fixed a bug with shortcuts that leads to inconsistent routes depending on whether shortcuts are taken, different origins can lead to different paths near the destination. This fix also improves performance on long routes and matrices.
   * FIXED: We were getting inconsistent results between departing at current date/time vs entering the current date/time.  This issue is due to the fact that the iso_date_time function returns the full iso date_time with the timezone offset (e.g., 2018-09-27T10:23-07:00 vs 2018-09-27T10:23). When we refactored the date_time code to use the new Howard Hinnant date library, we introduced this bug.
   * FIXED: Increased the threshold in CostMatrix to address null time and distance values occuring for truck costing with locations near the max distance.

## Release Date: 2018-09-13 Valhalla 2.7.0
* **Enhancement**
   * UPDATED: Refactor to use the pbf options instead of the ptree config [#1428](https://github.com/valhalla/valhalla/pull/1428) This completes [1357](https://github.com/valhalla/valhalla/issues/1357)
   * UPDATED: Removed the boost/date_time dependency from baldr and odin. We added the Howard Hinnant date and time library as a submodule. [#1494](https://github.com/valhalla/valhalla/pull/1494)
   * UPDATED: Fixed 'Drvie' typo [#1505](https://github.com/valhalla/valhalla/pull/1505) This completes [1504](https://github.com/valhalla/valhalla/issues/1504)
   * UPDATED: Optimizations of GetSpeed for predicted speeds [1490](https://github.com/valhalla/valhalla/issues/1490)
   * UPDATED: Isotile optimizations
   * UPDATED: Added stats to predictive traffic logging
   * UPDATED: resample_polyline - Breaks the polyline into equal length segments at a sample distance near the resolution. Break out of the loop through polyline points once we reach the specified number of samplesthen append the last
polyline point.
   * UPDATED: added android logging and uses a shared graph reader
   * UPDATED: Do not run a second pass on long pedestrian routes that include a ferry (but succeed on first pass). This is a performance fix. Long pedestrian routes with A star factor based on ferry speed end up being very inefficient.
* **Bug Fix**
   * FIXED: A* destination only
   * FIXED: Fixed through locations weren't honored [#1449](https://github.com/valhalla/valhalla/pull/1449)


## Release Date: 2018-08-02 Valhalla 3.0.0-rc.4
* **Node Bindings**
   * UPDATED: add some worker pool handling
   [#1467](https://github.com/valhalla/valhalla/pull/1467)

## Release Date: 2018-08-02 Valhalla 3.0.0-rc.3
* **Node Bindings**
   * UPDATED: replaced N-API with node-addon-api wrapper and made the actor
   functions asynchronous
   [#1457](https://github.com/valhalla/valhalla/pull/1457)

## Release Date: 2018-07-24 Valhalla 3.0.0-rc.2
* **Node Bindings**
   * FIXED: turn on the autocleanup functionality for the actor object.
   [#1439](https://github.com/valhalla/valhalla/pull/1439)

## Release Date: 2018-07-16 Valhalla 3.0.0-rc.1
* **Enhancement**
   * ADDED: exposed the rest of the actions to the node bindings and added tests. [#1415](https://github.com/valhalla/valhalla/pull/1415)

## Release Date: 2018-07-12 Valhalla 3.0.0-alpha.1
**NOTE**: There was already a small package named `valhalla` on the npm registry, only published up to version 0.0.3. The team at npm has transferred the package to us, but would like us to publish something to it ASAP to prove our stake in it. Though the bindings do not have all of the actor functionality exposed yet (just route), we are going to publish an alpha release of 3.0.0 to get something up on npm.
* **Infrastructure**:
   * ADDED: add in time dependent algorithms if the distance between locations is less than 500km.
   * ADDED: TurnLanes to indicate turning lanes at the end of a directed edge.
   * ADDED: Added PredictedSpeeds to Valhalla tiles and logic to compute speed based on predictive speed profiles.
* **Data Producer Update**
   * ADDED: is_route_num flag was added to Sign records. Set this to true if the exit sign comes from a route number/ref.
   * CHANGED: Lower speeds on driveways, drive-thru, and parking aisle. Set destination only flag for drive thru use.
   * ADDED: Initial implementation of turn lanes.
  **Bug Fix**
   * CHANGED: Fix destination only penalty for A* and time dependent cases.
   * CHANGED: Use the distance from GetOffsetForHeading, based on road classification and road use (e.g. ramp, turn channel, etc.), within tangent_angle function.
* **Map Matching**
   * FIXED: Fixed trace_route edge_walk server abort [#1365](https://github.com/valhalla/valhalla/pull/1365)
* **Enhancement**
   * ADDED: Added post process for updating free and constrained speeds in the directed edges.
   * UPDATED: Parse the json request once and store in a protocol buffer to pass along the pipeline. This completed the first portion of [1357](https://github.com/valhalla/valhalla/issues/1357)
   * UPDATED: Changed the shape_match attribute from a string to an enum. Fixes [1376](https://github.com/valhalla/valhalla/issues/1376)
   * ADDED: Node bindings for route [#1341](https://github.com/valhalla/valhalla/pull/1341)
   * UPDATED: Use a non-linear use_highways factor (to more heavily penalize highways as use_highways approaches 0).

## Release Date: 2018-07-15 Valhalla 2.6.3
* **API**:
   * FIXED: Use a non-linear use_highways factor (to more heavily penalize highways as use_highways approaches 0).
   * FIXED: Fixed the highway_factor when use_highways < 0.5.
   * ENHANCEMENT: Added logic to modulate the surface factor based on use_trails.
   * ADDED: New customer test requests for motorcycle costing.

## Release Date: 2018-06-28 Valhalla 2.6.2
* **Data Producer Update**
   * FIXED: Complex restriction sorting bug.  Check of has_dt in ComplexRestrictionBuilder::operator==.
* **API**:
   * FIXED: Fixed CostFactory convenience method that registers costing models
   * ADDED: Added use_tolls into motorcycle costing options

## Release Date: 2018-05-28 Valhalla 2.6.0
* **Infrastructure**:
   * CHANGED: Update cmake buildsystem to replace autoconf [#1272](https://github.com/valhalla/valhalla/pull/1272)
* **API**:
   * CHANGED: Move `trace_options` parsing to map matcher factory [#1260](https://github.com/valhalla/valhalla/pull/1260)
   * ADDED: New costing method for AutoDataFix [#1283](https://github.com/valhalla/valhalla/pull/1283)

## Release Date: 2018-05-21 Valhalla 2.5.0
* **Infrastructure**
   * ADDED: Add code formatting and linting.
* **API**
   * ADDED: Added new motorcycle costing, motorcycle access flag in data and use_trails option.
* **Routing**
   * ADDED: Add time dependnet forward and reverse A* methods.
   * FIXED: Increase minimum threshold for driving routes in bidirectional A* (fixes some instances of bad paths).
* **Data Producer Update**
   * CHANGED: Updates to properly handle cycleway crossings.
   * CHANGED: Conditionally include driveways that are private.
   * ADDED: Added logic to set motorcycle access.  This includes lua, country access, and user access flags for motorcycles.

## Release Date: 2018-04-11 Valhalla 2.4.9
* **Enhancement**
   * Added European Portuguese localization for Valhalla
   * Updates to EdgeStatus to improve performance. Use an unordered_map of tile Id and allocate an array for each edge in the tile. This allows using pointers to access status for sequential edges. This improves performance by 50% or so.
   * A couple of bicycle costing updates to improve route quality: avoid roads marked as part of a truck network, to remove the density penalty for transition costs.
   * When optimal matrix type is selected, now use CostMatrix for source to target pedestrian and bicycle matrix calls when both counts are above some threshold. This improves performance in general and lessens some long running requests.
*  **Data Producer Update**
   * Added logic to protect against setting a speed of 0 for ferries.

## Release Date: 2018-03-27 Valhalla 2.4.8
* **Enhancement**
   * Updates for Italian verbal translations
   * Optionally remove driveways at graph creation time
   * Optionally disable candidate edge penalty in path finding
   * OSRM compatible route, matrix and map matching response generation
   * Minimal Windows build compatibility
   * Refactoring to use PBF as the IPC mechanism for all objects
   * Improvements to internal intersection marking to reduce false positives
* **Bug Fix**
   * Cap candidate edge penalty in path finding to reduce excessive expansion
   * Fix trivial paths at deadends

## Release Date: 2018-02-08 Valhalla 2.4.7
* **Enhancement**
   * Speed up building tiles from small OSM imports by using boost directory iterator rather than going through all possible tiles and testing each if the file exists.
* **Bug Fix**
   * Protect against overflow in string to float conversion inside OSM parsing.

## Release Date: 2018-01-26 Valhalla 2.4.6
* **Enhancement**
   * Elevation library will lazy load RAW formatted sources

## Release Date: 2018-01-24 Valhalla 2.4.5
* **Enhancement**
   * Elevation packing utility can unpack lz4hc now
* **Bug Fix**
   * Fixed broken darwin builds

## Release Date: 2018-01-23 Valhalla 2.4.4
* **Enhancement**
   * Elevation service speed improvments and the ability to serve lz4hc compressed data
   * Basic support for downloading routing tiles on demand
   * Deprecated `valhalla_route_service`, now all services (including elevation) are found under `valhalla_service`

## Release Date: 2017-12-11 Valhalla 2.4.3
* **Enhancement**
   * Remove union from GraphId speeds up some platforms
   * Use SAC scale in pedestrian costing
   * Expanded python bindings to include all actions (route, matrix, isochrone, etc)
* **Bug Fix**
   * French translation typo fixes
*  **Data Producer Update**
   * Handling shapes that intersect the poles when binning
   * Handling when transit shapes are less than 2 points

## Release Date: 2017-11-09 Valhalla 2.4.1
*  **Data Producer Update**
   * Added kMopedAccess to modes for complex restrictions.  Remove the kMopedAccess when auto access is removed.  Also, add the kMopedAccess when an auto restriction is found.

## Release Date: 2017-11-08 Valhalla 2.4.0
*  **Data Producer Update**
   * Added logic to support restriction = x with a the except tag.  We apply the restriction to everything except for modes in the except tag.
   * Added logic to support railway_service and coach_service in transit.
* **Bug Fix**
  * Return proper edge_walk path for requested shape_match=walk_or_snap
  * Skip invalid stateid for Top-K requests

## Release Date: 2017-11-07 Valhalla 2.3.9
* **Enhancement**
  * Top-K map matched path generation now only returns unique paths and does so with fewer iterations
  * Navigator call outs for both imperial and metric units
  * The surface types allowed for a given bike route can now be controlled via a request parameter `avoid_bad_surfaces`
  * Improved support for motorscooter costing via surface types, road classification and vehicle specific tagging
* **Bug Fix**
  * Connectivity maps now include information about transit tiles
  * Lane counts for singly digitized roads are now correct for a given directed edge
  * Edge merging code for assigning osmlr segments is now robust to partial tile sets
  * Fix matrix path finding to allow transitioning down to lower levels when appropriate. In particular, do not supersede shortcut edges until no longer expanding on the next level.
  * Fix optimizer rotate location method. This fixes a bug where optimal ordering was bad for large location sets.
*  **Data Producer Update**
   * Duration tags are now used to properly set the speed of travel for a ferry routes

## Release Date: 2017-10-17 Valhalla 2.3.8
* **Bug Fix**
  * Fixed the roundabout exit count for bicycles when the roundabout is a road and not a cycleway
  * Enable a pedestrian path to remain on roundabout instead of getting off and back on
  * Fixed the penalization of candidate locations in the uni-directional A* algorithm (used for trivial paths)
*  **Data Producer Update**
   * Added logic to set bike forward and tag to true where kv["sac_scale"] == "hiking". All other values for sac_scale turn off bicycle access.  If sac_scale or mtb keys are found and a surface tag is not set we default to kPath.
   * Fixed a bug where surface=unpaved was being assigned Surface::kPavedSmooth.

## Release Date: 2017-9-11 Valhalla 2.3.7
* **Bug Fix**
  * Update bidirectional connections to handle cases where the connecting edge is one of the origin (or destination) edges and the cost is high. Fixes some pedestrian route issues that were reported.
*  **Data Producer Update**
   * Added support for motorroad tag (default and per country).
   * Update OSMLR segment association logic to fix issue where chunks wrote over leftover segments. Fix search along edges to include a radius so any nearby edges are also considered.

## Release Date: 2017-08-29 Valhalla 2.3.6
* **Bug Fix**
  * Pedestrian paths including ferries no longer cause circuitous routes
  * Fix a crash in map matching route finding where heading from shape was using a `nullptr` tile
  * Spanish language narrative corrections
  * Fix traffic segment matcher to always set the start time of a segment when its known
* **Enhancement**
  * Location correlation scoring improvements to avoid situations where less likely start or ending locations are selected

## Release Date: 2017-08-22 Valhalla 2.3.5
* **Bug Fix**
  * Clamp the edge score in thor. Extreme values were causing bad alloc crashes.
  * Fix multimodal isochrones. EdgeLabel refactor caused issues.
* **Data Producer Update**
  * Update lua logic to properly handle vehicle=no tags.

## Release Date: 2017-08-14 Valhalla 2.3.4
* **Bug Fix**
  * Enforce limits on maximum per point accuracy to avoid long running map matching computations

## Release Date: 2017-08-14 Valhalla 2.3.3
* **Bug Fix**
  * Maximum osm node reached now causes bitset to resize to accomodate when building tiles
  * Fix wrong side of street information and remove redundant node snapping
  * Fix path differences between services and `valhalla_run_route`
  * Fix map matching crash when interpolating duplicate input points
  * Fix unhandled exception when trace_route or trace_attributes when there are no continuous matches
* **Enhancement**
  * Folded Low-Stress Biking Code into the regular Bicycle code and removed the LowStressBicycleCost class. Now when making a query for bicycle routing, a value of 0 for use_hills and use_roads produces low-stress biking routes, while a value of 1 for both provides more intense professional bike routes.
  * Bike costing default values changed. use_roads and use_hills are now 0.25 by default instead of 0.5 and the default bike is now a hybrid bike instead of a road bike.
  * Added logic to use station hierarchy from transitland.  Osm and egress nodes are connected by transitconnections.  Egress and stations are connected by egressconnections.  Stations and platforms are connected by platformconnections.  This includes narrative updates for Odin as well.

## Release Date: 2017-07-31 Valhalla 2.3.2
* **Bug Fix**
  * Update to use oneway:psv if oneway:bus does not exist.
  * Fix out of bounds memory issue in DoubleBucketQueue.
  * Many things are now taken into consideration to determine which sides of the road have what cyclelanes, because they were not being parsed correctly before
  * Fixed issue where sometimes a "oneway:bicycle=no" tag on a two-way street would cause the road to become a oneway for bicycles
  * Fixed trace_attributes edge_walk cases where the start or end points in the shape are close to graph nodes (intersections)
  * Fixed 32bit architecture crashing for certain routes with non-deterministic placement of edges labels in bucketized queue datastructure
* **Enhancement**
  * Improve multi-modal routes by adjusting the pedestrian mode factor (routes use less walking in favor of public transit).
  * Added interface framework to support "top-k" paths within map-matching.
  * Created a base EdgeLabel class that contains all data needed within costing methods and supports the basic path algorithms (forward direction, A*, with accumulated path distance). Derive class for bidirectional algorithms (BDEdgeLabel) and for multimodal algorithms. Lowers memory use by combining some fields (using spare bits from GraphId).
  * Added elapsed time estimates to map-matching labels in preparation for using timestamps in map-matching.
  * Added parsing of various OSM tags: "bicycle=use_sidepath", "bicycle=dismount", "segregated=*", "shoulder=*", "cycleway:buffer=*", and several variations of these.
  * Both trace_route and trace_attributes will parse `time` and `accuracy` parameters when the shape is provided as unencoded
  * Map-matching will now use the time (in seconds) of each gps reading (if provided) to narrow the search space and avoid finding matches that are impossibly fast

## Release Date: 2017-07-10 Valhalla 2.3.0
* **Bug Fix**
  * Fixed a bug in traffic segment matcher where length was populated but had invalid times
* **Embedded Compilation**
  * Decoupled the service components from the rest of the worker objects so that the worker objects could be used in non http service contexts
   * Added an actor class which encapsulates the various worker objects and allows the various end points to be called /route /height etc. without needing to run a service
* **Low-Stress Bicycle**
  * Worked on creating a new low-stress biking option that focuses more on taking safer roads like cycle ways or residential roads than the standard bike costing option does.

## Release Date: 2017-06-26 Valhalla 2.2.9
* **Bug Fix**
  * Fix a bug introduced in 2.2.8 where map matching search extent was incorrect in longitude axis.

## Release Date: 2017-06-23 Valhalla 2.2.8
* **Bug Fix**
  * Traffic segment matcher (exposed through Python bindings) - fix cases where partial (or no) results could be returned when breaking out of loop in form_segments early.
* **Traffic Matching Update**
  * Traffic segment matcher - handle special cases when entering and exiting turn channels.
* **Guidance Improvements**
  * Added Swedish (se-SV) narrative file.

## Release Date: 2017-06-20 Valhalla 2.2.7
* **Bug Fixes**
  * Traffic segment matcher (exposed through Python bindings) makes use of accuracy per point in the input
  * Traffic segment matcher is robust to consecutive transition edges in matched path
* **Isochrone Changes**
  * Set up isochrone to be able to handle multi-location queries in the future
* **Data Producer Updates**
  * Fixes to valhalla_associate_segments to address threading issue.
  * Added support for restrictions that refers only to appropriate type of vehicle.
* **Navigator**
  * Added pre-alpha implementation that will perform guidance for mobile devices.
* **Map Matching Updates**
  * Added capability to customize match_options

## Release Date: 2017-06-12 Valhalla 2.2.6
* **Bug Fixes**
  * Fixed the begin shape index where an end_route_discontinuity exists
* **Guidance Improvements**
  * Updated Slovenian (sl-SI) narrative file.
* **Data Producer Updates**
  * Added support for per mode restrictions (e.g., restriction:&lt;type&gt;)  Saved these restrictions as "complex" restrictions which currently support per mode lookup (unlike simple restrictions which are assumed to apply to all driving modes).
* **Matrix Updates**
  * Increased max distance threshold for auto costing and other similar costings to 400 km instead of 200 km

## Release Date: 2017-06-05 Valhalla 2.2.5
* **Bug Fixes**
  * Fixed matched point edge_index by skipping transition edges.
  * Use double precision in meili grid traversal to fix some incorrect grid cases.
  * Update meili to use DoubleBucketQueue and GraphReader methods rather than internal methods.

## Release Date: 2017-05-17 Valhalla 2.2.4
* **Bug Fixes**
  * Fix isochrone bug where the default access mode was used - this rejected edges that should not have been rejected for cases than automobile.
  * Fix A* handling of edge costs for trivial routes. This fixed an issue with disconnected regions that projected to a single edge.
  * Fix TripPathBuilder crash if first edge is a transition edge (was occurring with map-matching in rare occasions).

## Release Date: 2017-05-15 Valhalla 2.2.3
* **Map Matching Improvement**
  * Return begin and end route discontinuities. Also, returns partial shape of edge at route discontinuity.
* **Isochrone Improvements**
  * Add logic to make sure the center location remains fixed at the center of a tile/grid in the isotile.
  * Add a default generalization factor that is based on the grid size. Users can still override this factor but the default behavior is improved.
  * Add ExpandForward and ExpandReverse methods as is done in bidirectional A*. This improves handling of transitions between hierarchy levels.
* **Graph Correlation Improvements**
  * Add options to control both radius and reachability per input location (with defaults) to control correlation of input locations to the graph in such a way as to avoid routing between disconnected regions and favor more likely paths.

## Release Date: 2017-05-08 Valhalla 2.2.0
* **Guidance Improvements**
  * Added Russian (ru-RU) narrative file.
  * Updated Slovenian (sl-SI) narrative file.
* **Data Producer Updates**
  * Assign destination sign info on bidirectional ramps.
  * Update ReclassifyLinks. Use a "link-tree" which is formed from the exit node and terminates at entrance nodes. Exit nodes are sorted by classification so motorway exits are done before trunks, etc. Updated the turn channel logic - now more consistently applies turn channel use.
  * Updated traffic segment associations to properly work with elevation and lane connectivity information (which is stored after the traffic association).

## Release Date: 2017-04-24 Valhalla 2.1.9
* **Elevation Update**
  * Created a new EdgeElevation structure which includes max upward and downward slope (moved from DirectedEdge) and mean elevation.
* **Routing Improvements**
  * Destination only fix when "nested" destination only areas cause a route failure. Allow destination only edges (with penalty) on 2nd pass.
  * Fix heading to properly use the partial edge shape rather than entire edge shape to determine heading at the begin and end locations.
  * Some cleanup and simplification of the bidirectional A* algorithm.
  * Some cleanup and simplification of TripPathBuilder.
  * Make TileHierarchy data and methods static and remove tile_dir from the tile hierarchy.
* **Map Matching Improvement**
  * Return matched points with trace attributes when using map_snap.
* **Data Producer Updates**
  * lua updates so that the chunnel will work again.

## Release Date: 2017-04-04 Valhalla 2.1.8
* **Map Matching Release**
  * Added max trace limits and out-of-bounds checks for customizable trace options

## Release Date: 2017-03-29 Valhalla 2.1.7
* **Map Matching Release**
  * Increased service limits for trace
* **Data Producer Updates**
  * Transit: Remove the dependency on using level 2 tiles for transit builder
* **Traffic Updates**
  * Segment matcher completely re-written to handle many complex issues when matching traces to OTSs
* **Service Improvement**
  * Bug Fix - relaxed rapidjson parsing to allow numeric type coercion
* **Routing Improvements**
  * Level the forward and reverse paths in bidirectional A * to account for distance approximation differences.
  * Add logic for Use==kPath to bicycle costing so that paths are favored (as are footways).

## Release Date: 2017-03-10 Valhalla 2.1.3
* **Guidance Improvement**
  * Corrections to Slovenian narrative language file
  **Routing Improvements**
  * Increased the pedestrian search radius from 25 to 50 within the meili configuration to reduce U-turns with map-matching
  * Added a max avoid location limit

## Release Date: 2017-02-22 Valhalla 2.1.0
* **Guidance Improvement**
  * Added ca-ES (Catalan) and sl-SI (Slovenian) narrative language files
* **Routing  Improvement**
  * Fix through location reverse ordering bug (introduced in 2.0.9) in output of route responses for depart_at routes
  * Fix edge_walking method to handle cases where more than 1 initial edge is found
* **Data Producer Updates**
  * Improved transit by processing frequency based schedules.
  * Updated graph validation to more aggressively check graph consistency on level 0 and level 1
  * Fix the EdgeInfo hash to not create duplicate edge info records when creating hierarchies

## Release Date: 2017-02-21 Valhalla 2.0.9
* **Guidance Improvement**
  * Improved Italian narrative by handling articulated prepositions
  * Properly calling out turn channel maneuver
* **Routing Improvement**
  * Improved path determination by increasing stop impact for link to link transitions at intersections
  * Fixed through location handling, now includes cost at throughs and properly uses heading
  * Added ability to adjust location heading tolerance
* **Traffic Updates**
  * Fixed segment matching json to properly return non-string values where apropriate
* **Data Producer Updates**
  * Process node:ref and way:junction_ref as a semicolon separated list for exit numbers
  * Removed duplicated interchange sign information when ways are split into edges
  * Use a sequence within HierarchyBuilder to lower memory requirements for planet / large data imports.
  * Add connecting OSM wayId to a transit stop within NodeInfo.
  * Lua update:  removed ways that were being added to the routing graph.
  * Transit:  Fixed an issue where add_service_day and remove_service_day was not using the tile creation date, but the service start date for transit.
  * Transit:  Added acceptance test logic.
  * Transit:  Added fallback option if the associated wayid is not found.  Use distance approximator to find the closest edge.
  * Transit:  Added URL encoding for one stop ids that contain diacriticals.  Also, added include_geometry=false for route requests.
* **Optimized Routing Update**
  * Added an original index to the location object in the optimized route response
* **Trace Route Improvement**
  * Updated find_start_node to fix "GraphTile NodeInfo index out of bounds" error

## Release Date: 2017-01-30 Valhalla 2.0.6
* **Guidance Improvement**
  * Italian phrases were updated
* **Routing Improvement**
  * Fixed an issue where date and time was returning an invalid ISO8601 time format for date_time values in positive UTC. + sign was missing.
  * Fixed an encoding issue that was discovered for tranist_fetcher.  We were not encoding onestop_ids or route_ids.  Also, added exclude_geometry=true for route API calls.
* **Data Producer Updates**
  * Added logic to grab a single feed in valhalla_build_transit.

## Release Date: 2017-01-04 Valhalla 2.0.3
* **Service Improvement**
  * Added support for interrupting requests. If the connection is closed, route computation and map-matching can be interrupted prior to completion.
* **Routing Improvement**
  * Ignore name inconsistency when entering a link to avoid double penalizing.
* **Data Producer Updates**
  * Fixed consistent name assignment for ramps and turn lanes which improved guidance.
  * Added a flag to directed edges indicating if the edge has names. This can potentially be used in costing methods.
  * Allow future use of spare GraphId bits within DirectedEdge.

## Release Date: 2016-12-13 Valhalla 2.0.2
* **Routing Improvement**
  * Added support for multi-way restrictions to matrix and isochrones.
  * Added HOV costing model.
  * Speed limit updates.   Added logic to save average speed separately from speed limits.
  * Added transit include and exclude logic to multimodal isochrone.
  * Fix some edge cases for trivial (single edge) paths.
  * Better treatment of destination access only when using bidirectional A*.
* **Performance Improvement**
  * Improved performance of the path algorithms by making many access methods inline.

## Release Date: 2016-11-28 Valhalla 2.0.1
* **Routing Improvement**
  * Preliminary support for multi-way restrictions
* **Issues Fixed**
  * Fixed tile incompatiblity between 64 and 32bit architectures
  * Fixed missing edges within tile edge search indexes
  * Fixed an issue where transit isochrone was cut off if we took transit that was greater than the max_seconds and other transit lines or buses were then not considered.

## Release Date: 2016-11-15 Valhalla 2.0

* **Tile Redesign**
  * Updated the graph tiles to store edges only on the hierarchy level they belong to. Prior to this, the highways were stored on all levels, they now exist only on the highway hierarchy. Similar changes were made for arterial level roads. This leads to about a 20% reduction in tile size.
  * The tile redesign required changes to the path generation algorithms. They must now transition freely beteeen levels, even for pedestrian and bicycle routes. To offset the extra transitions, the main algorithms were changed to expand nodes at each level that has directed edges, rather than adding the transition edges to the priority queue/adjacency list. This change helps performance. The hierarchy limits that are used to speed the computation of driving routes by utilizing the highway hierarchy were adjusted to work with the new path algorithms.
  * Some changes to costing were also required, for example pedestrian and bicycle routes skip shortcut edges.
  * Many tile data structures were altered to explicitly size different fields and make room for "spare" fields that will allow future growth. In addition, the tile itself has extra "spare" records that can be appended to the end of the tile and referenced from the tile header. This also will allow future growth without breaking backward compatibility.
* **Guidance Improvement**
  * Refactored trip path to use an enumerated `Use` for edge and an enumerated `NodeType` for node
  * Fixed some wording in the Hindi narrative file
  * Fixed missing turn maneuver by updating the forward intersecting edge logic
* **Issues Fixed**
  * Fixed an issue with pedestrian routes where a short u-turn was taken to avoid the "crossing" penalty.
  * Fixed bicycle routing due to high penalty to enter an access=destination area. Changed to a smaller, length based factor to try to avoid long regions where access = destination. Added a driveway penalty to avoid taking driveways (which are often marked as access=destination).
  * Fixed regression where service did not adhere to the list of allowed actions in the Loki configuration
* **Graph Correlation**
  * External contributions from Navitia have lead to greatly reduced per-location graph correlation. Average correlation time is now less than 1ms down from 4-9ms.

## Release Date: 2016-10-17

* **Guidance Improvement**
  * Added the Hindi (hi-IN) narrative language
* **Service Additions**
  * Added internal valhalla error codes utility in baldr and modified all services to make use of and return as JSON response
  * See documentation https://github.com/valhalla/valhalla-docs/blob/master/api-reference.md#internal-error-codes-and-conditions
* **Time-Distance Matrix Improvement**
  * Added a costmatrix performance fix for one_to_many matrix requests
* **Memory Mapped Tar Archive - Tile Extract Support**
  * Added the ability to load a tar archive of the routing graph tiles. This improves performance under heavy load and reduces the memory requirement while allowing multiple processes to share cache resources.

## Release Date: 2016-09-19

* **Guidance Improvement**
  * Added pirate narrative language
* **Routing Improvement**
  * Added the ability to include or exclude stops, routes, and operators in multimodal routing.
* **Service Improvement**
  * JSONify Error Response

## Release Date: 2016-08-30

* **Pedestrian Routing Improvement**
  * Fixes for trivial pedestrian routes

## Release Date: 2016-08-22

* **Guidance Improvements**
  * Added Spanish narrative
  * Updated the start and end edge heading calculation to be based on road class and edge use
* **Bicycle Routing Improvements**
  * Prevent getting off a higher class road for a small detour only to get back onto the road immediately.
  * Redo the speed penalties and road class factors - they were doubly penalizing many roads with very high values.
  * Simplify the computation of weighting factor for roads that do not have cycle lanes. Apply speed penalty to slightly reduce favoring
of non-separated bicycle lanes on high speed roads.
* **Routing Improvements**
  * Remove avoidance of U-turn for pedestrian routes. This improves use with map-matching since pedestrian routes can make U-turns.
  * Allow U-turns at dead-ends for driving (and bicycling) routes.
* **Service Additions**
  * Add support for multi-modal isochrones.
  * Added base code to allow reverse isochrones (path from anywhere to a single destination).
* **New Sources to Targets**
  * Added a new Matrix Service action that allows you to request any of the 3 types of time-distance matrices by calling 1 action.  This action takes a sources and targets parameter instead of the locations parameter.  Please see the updated Time-Distance Matrix Service API reference for more details.

## Release Date: 2016-08-08

 * **Service additions**
  * Latitude, longitude bounding boxes of the route and each leg have been added to the route results.
  * Added an initial isochrone capability. This includes methods to create an "isotile" - a 2-D gridded data set with time to reach each lat,lon grid from an origin location. This isoltile is then used to create contours at specified times. Interior contours are optionally removed and the remaining outer contours are generalized and converted to GeoJSON polygons. An initial version supporting multimodal route types has also been added.
 * **Data Producer Updates**
  * Fixed tranist scheduling issue where false schedules were getting added.
 * **Tools Additionas**
  * Added `valhalla_export_edges` tool to allow shape and names to be dumped from the routing tiles

## Release Date: 2016-07-19

 * **Guidance Improvements**
  * Added French narrative
  * Added capability to have narrative language aliases - For example: German `de-DE` has an alias of `de`
 * **Transit Stop Update** - Return latitude and longitude for each transit stop
 * **Data Producer Updates**
  * Added logic to use lanes:forward, lanes:backward, speed:forward, and speed:backward based on direction of the directed edge.
  * Added support for no_entry, no_exit, and no_turn restrictions.
  * Added logic to support country specific access. Based on country tables found here: http://wiki.openstreetmap.org/wiki/OSM_tags_for_routing/Access-Restrictions

## Release Date: 2016-06-08

 * **Bug Fix** - Fixed a bug where edge indexing created many small tiles where no edges actually intersected. This allowed impossible routes to be considered for path finding instead of rejecting them earlier.
 * **Guidance Improvements**
  * Fixed invalid u-turn direction
  * Updated to properly call out jughandle routes
  * Enhanced signless interchange maneuvers to help guide users
 * **Data Producer Updates**
  * Updated the speed assignment for ramp to be a percentage of the original road class speed assignment
  * Updated stop impact logic for turn channel onto ramp

## Release Date: 2016-05-19

 * **Bug Fix** - Fixed a bug where routes fail within small, disconnected "islands" due to the threshold logic in prior release. Also better logic for not-thru roads.

## Release Date: 2016-05-18

 * **Bidirectional A* Improvements** - Fixed an issue where if both origin and destination locations where on not-thru roads that meet at a common node the path ended up taking a long detour. Not all cases were fixed though - next release should fix. Trying to address the termination criteria for when the best connection point of the 2 paths is optimal. Turns out that the initial case where both opposing edges are settled is not guaranteed to be the least cost path. For now we are setting a threshold and extending the search while still tracking best connections. Fixed the opposing edge when a hierarchy transition occurs.
 * **Guidance Globalization** -  Fixed decimal distance to be locale based.
 * **Guidance Improvements**
  * Fixed roundabout spoke count issue by fixing the drive_on_right attribute.
  * Simplified narative by combining unnamed straight maneuvers
  * Added logic to confirm maneuver type assignment to avoid invalid guidance
  * Fixed turn maneuvers by improving logic for the following:
    * Internal intersection edges
    * 'T' intersections
    * Intersecting forward edges
 * **Data Producer Updates** - Fix the restrictions on a shortcut edge to be the same as the last directed edge of the shortcut (rather than the first one).

## Release Date: 2016-04-28

 * **Tile Format Updates** - Separated the transit graph from the "road only" graph into different tiles but retained their interconnectivity. Transit tiles are now hierarchy level 3.
 * **Tile Format Updates** - Reduced the size of graph edge shape data by 5% through the use of varint encoding (LEB128)
 * **Tile Format Updates** - Aligned `EdgeInfo` structures to proper byte boundaries so as to maintain compatibility for systems who don't support reading from unaligned addresses.
 * **Guidance Globalization** -  Added the it-IT(Italian) language file. Added support for CLDR plural rules. The cs-CZ(Czech), de-DE(German), and en-US(US English) language files have been updated.
 * **Travel mode based instructions** -  Updated the start, post ferry, and post transit insructions to be based on the travel mode, for example:
  * `Drive east on Main Street.`
  * `Walk northeast on Broadway.`
  * `Bike south on the cycleway.`

## Release Date: 2016-04-12

 * **Guidance Globalization** -  Added logic to use tagged language files that contain the guidance phrases. The initial versions of en-US, de-DE, and cs-CZ have been deployed.
 * **Updated ferry defaults** -  Bumped up use_ferry to 0.65 so that we don't penalize ferries as much.

## Release Date: 2016-03-31
 * **Data producer updates** - Do not generate shortcuts across a node which is a fork. This caused missing fork maneuvers on longer routes.  GetNames update ("Broadway fix").  Fixed an issue with looking up a name in the ref map and not the name map.  Also, removed duplicate names.  Private = false was unsetting destination only flags for parking aisles.

## Release Date: 2016-03-30
 * **TripPathBuilder Bug Fix** - Fixed an exception that was being thrown when trying to read directed edges past the end of the list within a tile. This was due to errors in setting walkability and cyclability on upper hierarchies.

## Release Date: 2016-03-28

 * **Improved Graph Correlation** -  Correlating input to the routing graph is carried out via closest first traversal of the graph's, now indexed, geometry. This results in faster correlation and gaurantees the absolute closest edge is found.

## Release Date: 2016-03-16

 * **Transit type returned** -  The transit type (e.g. tram, metro, rail, bus, ferry, cable car, gondola, funicular) is now returned with each transit maneuver.
 * **Guidance language** -  If the language option is not supplied or is unsupported then the language will be set to the default (en-US). Also, the service will return the language in the trip results.
 * **Update multimodal path algorithm** - Applied some fixes to multimodal path algorithm. In particular fixed a bug where the wrong sortcost was added to the adjacency list. Also separated "in-station" transfer costs from transfers between stops.
 * **Data producer updates** - Do not combine shortcut edges at gates or toll booths. Fixes avoid toll issues on routes that included shortcut edges.

## Release Date: 2016-03-07

 * **Updated all APIs to honor the optional DNT (Do not track) http header** -  This will avoid logging locations.
 * **Reduce 'Merge maneuver' verbal alert instructions** -  Only create a verbal alert instruction for a 'Merge maneuver' if the previous maneuver is > 1.5 km.
 * **Updated transit defaults.  Tweaked transit costing logic to obtain better routes.** -  use_rail = 0.6, use_transfers = 0.3, transfer_cost = 15.0 and transfer_penalty = 300.0.  Updated the TransferCostFactor to use the transfer_factor correctly.  TransitionCost for pedestrian costing bumped up from 20.0f to 30.0f when predecessor edge is a transit connection.
 * **Initial Guidance Globalization** -  Partial framework for Guidance Globalization. Started reading some guidance phrases from en-US.json file.

## Release Date: 2016-02-22

 * **Use bidirectional A* for automobile routes** - Switch to bidirectional A* for all but bus routes and short routes (where origin and destination are less than 10km apart). This improves performance and has less failure cases for longer routes. Some data import adjustments were made (02-19) to fix some issues encountered with arterial and highway hierarchies. Also only use a maximum of 2 passes for bidirecdtional A* to reduce "long time to fail" cases.
 * **Added verbal multi-cue guidance** - This combines verbal instructions when 2 successive maneuvers occur in a short amount of time (e.g., Turn right onto MainStreet. Then Turn left onto 1st Avenue).

## Release Date: 2016-02-19

 * **Data producer updates** - Reduce stop impact when all edges are links (ramps or turn channels). Update opposing edge logic to reject edges that do no have proper access (forward access == reverse access on opposing edge and vice-versa). Update ReclassifyLinks for cases where a single edge (often a service road) intersects a ramp improperly causing the ramp to reclassified when it should not be. Updated maximum OSM node Id (now exceeds 4000000000). Move lua from conf repository into mjolnir.

## Release Date: 2016-02-01

 * **Data producer updates** - Reduce speed on unpaved/rough roads. Add statistics for hgv (truck) restrictions.

## Release Date: 2016-01-26

 * **Added capability to disable narrative production** - Added the `narrative` boolean option to allow users to disable narrative production. Locations, shape, length, and time are still returned. The narrative production is enabled by default. The possible values for the `narrative` option are: false and true
 * **Added capability to mark a request with an id** - The `id` is returned with the response so a user could match to the corresponding request.
 * **Added some logging enhancements, specifically [ANALYTICS] logging** - We want to focus more on what our data is telling us by logging specific stats in Logstash.

## Release Date: 2016-01-18

 * **Data producer updates** - Data importer configuration (lua) updates to fix a bug where buses were not allowed on restricted lanes.  Fixed surface issue (change the default surface to be "compacted" for footways).

## Release Date: 2016-01-04

 * **Fixed Wrong Costing Options Applied** - Fixed a bug in which a previous requests costing options would be used as defaults for all subsequent requests.

## Release Date: 2015-12-18

 * **Fix for bus access** - Data importer configuration (lua) updates to fix a bug where bus lanes were turning off access for other modes.
 * **Fix for extra emergency data** - Data importer configuration (lua) updates to fix a bug where we were saving hospitals in the data.
 * **Bicycle costing update** - Updated kTCSlight and kTCFavorable so that cycleways are favored by default vs roads.

## Release Date: 2015-12-17

 * **Graph Tile Data Structure update** - Updated structures within graph tiles to support transit efforts and truck routing. Removed TransitTrip, changed TransitRoute and TransitStop to indexes (rather than binary search). Added access restrictions (like height and weight restrictions) and the mode which they impact to reduce need to look-up.
 * **Data producer updates** - Updated graph tile structures and import processes.

## Release Date: 2015-11-23

 * **Fixed Open App for OSRM functionality** - Added OSRM functionality back to Loki to support Open App.

## Release Date: 2015-11-13

 * **Improved narrative for unnamed walkway, cycleway, and mountain bike trail** - A generic description will be used for the street name when a walkway, cycleway, or mountain bike trail maneuver is unnamed. For example, a turn right onto a unnamed walkway maneuver will now be: "Turn right onto walkway."
 * **Fix costing bug** - Fix a bug introduced in EdgeLabel refactor (impacted time distance matrix only).

## Release Date: 2015-11-3

 * **Enhance bi-directional A* logic** - Updates to bidirectional A* algorithm to fix the route completion logic to handle cases where a long "connection" edge could lead to a sub-optimal path. Add hierarchy and shortcut logic so we can test and use bidirectional A* for driving routes. Fix the destination logic to properly handle oneways as the destination edge. Also fix U-turn detection for reverse search when hierarchy transitions occur.
 * **Change "Go" to "Head" for some instructions** - Start, exit ferry.
 * **Update to roundabout instructions** - Call out roundabouts for edges marked as links (ramps, turn channels).
 * **Update bicycle costing** - Fix the road factor (for applying weights based on road classification) and lower turn cost values.

## Data Producer Release Date: 2015-11-2

 * **Updated logic to not create shortcut edges on roundabouts** - This fixes some roundabout exit counts.

## Release Date: 2015-10-20

 * **Bug Fix for Pedestrian and Bicycle Routes** - Fixed a bug with setting the destination in the bi-directional Astar algorithm. Locations that snapped to a dead-end node would have failed the route and caused a timeout while searching for a valid path. Also fixed the elapsed time computation on the reverse path of bi-directional algorithm.

## Release Date: 2015-10-16

 * **Through Location Types** - Improved support for locations with type = "through". Routes now combine paths that meet at each through location to create a single "leg" between locations with type = "break". Paths that continue at a through location will not create a U-turn unless the path enters a "dead-end" region (neighborhood with no outbound access).
 * **Update shortcut edge logic** - Now skips long shortcut edges when close to the destination. This can lead to missing the proper connection if the shortcut is too long. Fixes #245 (thor).
 * **Per mode service limits** - Update configuration to allow setting different maximum number of locations and distance per mode.
 * **Fix shape index for trivial path** - Fix a bug where when building the the trip path for a "trivial" route (includes just one edge) where the shape index exceeded that size of the shape.

## Release Date: 2015-09-28

 * **Elevation Influenced Bicycle Routing** - Enabled elevation influenced bicycle routing. A "use-hills" option was added to the bicycle costing profile that can tune routes to avoid hills based on grade and amount of elevation change.
 * **"Loop Edge" Fix** - Fixed a bug with edges that form a loop. Split them into 2 edges during data import.
 * **Additional information returned from 'locate' method** - Added information that can be useful when debugging routes and data. Adds information about nodes and edges at a location.
 * **Guidance/Narrative Updates** - Added side of street to destination narrative. Updated verbal instructions.<|MERGE_RESOLUTION|>--- conflicted
+++ resolved
@@ -1,10 +1,7 @@
 ## Release Date: 2023-??-?? Valhalla 3.3.1
 * **Removed**
-<<<<<<< HEAD
    * REMOVED: transitland references and scripts and replace with info for raw GTFS feeds [#4033](https://github.com/valhalla/valhalla/pull/3906)
-=======
    * REMOVED: Docker image pushes to Dockerhub [#4033](https://github.com/valhalla/valhalla/pull/4033)
->>>>>>> 15dedaac
 * **Bug Fix**
    * FIXED: underflow of uint64_t cast for matrix time results [#3906](https://github.com/valhalla/valhalla/pull/3906)
    * FIXED: update vcpkg commit for Azure pipelines to fix libtool mirrors [#3915](https://github.com/valhalla/valhalla/pull/3915)
