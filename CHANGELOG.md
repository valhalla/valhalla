## Release Date: 2023-??-?? Valhalla 3.4.1
* **Removed**
* **Bug Fix**
   * FIXED: gcc13 was missing some std header includes [#4154](https://github.com/valhalla/valhalla/pull/4154)
   * FIXED: when reclassifying ferry edges, remove destonly from ways only if the connecting way was destonly [#4118](https://github.com/valhalla/valhalla/pull/4118)
   * FIXED: typo in use value of map matching API (`platform_connection` was misspelled) [#4174](https://github.com/valhalla/valhalla/pull/4174)
   * FIXED: fix crash in timedistancebssmatrix.cc  [#4244](https://github.com/valhalla/valhalla/pull/4244)
   * FIXED: missing protobuf CMake configuration to link abseil for protobuf >= 3.22.0 [#4207](https://github.com/valhalla/valhalla/pull/4207)
   * FIXED: broken links on the optimized route API page [#4260](https://github.com/valhalla/valhalla/pull/4260)
   * FIXED: remove clearing of headings while calculating a matrix [#4288](https://github.com/valhalla/valhalla/pull/4288)
   * FIXED: only recost matrix pairs which have connections found [#4344](https://github.com/valhalla/valhalla/pull/4344)
   * FIXED: arm builds. tons of errors due to floating point issues mostly [#4213](https://github.com/valhalla/valhalla/pull/4213)
   * FIXED: respond with correlated edges for format=valhalla and matrix [#4335](https://github.com/valhalla/valhalla/pull/4335)
   * FIXED: `sources` & `targets` for verbose matrix response was kinda broken due to #4335 above [#4366](https://github.com/valhalla/valhalla/pull/4366)
   * FIXED: recover proper shortest path to ferry connections (when multiple edges exist between node pair) [#4361](https://github.com/valhalla/valhalla/pull/4361)
   * FIXED: recover proper shortest path to ferry connections (make sure correct label index is used) [#4378](https://github.com/valhalla/valhalla/pull/4378)
   * FIXED: Allow all roads for motorcycles [#4348](https://github.com/valhalla/valhalla/pull/4348)
<<<<<<< HEAD
=======
   * FIXED: motorcar:conditional should not apply to motorcycle and moped [#4359](https://github.com/valhalla/valhalla/pull/4359)
   * FIXED: break shortcuts when there are different restrictions on base edges [#4326](https://github.com/valhalla/valhalla/pull/4326)
   * FIXED: Incorrect `edge_index` assignment in `thor_worker_t::build_trace` [#4413](https://github.com/valhalla/valhalla/pull/4413)
>>>>>>> 89b0e2f6
   * FIXED: lots of issues with CostMatrix (primarily deadend logic) with a complete refactor modeling things very close to bidir A*, also to prepare for a unification of the two [#4372](https://github.com/valhalla/valhalla/pull/4372)
* **Enhancement**
   * UPDATED: French translations, thanks to @xlqian [#4159](https://github.com/valhalla/valhalla/pull/4159)
   * CHANGED: -j flag for multithreaded executables to override mjolnir.concurrency [#4168](https://github.com/valhalla/valhalla/pull/4168)
   * CHANGED: moved the argparse boilerplate code to a private header which all programs can share [#4169](https://github.com/valhalla/valhalla/pull/4169)
   * ADDED: CI runs a spell check on the PR to detect spelling mistakes [#4179](https://github.com/valhalla/valhalla/pull/4179)
   * ADDED: `preferred_side_cutoff` parameter for locations [#4182](https://github.com/valhalla/valhalla/pull/4182)
   * ADDED: PBF output for matrix endpoint [#4121](https://github.com/valhalla/valhalla/pull/4121)
   * CHANGED: sped up the transit gtfs ingestion process by sorting the feeds before querying them and avoiding copying their structures. forked just_gtfs into the valhalla org to accomplish it [#4167](https://github.com/valhalla/valhalla/pull/4167)
   * CHANGED: write traffic tile headers in `valhalla_build_extract` [#4195](https://github.com/valhalla/valhalla/pull/4195)
   * ADDED: `source_percent_along` & `target_percent_along` to /trace_attributes JSON response [#4199](https://github.com/valhalla/valhalla/pull/4199)
   * ADDED: sqlite database to store landmarks along with interfaces of insert and bounding box queries [#4189](https://github.com/valhalla/valhalla/pull/4189)
   * CHANGED: refactor landmark database interface to use a pimpl [#4202](https://github.com/valhalla/valhalla/pull/4202)
   * ADDED: support for `:forward` and `:backward` for `motor_vehicle`, `vehicle`, `foot` and `bicycle` tag prefixes [#4204](https://github.com/valhalla/valhalla/pull/4204)
   * ADDED: add `valhalla_build_landmarks` to parse POIs from osm pbfs and store them as landmarks in the landmark sqlite database [#4201](https://github.com/valhalla/valhalla/pull/4201)
   * ADDED: add primary key in the landmark sqlite database and a method to retrieve landmarks via their primary keys [#4224](https://github.com/valhalla/valhalla/pull/4224)
   * ADDED: update graph tile to allow adding landmarks to edge info, and refactor edgeinfo.cc [#4233](https://github.com/valhalla/valhalla/pull/4233)
   * ADDED: `sources_to_targets` action for `/expansion` [#4263](https://github.com/valhalla/valhalla/pull/4263)
   * ADDED: option `--extract-tar` to `valhalla_build_extract` to create extracts from .tar files instead of tile directory [#4255](https://github.com/valhalla/valhalla/pull/4255)
   * ADDED: Support for `bannerInstructions` attribute in OSRM serializer via `banner_instructions` request parameter [#4093](https://github.com/valhalla/valhalla/pull/4093)
   * UPDATED: submodules which had new releases, unless it was a major version change [#4231](https://github.com/valhalla/valhalla/pull/4231)
   * ADDED: Support for elevation along a route. Add elevation to EdgeInfo within Valhalla tiles [#4279](https://github.com/valhalla/valhalla/pull/4279)
   * ADDED: the workflow to find landmarks in a graph tile, associate them with nearby edges, and update the graph tile to store the associations [#4278](https://github.com/valhalla/valhalla/pull/4278)
   * ADDED: update maneuver generation to add nearby landmarks to maneuvers as direction support [#4293](https://github.com/valhalla/valhalla/pull/4293)
   * CHANGED: the boost property tree config is now read into a singleton that doesn't need to be passed around anymore [#4220](https://github.com/valhalla/valhalla/pull/4220)
   * ADDED: Update the street name and sign data processing include language and pronunciations [#4268](https://github.com/valhalla/valhalla/pull/4268)
   * CHANGED: more sustainable way to work with protobuf in cmake [#4334](https://github.com/valhalla/valhalla/pull/4334)
   * CHANGED: use date_time API to retrieve timezone aliases instead of our own curated list [#4382](https://github.com/valhalla/valhalla/pull/4382)
   * CHANGED: less aggressive logging for nodes' headings & ferry connections [#4420][https://github.com/valhalla/valhalla/pull/4420]
   * ADDED: add documentation about historical traffic [#4259](https://github.com/valhalla/valhalla/pull/4259)
   * ADDED: config option to control how much memory we'll reserve for CostMatrix locations [#4424](https://github.com/valhalla/valhalla/pull/4424)
   * CHANGED: refactor EdgeLabel (and derived classes) to reduce memory use. [#4439](https://github.com/valhalla/valhalla/pull/4439)
   * ADDED: "shape" field to matrix response for CostMatrix only [#4432](https://github.com/valhalla/valhalla/pull/4432)

## Release Date: 2023-05-11 Valhalla 3.4.0
* **Removed**
   * REMOVED: Docker image pushes to Dockerhub [#4033](https://github.com/valhalla/valhalla/pull/4033)
   * REMOVED: transitland references and scripts and replace with info for raw GTFS feeds [#4033](https://github.com/valhalla/valhalla/pull/3906)
* **Bug Fix**
   * FIXED: underflow of uint64_t cast for matrix time results [#3906](https://github.com/valhalla/valhalla/pull/3906)
   * FIXED: update vcpkg commit for Azure pipelines to fix libtool mirrors [#3915](https://github.com/valhalla/valhalla/pull/3915)
   * FIXED: fix CHANGELOG release year (2022->2023) [#3927](https://github.com/valhalla/valhalla/pull/3927)
   * FIXED: avoid segfault on invalid exclude_polygons input [#3907](https://github.com/valhalla/valhalla/pull/3907)
   * FIXED: allow \_WIN32_WINNT to be defined by build system [#3933](https://github.com/valhalla/valhalla/issues/3933)
   * FIXED: disconnected stop pairs in gtfs import [#3943](https://github.com/valhalla/valhalla/pull/3943)
   * FIXED: in/egress traversability in gtfs ingestion is now defaulted to kBoth to enable pedestrian access on transit connect edges and through the in/egress node [#3948](https://github.com/valhalla/valhalla/pull/3948)
   * FIXED: parsing logic needed implicit order of stations/egresses/platforms in the GTFS feeds [#3949](https://github.com/valhalla/valhalla/pull/3949)
   * FIXED: segfault in TimeDistanceMatrix [#3964](https://github.com/valhalla/valhalla/pull/3949)
   * FIXED: write multiple PBFs if the protobuf object gets too big [#3954](https://github.com/valhalla/valhalla/pull/3954)
   * FIXED: pin conan version to latest 1.x for now [#3990](https://github.com/valhalla/valhalla/pull/3990)
   * FIXED: Fix matrix_locations when used in pbf request [#3997](https://github.com/valhalla/valhalla/pull/3997)
   * FIXED: got to the point where the basic transit routing test works [#3988](https://github.com/valhalla/valhalla/pull/3988)
   * FIXED: fix build with LOGGING_LEVEL=ALL [#3992](https://github.com/valhalla/valhalla/pull/3992)
   * FIXED: transit stitching when determining whether a platform was generated [#4020](https://github.com/valhalla/valhalla/pull/4020)
   * FIXED: multimodal isochrones [#4030](https://github.com/valhalla/valhalla/pull/4030)
   * FIXED: duplicated recosting names should throw [#4042](https://github.com/valhalla/valhalla/pull/4042)
   * FIXED: Remove arch specificity from strip command of Python bindings to make it more compatible with other archs [#4040](https://github.com/valhalla/valhalla/pull/4040)
   * FIXED: GraphReader::GetShortcut no longer returns false positives or false negatives [#4019](https://github.com/valhalla/valhalla/pull/4019)
   * FIXED: Tagging with bus=permit or taxi=permit did not override access=no [#4045](https://github.com/valhalla/valhalla/pull/4045)
   * FIXED: Upgrade RapidJSON to address undefined behavior [#4051](https://github.com/valhalla/valhalla/pull/4051)
   * FIXED: time handling for transit service [#4052](https://github.com/valhalla/valhalla/pull/4052)
   * FIXED: multiple smaller bugs while testing more multimodal /route & /isochrones [#4055](https://github.com/valhalla/valhalla/pull/4055)
   * FIXED: `FindLuaJit.cmake` to include Windows paths/library names [#4067](https://github.com/valhalla/valhalla/pull/4067)
   * FIXED: Move complex turn restriction check out of can_form_shortcut() [#4047](https://github.com/valhalla/valhalla/pull/4047)
   * FIXED: fix `clear` methods on matrix algorithms and reserve some space for labels with a new config [#4075](https://github.com/valhalla/valhalla/pull/4075)
   * FIXED: fix `valhalla_build_admins` & `valhalla_ways_to_edges` argument parsing [#4097](https://github.com/valhalla/valhalla/pull/4097)
   * FIXED: fail early in `valhalla_build_admins` if parent directory can't be created, also exit with failure [#4099](https://github.com/valhalla/valhalla/pull/4099)
* **Enhancement**
   * CHANGED: replace boost::optional with C++17's std::optional where possible [#3890](https://github.com/valhalla/valhalla/pull/3890)
   * ADDED: parse `lit` tag on ways and add it to graph [#3893](https://github.com/valhalla/valhalla/pull/3893)
   * ADDED: log lat/lon of node where children link edges exceed the configured maximum [#3911](https://github.com/valhalla/valhalla/pull/3911)
   * ADDED: log matrix algorithm which was used [#3916](https://github.com/valhalla/valhalla/pull/3916)
   * UPDATED: docker base image to Ubuntu 22.04 [#3912](https://github.com/valhalla/valhalla/pull/3912)
   * CHANGED: Unify handling of single-file -Werror in all modules [#3910](https://github.com/valhalla/valhalla/pull/3910)
   * CHANGED: Build skadi with -Werror [#3935](https://github.com/valhalla/valhalla/pull/3935)
   * ADDED: Connect transit tiles to the graph [#3700](https://github.com/valhalla/valhalla/pull/3700)
   * CHANGED: switch to C++17 master branch of `just_gtfs` [#3947](https://github.com/valhalla/valhalla/pull/3947)
   * ADDED: Support for configuring a universal request timeout [#3966](https://github.com/valhalla/valhalla/pull/3966)
   * ADDED: optionally include highway=platform edges for pedestrian access [#3971](https://github.com/valhalla/valhalla/pull/3971)
   * ADDED: `use_lit` costing option for pedestrian costing [#3957](https://github.com/valhalla/valhalla/pull/3957)
   * CHANGED: Removed stray NULL values in log output[#3974](https://github.com/valhalla/valhalla/pull/3974)
   * CHANGED: More conservative estimates for cost of walking slopes [#3982](https://github.com/valhalla/valhalla/pull/3982)
   * ADDED: An option to slim down matrix response [#3987](https://github.com/valhalla/valhalla/pull/3987)
   * CHANGED: Updated url for just_gtfs library [#3994](https://github.com/valhalla/valhalla/pull/3995)
   * ADDED: Docker image pushes to Github's docker registry [#4033](https://github.com/valhalla/valhalla/pull/4033)
   * ADDED: `disable_hierarchy_pruning` costing option to find the actual optimal route for motorized costing modes, i.e `auto`, `motorcycle`, `motor_scooter`, `bus`, `truck` & `taxi`. [#4000](https://github.com/valhalla/valhalla/pull/4000)
   * CHANGED: baldr directory: remove warnings and C++17 adjustments [#4011](https://github.com/valhalla/valhalla/pull/4011)
   * UPDATED: `vcpkg` to latest master, iconv wasn't building anymore [#4066](https://github.com/valhalla/valhalla/pull/4066)
   * CHANGED: pybind11 upgrade for python 3.11 [#4067](https://github.com/valhalla/valhalla/pull/4067)
   * CHANGED: added transit level to connectivity map [#4082](https://github.com/valhalla/valhalla/pull/4082)
   * ADDED: "has_transit_tiles" & "osm_changeset" to verbose status response [#4062](https://github.com/valhalla/valhalla/pull/4062)
   * ADDED: time awareness to CostMatrix for e.g. traffic support [#4071](https://github.com/valhalla/valhalla/pull/4071)
   * UPDATED: transifex translations [#4102](https://github.com/valhalla/valhalla/pull/4102)

## Release Date: 2023-01-03 Valhalla 3.3.0
* **Removed**
* **Bug Fix**
* **Enhancement**
  * CHANGED: Upgraded from C++14 to C++17. [#3878](https://github.com/valhalla/valhalla/pull/3878)

## Release Date: 2023-01-03 Valhalla 3.2.1
* **Removed**
* **Bug Fix**
   * FIXED: valhalla_run_route was missing config logic.[#3824](https://github.com/valhalla/valhalla/pull/3824)
   * FIXED: Added missing ferry tag if manoeuver uses a ferry. It's supposed to be there according to the docs. [#3815](https://github.com/valhalla/valhalla/issues/3815)
   * FIXED: Handle hexlifying strings with unsigned chars [#3842](https://github.com/valhalla/valhalla/pull/3842)
   * FIXED: Newer clang warns on `sprintf` which becomes a compilation error (due to `Werror`) so we use `snprintf` instead [#3846](https://github.com/valhalla/valhalla/issues/3846)
   * FIXED: Build all of Mjolnir with -Werror [#3845](https://github.com/valhalla/valhalla/pull/3845)
   * FIXED: Only set most destination information once for all origins in timedistancematrix [#3830](https://github.com/valhalla/valhalla/pull/3830)
   * FIXED: Integers to expansion JSON output were cast wrongly [#3857](https://github.com/valhalla/valhalla/pull/3857)
   * FIXED: hazmat=destination should be hazmat=false and fix the truckcost usage of hazmat [#3865](https://github.com/valhalla/valhalla/pull/3865)
   * FIXED: Make sure there is at least one path which is accessible for all vehicular modes when reclassifying ferry edges [#3860](https://github.com/valhalla/valhalla/pull/3860)
   * FIXED: valhalla_build_extract was failing to determine the tile ID to include in the extract [#3864](https://github.com/valhalla/valhalla/pull/3864)
   * FIXED: valhalla_ways_to_edges missed trimming the cache when overcommitted [#3872](https://github.com/valhalla/valhalla/pull/3864)
   * FIXED: Strange detours with multi-origin/destination unidirectional A* [#3585](https://github.com/valhalla/valhalla/pull/3585)
* **Enhancement**
   * ADDED: Added has_toll, has_highway, has_ferry tags to summary field of a leg and route and a highway tag to a maneuver if it includes a highway. [#3815](https://github.com/valhalla/valhalla/issues/3815)
   * ADDED: Add time info to sources_to_targets [#3795](https://github.com/valhalla/valhalla/pull/3795)
   * ADDED: "available_actions" to the /status response [#3836](https://github.com/valhalla/valhalla/pull/3836)
   * ADDED: "waiting" field on input/output intermediate break(\_through) locations to respect services times [#3849](https://github.com/valhalla/valhalla/pull/3849)
   * ADDED: --bbox & --geojson-dir options to valhalla_build_extract to only archive a subset of tiles [#3856](https://github.com/valhalla/valhalla/pull/3856)
   * CHANGED: Replace unstable c++ geos API with a mix of geos' c api and boost::geometry for admin building [#3683](https://github.com/valhalla/valhalla/pull/3683)
   * ADDED: optional write-access to traffic extract from GraphReader [#3876](https://github.com/valhalla/valhalla/pull/3876)
   * UPDATED: locales from Transifex [#3879](https://github.com/valhalla/valhalla/pull/3879)
   * CHANGED: Build most of Baldr with -Werror [#3885](https://github.com/valhalla/valhalla/pull/3885)
   * UPDATED: some documentation overhaul to slim down root's README [#3881](https://github.com/valhalla/valhalla/pull/3881)
   * CHANGED: move documentation hosting to Github Pages from readthedocs.io [#3884](https://github.com/valhalla/valhalla/pull/3884)
   * ADDED: inline config arguments to some more executables [#3873](https://github.com/valhalla/valhalla/pull/3873)

## Release Date: 2022-10-26 Valhalla 3.2.0
* **Removed**
   * REMOVED: "build-\*" docker image to decrease complexity [#3689](https://github.com/valhalla/valhalla/pull/3541)

* **Bug Fix**
   * FIXED: Fix precision losses while encoding-decoding distance parameter in openlr [#3374](https://github.com/valhalla/valhalla/pull/3374)
   * FIXED: Fix bearing calculation for openlr records [#3379](https://github.com/valhalla/valhalla/pull/3379)
   * FIXED: Some refactoring that was proposed for the PR 3379 [3381](https://github.com/valhalla/valhalla/pull/3381)
   * FIXED: Avoid calling out "keep left/right" when passing an exit [3349](https://github.com/valhalla/valhalla/pull/3349)
   * FIXED: Fix iterator decrement beyond begin() in GeoPoint::HeadingAtEndOfPolyline() method [#3393](https://github.com/valhalla/valhalla/pull/3393)
   * FIXED: Add string for Use:kPedestrianCrossing to fix null output in to_string(Use). [#3416](https://github.com/valhalla/valhalla/pull/3416)
   * FIXED: Remove simple restrictions check for pedestrian cost calculation. [#3423](https://github.com/valhalla/valhalla/pull/3423)
   * FIXED: Parse "highway=busway" OSM tag: https://wiki.openstreetmap.org/wiki/Tag:highway%3Dbusway [#3413](https://github.com/valhalla/valhalla/pull/3413)
   * FIXED: Process int_ref irrespective of `use_directions_on_ways_` [#3446](https://github.com/valhalla/valhalla/pull/3446)
   * FIXED: workaround python's ArgumentParser bug to not accept negative numbers as arguments [#3443](https://github.com/valhalla/valhalla/pull/3443)
   * FIXED: Undefined behaviour on some platforms due to unaligned reads [#3447](https://github.com/valhalla/valhalla/pull/3447)
   * FIXED: Fixed undefined behavior due to invalid shift exponent when getting edge's heading [#3450](https://github.com/valhalla/valhalla/pull/3450)
   * FIXED: Use midgard::unaligned_read in GraphTileBuilder::AddSigns [#3456](https://github.com/valhalla/valhalla/pull/3456)
   * FIXED: Relax test margin for time dependent traffic test [#3467](https://github.com/valhalla/valhalla/pull/3467)
   * FIXED: Fixed missed intersection heading [#3463](https://github.com/valhalla/valhalla/pull/3463)
   * FIXED: Stopped putting binary bytes into a string field of the protobuf TaggedValue since proto3 protects against that for cross language support [#3468](https://github.com/valhalla/valhalla/pull/3468)
   * FIXED: valhalla_service uses now loki logging config instead of deprecated tyr logging [#3481](https://github.com/valhalla/valhalla/pull/3481)
   * FIXED: Docker image `valhalla/valhalla:run-latest`: conan error + python integration [#3485](https://github.com/valhalla/valhalla/pull/3485)
   * FIXED: fix more protobuf unstable 3.x API [#3494](https://github.com/valhalla/valhalla/pull/3494)
   * FIXED: fix one more protobuf unstable 3.x API [#3501](https://github.com/valhalla/valhalla/pull/3501)
   * FIXED: Fix valhalla_build_tiles imports only bss from last osm file [#3503](https://github.com/valhalla/valhalla/pull/3503)
   * FIXED: Fix total_run_stat.sh script. [#3511](https://github.com/valhalla/valhalla/pull/3511)
   * FIXED: Both `hov:designated` and `hov:minimum` have to be correctly set for the way to be considered hov-only [#3526](https://github.com/valhalla/valhalla/pull/3526)
   * FIXED: Wrong out index in route intersections [#3541](https://github.com/valhalla/valhalla/pull/3541)
   * FIXED: fix valhalla_export_edges: missing null columns separator [#3543](https://github.com/valhalla/valhalla/pull/3543)
   * FIXED: Removed/updated narrative language aliases that are not IETF BCP47 compliant [#3546](https://github.com/valhalla/valhalla/pull/3546)
   * FIXED: Wrong predecessor opposing edge in dijkstra's expansion [#3528](https://github.com/valhalla/valhalla/pull/3528)
   * FIXED: exit and exit_verbal in Russian locale should be same [#3545](https://github.com/valhalla/valhalla/pull/3545)
   * FIXED: Skip transit tiles in hierarchy builder [#3559](https://github.com/valhalla/valhalla/pull/3559)
   * FIXED: Fix some country overrides in adminconstants and add a couple new countries. [#3578](https://github.com/valhalla/valhalla/pull/3578)
   * FIXED: Improve build errors reporting [#3579](https://github.com/valhalla/valhalla/pull/3579)
   * FIXED: Fix "no elevation" values and /locate elevation response [#3571](https://github.com/valhalla/valhalla/pull/3571)
   * FIXED: Build tiles with admin/timezone support on Windows [#3580](https://github.com/valhalla/valhalla/pull/3580)
   * FIXED: admin "Saint-Martin" changed name to "Saint-Martin (France)" [#3619](https://github.com/valhalla/valhalla/pull/3619)
   * FIXED: openstreetmapspeeds global config with `null`s now supported [#3621](https://github.com/valhalla/valhalla/pull/3621)
   * FIXED: valhalla_run_matrix was failing (could not find proper max_matrix_distance) [#3635](https://github.com/valhalla/valhalla/pull/3635)
   * FIXED: Removed duplicate degrees/radians constants [#3642](https://github.com/valhalla/valhalla/pull/3642)
   * FIXED: Forgot to adapt driving side and country access rules in [#3619](https://github.com/valhalla/valhalla/pull/3619) [#3652](https://github.com/valhalla/valhalla/pull/3652)
   * FIXED: DateTime::is_conditional_active(...) incorrect end week handling [#3655](https://github.com/valhalla/valhalla/pull/3655)
   * FIXED: TimeDistanceBSSMatrix: incorrect initialization for destinations[#3659](https://github.com/valhalla/valhalla/pull/3659)
   * FIXED: Some interpolated points had invalid edge_index in trace_attributes response [#3646](https://github.com/valhalla/valhalla/pull/3670)
   * FIXED: Use a small node snap distance in map-matching. FIxes issue with incorrect turn followed by Uturn. [#3677](https://github.com/valhalla/valhalla/pull/3677)
   * FIXED: Conan error when building Docker image. [#3689](https://github.com/valhalla/valhalla/pull/3689)
   * FIXED: Allow country overrides for sidewalk [#3711](https://github.com/valhalla/valhalla/pull/3711)
   * FIXED: CostMatrix incorrect tile usage with oppedge. [#3719](https://github.com/valhalla/valhalla/pull/3719)
   * FIXED: Fix elevation serializing [#3735](https://github.com/valhalla/valhalla/pull/3735)
   * FIXED: Fix returning a potentially uninitialized value in PointXY::ClosestPoint [#3737](https://github.com/valhalla/valhalla/pull/3737)
   * FIXED: Wales and Scotland name change. [#3746](https://github.com/valhalla/valhalla/pull/3746)
   * FIXED: Pedestrian crossings are allowed for bikes [#3751](https://github.com/valhalla/valhalla/pull/3751)
   * FIXED: Fix for Mac OSx.  Small update for the workdir for the admin_sidewalk_override test.  [#3757](https://github.com/valhalla/valhalla/pull/3757)
   * FIXED: Add missing service road case from GetTripLegUse method. [#3763](https://github.com/valhalla/valhalla/pull/3763)
   * FIXED: Fix TimeDistanceMatrix results sequence [#3738](https://github.com/valhalla/valhalla/pull/3738)
   * FIXED: Fix status endpoint not reporting that the service is shutting down [#3785](https://github.com/valhalla/valhalla/pull/3785)
   * FIXED: Fix TimdDistanceMatrix SetSources and SetTargets [#3792](https://github.com/valhalla/valhalla/pull/3792)
   * FIXED: Added highway and surface factor in truckcost [#3590](https://github.com/valhalla/valhalla/pull/3590)
   * FIXED: Potential integer underflow in file suffix generation [#3783](https://github.com/valhalla/valhalla/pull/3783)
   * FIXED: Building Valhalla as a submodule [#3781](https://github.com/valhalla/valhalla/issues/3781)
   * FIXED: Fixed invalid time detection in GetSpeed [#3800](https://github.com/valhalla/valhalla/pull/3800)
   * FIXED: Osmway struct update: added up to 33 and not 32 [#3808](https://github.com/valhalla/valhalla/pull/3808)

* **Enhancement**
   * CHANGED: Pronunciation for names and destinations [#3132](https://github.com/valhalla/valhalla/pull/3132)
   * CHANGED: Requested code clean up for phonemes PR [#3356](https://github.com/valhalla/valhalla/pull/3356)
   * CHANGED: Refactor Pronunciation class to struct [#3359](https://github.com/valhalla/valhalla/pull/3359)
   * ADDED: Added support for probabale restrictions [#3361](https://github.com/valhalla/valhalla/pull/3361)
   * CHANGED: Refactored the verbal text formatter to handle logic for street name and sign [#3369](https://github.com/valhalla/valhalla/pull/3369)
   * CHANGED: return "version" and "tileset_age" on parameterless /status call [#3367](https://github.com/valhalla/valhalla/pull/3367)
   * CHANGED: de-singleton tile_extract by introducing an optional index.bin file created by valhalla_build_extract [#3281](https://github.com/valhalla/valhalla/pull/3281)
   * CHANGED: implement valhalla_build_elevation in python and add more --from-geojson & --from-graph options [#3318](https://github.com/valhalla/valhalla/pull/3318)
   * ADDED: Add boolean parameter to clear memory for edge labels from thor. [#2789](https://github.com/valhalla/valhalla/pull/2789)
   * CHANGED: Do not create statsd client in workers if it is not configured [#3394](https://github.com/valhalla/valhalla/pull/3394)
   * ADDED: Import of Bike Share Stations information in BSS Connection edges [#3411](https://github.com/valhalla/valhalla/pull/3411)
   * ADDED: Add heading to PathEdge to be able to return it on /locate [#3399](https://github.com/valhalla/valhalla/pull/3399)
   * ADDED: Add `prioritize_bidirectional` option for fast work and correct ETA calculation for `depart_at` date_time type. Smoothly stop using live-traffic [#3398](https://github.com/valhalla/valhalla/pull/3398)
   * CHANGED: Minor fix for headers  [#3436](https://github.com/valhalla/valhalla/pull/3436)
   * CHANGED: Use std::multimap for polygons returned for admin and timezone queries. Improves performance when building tiles. [#3427](https://github.com/valhalla/valhalla/pull/3427)
   * CHANGED: Refactored GraphBuilder::CreateSignInfoList [#3438](https://github.com/valhalla/valhalla/pull/3438)
   * ADDED: Add support for LZ4 compressed elevation tiles [#3401](https://github.com/valhalla/valhalla/pull/3401)
   * CHANGED: Rearranged some of the protobufs to remove redundancy [#3452](https://github.com/valhalla/valhalla/pull/3452)
   * CHANGED: overhaul python bindings [#3380](https://github.com/valhalla/valhalla/pull/3380)
   * CHANGED: Removed all protobuf defaults either by doing them in code or by relying on 0 initialization. Also deprecated best_paths and do_not_track [#3454](https://github.com/valhalla/valhalla/pull/3454)
   * ADDED: isochrone action for /expansion endpoint to track dijkstra expansion [#3215](https://github.com/valhalla/valhalla/pull/3215)
   * CHANGED: remove boost from dependencies and add conan as prep for #3346 [#3459](https://github.com/valhalla/valhalla/pull/3459)
   * CHANGED: Remove boost.program_options in favor of cxxopts header-only lib and use conan to install header-only boost. [#3346](https://github.com/valhalla/valhalla/pull/3346)
   * CHANGED: Moved all protos to proto3 for internal request/response handling [#3457](https://github.com/valhalla/valhalla/pull/3457)
   * CHANGED: Allow up to 32 outgoing link edges on a node when reclassifying links [#3483](https://github.com/valhalla/valhalla/pull/3483)
   * CHANGED: Reuse sample::get implementation [#3471](https://github.com/valhalla/valhalla/pull/3471)
   * ADDED: Beta support for interacting with the http/bindings/library via serialized and pbf objects respectively [#3464](https://github.com/valhalla/valhalla/pull/3464)
   * CHANGED: Update xcode to 12.4.0 [#3492](https://github.com/valhalla/valhalla/pull/3492)
   * ADDED: Add JSON generator to conan [#3493](https://github.com/valhalla/valhalla/pull/3493)
   * CHANGED: top_speed option: ignore live speed for speed based penalties [#3460](https://github.com/valhalla/valhalla/pull/3460)
   * ADDED: Add `include_construction` option into the config to include/exclude roads under construction from the graph [#3455](https://github.com/valhalla/valhalla/pull/3455)
   * CHANGED: Refactor options protobuf for Location and Costing objects [#3506](https://github.com/valhalla/valhalla/pull/3506)
   * CHANGED: valhalla.h and config.h don't need cmake configuration [#3502](https://github.com/valhalla/valhalla/pull/3502)
   * ADDED: New options to control what fields of the pbf are returned when pbf format responses are requested [#3207](https://github.com/valhalla/valhalla/pull/3507)
   * CHANGED: Rename tripcommon to common [#3516](https://github.com/valhalla/valhalla/pull/3516)
   * ADDED: Indoor routing - data model, data processing. [#3509](https://github.com/valhalla/valhalla/pull/3509)
   * ADDED: On-demand elevation tile fetching [#3391](https://github.com/valhalla/valhalla/pull/3391)
   * CHANGED: Remove many oneof uses from the protobuf api where the semantics of optional vs required isnt necessary [#3527](https://github.com/valhalla/valhalla/pull/3527)
   * ADDED: Indoor routing maneuvers [#3519](https://github.com/valhalla/valhalla/pull/3519)
   * ADDED: Expose reverse isochrone parameter for reverse expansion [#3528](https://github.com/valhalla/valhalla/pull/3528)
   * CHANGED: Add matrix classes to thor worker so they persist between requests. [#3560](https://github.com/valhalla/valhalla/pull/3560)
   * CHANGED: Remove `max_matrix_locations` and introduce `max_matrix_location_pairs` to configure the allowed number of total routes for the matrix action for more flexible asymmetric matrices [#3569](https://github.com/valhalla/valhalla/pull/3569)
   * CHANGED: modernized spatialite syntax [#3580](https://github.com/valhalla/valhalla/pull/3580)
   * ADDED: Options to generate partial results for time distance matrix when there is one source (one to many) or one target (many to one). [#3181](https://github.com/valhalla/valhalla/pull/3181)
   * ADDED: Enhance valhalla_build_elevation with LZ4 recompression support [#3607](https://github.com/valhalla/valhalla/pull/3607)
   * CHANGED: removed UK admin and upgraded its constituents to countries [#3619](https://github.com/valhalla/valhalla/pull/3619)
   * CHANGED: expansion service: only track requested max time/distance [#3532](https://github.com/valhalla/valhalla/pull/3509)
   * ADDED: Shorten down the request delay, when some sources/targets searches are early aborted [#3611](https://github.com/valhalla/valhalla/pull/3611)
   * ADDED: add `pre-commit` hook for running the `format.sh` script [#3637](https://github.com/valhalla/valhalla/pull/3637)
   * CHANGED: upgrade pybind11 to v2.9.2 to remove cmake warning [#3658](https://github.com/valhalla/valhalla/pull/3658)
   * ADDED: tests for just_gtfs reading and writing feeds [#3665](https://github.com/valhalla/valhalla/pull/3665)
   * CHANGED: Precise definition of types of edges on which BSS could be projected [#3658](https://github.com/valhalla/valhalla/pull/3663)
   * CHANGED: Remove duplicate implementation of `adjust_scores` [#3673](https://github.com/valhalla/valhalla/pull/3673)
   * ADDED: convert GTFS data into protobuf tiles [#3629](https://github.com/valhalla/valhalla/issues/3629)
   * CHANGED: Use `starts_with()` instead of `substr(0, N)` getting and comparing to prefix [#3702](https://github.com/valhalla/valhalla/pull/3702)
   * ADDED: Ferry support for HGV [#3710](https://github.com/valhalla/valhalla/issues/3710)
   * ADDED: Linting & formatting checks for Python code [#3713](https://github.com/valhalla/valhalla/pull/3713)
   * CHANGED: rename Turkey admin to Türkiye [#3720](https://github.com/valhalla/valhalla/pull/3713)
   * CHANGED: bumped vcpkg version to "2022.08.15" [#3754](https://github.com/valhalla/valhalla/pull/3754)
   * CHANGED: chore: Updates to clang-format 11.0.0 [#3533](https://github.com/valhalla/valhalla/pull/3533)
   * CHANGED: Ported trace_attributes serialization to RapidJSON. [#3333](https://github.com/valhalla/valhalla/pull/3333)
   * ADDED: Add helpers for DirectedEdgeExt and save them to file in GraphTileBuilder [#3562](https://github.com/valhalla/valhalla/pull/3562)
   * ADDED: Fixed Speed costing option [#3576](https://github.com/valhalla/valhalla/pull/3576)
   * ADDED: axle_count costing option for hgv [#3648](https://github.com/valhalla/valhalla/pull/3648)
   * ADDED: Matrix action for gurka [#3793](https://github.com/valhalla/valhalla/pull/3793)
   * ADDED: Add warnings array to response. [#3588](https://github.com/valhalla/valhalla/pull/3588)
   * CHANGED: Templatized TimeDistanceMatrix for forward/reverse search [#3773](https://github.com/valhalla/valhalla/pull/3773)
   * CHANGED: Templatized TimeDistanceBSSMatrix for forward/reverse search [#3778](https://github.com/valhalla/valhalla/pull/3778)
   * CHANGED: error code 154 shows distance limit in error message [#3779](https://github.com/valhalla/valhalla/pull/3779)

## Release Date: 2021-10-07 Valhalla 3.1.4
* **Removed**
* **Bug Fix**
   * FIXED: Revert default speed boost for turn channels [#3232](https://github.com/valhalla/valhalla/pull/3232)
   * FIXED: Use the right tile to get country for incident [#3235](https://github.com/valhalla/valhalla/pull/3235)
   * FIXED: Fix factors passed to `RelaxHierarchyLimits` [#3253](https://github.com/valhalla/valhalla/pull/3253)
   * FIXED: Fix TransitionCostReverse usage [#3260](https://github.com/valhalla/valhalla/pull/3260)
   * FIXED: Fix Tagged Value Support in EdgeInfo [#3262](https://github.com/valhalla/valhalla/issues/3262)
   * FIXED: TransitionCostReverse fix: revert internal_turn change [#3271](https://github.com/valhalla/valhalla/issues/3271)
   * FIXED: Optimize tiles usage in reach-based pruning [#3294](https://github.com/valhalla/valhalla/pull/3294)
   * FIXED: Slip lane detection: track visited nodes to avoid infinite loops [#3297](https://github.com/valhalla/valhalla/pull/3297)
   * FIXED: Fix distance value in a 0-length road [#3185](https://github.com/valhalla/valhalla/pull/3185)
   * FIXED: Trivial routes were broken when origin was node snapped and destnation was not and vice-versa for reverse astar [#3299](https://github.com/valhalla/valhalla/pull/3299)
   * FIXED: Tweaked TestAvoids map to get TestAvoidShortcutsTruck working [#3301](https://github.com/valhalla/valhalla/pull/3301)
   * FIXED: Overflow in sequence sort [#3303](https://github.com/valhalla/valhalla/pull/3303)
   * FIXED: Setting statsd tags in config via valhalla_build_config [#3225](https://github.com/valhalla/valhalla/pull/3225)
   * FIXED: Cache for gzipped elevation tiles [#3120](https://github.com/valhalla/valhalla/pull/3120)
   * FIXED: Current time conversion regression introduced in unidirectional algorithm refractor [#3278](https://github.com/valhalla/valhalla/issues/3278)
   * FIXED: Make combine_route_stats.py properly quote CSV output (best practice improvement) [#3328](https://github.com/valhalla/valhalla/pull/3328)
   * FIXED: Merge edge segment records in map matching properly so that resulting edge indices in trace_attributes are valid [#3280](https://github.com/valhalla/valhalla/pull/3280)
   * FIXED: Shape walking map matcher now sets correct edge candidates used in the match for origin and destination location [#3329](https://github.com/valhalla/valhalla/pull/3329)
   * FIXED: Better hash function of GraphId [#3332](https://github.com/valhalla/valhalla/pull/3332)

* **Enhancement**
   * CHANGED: Favor turn channels more [#3222](https://github.com/valhalla/valhalla/pull/3222)
   * CHANGED: Rename `valhalla::midgard::logging::LogLevel` enumerators to avoid clash with common macros [#3237](https://github.com/valhalla/valhalla/pull/3237)
   * CHANGED: Move pre-defined algorithm-based factors inside `RelaxHierarchyLimits` [#3253](https://github.com/valhalla/valhalla/pull/3253)
   * ADDED: Reject alternatives with too long detours [#3238](https://github.com/valhalla/valhalla/pull/3238)
   * ADDED: Added info to /status endpoint [#3008](https://github.com/valhalla/valhalla/pull/3008)
   * ADDED: Added stop and give_way/yield signs to the data and traffic signal fixes [#3251](https://github.com/valhalla/valhalla/pull/3251)
   * ADDED: use_hills for pedestrian costing, which also affects the walking speed [#3234](https://github.com/valhalla/valhalla/pull/3234)
   * CHANGED: Fixed cost threshold for bidirectional astar. Implemented reach-based pruning for suboptimal branches [#3257](https://github.com/valhalla/valhalla/pull/3257)
   * ADDED: Added `exclude_unpaved` request parameter [#3240](https://github.com/valhalla/valhalla/pull/3240)
   * ADDED: Added support for routing onto HOV/HOT lanes via request parameters `include_hot`, `include_hov2`, and `include_hov3` [#3273](https://github.com/valhalla/valhalla/pull/3273)
   * ADDED: Add Z-level field to `EdgeInfo`. [#3261](https://github.com/valhalla/valhalla/pull/3261)
   * CHANGED: Calculate stretch threshold for alternatives based on the optimal route cost [#3276](https://github.com/valhalla/valhalla/pull/3276)
   * ADDED: Add `preferred_z_level` as a parameter of loki requests. [#3270](https://github.com/valhalla/valhalla/pull/3270)
   * ADDED: Add `preferred_layer` as a parameter of loki requests. [#3270](https://github.com/valhalla/valhalla/pull/3270)
   * ADDED: Exposing service area names in passive maneuvers. [#3277](https://github.com/valhalla/valhalla/pull/3277)
   * ADDED: Added traffic signal and stop sign check for stop impact. These traffic signals and stop sign are located on edges. [#3279](https://github.com/valhalla/valhalla/pull/3279)
   * CHANGED: Improved sharing criterion to obtain more reasonable alternatives; extended alternatives search [#3302](https://github.com/valhalla/valhalla/pull/3302)
   * ADDED: pull ubuntu:20.04 base image before building [#3233](https://github.com/valhalla/valhalla/pull/3223)
   * CHANGED: Improve Loki nearest-neighbour performance for large radius searches in open space [#3233](https://github.com/valhalla/valhalla/pull/3324)
   * ADDED: testing infrastructure for scripts and valhalla_build_config tests [#3308](https://github.com/valhalla/valhalla/pull/3308)
   * ADDED: Shape points and information about where intermediate locations are placed along the legs of a route [#3274](https://github.com/valhalla/valhalla/pull/3274)
   * CHANGED: Improved existing hov lane transition test case to make more realistic [#3330](https://github.com/valhalla/valhalla/pull/3330)
   * CHANGED: Update python usage in all scripts to python3 [#3337](https://github.com/valhalla/valhalla/pull/3337)
   * ADDED: Added `exclude_cash_only_tolls` request parameter [#3341](https://github.com/valhalla/valhalla/pull/3341)
   * CHANGED: Update api-reference for street_names [#3342](https://github.com/valhalla/valhalla/pull/3342)
   * ADDED: Disable msse2 flags when building on Apple Silicon chip [#3327](https://github.com/valhalla/valhalla/pull/3327)

## Release Date: 2021-07-20 Valhalla 3.1.3
* **Removed**
   * REMOVED: Unused overloads of `to_response` function [#3167](https://github.com/valhalla/valhalla/pull/3167)

* **Bug Fix**
   * FIXED: Fix heading on small edge [#3114](https://github.com/valhalla/valhalla/pull/3114)
   * FIXED: Added support for `access=psv`, which disables routing on these nodes and edges unless the mode is taxi or bus [#3107](https://github.com/valhalla/valhalla/pull/3107)
   * FIXED: Disables logging in CI to catch issues [#3121](https://github.com/valhalla/valhalla/pull/3121)
   * FIXED: Fixed U-turns through service roads [#3082](https://github.com/valhalla/valhalla/pull/3082)
   * FIXED: Added forgotten penalties for kLivingStreet and kTrack for pedestrian costing model [#3116](https://github.com/valhalla/valhalla/pull/3116)
   * FIXED: Updated the reverse turn bounds [#3122](https://github.com/valhalla/valhalla/pull/3122)
   * FIXED: Missing fork maneuver [#3134](https://github.com/valhalla/valhalla/pull/3134)
   * FIXED: Update turn channel logic to call out specific turn at the end of the turn channel if needed [#3140](https://github.com/valhalla/valhalla/pull/3140)
   * FIXED: Fixed cost thresholds for TimeDistanceMatrix. [#3131](https://github.com/valhalla/valhalla/pull/3131)
   * FIXED: Use distance threshold in hierarchy limits for bidirectional astar to expand more important lower level roads [#3156](https://github.com/valhalla/valhalla/pull/3156)
   * FIXED: Fixed incorrect dead-end roundabout labels. [#3129](https://github.com/valhalla/valhalla/pull/3129)
   * FIXED: googletest wasn't really updated in #3166 [#3187](https://github.com/valhalla/valhalla/pull/3187)
   * FIXED: Minor fix of benchmark code [#3190](https://github.com/valhalla/valhalla/pull/3190)
   * FIXED: avoid_polygons intersected edges as polygons instead of linestrings [#3194]((https://github.com/valhalla/valhalla/pull/3194)
   * FIXED: when binning horizontal edge shapes using single precision floats (converted from not double precision floats) allowed for the possibility of marking many many tiles no where near the shape [#3204](https://github.com/valhalla/valhalla/pull/3204)
   * FIXED: Fix improper iterator usage in ManeuversBuilder [#3205](https://github.com/valhalla/valhalla/pull/3205)
   * FIXED: Modified approach for retrieving signs from a directed edge #3166 [#3208](https://github.com/valhalla/valhalla/pull/3208)
   * FIXED: Improve turn channel classification: detect slip lanes [#3196](https://github.com/valhalla/valhalla/pull/3196)
   * FIXED: Compatibility with older boost::optional versions [#3219](https://github.com/valhalla/valhalla/pull/3219)
   * FIXED: Older boost.geometry versions don't have correct() for geographic rings [#3218](https://github.com/valhalla/valhalla/pull/3218)
   * FIXED: Use default road speed for bicycle costing so traffic does not reduce penalty on high speed roads. [#3143](https://github.com/valhalla/valhalla/pull/3143)

* **Enhancement**
   * CHANGED: Refactor base costing options parsing to handle more common stuff in a one place [#3125](https://github.com/valhalla/valhalla/pull/3125)
   * CHANGED: Unified Sign/SignElement into sign.proto [#3146](https://github.com/valhalla/valhalla/pull/3146)
   * ADDED: New verbal succinct transition instruction to maneuver & narrativebuilder. Currently this instruction will be used in place of a very long street name to avoid repetition of long names [#2844](https://github.com/valhalla/valhalla/pull/2844)
   * ADDED: Added oneway support for pedestrian access and foot restrictions [#3123](https://github.com/valhalla/valhalla/pull/3123)
   * ADDED: Exposing rest-area names in passive maneuvers [#3172](https://github.com/valhalla/valhalla/pull/3172)
   * CHORE: Updates robin-hood-hashing third-party library
   * ADDED: Support `barrier=yes|swing_gate|jersey_barrier` tags [#3154](https://github.com/valhalla/valhalla/pull/3154)
   * ADDED: Maintain `access=permit|residents` tags as private [#3149](https://github.com/valhalla/valhalla/pull/3149)
   * CHANGED: Replace `avoid_*` API parameters with more accurate `exclude_*` [#3093](https://github.com/valhalla/valhalla/pull/3093)
   * ADDED: Penalize private gates [#3144](https://github.com/valhalla/valhalla/pull/3144)
   * CHANGED: Renamed protobuf Sign/SignElement to TripSign/TripSignElement [#3168](https://github.com/valhalla/valhalla/pull/3168)
   * CHORE: Updates googletest to release-1.11.0 [#3166](https://github.com/valhalla/valhalla/pull/3166)
   * CHORE: Enables -Wall on sif sources [#3178](https://github.com/valhalla/valhalla/pull/3178)
   * ADDED: Allow going through accessible `barrier=bollard` and penalize routing through it, when the access is private [#3175](https://github.com/valhalla/valhalla/pull/3175)
   * ADDED: Add country code to incident metadata [#3169](https://github.com/valhalla/valhalla/pull/3169)
   * CHANGED: Use distance instead of time to check limited sharing criteria [#3183](https://github.com/valhalla/valhalla/pull/3183)
   * ADDED: Introduced a new via_waypoints array on the leg in the osrm route serializer that describes where a particular waypoint from the root-level array matches to the route. [#3189](https://github.com/valhalla/valhalla/pull/3189)
   * ADDED: Added vehicle width and height as an option for auto (and derived: taxi, bus, hov) profile (https://github.com/valhalla/valhalla/pull/3179)
   * ADDED: Support for statsd integration for basic error and requests metrics [#3191](https://github.com/valhalla/valhalla/pull/3191)
   * CHANGED: Get rid of typeid in statistics-related code. [#3227](https://github.com/valhalla/valhalla/pull/3227)

## Release Date: 2021-05-26 Valhalla 3.1.2
* **Removed**
* **Bug Fix**
   * FIXED: Change unnamed road intersections from being treated as penil point u-turns [#3084](https://github.com/valhalla/valhalla/pull/3084)
   * FIXED: Fix TimeDepReverse termination and path cost calculation (for arrive_by routing) [#2987](https://github.com/valhalla/valhalla/pull/2987)
   * FIXED: Isochrone (::Generalize()) fix to avoid generating self-intersecting polygons [#3026](https://github.com/valhalla/valhalla/pull/3026)
   * FIXED: Handle day_on/day_off/hour_on/hour_off restrictions [#3029](https://github.com/valhalla/valhalla/pull/3029)
   * FIXED: Apply conditional restrictions with dow only to the edges when routing [#3039](https://github.com/valhalla/valhalla/pull/3039)
   * FIXED: Missing locking in incident handler needed to hang out to scop lock rather than let the temporary dissolve [#3046](https://github.com/valhalla/valhalla/pull/3046)
   * FIXED: Continuous lane guidance fix [#3054](https://github.com/valhalla/valhalla/pull/3054)
   * FIXED: Fix reclassification for "shorter" ferries and rail ferries (for Chunnel routing issues) [#3038](https://github.com/valhalla/valhalla/pull/3038)
   * FIXED: Incorrect routing through motor_vehicle:conditional=destination. [#3041](https://github.com/valhalla/valhalla/pull/3041)
   * FIXED: Allow destination-only routing on the first-pass for non bidirectional Astar algorithms. [#3085](https://github.com/valhalla/valhalla/pull/3085)
   * FIXED: Highway/ramp lane bifurcation [#3088](https://github.com/valhalla/valhalla/pull/3088)
   * FIXED: out of bound access of tile hierarchy in base_ll function in graphheader [#3089](https://github.com/valhalla/valhalla/pull/3089)
   * FIXED: include shortcuts in avoid edge set for avoid_polygons [#3090](https://github.com/valhalla/valhalla/pull/3090)

* **Enhancement**
   * CHANGED: Refactor timedep forward/reverse to reduce code repetition [#2987](https://github.com/valhalla/valhalla/pull/2987)
   * CHANGED: Sync translation files with Transifex command line tool [#3030](https://github.com/valhalla/valhalla/pull/3030)
   * CHANGED: Use osm tags in links reclassification algorithm in order to reduce false positive downgrades [#3042](https://github.com/valhalla/valhalla/pull/3042)
   * CHANGED: Use CircleCI XL instances for linux based builds [#3043](https://github.com/valhalla/valhalla/pull/3043)
   * ADDED: ci: Enable undefined sanitizer [#2999](https://github.com/valhalla/valhalla/pull/2999)
   * ADDED: Optionally pass preconstructed graphreader to connectivity map [#3046](https://github.com/valhalla/valhalla/pull/3046)
   * CHANGED: ci: Skip Win CI runs for irrelevant files [#3014](https://github.com/valhalla/valhalla/pull/3014)
   * ADDED: Allow configuration-driven default speed assignment based on edge properties [#3055](https://github.com/valhalla/valhalla/pull/3055)
   * CHANGED: Use std::shared_ptr in case if ENABLE_THREAD_SAFE_TILE_REF_COUNT is ON. [#3067](https://github.com/valhalla/valhalla/pull/3067)
   * CHANGED: Reduce stop impact when driving in parking lots [#3051](https://github.com/valhalla/valhalla/pull/3051)
   * ADDED: Added another through route test [#3074](https://github.com/valhalla/valhalla/pull/3074)
   * ADDED: Adds incident-length to metadata proto [#3083](https://github.com/valhalla/valhalla/pull/3083)
   * ADDED: Do not penalize gates that have allowed access [#3078](https://github.com/valhalla/valhalla/pull/3078)
   * ADDED: Added missing k/v pairs to taginfo.json.  Updated PR template. [#3101](https://github.com/valhalla/valhalla/pull/3101)
   * CHANGED: Serialize isochrone 'contour' properties as floating point so they match user supplied value [#3078](https://github.com/valhalla/valhalla/pull/3095)
   * NIT: Enables compiler warnings as errors in midgard module [#3104](https://github.com/valhalla/valhalla/pull/3104)
   * CHANGED: Check all tiles for nullptr that reads from graphreader to avoid fails in case tiles might be missing. [#3065](https://github.com/valhalla/valhalla/pull/3065)

## Release Date: 2021-04-21 Valhalla 3.1.1
* **Removed**
   * REMOVED: The tossing of private roads in [#1960](https://github.com/valhalla/valhalla/pull/1960) was too aggressive and resulted in a lot of no routes.  Reverted this logic.  [#2934](https://github.com/valhalla/valhalla/pull/2934)
   * REMOVED: stray references to node bindings [#3012](https://github.com/valhalla/valhalla/pull/3012)

* **Bug Fix**
   * FIXED: Fix compression_utils.cc::inflate(...) throw - make it catchable [#2839](https://github.com/valhalla/valhalla/pull/2839)
   * FIXED: Fix compiler errors if HAVE_HTTP not enabled [#2807](https://github.com/valhalla/valhalla/pull/2807)
   * FIXED: Fix alternate route serialization [#2811](https://github.com/valhalla/valhalla/pull/2811)
   * FIXED: Store restrictions in the right tile [#2781](https://github.com/valhalla/valhalla/pull/2781)
   * FIXED: Failing to write tiles because of racing directory creation [#2810](https://github.com/valhalla/valhalla/pull/2810)
   * FIXED: Regression in stopping expansion on transitions down in time-dependent routes [#2815](https://github.com/valhalla/valhalla/pull/2815)
   * FIXED: Fix crash in loki when trace_route is called with 2 locations.[#2817](https://github.com/valhalla/valhalla/pull/2817)
   * FIXED: Mark the restriction start and end as via ways to fix IsBridgingEdge function in Bidirectional Astar [#2796](https://github.com/valhalla/valhalla/pull/2796)
   * FIXED: Dont add predictive traffic to the tile if it's empty [#2826](https://github.com/valhalla/valhalla/pull/2826)
   * FIXED: Fix logic bidirectional astar to avoid double u-turns and extra detours [#2802](https://github.com/valhalla/valhalla/pull/2802)
   * FIXED: Re-enable transition cost for motorcycle profile [#2837](https://github.com/valhalla/valhalla/pull/2837)
   * FIXED: Increase limits for timedep_* algorithms. Split track_factor into edge factor and transition penalty [#2845](https://github.com/valhalla/valhalla/pull/2845)
   * FIXED: Loki was looking up the wrong costing enum for avoids [#2856](https://github.com/valhalla/valhalla/pull/2856)
   * FIXED: Fix way_ids -> graph_ids conversion for complex restrictions: handle cases when a way is split into multiple edges [#2848](https://github.com/valhalla/valhalla/pull/2848)
   * FIXED: Honor access mode while matching OSMRestriction with the graph [#2849](https://github.com/valhalla/valhalla/pull/2849)
   * FIXED: Ensure route summaries are unique among all returned route/legs [#2874](https://github.com/valhalla/valhalla/pull/2874)
   * FIXED: Fix compilation errors when boost < 1.68 and libprotobuf < 3.6  [#2878](https://github.com/valhalla/valhalla/pull/2878)
   * FIXED: Allow u-turns at no-access barriers when forced by heading [#2875](https://github.com/valhalla/valhalla/pull/2875)
   * FIXED: Fixed "No route found" error in case of multipoint request with locations near low reachability edges [#2914](https://github.com/valhalla/valhalla/pull/2914)
   * FIXED: Python bindings installation [#2751](https://github.com/valhalla/valhalla/issues/2751)
   * FIXED: Skip bindings if there's no Python development version [#2893](https://github.com/valhalla/valhalla/pull/2893)
   * FIXED: Use CMakes built-in Python variables to configure installation [#2931](https://github.com/valhalla/valhalla/pull/2931)
   * FIXED: Sometimes emitting zero-length route geometry when traffic splits edge twice [#2943](https://github.com/valhalla/valhalla/pull/2943)
   * FIXED: Fix map-match segfault when gps-points project very near a node [#2946](https://github.com/valhalla/valhalla/pull/2946)
   * FIXED: Use kServiceRoad edges while searching for ferry connection [#2933](https://github.com/valhalla/valhalla/pull/2933)
   * FIXED: Enhanced logic for IsTurnChannelManeuverCombinable [#2952](https://github.com/valhalla/valhalla/pull/2952)
   * FIXED: Restore compatibility with gcc 6.3.0, libprotobuf 3.0.0, boost v1.62.0 [#2953](https://github.com/valhalla/valhalla/pull/2953)
   * FIXED: Dont abort bidirectional a-star search if only one direction is exhausted [#2936](https://github.com/valhalla/valhalla/pull/2936)
   * FIXED: Fixed missing comma in the scripts/valhalla_build_config [#2963](https://github.com/valhalla/valhalla/pull/2963)
   * FIXED: Reverse and Multimodal Isochrones were returning forward results [#2967](https://github.com/valhalla/valhalla/pull/2967)
   * FIXED: Map-match fix for first gps-point being exactly equal to street shape-point [#2977](https://github.com/valhalla/valhalla/pull/2977)
   * FIXED: Add missing GEOS:GEOS dep to mjolnir target [#2901](https://github.com/valhalla/valhalla/pull/2901)
   * FIXED: Allow expansion into a region when not_thru_pruning is false on 2nd pass [#2978](https://github.com/valhalla/valhalla/pull/2978)
   * FIXED: Fix polygon area calculation: use Shoelace formula [#2927](https://github.com/valhalla/valhalla/pull/2927)
   * FIXED: Isochrone: orient segments/rings according to the right-hand rule [#2932](https://github.com/valhalla/valhalla/pull/2932)
   * FIXED: Parsenodes fix: check if index is out-of-bound first [#2984](https://github.com/valhalla/valhalla/pull/2984)
   * FIXED: Fix for unique-summary logic [#2996](https://github.com/valhalla/valhalla/pull/2996)
   * FIXED: Isochrone: handle origin edges properly [#2990](https://github.com/valhalla/valhalla/pull/2990)
   * FIXED: Annotations fail with returning NaN speed when the same point is duplicated in route geometry [#2992](https://github.com/valhalla/valhalla/pull/2992)
   * FIXED: Fix run_with_server.py to work on macOS [#3003](https://github.com/valhalla/valhalla/pull/3003)
   * FIXED: Removed unexpected maneuvers at sharp bends [#2968](https://github.com/valhalla/valhalla/pull/2968)
   * FIXED: Remove large number formatting for non-US countries [#3015](https://github.com/valhalla/valhalla/pull/3015)
   * FIXED: Odin undefined behaviour: handle case when xedgeuse is not initialized [#3020](https://github.com/valhalla/valhalla/pull/3020)

* **Enhancement**
   * Pedestrian crossing should be a separate TripLeg_Use [#2950](https://github.com/valhalla/valhalla/pull/2950)
   * CHANGED: Azure uses ninja as generator [#2779](https://github.com/valhalla/valhalla/pull/2779)
   * ADDED: Support for date_time type invariant for map matching [#2712](https://github.com/valhalla/valhalla/pull/2712)
   * ADDED: Add Bulgarian locale [#2825](https://github.com/valhalla/valhalla/pull/2825)
   * FIXED: No need for write permissions on tarball indices [#2822](https://github.com/valhalla/valhalla/pull/2822)
   * ADDED: nit: Links debug build with lld [#2813](https://github.com/valhalla/valhalla/pull/2813)
   * ADDED: Add costing option `use_living_streets` to avoid or favor living streets in route. [#2788](https://github.com/valhalla/valhalla/pull/2788)
   * CHANGED: Do not allocate mapped_cache vector in skadi when no elevation source is provided. [#2841](https://github.com/valhalla/valhalla/pull/2841)
   * ADDED: avoid_polygons logic [#2750](https://github.com/valhalla/valhalla/pull/2750)
   * ADDED: Added support for destination for conditional access restrictions [#2857](https://github.com/valhalla/valhalla/pull/2857)
   * CHANGED: Large sequences are now merge sorted which can be dramatically faster with certain hardware configurations. This is especially useful in speeding up the earlier stages (parsing, graph construction) of tile building [#2850](https://github.com/valhalla/valhalla/pull/2850)
   * CHANGED: When creating the initial graph edges by setting at which nodes they start and end, first mark the indices of those nodes in another sequence and then sort them by edgeid so that we can do the setting of start and end node sequentially in the edges file. This is much more efficient on certain hardware configurations [#2851](https://github.com/valhalla/valhalla/pull/2851)
   * CHANGED: Use relative cost threshold to extend search in bidirectional astar in order to find more alternates [#2868](https://github.com/valhalla/valhalla/pull/2868)
   * CHANGED: Throw an exception if directory does not exist when building traffic extract [#2871](https://github.com/valhalla/valhalla/pull/2871)
   * CHANGED: Support for ignoring multiple consecutive closures at start/end locations [#2846](https://github.com/valhalla/valhalla/pull/2846)
   * ADDED: Added sac_scale to trace_attributes output and locate edge output [#2818](https://github.com/valhalla/valhalla/pull/2818)
   * ADDED: Ukrainian language translations [#2882](https://github.com/valhalla/valhalla/pull/2882)
   * ADDED: Add support for closure annotations [#2816](https://github.com/valhalla/valhalla/pull/2816)
   * ADDED: Add costing option `service_factor`. Implement possibility to avoid or favor generic service roads in route for all costing options. [#2870](https://github.com/valhalla/valhalla/pull/2870)
   * CHANGED: Reduce stop impact cost when flow data is present [#2891](https://github.com/valhalla/valhalla/pull/2891)
   * CHANGED: Update visual compare script [#2803](https://github.com/valhalla/valhalla/pull/2803)
   * CHANGED: Service roads are not penalized for `pedestrian` costing by default. [#2898](https://github.com/valhalla/valhalla/pull/2898)
   * ADDED: Add complex mandatory restrictions support [#2766](https://github.com/valhalla/valhalla/pull/2766)
   * ADDED: Status endpoint for future status info and health checking of running service [#2907](https://github.com/valhalla/valhalla/pull/2907)
   * ADDED: Add min_level argument to valhalla_ways_to_edges [#2918](https://github.com/valhalla/valhalla/pull/2918)
   * ADDED: Adding ability to store the roundabout_exit_turn_degree to the maneuver [#2941](https://github.com/valhalla/valhalla/pull/2941)
   * ADDED: Penalize pencil point uturns and uturns at short internal edges. Note: `motorcycle` and `motor_scooter` models do not penalize on short internal edges. No new uturn penalty logic has been added to the pedestrian and bicycle costing models. [#2944](https://github.com/valhalla/valhalla/pull/2944)
   * CHANGED: Allow config object to be passed-in to path algorithms [#2949](https://github.com/valhalla/valhalla/pull/2949)
   * CHANGED: Allow disabling Werror
   * ADDED: Add ability to build Valhalla modules as STATIC libraries. [#2957](https://github.com/valhalla/valhalla/pull/2957)
   * NIT: Enables compiler warnings in part of mjolnir module [#2922](https://github.com/valhalla/valhalla/pull/2922)
   * CHANGED: Refactor isochrone/reachability forward/reverse search to reduce code repetition [#2969](https://github.com/valhalla/valhalla/pull/2969)
   * ADDED: Set the roundabout exit shape index when we are collapsing the roundabout maneuvers. [#2975](https://github.com/valhalla/valhalla/pull/2975)
   * CHANGED: Penalized closed edges if using them at start/end locations [#2964](https://github.com/valhalla/valhalla/pull/2964)
   * ADDED: Add shoulder to trace_attributes output. [#2980](https://github.com/valhalla/valhalla/pull/2980)
   * CHANGED: Refactor bidirectional astar forward/reverse search to reduce code repetition [#2970](https://github.com/valhalla/valhalla/pull/2970)
   * CHANGED: Factor for service roads is 1.0 by default. [#2988](https://github.com/valhalla/valhalla/pull/2988)
   * ADDED: Support for conditionally skipping CI runs [#2986](https://github.com/valhalla/valhalla/pull/2986)
   * ADDED: Add instructions for building valhalla on `arm64` macbook [#2997](https://github.com/valhalla/valhalla/pull/2997)
   * NIT: Enables compiler warnings in part of mjolnir module [#2995](https://github.com/valhalla/valhalla/pull/2995)
   * CHANGED: nit(rename): Renames the encoded live speed properties [#2998](https://github.com/valhalla/valhalla/pull/2998)
   * ADDED: ci: Vendors the codecov script [#3002](https://github.com/valhalla/valhalla/pull/3002)
   * CHANGED: Allow None build type [#3005](https://github.com/valhalla/valhalla/pull/3005)
   * CHANGED: ci: Build Python bindings for Mac OS [#3013](https://github.com/valhalla/valhalla/pull/3013)

## Release Date: 2021-01-25 Valhalla 3.1.0
* **Removed**
   * REMOVED: Remove Node bindings. [#2502](https://github.com/valhalla/valhalla/pull/2502)
   * REMOVED: appveyor builds. [#2550](https://github.com/valhalla/valhalla/pull/2550)
   * REMOVED: Removed x86 CI builds. [#2792](https://github.com/valhalla/valhalla/pull/2792)

* **Bug Fix**
   * FIXED: Crazy ETAs.  If a way has forward speed with no backward speed and it is not oneway, then we must set the default speed.  The reverse logic applies as well.  If a way has no backward speed but has a forward speed and it is not a oneway, then set the default speed. [#2102](https://github.com/valhalla/valhalla/pull/2102)
   * FIXED: Map matching elapsed times spliced amongst different legs and discontinuities are now correct [#2104](https://github.com/valhalla/valhalla/pull/2104)
   * FIXED: Date time information is now propagated amongst different legs and discontinuities [#2107](https://github.com/valhalla/valhalla/pull/2107)
   * FIXED: Adds support for geos-3.8 c++ api [#2021](https://github.com/valhalla/valhalla/issues/2021)
   * FIXED: Updated the osrm serializer to not set junction name for osrm origin/start maneuver - this is not helpful since we are not transitioning through the intersection.  [#2121](https://github.com/valhalla/valhalla/pull/2121)
   * FIXED: Removes precomputing of edge-costs which lead to wrong results [#2120](https://github.com/valhalla/valhalla/pull/2120)
   * FIXED: Complex turn-restriction invalidates edge marked as kPermanent [#2103](https://github.com/valhalla/valhalla/issues/2103)
   * FIXED: Fixes bug with inverted time-restriction parsing [#2167](https://github.com/valhalla/valhalla/pull/2167)
   * FIXED: Fixed several bugs with numeric underflow in map-matching trip durations. These may
     occur when serializing match results where adjacent trace points appear out-of-sequence on the
     same edge [#2178](https://github.com/valhalla/valhalla/pull/2178)
     - `MapMatcher::FormPath` now catches route discontinuities on the same edge when the distance
       percentage along don't agree. The trip leg builder builds disconnected legs on a single edge
       to avoid duration underflow.
     - Correctly populate edge groups when matching results contain loops. When a loop occurs,
       the leg builder now starts at the correct edge where the loop ends, and correctly accounts
       for any contained edges.
     - Duration over-trimming at the terminating edge of a match.
   * FIXED: Increased internal precision of time tracking per edge and maneuver so that maneuver times sum to the same time represented in the leg summary [#2195](https://github.com/valhalla/valhalla/pull/2195)
   * FIXED: Tagged speeds were not properly marked. We were not using forward and backward speeds to flag if a speed is tagged or not.  Should not update turn channel speeds if we are not inferring them.  Added additional logic to handle PH in the conditional restrictions. Do not update stop impact for ramps if they are marked as internal. [#2198](https://github.com/valhalla/valhalla/pull/2198)
   * FIXED: Fixed the sharp turn phrase [#2226](https://github.com/valhalla/valhalla/pull/2226)
   * FIXED: Protect against duplicate points in the input or points that snap to the same location resulting in `nan` times for the legs of the map match (of a 0 distance route) [#2229](https://github.com/valhalla/valhalla/pull/2229)
   * FIXED: Improves restriction check on briding edge in Bidirectional Astar [#2228](https://github.com/valhalla/valhalla/pull/2242)
   * FIXED: Allow nodes at location 0,0 [#2245](https://github.com/valhalla/valhalla/pull/2245)
   * FIXED: Fix RapidJSON compiler warnings and naming conflict [#2249](https://github.com/valhalla/valhalla/pull/2249)
   * FIXED: Fixed bug in resample_spherical_polyline where duplicate successive lat,lng locations in the polyline resulting in `nan` for the distance computation which shortcuts further sampling [#2239](https://github.com/valhalla/valhalla/pull/2239)
   * FIXED: Update exit logic for non-motorways [#2252](https://github.com/valhalla/valhalla/pull/2252)
   * FIXED: Transition point map-matching. When match results are on a transition point, we search for the sibling nodes at that transition and snap it to the corresponding edges in the route. [#2258](https://github.com/valhalla/valhalla/pull/2258)
   * FIXED: Fixed verbal multi-cue logic [#2270](https://github.com/valhalla/valhalla/pull/2270)
   * FIXED: Fixed Uturn cases when a not_thru edge is connected to the origin edge. [#2272](https://github.com/valhalla/valhalla/pull/2272)
   * FIXED: Update intersection classes in osrm response to not label all ramps as motorway [#2279](https://github.com/valhalla/valhalla/pull/2279)
   * FIXED: Fixed bug in mapmatcher when interpolation point goes before the first valid match or after the last valid match. Such behavior usually leads to discontinuity in matching. [#2275](https://github.com/valhalla/valhalla/pull/2275)
   * FIXED: Fixed an issue for time_allowed logic.  Previously we returned false on the first time allowed restriction and did not check them all. Added conditional restriction gurka test and datetime optional argument to gurka header file. [#2286](https://github.com/valhalla/valhalla/pull/2286)
   * FIXED: Fixed an issue for date ranges.  For example, for the range Jan 04 to Jan 02 we need to test to end of the year and then from the first of the year to the end date.  Also, fixed an emergency tag issue.  We should only set the use to emergency if all other access is off. [#2290](https://github.com/valhalla/valhalla/pull/2290)
   * FIXED: Found a few issues with the initial ref and direction logic for ways.  We were overwriting the refs with directionals to the name_offset_map instead of concatenating them together.  Also, we did not allow for blank entries for GetTagTokens. [#2298](https://github.com/valhalla/valhalla/pull/2298)
   * FIXED: Fixed an issue where MatchGuidanceViewJunctions is only looking at the first edge. Set the data_id for guidance views to the changeset id as it is already being populated. Also added test for guidance views. [#2303](https://github.com/valhalla/valhalla/pull/2303)
   * FIXED: Fixed a problem with live speeds where live speeds were being used to determine access, even when a live
   speed (current time) route wasn't what was requested. [#2311](https://github.com/valhalla/valhalla/pull/2311)
   * FIXED: Fix break/continue typo in search filtering [#2317](https://github.com/valhalla/valhalla/pull/2317)
   * FIXED: Fix a crash in trace_route due to iterating past the end of a vector. [#2322](https://github.com/valhalla/valhalla/pull/2322)
   * FIXED: Don't allow timezone information in the local date time string attached at each location. [#2312](https://github.com/valhalla/valhalla/pull/2312)
   * FIXED: Fix short route trimming in bidirectional astar [#2323](https://github.com/valhalla/valhalla/pull/2323)
   * FIXED: Fix shape trimming in leg building for snap candidates that lie within the margin of rounding error [#2326](https://github.com/valhalla/valhalla/pull/2326)
   * FIXED: Fixes route duration underflow with traffic data [#2325](https://github.com/valhalla/valhalla/pull/2325)
   * FIXED: Parse mtb:scale tags and set bicycle access if present [#2117](https://github.com/valhalla/valhalla/pull/2117)
   * FIXED: Fixed segfault.  Shape was missing from options for valhalla_path_comparison and valhalla_run_route.  Also, costing options was missing in valhalla_path_comparison. [#2343](https://github.com/valhalla/valhalla/pull/2343)
   * FIXED: Handle decimal numbers with zero-value mantissa properly in Lua [#2355](https://github.com/valhalla/valhalla/pull/2355)
   * FIXED: Many issues that resulted in discontinuities, failed matches or incorrect time/duration for map matching requests. [#2292](https://github.com/valhalla/valhalla/pull/2292)
   * FIXED: Seeing segfault when loading large osmdata data files before loading LuaJit. LuaJit fails to create luaL_newstate() Ref: [#2158](https://github.com/ntop/ntopng/issues/2158) Resolution is to load LuaJit before loading the data files. [#2383](https://github.com/valhalla/valhalla/pull/2383)
   * FIXED: Store positive/negative OpenLR offsets in bucketed form [#2405](https://github.com/valhalla/valhalla/2405)
   * FIXED: Fix on map-matching return code when breakage distance limitation exceeds. Instead of letting the request goes into meili and fails in finding a route, we check the distance in loki and early return with exception code 172. [#2406](https://github.com/valhalla/valhalla/pull/2406)
   * FIXED: Don't create edges for portions of ways that are doubled back on themselves as this confuses opposing edge index computations [#2385](https://github.com/valhalla/valhalla/pull/2385)
   * FIXED: Protect against nan in uniform_resample_spherical_polyline. [#2431](https://github.com/valhalla/valhalla/pull/2431)
   * FIXED: Obvious maneuvers. [#2436](https://github.com/valhalla/valhalla/pull/2436)
   * FIXED: Base64 encoding/decoding [#2452](https://github.com/valhalla/valhalla/pull/2452)
   * FIXED: Added post roundabout instruction when enter/exit roundabout maneuvers are combined [#2454](https://github.com/valhalla/valhalla/pull/2454)
   * FIXED: openlr: Explicitly check for linear reference option for Valhalla serialization. [#2458](https://github.com/valhalla/valhalla/pull/2458)
   * FIXED: Fix segfault: Do not combine last turn channel maneuver. [#2463](https://github.com/valhalla/valhalla/pull/2463)
   * FIXED: Remove extraneous whitespaces from ja-JP.json. [#2471](https://github.com/valhalla/valhalla/pull/2471)
   * FIXED: Checks protobuf serialization/parsing success [#2477](https://github.com/valhalla/valhalla/pull/2477)
   * FIXED: Fix dereferencing of end for std::lower_bound in sequence and possible UB [#2488](https://github.com/valhalla/valhalla/pull/2488)
   * FIXED: Make tile building reproducible: fix UB-s [#2480](https://github.com/valhalla/valhalla/pull/2480)
   * FIXED: Zero initialize EdgeInfoInner.spare0_. Uninitialized spare0_ field produced UB which causes gurka_reproduce_tile_build to fail intermittently. [2499](https://github.com/valhalla/valhalla/pull/2499)
   * FIXED: Drop unused CHANGELOG validation script, straggling NodeJS references [#2506](https://github.com/valhalla/valhalla/pull/2506)
   * FIXED: Fix missing nullptr checks in graphreader and loki::Reach (causing segfault during routing with not all levels of tiles available) [#2504](https://github.com/valhalla/valhalla/pull/2504)
   * FIXED: Fix mismatch of triplegedge roadclass and directededge roadclass [#2507](https://github.com/valhalla/valhalla/pull/2507)
   * FIXED: Improve german destination_verbal_alert phrases [#2509](https://github.com/valhalla/valhalla/pull/2509)
   * FIXED: Undefined behavior cases discovered with undefined behavior sanitizer tool. [2498](https://github.com/valhalla/valhalla/pull/2498)
   * FIXED: Fixed logic so verbal keep instructions use branch exit sign info for ramps [#2520](https://github.com/valhalla/valhalla/pull/2520)
   * FIXED: Fix bug in trace_route for uturns causing garbage coordinates [#2517](https://github.com/valhalla/valhalla/pull/2517)
   * FIXED: Simplify heading calculation for turn type. Remove undefined behavior case. [#2513](https://github.com/valhalla/valhalla/pull/2513)
   * FIXED: Always set costing name even if one is not provided for osrm serializer weight_name. [#2528](https://github.com/valhalla/valhalla/pull/2528)
   * FIXED: Make single-thread tile building reproducible: fix seed for shuffle, use concurrency configuration from the mjolnir section. [#2515](https://github.com/valhalla/valhalla/pull/2515)
   * FIXED: More Windows compatibility: build tiles and some run actions work now (including CI tests) [#2300](https://github.com/valhalla/valhalla/issues/2300)
   * FIXED: Transcoding of c++ location to pbf location used path edges in the place of filtered edges. [#2542](https://github.com/valhalla/valhalla/pull/2542)
   * FIXED: Add back whitelisting action types. [#2545](https://github.com/valhalla/valhalla/pull/2545)
   * FIXED: Allow uturns for truck costing now that we have derived deadends marked in the edge label [#2559](https://github.com/valhalla/valhalla/pull/2559)
   * FIXED: Map matching uturn trimming at the end of an edge where it wasn't needed. [#2558](https://github.com/valhalla/valhalla/pull/2558)
   * FIXED: Multicue enter roundabout [#2556](https://github.com/valhalla/valhalla/pull/2556)
   * FIXED: Changed reachability computation to take into account live speed [#2597](https://github.com/valhalla/valhalla/pull/2597)
   * FIXED: Fixed a bug where the temp files were not getting read in if you started with the construct edges or build phase for valhalla_build_tiles. [#2601](https://github.com/valhalla/valhalla/pull/2601)
   * FIXED: Updated fr-FR.json with partial translations. [#2605](https://github.com/valhalla/valhalla/pull/2605)
   * FIXED: Removed superfluous const qualifier from odin/signs [#2609](https://github.com/valhalla/valhalla/pull/2609)
   * FIXED: Internal maneuver placement [#2600](https://github.com/valhalla/valhalla/pull/2600)
   * FIXED: Complete fr-FR.json locale. [#2614](https://github.com/valhalla/valhalla/pull/2614)
   * FIXED: Don't truncate precision in polyline encoding [#2632](https://github.com/valhalla/valhalla/pull/2632)
   * FIXED: Fix all compiler warnings in sif and set to -Werror [#2642](https://github.com/valhalla/valhalla/pull/2642)
   * FIXED: Remove unnecessary maneuvers to continue straight [#2647](https://github.com/valhalla/valhalla/pull/2647)
   * FIXED: Linear reference support in route/mapmatch apis (FOW, FRC, bearing, and number of references) [#2645](https://github.com/valhalla/valhalla/pull/2645)
   * FIXED: Ambiguous local to global (with timezone information) date time conversions now all choose to use the later time instead of throwing unhandled exceptions [#2665](https://github.com/valhalla/valhalla/pull/2665)
   * FIXED: Overestimated reach caused be reenquing transition nodes without checking that they had been already expanded [#2670](https://github.com/valhalla/valhalla/pull/2670)
   * FIXED: Build with C++17 standard. Deprecated function calls are substituted with new ones. [#2669](https://github.com/valhalla/valhalla/pull/2669)
   * FIXED: Improve German post_transition_verbal instruction [#2677](https://github.com/valhalla/valhalla/pull/2677)
   * FIXED: Lane updates.  Add the turn lanes to all edges of the way.  Do not "enhance" turn lanes if they are part of a complex restriction.  Moved ProcessTurnLanes after UpdateManeuverPlacementForInternalIntersectionTurns.  Fix for a missing "uturn" indication for intersections on the previous maneuver, we were serializing an empty list. [#2679](https://github.com/valhalla/valhalla/pull/2679)
   * FIXED: Fixes OpenLr serialization [#2688](https://github.com/valhalla/valhalla/pull/2688)
   * FIXED: Internal edges can't be also a ramp or a turn channel.  Also, if an edge is marked as ramp and turn channel mark it as a ramp.  [2689](https://github.com/valhalla/valhalla/pull/2689)
   * FIXED: Check that speeds are equal for the edges going in the same direction while buildig shortcuts [#2691](https://github.com/valhalla/valhalla/pull/2691)
   * FIXED: Missing fork or bear instruction [#2683](https://github.com/valhalla/valhalla/pull/2683)
   * FIXED: Eliminate null pointer dereference in GraphReader::AreEdgesConnected [#2695](https://github.com/valhalla/valhalla/issues/2695)
   * FIXED: Fix polyline simplification float/double comparison [#2698](https://github.com/valhalla/valhalla/issues/2698)
   * FIXED: Weights were sometimes negative due to incorrect updates to elapsed_cost [#2702](https://github.com/valhalla/valhalla/pull/2702)
   * FIXED: Fix bidirectional route failures at deadends [#2705](https://github.com/valhalla/valhalla/pull/2705)
   * FIXED: Updated logic to call out a non-obvious turn [#2708](https://github.com/valhalla/valhalla/pull/2708)
   * FIXED: valhalla_build_statistics multithreaded mode fixed [#2707](https://github.com/valhalla/valhalla/pull/2707)
   * FIXED: If infer_internal_intersections is true then allow internals that are also ramps or TCs. Without this we produce an extra continue maneuver.  [#2710](https://github.com/valhalla/valhalla/pull/2710)
   * FIXED: We were routing down roads that should be destination only. Now we mark roads with motor_vehicle=destination and motor_vehicle=customers or access=destination and access=customers as destination only. [#2722](https://github.com/valhalla/valhalla/pull/2722)
   * FIXED: Replace all Python2 print statements with Python3 syntax [#2716](https://github.com/valhalla/valhalla/issues/2716)
   * FIXED: Some HGT files not found [#2723](https://github.com/valhalla/valhalla/issues/2723)
   * FIXED: Fix PencilPointUturn detection by removing short-edge check and updating angle threshold [#2725](https://github.com/valhalla/valhalla/issues/2725)
   * FIXED: Fix invalid continue/bear maneuvers [#2729](https://github.com/valhalla/valhalla/issues/2729)
   * FIXED: Fixes an issue that lead to double turns within a very short distance, when instead, it should be a u-turn. We now collapse double L turns or double R turns in short non-internal intersections to u-turns. [#2740](https://github.com/valhalla/valhalla/pull/2740)
   * FIXED: fixes an issue that lead to adding an extra maneuver. We now combine a current maneuver short length non-internal edges (left or right) with the next maneuver that is a kRampStraight. [#2741](https://github.com/valhalla/valhalla/pull/2741)
   * FIXED: Reduce verbose instructions by collapsing small end ramp forks [#2762](https://github.com/valhalla/valhalla/issues/2762)
   * FIXED: Remove redundant return statements [#2776](https://github.com/valhalla/valhalla/pull/2776)
   * FIXED: Added unit test for BuildAdminFromPBF() to test GEOS 3.9 update. [#2787](https://github.com/valhalla/valhalla/pull/2787)
   * FIXED: Add support for geos-3.9 c++ api [#2739](https://github.com/valhalla/valhalla/issues/2739)
   * FIXED: Fix check for live speed validness [#2797](https://github.com/valhalla/valhalla/pull/2797)

* **Enhancement**
   * ADDED: Matrix of Bike Share [#2590](https://github.com/valhalla/valhalla/pull/2590)
   * ADDED: Add ability to provide custom implementation for candidate collection in CandidateQuery. [#2328](https://github.com/valhalla/valhalla/pull/2328)
   * ADDED: Cancellation of tile downloading. [#2319](https://github.com/valhalla/valhalla/pull/2319)
   * ADDED: Return the coordinates of the nodes isochrone input locations snapped to [#2111](https://github.com/valhalla/valhalla/pull/2111)
   * ADDED: Allows more complicated routes in timedependent a-star before timing out [#2068](https://github.com/valhalla/valhalla/pull/2068)
   * ADDED: Guide signs and junction names [#2096](https://github.com/valhalla/valhalla/pull/2096)
   * ADDED: Added a bool to the config indicating whether to use commercially set attributes.  Added logic to not call IsIntersectionInternal if this is a commercial data set.  [#2132](https://github.com/valhalla/valhalla/pull/2132)
   * ADDED: Removed commercial data set bool to the config and added more knobs for data.  Added infer_internal_intersections, infer_turn_channels, apply_country_overrides, and use_admin_db.  [#2173](https://github.com/valhalla/valhalla/pull/2173)
   * ADDED: Allow using googletest in unit tests and convert all tests to it (old test.cc is completely removed). [#2128](https://github.com/valhalla/valhalla/pull/2128)
   * ADDED: Add guidance view capability. [#2209](https://github.com/valhalla/valhalla/pull/2209)
   * ADDED: Collect turn cost information as path is formed so that it can be serialized out for trace attributes or osrm flavored intersections. Also add shape_index to osrm intersections. [#2207](https://github.com/valhalla/valhalla/pull/2207)
   * ADDED: Added alley factor to autocost.  Factor is defaulted at 1.0f or do not avoid alleys. [#2246](https://github.com/valhalla/valhalla/pull/2246)
   * ADDED: Support unlimited speed limits where maxspeed=none. [#2251](https://github.com/valhalla/valhalla/pull/2251)
   * ADDED: Implement improved Reachability check using base class Dijkstra. [#2243](https://github.com/valhalla/valhalla/pull/2243)
   * ADDED: Gurka integration test framework with ascii-art maps [#2244](https://github.com/valhalla/valhalla/pull/2244)
   * ADDED: Add to the stop impact when transitioning from higher to lower class road and we are not on a turn channel or ramp. Also, penalize lefts when driving on the right and vice versa. [#2282](https://github.com/valhalla/valhalla/pull/2282)
   * ADDED: Added reclassify_links, use_direction_on_ways, and allow_alt_name as config options.  If `use_direction_on_ways = true` then use `direction` and `int_direction` on the way to update the directional for the `ref` and `int_ref`.  Also, copy int_efs to the refs. [#2285](https://github.com/valhalla/valhalla/pull/2285)
   * ADDED: Add support for live traffic. [#2268](https://github.com/valhalla/valhalla/pull/2268)
   * ADDED: Implement per-location search filters for functional road class and forms of way. [#2289](https://github.com/valhalla/valhalla/pull/2289)
   * ADDED: Approach, multi-cue, and length updates [#2313](https://github.com/valhalla/valhalla/pull/2313)
   * ADDED: Speed up timezone differencing calculation if cache is provided. [#2316](https://github.com/valhalla/valhalla/pull/2316)
   * ADDED: Added rapidjson/schema.h to baldr/rapidjson_util.h to make it available for use within valhalla. [#2330](https://github.com/valhalla/valhalla/issues/2330)
   * ADDED: Support decimal precision for height values in elevation service. Also support polyline5 for encoded polylines input and output to elevation service. [#2324](https://github.com/valhalla/valhalla/pull/2324)
   * ADDED: Use both imminent and distant verbal multi-cue phrases. [#2353](https://github.com/valhalla/valhalla/pull/2353)
   * ADDED: Split parsing stage into 3 separate stages. [#2339](https://github.com/valhalla/valhalla/pull/2339)
   * CHANGED: Speed up graph enhancing by avoiding continuous unordered_set rebuilding [#2349](https://github.com/valhalla/valhalla/pull/2349)
   * CHANGED: Skip calling out to Lua for nodes/ways/relations with not tags - speeds up parsing. [#2351](https://github.com/valhalla/valhalla/pull/2351)
   * CHANGED: Switch to LuaJIT for lua scripting - speeds up file parsing [#2352](https://github.com/valhalla/valhalla/pull/2352)
   * ADDED: Ability to create OpenLR records from raw data. [#2356](https://github.com/valhalla/valhalla/pull/2356)
   * ADDED: Revamp length phrases [#2359](https://github.com/valhalla/valhalla/pull/2359)
   * CHANGED: Do not allocate memory in skadi if we don't need it. [#2373](https://github.com/valhalla/valhalla/pull/2373)
   * CHANGED: Map matching: throw error (443/NoSegment) when no candidate edges are available. [#2370](https://github.com/valhalla/valhalla/pull/2370/)
   * ADDED: Add sk-SK.json (slovak) localization file. [#2376](https://github.com/valhalla/valhalla/pull/2376)
   * ADDED: Extend roundabout phrases. [#2378](https://github.com/valhalla/valhalla/pull/2378)
   * ADDED: More roundabout phrase tests. [#2382](https://github.com/valhalla/valhalla/pull/2382)
   * ADDED: Update the turn and continue phrases to include junction names and guide signs. [#2386](https://github.com/valhalla/valhalla/pull/2386)
   * ADDED: Add the remaining guide sign toward phrases [#2389](https://github.com/valhalla/valhalla/pull/2389)
   * ADDED: The ability to allow immediate uturns at trace points in a map matching request [#2380](https://github.com/valhalla/valhalla/pull/2380)
   * ADDED: Add utility functions to Signs. [#2390](https://github.com/valhalla/valhalla/pull/2390)
   * ADDED: Unified time tracking for all algorithms that support time-based graph expansion. [#2278](https://github.com/valhalla/valhalla/pull/2278)
   * ADDED: Add rail_ferry use and costing. [#2408](https://github.com/valhalla/valhalla/pull/2408)
   * ADDED: `street_side_max_distance`, `display_lat` and `display_lon` to `locations` in input for better control of routing side of street [#1769](https://github.com/valhalla/valhalla/pull/1769)
   * ADDED: Add additional exit phrases. [#2421](https://github.com/valhalla/valhalla/pull/2421)
   * ADDED: Add Japanese locale, update German. [#2432](https://github.com/valhalla/valhalla/pull/2432)
   * ADDED: Gurka expect_route refactor [#2435](https://github.com/valhalla/valhalla/pull/2435)
   * ADDED: Add option to suppress roundabout exits [#2437](https://github.com/valhalla/valhalla/pull/2437)
   * ADDED: Add Greek locale. [#2438](https://github.com/valhalla/valhalla/pull/2438)
   * ADDED (back): Support for 64bit wide way ids in the edgeinfo structure with no impact to size for data sources with ids 32bits wide. [#2422](https://github.com/valhalla/valhalla/pull/2422)
   * ADDED: Support for 64bit osm node ids in parsing stage of tile building [#2422](https://github.com/valhalla/valhalla/pull/2422)
   * CHANGED: Point2/PointLL are now templated to allow for higher precision coordinate math when desired [#2429](https://github.com/valhalla/valhalla/pull/2429)
   * ADDED: Optional OpenLR Encoded Path Edges in API Response [#2424](https://github.com/valhalla/valhalla/pull/2424)
   * ADDED: Add explicit include for sstream to be compatible with msvc_x64 toolset. [#2449](https://github.com/valhalla/valhalla/pull/2449)
   * ADDED: Properly split returned path if traffic conditions change partway along edges [#2451](https://github.com/valhalla/valhalla/pull/2451/files)
   * ADDED: Add Dutch locale. [#2464](https://github.com/valhalla/valhalla/pull/2464)
   * ADDED: Check with address sanititizer in CI. Add support for undefined behavior sanitizer. [#2487](https://github.com/valhalla/valhalla/pull/2487)
   * ADDED: Ability to recost a path and increased cost/time details along the trippath and json output [#2425](https://github.com/valhalla/valhalla/pull/2425)
   * ADDED: Add the ability to do bikeshare based (ped/bike) multimodal routing [#2031](https://github.com/valhalla/valhalla/pull/2031)
   * ADDED: Route through restrictions enabled by introducing a costing option. [#2469](https://github.com/valhalla/valhalla/pull/2469)
   * ADDED: Migrated to Ubuntu 20.04 base-image [#2508](https://github.com/valhalla/valhalla/pull/2508)
   * CHANGED: Speed up parseways stage by avoiding multiple string comparisons [#2518](https://github.com/valhalla/valhalla/pull/2518)
   * CHANGED: Speed up enhance stage by avoiding GraphTileBuilder copying [#2468](https://github.com/valhalla/valhalla/pull/2468)
   * ADDED: Costing options now includes shortest flag which favors shortest path routes [#2555](https://github.com/valhalla/valhalla/pull/2555)
   * ADDED: Incidents in intersections [#2547](https://github.com/valhalla/valhalla/pull/2547)
   * CHANGED: Refactor mapmatching configuration to use a struct (instead of `boost::property_tree::ptree`). [#2485](https://github.com/valhalla/valhalla/pull/2485)
   * ADDED: Save exit maneuver's begin heading when combining enter & exit roundabout maneuvers. [#2554](https://github.com/valhalla/valhalla/pull/2554)
   * ADDED: Added new urban flag that can be set if edge is within city boundaries to data processing; new use_urban_tag config option; added to osrm response within intersections. [#2522](https://github.com/valhalla/valhalla/pull/2522)
   * ADDED: Parses OpenLr of type PointAlongLine [#2565](https://github.com/valhalla/valhalla/pull/2565)
   * ADDED: Use edge.is_urban is set for serializing is_urban. [#2568](https://github.com/valhalla/valhalla/pull/2568)
   * ADDED: Added new rest/service area uses on the edge. [#2533](https://github.com/valhalla/valhalla/pull/2533)
   * ADDED: Dependency cache for Azure [#2567](https://github.com/valhalla/valhalla/pull/2567)
   * ADDED: Added flexibility to remove the use of the admindb and to use the country and state iso from the tiles; [#2579](https://github.com/valhalla/valhalla/pull/2579)
   * ADDED: Added toll gates and collection points (gantry) to the node;  [#2532](https://github.com/valhalla/valhalla/pull/2532)
   * ADDED: Added osrm serialization for rest/service areas and admins. [#2594](https://github.com/valhalla/valhalla/pull/2594)
   * CHANGED: Improved Russian localization; [#2593](https://github.com/valhalla/valhalla/pull/2593)
   * ADDED: Support restricted class in intersection annotations [#2589](https://github.com/valhalla/valhalla/pull/2589)
   * ADDED: Added trail type trace [#2606](https://github.com/valhalla/valhalla/pull/2606)
   * ADDED: Added tunnel names to the edges as a tagged name.  [#2608](https://github.com/valhalla/valhalla/pull/2608)
   * CHANGED: Moved incidents to the trip leg and cut the shape of the leg at that location [#2610](https://github.com/valhalla/valhalla/pull/2610)
   * ADDED: Costing option to ignore_closures when routing with current flow [#2615](https://github.com/valhalla/valhalla/pull/2615)
   * ADDED: Cross-compilation ability with MinGW64 [#2619](https://github.com/valhalla/valhalla/pull/2619)
   * ADDED: Defines the incident tile schema and incident metadata [#2620](https://github.com/valhalla/valhalla/pull/2620)
   * ADDED: Moves incident serializer logic into a generic serializer [#2621](https://github.com/valhalla/valhalla/pull/2621)
   * ADDED: Incident loading singleton for continually refreshing incident tiles[#2573](https://github.com/valhalla/valhalla/pull/2573)
   * ADDED: One shot mode to valhalla_service so you can run a single request of any type without starting a server [#2624](https://github.com/valhalla/valhalla/pull/2624)
   * ADDED: Adds text instructions to OSRM output [#2625](https://github.com/valhalla/valhalla/pull/2625)
   * ADDED: Adds support for alternate routes [#2626](https://github.com/valhalla/valhalla/pull/2626)
   * CHANGED: Switch Python bindings generator from boost.python to header-only pybind11[#2644](https://github.com/valhalla/valhalla/pull/2644)
   * ADDED: Add support of input file for one-shot mode of valhalla_service [#2648](https://github.com/valhalla/valhalla/pull/2648)
   * ADDED: Linear reference support to locate api [#2645](https://github.com/valhalla/valhalla/pull/2645)
   * ADDED: Implemented OSRM-like turn duration calculation for car. Uses it now in auto costing. [#2651](https://github.com/valhalla/valhalla/pull/2651)
   * ADDED: Enhanced turn lane information in guidance [#2653](https://github.com/valhalla/valhalla/pull/2653)
   * ADDED: `top_speed` option for all motorized vehicles [#2667](https://github.com/valhalla/valhalla/issues/2667)
   * CHANGED: Move turn_lane_direction helper to odin/util [#2675](https://github.com/valhalla/valhalla/pull/2675)
   * ADDED: Add annotations to osrm response including speed limits, unit and sign conventions [#2668](https://github.com/valhalla/valhalla/pull/2668)
   * ADDED: Added functions for predicted speeds encoding-decoding [#2674](https://github.com/valhalla/valhalla/pull/2674)
   * ADDED: Time invariant routing via the bidirectional algorithm. This has the effect that when time dependent routes (arrive_by and depart_at) fall back to bidirectional due to length restrictions they will actually use the correct time of day for one of the search directions [#2660](https://github.com/valhalla/valhalla/pull/2660)
   * ADDED: If the length of the edge is greater than kMaxEdgeLength, then consider this a catastrophic error if the should_error bool is true in the set_length function. [2678](https://github.com/valhalla/valhalla/pull/2678)
   * ADDED: Moved lat,lon coordinates structures from single to double precision. Improves geometry accuracy noticibly at zooms above 17 as well as coordinate snapping and any other geometric operations. Adds about a 2% performance penalty for standard routes. Graph nodes now have 7 digits of precision.  [#2693](https://github.com/valhalla/valhalla/pull/2693)
   * ADDED: Added signboards to guidance views.  [#2687](https://github.com/valhalla/valhalla/pull/2687)
   * ADDED: Regular speed on shortcut edges is calculated with turn durations taken into account. Truck, motorcycle and motorscooter profiles use OSRM-like turn duration. [#2662](https://github.com/valhalla/valhalla/pull/2662)
   * CHANGED: Remove astar algorithm and replace its use with timedep_forward as its redundant [#2706](https://github.com/valhalla/valhalla/pull/2706)
   * ADDED: Recover and recost all shortcuts in final path for bidirectional astar algorithm [#2711](https://github.com/valhalla/valhalla/pull/2711)
   * ADDED: An option for shortcut recovery to be cached at start up to reduce the time it takes to do so on the fly [#2714](https://github.com/valhalla/valhalla/pull/2714)
   * ADDED: If width <= 1.9 then no access for auto, truck, bus, taxi, emergency and hov. [#2713](https://github.com/valhalla/valhalla/pull/2713)
   * ADDED: Centroid/Converge/Rendezvous/Meet API which allows input locations to find a least cost convergence point from all locations [#2734](https://github.com/valhalla/valhalla/pull/2734)
   * ADDED: Added support to process the sump_buster tag.  Also, fixed a few small access bugs for nodes. [#2731](https://github.com/valhalla/valhalla/pull/2731)
   * ADDED: Log message if failed to create tiles directory. [#2738](https://github.com/valhalla/valhalla/pull/2738)
   * CHANGED: Tile memory is only owned by the GraphTile rather than shared amongst copies of the graph tile (in GraphReader and TileCaches). [#2340](https://github.com/valhalla/valhalla/pull/2340)
   * ADDED: Add Estonian locale. [#2748](https://github.com/valhalla/valhalla/pull/2748)
   * CHANGED: Handle GraphTile objects as smart pointers [#2703](https://github.com/valhalla/valhalla/pull/2703)
   * CHANGED: Improve stability with no RTTI build [#2759](https://github.com/valhalla/valhalla/pull/2759) and [#2760](https://github.com/valhalla/valhalla/pull/2760)
   * CHANGED: Change generic service roads to a new Use=kServiceRoad. This is for highway=service without other service= tags (such as driveway, alley, parking aisle) [#2419](https://github.com/valhalla/valhalla/pull/2419)
   * ADDED: Isochrones support isodistance lines as well [#2699](https://github.com/valhalla/valhalla/pull/2699)
   * ADDED: Add support for ignoring live traffic closures for waypoints [#2685](https://github.com/valhalla/valhalla/pull/2685)
   * ADDED: Add use_distance to auto cost to allow choosing between two primary cost components, time or distance [#2771](https://github.com/valhalla/valhalla/pull/2771)
   * CHANGED: nit: Enables compiler warnings in part of loki module [#2767](https://github.com/valhalla/valhalla/pull/2767)
   * CHANGED: Reducing the number of uturns by increasing the cost to for them to 9.5f. Note: Did not increase the cost for motorcycles or motorscooters. [#2770](https://github.com/valhalla/valhalla/pull/2770)
   * ADDED: Add option to use thread-safe GraphTile's reference counter. [#2772](https://github.com/valhalla/valhalla/pull/2772)
   * CHANGED: nit: Enables compiler warnings in part of thor module [#2768](https://github.com/valhalla/valhalla/pull/2768)
   * ADDED: Add costing option `use_tracks` to avoid or favor tracks in route. [#2769](https://github.com/valhalla/valhalla/pull/2769)
   * CHANGED: chore: Updates libosmium [#2786](https://github.com/valhalla/valhalla/pull/2786)
   * CHANGED: Optimize double bucket queue to reduce memory reallocations. [#2719](https://github.com/valhalla/valhalla/pull/2719)
   * CHANGED: Collapse merge maneuvers [#2773](https://github.com/valhalla/valhalla/pull/2773)
   * CHANGED: Add shortcuts to the tiles' bins so we can find them when doing spatial lookups. [#2744](https://github.com/valhalla/valhalla/pull/2744)

## Release Date: 2019-11-21 Valhalla 3.0.9
* **Bug Fix**
   * FIXED: Changed reachability computation to consider both directions of travel wrt candidate edges [#1965](https://github.com/valhalla/valhalla/pull/1965)
   * FIXED: toss ways where access=private and highway=service and service != driveway. [#1960](https://github.com/valhalla/valhalla/pull/1960)
   * FIXED: Fix search_cutoff check in loki correlate_node. [#2023](https://github.com/valhalla/valhalla/pull/2023)
   * FIXED: Computes notion of a deadend at runtime in bidirectional a-star which fixes no-route with a complicated u-turn. [#1982](https://github.com/valhalla/valhalla/issues/1982)
   * FIXED: Fix a bug with heading filter at nodes. [#2058](https://github.com/valhalla/valhalla/pull/2058)
   * FIXED: Bug in map matching continuity checking such that continuity must only be in the forward direction. [#2029](https://github.com/valhalla/valhalla/pull/2029)
   * FIXED: Allow setting the time for map matching paths such that the time is used for speed lookup. [#2030](https://github.com/valhalla/valhalla/pull/2030)
   * FIXED: Don't use density factor for transition cost when user specified flag disables flow speeds. [#2048](https://github.com/valhalla/valhalla/pull/2048)
   * FIXED: Map matching trace_route output now allows for discontinuities in the match though multi match is not supported in valhalla route output. [#2049](https://github.com/valhalla/valhalla/pull/2049)
   * FIXED: Allows routes with no time specified to use time conditional edges and restrictions with a flag denoting as much [#2055](https://github.com/valhalla/valhalla/pull/2055)
   * FIXED: Fixed a bug with 'current' time type map matches. [#2060](https://github.com/valhalla/valhalla/pull/2060)
   * FIXED: Fixed a bug with time dependent expansion in which the expansion distance heuristic was not being used. [#2064](https://github.com/valhalla/valhalla/pull/2064)

* **Enhancement**
   * ADDED: Establish pinpoint test pattern [#1969](https://github.com/valhalla/valhalla/pull/1969)
   * ADDED: Suppress relative direction in ramp/exit instructions if it matches driving side of street [#1990](https://github.com/valhalla/valhalla/pull/1990)
   * ADDED: Added relative direction to the merge maneuver [#1989](https://github.com/valhalla/valhalla/pull/1989)
   * ADDED: Refactor costing to better handle multiple speed datasources [#2026](https://github.com/valhalla/valhalla/pull/2026)
   * ADDED: Better usability of curl for fetching tiles on the fly [#2026](https://github.com/valhalla/valhalla/pull/2026)
   * ADDED: LRU cache scheme for tile storage [#2026](https://github.com/valhalla/valhalla/pull/2026)
   * ADDED: GraphTile size check [#2026](https://github.com/valhalla/valhalla/pull/2026)
   * ADDED: Pick more sane values for highway and toll avoidance [#2026](https://github.com/valhalla/valhalla/pull/2026)
   * ADDED: Refactor adding predicted speed info to speed up process [#2026](https://github.com/valhalla/valhalla/pull/2026)
   * ADDED: Allow selecting speed data sources at request time [#2026](https://github.com/valhalla/valhalla/pull/2026)
   * ADDED: Allow disabling certain neighbors in connectivity map [#2026](https://github.com/valhalla/valhalla/pull/2026)
   * ADDED: Allows routes with time-restricted edges if no time specified and notes restriction in response [#1992](https://github.com/valhalla/valhalla/issues/1992)
   * ADDED: Runtime deadend detection to timedependent a-star. [#2059](https://github.com/valhalla/valhalla/pull/2059)

## Release Date: 2019-09-06 Valhalla 3.0.8
* **Bug Fix**
   * FIXED: Added logic to detect if user is to merge to the left or right [#1892](https://github.com/valhalla/valhalla/pull/1892)
   * FIXED: Overriding the destination_only flag when reclassifying ferries; Also penalizing ferries with a 5 min. penalty in the cost to allow us to avoid destination_only the majority of the time except when it is necessary. [#1895](https://github.com/valhalla/valhalla/pull/1905)
   * FIXED: Suppress forks at motorway junctions and intersecting service roads [#1909](https://github.com/valhalla/valhalla/pull/1909)
   * FIXED: Enhanced fork assignment logic [#1912](https://github.com/valhalla/valhalla/pull/1912)
   * FIXED: Added logic to fall back to return country poly if no state and updated lua for Metro Manila and Ireland [#1910](https://github.com/valhalla/valhalla/pull/1910)
   * FIXED: Added missing motorway fork instruction [#1914](https://github.com/valhalla/valhalla/pull/1914)
   * FIXED: Use begin street name for osrm compat mode [#1916](https://github.com/valhalla/valhalla/pull/1916)
   * FIXED: Added logic to fix missing highway cardinal directions in the US [#1917](https://github.com/valhalla/valhalla/pull/1917)
   * FIXED: Handle forward traversable significant road class intersecting edges [#1928](https://github.com/valhalla/valhalla/pull/1928)
   * FIXED: Fixed bug with shape trimming that impacted Uturns at Via locations. [#1935](https://github.com/valhalla/valhalla/pull/1935)
   * FIXED: Dive bomb updates.  Updated default speeds for urban areas based on roadclass for the enhancer.  Also, updated default speeds based on roadclass in lua.  Fixed an issue where we were subtracting 1 from uint32_t when 0 for stop impact.  Updated reclassify link logic to allow residential roads to be added to the tree, but we only downgrade the links to tertiary.  Updated TransitionCost functions to add 1.5 to the turncost when transitioning from a ramp to a non ramp and vice versa.  Also, added 0.5f to the turncost if the edge is a roundabout. [#1931](https://github.com/valhalla/valhalla/pull/1931)

* **Enhancement**
   * ADDED: Caching url fetched tiles to disk [#1887](https://github.com/valhalla/valhalla/pull/1887)
   * ADDED: filesystem::remove_all [#1887](https://github.com/valhalla/valhalla/pull/1887)
   * ADDED: Minimum enclosing bounding box tool [#1887](https://github.com/valhalla/valhalla/pull/1887)
   * ADDED: Use constrained flow speeds in bidirectional_astar.cc [#1907](https://github.com/valhalla/valhalla/pull/1907)
   * ADDED: Bike Share Stations are now in the graph which should set us up to do multimodal walk/bike scenarios [#1852](https://github.com/valhalla/valhalla/pull/1852)

## Release Date: 2019-7-18 Valhalla 3.0.7
* **Bug Fix**
   * FIXED: Fix pedestrian fork [#1886](https://github.com/valhalla/valhalla/pull/1886)

## Release Date: 2019-7-15 Valhalla 3.0.6
* **Bug Fix**
   * FIXED: Admin name changes. [#1853](https://github.com/valhalla/valhalla/pull/1853) Ref: [#1854](https://github.com/valhalla/valhalla/issues/1854)
   * FIXED: valhalla_add_predicted_traffic was overcommitted while gathering stats. Added a clear. [#1857](https://github.com/valhalla/valhalla/pull/1857)
   * FIXED: regression in map matching when moving to valhalla v3.0.0 [#1863](https://github.com/valhalla/valhalla/pull/1863)
   * FIXED: last step shape in osrm serializer should be 2 of the same point [#1867](https://github.com/valhalla/valhalla/pull/1867)
   * FIXED: Shape trimming at the beginning and ending of the route to not be degenerate [#1876](https://github.com/valhalla/valhalla/pull/1876)
   * FIXED: Duplicate waypoints in osrm serializer [#1880](https://github.com/valhalla/valhalla/pull/1880)
   * FIXED: Updates for heading precision [#1881](https://github.com/valhalla/valhalla/pull/1881)
   * FIXED: Map matching allowed untraversable edges at start of route [#1884](https://github.com/valhalla/valhalla/pull/1884)

* **Enhancement**
   * ADDED: Use the same protobuf object the entire way through the request process [#1837](https://github.com/valhalla/valhalla/pull/1837)
   * ADDED: Enhanced turn lane processing [#1859](https://github.com/valhalla/valhalla/pull/1859)
   * ADDED: Add global_synchronized_cache in valhalla_build_config [#1851](https://github.com/valhalla/valhalla/pull/1851)

## Release Date: 2019-06-04 Valhalla 3.0.5
* **Bug Fix**
   * FIXED: Protect against unnamed rotaries and routes that end in roundabouts not turning off rotary logic [#1840](https://github.com/valhalla/valhalla/pull/1840)

* **Enhancement**
   * ADDED: Add turn lane info at maneuver point [#1830](https://github.com/valhalla/valhalla/pull/1830)

## Release Date: 2019-05-31 Valhalla 3.0.4
* **Bug Fix**
   * FIXED: Improved logic to decide between bear vs. continue [#1798](https://github.com/valhalla/valhalla/pull/1798)
   * FIXED: Bicycle costing allows use of roads with all surface values, but with a penalty based on bicycle type. However, the edge filter totally disallows bad surfaces for some bicycle types, creating situations where reroutes fail if a rider uses a road with a poor surface. [#1800](https://github.com/valhalla/valhalla/pull/1800)
   * FIXED: Moved complex restrictions building to before validate. [#1805](https://github.com/valhalla/valhalla/pull/1805)
   * FIXED: Fix bicycle edge filter when avoid_bad_surfaces = 1.0 [#1806](https://github.com/valhalla/valhalla/pull/1806)
   * FIXED: Replace the EnhancedTripPath class inheritance with aggregation [#1807](https://github.com/valhalla/valhalla/pull/1807)
   * FIXED: Replace the old timezone shape zip file every time valhalla_build_timezones is ran [#1817](https://github.com/valhalla/valhalla/pull/1817)
   * FIXED: Don't use island snapped edge candidates (from disconnected components or low reach edges) when we rejected other high reachability edges that were closer [#1835](https://github.com/valhalla/valhalla/pull/1835)

## Release Date: 2019-05-08 Valhalla 3.0.3
* **Bug Fix**
   * FIXED: Fixed a rare loop condition in route matcher (edge walking to match a trace).
   * FIXED: Fixed VACUUM ANALYZE syntax issue.  [#1704](https://github.com/valhalla/valhalla/pull/1704)
   * FIXED: Fixed the osrm maneuver type when a maneuver has the to_stay_on attribute set.  [#1714](https://github.com/valhalla/valhalla/pull/1714)
   * FIXED: Fixed osrm compatibility mode attributes.  [#1716](https://github.com/valhalla/valhalla/pull/1716)
   * FIXED: Fixed rotary/roundabout issues in Valhalla OSRM compatibility.  [#1727](https://github.com/valhalla/valhalla/pull/1727)
   * FIXED: Fixed the destinations assignment for exit names in OSRM compatibility mode. [#1732](https://github.com/valhalla/valhalla/pull/1732)
   * FIXED: Enhance merge maneuver type assignment. [#1735](https://github.com/valhalla/valhalla/pull/1735)
   * FIXED: Fixed fork assignments and on ramps for OSRM compatibility mode. [#1738](https://github.com/valhalla/valhalla/pull/1738)
   * FIXED: Fixed cardinal direction on reference names when forward/backward tag is present on relations. Fixes singly digitized roads with opposing directional modifiers. [#1741](https://github.com/valhalla/valhalla/pull/1741)
   * FIXED: Fixed fork assignment and narrative logic when a highway ends and splits into multiple ramps. [#1742](https://github.com/valhalla/valhalla/pull/1742)
   * FIXED: Do not use any avoid edges as origin or destination of a route, matrix, or isochrone. [#1745](https://github.com/valhalla/valhalla/pull/1745)
   * FIXED: Add leg summary and remove unused hint attribute for OSRM compatibility mode. [#1753](https://github.com/valhalla/valhalla/pull/1753)
   * FIXED: Improvements for pedestrian forks, pedestrian roundabouts, and continue maneuvers. [#1768](https://github.com/valhalla/valhalla/pull/1768)
   * FIXED: Added simplified overview for OSRM response and added use_toll logic back to truck costing. [#1765](https://github.com/valhalla/valhalla/pull/1765)
   * FIXED: temp fix for location distance bug [#1774](https://github.com/valhalla/valhalla/pull/1774)
   * FIXED: Fix pedestrian routes using walkway_factor [#1780](https://github.com/valhalla/valhalla/pull/1780)
   * FIXED: Update the begin and end heading of short edges based on use [#1783](https://github.com/valhalla/valhalla/pull/1783)
   * FIXED: GraphReader::AreEdgesConnected update.  If transition count == 0 return false and do not call transition function. [#1786](https://github.com/valhalla/valhalla/pull/1786)
   * FIXED: Only edge candidates that were used in the path are send to serializer: [1788](https://github.com/valhalla/valhalla/pull/1788)
   * FIXED: Added logic to prevent the removal of a destination maneuver when ending on an internal edge [#1792](https://github.com/valhalla/valhalla/pull/1792)
   * FIXED: Fixed instructions when starting on an internal edge [#1796](https://github.com/valhalla/valhalla/pull/1796)

* **Enhancement**
   * Add the ability to run valhalla_build_tiles in stages. Specify the begin_stage and end_stage as command line options. Also cleans up temporary files as the last stage in the pipeline.
   * Add `remove` to `filesystem` namespace. [#1752](https://github.com/valhalla/valhalla/pull/1752)
   * Add TaxiCost into auto costing options.
   * Add `preferred_side` to allow per-location filtering of edges based on the side of the road the location is on and the driving side for that locale.
   * Slightly decreased the internal side-walk factor to .90f to favor roads with attached sidewalks. This impacts roads that have added sidewalk:left, sidewalk:right or sidewalk:both OSM tags (these become attributes on each directedEdge). The user can then avoid/penalize dedicated sidewalks and walkways, when they increase the walkway_factor. Since we slightly decreased the sidewalk_factor internally and only favor sidewalks if use is tagged as sidewalk_left or sidewalk_right, we should tend to route on roads with attached sidewalks rather than separate/dedicated sidewalks, allowing for more road names to be called out since these are labeled more.
   * Add `via` and `break_through` location types [#1737](https://github.com/valhalla/valhalla/pull/1737)
   * Add `street_side_tolerance` and `search_cutoff` to input `location` [#1777](https://github.com/valhalla/valhalla/pull/1777)
   * Return the Valhalla error `Path distance exceeds the max distance limit` for OSRM responses when the route is greater than the service limits. [#1781](https://github.com/valhalla/valhalla/pull/1781)

## Release Date: 2019-01-14 Valhalla 3.0.2
* **Bug Fix**
   * FIXED: Transit update - fix dow and exception when after midnight trips are normalized [#1682](https://github.com/valhalla/valhalla/pull/1682)
   * FIXED: valhalla_convert_transit segfault - GraphTileBuilder has null GraphTileHeader [#1683](https://github.com/valhalla/valhalla/issues/1683)
   * FIXED: Fix crash for trace_route with osrm serialization. Was passing shape rather than locations to the waypoint method.
   * FIXED: Properly set driving_side based on data set in TripPath.
   * FIXED: A bad bicycle route exposed an issue with bidirectional A* when the origin and destination edges are connected. Use A* in these cases to avoid requiring a high cost threshold in BD A*.
   * FIXED: x86 and x64 data compatibility was fixed as the structures weren't aligned.
   * FIXED: x86 tests were failing due mostly to floating point issues and the aforementioned structure misalignment.
* **Enhancement**
   * Add a durations list (delta time between each pair of trace points), a begin_time and a use_timestamp flag to trace_route requests. This allows using the input trace timestamps or durations plus the begin_time to compute elapsed time at each edge in the matched path (rather than using costing methods).
   * Add support for polyline5 encoding for OSRM formatted output.
* **Note**
   * Isochrones and openlr are both noted as not working with release builds for x86 (32bit) platforms. We'll look at getting this fixed in a future release

## Release Date: 2018-11-21 Valhalla 3.0.1
* **Bug Fix**
   * FIXED: Fixed a rare, but serious bug with bicycle costing. ferry_factor_ in bicycle costing shadowed the data member in the base dynamic cost class, leading to an uninitialized variable. Occasionally, this would lead to negative costs which caused failures. [#1663](https://github.com/valhalla/valhalla/pull/1663)
   * FIXED: Fixed use of units in OSRM compatibility mode. [#1662](https://github.com/valhalla/valhalla/pull/1662)

## Release Date: 2018-11-21 Valhalla 3.0.0
* **NOTE**
   * This release changes the Valhalla graph tile formats to make the tile data more efficient and flexible. Tile data is incompatible with Valhalla 2.x builds, and code for 3.x is incompatible with data built for Valahalla 2.x versions. Valhalla tile sizes are slightly smaller (for datasets using elevation information the size savings is over 10%). In addition, there is increased flexibility for creating different variants of tiles to support different applications (e.g. bicycle only, or driving only).
* **Enhancement**
   * Remove the use of DirectedEdge for transitions between nodes on different hierarchy levels. A new structure, NodeTransition, is now used to transition to nodes on different hierarchy level. This saves space since only the end node GraphId is needed for the transitions (and DirectedEdge is a large data structure).
   * Change the NodeInfo lat,lon to use an offset from the tile base lat,lon. This potentially allows higher precision than using float, but more importantly saves space and allows support for NodeTransitions as well as spare for future growth.
   * Remove the EdgeElevation structure and max grade information into DirectedEdge and mean elevation into EdgeInfo. This saves space.
   * Reduce wayid to 32 bits. This allows sufficient growth when using OpenStreetMap data and frees space in EdgeInfo (allows moving speed limit and mean elevation from other structures).
   * Move name consistency from NodeInfo to DirectedEdge. This allows a more efficient lookup of name consistency.
   * Update all path algorithms to use NodeTransition logic rather than special DirectedEdge transition types. This simplifies PathAlgorithms slightly and removes some conditional logic.
   * Add an optional GraphFilter stage to tile building pipeline. This allows removal of edges and nodes based on access. This allows bicycle only, pedestrian only, or driving only datasets (or combinations) to be created - allowing smaller datasets for special purpose applications.
* **Deprecate**
   * Valhalla 3.0 removes support for OSMLR.

## Release Date: 2018-11-20 Valhalla 2.7.2
* **Enhancement**
   * UPDATED: Added a configuration variable for max_timedep_distance. This is used in selecting the path algorithm and provides the maximum distance between locations when choosing a time dependent path algorithm (other than multi modal). Above this distance, bidirectional A* is used with no time dependencies.
   * UPDATED: Remove transition edges from priority queue in Multimodal methods.
   * UPDATED: Fully implement street names and exit signs with ability to identify route numbers. [#1635](https://github.com/valhalla/valhalla/pull/1635)
* **Bug Fix**
   * FIXED: A timed-turned restriction should not be applied when a non-timed route is executed.  [#1615](https://github.com/valhalla/valhalla/pull/1615)
   * FIXED: Changed unordered_map to unordered_multimap for polys. Poly map can contain the same key but different multi-polygons. For example, islands for a country or timezone polygons for a country.
   * FIXED: Fixed timezone db issue where TZIDs did not exist in the Howard Hinnant date time db that is used in the date_time class for tz indexes.  Added logic to create aliases for TZIDs based on https://en.wikipedia.org/wiki/List_of_tz_database_time_zones
   * FIXED: Fixed the ramp turn modifiers for osrm compat [#1569](https://github.com/valhalla/valhalla/pull/1569)
   * FIXED: Fixed the step geometry when using the osrm compat mode [#1571](https://github.com/valhalla/valhalla/pull/1571)
   * FIXED: Fixed a data creation bug causing issues with A* routes ending on loops. [#1576](https://github.com/valhalla/valhalla/pull/1576)
   * FIXED: Fixed an issue with a bad route where destination only was present. Was due to thresholds in bidirectional A*. Changed threshold to be cost based rather than number of iterations). [#1586](https://github.com/valhalla/valhalla/pull/1586)
   * FIXED: Fixed an issue with destination only (private) roads being used in bicycle routes. Centralized some "base" transition cost logic in the base DynamicCost class. [#1587](https://github.com/valhalla/valhalla/pull/1587)
   * FIXED: Remove extraneous ramp maneuvers [#1657](https://github.com/valhalla/valhalla/pull/1657)

## Release Date: 2018-10-02 Valhalla 2.7.1
* **Enhancement**
   * UPDATED: Added date time support to forward and reverse isochrones. Add speed lookup (predicted speeds and/or free-flow or constrained flow speed) if date_time is present.
   * UPDATED: Add timezone checks to multimodal routes and isochrones (updates localtime if the path crosses into a timezone different than the start location).
* **Data Producer Update**
   * UPDATED: Removed boost date time support from transit.  Now using the Howard Hinnant date library.
* **Bug Fix**
   * FIXED: Fixed a bug with shortcuts that leads to inconsistent routes depending on whether shortcuts are taken, different origins can lead to different paths near the destination. This fix also improves performance on long routes and matrices.
   * FIXED: We were getting inconsistent results between departing at current date/time vs entering the current date/time.  This issue is due to the fact that the iso_date_time function returns the full iso date_time with the timezone offset (e.g., 2018-09-27T10:23-07:00 vs 2018-09-27T10:23). When we refactored the date_time code to use the new Howard Hinnant date library, we introduced this bug.
   * FIXED: Increased the threshold in CostMatrix to address null time and distance values occurring for truck costing with locations near the max distance.

## Release Date: 2018-09-13 Valhalla 2.7.0
* **Enhancement**
   * UPDATED: Refactor to use the pbf options instead of the ptree config [#1428](https://github.com/valhalla/valhalla/pull/1428) This completes [1357](https://github.com/valhalla/valhalla/issues/1357)
   * UPDATED: Removed the boost/date_time dependency from baldr and odin. We added the Howard Hinnant date and time library as a submodule. [#1494](https://github.com/valhalla/valhalla/pull/1494)
   * UPDATED: Fixed 'Drvie' typo [#1505](https://github.com/valhalla/valhalla/pull/1505) This completes [1504](https://github.com/valhalla/valhalla/issues/1504)
   * UPDATED: Optimizations of GetSpeed for predicted speeds [1490](https://github.com/valhalla/valhalla/issues/1490)
   * UPDATED: Isotile optimizations
   * UPDATED: Added stats to predictive traffic logging
   * UPDATED: resample_polyline - Breaks the polyline into equal length segments at a sample distance near the resolution. Break out of the loop through polyline points once we reach the specified number of samplesthen append the last
polyline point.
   * UPDATED: added android logging and uses a shared graph reader
   * UPDATED: Do not run a second pass on long pedestrian routes that include a ferry (but succeed on first pass). This is a performance fix. Long pedestrian routes with A star factor based on ferry speed end up being very inefficient.
* **Bug Fix**
   * FIXED: A* destination only
   * FIXED: Fixed through locations weren't honored [#1449](https://github.com/valhalla/valhalla/pull/1449)


## Release Date: 2018-08-02 Valhalla 3.0.0-rc.4
* **Node Bindings**
   * UPDATED: add some worker pool handling
   [#1467](https://github.com/valhalla/valhalla/pull/1467)

## Release Date: 2018-08-02 Valhalla 3.0.0-rc.3
* **Node Bindings**
   * UPDATED: replaced N-API with node-addon-api wrapper and made the actor
   functions asynchronous
   [#1457](https://github.com/valhalla/valhalla/pull/1457)

## Release Date: 2018-07-24 Valhalla 3.0.0-rc.2
* **Node Bindings**
   * FIXED: turn on the autocleanup functionality for the actor object.
   [#1439](https://github.com/valhalla/valhalla/pull/1439)

## Release Date: 2018-07-16 Valhalla 3.0.0-rc.1
* **Enhancement**
   * ADDED: exposed the rest of the actions to the node bindings and added tests. [#1415](https://github.com/valhalla/valhalla/pull/1415)

## Release Date: 2018-07-12 Valhalla 3.0.0-alpha.1
**NOTE**: There was already a small package named `valhalla` on the npm registry, only published up to version 0.0.3. The team at npm has transferred the package to us, but would like us to publish something to it ASAP to prove our stake in it. Though the bindings do not have all of the actor functionality exposed yet (just route), we are going to publish an alpha release of 3.0.0 to get something up on npm.
* **Infrastructure**:
   * ADDED: add in time dependent algorithms if the distance between locations is less than 500km.
   * ADDED: TurnLanes to indicate turning lanes at the end of a directed edge.
   * ADDED: Added PredictedSpeeds to Valhalla tiles and logic to compute speed based on predictive speed profiles.
* **Data Producer Update**
   * ADDED: is_route_num flag was added to Sign records. Set this to true if the exit sign comes from a route number/ref.
   * CHANGED: Lower speeds on driveways, drive-thru, and parking aisle. Set destination only flag for drive thru use.
   * ADDED: Initial implementation of turn lanes.
  **Bug Fix**
   * CHANGED: Fix destination only penalty for A* and time dependent cases.
   * CHANGED: Use the distance from GetOffsetForHeading, based on road classification and road use (e.g. ramp, turn channel, etc.), within tangent_angle function.
* **Map Matching**
   * FIXED: Fixed trace_route edge_walk server abort [#1365](https://github.com/valhalla/valhalla/pull/1365)
* **Enhancement**
   * ADDED: Added post process for updating free and constrained speeds in the directed edges.
   * UPDATED: Parse the json request once and store in a protocol buffer to pass along the pipeline. This completed the first portion of [1357](https://github.com/valhalla/valhalla/issues/1357)
   * UPDATED: Changed the shape_match attribute from a string to an enum. Fixes [1376](https://github.com/valhalla/valhalla/issues/1376)
   * ADDED: Node bindings for route [#1341](https://github.com/valhalla/valhalla/pull/1341)
   * UPDATED: Use a non-linear use_highways factor (to more heavily penalize highways as use_highways approaches 0).

## Release Date: 2018-07-15 Valhalla 2.6.3
* **API**:
   * FIXED: Use a non-linear use_highways factor (to more heavily penalize highways as use_highways approaches 0).
   * FIXED: Fixed the highway_factor when use_highways < 0.5.
   * ENHANCEMENT: Added logic to modulate the surface factor based on use_trails.
   * ADDED: New customer test requests for motorcycle costing.

## Release Date: 2018-06-28 Valhalla 2.6.2
* **Data Producer Update**
   * FIXED: Complex restriction sorting bug.  Check of has_dt in ComplexRestrictionBuilder::operator==.
* **API**:
   * FIXED: Fixed CostFactory convenience method that registers costing models
   * ADDED: Added use_tolls into motorcycle costing options

## Release Date: 2018-05-28 Valhalla 2.6.0
* **Infrastructure**:
   * CHANGED: Update cmake buildsystem to replace autoconf [#1272](https://github.com/valhalla/valhalla/pull/1272)
* **API**:
   * CHANGED: Move `trace_options` parsing to map matcher factory [#1260](https://github.com/valhalla/valhalla/pull/1260)
   * ADDED: New costing method for AutoDataFix [#1283](https://github.com/valhalla/valhalla/pull/1283)

## Release Date: 2018-05-21 Valhalla 2.5.0
* **Infrastructure**
   * ADDED: Add code formatting and linting.
* **API**
   * ADDED: Added new motorcycle costing, motorcycle access flag in data and use_trails option.
* **Routing**
   * ADDED: Add time dependnet forward and reverse A* methods.
   * FIXED: Increase minimum threshold for driving routes in bidirectional A* (fixes some instances of bad paths).
* **Data Producer Update**
   * CHANGED: Updates to properly handle cycleway crossings.
   * CHANGED: Conditionally include driveways that are private.
   * ADDED: Added logic to set motorcycle access.  This includes lua, country access, and user access flags for motorcycles.

## Release Date: 2018-04-11 Valhalla 2.4.9
* **Enhancement**
   * Added European Portuguese localization for Valhalla
   * Updates to EdgeStatus to improve performance. Use an unordered_map of tile Id and allocate an array for each edge in the tile. This allows using pointers to access status for sequential edges. This improves performance by 50% or so.
   * A couple of bicycle costing updates to improve route quality: avoid roads marked as part of a truck network, to remove the density penalty for transition costs.
   * When optimal matrix type is selected, now use CostMatrix for source to target pedestrian and bicycle matrix calls when both counts are above some threshold. This improves performance in general and lessens some long running requests.
*  **Data Producer Update**
   * Added logic to protect against setting a speed of 0 for ferries.

## Release Date: 2018-03-27 Valhalla 2.4.8
* **Enhancement**
   * Updates for Italian verbal translations
   * Optionally remove driveways at graph creation time
   * Optionally disable candidate edge penalty in path finding
   * OSRM compatible route, matrix and map matching response generation
   * Minimal Windows build compatibility
   * Refactoring to use PBF as the IPC mechanism for all objects
   * Improvements to internal intersection marking to reduce false positives
* **Bug Fix**
   * Cap candidate edge penalty in path finding to reduce excessive expansion
   * Fix trivial paths at deadends

## Release Date: 2018-02-08 Valhalla 2.4.7
* **Enhancement**
   * Speed up building tiles from small OSM imports by using boost directory iterator rather than going through all possible tiles and testing each if the file exists.
* **Bug Fix**
   * Protect against overflow in string to float conversion inside OSM parsing.

## Release Date: 2018-01-26 Valhalla 2.4.6
* **Enhancement**
   * Elevation library will lazy load RAW formatted sources

## Release Date: 2018-01-24 Valhalla 2.4.5
* **Enhancement**
   * Elevation packing utility can unpack lz4hc now
* **Bug Fix**
   * Fixed broken darwin builds

## Release Date: 2018-01-23 Valhalla 2.4.4
* **Enhancement**
   * Elevation service speed improvements and the ability to serve lz4hc compressed data
   * Basic support for downloading routing tiles on demand
   * Deprecated `valhalla_route_service`, now all services (including elevation) are found under `valhalla_service`

## Release Date: 2017-12-11 Valhalla 2.4.3
* **Enhancement**
   * Remove union from GraphId speeds up some platforms
   * Use SAC scale in pedestrian costing
   * Expanded python bindings to include all actions (route, matrix, isochrone, etc)
* **Bug Fix**
   * French translation typo fixes
*  **Data Producer Update**
   * Handling shapes that intersect the poles when binning
   * Handling when transit shapes are less than 2 points

## Release Date: 2017-11-09 Valhalla 2.4.1
*  **Data Producer Update**
   * Added kMopedAccess to modes for complex restrictions.  Remove the kMopedAccess when auto access is removed.  Also, add the kMopedAccess when an auto restriction is found.

## Release Date: 2017-11-08 Valhalla 2.4.0
*  **Data Producer Update**
   * Added logic to support restriction = x with a the except tag.  We apply the restriction to everything except for modes in the except tag.
   * Added logic to support railway_service and coach_service in transit.
* **Bug Fix**
  * Return proper edge_walk path for requested shape_match=walk_or_snap
  * Skip invalid stateid for Top-K requests

## Release Date: 2017-11-07 Valhalla 2.3.9
* **Enhancement**
  * Top-K map matched path generation now only returns unique paths and does so with fewer iterations
  * Navigator call outs for both imperial and metric units
  * The surface types allowed for a given bike route can now be controlled via a request parameter `avoid_bad_surfaces`
  * Improved support for motorscooter costing via surface types, road classification and vehicle specific tagging
* **Bug Fix**
  * Connectivity maps now include information about transit tiles
  * Lane counts for singly digitized roads are now correct for a given directed edge
  * Edge merging code for assigning osmlr segments is now robust to partial tile sets
  * Fix matrix path finding to allow transitioning down to lower levels when appropriate. In particular, do not supersede shortcut edges until no longer expanding on the next level.
  * Fix optimizer rotate location method. This fixes a bug where optimal ordering was bad for large location sets.
*  **Data Producer Update**
   * Duration tags are now used to properly set the speed of travel for a ferry routes

## Release Date: 2017-10-17 Valhalla 2.3.8
* **Bug Fix**
  * Fixed the roundabout exit count for bicycles when the roundabout is a road and not a cycleway
  * Enable a pedestrian path to remain on roundabout instead of getting off and back on
  * Fixed the penalization of candidate locations in the uni-directional A* algorithm (used for trivial paths)
*  **Data Producer Update**
   * Added logic to set bike forward and tag to true where kv["sac_scale"] == "hiking". All other values for sac_scale turn off bicycle access.  If sac_scale or mtb keys are found and a surface tag is not set we default to kPath.
   * Fixed a bug where surface=unpaved was being assigned Surface::kPavedSmooth.

## Release Date: 2017-9-11 Valhalla 2.3.7
* **Bug Fix**
  * Update bidirectional connections to handle cases where the connecting edge is one of the origin (or destination) edges and the cost is high. Fixes some pedestrian route issues that were reported.
*  **Data Producer Update**
   * Added support for motorroad tag (default and per country).
   * Update OSMLR segment association logic to fix issue where chunks wrote over leftover segments. Fix search along edges to include a radius so any nearby edges are also considered.

## Release Date: 2017-08-29 Valhalla 2.3.6
* **Bug Fix**
  * Pedestrian paths including ferries no longer cause circuitous routes
  * Fix a crash in map matching route finding where heading from shape was using a `nullptr` tile
  * Spanish language narrative corrections
  * Fix traffic segment matcher to always set the start time of a segment when its known
* **Enhancement**
  * Location correlation scoring improvements to avoid situations where less likely start or ending locations are selected

## Release Date: 2017-08-22 Valhalla 2.3.5
* **Bug Fix**
  * Clamp the edge score in thor. Extreme values were causing bad alloc crashes.
  * Fix multimodal isochrones. EdgeLabel refactor caused issues.
* **Data Producer Update**
  * Update lua logic to properly handle vehicle=no tags.

## Release Date: 2017-08-14 Valhalla 2.3.4
* **Bug Fix**
  * Enforce limits on maximum per point accuracy to avoid long running map matching computations

## Release Date: 2017-08-14 Valhalla 2.3.3
* **Bug Fix**
  * Maximum osm node reached now causes bitset to resize to accommodate when building tiles
  * Fix wrong side of street information and remove redundant node snapping
  * Fix path differences between services and `valhalla_run_route`
  * Fix map matching crash when interpolating duplicate input points
  * Fix unhandled exception when trace_route or trace_attributes when there are no continuous matches
* **Enhancement**
  * Folded Low-Stress Biking Code into the regular Bicycle code and removed the LowStressBicycleCost class. Now when making a query for bicycle routing, a value of 0 for use_hills and use_roads produces low-stress biking routes, while a value of 1 for both provides more intense professional bike routes.
  * Bike costing default values changed. use_roads and use_hills are now 0.25 by default instead of 0.5 and the default bike is now a hybrid bike instead of a road bike.
  * Added logic to use station hierarchy from transitland.  Osm and egress nodes are connected by transitconnections.  Egress and stations are connected by egressconnections.  Stations and platforms are connected by platformconnections.  This includes narrative updates for Odin as well.

## Release Date: 2017-07-31 Valhalla 2.3.2
* **Bug Fix**
  * Update to use oneway:psv if oneway:bus does not exist.
  * Fix out of bounds memory issue in DoubleBucketQueue.
  * Many things are now taken into consideration to determine which sides of the road have what cyclelanes, because they were not being parsed correctly before
  * Fixed issue where sometimes a "oneway:bicycle=no" tag on a two-way street would cause the road to become a oneway for bicycles
  * Fixed trace_attributes edge_walk cases where the start or end points in the shape are close to graph nodes (intersections)
  * Fixed 32bit architecture crashing for certain routes with non-deterministic placement of edges labels in bucketized queue datastructure
* **Enhancement**
  * Improve multi-modal routes by adjusting the pedestrian mode factor (routes use less walking in favor of public transit).
  * Added interface framework to support "top-k" paths within map-matching.
  * Created a base EdgeLabel class that contains all data needed within costing methods and supports the basic path algorithms (forward direction, A*, with accumulated path distance). Derive class for bidirectional algorithms (BDEdgeLabel) and for multimodal algorithms. Lowers memory use by combining some fields (using spare bits from GraphId).
  * Added elapsed time estimates to map-matching labels in preparation for using timestamps in map-matching.
  * Added parsing of various OSM tags: "bicycle=use_sidepath", "bicycle=dismount", "segregated=*", "shoulder=*", "cycleway:buffer=*", and several variations of these.
  * Both trace_route and trace_attributes will parse `time` and `accuracy` parameters when the shape is provided as unencoded
  * Map-matching will now use the time (in seconds) of each gps reading (if provided) to narrow the search space and avoid finding matches that are impossibly fast

## Release Date: 2017-07-10 Valhalla 2.3.0
* **Bug Fix**
  * Fixed a bug in traffic segment matcher where length was populated but had invalid times
* **Embedded Compilation**
  * Decoupled the service components from the rest of the worker objects so that the worker objects could be used in non http service contexts
   * Added an actor class which encapsulates the various worker objects and allows the various end points to be called /route /height etc. without needing to run a service
* **Low-Stress Bicycle**
  * Worked on creating a new low-stress biking option that focuses more on taking safer roads like cycle ways or residential roads than the standard bike costing option does.

## Release Date: 2017-06-26 Valhalla 2.2.9
* **Bug Fix**
  * Fix a bug introduced in 2.2.8 where map matching search extent was incorrect in longitude axis.

## Release Date: 2017-06-23 Valhalla 2.2.8
* **Bug Fix**
  * Traffic segment matcher (exposed through Python bindings) - fix cases where partial (or no) results could be returned when breaking out of loop in form_segments early.
* **Traffic Matching Update**
  * Traffic segment matcher - handle special cases when entering and exiting turn channels.
* **Guidance Improvements**
  * Added Swedish (se-SV) narrative file.

## Release Date: 2017-06-20 Valhalla 2.2.7
* **Bug Fixes**
  * Traffic segment matcher (exposed through Python bindings) makes use of accuracy per point in the input
  * Traffic segment matcher is robust to consecutive transition edges in matched path
* **Isochrone Changes**
  * Set up isochrone to be able to handle multi-location queries in the future
* **Data Producer Updates**
  * Fixes to valhalla_associate_segments to address threading issue.
  * Added support for restrictions that refers only to appropriate type of vehicle.
* **Navigator**
  * Added pre-alpha implementation that will perform guidance for mobile devices.
* **Map Matching Updates**
  * Added capability to customize match_options

## Release Date: 2017-06-12 Valhalla 2.2.6
* **Bug Fixes**
  * Fixed the begin shape index where an end_route_discontinuity exists
* **Guidance Improvements**
  * Updated Slovenian (sl-SI) narrative file.
* **Data Producer Updates**
  * Added support for per mode restrictions (e.g., restriction:&lt;type&gt;)  Saved these restrictions as "complex" restrictions which currently support per mode lookup (unlike simple restrictions which are assumed to apply to all driving modes).
* **Matrix Updates**
  * Increased max distance threshold for auto costing and other similar costings to 400 km instead of 200 km

## Release Date: 2017-06-05 Valhalla 2.2.5
* **Bug Fixes**
  * Fixed matched point edge_index by skipping transition edges.
  * Use double precision in meili grid traversal to fix some incorrect grid cases.
  * Update meili to use DoubleBucketQueue and GraphReader methods rather than internal methods.

## Release Date: 2017-05-17 Valhalla 2.2.4
* **Bug Fixes**
  * Fix isochrone bug where the default access mode was used - this rejected edges that should not have been rejected for cases than automobile.
  * Fix A* handling of edge costs for trivial routes. This fixed an issue with disconnected regions that projected to a single edge.
  * Fix TripPathBuilder crash if first edge is a transition edge (was occurring with map-matching in rare occasions).

## Release Date: 2017-05-15 Valhalla 2.2.3
* **Map Matching Improvement**
  * Return begin and end route discontinuities. Also, returns partial shape of edge at route discontinuity.
* **Isochrone Improvements**
  * Add logic to make sure the center location remains fixed at the center of a tile/grid in the isotile.
  * Add a default generalization factor that is based on the grid size. Users can still override this factor but the default behavior is improved.
  * Add ExpandForward and ExpandReverse methods as is done in bidirectional A*. This improves handling of transitions between hierarchy levels.
* **Graph Correlation Improvements**
  * Add options to control both radius and reachability per input location (with defaults) to control correlation of input locations to the graph in such a way as to avoid routing between disconnected regions and favor more likely paths.

## Release Date: 2017-05-08 Valhalla 2.2.0
* **Guidance Improvements**
  * Added Russian (ru-RU) narrative file.
  * Updated Slovenian (sl-SI) narrative file.
* **Data Producer Updates**
  * Assign destination sign info on bidirectional ramps.
  * Update ReclassifyLinks. Use a "link-tree" which is formed from the exit node and terminates at entrance nodes. Exit nodes are sorted by classification so motorway exits are done before trunks, etc. Updated the turn channel logic - now more consistently applies turn channel use.
  * Updated traffic segment associations to properly work with elevation and lane connectivity information (which is stored after the traffic association).

## Release Date: 2017-04-24 Valhalla 2.1.9
* **Elevation Update**
  * Created a new EdgeElevation structure which includes max upward and downward slope (moved from DirectedEdge) and mean elevation.
* **Routing Improvements**
  * Destination only fix when "nested" destination only areas cause a route failure. Allow destination only edges (with penalty) on 2nd pass.
  * Fix heading to properly use the partial edge shape rather than entire edge shape to determine heading at the begin and end locations.
  * Some cleanup and simplification of the bidirectional A* algorithm.
  * Some cleanup and simplification of TripPathBuilder.
  * Make TileHierarchy data and methods static and remove tile_dir from the tile hierarchy.
* **Map Matching Improvement**
  * Return matched points with trace attributes when using map_snap.
* **Data Producer Updates**
  * lua updates so that the chunnel will work again.

## Release Date: 2017-04-04 Valhalla 2.1.8
* **Map Matching Release**
  * Added max trace limits and out-of-bounds checks for customizable trace options

## Release Date: 2017-03-29 Valhalla 2.1.7
* **Map Matching Release**
  * Increased service limits for trace
* **Data Producer Updates**
  * Transit: Remove the dependency on using level 2 tiles for transit builder
* **Traffic Updates**
  * Segment matcher completely re-written to handle many complex issues when matching traces to OTSs
* **Service Improvement**
  * Bug Fix - relaxed rapidjson parsing to allow numeric type coercion
* **Routing Improvements**
  * Level the forward and reverse paths in bidirectional A * to account for distance approximation differences.
  * Add logic for Use==kPath to bicycle costing so that paths are favored (as are footways).

## Release Date: 2017-03-10 Valhalla 2.1.3
* **Guidance Improvement**
  * Corrections to Slovenian narrative language file
  **Routing Improvements**
  * Increased the pedestrian search radius from 25 to 50 within the meili configuration to reduce U-turns with map-matching
  * Added a max avoid location limit

## Release Date: 2017-02-22 Valhalla 2.1.0
* **Guidance Improvement**
  * Added ca-ES (Catalan) and sl-SI (Slovenian) narrative language files
* **Routing  Improvement**
  * Fix through location reverse ordering bug (introduced in 2.0.9) in output of route responses for depart_at routes
  * Fix edge_walking method to handle cases where more than 1 initial edge is found
* **Data Producer Updates**
  * Improved transit by processing frequency based schedules.
  * Updated graph validation to more aggressively check graph consistency on level 0 and level 1
  * Fix the EdgeInfo hash to not create duplicate edge info records when creating hierarchies

## Release Date: 2017-02-21 Valhalla 2.0.9
* **Guidance Improvement**
  * Improved Italian narrative by handling articulated prepositions
  * Properly calling out turn channel maneuver
* **Routing Improvement**
  * Improved path determination by increasing stop impact for link to link transitions at intersections
  * Fixed through location handling, now includes cost at throughs and properly uses heading
  * Added ability to adjust location heading tolerance
* **Traffic Updates**
  * Fixed segment matching json to properly return non-string values where appropriate
* **Data Producer Updates**
  * Process node:ref and way:junction_ref as a semicolon separated list for exit numbers
  * Removed duplicated interchange sign information when ways are split into edges
  * Use a sequence within HierarchyBuilder to lower memory requirements for planet / large data imports.
  * Add connecting OSM wayId to a transit stop within NodeInfo.
  * Lua update:  removed ways that were being added to the routing graph.
  * Transit:  Fixed an issue where add_service_day and remove_service_day was not using the tile creation date, but the service start date for transit.
  * Transit:  Added acceptance test logic.
  * Transit:  Added fallback option if the associated wayid is not found.  Use distance approximator to find the closest edge.
  * Transit:  Added URL encoding for one stop ids that contain diacriticals.  Also, added include_geometry=false for route requests.
* **Optimized Routing Update**
  * Added an original index to the location object in the optimized route response
* **Trace Route Improvement**
  * Updated find_start_node to fix "GraphTile NodeInfo index out of bounds" error

## Release Date: 2017-01-30 Valhalla 2.0.6
* **Guidance Improvement**
  * Italian phrases were updated
* **Routing Improvement**
  * Fixed an issue where date and time was returning an invalid ISO8601 time format for date_time values in positive UTC. + sign was missing.
  * Fixed an encoding issue that was discovered for tranist_fetcher.  We were not encoding onestop_ids or route_ids.  Also, added exclude_geometry=true for route API calls.
* **Data Producer Updates**
  * Added logic to grab a single feed in valhalla_build_transit.

## Release Date: 2017-01-04 Valhalla 2.0.3
* **Service Improvement**
  * Added support for interrupting requests. If the connection is closed, route computation and map-matching can be interrupted prior to completion.
* **Routing Improvement**
  * Ignore name inconsistency when entering a link to avoid double penalizing.
* **Data Producer Updates**
  * Fixed consistent name assignment for ramps and turn lanes which improved guidance.
  * Added a flag to directed edges indicating if the edge has names. This can potentially be used in costing methods.
  * Allow future use of spare GraphId bits within DirectedEdge.

## Release Date: 2016-12-13 Valhalla 2.0.2
* **Routing Improvement**
  * Added support for multi-way restrictions to matrix and isochrones.
  * Added HOV costing model.
  * Speed limit updates.   Added logic to save average speed separately from speed limits.
  * Added transit include and exclude logic to multimodal isochrone.
  * Fix some edge cases for trivial (single edge) paths.
  * Better treatment of destination access only when using bidirectional A*.
* **Performance Improvement**
  * Improved performance of the path algorithms by making many access methods inline.

## Release Date: 2016-11-28 Valhalla 2.0.1
* **Routing Improvement**
  * Preliminary support for multi-way restrictions
* **Issues Fixed**
  * Fixed tile incompatibility between 64 and 32bit architectures
  * Fixed missing edges within tile edge search indexes
  * Fixed an issue where transit isochrone was cut off if we took transit that was greater than the max_seconds and other transit lines or buses were then not considered.

## Release Date: 2016-11-15 Valhalla 2.0

* **Tile Redesign**
  * Updated the graph tiles to store edges only on the hierarchy level they belong to. Prior to this, the highways were stored on all levels, they now exist only on the highway hierarchy. Similar changes were made for arterial level roads. This leads to about a 20% reduction in tile size.
  * The tile redesign required changes to the path generation algorithms. They must now transition freely between levels, even for pedestrian and bicycle routes. To offset the extra transitions, the main algorithms were changed to expand nodes at each level that has directed edges, rather than adding the transition edges to the priority queue/adjacency list. This change helps performance. The hierarchy limits that are used to speed the computation of driving routes by utilizing the highway hierarchy were adjusted to work with the new path algorithms.
  * Some changes to costing were also required, for example pedestrian and bicycle routes skip shortcut edges.
  * Many tile data structures were altered to explicitly size different fields and make room for "spare" fields that will allow future growth. In addition, the tile itself has extra "spare" records that can be appended to the end of the tile and referenced from the tile header. This also will allow future growth without breaking backward compatibility.
* **Guidance Improvement**
  * Refactored trip path to use an enumerated `Use` for edge and an enumerated `NodeType` for node
  * Fixed some wording in the Hindi narrative file
  * Fixed missing turn maneuver by updating the forward intersecting edge logic
* **Issues Fixed**
  * Fixed an issue with pedestrian routes where a short u-turn was taken to avoid the "crossing" penalty.
  * Fixed bicycle routing due to high penalty to enter an access=destination area. Changed to a smaller, length based factor to try to avoid long regions where access = destination. Added a driveway penalty to avoid taking driveways (which are often marked as access=destination).
  * Fixed regression where service did not adhere to the list of allowed actions in the Loki configuration
* **Graph Correlation**
  * External contributions from Navitia have lead to greatly reduced per-location graph correlation. Average correlation time is now less than 1ms down from 4-9ms.

## Release Date: 2016-10-17

* **Guidance Improvement**
  * Added the Hindi (hi-IN) narrative language
* **Service Additions**
  * Added internal valhalla error codes utility in baldr and modified all services to make use of and return as JSON response
  * See documentation https://github.com/valhalla/valhalla-docs/blob/master/api-reference.md#internal-error-codes-and-conditions
* **Time-Distance Matrix Improvement**
  * Added a costmatrix performance fix for one_to_many matrix requests
* **Memory Mapped Tar Archive - Tile Extract Support**
  * Added the ability to load a tar archive of the routing graph tiles. This improves performance under heavy load and reduces the memory requirement while allowing multiple processes to share cache resources.

## Release Date: 2016-09-19

* **Guidance Improvement**
  * Added pirate narrative language
* **Routing Improvement**
  * Added the ability to include or exclude stops, routes, and operators in multimodal routing.
* **Service Improvement**
  * JSONify Error Response

## Release Date: 2016-08-30

* **Pedestrian Routing Improvement**
  * Fixes for trivial pedestrian routes

## Release Date: 2016-08-22

* **Guidance Improvements**
  * Added Spanish narrative
  * Updated the start and end edge heading calculation to be based on road class and edge use
* **Bicycle Routing Improvements**
  * Prevent getting off a higher class road for a small detour only to get back onto the road immediately.
  * Redo the speed penalties and road class factors - they were doubly penalizing many roads with very high values.
  * Simplify the computation of weighting factor for roads that do not have cycle lanes. Apply speed penalty to slightly reduce favoring
of non-separated bicycle lanes on high speed roads.
* **Routing Improvements**
  * Remove avoidance of U-turn for pedestrian routes. This improves use with map-matching since pedestrian routes can make U-turns.
  * Allow U-turns at dead-ends for driving (and bicycling) routes.
* **Service Additions**
  * Add support for multi-modal isochrones.
  * Added base code to allow reverse isochrones (path from anywhere to a single destination).
* **New Sources to Targets**
  * Added a new Matrix Service action that allows you to request any of the 3 types of time-distance matrices by calling 1 action.  This action takes a sources and targets parameter instead of the locations parameter.  Please see the updated Time-Distance Matrix Service API reference for more details.

## Release Date: 2016-08-08

 * **Service additions**
  * Latitude, longitude bounding boxes of the route and each leg have been added to the route results.
  * Added an initial isochrone capability. This includes methods to create an "isotile" - a 2-D gridded data set with time to reach each lat,lon grid from an origin location. This isoltile is then used to create contours at specified times. Interior contours are optionally removed and the remaining outer contours are generalized and converted to GeoJSON polygons. An initial version supporting multimodal route types has also been added.
 * **Data Producer Updates**
  * Fixed tranist scheduling issue where false schedules were getting added.
 * **Tools Additionas**
  * Added `valhalla_export_edges` tool to allow shape and names to be dumped from the routing tiles

## Release Date: 2016-07-19

 * **Guidance Improvements**
  * Added French narrative
  * Added capability to have narrative language aliases - For example: German `de-DE` has an alias of `de`
 * **Transit Stop Update** - Return latitude and longitude for each transit stop
 * **Data Producer Updates**
  * Added logic to use lanes:forward, lanes:backward, speed:forward, and speed:backward based on direction of the directed edge.
  * Added support for no_entry, no_exit, and no_turn restrictions.
  * Added logic to support country specific access. Based on country tables found here: http://wiki.openstreetmap.org/wiki/OSM_tags_for_routing/Access-Restrictions

## Release Date: 2016-06-08

 * **Bug Fix** - Fixed a bug where edge indexing created many small tiles where no edges actually intersected. This allowed impossible routes to be considered for path finding instead of rejecting them earlier.
 * **Guidance Improvements**
  * Fixed invalid u-turn direction
  * Updated to properly call out jughandle routes
  * Enhanced signless interchange maneuvers to help guide users
 * **Data Producer Updates**
  * Updated the speed assignment for ramp to be a percentage of the original road class speed assignment
  * Updated stop impact logic for turn channel onto ramp

## Release Date: 2016-05-19

 * **Bug Fix** - Fixed a bug where routes fail within small, disconnected "islands" due to the threshold logic in prior release. Also better logic for not-thru roads.

## Release Date: 2016-05-18

 * **Bidirectional A* Improvements** - Fixed an issue where if both origin and destination locations where on not-thru roads that meet at a common node the path ended up taking a long detour. Not all cases were fixed though - next release should fix. Trying to address the termination criteria for when the best connection point of the 2 paths is optimal. Turns out that the initial case where both opposing edges are settled is not guaranteed to be the least cost path. For now we are setting a threshold and extending the search while still tracking best connections. Fixed the opposing edge when a hierarchy transition occurs.
 * **Guidance Globalization** -  Fixed decimal distance to be locale based.
 * **Guidance Improvements**
  * Fixed roundabout spoke count issue by fixing the drive_on_right attribute.
  * Simplified narative by combining unnamed straight maneuvers
  * Added logic to confirm maneuver type assignment to avoid invalid guidance
  * Fixed turn maneuvers by improving logic for the following:
    * Internal intersection edges
    * 'T' intersections
    * Intersecting forward edges
 * **Data Producer Updates** - Fix the restrictions on a shortcut edge to be the same as the last directed edge of the shortcut (rather than the first one).

## Release Date: 2016-04-28

 * **Tile Format Updates** - Separated the transit graph from the "road only" graph into different tiles but retained their interconnectivity. Transit tiles are now hierarchy level 3.
 * **Tile Format Updates** - Reduced the size of graph edge shape data by 5% through the use of varint encoding (LEB128)
 * **Tile Format Updates** - Aligned `EdgeInfo` structures to proper byte boundaries so as to maintain compatibility for systems who don't support reading from unaligned addresses.
 * **Guidance Globalization** -  Added the it-IT(Italian) language file. Added support for CLDR plural rules. The cs-CZ(Czech), de-DE(German), and en-US(US English) language files have been updated.
 * **Travel mode based instructions** -  Updated the start, post ferry, and post transit insructions to be based on the travel mode, for example:
  * `Drive east on Main Street.`
  * `Walk northeast on Broadway.`
  * `Bike south on the cycleway.`

## Release Date: 2016-04-12

 * **Guidance Globalization** -  Added logic to use tagged language files that contain the guidance phrases. The initial versions of en-US, de-DE, and cs-CZ have been deployed.
 * **Updated ferry defaults** -  Bumped up use_ferry to 0.65 so that we don't penalize ferries as much.

## Release Date: 2016-03-31
 * **Data producer updates** - Do not generate shortcuts across a node which is a fork. This caused missing fork maneuvers on longer routes.  GetNames update ("Broadway fix").  Fixed an issue with looking up a name in the ref map and not the name map.  Also, removed duplicate names.  Private = false was unsetting destination only flags for parking aisles.

## Release Date: 2016-03-30
 * **TripPathBuilder Bug Fix** - Fixed an exception that was being thrown when trying to read directed edges past the end of the list within a tile. This was due to errors in setting walkability and cyclability on upper hierarchies.

## Release Date: 2016-03-28

 * **Improved Graph Correlation** -  Correlating input to the routing graph is carried out via closest first traversal of the graph's, now indexed, geometry. This results in faster correlation and guarantees the absolute closest edge is found.

## Release Date: 2016-03-16

 * **Transit type returned** -  The transit type (e.g. tram, metro, rail, bus, ferry, cable car, gondola, funicular) is now returned with each transit maneuver.
 * **Guidance language** -  If the language option is not supplied or is unsupported then the language will be set to the default (en-US). Also, the service will return the language in the trip results.
 * **Update multimodal path algorithm** - Applied some fixes to multimodal path algorithm. In particular fixed a bug where the wrong sortcost was added to the adjacency list. Also separated "in-station" transfer costs from transfers between stops.
 * **Data producer updates** - Do not combine shortcut edges at gates or toll booths. Fixes avoid toll issues on routes that included shortcut edges.

## Release Date: 2016-03-07

 * **Updated all APIs to honor the optional DNT (Do not track) http header** -  This will avoid logging locations.
 * **Reduce 'Merge maneuver' verbal alert instructions** -  Only create a verbal alert instruction for a 'Merge maneuver' if the previous maneuver is > 1.5 km.
 * **Updated transit defaults.  Tweaked transit costing logic to obtain better routes.** -  use_rail = 0.6, use_transfers = 0.3, transfer_cost = 15.0 and transfer_penalty = 300.0.  Updated the TransferCostFactor to use the transfer_factor correctly.  TransitionCost for pedestrian costing bumped up from 20.0f to 30.0f when predecessor edge is a transit connection.
 * **Initial Guidance Globalization** -  Partial framework for Guidance Globalization. Started reading some guidance phrases from en-US.json file.

## Release Date: 2016-02-22

 * **Use bidirectional A* for automobile routes** - Switch to bidirectional A* for all but bus routes and short routes (where origin and destination are less than 10km apart). This improves performance and has less failure cases for longer routes. Some data import adjustments were made (02-19) to fix some issues encountered with arterial and highway hierarchies. Also only use a maximum of 2 passes for bidirecdtional A* to reduce "long time to fail" cases.
 * **Added verbal multi-cue guidance** - This combines verbal instructions when 2 successive maneuvers occur in a short amount of time (e.g., Turn right onto MainStreet. Then Turn left onto 1st Avenue).

## Release Date: 2016-02-19

 * **Data producer updates** - Reduce stop impact when all edges are links (ramps or turn channels). Update opposing edge logic to reject edges that do no have proper access (forward access == reverse access on opposing edge and vice-versa). Update ReclassifyLinks for cases where a single edge (often a service road) intersects a ramp improperly causing the ramp to reclassified when it should not be. Updated maximum OSM node Id (now exceeds 4000000000). Move lua from conf repository into mjolnir.

## Release Date: 2016-02-01

 * **Data producer updates** - Reduce speed on unpaved/rough roads. Add statistics for hgv (truck) restrictions.

## Release Date: 2016-01-26

 * **Added capability to disable narrative production** - Added the `narrative` boolean option to allow users to disable narrative production. Locations, shape, length, and time are still returned. The narrative production is enabled by default. The possible values for the `narrative` option are: false and true
 * **Added capability to mark a request with an id** - The `id` is returned with the response so a user could match to the corresponding request.
 * **Added some logging enhancements, specifically [ANALYTICS] logging** - We want to focus more on what our data is telling us by logging specific stats in Logstash.

## Release Date: 2016-01-18

 * **Data producer updates** - Data importer configuration (lua) updates to fix a bug where buses were not allowed on restricted lanes.  Fixed surface issue (change the default surface to be "compacted" for footways).

## Release Date: 2016-01-04

 * **Fixed Wrong Costing Options Applied** - Fixed a bug in which a previous requests costing options would be used as defaults for all subsequent requests.

## Release Date: 2015-12-18

 * **Fix for bus access** - Data importer configuration (lua) updates to fix a bug where bus lanes were turning off access for other modes.
 * **Fix for extra emergency data** - Data importer configuration (lua) updates to fix a bug where we were saving hospitals in the data.
 * **Bicycle costing update** - Updated kTCSlight and kTCFavorable so that cycleways are favored by default vs roads.

## Release Date: 2015-12-17

 * **Graph Tile Data Structure update** - Updated structures within graph tiles to support transit efforts and truck routing. Removed TransitTrip, changed TransitRoute and TransitStop to indexes (rather than binary search). Added access restrictions (like height and weight restrictions) and the mode which they impact to reduce need to look-up.
 * **Data producer updates** - Updated graph tile structures and import processes.

## Release Date: 2015-11-23

 * **Fixed Open App for OSRM functionality** - Added OSRM functionality back to Loki to support Open App.

## Release Date: 2015-11-13

 * **Improved narrative for unnamed walkway, cycleway, and mountain bike trail** - A generic description will be used for the street name when a walkway, cycleway, or mountain bike trail maneuver is unnamed. For example, a turn right onto a unnamed walkway maneuver will now be: "Turn right onto walkway."
 * **Fix costing bug** - Fix a bug introduced in EdgeLabel refactor (impacted time distance matrix only).

## Release Date: 2015-11-3

 * **Enhance bi-directional A* logic** - Updates to bidirectional A* algorithm to fix the route completion logic to handle cases where a long "connection" edge could lead to a sub-optimal path. Add hierarchy and shortcut logic so we can test and use bidirectional A* for driving routes. Fix the destination logic to properly handle oneways as the destination edge. Also fix U-turn detection for reverse search when hierarchy transitions occur.
 * **Change "Go" to "Head" for some instructions** - Start, exit ferry.
 * **Update to roundabout instructions** - Call out roundabouts for edges marked as links (ramps, turn channels).
 * **Update bicycle costing** - Fix the road factor (for applying weights based on road classification) and lower turn cost values.

## Data Producer Release Date: 2015-11-2

 * **Updated logic to not create shortcut edges on roundabouts** - This fixes some roundabout exit counts.

## Release Date: 2015-10-20

 * **Bug Fix for Pedestrian and Bicycle Routes** - Fixed a bug with setting the destination in the bi-directional Astar algorithm. Locations that snapped to a dead-end node would have failed the route and caused a timeout while searching for a valid path. Also fixed the elapsed time computation on the reverse path of bi-directional algorithm.

## Release Date: 2015-10-16

 * **Through Location Types** - Improved support for locations with type = "through". Routes now combine paths that meet at each through location to create a single "leg" between locations with type = "break". Paths that continue at a through location will not create a U-turn unless the path enters a "dead-end" region (neighborhood with no outbound access).
 * **Update shortcut edge logic** - Now skips long shortcut edges when close to the destination. This can lead to missing the proper connection if the shortcut is too long. Fixes #245 (thor).
 * **Per mode service limits** - Update configuration to allow setting different maximum number of locations and distance per mode.
 * **Fix shape index for trivial path** - Fix a bug where when building the the trip path for a "trivial" route (includes just one edge) where the shape index exceeded that size of the shape.

## Release Date: 2015-09-28

 * **Elevation Influenced Bicycle Routing** - Enabled elevation influenced bicycle routing. A "use-hills" option was added to the bicycle costing profile that can tune routes to avoid hills based on grade and amount of elevation change.
 * **"Loop Edge" Fix** - Fixed a bug with edges that form a loop. Split them into 2 edges during data import.
 * **Additional information returned from 'locate' method** - Added information that can be useful when debugging routes and data. Adds information about nodes and edges at a location.
 * **Guidance/Narrative Updates** - Added side of street to destination narrative. Updated verbal instructions.<|MERGE_RESOLUTION|>--- conflicted
+++ resolved
@@ -15,12 +15,9 @@
    * FIXED: recover proper shortest path to ferry connections (when multiple edges exist between node pair) [#4361](https://github.com/valhalla/valhalla/pull/4361)
    * FIXED: recover proper shortest path to ferry connections (make sure correct label index is used) [#4378](https://github.com/valhalla/valhalla/pull/4378)
    * FIXED: Allow all roads for motorcycles [#4348](https://github.com/valhalla/valhalla/pull/4348)
-<<<<<<< HEAD
-=======
    * FIXED: motorcar:conditional should not apply to motorcycle and moped [#4359](https://github.com/valhalla/valhalla/pull/4359)
    * FIXED: break shortcuts when there are different restrictions on base edges [#4326](https://github.com/valhalla/valhalla/pull/4326)
    * FIXED: Incorrect `edge_index` assignment in `thor_worker_t::build_trace` [#4413](https://github.com/valhalla/valhalla/pull/4413)
->>>>>>> 89b0e2f6
    * FIXED: lots of issues with CostMatrix (primarily deadend logic) with a complete refactor modeling things very close to bidir A*, also to prepare for a unification of the two [#4372](https://github.com/valhalla/valhalla/pull/4372)
 * **Enhancement**
    * UPDATED: French translations, thanks to @xlqian [#4159](https://github.com/valhalla/valhalla/pull/4159)
