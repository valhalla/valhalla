## UNRELEASED
* **Removed**
   * REMOVED: `seasonal` bit from OSMWay & DirectedEdge [#5156](https://github.com/valhalla/valhalla/pull/5156)
* **Bug Fix**
   * FIXED: `incremental_build_tiles` script works again [#4909](https://github.com/valhalla/valhalla/pull/4909)
   * FIXED: Fix ability to use Valhalla via cmake `add_subdirectory` [#4930](https://github.com/valhalla/valhalla/pull/4930)
   * FIXED: Fix valhalla_benchmark_loki benchmark application. [#4981](https://github.com/valhalla/valhalla/pull/4981)
   * FIXED: Double free crash during tiles build inside libxml2 on concurrent `spatialite_cleanup_ex()` calls [#5005](https://github.com/valhalla/valhalla/pull/5005)
   * FIXED: update CircleCI runners to Ubuntu 24.04 [#5002](https://github.com/valhalla/valhalla/pull/5002)
   * FIXED: Fixed a typo in the (previously undocumented) matrix-APIs responses `algorithm` field: `timedistancbssematrix` is now `timedistancebssmatrix` [#5000](https://github.com/valhalla/valhalla/pull/5000).
   * FIXED: More trivial cases in `CostMatrix` [#5001](https://github.com/valhalla/valhalla/pull/5001)
   * FIXED: Tag smoothness=impassable breaks pedestrian routing [#5023](https://github.com/valhalla/valhalla/pull/5023)
   * FIXED: Make isochrone geotiff serialization use "north up" geotransform [#5019](https://github.com/valhalla/valhalla/pull/5019)
   * FIXED: Get CostMatrix allow second pass option from new location in config [#5055](https://github.com/valhalla/valhalla/pull/5055/)
   * FIXED: Slim down Matrix PBF response [#5066](https://github.com/valhalla/valhalla/pull/5066)
   * FIXED: restore ignoring hierarchy limits for bicycle and pedestrian [#5080](https://github.com/valhalla/valhalla/pull/5080)
   * FIXED: GCC warning 'template-id not allowed for constructor in C++20' [#5110](https://github.com/valhalla/valhalla/pull/5110)
   * FIXED: update deprecated boost geometry headers [#5117](https://github.com/valhalla/valhalla/pull/5117)
   * FIXED: Fix type mismatch in `src/tyr/serializers.cc` [#5145](https://github.com/valhalla/valhalla/pull/5145)

* **Enhancement**
   * ADDED: Consider smoothness in all profiles that use surface [#4949](https://github.com/valhalla/valhalla/pull/4949)
   * ADDED: `admin_crossings` request parameter for `/route` [#4941](https://github.com/valhalla/valhalla/pull/4941)
   * ADDED: include level change info in `/route` response [#4942](https://github.com/valhalla/valhalla/pull/4942)
   * ADDED: steps maneuver improvements [#4960](https://github.com/valhalla/valhalla/pull/4960)
   * ADDED: instruction improvements for node-based elevators [#4988](https://github.com/valhalla/valhalla/pull/4988)
   * ADDED: customizable hierarchy limits [#5010](https://github.com/valhalla/valhalla/pull/5010)
   * ADDED: increased precision in route lengths [#5020](https://github.com/valhalla/valhalla/pull/5020)
   * ADDED: Add maneuver bearings in route json response [#5024](https://github.com/valhalla/valhalla/pull/5024)
   * ADDED: Allow specifying custom `graph.lua` file name via `valhalla_build_config` [#5036](https://github.com/valhalla/valhalla/pull/5036)
   * ADDED: per level elevator penalty [#4973](https://github.com/valhalla/valhalla/pull/4973)
   * ADDED: `ignore_construction` allows routing on ways with construction tag [#5030](https://github.com/valhalla/valhalla/pull/5030)
   * ADDED: Australian English language translations [#5057](https://github.com/valhalla/valhalla/pull/5057)
   * ADDED: Support `"access:conditional"` conditional restrictions like `"access:conditional"="no @ (Oct-May)"` [#5048](https://github.com/valhalla/valhalla/pull/5048)
   * CHANGED: Speed up pbf parsing by using libosmium [#5070](https://github.com/valhalla/valhalla/pull/5070)
   * ADDED: headings and correlated ll's in verbose matrix output [#5072](https://github.com/valhalla/valhalla/pull/5072)
   * CHANGED: Faster Docker builds in CI [#5082](https://github.com/valhalla/valhalla/pull/5082) 
   * ADDED: Retrieve traffic signal information of nodes through trace_attribute request [#5121](https://github.com/valhalla/valhalla/pull/5121)
   * CHANGED: Remove redundant callback-style pbf parsing [#5119](https://github.com/valhalla/valhalla/pull/5119)
   * ADDED: Multimodal expansion endpoint support [#5129](https://github.com/valhalla/valhalla/pull/5129)
   * ADDED: Sort tweeners by GraphId to make tile generation deterministic [#5133](https://github.com/valhalla/valhalla/pull/5133)
   * ADDED: Turn lane information for valhalla serializer [#5078](https://github.com/valhalla/valhalla/pull/5078)
   * ADDED: Add scoped timer macro for timing stages and sub-stages of the tile build process [#5136](https://github.com/valhalla/valhalla/pull/5136)
   * CHANGED: Speed up `valhalla_build_admins` by using intermediate in-memory database [#5146](https://github.com/valhalla/valhalla/pull/5146)

## Release Date: 2024-10-10 Valhalla 3.5.1
* **Removed**
* **Bug Fix**
   * FIXED: All logging in `valhalla_export_edges` now goes to stderr [#4892](https://github.com/valhalla/valhalla/pull/4892)
   * FIXED: Iterate over only `kLandmark` tagged values in `AddLandmarks()` [#4873](https://github.com/valhalla/valhalla/pull/4873)
   * FIXED: `walk_or_snap` mode edge case with loop routes [#4895](https://github.com/valhalla/valhalla/pull/4895)
   * FIXED: `-Wdefaulted-function-deleted` compilation warning/error in `NarrativeBuilder` [#4877](https://github.com/valhalla/valhalla/pull/4877)
   * FIXED: For a long time we were potentially wrongly encoding varints by using `static_cast` vs `reinterpret_cast` [#4877]https://github.com/valhalla/valhalla/pull/4925
* **Enhancement**
   * CHANGED: voice instructions for OSRM serializer to work better in real-world environment [#4756](https://github.com/valhalla/valhalla/pull/4756)
   * ADDED: Add option `edge.forward` to trace attributes [#4876](https://github.com/valhalla/valhalla/pull/4876)
   * ADDED: Provide conditional speed limits from "maxspeed:conditional" in `/locate` and proto `/route` responses [#4851](https://github.com/valhalla/valhalla/pull/4851)
   * ADDED: Support multiple levels and level ranges [#4879](https://github.com/valhalla/valhalla/pull/4879)
   * ADDED: Level location search filter [#4926](https://github.com/valhalla/valhalla/pull/4926)

## Release Date: 2024-08-21 Valhalla 3.5.0
* **Removed**
   * REMOVED: needs_ci_run script [#4423](https://github.com/valhalla/valhalla/pull/4423)
   * REMOVED: unused vehicle types in AutoCost and segway; renamed kTruck to "truck" instead of "tractor_trailer" [#4430](https://github.com/valhalla/valhalla/pull/4430)
   * REMOVED: ./bench and related files/code [#4560](https://github.com/valhalla/valhalla/pull/4560)
   * REMOVED: unused headers [#4829](https://github.com/valhalla/valhalla/pull/4829)
* **Bug Fix**
   * FIXED: gcc13 was missing some std header includes [#4154](https://github.com/valhalla/valhalla/pull/4154)
   * FIXED: when reclassifying ferry edges, remove destonly from ways only if the connecting way was destonly [#4118](https://github.com/valhalla/valhalla/pull/4118)
   * FIXED: typo in use value of map matching API (`platform_connection` was misspelled) [#4174](https://github.com/valhalla/valhalla/pull/4174)
   * FIXED: fix crash in timedistancebssmatrix.cc  [#4244](https://github.com/valhalla/valhalla/pull/4244)
   * FIXED: missing protobuf CMake configuration to link abseil for protobuf >= 3.22.0 [#4207](https://github.com/valhalla/valhalla/pull/4207)
   * FIXED: broken links on the optimized route API page [#4260](https://github.com/valhalla/valhalla/pull/4260)
   * FIXED: remove clearing of headings while calculating a matrix [#4288](https://github.com/valhalla/valhalla/pull/4288)
   * FIXED: only recost matrix pairs which have connections found [#4344](https://github.com/valhalla/valhalla/pull/4344)
   * FIXED: arm builds. tons of errors due to floating point issues mostly [#4213](https://github.com/valhalla/valhalla/pull/4213)
   * FIXED: respond with correlated edges for format=valhalla and matrix [#4335](https://github.com/valhalla/valhalla/pull/4335)
   * FIXED: `sources` & `targets` for verbose matrix response was kinda broken due to #4335 above [#4366](https://github.com/valhalla/valhalla/pull/4366)
   * FIXED: recover proper shortest path to ferry connections (when multiple edges exist between node pair) [#4361](https://github.com/valhalla/valhalla/pull/4361)
   * FIXED: recover proper shortest path to ferry connections (make sure correct label index is used) [#4378](https://github.com/valhalla/valhalla/pull/4378)
   * FIXED: Allow all roads for motorcycles [#4348](https://github.com/valhalla/valhalla/pull/4348)
   * FIXED: motorcar:conditional should not apply to motorcycle and moped [#4359](https://github.com/valhalla/valhalla/pull/4359)
   * FIXED: break shortcuts when there are different restrictions on base edges [#4326](https://github.com/valhalla/valhalla/pull/4326)
   * FIXED: Incorrect `edge_index` assignment in `thor_worker_t::build_trace` [#4413](https://github.com/valhalla/valhalla/pull/4413)
   * FIXED: lots of issues with CostMatrix (primarily deadend logic) with a complete refactor modeling things very close to bidir A\*, also to prepare for a unification of the two [#4372](https://github.com/valhalla/valhalla/pull/4372)
   * FIXED: diff_names check was missing for Graphfilter and Shortcutbuilder for AddEdgeInfo call.  [#4436](https://github.com/valhalla/valhalla/pull/4436)
   * FIXED: updated timezone database and added code to keep compatibility with old servers/new data and vice versa [#4446](https://github.com/valhalla/valhalla/pull/4446)
   * FIXED: retry elevation tile download if the download failed for some reason or the downloaded tile was corrupt [#4461](https://github.com/valhalla/valhalla/pull/4461)
   * FIXED: base transition costs were getting overridden by osrm car turn duration [#4463](https://github.com/valhalla/valhalla/pull/4463)
   * FIXED: insane ETAs for `motor_scooter` on `track`s [#4468](https://github.com/valhalla/valhalla/pull/4468)
   * FIXED: -j wasn't taken into account anymore [#4483](https://github.com/valhalla/valhalla/pull/4483)
   * FIXED: time distance matrix was always using time zone of last settled edge id [#4494](https://github.com/valhalla/valhalla/pull/4494)
   * FIXED: log to stderr in valhalla_export_edges [#4498](https://github.com/valhalla/valhalla/pull/4498)
   * FIXED: set capped speed for truck at 90 KPH [#4493](https://github.com/valhalla/valhalla/pull/4493)
   * FIXED: Config singleton multiple instantiation issue [#4521](https://github.com/valhalla/valhalla/pull/4521)
   * FIXED: Prevent GetShortcut to run into an infinite loop [#4532](https://github.com/valhalla/valhalla/pull/4532)
<<<<<<< HEAD
=======
   * FIXED: fix config generator with thor.costmatrix_allow_second_pass [#4567](https://github.com/valhalla/valhalla/pull/4567)
   * FIXED: infinite loop or other random corruption in isochrones when retrieving partial shape of an edge [#4547](https://github.com/valhalla/valhalla/pull/4547)
   * FIXED: Aggregation updates: update opposing local idx after aggregating the edges, added classification check for aggregation, and shortcut length changes [#4570](https://github.com/valhalla/valhalla/pull/4570)
   * FIXED: Use helper function for only parsing out names from DirectedEdge when populating intersecting edges [#4604](https://github.com/valhalla/valhalla/pull/4604)  
   * FIXED: Osmnode size reduction: Fixed excessive disk space for planet build [#4605](https://github.com/valhalla/valhalla/pull/4605)
   * FIXED: Conflict with signinfo's temporary linguistic node sequence file caused test failures. [#4625](https://github.com/valhalla/valhalla/pull/4625)
   * FIXED: CostMatrix for trivial routes with oneways [#4626](https://github.com/valhalla/valhalla/pull/4626)
   * FIXED: some entry points to creating geotiff isochrones output did not register the geotiff driver before attempting to use it [#4628](https://github.com/valhalla/valhalla/pull/4628)
   * FIXED: libgdal wasn't installed in docker image, so it never worked in docker [#4629](https://github.com/valhalla/valhalla/pull/4629)
   * FIXED: CostMatrix shapes for routes against trivial oneways [#4633](https://github.com/valhalla/valhalla/pull/4633)
   * FIXED: unidirectional_astar.cc doesn't work for date_time type = 2 #4652(https://github.com/valhalla/valhalla/issues/4652)
   * FIXED: a few fixes around the routing algorithms [#4626](https://github.com/valhalla/valhalla/pull/4642)
   * FIXED: no need to search for GDAL when building data [#4651](https://github.com/valhalla/valhalla/pull/4651)
   * FIXED: Fix segfault in OSRM serializer with bannerInstructions when destination is on roundabout [#4480](https://github.com/valhalla/valhalla/pull/4481)
   * FIXED: Fix segfault in costmatrix (date_time and time zone always added). [#4530](https://github.com/valhalla/valhalla/pull/4530)
   * FIXED: Fixed roundoff issue in Tiles Row and Col methods [#4585](https://github.com/valhalla/valhalla/pull/4585)
   * FIXED: Fix for assigning attributes has_(highway, ferry, toll) if directions_type is none [#4465](https://github.com/valhalla/valhalla/issues/4465)
   * FIXED: Have the `valhalla_add_predicted_speeds` summary always be created from `mjolnir.tile_dir` [#4722](https://github.com/valhalla/valhalla/pull/4722) 
   * FIXED: Fix inconsistency in graph.lua for motor_vehicle_node [#4723](https://github.com/valhalla/valhalla/issues/4723)
   * FIXED: Missing algorithm include in `baldr/admin.h` [#4766](https://github.com/valhalla/valhalla/pull/4766)
   * FIXED: remove old code that allows bicycle access on hiking trails. [#4781](https://github.com/valhalla/valhalla/pull/4781)
   * FIXED: Handle list type arguments correctly when overriding config with valhalla_build_config [#4799](https://github.com/valhalla/valhalla/pull/4799)
   * FIXED: `top_speed` range not fully allowed for trucks [#4793](https://github.com/valhalla/valhalla/pull/4793)
   * FIXED: Trivial routes for CostMatrix [#4634](https://github.com/valhalla/valhalla/pull/4634)
   * FIXED: Reset `not_thru_pruning` in CostMatrix after second pass was used [#4817](https://github.com/valhalla/valhalla/pull/4817)  
   * FIXED: wrong index used in CostMatrix expansion callback inside reverse connection check [#4821](https://github.com/valhalla/valhalla/pull/4821)
   * FIXED: oneway ferry connections classification [#4828](https://github.com/valhalla/valhalla/pull/4828)
   * FIXED: location search_filter ignored in certain cases [#4835](https://github.com/valhalla/valhalla/pull/4835)
   * FIXED: Ferry reclassification finds shortest path that is blocked by inaccessible node [#4854](https://github.com/valhalla/valhalla/pull/4854)
   * FIXED: `(Nov - Mar)` (and similar, months with spaces) condition parsing [#4857](https://github.com/valhalla/valhalla/pull/4857)
>>>>>>> 4db4b183
* **Enhancement**
   * UPDATED: French translations, thanks to @xlqian [#4159](https://github.com/valhalla/valhalla/pull/4159)
   * CHANGED: -j flag for multithreaded executables to override mjolnir.concurrency [#4168](https://github.com/valhalla/valhalla/pull/4168)
   * CHANGED: moved the argparse boilerplate code to a private header which all programs can share [#4169](https://github.com/valhalla/valhalla/pull/4169)
   * ADDED: CI runs a spell check on the PR to detect spelling mistakes [#4179](https://github.com/valhalla/valhalla/pull/4179)
   * ADDED: `preferred_side_cutoff` parameter for locations [#4182](https://github.com/valhalla/valhalla/pull/4182)
   * ADDED: PBF output for matrix endpoint [#4121](https://github.com/valhalla/valhalla/pull/4121)
   * CHANGED: sped up the transit gtfs ingestion process by sorting the feeds before querying them and avoiding copying their structures. forked just_gtfs into the valhalla org to accomplish it [#4167](https://github.com/valhalla/valhalla/pull/4167)
   * CHANGED: write traffic tile headers in `valhalla_build_extract` [#4195](https://github.com/valhalla/valhalla/pull/4195)
   * ADDED: `source_percent_along` & `target_percent_along` to /trace_attributes JSON response [#4199](https://github.com/valhalla/valhalla/pull/4199)
   * ADDED: sqlite database to store landmarks along with interfaces of insert and bounding box queries [#4189](https://github.com/valhalla/valhalla/pull/4189)
   * CHANGED: refactor landmark database interface to use a pimpl [#4202](https://github.com/valhalla/valhalla/pull/4202)
   * ADDED: support for `:forward` and `:backward` for `motor_vehicle`, `vehicle`, `foot` and `bicycle` tag prefixes [#4204](https://github.com/valhalla/valhalla/pull/4204)
   * ADDED: add `valhalla_build_landmarks` to parse POIs from osm pbfs and store them as landmarks in the landmark sqlite database [#4201](https://github.com/valhalla/valhalla/pull/4201)
   * ADDED: add primary key in the landmark sqlite database and a method to retrieve landmarks via their primary keys [#4224](https://github.com/valhalla/valhalla/pull/4224)
   * ADDED: update graph tile to allow adding landmarks to edge info, and refactor edgeinfo.cc [#4233](https://github.com/valhalla/valhalla/pull/4233)
   * ADDED: `sources_to_targets` action for `/expansion` [#4263](https://github.com/valhalla/valhalla/pull/4263)
   * ADDED: option `--extract-tar` to `valhalla_build_extract` to create extracts from .tar files instead of tile directory [#4255](https://github.com/valhalla/valhalla/pull/4255)
   * ADDED: Support for `bannerInstructions` attribute in OSRM serializer via `banner_instructions` request parameter [#4093](https://github.com/valhalla/valhalla/pull/4093)
   * UPDATED: submodules which had new releases, unless it was a major version change [#4231](https://github.com/valhalla/valhalla/pull/4231)
   * ADDED: Support for elevation along a route. Add elevation to EdgeInfo within Valhalla tiles [#4279](https://github.com/valhalla/valhalla/pull/4279)
   * ADDED: the workflow to find landmarks in a graph tile, associate them with nearby edges, and update the graph tile to store the associations [#4278](https://github.com/valhalla/valhalla/pull/4278)
   * ADDED: update maneuver generation to add nearby landmarks to maneuvers as direction support [#4293](https://github.com/valhalla/valhalla/pull/4293)
   * CHANGED: the boost property tree config is now read into a singleton that doesn't need to be passed around anymore [#4220](https://github.com/valhalla/valhalla/pull/4220)
   * ADDED: Update the street name and sign data processing include language and pronunciations [#4268](https://github.com/valhalla/valhalla/pull/4268)
   * CHANGED: more sustainable way to work with protobuf in cmake [#4334](https://github.com/valhalla/valhalla/pull/4334)
   * CHANGED: use date_time API to retrieve timezone aliases instead of our own curated list [#4382](https://github.com/valhalla/valhalla/pull/4382)
   * CHANGED: less aggressive logging for nodes' headings & ferry connections [#4420][https://github.com/valhalla/valhalla/pull/4420]
   * ADDED: add documentation about historical traffic [#4259](https://github.com/valhalla/valhalla/pull/4259)
   * ADDED: config option to control how much memory we'll reserve for CostMatrix locations [#4424](https://github.com/valhalla/valhalla/pull/4424)
   * CHANGED: refactor EdgeLabel (and derived classes) to reduce memory use. [#4439](https://github.com/valhalla/valhalla/pull/4439)
   * ADDED: "shape" field to matrix response for CostMatrix only [#4432](https://github.com/valhalla/valhalla/pull/4432)
   * CHANGED: `/expansion`: add field `prev_edge_id`, make the GeoJSON features `LineString`s [#4275](https://github.com/valhalla/valhalla/issues/4275)
   * ADDED: --optimize & --log-details to valhalla_run_matrix [#4355](https://github.com/valhalla/valhalla/pull/4334)
   * ADDED: most access restrictions to /locate response [#4431](https://github.com/valhalla/valhalla/pull/4431)
   * ADDED: hgv=destination and friends for truck-specific "destination_only" logic [#4450](https://github.com/valhalla/valhalla/issues/4450)
   * UPDATED: updated country access overrides [#4460](https://github.com/valhalla/valhalla/pull/4460)
   * CHANGED: date_time refactor as a preparation to return DST/timezone related offset in the response [#4365](https://github.com/valhalla/valhalla/pull/4365)
   * ADDED: find connection on backward search for bidir matrix algo [#4329](https://github.com/valhalla/valhalla/pull/4329)
   * CHANGED: Adjustment of walk speed when walking on slight downhill [#4302](https://github.com/valhalla/valhalla/pull/4302)
   * CHANGED: Do not reclassify ferry connections when no hierarchies are to be generated [#4487](https://github.com/valhalla/valhalla/pull/4487)
   * ADDED: Added a config option to sort nodes spatially during graph building [#4455](https://github.com/valhalla/valhalla/pull/4455)
   * ADDED: Timezone info in route and matrix responses [#4491](https://github.com/valhalla/valhalla/pull/4491)
   * ADDED: Support for `voiceInstructions` attribute in OSRM serializer via `voice_instructions` request parameter [#4506](https://github.com/valhalla/valhalla/pull/4506)
   * CHANGED: use pkg-config to find spatialite & geos and remove our cmake modules; upgraded conan's boost to 1.83.0 in the process [#4253](https://github.com/valhalla/valhalla/pull/4253)
   * ADDED: Added aggregation logic to filter stage of tile building [#4512](https://github.com/valhalla/valhalla/pull/4512)
   * UPDATED: tz to 2023d [#4519](https://github.com/valhalla/valhalla/pull/4519)
   * CHANGED: libvalhalla.pc generation to have finer controls; install third_party public headers; overhaul lots of CMake; remove conan support [#4516](https://github.com/valhalla/valhalla/pull/4516)
   * CHANGED: refactored matrix code to include a base class for all matrix algorithms to prepare for second passes on matrix [#4535](https://github.com/valhalla/valhalla/pull/4535)
   * ADDED: matrix second pass for connections not found in the first pass, analogous to /route [#4536](https://github.com/valhalla/valhalla/pull/4536)
   * UPDATED: cxxopts to 3.1.1 [#4541](https://github.com/valhalla/valhalla/pull/4541)
   * CHANGED: make use of vendored libraries optional (other than libraries which are not commonly in package managers or only used for testing) [#4544](https://github.com/valhalla/valhalla/pull/4544)
   * ADDED: Improved instructions for blind users [#3694](https://github.com/valhalla/valhalla/pull/3694)
   * ADDED: isochrone proper polygon support & pbf output for isochrone [#4575](https://github.com/valhalla/valhalla/pull/4575)
   * ADDED: return isotile grid as geotiff  [#4594](https://github.com/valhalla/valhalla/pull/4594)
   * ADDED: `ignore_non_vehicular_restrictions` parameter for truck costing [#4606](https://github.com/valhalla/valhalla/pull/4606)
   * UPDATED: tz database to 2024a [#4643](https://github.com/valhalla/valhalla/pull/4643)
   * ADDED: `hgv_no_penalty` costing option to allow penalized truck access to `hgv=no` edges [#4650](https://github.com/valhalla/valhalla/pull/4650)
   * CHANGED: Significantly improve performance of graphbuilder [#4669](https://github.com/valhalla/valhalla/pull/4669)
   * UPDATED: Improved turn by turn api reference documentation [#4675](https://github.com/valhalla/valhalla/pull/4675)
   * CHANGED: contract nodes if connecting edges have different names or speed or non-conditional access restrictions [#4613](https://github.com/valhalla/valhalla/pull/4613)
   * CHANGED: CostMatrix switched from Dijkstra to A* [#4650](https://github.com/valhalla/valhalla/pull/4650)
   * ADDED: some missing documentation about request parameters [#4687](https://github.com/valhalla/valhalla/pull/4687)
   * ADDED: Consider more forward/backward tags for access restrictions and speeds [#4686](https://github.com/valhalla/valhalla/pull/4686)
   * CHANGED: change costmatrix max_distance threshold to a distance threshold instead of duration [#4672](https://github.com/valhalla/valhalla/pull/4672)
   * ADDED: PBF support for expansion [#4614](https://github.com/valhalla/valhalla/pull/4614/)
   * ADDED: elapsed_cost field to map matching json response [#4709](https://github.com/valhalla/valhalla/pull/4709)
   * ADDED: error if we fail to find any matrix connection [#4718](https://github.com/valhalla/valhalla/pull/4718)
   * ADDED: Fail early in valhalla_ingest_transit if there's no valid GTFS feeds [#4710](https://github.com/valhalla/valhalla/pull/4710/)
   * ADDED: Support for `voiceLocale` attribute in OSRM serializer via `voice_instructions` request parameter [#4677](https://github.com/valhalla/valhalla/pull/4742)
   * ADDED: Added ssmlAnnouncements for voice instructions and removed voice and banner instructions from last step. [#4644](https://github.com/valhalla/valhalla/pull/4644)
   * ADDED: deadend information in directed edge JSON for `/locate` [#4751](https://github.com/valhalla/valhalla/pull/4751) 
   * ADDED: Dedupe option for expansion, significantly reducing the response size. [#4601](https://github.com/valhalla/valhalla/issues/4601)
   * ADDED: `expansion_type` property to `/expansion` [#4784](https://github.com/valhalla/valhalla/pull/4784)
   * ADDED: inline config arg for `valhalla_build_elevation` script [#4787](https://github.com/valhalla/valhalla/pull/4787)
   * ADDED: `use_truck_route` [#4809](https://github.com/valhalla/valhalla/pull/4809)
   * ADDED: Add option `edge.country_crossing` to trace attributes [#4825](https://github.com/valhalla/valhalla/pull/4825)
   * CHANGED: Unification of turn costs for ramps and roundabouts [#4827](https://github.com/valhalla/valhalla/pull/4827)
   * CHANGED: updated dockerfile to use ubuntu 24.04 [#4805](https://github.com/valhalla/valhalla/pull/4805)

## Release Date: 2023-05-11 Valhalla 3.4.0
* **Removed**
   * REMOVED: Docker image pushes to Dockerhub [#4033](https://github.com/valhalla/valhalla/pull/4033)
   * REMOVED: transitland references and scripts and replace with info for raw GTFS feeds [#4033](https://github.com/valhalla/valhalla/pull/3906)
* **Bug Fix**
   * FIXED: underflow of uint64_t cast for matrix time results [#3906](https://github.com/valhalla/valhalla/pull/3906)
   * FIXED: update vcpkg commit for Azure pipelines to fix libtool mirrors [#3915](https://github.com/valhalla/valhalla/pull/3915)
   * FIXED: fix CHANGELOG release year (2022->2023) [#3927](https://github.com/valhalla/valhalla/pull/3927)
   * FIXED: avoid segfault on invalid exclude_polygons input [#3907](https://github.com/valhalla/valhalla/pull/3907)
   * FIXED: allow \_WIN32_WINNT to be defined by build system [#3933](https://github.com/valhalla/valhalla/issues/3933)
   * FIXED: disconnected stop pairs in gtfs import [#3943](https://github.com/valhalla/valhalla/pull/3943)
   * FIXED: in/egress traversability in gtfs ingestion is now defaulted to kBoth to enable pedestrian access on transit connect edges and through the in/egress node [#3948](https://github.com/valhalla/valhalla/pull/3948)
   * FIXED: parsing logic needed implicit order of stations/egresses/platforms in the GTFS feeds [#3949](https://github.com/valhalla/valhalla/pull/3949)
   * FIXED: segfault in TimeDistanceMatrix [#3964](https://github.com/valhalla/valhalla/pull/3949)
   * FIXED: write multiple PBFs if the protobuf object gets too big [#3954](https://github.com/valhalla/valhalla/pull/3954)
   * FIXED: pin conan version to latest 1.x for now [#3990](https://github.com/valhalla/valhalla/pull/3990)
   * FIXED: Fix matrix_locations when used in pbf request [#3997](https://github.com/valhalla/valhalla/pull/3997)
   * FIXED: got to the point where the basic transit routing test works [#3988](https://github.com/valhalla/valhalla/pull/3988)
   * FIXED: fix build with LOGGING_LEVEL=ALL [#3992](https://github.com/valhalla/valhalla/pull/3992)
   * FIXED: transit stitching when determining whether a platform was generated [#4020](https://github.com/valhalla/valhalla/pull/4020)
   * FIXED: multimodal isochrones [#4030](https://github.com/valhalla/valhalla/pull/4030)
   * FIXED: duplicated recosting names should throw [#4042](https://github.com/valhalla/valhalla/pull/4042)
   * FIXED: Remove arch specificity from strip command of Python bindings to make it more compatible with other archs [#4040](https://github.com/valhalla/valhalla/pull/4040)
   * FIXED: GraphReader::GetShortcut no longer returns false positives or false negatives [#4019](https://github.com/valhalla/valhalla/pull/4019)
   * FIXED: Tagging with bus=permit or taxi=permit did not override access=no [#4045](https://github.com/valhalla/valhalla/pull/4045)
   * FIXED: Upgrade RapidJSON to address undefined behavior [#4051](https://github.com/valhalla/valhalla/pull/4051)
   * FIXED: time handling for transit service [#4052](https://github.com/valhalla/valhalla/pull/4052)
   * FIXED: multiple smaller bugs while testing more multimodal /route & /isochrones [#4055](https://github.com/valhalla/valhalla/pull/4055)
   * FIXED: `FindLuaJit.cmake` to include Windows paths/library names [#4067](https://github.com/valhalla/valhalla/pull/4067)
   * FIXED: Move complex turn restriction check out of can_form_shortcut() [#4047](https://github.com/valhalla/valhalla/pull/4047)
   * FIXED: fix `clear` methods on matrix algorithms and reserve some space for labels with a new config [#4075](https://github.com/valhalla/valhalla/pull/4075)
   * FIXED: fix `valhalla_build_admins` & `valhalla_ways_to_edges` argument parsing [#4097](https://github.com/valhalla/valhalla/pull/4097)
   * FIXED: fail early in `valhalla_build_admins` if parent directory can't be created, also exit with failure [#4099](https://github.com/valhalla/valhalla/pull/4099)
* **Enhancement**
   * CHANGED: replace boost::optional with C++17's std::optional where possible [#3890](https://github.com/valhalla/valhalla/pull/3890)
   * ADDED: parse `lit` tag on ways and add it to graph [#3893](https://github.com/valhalla/valhalla/pull/3893)
   * ADDED: log lat/lon of node where children link edges exceed the configured maximum [#3911](https://github.com/valhalla/valhalla/pull/3911)
   * ADDED: log matrix algorithm which was used [#3916](https://github.com/valhalla/valhalla/pull/3916)
   * UPDATED: docker base image to Ubuntu 22.04 [#3912](https://github.com/valhalla/valhalla/pull/3912)
   * CHANGED: Unify handling of single-file -Werror in all modules [#3910](https://github.com/valhalla/valhalla/pull/3910)
   * CHANGED: Build skadi with -Werror [#3935](https://github.com/valhalla/valhalla/pull/3935)
   * ADDED: Connect transit tiles to the graph [#3700](https://github.com/valhalla/valhalla/pull/3700)
   * CHANGED: switch to C++17 master branch of `just_gtfs` [#3947](https://github.com/valhalla/valhalla/pull/3947)
   * ADDED: Support for configuring a universal request timeout [#3966](https://github.com/valhalla/valhalla/pull/3966)
   * ADDED: optionally include highway=platform edges for pedestrian access [#3971](https://github.com/valhalla/valhalla/pull/3971)
   * ADDED: `use_lit` costing option for pedestrian costing [#3957](https://github.com/valhalla/valhalla/pull/3957)
   * CHANGED: Removed stray NULL values in log output [#3974](https://github.com/valhalla/valhalla/pull/3974)
   * CHANGED: More conservative estimates for cost of walking slopes [#3982](https://github.com/valhalla/valhalla/pull/3982)
   * ADDED: An option to slim down matrix response [#3987](https://github.com/valhalla/valhalla/pull/3987)
   * CHANGED: Updated url for just_gtfs library [#3994](https://github.com/valhalla/valhalla/pull/3995)
   * ADDED: Docker image pushes to Github's docker registry [#4033](https://github.com/valhalla/valhalla/pull/4033)
   * ADDED: `disable_hierarchy_pruning` costing option to find the actual optimal route for motorized costing modes, i.e `auto`, `motorcycle`, `motor_scooter`, `bus`, `truck` & `taxi`. [#4000](https://github.com/valhalla/valhalla/pull/4000)
   * CHANGED: baldr directory: remove warnings and C++17 adjustments [#4011](https://github.com/valhalla/valhalla/pull/4011)
   * UPDATED: `vcpkg` to latest master, iconv wasn't building anymore [#4066](https://github.com/valhalla/valhalla/pull/4066)
   * CHANGED: pybind11 upgrade for python 3.11 [#4067](https://github.com/valhalla/valhalla/pull/4067)
   * CHANGED: added transit level to connectivity map [#4082](https://github.com/valhalla/valhalla/pull/4082)
   * ADDED: "has_transit_tiles" & "osm_changeset" to verbose status response [#4062](https://github.com/valhalla/valhalla/pull/4062)
   * ADDED: time awareness to CostMatrix for e.g. traffic support [#4071](https://github.com/valhalla/valhalla/pull/4071)
   * UPDATED: transifex translations [#4102](https://github.com/valhalla/valhalla/pull/4102)
   * ADDED: costing parameters to exclude certain edges `exclude_tolls`, `exclude_bridges`, `exclude_tunnels`, `exclude_highways`, `exclude_ferries`. They need to be enabled in the config with `service_limits.allow_hard_exclusions`. Also added location search filters `exclude_ferry` and `exclude_toll` to complement these changes. [#4524](https://github.com/valhalla/valhalla/pull/4524)

## Release Date: 2023-01-03 Valhalla 3.3.0
* **Removed**
* **Bug Fix**
* **Enhancement**
  * CHANGED: Upgraded from C++14 to C++17. [#3878](https://github.com/valhalla/valhalla/pull/3878)

## Release Date: 2023-01-03 Valhalla 3.2.1
* **Removed**
* **Bug Fix**
   * FIXED: valhalla_run_route was missing config logic. [#3824](https://github.com/valhalla/valhalla/pull/3824)
   * FIXED: Added missing ferry tag if manoeuver uses a ferry. It's supposed to be there according to the docs. [#3815](https://github.com/valhalla/valhalla/issues/3815)
   * FIXED: Handle hexlifying strings with unsigned chars [#3842](https://github.com/valhalla/valhalla/pull/3842)
   * FIXED: Newer clang warns on `sprintf` which becomes a compilation error (due to `Werror`) so we use `snprintf` instead [#3846](https://github.com/valhalla/valhalla/issues/3846)
   * FIXED: Build all of Mjolnir with -Werror [#3845](https://github.com/valhalla/valhalla/pull/3845)
   * FIXED: Only set most destination information once for all origins in timedistancematrix [#3830](https://github.com/valhalla/valhalla/pull/3830)
   * FIXED: Integers to expansion JSON output were cast wrongly [#3857](https://github.com/valhalla/valhalla/pull/3857)
   * FIXED: hazmat=destination should be hazmat=false and fix the truckcost usage of hazmat [#3865](https://github.com/valhalla/valhalla/pull/3865)
   * FIXED: Make sure there is at least one path which is accessible for all vehicular modes when reclassifying ferry edges [#3860](https://github.com/valhalla/valhalla/pull/3860)
   * FIXED: valhalla_build_extract was failing to determine the tile ID to include in the extract [#3864](https://github.com/valhalla/valhalla/pull/3864)
   * FIXED: valhalla_ways_to_edges missed trimming the cache when overcommitted [#3872](https://github.com/valhalla/valhalla/pull/3864)
   * FIXED: Strange detours with multi-origin/destination unidirectional A* [#3585](https://github.com/valhalla/valhalla/pull/3585)
* **Enhancement**
   * ADDED: Added has_toll, has_highway, has_ferry tags to summary field of a leg and route and a highway tag to a maneuver if it includes a highway. [#3815](https://github.com/valhalla/valhalla/issues/3815)
   * ADDED: Add time info to sources_to_targets [#3795](https://github.com/valhalla/valhalla/pull/3795)
   * ADDED: "available_actions" to the /status response [#3836](https://github.com/valhalla/valhalla/pull/3836)
   * ADDED: "waiting" field on input/output intermediate break(\_through) locations to respect services times [#3849](https://github.com/valhalla/valhalla/pull/3849)
   * ADDED: --bbox & --geojson-dir options to valhalla_build_extract to only archive a subset of tiles [#3856](https://github.com/valhalla/valhalla/pull/3856)
   * CHANGED: Replace unstable c++ geos API with a mix of geos' c api and boost::geometry for admin building [#3683](https://github.com/valhalla/valhalla/pull/3683)
   * ADDED: optional write-access to traffic extract from GraphReader [#3876](https://github.com/valhalla/valhalla/pull/3876)
   * UPDATED: locales from Transifex [#3879](https://github.com/valhalla/valhalla/pull/3879)
   * CHANGED: Build most of Baldr with -Werror [#3885](https://github.com/valhalla/valhalla/pull/3885)
   * UPDATED: some documentation overhaul to slim down root's README [#3881](https://github.com/valhalla/valhalla/pull/3881)
   * CHANGED: move documentation hosting to Github Pages from readthedocs.io [#3884](https://github.com/valhalla/valhalla/pull/3884)
   * ADDED: inline config arguments to some more executables [#3873](https://github.com/valhalla/valhalla/pull/3873)

## Release Date: 2022-10-26 Valhalla 3.2.0
* **Removed**
   * REMOVED: "build-\*" docker image to decrease complexity [#3689](https://github.com/valhalla/valhalla/pull/3541)

* **Bug Fix**
   * FIXED: Fix precision losses while encoding-decoding distance parameter in openlr [#3374](https://github.com/valhalla/valhalla/pull/3374)
   * FIXED: Fix bearing calculation for openlr records [#3379](https://github.com/valhalla/valhalla/pull/3379)
   * FIXED: Some refactoring that was proposed for the PR 3379 [#3381](https://github.com/valhalla/valhalla/pull/3381)
   * FIXED: Avoid calling out "keep left/right" when passing an exit [#3349](https://github.com/valhalla/valhalla/pull/3349)
   * FIXED: Fix iterator decrement beyond begin() in GeoPoint::HeadingAtEndOfPolyline() method [#3393](https://github.com/valhalla/valhalla/pull/3393)
   * FIXED: Add string for Use:kPedestrianCrossing to fix null output in to_string(Use). [#3416](https://github.com/valhalla/valhalla/pull/3416)
   * FIXED: Remove simple restrictions check for pedestrian cost calculation. [#3423](https://github.com/valhalla/valhalla/pull/3423)
   * FIXED: Parse "highway=busway" OSM tag: https://wiki.openstreetmap.org/wiki/Tag:highway%3Dbusway [#3413](https://github.com/valhalla/valhalla/pull/3413)
   * FIXED: Process int_ref irrespective of `use_directions_on_ways_` [#3446](https://github.com/valhalla/valhalla/pull/3446)
   * FIXED: workaround python's ArgumentParser bug to not accept negative numbers as arguments [#3443](https://github.com/valhalla/valhalla/pull/3443)
   * FIXED: Undefined behaviour on some platforms due to unaligned reads [#3447](https://github.com/valhalla/valhalla/pull/3447)
   * FIXED: Fixed undefined behavior due to invalid shift exponent when getting edge's heading [#3450](https://github.com/valhalla/valhalla/pull/3450)
   * FIXED: Use midgard::unaligned_read in GraphTileBuilder::AddSigns [#3456](https://github.com/valhalla/valhalla/pull/3456)
   * FIXED: Relax test margin for time dependent traffic test [#3467](https://github.com/valhalla/valhalla/pull/3467)
   * FIXED: Fixed missed intersection heading [#3463](https://github.com/valhalla/valhalla/pull/3463)
   * FIXED: Stopped putting binary bytes into a string field of the protobuf TaggedValue since proto3 protects against that for cross language support [#3468](https://github.com/valhalla/valhalla/pull/3468)
   * FIXED: valhalla_service uses now loki logging config instead of deprecated tyr logging [#3481](https://github.com/valhalla/valhalla/pull/3481)
   * FIXED: Docker image `valhalla/valhalla:run-latest`: conan error + python integration [#3485](https://github.com/valhalla/valhalla/pull/3485)
   * FIXED: fix more protobuf unstable 3.x API [#3494](https://github.com/valhalla/valhalla/pull/3494)
   * FIXED: fix one more protobuf unstable 3.x API [#3501](https://github.com/valhalla/valhalla/pull/3501)
   * FIXED: Fix valhalla_build_tiles imports only bss from last osm file [#3503](https://github.com/valhalla/valhalla/pull/3503)
   * FIXED: Fix total_run_stat.sh script. [#3511](https://github.com/valhalla/valhalla/pull/3511)
   * FIXED: Both `hov:designated` and `hov:minimum` have to be correctly set for the way to be considered hov-only [#3526](https://github.com/valhalla/valhalla/pull/3526)
   * FIXED: Wrong out index in route intersections [#3541](https://github.com/valhalla/valhalla/pull/3541)
   * FIXED: fix valhalla_export_edges: missing null columns separator [#3543](https://github.com/valhalla/valhalla/pull/3543)
   * FIXED: Removed/updated narrative language aliases that are not IETF BCP47 compliant [#3546](https://github.com/valhalla/valhalla/pull/3546)
   * FIXED: Wrong predecessor opposing edge in dijkstra's expansion [#3528](https://github.com/valhalla/valhalla/pull/3528)
   * FIXED: exit and exit_verbal in Russian locale should be same [#3545](https://github.com/valhalla/valhalla/pull/3545)
   * FIXED: Skip transit tiles in hierarchy builder [#3559](https://github.com/valhalla/valhalla/pull/3559)
   * FIXED: Fix some country overrides in adminconstants and add a couple new countries. [#3578](https://github.com/valhalla/valhalla/pull/3578)
   * FIXED: Improve build errors reporting [#3579](https://github.com/valhalla/valhalla/pull/3579)
   * FIXED: Fix "no elevation" values and /locate elevation response [#3571](https://github.com/valhalla/valhalla/pull/3571)
   * FIXED: Build tiles with admin/timezone support on Windows [#3580](https://github.com/valhalla/valhalla/pull/3580)
   * FIXED: admin "Saint-Martin" changed name to "Saint-Martin (France)" [#3619](https://github.com/valhalla/valhalla/pull/3619)
   * FIXED: openstreetmapspeeds global config with `null`s now supported [#3621](https://github.com/valhalla/valhalla/pull/3621)
   * FIXED: valhalla_run_matrix was failing (could not find proper max_matrix_distance) [#3635](https://github.com/valhalla/valhalla/pull/3635)
   * FIXED: Removed duplicate degrees/radians constants [#3642](https://github.com/valhalla/valhalla/pull/3642)
   * FIXED: Forgot to adapt driving side and country access rules in [#3619](https://github.com/valhalla/valhalla/pull/3619) [#3652](https://github.com/valhalla/valhalla/pull/3652)
   * FIXED: DateTime::is_conditional_active(...) incorrect end week handling [#3655](https://github.com/valhalla/valhalla/pull/3655)
   * FIXED: TimeDistanceBSSMatrix: incorrect initialization for destinations [#3659](https://github.com/valhalla/valhalla/pull/3659)
   * FIXED: Some interpolated points had invalid edge_index in trace_attributes response [#3646](https://github.com/valhalla/valhalla/pull/3670)
   * FIXED: Use a small node snap distance in map-matching. FIxes issue with incorrect turn followed by Uturn. [#3677](https://github.com/valhalla/valhalla/pull/3677)
   * FIXED: Conan error when building Docker image. [#3689](https://github.com/valhalla/valhalla/pull/3689)
   * FIXED: Allow country overrides for sidewalk [#3711](https://github.com/valhalla/valhalla/pull/3711)
   * FIXED: CostMatrix incorrect tile usage with oppedge. [#3719](https://github.com/valhalla/valhalla/pull/3719)
   * FIXED: Fix elevation serializing [#3735](https://github.com/valhalla/valhalla/pull/3735)
   * FIXED: Fix returning a potentially uninitialized value in PointXY::ClosestPoint [#3737](https://github.com/valhalla/valhalla/pull/3737)
   * FIXED: Wales and Scotland name change. [#3746](https://github.com/valhalla/valhalla/pull/3746)
   * FIXED: Pedestrian crossings are allowed for bikes [#3751](https://github.com/valhalla/valhalla/pull/3751)
   * FIXED: Fix for Mac OSx.  Small update for the workdir for the admin_sidewalk_override test.  [#3757](https://github.com/valhalla/valhalla/pull/3757)
   * FIXED: Add missing service road case from GetTripLegUse method. [#3763](https://github.com/valhalla/valhalla/pull/3763)
   * FIXED: Fix TimeDistanceMatrix results sequence [#3738](https://github.com/valhalla/valhalla/pull/3738)
   * FIXED: Fix status endpoint not reporting that the service is shutting down [#3785](https://github.com/valhalla/valhalla/pull/3785)
   * FIXED: Fix TimdDistanceMatrix SetSources and SetTargets [#3792](https://github.com/valhalla/valhalla/pull/3792)
   * FIXED: Added highway and surface factor in truckcost [#3590](https://github.com/valhalla/valhalla/pull/3590)
   * FIXED: Potential integer underflow in file suffix generation [#3783](https://github.com/valhalla/valhalla/pull/3783)
   * FIXED: Building Valhalla as a submodule [#3781](https://github.com/valhalla/valhalla/issues/3781)
   * FIXED: Fixed invalid time detection in GetSpeed [#3800](https://github.com/valhalla/valhalla/pull/3800)
   * FIXED: Osmway struct update: added up to 33 and not 32 [#3808](https://github.com/valhalla/valhalla/pull/3808)
   * FIXED: Fix out-of-range linestrings in expansion [#4603](https://github.com/valhalla/valhalla/pull/4603)

* **Enhancement**
   * CHANGED: Pronunciation for names and destinations [#3132](https://github.com/valhalla/valhalla/pull/3132)
   * CHANGED: Requested code clean up for phonemes PR [#3356](https://github.com/valhalla/valhalla/pull/3356)
   * CHANGED: Refactor Pronunciation class to struct [#3359](https://github.com/valhalla/valhalla/pull/3359)
   * ADDED: Added support for probabale restrictions [#3361](https://github.com/valhalla/valhalla/pull/3361)
   * CHANGED: Refactored the verbal text formatter to handle logic for street name and sign [#3369](https://github.com/valhalla/valhalla/pull/3369)
   * CHANGED: return "version" and "tileset_age" on parameterless /status call [#3367](https://github.com/valhalla/valhalla/pull/3367)
   * CHANGED: de-singleton tile_extract by introducing an optional index.bin file created by valhalla_build_extract [#3281](https://github.com/valhalla/valhalla/pull/3281)
   * CHANGED: implement valhalla_build_elevation in python and add more --from-geojson & --from-graph options [#3318](https://github.com/valhalla/valhalla/pull/3318)
   * ADDED: Add boolean parameter to clear memory for edge labels from thor. [#2789](https://github.com/valhalla/valhalla/pull/2789)
   * CHANGED: Do not create statsd client in workers if it is not configured [#3394](https://github.com/valhalla/valhalla/pull/3394)
   * ADDED: Import of Bike Share Stations information in BSS Connection edges [#3411](https://github.com/valhalla/valhalla/pull/3411)
   * ADDED: Add heading to PathEdge to be able to return it on /locate [#3399](https://github.com/valhalla/valhalla/pull/3399)
   * ADDED: Add `prioritize_bidirectional` option for fast work and correct ETA calculation for `depart_at` date_time type. Smoothly stop using live-traffic [#3398](https://github.com/valhalla/valhalla/pull/3398)
   * CHANGED: Minor fix for headers  [#3436](https://github.com/valhalla/valhalla/pull/3436)
   * CHANGED: Use std::multimap for polygons returned for admin and timezone queries. Improves performance when building tiles. [#3427](https://github.com/valhalla/valhalla/pull/3427)
   * CHANGED: Refactored GraphBuilder::CreateSignInfoList [#3438](https://github.com/valhalla/valhalla/pull/3438)
   * ADDED: Add support for LZ4 compressed elevation tiles [#3401](https://github.com/valhalla/valhalla/pull/3401)
   * CHANGED: Rearranged some of the protobufs to remove redundancy [#3452](https://github.com/valhalla/valhalla/pull/3452)
   * CHANGED: overhaul python bindings [#3380](https://github.com/valhalla/valhalla/pull/3380)
   * CHANGED: Removed all protobuf defaults either by doing them in code or by relying on 0 initialization. Also deprecated best_paths and do_not_track [#3454](https://github.com/valhalla/valhalla/pull/3454)
   * ADDED: isochrone action for /expansion endpoint to track dijkstra expansion [#3215](https://github.com/valhalla/valhalla/pull/3215)
   * CHANGED: remove boost from dependencies and add conan as prep for #3346 [#3459](https://github.com/valhalla/valhalla/pull/3459)
   * CHANGED: Remove boost.program_options in favor of cxxopts header-only lib and use conan to install header-only boost. [#3346](https://github.com/valhalla/valhalla/pull/3346)
   * CHANGED: Moved all protos to proto3 for internal request/response handling [#3457](https://github.com/valhalla/valhalla/pull/3457)
   * CHANGED: Allow up to 32 outgoing link edges on a node when reclassifying links [#3483](https://github.com/valhalla/valhalla/pull/3483)
   * CHANGED: Reuse sample::get implementation [#3471](https://github.com/valhalla/valhalla/pull/3471)
   * ADDED: Beta support for interacting with the http/bindings/library via serialized and pbf objects respectively [#3464](https://github.com/valhalla/valhalla/pull/3464)
   * CHANGED: Update xcode to 12.4.0 [#3492](https://github.com/valhalla/valhalla/pull/3492)
   * ADDED: Add JSON generator to conan [#3493](https://github.com/valhalla/valhalla/pull/3493)
   * CHANGED: top_speed option: ignore live speed for speed based penalties [#3460](https://github.com/valhalla/valhalla/pull/3460)
   * ADDED: Add `include_construction` option into the config to include/exclude roads under construction from the graph [#3455](https://github.com/valhalla/valhalla/pull/3455)
   * CHANGED: Refactor options protobuf for Location and Costing objects [#3506](https://github.com/valhalla/valhalla/pull/3506)
   * CHANGED: valhalla.h and config.h don't need cmake configuration [#3502](https://github.com/valhalla/valhalla/pull/3502)
   * ADDED: New options to control what fields of the pbf are returned when pbf format responses are requested [#3207](https://github.com/valhalla/valhalla/pull/3507)
   * CHANGED: Rename tripcommon to common [#3516](https://github.com/valhalla/valhalla/pull/3516)
   * ADDED: Indoor routing - data model, data processing. [#3509](https://github.com/valhalla/valhalla/pull/3509)
   * ADDED: On-demand elevation tile fetching [#3391](https://github.com/valhalla/valhalla/pull/3391)
   * CHANGED: Remove many oneof uses from the protobuf api where the semantics of optional vs required isnt necessary [#3527](https://github.com/valhalla/valhalla/pull/3527)
   * ADDED: Indoor routing maneuvers [#3519](https://github.com/valhalla/valhalla/pull/3519)
   * ADDED: Expose reverse isochrone parameter for reverse expansion [#3528](https://github.com/valhalla/valhalla/pull/3528)
   * CHANGED: Add matrix classes to thor worker so they persist between requests. [#3560](https://github.com/valhalla/valhalla/pull/3560)
   * CHANGED: Remove `max_matrix_locations` and introduce `max_matrix_location_pairs` to configure the allowed number of total routes for the matrix action for more flexible asymmetric matrices [#3569](https://github.com/valhalla/valhalla/pull/3569)
   * CHANGED: modernized spatialite syntax [#3580](https://github.com/valhalla/valhalla/pull/3580)
   * ADDED: Options to generate partial results for time distance matrix when there is one source (one to many) or one target (many to one). [#3181](https://github.com/valhalla/valhalla/pull/3181)
   * ADDED: Enhance valhalla_build_elevation with LZ4 recompression support [#3607](https://github.com/valhalla/valhalla/pull/3607)
   * CHANGED: removed UK admin and upgraded its constituents to countries [#3619](https://github.com/valhalla/valhalla/pull/3619)
   * CHANGED: expansion service: only track requested max time/distance [#3532](https://github.com/valhalla/valhalla/pull/3509)
   * ADDED: Shorten down the request delay, when some sources/targets searches are early aborted [#3611](https://github.com/valhalla/valhalla/pull/3611)
   * ADDED: add `pre-commit` hook for running the `format.sh` script [#3637](https://github.com/valhalla/valhalla/pull/3637)
   * CHANGED: upgrade pybind11 to v2.9.2 to remove cmake warning [#3658](https://github.com/valhalla/valhalla/pull/3658)
   * ADDED: tests for just_gtfs reading and writing feeds [#3665](https://github.com/valhalla/valhalla/pull/3665)
   * CHANGED: Precise definition of types of edges on which BSS could be projected [#3658](https://github.com/valhalla/valhalla/pull/3663)
   * CHANGED: Remove duplicate implementation of `adjust_scores` [#3673](https://github.com/valhalla/valhalla/pull/3673)
   * ADDED: convert GTFS data into protobuf tiles [#3629](https://github.com/valhalla/valhalla/issues/3629)
   * CHANGED: Use `starts_with()` instead of `substr(0, N)` getting and comparing to prefix [#3702](https://github.com/valhalla/valhalla/pull/3702)
   * ADDED: Ferry support for HGV [#3710](https://github.com/valhalla/valhalla/issues/3710)
   * ADDED: Linting & formatting checks for Python code [#3713](https://github.com/valhalla/valhalla/pull/3713)
   * CHANGED: rename Turkey admin to Türkiye [#3720](https://github.com/valhalla/valhalla/pull/3713)
   * CHANGED: bumped vcpkg version to "2022.08.15" [#3754](https://github.com/valhalla/valhalla/pull/3754)
   * CHANGED: chore: Updates to clang-format 11.0.0 [#3533](https://github.com/valhalla/valhalla/pull/3533)
   * CHANGED: Ported trace_attributes serialization to RapidJSON. [#3333](https://github.com/valhalla/valhalla/pull/3333)
   * ADDED: Add helpers for DirectedEdgeExt and save them to file in GraphTileBuilder [#3562](https://github.com/valhalla/valhalla/pull/3562)
   * ADDED: Fixed Speed costing option [#3576](https://github.com/valhalla/valhalla/pull/3576)
   * ADDED: axle_count costing option for hgv [#3648](https://github.com/valhalla/valhalla/pull/3648)
   * ADDED: Matrix action for gurka [#3793](https://github.com/valhalla/valhalla/pull/3793)
   * ADDED: Add warnings array to response. [#3588](https://github.com/valhalla/valhalla/pull/3588)
   * CHANGED: Templatized TimeDistanceMatrix for forward/reverse search [#3773](https://github.com/valhalla/valhalla/pull/3773)
   * CHANGED: Templatized TimeDistanceBSSMatrix for forward/reverse search [#3778](https://github.com/valhalla/valhalla/pull/3778)
   * CHANGED: error code 154 shows distance limit in error message [#3779](https://github.com/valhalla/valhalla/pull/3779)

## Release Date: 2021-10-07 Valhalla 3.1.4
* **Removed**
* **Bug Fix**
   * FIXED: Revert default speed boost for turn channels [#3232](https://github.com/valhalla/valhalla/pull/3232)
   * FIXED: Use the right tile to get country for incident [#3235](https://github.com/valhalla/valhalla/pull/3235)
   * FIXED: Fix factors passed to `RelaxHierarchyLimits` [#3253](https://github.com/valhalla/valhalla/pull/3253)
   * FIXED: Fix TransitionCostReverse usage [#3260](https://github.com/valhalla/valhalla/pull/3260)
   * FIXED: Fix Tagged Value Support in EdgeInfo [#3262](https://github.com/valhalla/valhalla/issues/3262)
   * FIXED: TransitionCostReverse fix: revert internal_turn change [#3271](https://github.com/valhalla/valhalla/issues/3271)
   * FIXED: Optimize tiles usage in reach-based pruning [#3294](https://github.com/valhalla/valhalla/pull/3294)
   * FIXED: Slip lane detection: track visited nodes to avoid infinite loops [#3297](https://github.com/valhalla/valhalla/pull/3297)
   * FIXED: Fix distance value in a 0-length road [#3185](https://github.com/valhalla/valhalla/pull/3185)
   * FIXED: Trivial routes were broken when origin was node snapped and destnation was not and vice-versa for reverse astar [#3299](https://github.com/valhalla/valhalla/pull/3299)
   * FIXED: Tweaked TestAvoids map to get TestAvoidShortcutsTruck working [#3301](https://github.com/valhalla/valhalla/pull/3301)
   * FIXED: Overflow in sequence sort [#3303](https://github.com/valhalla/valhalla/pull/3303)
   * FIXED: Setting statsd tags in config via valhalla_build_config [#3225](https://github.com/valhalla/valhalla/pull/3225)
   * FIXED: Cache for gzipped elevation tiles [#3120](https://github.com/valhalla/valhalla/pull/3120)
   * FIXED: Current time conversion regression introduced in unidirectional algorithm refractor [#3278](https://github.com/valhalla/valhalla/issues/3278)
   * FIXED: Make combine_route_stats.py properly quote CSV output (best practice improvement) [#3328](https://github.com/valhalla/valhalla/pull/3328)
   * FIXED: Merge edge segment records in map matching properly so that resulting edge indices in trace_attributes are valid [#3280](https://github.com/valhalla/valhalla/pull/3280)
   * FIXED: Shape walking map matcher now sets correct edge candidates used in the match for origin and destination location [#3329](https://github.com/valhalla/valhalla/pull/3329)
   * FIXED: Better hash function of GraphId [#3332](https://github.com/valhalla/valhalla/pull/3332)

* **Enhancement**
   * CHANGED: Favor turn channels more [#3222](https://github.com/valhalla/valhalla/pull/3222)
   * CHANGED: Rename `valhalla::midgard::logging::LogLevel` enumerators to avoid clash with common macros [#3237](https://github.com/valhalla/valhalla/pull/3237)
   * CHANGED: Move pre-defined algorithm-based factors inside `RelaxHierarchyLimits` [#3253](https://github.com/valhalla/valhalla/pull/3253)
   * ADDED: Reject alternatives with too long detours [#3238](https://github.com/valhalla/valhalla/pull/3238)
   * ADDED: Added info to /status endpoint [#3008](https://github.com/valhalla/valhalla/pull/3008)
   * ADDED: Added stop and give_way/yield signs to the data and traffic signal fixes [#3251](https://github.com/valhalla/valhalla/pull/3251)
   * ADDED: use_hills for pedestrian costing, which also affects the walking speed [#3234](https://github.com/valhalla/valhalla/pull/3234)
   * CHANGED: Fixed cost threshold for bidirectional astar. Implemented reach-based pruning for suboptimal branches [#3257](https://github.com/valhalla/valhalla/pull/3257)
   * ADDED: Added `exclude_unpaved` request parameter [#3240](https://github.com/valhalla/valhalla/pull/3240)
   * ADDED: Added support for routing onto HOV/HOT lanes via request parameters `include_hot`, `include_hov2`, and `include_hov3` [#3273](https://github.com/valhalla/valhalla/pull/3273)
   * ADDED: Add Z-level field to `EdgeInfo`. [#3261](https://github.com/valhalla/valhalla/pull/3261)
   * CHANGED: Calculate stretch threshold for alternatives based on the optimal route cost [#3276](https://github.com/valhalla/valhalla/pull/3276)
   * ADDED: Add `preferred_z_level` as a parameter of loki requests. [#3270](https://github.com/valhalla/valhalla/pull/3270)
   * ADDED: Add `preferred_layer` as a parameter of loki requests. [#3270](https://github.com/valhalla/valhalla/pull/3270)
   * ADDED: Exposing service area names in passive maneuvers. [#3277](https://github.com/valhalla/valhalla/pull/3277)
   * ADDED: Added traffic signal and stop sign check for stop impact. These traffic signals and stop sign are located on edges. [#3279](https://github.com/valhalla/valhalla/pull/3279)
   * CHANGED: Improved sharing criterion to obtain more reasonable alternatives; extended alternatives search [#3302](https://github.com/valhalla/valhalla/pull/3302)
   * ADDED: pull ubuntu:20.04 base image before building [#3233](https://github.com/valhalla/valhalla/pull/3223)
   * CHANGED: Improve Loki nearest-neighbour performance for large radius searches in open space [#3233](https://github.com/valhalla/valhalla/pull/3324)
   * ADDED: testing infrastructure for scripts and valhalla_build_config tests [#3308](https://github.com/valhalla/valhalla/pull/3308)
   * ADDED: Shape points and information about where intermediate locations are placed along the legs of a route [#3274](https://github.com/valhalla/valhalla/pull/3274)
   * CHANGED: Improved existing hov lane transition test case to make more realistic [#3330](https://github.com/valhalla/valhalla/pull/3330)
   * CHANGED: Update python usage in all scripts to python3 [#3337](https://github.com/valhalla/valhalla/pull/3337)
   * ADDED: Added `exclude_cash_only_tolls` request parameter [#3341](https://github.com/valhalla/valhalla/pull/3341)
   * CHANGED: Update api-reference for street_names [#3342](https://github.com/valhalla/valhalla/pull/3342)
   * ADDED: Disable msse2 flags when building on Apple Silicon chip [#3327](https://github.com/valhalla/valhalla/pull/3327)

## Release Date: 2021-07-20 Valhalla 3.1.3
* **Removed**
   * REMOVED: Unused overloads of `to_response` function [#3167](https://github.com/valhalla/valhalla/pull/3167)

* **Bug Fix**
   * FIXED: Fix heading on small edge [#3114](https://github.com/valhalla/valhalla/pull/3114)
   * FIXED: Added support for `access=psv`, which disables routing on these nodes and edges unless the mode is taxi or bus [#3107](https://github.com/valhalla/valhalla/pull/3107)
   * FIXED: Disables logging in CI to catch issues [#3121](https://github.com/valhalla/valhalla/pull/3121)
   * FIXED: Fixed U-turns through service roads [#3082](https://github.com/valhalla/valhalla/pull/3082)
   * FIXED: Added forgotten penalties for kLivingStreet and kTrack for pedestrian costing model [#3116](https://github.com/valhalla/valhalla/pull/3116)
   * FIXED: Updated the reverse turn bounds [#3122](https://github.com/valhalla/valhalla/pull/3122)
   * FIXED: Missing fork maneuver [#3134](https://github.com/valhalla/valhalla/pull/3134)
   * FIXED: Update turn channel logic to call out specific turn at the end of the turn channel if needed [#3140](https://github.com/valhalla/valhalla/pull/3140)
   * FIXED: Fixed cost thresholds for TimeDistanceMatrix. [#3131](https://github.com/valhalla/valhalla/pull/3131)
   * FIXED: Use distance threshold in hierarchy limits for bidirectional astar to expand more important lower level roads [#3156](https://github.com/valhalla/valhalla/pull/3156)
   * FIXED: Fixed incorrect dead-end roundabout labels. [#3129](https://github.com/valhalla/valhalla/pull/3129)
   * FIXED: googletest wasn't really updated in #3166 [#3187](https://github.com/valhalla/valhalla/pull/3187)
   * FIXED: Minor fix of benchmark code [#3190](https://github.com/valhalla/valhalla/pull/3190)
   * FIXED: avoid_polygons intersected edges as polygons instead of linestrings [#3194]((https://github.com/valhalla/valhalla/pull/3194)
   * FIXED: when binning horizontal edge shapes using single precision floats (converted from not double precision floats) allowed for the possibility of marking many many tiles no where near the shape [#3204](https://github.com/valhalla/valhalla/pull/3204)
   * FIXED: Fix improper iterator usage in ManeuversBuilder [#3205](https://github.com/valhalla/valhalla/pull/3205)
   * FIXED: Modified approach for retrieving signs from a directed edge #3166 [#3208](https://github.com/valhalla/valhalla/pull/3208)
   * FIXED: Improve turn channel classification: detect slip lanes [#3196](https://github.com/valhalla/valhalla/pull/3196)
   * FIXED: Compatibility with older boost::optional versions [#3219](https://github.com/valhalla/valhalla/pull/3219)
   * FIXED: Older boost.geometry versions don't have correct() for geographic rings [#3218](https://github.com/valhalla/valhalla/pull/3218)
   * FIXED: Use default road speed for bicycle costing so traffic does not reduce penalty on high speed roads. [#3143](https://github.com/valhalla/valhalla/pull/3143)

* **Enhancement**
   * CHANGED: Refactor base costing options parsing to handle more common stuff in a one place [#3125](https://github.com/valhalla/valhalla/pull/3125)
   * CHANGED: Unified Sign/SignElement into sign.proto [#3146](https://github.com/valhalla/valhalla/pull/3146)
   * ADDED: New verbal succinct transition instruction to maneuver & narrativebuilder. Currently this instruction will be used in place of a very long street name to avoid repetition of long names [#2844](https://github.com/valhalla/valhalla/pull/2844)
   * ADDED: Added oneway support for pedestrian access and foot restrictions [#3123](https://github.com/valhalla/valhalla/pull/3123)
   * ADDED: Exposing rest-area names in passive maneuvers [#3172](https://github.com/valhalla/valhalla/pull/3172)
   * CHORE: Updates robin-hood-hashing third-party library
   * ADDED: Support `barrier=yes|swing_gate|jersey_barrier` tags [#3154](https://github.com/valhalla/valhalla/pull/3154)
   * ADDED: Maintain `access=permit|residents` tags as private [#3149](https://github.com/valhalla/valhalla/pull/3149)
   * CHANGED: Replace `avoid_*` API parameters with more accurate `exclude_*` [#3093](https://github.com/valhalla/valhalla/pull/3093)
   * ADDED: Penalize private gates [#3144](https://github.com/valhalla/valhalla/pull/3144)
   * CHANGED: Renamed protobuf Sign/SignElement to TripSign/TripSignElement [#3168](https://github.com/valhalla/valhalla/pull/3168)
   * CHORE: Updates googletest to release-1.11.0 [#3166](https://github.com/valhalla/valhalla/pull/3166)
   * CHORE: Enables -Wall on sif sources [#3178](https://github.com/valhalla/valhalla/pull/3178)
   * ADDED: Allow going through accessible `barrier=bollard` and penalize routing through it, when the access is private [#3175](https://github.com/valhalla/valhalla/pull/3175)
   * ADDED: Add country code to incident metadata [#3169](https://github.com/valhalla/valhalla/pull/3169)
   * CHANGED: Use distance instead of time to check limited sharing criteria [#3183](https://github.com/valhalla/valhalla/pull/3183)
   * ADDED: Introduced a new via_waypoints array on the leg in the osrm route serializer that describes where a particular waypoint from the root-level array matches to the route. [#3189](https://github.com/valhalla/valhalla/pull/3189)
   * ADDED: Added vehicle width and height as an option for auto (and derived: taxi, bus, hov) profile (https://github.com/valhalla/valhalla/pull/3179)
   * ADDED: Support for statsd integration for basic error and requests metrics [#3191](https://github.com/valhalla/valhalla/pull/3191)
   * CHANGED: Get rid of typeid in statistics-related code. [#3227](https://github.com/valhalla/valhalla/pull/3227)

## Release Date: 2021-05-26 Valhalla 3.1.2
* **Removed**
* **Bug Fix**
   * FIXED: Change unnamed road intersections from being treated as penil point u-turns [#3084](https://github.com/valhalla/valhalla/pull/3084)
   * FIXED: Fix TimeDepReverse termination and path cost calculation (for arrive_by routing) [#2987](https://github.com/valhalla/valhalla/pull/2987)
   * FIXED: Isochrone (::Generalize()) fix to avoid generating self-intersecting polygons [#3026](https://github.com/valhalla/valhalla/pull/3026)
   * FIXED: Handle day_on/day_off/hour_on/hour_off restrictions [#3029](https://github.com/valhalla/valhalla/pull/3029)
   * FIXED: Apply conditional restrictions with dow only to the edges when routing [#3039](https://github.com/valhalla/valhalla/pull/3039)
   * FIXED: Missing locking in incident handler needed to hang out to scop lock rather than let the temporary dissolve [#3046](https://github.com/valhalla/valhalla/pull/3046)
   * FIXED: Continuous lane guidance fix [#3054](https://github.com/valhalla/valhalla/pull/3054)
   * FIXED: Fix reclassification for "shorter" ferries and rail ferries (for Chunnel routing issues) [#3038](https://github.com/valhalla/valhalla/pull/3038)
   * FIXED: Incorrect routing through motor_vehicle:conditional=destination. [#3041](https://github.com/valhalla/valhalla/pull/3041)
   * FIXED: Allow destination-only routing on the first-pass for non bidirectional Astar algorithms. [#3085](https://github.com/valhalla/valhalla/pull/3085)
   * FIXED: Highway/ramp lane bifurcation [#3088](https://github.com/valhalla/valhalla/pull/3088)
   * FIXED: out of bound access of tile hierarchy in base_ll function in graphheader [#3089](https://github.com/valhalla/valhalla/pull/3089)
   * FIXED: include shortcuts in avoid edge set for avoid_polygons [#3090](https://github.com/valhalla/valhalla/pull/3090)

* **Enhancement**
   * CHANGED: Refactor timedep forward/reverse to reduce code repetition [#2987](https://github.com/valhalla/valhalla/pull/2987)
   * CHANGED: Sync translation files with Transifex command line tool [#3030](https://github.com/valhalla/valhalla/pull/3030)
   * CHANGED: Use osm tags in links reclassification algorithm in order to reduce false positive downgrades [#3042](https://github.com/valhalla/valhalla/pull/3042)
   * CHANGED: Use CircleCI XL instances for linux based builds [#3043](https://github.com/valhalla/valhalla/pull/3043)
   * ADDED: ci: Enable undefined sanitizer [#2999](https://github.com/valhalla/valhalla/pull/2999)
   * ADDED: Optionally pass preconstructed graphreader to connectivity map [#3046](https://github.com/valhalla/valhalla/pull/3046)
   * CHANGED: ci: Skip Win CI runs for irrelevant files [#3014](https://github.com/valhalla/valhalla/pull/3014)
   * ADDED: Allow configuration-driven default speed assignment based on edge properties [#3055](https://github.com/valhalla/valhalla/pull/3055)
   * CHANGED: Use std::shared_ptr in case if ENABLE_THREAD_SAFE_TILE_REF_COUNT is ON. [#3067](https://github.com/valhalla/valhalla/pull/3067)
   * CHANGED: Reduce stop impact when driving in parking lots [#3051](https://github.com/valhalla/valhalla/pull/3051)
   * ADDED: Added another through route test [#3074](https://github.com/valhalla/valhalla/pull/3074)
   * ADDED: Adds incident-length to metadata proto [#3083](https://github.com/valhalla/valhalla/pull/3083)
   * ADDED: Do not penalize gates that have allowed access [#3078](https://github.com/valhalla/valhalla/pull/3078)
   * ADDED: Added missing k/v pairs to taginfo.json.  Updated PR template. [#3101](https://github.com/valhalla/valhalla/pull/3101)
   * CHANGED: Serialize isochrone 'contour' properties as floating point so they match user supplied value [#3078](https://github.com/valhalla/valhalla/pull/3095)
   * NIT: Enables compiler warnings as errors in midgard module [#3104](https://github.com/valhalla/valhalla/pull/3104)
   * CHANGED: Check all tiles for nullptr that reads from graphreader to avoid fails in case tiles might be missing. [#3065](https://github.com/valhalla/valhalla/pull/3065)

## Release Date: 2021-04-21 Valhalla 3.1.1
* **Removed**
   * REMOVED: The tossing of private roads in [#1960](https://github.com/valhalla/valhalla/pull/1960) was too aggressive and resulted in a lot of no routes.  Reverted this logic.  [#2934](https://github.com/valhalla/valhalla/pull/2934)
   * REMOVED: stray references to node bindings [#3012](https://github.com/valhalla/valhalla/pull/3012)

* **Bug Fix**
   * FIXED: Fix compression_utils.cc::inflate(...) throw - make it catchable [#2839](https://github.com/valhalla/valhalla/pull/2839)
   * FIXED: Fix compiler errors if HAVE_HTTP not enabled [#2807](https://github.com/valhalla/valhalla/pull/2807)
   * FIXED: Fix alternate route serialization [#2811](https://github.com/valhalla/valhalla/pull/2811)
   * FIXED: Store restrictions in the right tile [#2781](https://github.com/valhalla/valhalla/pull/2781)
   * FIXED: Failing to write tiles because of racing directory creation [#2810](https://github.com/valhalla/valhalla/pull/2810)
   * FIXED: Regression in stopping expansion on transitions down in time-dependent routes [#2815](https://github.com/valhalla/valhalla/pull/2815)
   * FIXED: Fix crash in loki when trace_route is called with 2 locations. [#2817](https://github.com/valhalla/valhalla/pull/2817)
   * FIXED: Mark the restriction start and end as via ways to fix IsBridgingEdge function in Bidirectional Astar [#2796](https://github.com/valhalla/valhalla/pull/2796)
   * FIXED: Dont add predictive traffic to the tile if it's empty [#2826](https://github.com/valhalla/valhalla/pull/2826)
   * FIXED: Fix logic bidirectional astar to avoid double u-turns and extra detours [#2802](https://github.com/valhalla/valhalla/pull/2802)
   * FIXED: Re-enable transition cost for motorcycle profile [#2837](https://github.com/valhalla/valhalla/pull/2837)
   * FIXED: Increase limits for timedep_* algorithms. Split track_factor into edge factor and transition penalty [#2845](https://github.com/valhalla/valhalla/pull/2845)
   * FIXED: Loki was looking up the wrong costing enum for avoids [#2856](https://github.com/valhalla/valhalla/pull/2856)
   * FIXED: Fix way_ids -> graph_ids conversion for complex restrictions: handle cases when a way is split into multiple edges [#2848](https://github.com/valhalla/valhalla/pull/2848)
   * FIXED: Honor access mode while matching OSMRestriction with the graph [#2849](https://github.com/valhalla/valhalla/pull/2849)
   * FIXED: Ensure route summaries are unique among all returned route/legs [#2874](https://github.com/valhalla/valhalla/pull/2874)
   * FIXED: Fix compilation errors when boost < 1.68 and libprotobuf < 3.6  [#2878](https://github.com/valhalla/valhalla/pull/2878)
   * FIXED: Allow u-turns at no-access barriers when forced by heading [#2875](https://github.com/valhalla/valhalla/pull/2875)
   * FIXED: Fixed "No route found" error in case of multipoint request with locations near low reachability edges [#2914](https://github.com/valhalla/valhalla/pull/2914)
   * FIXED: Python bindings installation [#2751](https://github.com/valhalla/valhalla/issues/2751)
   * FIXED: Skip bindings if there's no Python development version [#2893](https://github.com/valhalla/valhalla/pull/2893)
   * FIXED: Use CMakes built-in Python variables to configure installation [#2931](https://github.com/valhalla/valhalla/pull/2931)
   * FIXED: Sometimes emitting zero-length route geometry when traffic splits edge twice [#2943](https://github.com/valhalla/valhalla/pull/2943)
   * FIXED: Fix map-match segfault when gps-points project very near a node [#2946](https://github.com/valhalla/valhalla/pull/2946)
   * FIXED: Use kServiceRoad edges while searching for ferry connection [#2933](https://github.com/valhalla/valhalla/pull/2933)
   * FIXED: Enhanced logic for IsTurnChannelManeuverCombinable [#2952](https://github.com/valhalla/valhalla/pull/2952)
   * FIXED: Restore compatibility with gcc 6.3.0, libprotobuf 3.0.0, boost v1.62.0 [#2953](https://github.com/valhalla/valhalla/pull/2953)
   * FIXED: Dont abort bidirectional a-star search if only one direction is exhausted [#2936](https://github.com/valhalla/valhalla/pull/2936)
   * FIXED: Fixed missing comma in the scripts/valhalla_build_config [#2963](https://github.com/valhalla/valhalla/pull/2963)
   * FIXED: Reverse and Multimodal Isochrones were returning forward results [#2967](https://github.com/valhalla/valhalla/pull/2967)
   * FIXED: Map-match fix for first gps-point being exactly equal to street shape-point [#2977](https://github.com/valhalla/valhalla/pull/2977)
   * FIXED: Add missing GEOS:GEOS dep to mjolnir target [#2901](https://github.com/valhalla/valhalla/pull/2901)
   * FIXED: Allow expansion into a region when not_thru_pruning is false on 2nd pass [#2978](https://github.com/valhalla/valhalla/pull/2978)
   * FIXED: Fix polygon area calculation: use Shoelace formula [#2927](https://github.com/valhalla/valhalla/pull/2927)
   * FIXED: Isochrone: orient segments/rings according to the right-hand rule [#2932](https://github.com/valhalla/valhalla/pull/2932)
   * FIXED: Parsenodes fix: check if index is out-of-bound first [#2984](https://github.com/valhalla/valhalla/pull/2984)
   * FIXED: Fix for unique-summary logic [#2996](https://github.com/valhalla/valhalla/pull/2996)
   * FIXED: Isochrone: handle origin edges properly [#2990](https://github.com/valhalla/valhalla/pull/2990)
   * FIXED: Annotations fail with returning NaN speed when the same point is duplicated in route geometry [#2992](https://github.com/valhalla/valhalla/pull/2992)
   * FIXED: Fix run_with_server.py to work on macOS [#3003](https://github.com/valhalla/valhalla/pull/3003)
   * FIXED: Removed unexpected maneuvers at sharp bends [#2968](https://github.com/valhalla/valhalla/pull/2968)
   * FIXED: Remove large number formatting for non-US countries [#3015](https://github.com/valhalla/valhalla/pull/3015)
   * FIXED: Odin undefined behaviour: handle case when xedgeuse is not initialized [#3020](https://github.com/valhalla/valhalla/pull/3020)

* **Enhancement**
   * Pedestrian crossing should be a separate TripLeg_Use [#2950](https://github.com/valhalla/valhalla/pull/2950)
   * CHANGED: Azure uses ninja as generator [#2779](https://github.com/valhalla/valhalla/pull/2779)
   * ADDED: Support for date_time type invariant for map matching [#2712](https://github.com/valhalla/valhalla/pull/2712)
   * ADDED: Add Bulgarian locale [#2825](https://github.com/valhalla/valhalla/pull/2825)
   * FIXED: No need for write permissions on tarball indices [#2822](https://github.com/valhalla/valhalla/pull/2822)
   * ADDED: nit: Links debug build with lld [#2813](https://github.com/valhalla/valhalla/pull/2813)
   * ADDED: Add costing option `use_living_streets` to avoid or favor living streets in route. [#2788](https://github.com/valhalla/valhalla/pull/2788)
   * CHANGED: Do not allocate mapped_cache vector in skadi when no elevation source is provided. [#2841](https://github.com/valhalla/valhalla/pull/2841)
   * ADDED: avoid_polygons logic [#2750](https://github.com/valhalla/valhalla/pull/2750)
   * ADDED: Added support for destination for conditional access restrictions [#2857](https://github.com/valhalla/valhalla/pull/2857)
   * CHANGED: Large sequences are now merge sorted which can be dramatically faster with certain hardware configurations. This is especially useful in speeding up the earlier stages (parsing, graph construction) of tile building [#2850](https://github.com/valhalla/valhalla/pull/2850)
   * CHANGED: When creating the initial graph edges by setting at which nodes they start and end, first mark the indices of those nodes in another sequence and then sort them by edgeid so that we can do the setting of start and end node sequentially in the edges file. This is much more efficient on certain hardware configurations [#2851](https://github.com/valhalla/valhalla/pull/2851)
   * CHANGED: Use relative cost threshold to extend search in bidirectional astar in order to find more alternates [#2868](https://github.com/valhalla/valhalla/pull/2868)
   * CHANGED: Throw an exception if directory does not exist when building traffic extract [#2871](https://github.com/valhalla/valhalla/pull/2871)
   * CHANGED: Support for ignoring multiple consecutive closures at start/end locations [#2846](https://github.com/valhalla/valhalla/pull/2846)
   * ADDED: Added sac_scale to trace_attributes output and locate edge output [#2818](https://github.com/valhalla/valhalla/pull/2818)
   * ADDED: Ukrainian language translations [#2882](https://github.com/valhalla/valhalla/pull/2882)
   * ADDED: Add support for closure annotations [#2816](https://github.com/valhalla/valhalla/pull/2816)
   * ADDED: Add costing option `service_factor`. Implement possibility to avoid or favor generic service roads in route for all costing options. [#2870](https://github.com/valhalla/valhalla/pull/2870)
   * CHANGED: Reduce stop impact cost when flow data is present [#2891](https://github.com/valhalla/valhalla/pull/2891)
   * CHANGED: Update visual compare script [#2803](https://github.com/valhalla/valhalla/pull/2803)
   * CHANGED: Service roads are not penalized for `pedestrian` costing by default. [#2898](https://github.com/valhalla/valhalla/pull/2898)
   * ADDED: Add complex mandatory restrictions support [#2766](https://github.com/valhalla/valhalla/pull/2766)
   * ADDED: Status endpoint for future status info and health checking of running service [#2907](https://github.com/valhalla/valhalla/pull/2907)
   * ADDED: Add min_level argument to valhalla_ways_to_edges [#2918](https://github.com/valhalla/valhalla/pull/2918)
   * ADDED: Adding ability to store the roundabout_exit_turn_degree to the maneuver [#2941](https://github.com/valhalla/valhalla/pull/2941)
   * ADDED: Penalize pencil point uturns and uturns at short internal edges. Note: `motorcycle` and `motor_scooter` models do not penalize on short internal edges. No new uturn penalty logic has been added to the pedestrian and bicycle costing models. [#2944](https://github.com/valhalla/valhalla/pull/2944)
   * CHANGED: Allow config object to be passed-in to path algorithms [#2949](https://github.com/valhalla/valhalla/pull/2949)
   * CHANGED: Allow disabling Werror
   * ADDED: Add ability to build Valhalla modules as STATIC libraries. [#2957](https://github.com/valhalla/valhalla/pull/2957)
   * NIT: Enables compiler warnings in part of mjolnir module [#2922](https://github.com/valhalla/valhalla/pull/2922)
   * CHANGED: Refactor isochrone/reachability forward/reverse search to reduce code repetition [#2969](https://github.com/valhalla/valhalla/pull/2969)
   * ADDED: Set the roundabout exit shape index when we are collapsing the roundabout maneuvers. [#2975](https://github.com/valhalla/valhalla/pull/2975)
   * CHANGED: Penalized closed edges if using them at start/end locations [#2964](https://github.com/valhalla/valhalla/pull/2964)
   * ADDED: Add shoulder to trace_attributes output. [#2980](https://github.com/valhalla/valhalla/pull/2980)
   * CHANGED: Refactor bidirectional astar forward/reverse search to reduce code repetition [#2970](https://github.com/valhalla/valhalla/pull/2970)
   * CHANGED: Factor for service roads is 1.0 by default. [#2988](https://github.com/valhalla/valhalla/pull/2988)
   * ADDED: Support for conditionally skipping CI runs [#2986](https://github.com/valhalla/valhalla/pull/2986)
   * ADDED: Add instructions for building valhalla on `arm64` macbook [#2997](https://github.com/valhalla/valhalla/pull/2997)
   * NIT: Enables compiler warnings in part of mjolnir module [#2995](https://github.com/valhalla/valhalla/pull/2995)
   * CHANGED: nit(rename): Renames the encoded live speed properties [#2998](https://github.com/valhalla/valhalla/pull/2998)
   * ADDED: ci: Vendors the codecov script [#3002](https://github.com/valhalla/valhalla/pull/3002)
   * CHANGED: Allow None build type [#3005](https://github.com/valhalla/valhalla/pull/3005)
   * CHANGED: ci: Build Python bindings for Mac OS [#3013](https://github.com/valhalla/valhalla/pull/3013)

## Release Date: 2021-01-25 Valhalla 3.1.0
* **Removed**
   * REMOVED: Remove Node bindings. [#2502](https://github.com/valhalla/valhalla/pull/2502)
   * REMOVED: appveyor builds. [#2550](https://github.com/valhalla/valhalla/pull/2550)
   * REMOVED: Removed x86 CI builds. [#2792](https://github.com/valhalla/valhalla/pull/2792)

* **Bug Fix**
   * FIXED: Crazy ETAs.  If a way has forward speed with no backward speed and it is not oneway, then we must set the default speed.  The reverse logic applies as well.  If a way has no backward speed but has a forward speed and it is not a oneway, then set the default speed. [#2102](https://github.com/valhalla/valhalla/pull/2102)
   * FIXED: Map matching elapsed times spliced amongst different legs and discontinuities are now correct [#2104](https://github.com/valhalla/valhalla/pull/2104)
   * FIXED: Date time information is now propagated amongst different legs and discontinuities [#2107](https://github.com/valhalla/valhalla/pull/2107)
   * FIXED: Adds support for geos-3.8 c++ api [#2021](https://github.com/valhalla/valhalla/issues/2021)
   * FIXED: Updated the osrm serializer to not set junction name for osrm origin/start maneuver - this is not helpful since we are not transitioning through the intersection.  [#2121](https://github.com/valhalla/valhalla/pull/2121)
   * FIXED: Removes precomputing of edge-costs which lead to wrong results [#2120](https://github.com/valhalla/valhalla/pull/2120)
   * FIXED: Complex turn-restriction invalidates edge marked as kPermanent [#2103](https://github.com/valhalla/valhalla/issues/2103)
   * FIXED: Fixes bug with inverted time-restriction parsing [#2167](https://github.com/valhalla/valhalla/pull/2167)
   * FIXED: Fixed several bugs with numeric underflow in map-matching trip durations. These may
     occur when serializing match results where adjacent trace points appear out-of-sequence on the
     same edge [#2178](https://github.com/valhalla/valhalla/pull/2178)
     - `MapMatcher::FormPath` now catches route discontinuities on the same edge when the distance
       percentage along don't agree. The trip leg builder builds disconnected legs on a single edge
       to avoid duration underflow.
     - Correctly populate edge groups when matching results contain loops. When a loop occurs,
       the leg builder now starts at the correct edge where the loop ends, and correctly accounts
       for any contained edges.
     - Duration over-trimming at the terminating edge of a match.
   * FIXED: Increased internal precision of time tracking per edge and maneuver so that maneuver times sum to the same time represented in the leg summary [#2195](https://github.com/valhalla/valhalla/pull/2195)
   * FIXED: Tagged speeds were not properly marked. We were not using forward and backward speeds to flag if a speed is tagged or not.  Should not update turn channel speeds if we are not inferring them.  Added additional logic to handle PH in the conditional restrictions. Do not update stop impact for ramps if they are marked as internal. [#2198](https://github.com/valhalla/valhalla/pull/2198)
   * FIXED: Fixed the sharp turn phrase [#2226](https://github.com/valhalla/valhalla/pull/2226)
   * FIXED: Protect against duplicate points in the input or points that snap to the same location resulting in `nan` times for the legs of the map match (of a 0 distance route) [#2229](https://github.com/valhalla/valhalla/pull/2229)
   * FIXED: Improves restriction check on briding edge in Bidirectional Astar [#2228](https://github.com/valhalla/valhalla/pull/2242)
   * FIXED: Allow nodes at location 0,0 [#2245](https://github.com/valhalla/valhalla/pull/2245)
   * FIXED: Fix RapidJSON compiler warnings and naming conflict [#2249](https://github.com/valhalla/valhalla/pull/2249)
   * FIXED: Fixed bug in resample_spherical_polyline where duplicate successive lat,lng locations in the polyline resulting in `nan` for the distance computation which shortcuts further sampling [#2239](https://github.com/valhalla/valhalla/pull/2239)
   * FIXED: Update exit logic for non-motorways [#2252](https://github.com/valhalla/valhalla/pull/2252)
   * FIXED: Transition point map-matching. When match results are on a transition point, we search for the sibling nodes at that transition and snap it to the corresponding edges in the route. [#2258](https://github.com/valhalla/valhalla/pull/2258)
   * FIXED: Fixed verbal multi-cue logic [#2270](https://github.com/valhalla/valhalla/pull/2270)
   * FIXED: Fixed Uturn cases when a not_thru edge is connected to the origin edge. [#2272](https://github.com/valhalla/valhalla/pull/2272)
   * FIXED: Update intersection classes in osrm response to not label all ramps as motorway [#2279](https://github.com/valhalla/valhalla/pull/2279)
   * FIXED: Fixed bug in mapmatcher when interpolation point goes before the first valid match or after the last valid match. Such behavior usually leads to discontinuity in matching. [#2275](https://github.com/valhalla/valhalla/pull/2275)
   * FIXED: Fixed an issue for time_allowed logic.  Previously we returned false on the first time allowed restriction and did not check them all. Added conditional restriction gurka test and datetime optional argument to gurka header file. [#2286](https://github.com/valhalla/valhalla/pull/2286)
   * FIXED: Fixed an issue for date ranges.  For example, for the range Jan 04 to Jan 02 we need to test to end of the year and then from the first of the year to the end date.  Also, fixed an emergency tag issue.  We should only set the use to emergency if all other access is off. [#2290](https://github.com/valhalla/valhalla/pull/2290)
   * FIXED: Found a few issues with the initial ref and direction logic for ways.  We were overwriting the refs with directionals to the name_offset_map instead of concatenating them together.  Also, we did not allow for blank entries for GetTagTokens. [#2298](https://github.com/valhalla/valhalla/pull/2298)
   * FIXED: Fixed an issue where MatchGuidanceViewJunctions is only looking at the first edge. Set the data_id for guidance views to the changeset id as it is already being populated. Also added test for guidance views. [#2303](https://github.com/valhalla/valhalla/pull/2303)
   * FIXED: Fixed a problem with live speeds where live speeds were being used to determine access, even when a live
   speed (current time) route wasn't what was requested. [#2311](https://github.com/valhalla/valhalla/pull/2311)
   * FIXED: Fix break/continue typo in search filtering [#2317](https://github.com/valhalla/valhalla/pull/2317)
   * FIXED: Fix a crash in trace_route due to iterating past the end of a vector. [#2322](https://github.com/valhalla/valhalla/pull/2322)
   * FIXED: Don't allow timezone information in the local date time string attached at each location. [#2312](https://github.com/valhalla/valhalla/pull/2312)
   * FIXED: Fix short route trimming in bidirectional astar [#2323](https://github.com/valhalla/valhalla/pull/2323)
   * FIXED: Fix shape trimming in leg building for snap candidates that lie within the margin of rounding error [#2326](https://github.com/valhalla/valhalla/pull/2326)
   * FIXED: Fixes route duration underflow with traffic data [#2325](https://github.com/valhalla/valhalla/pull/2325)
   * FIXED: Parse mtb:scale tags and set bicycle access if present [#2117](https://github.com/valhalla/valhalla/pull/2117)
   * FIXED: Fixed segfault.  Shape was missing from options for valhalla_path_comparison and valhalla_run_route.  Also, costing options was missing in valhalla_path_comparison. [#2343](https://github.com/valhalla/valhalla/pull/2343)
   * FIXED: Handle decimal numbers with zero-value mantissa properly in Lua [#2355](https://github.com/valhalla/valhalla/pull/2355)
   * FIXED: Many issues that resulted in discontinuities, failed matches or incorrect time/duration for map matching requests. [#2292](https://github.com/valhalla/valhalla/pull/2292)
   * FIXED: Seeing segfault when loading large osmdata data files before loading LuaJit. LuaJit fails to create luaL_newstate() Ref: [#2158](https://github.com/ntop/ntopng/issues/2158) Resolution is to load LuaJit before loading the data files. [#2383](https://github.com/valhalla/valhalla/pull/2383)
   * FIXED: Store positive/negative OpenLR offsets in bucketed form [#2405](https://github.com/valhalla/valhalla/2405)
   * FIXED: Fix on map-matching return code when breakage distance limitation exceeds. Instead of letting the request goes into meili and fails in finding a route, we check the distance in loki and early return with exception code 172. [#2406](https://github.com/valhalla/valhalla/pull/2406)
   * FIXED: Don't create edges for portions of ways that are doubled back on themselves as this confuses opposing edge index computations [#2385](https://github.com/valhalla/valhalla/pull/2385)
   * FIXED: Protect against nan in uniform_resample_spherical_polyline. [#2431](https://github.com/valhalla/valhalla/pull/2431)
   * FIXED: Obvious maneuvers. [#2436](https://github.com/valhalla/valhalla/pull/2436)
   * FIXED: Base64 encoding/decoding [#2452](https://github.com/valhalla/valhalla/pull/2452)
   * FIXED: Added post roundabout instruction when enter/exit roundabout maneuvers are combined [#2454](https://github.com/valhalla/valhalla/pull/2454)
   * FIXED: openlr: Explicitly check for linear reference option for Valhalla serialization. [#2458](https://github.com/valhalla/valhalla/pull/2458)
   * FIXED: Fix segfault: Do not combine last turn channel maneuver. [#2463](https://github.com/valhalla/valhalla/pull/2463)
   * FIXED: Remove extraneous whitespaces from ja-JP.json. [#2471](https://github.com/valhalla/valhalla/pull/2471)
   * FIXED: Checks protobuf serialization/parsing success [#2477](https://github.com/valhalla/valhalla/pull/2477)
   * FIXED: Fix dereferencing of end for std::lower_bound in sequence and possible UB [#2488](https://github.com/valhalla/valhalla/pull/2488)
   * FIXED: Make tile building reproducible: fix UB-s [#2480](https://github.com/valhalla/valhalla/pull/2480)
   * FIXED: Zero initialize EdgeInfoInner.spare0_. Uninitialized spare0_ field produced UB which causes gurka_reproduce_tile_build to fail intermittently. [#2499](https://github.com/valhalla/valhalla/pull/2499)
   * FIXED: Drop unused CHANGELOG validation script, straggling NodeJS references [#2506](https://github.com/valhalla/valhalla/pull/2506)
   * FIXED: Fix missing nullptr checks in graphreader and loki::Reach (causing segfault during routing with not all levels of tiles available) [#2504](https://github.com/valhalla/valhalla/pull/2504)
   * FIXED: Fix mismatch of triplegedge roadclass and directededge roadclass [#2507](https://github.com/valhalla/valhalla/pull/2507)
   * FIXED: Improve german destination_verbal_alert phrases [#2509](https://github.com/valhalla/valhalla/pull/2509)
   * FIXED: Undefined behavior cases discovered with undefined behavior sanitizer tool. [#2498](https://github.com/valhalla/valhalla/pull/2498)
   * FIXED: Fixed logic so verbal keep instructions use branch exit sign info for ramps [#2520](https://github.com/valhalla/valhalla/pull/2520)
   * FIXED: Fix bug in trace_route for uturns causing garbage coordinates [#2517](https://github.com/valhalla/valhalla/pull/2517)
   * FIXED: Simplify heading calculation for turn type. Remove undefined behavior case. [#2513](https://github.com/valhalla/valhalla/pull/2513)
   * FIXED: Always set costing name even if one is not provided for osrm serializer weight_name. [#2528](https://github.com/valhalla/valhalla/pull/2528)
   * FIXED: Make single-thread tile building reproducible: fix seed for shuffle, use concurrency configuration from the mjolnir section. [#2515](https://github.com/valhalla/valhalla/pull/2515)
   * FIXED: More Windows compatibility: build tiles and some run actions work now (including CI tests) [#2300](https://github.com/valhalla/valhalla/issues/2300)
   * FIXED: Transcoding of c++ location to pbf location used path edges in the place of filtered edges. [#2542](https://github.com/valhalla/valhalla/pull/2542)
   * FIXED: Add back whitelisting action types. [#2545](https://github.com/valhalla/valhalla/pull/2545)
   * FIXED: Allow uturns for truck costing now that we have derived deadends marked in the edge label [#2559](https://github.com/valhalla/valhalla/pull/2559)
   * FIXED: Map matching uturn trimming at the end of an edge where it wasn't needed. [#2558](https://github.com/valhalla/valhalla/pull/2558)
   * FIXED: Multicue enter roundabout [#2556](https://github.com/valhalla/valhalla/pull/2556)
   * FIXED: Changed reachability computation to take into account live speed [#2597](https://github.com/valhalla/valhalla/pull/2597)
   * FIXED: Fixed a bug where the temp files were not getting read in if you started with the construct edges or build phase for valhalla_build_tiles. [#2601](https://github.com/valhalla/valhalla/pull/2601)
   * FIXED: Updated fr-FR.json with partial translations. [#2605](https://github.com/valhalla/valhalla/pull/2605)
   * FIXED: Removed superfluous const qualifier from odin/signs [#2609](https://github.com/valhalla/valhalla/pull/2609)
   * FIXED: Internal maneuver placement [#2600](https://github.com/valhalla/valhalla/pull/2600)
   * FIXED: Complete fr-FR.json locale. [#2614](https://github.com/valhalla/valhalla/pull/2614)
   * FIXED: Don't truncate precision in polyline encoding [#2632](https://github.com/valhalla/valhalla/pull/2632)
   * FIXED: Fix all compiler warnings in sif and set to -Werror [#2642](https://github.com/valhalla/valhalla/pull/2642)
   * FIXED: Remove unnecessary maneuvers to continue straight [#2647](https://github.com/valhalla/valhalla/pull/2647)
   * FIXED: Linear reference support in route/mapmatch apis (FOW, FRC, bearing, and number of references) [#2645](https://github.com/valhalla/valhalla/pull/2645)
   * FIXED: Ambiguous local to global (with timezone information) date time conversions now all choose to use the later time instead of throwing unhandled exceptions [#2665](https://github.com/valhalla/valhalla/pull/2665)
   * FIXED: Overestimated reach caused be reenquing transition nodes without checking that they had been already expanded [#2670](https://github.com/valhalla/valhalla/pull/2670)
   * FIXED: Build with C++17 standard. Deprecated function calls are substituted with new ones. [#2669](https://github.com/valhalla/valhalla/pull/2669)
   * FIXED: Improve German post_transition_verbal instruction [#2677](https://github.com/valhalla/valhalla/pull/2677)
   * FIXED: Lane updates.  Add the turn lanes to all edges of the way.  Do not "enhance" turn lanes if they are part of a complex restriction.  Moved ProcessTurnLanes after UpdateManeuverPlacementForInternalIntersectionTurns.  Fix for a missing "uturn" indication for intersections on the previous maneuver, we were serializing an empty list. [#2679](https://github.com/valhalla/valhalla/pull/2679)
   * FIXED: Fixes OpenLr serialization [#2688](https://github.com/valhalla/valhalla/pull/2688)
   * FIXED: Internal edges can't be also a ramp or a turn channel.  Also, if an edge is marked as ramp and turn channel mark it as a ramp.  [#2689](https://github.com/valhalla/valhalla/pull/2689)
   * FIXED: Check that speeds are equal for the edges going in the same direction while buildig shortcuts [#2691](https://github.com/valhalla/valhalla/pull/2691)
   * FIXED: Missing fork or bear instruction [#2683](https://github.com/valhalla/valhalla/pull/2683)
   * FIXED: Eliminate null pointer dereference in GraphReader::AreEdgesConnected [#2695](https://github.com/valhalla/valhalla/issues/2695)
   * FIXED: Fix polyline simplification float/double comparison [#2698](https://github.com/valhalla/valhalla/issues/2698)
   * FIXED: Weights were sometimes negative due to incorrect updates to elapsed_cost [#2702](https://github.com/valhalla/valhalla/pull/2702)
   * FIXED: Fix bidirectional route failures at deadends [#2705](https://github.com/valhalla/valhalla/pull/2705)
   * FIXED: Updated logic to call out a non-obvious turn [#2708](https://github.com/valhalla/valhalla/pull/2708)
   * FIXED: valhalla_build_statistics multithreaded mode fixed [#2707](https://github.com/valhalla/valhalla/pull/2707)
   * FIXED: If infer_internal_intersections is true then allow internals that are also ramps or TCs. Without this we produce an extra continue maneuver.  [#2710](https://github.com/valhalla/valhalla/pull/2710)
   * FIXED: We were routing down roads that should be destination only. Now we mark roads with motor_vehicle=destination and motor_vehicle=customers or access=destination and access=customers as destination only. [#2722](https://github.com/valhalla/valhalla/pull/2722)
   * FIXED: Replace all Python2 print statements with Python3 syntax [#2716](https://github.com/valhalla/valhalla/issues/2716)
   * FIXED: Some HGT files not found [#2723](https://github.com/valhalla/valhalla/issues/2723)
   * FIXED: Fix PencilPointUturn detection by removing short-edge check and updating angle threshold [#2725](https://github.com/valhalla/valhalla/issues/2725)
   * FIXED: Fix invalid continue/bear maneuvers [#2729](https://github.com/valhalla/valhalla/issues/2729)
   * FIXED: Fixes an issue that lead to double turns within a very short distance, when instead, it should be a u-turn. We now collapse double L turns or double R turns in short non-internal intersections to u-turns. [#2740](https://github.com/valhalla/valhalla/pull/2740)
   * FIXED: fixes an issue that lead to adding an extra maneuver. We now combine a current maneuver short length non-internal edges (left or right) with the next maneuver that is a kRampStraight. [#2741](https://github.com/valhalla/valhalla/pull/2741)
   * FIXED: Reduce verbose instructions by collapsing small end ramp forks [#2762](https://github.com/valhalla/valhalla/issues/2762)
   * FIXED: Remove redundant return statements [#2776](https://github.com/valhalla/valhalla/pull/2776)
   * FIXED: Added unit test for BuildAdminFromPBF() to test GEOS 3.9 update. [#2787](https://github.com/valhalla/valhalla/pull/2787)
   * FIXED: Add support for geos-3.9 c++ api [#2739](https://github.com/valhalla/valhalla/issues/2739)
   * FIXED: Fix check for live speed validness [#2797](https://github.com/valhalla/valhalla/pull/2797)

* **Enhancement**
   * ADDED: Matrix of Bike Share [#2590](https://github.com/valhalla/valhalla/pull/2590)
   * ADDED: Add ability to provide custom implementation for candidate collection in CandidateQuery. [#2328](https://github.com/valhalla/valhalla/pull/2328)
   * ADDED: Cancellation of tile downloading. [#2319](https://github.com/valhalla/valhalla/pull/2319)
   * ADDED: Return the coordinates of the nodes isochrone input locations snapped to [#2111](https://github.com/valhalla/valhalla/pull/2111)
   * ADDED: Allows more complicated routes in timedependent a-star before timing out [#2068](https://github.com/valhalla/valhalla/pull/2068)
   * ADDED: Guide signs and junction names [#2096](https://github.com/valhalla/valhalla/pull/2096)
   * ADDED: Added a bool to the config indicating whether to use commercially set attributes.  Added logic to not call IsIntersectionInternal if this is a commercial data set.  [#2132](https://github.com/valhalla/valhalla/pull/2132)
   * ADDED: Removed commercial data set bool to the config and added more knobs for data.  Added infer_internal_intersections, infer_turn_channels, apply_country_overrides, and use_admin_db.  [#2173](https://github.com/valhalla/valhalla/pull/2173)
   * ADDED: Allow using googletest in unit tests and convert all tests to it (old test.cc is completely removed). [#2128](https://github.com/valhalla/valhalla/pull/2128)
   * ADDED: Add guidance view capability. [#2209](https://github.com/valhalla/valhalla/pull/2209)
   * ADDED: Collect turn cost information as path is formed so that it can be serialized out for trace attributes or osrm flavored intersections. Also add shape_index to osrm intersections. [#2207](https://github.com/valhalla/valhalla/pull/2207)
   * ADDED: Added alley factor to autocost.  Factor is defaulted at 1.0f or do not avoid alleys. [#2246](https://github.com/valhalla/valhalla/pull/2246)
   * ADDED: Support unlimited speed limits where maxspeed=none. [#2251](https://github.com/valhalla/valhalla/pull/2251)
   * ADDED: Implement improved Reachability check using base class Dijkstra. [#2243](https://github.com/valhalla/valhalla/pull/2243)
   * ADDED: Gurka integration test framework with ascii-art maps [#2244](https://github.com/valhalla/valhalla/pull/2244)
   * ADDED: Add to the stop impact when transitioning from higher to lower class road and we are not on a turn channel or ramp. Also, penalize lefts when driving on the right and vice versa. [#2282](https://github.com/valhalla/valhalla/pull/2282)
   * ADDED: Added reclassify_links, use_direction_on_ways, and allow_alt_name as config options.  If `use_direction_on_ways = true` then use `direction` and `int_direction` on the way to update the directional for the `ref` and `int_ref`.  Also, copy int_efs to the refs. [#2285](https://github.com/valhalla/valhalla/pull/2285)
   * ADDED: Add support for live traffic. [#2268](https://github.com/valhalla/valhalla/pull/2268)
   * ADDED: Implement per-location search filters for functional road class and forms of way. [#2289](https://github.com/valhalla/valhalla/pull/2289)
   * ADDED: Approach, multi-cue, and length updates [#2313](https://github.com/valhalla/valhalla/pull/2313)
   * ADDED: Speed up timezone differencing calculation if cache is provided. [#2316](https://github.com/valhalla/valhalla/pull/2316)
   * ADDED: Added rapidjson/schema.h to baldr/rapidjson_util.h to make it available for use within valhalla. [#2330](https://github.com/valhalla/valhalla/issues/2330)
   * ADDED: Support decimal precision for height values in elevation service. Also support polyline5 for encoded polylines input and output to elevation service. [#2324](https://github.com/valhalla/valhalla/pull/2324)
   * ADDED: Use both imminent and distant verbal multi-cue phrases. [#2353](https://github.com/valhalla/valhalla/pull/2353)
   * ADDED: Split parsing stage into 3 separate stages. [#2339](https://github.com/valhalla/valhalla/pull/2339)
   * CHANGED: Speed up graph enhancing by avoiding continuous unordered_set rebuilding [#2349](https://github.com/valhalla/valhalla/pull/2349)
   * CHANGED: Skip calling out to Lua for nodes/ways/relations with not tags - speeds up parsing. [#2351](https://github.com/valhalla/valhalla/pull/2351)
   * CHANGED: Switch to LuaJIT for lua scripting - speeds up file parsing [#2352](https://github.com/valhalla/valhalla/pull/2352)
   * ADDED: Ability to create OpenLR records from raw data. [#2356](https://github.com/valhalla/valhalla/pull/2356)
   * ADDED: Revamp length phrases [#2359](https://github.com/valhalla/valhalla/pull/2359)
   * CHANGED: Do not allocate memory in skadi if we don't need it. [#2373](https://github.com/valhalla/valhalla/pull/2373)
   * CHANGED: Map matching: throw error (443/NoSegment) when no candidate edges are available. [#2370](https://github.com/valhalla/valhalla/pull/2370/)
   * ADDED: Add sk-SK.json (slovak) localization file. [#2376](https://github.com/valhalla/valhalla/pull/2376)
   * ADDED: Extend roundabout phrases. [#2378](https://github.com/valhalla/valhalla/pull/2378)
   * ADDED: More roundabout phrase tests. [#2382](https://github.com/valhalla/valhalla/pull/2382)
   * ADDED: Update the turn and continue phrases to include junction names and guide signs. [#2386](https://github.com/valhalla/valhalla/pull/2386)
   * ADDED: Add the remaining guide sign toward phrases [#2389](https://github.com/valhalla/valhalla/pull/2389)
   * ADDED: The ability to allow immediate uturns at trace points in a map matching request [#2380](https://github.com/valhalla/valhalla/pull/2380)
   * ADDED: Add utility functions to Signs. [#2390](https://github.com/valhalla/valhalla/pull/2390)
   * ADDED: Unified time tracking for all algorithms that support time-based graph expansion. [#2278](https://github.com/valhalla/valhalla/pull/2278)
   * ADDED: Add rail_ferry use and costing. [#2408](https://github.com/valhalla/valhalla/pull/2408)
   * ADDED: `street_side_max_distance`, `display_lat` and `display_lon` to `locations` in input for better control of routing side of street [#1769](https://github.com/valhalla/valhalla/pull/1769)
   * ADDED: Add additional exit phrases. [#2421](https://github.com/valhalla/valhalla/pull/2421)
   * ADDED: Add Japanese locale, update German. [#2432](https://github.com/valhalla/valhalla/pull/2432)
   * ADDED: Gurka expect_route refactor [#2435](https://github.com/valhalla/valhalla/pull/2435)
   * ADDED: Add option to suppress roundabout exits [#2437](https://github.com/valhalla/valhalla/pull/2437)
   * ADDED: Add Greek locale. [#2438](https://github.com/valhalla/valhalla/pull/2438)
   * ADDED (back): Support for 64bit wide way ids in the edgeinfo structure with no impact to size for data sources with ids 32bits wide. [#2422](https://github.com/valhalla/valhalla/pull/2422)
   * ADDED: Support for 64bit osm node ids in parsing stage of tile building [#2422](https://github.com/valhalla/valhalla/pull/2422)
   * CHANGED: Point2/PointLL are now templated to allow for higher precision coordinate math when desired [#2429](https://github.com/valhalla/valhalla/pull/2429)
   * ADDED: Optional OpenLR Encoded Path Edges in API Response [#2424](https://github.com/valhalla/valhalla/pull/2424)
   * ADDED: Add explicit include for sstream to be compatible with msvc_x64 toolset. [#2449](https://github.com/valhalla/valhalla/pull/2449)
   * ADDED: Properly split returned path if traffic conditions change partway along edges [#2451](https://github.com/valhalla/valhalla/pull/2451/files)
   * ADDED: Add Dutch locale. [#2464](https://github.com/valhalla/valhalla/pull/2464)
   * ADDED: Check with address sanititizer in CI. Add support for undefined behavior sanitizer. [#2487](https://github.com/valhalla/valhalla/pull/2487)
   * ADDED: Ability to recost a path and increased cost/time details along the trippath and json output [#2425](https://github.com/valhalla/valhalla/pull/2425)
   * ADDED: Add the ability to do bikeshare based (ped/bike) multimodal routing [#2031](https://github.com/valhalla/valhalla/pull/2031)
   * ADDED: Route through restrictions enabled by introducing a costing option. [#2469](https://github.com/valhalla/valhalla/pull/2469)
   * ADDED: Migrated to Ubuntu 20.04 base-image [#2508](https://github.com/valhalla/valhalla/pull/2508)
   * CHANGED: Speed up parseways stage by avoiding multiple string comparisons [#2518](https://github.com/valhalla/valhalla/pull/2518)
   * CHANGED: Speed up enhance stage by avoiding GraphTileBuilder copying [#2468](https://github.com/valhalla/valhalla/pull/2468)
   * ADDED: Costing options now includes shortest flag which favors shortest path routes [#2555](https://github.com/valhalla/valhalla/pull/2555)
   * ADDED: Incidents in intersections [#2547](https://github.com/valhalla/valhalla/pull/2547)
   * CHANGED: Refactor mapmatching configuration to use a struct (instead of `boost::property_tree::ptree`). [#2485](https://github.com/valhalla/valhalla/pull/2485)
   * ADDED: Save exit maneuver's begin heading when combining enter & exit roundabout maneuvers. [#2554](https://github.com/valhalla/valhalla/pull/2554)
   * ADDED: Added new urban flag that can be set if edge is within city boundaries to data processing; new use_urban_tag config option; added to osrm response within intersections. [#2522](https://github.com/valhalla/valhalla/pull/2522)
   * ADDED: Parses OpenLr of type PointAlongLine [#2565](https://github.com/valhalla/valhalla/pull/2565)
   * ADDED: Use edge.is_urban is set for serializing is_urban. [#2568](https://github.com/valhalla/valhalla/pull/2568)
   * ADDED: Added new rest/service area uses on the edge. [#2533](https://github.com/valhalla/valhalla/pull/2533)
   * ADDED: Dependency cache for Azure [#2567](https://github.com/valhalla/valhalla/pull/2567)
   * ADDED: Added flexibility to remove the use of the admindb and to use the country and state iso from the tiles; [#2579](https://github.com/valhalla/valhalla/pull/2579)
   * ADDED: Added toll gates and collection points (gantry) to the node;  [#2532](https://github.com/valhalla/valhalla/pull/2532)
   * ADDED: Added osrm serialization for rest/service areas and admins. [#2594](https://github.com/valhalla/valhalla/pull/2594)
   * CHANGED: Improved Russian localization; [#2593](https://github.com/valhalla/valhalla/pull/2593)
   * ADDED: Support restricted class in intersection annotations [#2589](https://github.com/valhalla/valhalla/pull/2589)
   * ADDED: Added trail type trace [#2606](https://github.com/valhalla/valhalla/pull/2606)
   * ADDED: Added tunnel names to the edges as a tagged name.  [#2608](https://github.com/valhalla/valhalla/pull/2608)
   * CHANGED: Moved incidents to the trip leg and cut the shape of the leg at that location [#2610](https://github.com/valhalla/valhalla/pull/2610)
   * ADDED: Costing option to ignore_closures when routing with current flow [#2615](https://github.com/valhalla/valhalla/pull/2615)
   * ADDED: Cross-compilation ability with MinGW64 [#2619](https://github.com/valhalla/valhalla/pull/2619)
   * ADDED: Defines the incident tile schema and incident metadata [#2620](https://github.com/valhalla/valhalla/pull/2620)
   * ADDED: Moves incident serializer logic into a generic serializer [#2621](https://github.com/valhalla/valhalla/pull/2621)
   * ADDED: Incident loading singleton for continually refreshing incident tiles [#2573](https://github.com/valhalla/valhalla/pull/2573)
   * ADDED: One shot mode to valhalla_service so you can run a single request of any type without starting a server [#2624](https://github.com/valhalla/valhalla/pull/2624)
   * ADDED: Adds text instructions to OSRM output [#2625](https://github.com/valhalla/valhalla/pull/2625)
   * ADDED: Adds support for alternate routes [#2626](https://github.com/valhalla/valhalla/pull/2626)
   * CHANGED: Switch Python bindings generator from boost.python to header-only pybind11[#2644](https://github.com/valhalla/valhalla/pull/2644)
   * ADDED: Add support of input file for one-shot mode of valhalla_service [#2648](https://github.com/valhalla/valhalla/pull/2648)
   * ADDED: Linear reference support to locate api [#2645](https://github.com/valhalla/valhalla/pull/2645)
   * ADDED: Implemented OSRM-like turn duration calculation for car. Uses it now in auto costing. [#2651](https://github.com/valhalla/valhalla/pull/2651)
   * ADDED: Enhanced turn lane information in guidance [#2653](https://github.com/valhalla/valhalla/pull/2653)
   * ADDED: `top_speed` option for all motorized vehicles [#2667](https://github.com/valhalla/valhalla/issues/2667)
   * CHANGED: Move turn_lane_direction helper to odin/util [#2675](https://github.com/valhalla/valhalla/pull/2675)
   * ADDED: Add annotations to osrm response including speed limits, unit and sign conventions [#2668](https://github.com/valhalla/valhalla/pull/2668)
   * ADDED: Added functions for predicted speeds encoding-decoding [#2674](https://github.com/valhalla/valhalla/pull/2674)
   * ADDED: Time invariant routing via the bidirectional algorithm. This has the effect that when time dependent routes (arrive_by and depart_at) fall back to bidirectional due to length restrictions they will actually use the correct time of day for one of the search directions [#2660](https://github.com/valhalla/valhalla/pull/2660)
   * ADDED: If the length of the edge is greater than kMaxEdgeLength, then consider this a catastrophic error if the should_error bool is true in the set_length function. [#2678](https://github.com/valhalla/valhalla/pull/2678)
   * ADDED: Moved lat,lon coordinates structures from single to double precision. Improves geometry accuracy noticibly at zooms above 17 as well as coordinate snapping and any other geometric operations. Adds about a 2% performance penalty for standard routes. Graph nodes now have 7 digits of precision.  [#2693](https://github.com/valhalla/valhalla/pull/2693)
   * ADDED: Added signboards to guidance views.  [#2687](https://github.com/valhalla/valhalla/pull/2687)
   * ADDED: Regular speed on shortcut edges is calculated with turn durations taken into account. Truck, motorcycle and motorscooter profiles use OSRM-like turn duration. [#2662](https://github.com/valhalla/valhalla/pull/2662)
   * CHANGED: Remove astar algorithm and replace its use with timedep_forward as its redundant [#2706](https://github.com/valhalla/valhalla/pull/2706)
   * ADDED: Recover and recost all shortcuts in final path for bidirectional astar algorithm [#2711](https://github.com/valhalla/valhalla/pull/2711)
   * ADDED: An option for shortcut recovery to be cached at start up to reduce the time it takes to do so on the fly [#2714](https://github.com/valhalla/valhalla/pull/2714)
   * ADDED: If width <= 1.9 then no access for auto, truck, bus, taxi, emergency and hov. [#2713](https://github.com/valhalla/valhalla/pull/2713)
   * ADDED: Centroid/Converge/Rendezvous/Meet API which allows input locations to find a least cost convergence point from all locations [#2734](https://github.com/valhalla/valhalla/pull/2734)
   * ADDED: Added support to process the sump_buster tag.  Also, fixed a few small access bugs for nodes. [#2731](https://github.com/valhalla/valhalla/pull/2731)
   * ADDED: Log message if failed to create tiles directory. [#2738](https://github.com/valhalla/valhalla/pull/2738)
   * CHANGED: Tile memory is only owned by the GraphTile rather than shared amongst copies of the graph tile (in GraphReader and TileCaches). [#2340](https://github.com/valhalla/valhalla/pull/2340)
   * ADDED: Add Estonian locale. [#2748](https://github.com/valhalla/valhalla/pull/2748)
   * CHANGED: Handle GraphTile objects as smart pointers [#2703](https://github.com/valhalla/valhalla/pull/2703)
   * CHANGED: Improve stability with no RTTI build [#2759](https://github.com/valhalla/valhalla/pull/2759) and [#2760](https://github.com/valhalla/valhalla/pull/2760)
   * CHANGED: Change generic service roads to a new Use=kServiceRoad. This is for highway=service without other service= tags (such as driveway, alley, parking aisle) [#2419](https://github.com/valhalla/valhalla/pull/2419)
   * ADDED: Isochrones support isodistance lines as well [#2699](https://github.com/valhalla/valhalla/pull/2699)
   * ADDED: Add support for ignoring live traffic closures for waypoints [#2685](https://github.com/valhalla/valhalla/pull/2685)
   * ADDED: Add use_distance to auto cost to allow choosing between two primary cost components, time or distance [#2771](https://github.com/valhalla/valhalla/pull/2771)
   * CHANGED: nit: Enables compiler warnings in part of loki module [#2767](https://github.com/valhalla/valhalla/pull/2767)
   * CHANGED: Reducing the number of uturns by increasing the cost to for them to 9.5f. Note: Did not increase the cost for motorcycles or motorscooters. [#2770](https://github.com/valhalla/valhalla/pull/2770)
   * ADDED: Add option to use thread-safe GraphTile's reference counter. [#2772](https://github.com/valhalla/valhalla/pull/2772)
   * CHANGED: nit: Enables compiler warnings in part of thor module [#2768](https://github.com/valhalla/valhalla/pull/2768)
   * ADDED: Add costing option `use_tracks` to avoid or favor tracks in route. [#2769](https://github.com/valhalla/valhalla/pull/2769)
   * CHANGED: chore: Updates libosmium [#2786](https://github.com/valhalla/valhalla/pull/2786)
   * CHANGED: Optimize double bucket queue to reduce memory reallocations. [#2719](https://github.com/valhalla/valhalla/pull/2719)
   * CHANGED: Collapse merge maneuvers [#2773](https://github.com/valhalla/valhalla/pull/2773)
   * CHANGED: Add shortcuts to the tiles' bins so we can find them when doing spatial lookups. [#2744](https://github.com/valhalla/valhalla/pull/2744)

## Release Date: 2019-11-21 Valhalla 3.0.9
* **Bug Fix**
   * FIXED: Changed reachability computation to consider both directions of travel wrt candidate edges [#1965](https://github.com/valhalla/valhalla/pull/1965)
   * FIXED: toss ways where access=private and highway=service and service != driveway. [#1960](https://github.com/valhalla/valhalla/pull/1960)
   * FIXED: Fix search_cutoff check in loki correlate_node. [#2023](https://github.com/valhalla/valhalla/pull/2023)
   * FIXED: Computes notion of a deadend at runtime in bidirectional a-star which fixes no-route with a complicated u-turn. [#1982](https://github.com/valhalla/valhalla/issues/1982)
   * FIXED: Fix a bug with heading filter at nodes. [#2058](https://github.com/valhalla/valhalla/pull/2058)
   * FIXED: Bug in map matching continuity checking such that continuity must only be in the forward direction. [#2029](https://github.com/valhalla/valhalla/pull/2029)
   * FIXED: Allow setting the time for map matching paths such that the time is used for speed lookup. [#2030](https://github.com/valhalla/valhalla/pull/2030)
   * FIXED: Don't use density factor for transition cost when user specified flag disables flow speeds. [#2048](https://github.com/valhalla/valhalla/pull/2048)
   * FIXED: Map matching trace_route output now allows for discontinuities in the match though multi match is not supported in valhalla route output. [#2049](https://github.com/valhalla/valhalla/pull/2049)
   * FIXED: Allows routes with no time specified to use time conditional edges and restrictions with a flag denoting as much [#2055](https://github.com/valhalla/valhalla/pull/2055)
   * FIXED: Fixed a bug with 'current' time type map matches. [#2060](https://github.com/valhalla/valhalla/pull/2060)
   * FIXED: Fixed a bug with time dependent expansion in which the expansion distance heuristic was not being used. [#2064](https://github.com/valhalla/valhalla/pull/2064)

* **Enhancement**
   * ADDED: Establish pinpoint test pattern [#1969](https://github.com/valhalla/valhalla/pull/1969)
   * ADDED: Suppress relative direction in ramp/exit instructions if it matches driving side of street [#1990](https://github.com/valhalla/valhalla/pull/1990)
   * ADDED: Added relative direction to the merge maneuver [#1989](https://github.com/valhalla/valhalla/pull/1989)
   * ADDED: Refactor costing to better handle multiple speed datasources [#2026](https://github.com/valhalla/valhalla/pull/2026)
   * ADDED: Better usability of curl for fetching tiles on the fly [#2026](https://github.com/valhalla/valhalla/pull/2026)
   * ADDED: LRU cache scheme for tile storage [#2026](https://github.com/valhalla/valhalla/pull/2026)
   * ADDED: GraphTile size check [#2026](https://github.com/valhalla/valhalla/pull/2026)
   * ADDED: Pick more sane values for highway and toll avoidance [#2026](https://github.com/valhalla/valhalla/pull/2026)
   * ADDED: Refactor adding predicted speed info to speed up process [#2026](https://github.com/valhalla/valhalla/pull/2026)
   * ADDED: Allow selecting speed data sources at request time [#2026](https://github.com/valhalla/valhalla/pull/2026)
   * ADDED: Allow disabling certain neighbors in connectivity map [#2026](https://github.com/valhalla/valhalla/pull/2026)
   * ADDED: Allows routes with time-restricted edges if no time specified and notes restriction in response [#1992](https://github.com/valhalla/valhalla/issues/1992)
   * ADDED: Runtime deadend detection to timedependent a-star. [#2059](https://github.com/valhalla/valhalla/pull/2059)

## Release Date: 2019-09-06 Valhalla 3.0.8
* **Bug Fix**
   * FIXED: Added logic to detect if user is to merge to the left or right [#1892](https://github.com/valhalla/valhalla/pull/1892)
   * FIXED: Overriding the destination_only flag when reclassifying ferries; Also penalizing ferries with a 5 min. penalty in the cost to allow us to avoid destination_only the majority of the time except when it is necessary. [#1895](https://github.com/valhalla/valhalla/pull/1905)
   * FIXED: Suppress forks at motorway junctions and intersecting service roads [#1909](https://github.com/valhalla/valhalla/pull/1909)
   * FIXED: Enhanced fork assignment logic [#1912](https://github.com/valhalla/valhalla/pull/1912)
   * FIXED: Added logic to fall back to return country poly if no state and updated lua for Metro Manila and Ireland [#1910](https://github.com/valhalla/valhalla/pull/1910)
   * FIXED: Added missing motorway fork instruction [#1914](https://github.com/valhalla/valhalla/pull/1914)
   * FIXED: Use begin street name for osrm compat mode [#1916](https://github.com/valhalla/valhalla/pull/1916)
   * FIXED: Added logic to fix missing highway cardinal directions in the US [#1917](https://github.com/valhalla/valhalla/pull/1917)
   * FIXED: Handle forward traversable significant road class intersecting edges [#1928](https://github.com/valhalla/valhalla/pull/1928)
   * FIXED: Fixed bug with shape trimming that impacted Uturns at Via locations. [#1935](https://github.com/valhalla/valhalla/pull/1935)
   * FIXED: Dive bomb updates.  Updated default speeds for urban areas based on roadclass for the enhancer.  Also, updated default speeds based on roadclass in lua.  Fixed an issue where we were subtracting 1 from uint32_t when 0 for stop impact.  Updated reclassify link logic to allow residential roads to be added to the tree, but we only downgrade the links to tertiary.  Updated TransitionCost functions to add 1.5 to the turncost when transitioning from a ramp to a non ramp and vice versa.  Also, added 0.5f to the turncost if the edge is a roundabout. [#1931](https://github.com/valhalla/valhalla/pull/1931)

* **Enhancement**
   * ADDED: Caching url fetched tiles to disk [#1887](https://github.com/valhalla/valhalla/pull/1887)
   * ADDED: filesystem::remove_all [#1887](https://github.com/valhalla/valhalla/pull/1887)
   * ADDED: Minimum enclosing bounding box tool [#1887](https://github.com/valhalla/valhalla/pull/1887)
   * ADDED: Use constrained flow speeds in bidirectional_astar.cc [#1907](https://github.com/valhalla/valhalla/pull/1907)
   * ADDED: Bike Share Stations are now in the graph which should set us up to do multimodal walk/bike scenarios [#1852](https://github.com/valhalla/valhalla/pull/1852)

## Release Date: 2019-7-18 Valhalla 3.0.7
* **Bug Fix**
   * FIXED: Fix pedestrian fork [#1886](https://github.com/valhalla/valhalla/pull/1886)

## Release Date: 2019-7-15 Valhalla 3.0.6
* **Bug Fix**
   * FIXED: Admin name changes. [#1853](https://github.com/valhalla/valhalla/pull/1853) Ref: [#1854](https://github.com/valhalla/valhalla/issues/1854)
   * FIXED: valhalla_add_predicted_traffic was overcommitted while gathering stats. Added a clear. [#1857](https://github.com/valhalla/valhalla/pull/1857)
   * FIXED: regression in map matching when moving to valhalla v3.0.0 [#1863](https://github.com/valhalla/valhalla/pull/1863)
   * FIXED: last step shape in osrm serializer should be 2 of the same point [#1867](https://github.com/valhalla/valhalla/pull/1867)
   * FIXED: Shape trimming at the beginning and ending of the route to not be degenerate [#1876](https://github.com/valhalla/valhalla/pull/1876)
   * FIXED: Duplicate waypoints in osrm serializer [#1880](https://github.com/valhalla/valhalla/pull/1880)
   * FIXED: Updates for heading precision [#1881](https://github.com/valhalla/valhalla/pull/1881)
   * FIXED: Map matching allowed untraversable edges at start of route [#1884](https://github.com/valhalla/valhalla/pull/1884)

* **Enhancement**
   * ADDED: Use the same protobuf object the entire way through the request process [#1837](https://github.com/valhalla/valhalla/pull/1837)
   * ADDED: Enhanced turn lane processing [#1859](https://github.com/valhalla/valhalla/pull/1859)
   * ADDED: Add global_synchronized_cache in valhalla_build_config [#1851](https://github.com/valhalla/valhalla/pull/1851)

## Release Date: 2019-06-04 Valhalla 3.0.5
* **Bug Fix**
   * FIXED: Protect against unnamed rotaries and routes that end in roundabouts not turning off rotary logic [#1840](https://github.com/valhalla/valhalla/pull/1840)

* **Enhancement**
   * ADDED: Add turn lane info at maneuver point [#1830](https://github.com/valhalla/valhalla/pull/1830)

## Release Date: 2019-05-31 Valhalla 3.0.4
* **Bug Fix**
   * FIXED: Improved logic to decide between bear vs. continue [#1798](https://github.com/valhalla/valhalla/pull/1798)
   * FIXED: Bicycle costing allows use of roads with all surface values, but with a penalty based on bicycle type. However, the edge filter totally disallows bad surfaces for some bicycle types, creating situations where reroutes fail if a rider uses a road with a poor surface. [#1800](https://github.com/valhalla/valhalla/pull/1800)
   * FIXED: Moved complex restrictions building to before validate. [#1805](https://github.com/valhalla/valhalla/pull/1805)
   * FIXED: Fix bicycle edge filter when avoid_bad_surfaces = 1.0 [#1806](https://github.com/valhalla/valhalla/pull/1806)
   * FIXED: Replace the EnhancedTripPath class inheritance with aggregation [#1807](https://github.com/valhalla/valhalla/pull/1807)
   * FIXED: Replace the old timezone shape zip file every time valhalla_build_timezones is ran [#1817](https://github.com/valhalla/valhalla/pull/1817)
   * FIXED: Don't use island snapped edge candidates (from disconnected components or low reach edges) when we rejected other high reachability edges that were closer [#1835](https://github.com/valhalla/valhalla/pull/1835)

## Release Date: 2019-05-08 Valhalla 3.0.3
* **Bug Fix**
   * FIXED: Fixed a rare loop condition in route matcher (edge walking to match a trace).
   * FIXED: Fixed VACUUM ANALYZE syntax issue.  [#1704](https://github.com/valhalla/valhalla/pull/1704)
   * FIXED: Fixed the osrm maneuver type when a maneuver has the to_stay_on attribute set.  [#1714](https://github.com/valhalla/valhalla/pull/1714)
   * FIXED: Fixed osrm compatibility mode attributes.  [#1716](https://github.com/valhalla/valhalla/pull/1716)
   * FIXED: Fixed rotary/roundabout issues in Valhalla OSRM compatibility.  [#1727](https://github.com/valhalla/valhalla/pull/1727)
   * FIXED: Fixed the destinations assignment for exit names in OSRM compatibility mode. [#1732](https://github.com/valhalla/valhalla/pull/1732)
   * FIXED: Enhance merge maneuver type assignment. [#1735](https://github.com/valhalla/valhalla/pull/1735)
   * FIXED: Fixed fork assignments and on ramps for OSRM compatibility mode. [#1738](https://github.com/valhalla/valhalla/pull/1738)
   * FIXED: Fixed cardinal direction on reference names when forward/backward tag is present on relations. Fixes singly digitized roads with opposing directional modifiers. [#1741](https://github.com/valhalla/valhalla/pull/1741)
   * FIXED: Fixed fork assignment and narrative logic when a highway ends and splits into multiple ramps. [#1742](https://github.com/valhalla/valhalla/pull/1742)
   * FIXED: Do not use any avoid edges as origin or destination of a route, matrix, or isochrone. [#1745](https://github.com/valhalla/valhalla/pull/1745)
   * FIXED: Add leg summary and remove unused hint attribute for OSRM compatibility mode. [#1753](https://github.com/valhalla/valhalla/pull/1753)
   * FIXED: Improvements for pedestrian forks, pedestrian roundabouts, and continue maneuvers. [#1768](https://github.com/valhalla/valhalla/pull/1768)
   * FIXED: Added simplified overview for OSRM response and added use_toll logic back to truck costing. [#1765](https://github.com/valhalla/valhalla/pull/1765)
   * FIXED: temp fix for location distance bug [#1774](https://github.com/valhalla/valhalla/pull/1774)
   * FIXED: Fix pedestrian routes using walkway_factor [#1780](https://github.com/valhalla/valhalla/pull/1780)
   * FIXED: Update the begin and end heading of short edges based on use [#1783](https://github.com/valhalla/valhalla/pull/1783)
   * FIXED: GraphReader::AreEdgesConnected update.  If transition count == 0 return false and do not call transition function. [#1786](https://github.com/valhalla/valhalla/pull/1786)
   * FIXED: Only edge candidates that were used in the path are send to serializer: [#1788](https://github.com/valhalla/valhalla/pull/1788)
   * FIXED: Added logic to prevent the removal of a destination maneuver when ending on an internal edge [#1792](https://github.com/valhalla/valhalla/pull/1792)
   * FIXED: Fixed instructions when starting on an internal edge [#1796](https://github.com/valhalla/valhalla/pull/1796)

* **Enhancement**
   * Add the ability to run valhalla_build_tiles in stages. Specify the begin_stage and end_stage as command line options. Also cleans up temporary files as the last stage in the pipeline.
   * Add `remove` to `filesystem` namespace. [#1752](https://github.com/valhalla/valhalla/pull/1752)
   * Add TaxiCost into auto costing options.
   * Add `preferred_side` to allow per-location filtering of edges based on the side of the road the location is on and the driving side for that locale.
   * Slightly decreased the internal side-walk factor to .90f to favor roads with attached sidewalks. This impacts roads that have added sidewalk:left, sidewalk:right or sidewalk:both OSM tags (these become attributes on each directedEdge). The user can then avoid/penalize dedicated sidewalks and walkways, when they increase the walkway_factor. Since we slightly decreased the sidewalk_factor internally and only favor sidewalks if use is tagged as sidewalk_left or sidewalk_right, we should tend to route on roads with attached sidewalks rather than separate/dedicated sidewalks, allowing for more road names to be called out since these are labeled more.
   * Add `via` and `break_through` location types [#1737](https://github.com/valhalla/valhalla/pull/1737)
   * Add `street_side_tolerance` and `search_cutoff` to input `location` [#1777](https://github.com/valhalla/valhalla/pull/1777)
   * Return the Valhalla error `Path distance exceeds the max distance limit` for OSRM responses when the route is greater than the service limits. [#1781](https://github.com/valhalla/valhalla/pull/1781)

## Release Date: 2019-01-14 Valhalla 3.0.2
* **Bug Fix**
   * FIXED: Transit update - fix dow and exception when after midnight trips are normalized [#1682](https://github.com/valhalla/valhalla/pull/1682)
   * FIXED: valhalla_convert_transit segfault - GraphTileBuilder has null GraphTileHeader [#1683](https://github.com/valhalla/valhalla/issues/1683)
   * FIXED: Fix crash for trace_route with osrm serialization. Was passing shape rather than locations to the waypoint method.
   * FIXED: Properly set driving_side based on data set in TripPath.
   * FIXED: A bad bicycle route exposed an issue with bidirectional A* when the origin and destination edges are connected. Use A* in these cases to avoid requiring a high cost threshold in BD A*.
   * FIXED: x86 and x64 data compatibility was fixed as the structures weren't aligned.
   * FIXED: x86 tests were failing due mostly to floating point issues and the aforementioned structure misalignment.
* **Enhancement**
   * Add a durations list (delta time between each pair of trace points), a begin_time and a use_timestamp flag to trace_route requests. This allows using the input trace timestamps or durations plus the begin_time to compute elapsed time at each edge in the matched path (rather than using costing methods).
   * Add support for polyline5 encoding for OSRM formatted output.
* **Note**
   * Isochrones and openlr are both noted as not working with release builds for x86 (32bit) platforms. We'll look at getting this fixed in a future release

## Release Date: 2018-11-21 Valhalla 3.0.1
* **Bug Fix**
   * FIXED: Fixed a rare, but serious bug with bicycle costing. ferry_factor_ in bicycle costing shadowed the data member in the base dynamic cost class, leading to an uninitialized variable. Occasionally, this would lead to negative costs which caused failures. [#1663](https://github.com/valhalla/valhalla/pull/1663)
   * FIXED: Fixed use of units in OSRM compatibility mode. [#1662](https://github.com/valhalla/valhalla/pull/1662)

## Release Date: 2018-11-21 Valhalla 3.0.0
* **NOTE**
   * This release changes the Valhalla graph tile formats to make the tile data more efficient and flexible. Tile data is incompatible with Valhalla 2.x builds, and code for 3.x is incompatible with data built for Valahalla 2.x versions. Valhalla tile sizes are slightly smaller (for datasets using elevation information the size savings is over 10%). In addition, there is increased flexibility for creating different variants of tiles to support different applications (e.g. bicycle only, or driving only).
* **Enhancement**
   * Remove the use of DirectedEdge for transitions between nodes on different hierarchy levels. A new structure, NodeTransition, is now used to transition to nodes on different hierarchy level. This saves space since only the end node GraphId is needed for the transitions (and DirectedEdge is a large data structure).
   * Change the NodeInfo lat,lon to use an offset from the tile base lat,lon. This potentially allows higher precision than using float, but more importantly saves space and allows support for NodeTransitions as well as spare for future growth.
   * Remove the EdgeElevation structure and max grade information into DirectedEdge and mean elevation into EdgeInfo. This saves space.
   * Reduce wayid to 32 bits. This allows sufficient growth when using OpenStreetMap data and frees space in EdgeInfo (allows moving speed limit and mean elevation from other structures).
   * Move name consistency from NodeInfo to DirectedEdge. This allows a more efficient lookup of name consistency.
   * Update all path algorithms to use NodeTransition logic rather than special DirectedEdge transition types. This simplifies PathAlgorithms slightly and removes some conditional logic.
   * Add an optional GraphFilter stage to tile building pipeline. This allows removal of edges and nodes based on access. This allows bicycle only, pedestrian only, or driving only datasets (or combinations) to be created - allowing smaller datasets for special purpose applications.
* **Deprecate**
   * Valhalla 3.0 removes support for OSMLR.

## Release Date: 2018-11-20 Valhalla 2.7.2
* **Enhancement**
   * UPDATED: Added a configuration variable for max_timedep_distance. This is used in selecting the path algorithm and provides the maximum distance between locations when choosing a time dependent path algorithm (other than multi modal). Above this distance, bidirectional A* is used with no time dependencies.
   * UPDATED: Remove transition edges from priority queue in Multimodal methods.
   * UPDATED: Fully implement street names and exit signs with ability to identify route numbers. [#1635](https://github.com/valhalla/valhalla/pull/1635)
* **Bug Fix**
   * FIXED: A timed-turned restriction should not be applied when a non-timed route is executed.  [#1615](https://github.com/valhalla/valhalla/pull/1615)
   * FIXED: Changed unordered_map to unordered_multimap for polys. Poly map can contain the same key but different multi-polygons. For example, islands for a country or timezone polygons for a country.
   * FIXED: Fixed timezone db issue where TZIDs did not exist in the Howard Hinnant date time db that is used in the date_time class for tz indexes.  Added logic to create aliases for TZIDs based on https://en.wikipedia.org/wiki/List_of_tz_database_time_zones
   * FIXED: Fixed the ramp turn modifiers for osrm compat [#1569](https://github.com/valhalla/valhalla/pull/1569)
   * FIXED: Fixed the step geometry when using the osrm compat mode [#1571](https://github.com/valhalla/valhalla/pull/1571)
   * FIXED: Fixed a data creation bug causing issues with A* routes ending on loops. [#1576](https://github.com/valhalla/valhalla/pull/1576)
   * FIXED: Fixed an issue with a bad route where destination only was present. Was due to thresholds in bidirectional A*. Changed threshold to be cost based rather than number of iterations). [#1586](https://github.com/valhalla/valhalla/pull/1586)
   * FIXED: Fixed an issue with destination only (private) roads being used in bicycle routes. Centralized some "base" transition cost logic in the base DynamicCost class. [#1587](https://github.com/valhalla/valhalla/pull/1587)
   * FIXED: Remove extraneous ramp maneuvers [#1657](https://github.com/valhalla/valhalla/pull/1657)

## Release Date: 2018-10-02 Valhalla 2.7.1
* **Enhancement**
   * UPDATED: Added date time support to forward and reverse isochrones. Add speed lookup (predicted speeds and/or free-flow or constrained flow speed) if date_time is present.
   * UPDATED: Add timezone checks to multimodal routes and isochrones (updates localtime if the path crosses into a timezone different than the start location).
* **Data Producer Update**
   * UPDATED: Removed boost date time support from transit.  Now using the Howard Hinnant date library.
* **Bug Fix**
   * FIXED: Fixed a bug with shortcuts that leads to inconsistent routes depending on whether shortcuts are taken, different origins can lead to different paths near the destination. This fix also improves performance on long routes and matrices.
   * FIXED: We were getting inconsistent results between departing at current date/time vs entering the current date/time.  This issue is due to the fact that the iso_date_time function returns the full iso date_time with the timezone offset (e.g., 2018-09-27T10:23-07:00 vs 2018-09-27T10:23). When we refactored the date_time code to use the new Howard Hinnant date library, we introduced this bug.
   * FIXED: Increased the threshold in CostMatrix to address null time and distance values occurring for truck costing with locations near the max distance.

## Release Date: 2018-09-13 Valhalla 2.7.0
* **Enhancement**
   * UPDATED: Refactor to use the pbf options instead of the ptree config [#1428](https://github.com/valhalla/valhalla/pull/1428) This completes [#1357](https://github.com/valhalla/valhalla/issues/1357)
   * UPDATED: Removed the boost/date_time dependency from baldr and odin. We added the Howard Hinnant date and time library as a submodule. [#1494](https://github.com/valhalla/valhalla/pull/1494)
   * UPDATED: Fixed 'Drvie' typo [#1505](https://github.com/valhalla/valhalla/pull/1505) This completes [#1504](https://github.com/valhalla/valhalla/issues/1504)
   * UPDATED: Optimizations of GetSpeed for predicted speeds [#1490](https://github.com/valhalla/valhalla/issues/1490)
   * UPDATED: Isotile optimizations
   * UPDATED: Added stats to predictive traffic logging
   * UPDATED: resample_polyline - Breaks the polyline into equal length segments at a sample distance near the resolution. Break out of the loop through polyline points once we reach the specified number of samplesthen append the last
polyline point.
   * UPDATED: added android logging and uses a shared graph reader
   * UPDATED: Do not run a second pass on long pedestrian routes that include a ferry (but succeed on first pass). This is a performance fix. Long pedestrian routes with A star factor based on ferry speed end up being very inefficient.
* **Bug Fix**
   * FIXED: A* destination only
   * FIXED: Fixed through locations weren't honored [#1449](https://github.com/valhalla/valhalla/pull/1449)


## Release Date: 2018-08-02 Valhalla 3.0.0-rc.4
* **Node Bindings**
   * UPDATED: add some worker pool handling
   [#1467](https://github.com/valhalla/valhalla/pull/1467)

## Release Date: 2018-08-02 Valhalla 3.0.0-rc.3
* **Node Bindings**
   * UPDATED: replaced N-API with node-addon-api wrapper and made the actor
   functions asynchronous
   [#1457](https://github.com/valhalla/valhalla/pull/1457)

## Release Date: 2018-07-24 Valhalla 3.0.0-rc.2
* **Node Bindings**
   * FIXED: turn on the autocleanup functionality for the actor object.
   [#1439](https://github.com/valhalla/valhalla/pull/1439)

## Release Date: 2018-07-16 Valhalla 3.0.0-rc.1
* **Enhancement**
   * ADDED: exposed the rest of the actions to the node bindings and added tests. [#1415](https://github.com/valhalla/valhalla/pull/1415)

## Release Date: 2018-07-12 Valhalla 3.0.0-alpha.1
**NOTE**: There was already a small package named `valhalla` on the npm registry, only published up to version 0.0.3. The team at npm has transferred the package to us, but would like us to publish something to it ASAP to prove our stake in it. Though the bindings do not have all of the actor functionality exposed yet (just route), we are going to publish an alpha release of 3.0.0 to get something up on npm.
* **Infrastructure**:
   * ADDED: add in time dependent algorithms if the distance between locations is less than 500km.
   * ADDED: TurnLanes to indicate turning lanes at the end of a directed edge.
   * ADDED: Added PredictedSpeeds to Valhalla tiles and logic to compute speed based on predictive speed profiles.
* **Data Producer Update**
   * ADDED: is_route_num flag was added to Sign records. Set this to true if the exit sign comes from a route number/ref.
   * CHANGED: Lower speeds on driveways, drive-thru, and parking aisle. Set destination only flag for drive thru use.
   * ADDED: Initial implementation of turn lanes.
  **Bug Fix**
   * CHANGED: Fix destination only penalty for A* and time dependent cases.
   * CHANGED: Use the distance from GetOffsetForHeading, based on road classification and road use (e.g. ramp, turn channel, etc.), within tangent_angle function.
* **Map Matching**
   * FIXED: Fixed trace_route edge_walk server abort [#1365](https://github.com/valhalla/valhalla/pull/1365)
* **Enhancement**
   * ADDED: Added post process for updating free and constrained speeds in the directed edges.
   * UPDATED: Parse the json request once and store in a protocol buffer to pass along the pipeline. This completed the first portion of [#1357](https://github.com/valhalla/valhalla/issues/1357)
   * UPDATED: Changed the shape_match attribute from a string to an enum. Fixes [#1376](https://github.com/valhalla/valhalla/issues/1376)
   * ADDED: Node bindings for route [#1341](https://github.com/valhalla/valhalla/pull/1341)
   * UPDATED: Use a non-linear use_highways factor (to more heavily penalize highways as use_highways approaches 0).

## Release Date: 2018-07-15 Valhalla 2.6.3
* **API**:
   * FIXED: Use a non-linear use_highways factor (to more heavily penalize highways as use_highways approaches 0).
   * FIXED: Fixed the highway_factor when use_highways < 0.5.
   * ENHANCEMENT: Added logic to modulate the surface factor based on use_trails.
   * ADDED: New customer test requests for motorcycle costing.

## Release Date: 2018-06-28 Valhalla 2.6.2
* **Data Producer Update**
   * FIXED: Complex restriction sorting bug.  Check of has_dt in ComplexRestrictionBuilder::operator==.
* **API**:
   * FIXED: Fixed CostFactory convenience method that registers costing models
   * ADDED: Added use_tolls into motorcycle costing options

## Release Date: 2018-05-28 Valhalla 2.6.0
* **Infrastructure**:
   * CHANGED: Update cmake buildsystem to replace autoconf [#1272](https://github.com/valhalla/valhalla/pull/1272)
* **API**:
   * CHANGED: Move `trace_options` parsing to map matcher factory [#1260](https://github.com/valhalla/valhalla/pull/1260)
   * ADDED: New costing method for AutoDataFix [#1283](https://github.com/valhalla/valhalla/pull/1283)

## Release Date: 2018-05-21 Valhalla 2.5.0
* **Infrastructure**
   * ADDED: Add code formatting and linting.
* **API**
   * ADDED: Added new motorcycle costing, motorcycle access flag in data and use_trails option.
* **Routing**
   * ADDED: Add time dependnet forward and reverse A* methods.
   * FIXED: Increase minimum threshold for driving routes in bidirectional A* (fixes some instances of bad paths).
* **Data Producer Update**
   * CHANGED: Updates to properly handle cycleway crossings.
   * CHANGED: Conditionally include driveways that are private.
   * ADDED: Added logic to set motorcycle access.  This includes lua, country access, and user access flags for motorcycles.

## Release Date: 2018-04-11 Valhalla 2.4.9
* **Enhancement**
   * Added European Portuguese localization for Valhalla
   * Updates to EdgeStatus to improve performance. Use an unordered_map of tile Id and allocate an array for each edge in the tile. This allows using pointers to access status for sequential edges. This improves performance by 50% or so.
   * A couple of bicycle costing updates to improve route quality: avoid roads marked as part of a truck network, to remove the density penalty for transition costs.
   * When optimal matrix type is selected, now use CostMatrix for source to target pedestrian and bicycle matrix calls when both counts are above some threshold. This improves performance in general and lessens some long running requests.
*  **Data Producer Update**
   * Added logic to protect against setting a speed of 0 for ferries.

## Release Date: 2018-03-27 Valhalla 2.4.8
* **Enhancement**
   * Updates for Italian verbal translations
   * Optionally remove driveways at graph creation time
   * Optionally disable candidate edge penalty in path finding
   * OSRM compatible route, matrix and map matching response generation
   * Minimal Windows build compatibility
   * Refactoring to use PBF as the IPC mechanism for all objects
   * Improvements to internal intersection marking to reduce false positives
* **Bug Fix**
   * Cap candidate edge penalty in path finding to reduce excessive expansion
   * Fix trivial paths at deadends

## Release Date: 2018-02-08 Valhalla 2.4.7
* **Enhancement**
   * Speed up building tiles from small OSM imports by using boost directory iterator rather than going through all possible tiles and testing each if the file exists.
* **Bug Fix**
   * Protect against overflow in string to float conversion inside OSM parsing.

## Release Date: 2018-01-26 Valhalla 2.4.6
* **Enhancement**
   * Elevation library will lazy load RAW formatted sources

## Release Date: 2018-01-24 Valhalla 2.4.5
* **Enhancement**
   * Elevation packing utility can unpack lz4hc now
* **Bug Fix**
   * Fixed broken darwin builds

## Release Date: 2018-01-23 Valhalla 2.4.4
* **Enhancement**
   * Elevation service speed improvements and the ability to serve lz4hc compressed data
   * Basic support for downloading routing tiles on demand
   * Deprecated `valhalla_route_service`, now all services (including elevation) are found under `valhalla_service`

## Release Date: 2017-12-11 Valhalla 2.4.3
* **Enhancement**
   * Remove union from GraphId speeds up some platforms
   * Use SAC scale in pedestrian costing
   * Expanded python bindings to include all actions (route, matrix, isochrone, etc)
* **Bug Fix**
   * French translation typo fixes
*  **Data Producer Update**
   * Handling shapes that intersect the poles when binning
   * Handling when transit shapes are less than 2 points

## Release Date: 2017-11-09 Valhalla 2.4.1
*  **Data Producer Update**
   * Added kMopedAccess to modes for complex restrictions.  Remove the kMopedAccess when auto access is removed.  Also, add the kMopedAccess when an auto restriction is found.

## Release Date: 2017-11-08 Valhalla 2.4.0
*  **Data Producer Update**
   * Added logic to support restriction = x with a the except tag.  We apply the restriction to everything except for modes in the except tag.
   * Added logic to support railway_service and coach_service in transit.
* **Bug Fix**
  * Return proper edge_walk path for requested shape_match=walk_or_snap
  * Skip invalid stateid for Top-K requests

## Release Date: 2017-11-07 Valhalla 2.3.9
* **Enhancement**
  * Top-K map matched path generation now only returns unique paths and does so with fewer iterations
  * Navigator call outs for both imperial and metric units
  * The surface types allowed for a given bike route can now be controlled via a request parameter `avoid_bad_surfaces`
  * Improved support for motorscooter costing via surface types, road classification and vehicle specific tagging
* **Bug Fix**
  * Connectivity maps now include information about transit tiles
  * Lane counts for singly digitized roads are now correct for a given directed edge
  * Edge merging code for assigning osmlr segments is now robust to partial tile sets
  * Fix matrix path finding to allow transitioning down to lower levels when appropriate. In particular, do not supersede shortcut edges until no longer expanding on the next level.
  * Fix optimizer rotate location method. This fixes a bug where optimal ordering was bad for large location sets.
*  **Data Producer Update**
   * Duration tags are now used to properly set the speed of travel for a ferry routes

## Release Date: 2017-10-17 Valhalla 2.3.8
* **Bug Fix**
  * Fixed the roundabout exit count for bicycles when the roundabout is a road and not a cycleway
  * Enable a pedestrian path to remain on roundabout instead of getting off and back on
  * Fixed the penalization of candidate locations in the uni-directional A* algorithm (used for trivial paths)
*  **Data Producer Update**
   * Added logic to set bike forward and tag to true where kv["sac_scale"] == "hiking". All other values for sac_scale turn off bicycle access.  If sac_scale or mtb keys are found and a surface tag is not set we default to kPath.
   * Fixed a bug where surface=unpaved was being assigned Surface::kPavedSmooth.

## Release Date: 2017-9-11 Valhalla 2.3.7
* **Bug Fix**
  * Update bidirectional connections to handle cases where the connecting edge is one of the origin (or destination) edges and the cost is high. Fixes some pedestrian route issues that were reported.
*  **Data Producer Update**
   * Added support for motorroad tag (default and per country).
   * Update OSMLR segment association logic to fix issue where chunks wrote over leftover segments. Fix search along edges to include a radius so any nearby edges are also considered.

## Release Date: 2017-08-29 Valhalla 2.3.6
* **Bug Fix**
  * Pedestrian paths including ferries no longer cause circuitous routes
  * Fix a crash in map matching route finding where heading from shape was using a `nullptr` tile
  * Spanish language narrative corrections
  * Fix traffic segment matcher to always set the start time of a segment when its known
* **Enhancement**
  * Location correlation scoring improvements to avoid situations where less likely start or ending locations are selected

## Release Date: 2017-08-22 Valhalla 2.3.5
* **Bug Fix**
  * Clamp the edge score in thor. Extreme values were causing bad alloc crashes.
  * Fix multimodal isochrones. EdgeLabel refactor caused issues.
* **Data Producer Update**
  * Update lua logic to properly handle vehicle=no tags.

## Release Date: 2017-08-14 Valhalla 2.3.4
* **Bug Fix**
  * Enforce limits on maximum per point accuracy to avoid long running map matching computations

## Release Date: 2017-08-14 Valhalla 2.3.3
* **Bug Fix**
  * Maximum osm node reached now causes bitset to resize to accommodate when building tiles
  * Fix wrong side of street information and remove redundant node snapping
  * Fix path differences between services and `valhalla_run_route`
  * Fix map matching crash when interpolating duplicate input points
  * Fix unhandled exception when trace_route or trace_attributes when there are no continuous matches
* **Enhancement**
  * Folded Low-Stress Biking Code into the regular Bicycle code and removed the LowStressBicycleCost class. Now when making a query for bicycle routing, a value of 0 for use_hills and use_roads produces low-stress biking routes, while a value of 1 for both provides more intense professional bike routes.
  * Bike costing default values changed. use_roads and use_hills are now 0.25 by default instead of 0.5 and the default bike is now a hybrid bike instead of a road bike.
  * Added logic to use station hierarchy from transitland.  Osm and egress nodes are connected by transitconnections.  Egress and stations are connected by egressconnections.  Stations and platforms are connected by platformconnections.  This includes narrative updates for Odin as well.

## Release Date: 2017-07-31 Valhalla 2.3.2
* **Bug Fix**
  * Update to use oneway:psv if oneway:bus does not exist.
  * Fix out of bounds memory issue in DoubleBucketQueue.
  * Many things are now taken into consideration to determine which sides of the road have what cyclelanes, because they were not being parsed correctly before
  * Fixed issue where sometimes a "oneway:bicycle=no" tag on a two-way street would cause the road to become a oneway for bicycles
  * Fixed trace_attributes edge_walk cases where the start or end points in the shape are close to graph nodes (intersections)
  * Fixed 32bit architecture crashing for certain routes with non-deterministic placement of edges labels in bucketized queue datastructure
* **Enhancement**
  * Improve multi-modal routes by adjusting the pedestrian mode factor (routes use less walking in favor of public transit).
  * Added interface framework to support "top-k" paths within map-matching.
  * Created a base EdgeLabel class that contains all data needed within costing methods and supports the basic path algorithms (forward direction, A*, with accumulated path distance). Derive class for bidirectional algorithms (BDEdgeLabel) and for multimodal algorithms. Lowers memory use by combining some fields (using spare bits from GraphId).
  * Added elapsed time estimates to map-matching labels in preparation for using timestamps in map-matching.
  * Added parsing of various OSM tags: "bicycle=use_sidepath", "bicycle=dismount", "segregated=*", "shoulder=*", "cycleway:buffer=*", and several variations of these.
  * Both trace_route and trace_attributes will parse `time` and `accuracy` parameters when the shape is provided as unencoded
  * Map-matching will now use the time (in seconds) of each gps reading (if provided) to narrow the search space and avoid finding matches that are impossibly fast

## Release Date: 2017-07-10 Valhalla 2.3.0
* **Bug Fix**
  * Fixed a bug in traffic segment matcher where length was populated but had invalid times
* **Embedded Compilation**
  * Decoupled the service components from the rest of the worker objects so that the worker objects could be used in non http service contexts
   * Added an actor class which encapsulates the various worker objects and allows the various end points to be called /route /height etc. without needing to run a service
* **Low-Stress Bicycle**
  * Worked on creating a new low-stress biking option that focuses more on taking safer roads like cycle ways or residential roads than the standard bike costing option does.

## Release Date: 2017-06-26 Valhalla 2.2.9
* **Bug Fix**
  * Fix a bug introduced in 2.2.8 where map matching search extent was incorrect in longitude axis.

## Release Date: 2017-06-23 Valhalla 2.2.8
* **Bug Fix**
  * Traffic segment matcher (exposed through Python bindings) - fix cases where partial (or no) results could be returned when breaking out of loop in form_segments early.
* **Traffic Matching Update**
  * Traffic segment matcher - handle special cases when entering and exiting turn channels.
* **Guidance Improvements**
  * Added Swedish (se-SV) narrative file.

## Release Date: 2017-06-20 Valhalla 2.2.7
* **Bug Fixes**
  * Traffic segment matcher (exposed through Python bindings) makes use of accuracy per point in the input
  * Traffic segment matcher is robust to consecutive transition edges in matched path
* **Isochrone Changes**
  * Set up isochrone to be able to handle multi-location queries in the future
* **Data Producer Updates**
  * Fixes to valhalla_associate_segments to address threading issue.
  * Added support for restrictions that refers only to appropriate type of vehicle.
* **Navigator**
  * Added pre-alpha implementation that will perform guidance for mobile devices.
* **Map Matching Updates**
  * Added capability to customize match_options

## Release Date: 2017-06-12 Valhalla 2.2.6
* **Bug Fixes**
  * Fixed the begin shape index where an end_route_discontinuity exists
* **Guidance Improvements**
  * Updated Slovenian (sl-SI) narrative file.
* **Data Producer Updates**
  * Added support for per mode restrictions (e.g., restriction:&lt;type&gt;)  Saved these restrictions as "complex" restrictions which currently support per mode lookup (unlike simple restrictions which are assumed to apply to all driving modes).
* **Matrix Updates**
  * Increased max distance threshold for auto costing and other similar costings to 400 km instead of 200 km

## Release Date: 2017-06-05 Valhalla 2.2.5
* **Bug Fixes**
  * Fixed matched point edge_index by skipping transition edges.
  * Use double precision in meili grid traversal to fix some incorrect grid cases.
  * Update meili to use DoubleBucketQueue and GraphReader methods rather than internal methods.

## Release Date: 2017-05-17 Valhalla 2.2.4
* **Bug Fixes**
  * Fix isochrone bug where the default access mode was used - this rejected edges that should not have been rejected for cases than automobile.
  * Fix A* handling of edge costs for trivial routes. This fixed an issue with disconnected regions that projected to a single edge.
  * Fix TripPathBuilder crash if first edge is a transition edge (was occurring with map-matching in rare occasions).

## Release Date: 2017-05-15 Valhalla 2.2.3
* **Map Matching Improvement**
  * Return begin and end route discontinuities. Also, returns partial shape of edge at route discontinuity.
* **Isochrone Improvements**
  * Add logic to make sure the center location remains fixed at the center of a tile/grid in the isotile.
  * Add a default generalization factor that is based on the grid size. Users can still override this factor but the default behavior is improved.
  * Add ExpandForward and ExpandReverse methods as is done in bidirectional A*. This improves handling of transitions between hierarchy levels.
* **Graph Correlation Improvements**
  * Add options to control both radius and reachability per input location (with defaults) to control correlation of input locations to the graph in such a way as to avoid routing between disconnected regions and favor more likely paths.

## Release Date: 2017-05-08 Valhalla 2.2.0
* **Guidance Improvements**
  * Added Russian (ru-RU) narrative file.
  * Updated Slovenian (sl-SI) narrative file.
* **Data Producer Updates**
  * Assign destination sign info on bidirectional ramps.
  * Update ReclassifyLinks. Use a "link-tree" which is formed from the exit node and terminates at entrance nodes. Exit nodes are sorted by classification so motorway exits are done before trunks, etc. Updated the turn channel logic - now more consistently applies turn channel use.
  * Updated traffic segment associations to properly work with elevation and lane connectivity information (which is stored after the traffic association).

## Release Date: 2017-04-24 Valhalla 2.1.9
* **Elevation Update**
  * Created a new EdgeElevation structure which includes max upward and downward slope (moved from DirectedEdge) and mean elevation.
* **Routing Improvements**
  * Destination only fix when "nested" destination only areas cause a route failure. Allow destination only edges (with penalty) on 2nd pass.
  * Fix heading to properly use the partial edge shape rather than entire edge shape to determine heading at the begin and end locations.
  * Some cleanup and simplification of the bidirectional A* algorithm.
  * Some cleanup and simplification of TripPathBuilder.
  * Make TileHierarchy data and methods static and remove tile_dir from the tile hierarchy.
* **Map Matching Improvement**
  * Return matched points with trace attributes when using map_snap.
* **Data Producer Updates**
  * lua updates so that the chunnel will work again.

## Release Date: 2017-04-04 Valhalla 2.1.8
* **Map Matching Release**
  * Added max trace limits and out-of-bounds checks for customizable trace options

## Release Date: 2017-03-29 Valhalla 2.1.7
* **Map Matching Release**
  * Increased service limits for trace
* **Data Producer Updates**
  * Transit: Remove the dependency on using level 2 tiles for transit builder
* **Traffic Updates**
  * Segment matcher completely re-written to handle many complex issues when matching traces to OTSs
* **Service Improvement**
  * Bug Fix - relaxed rapidjson parsing to allow numeric type coercion
* **Routing Improvements**
  * Level the forward and reverse paths in bidirectional A * to account for distance approximation differences.
  * Add logic for Use==kPath to bicycle costing so that paths are favored (as are footways).

## Release Date: 2017-03-10 Valhalla 2.1.3
* **Guidance Improvement**
  * Corrections to Slovenian narrative language file
  **Routing Improvements**
  * Increased the pedestrian search radius from 25 to 50 within the meili configuration to reduce U-turns with map-matching
  * Added a max avoid location limit

## Release Date: 2017-02-22 Valhalla 2.1.0
* **Guidance Improvement**
  * Added ca-ES (Catalan) and sl-SI (Slovenian) narrative language files
* **Routing  Improvement**
  * Fix through location reverse ordering bug (introduced in 2.0.9) in output of route responses for depart_at routes
  * Fix edge_walking method to handle cases where more than 1 initial edge is found
* **Data Producer Updates**
  * Improved transit by processing frequency based schedules.
  * Updated graph validation to more aggressively check graph consistency on level 0 and level 1
  * Fix the EdgeInfo hash to not create duplicate edge info records when creating hierarchies

## Release Date: 2017-02-21 Valhalla 2.0.9
* **Guidance Improvement**
  * Improved Italian narrative by handling articulated prepositions
  * Properly calling out turn channel maneuver
* **Routing Improvement**
  * Improved path determination by increasing stop impact for link to link transitions at intersections
  * Fixed through location handling, now includes cost at throughs and properly uses heading
  * Added ability to adjust location heading tolerance
* **Traffic Updates**
  * Fixed segment matching json to properly return non-string values where appropriate
* **Data Producer Updates**
  * Process node:ref and way:junction_ref as a semicolon separated list for exit numbers
  * Removed duplicated interchange sign information when ways are split into edges
  * Use a sequence within HierarchyBuilder to lower memory requirements for planet / large data imports.
  * Add connecting OSM wayId to a transit stop within NodeInfo.
  * Lua update:  removed ways that were being added to the routing graph.
  * Transit:  Fixed an issue where add_service_day and remove_service_day was not using the tile creation date, but the service start date for transit.
  * Transit:  Added acceptance test logic.
  * Transit:  Added fallback option if the associated wayid is not found.  Use distance approximator to find the closest edge.
  * Transit:  Added URL encoding for one stop ids that contain diacriticals.  Also, added include_geometry=false for route requests.
* **Optimized Routing Update**
  * Added an original index to the location object in the optimized route response
* **Trace Route Improvement**
  * Updated find_start_node to fix "GraphTile NodeInfo index out of bounds" error

## Release Date: 2017-01-30 Valhalla 2.0.6
* **Guidance Improvement**
  * Italian phrases were updated
* **Routing Improvement**
  * Fixed an issue where date and time was returning an invalid ISO8601 time format for date_time values in positive UTC. + sign was missing.
  * Fixed an encoding issue that was discovered for tranist_fetcher.  We were not encoding onestop_ids or route_ids.  Also, added exclude_geometry=true for route API calls.
* **Data Producer Updates**
  * Added logic to grab a single feed in valhalla_build_transit.

## Release Date: 2017-01-04 Valhalla 2.0.3
* **Service Improvement**
  * Added support for interrupting requests. If the connection is closed, route computation and map-matching can be interrupted prior to completion.
* **Routing Improvement**
  * Ignore name inconsistency when entering a link to avoid double penalizing.
* **Data Producer Updates**
  * Fixed consistent name assignment for ramps and turn lanes which improved guidance.
  * Added a flag to directed edges indicating if the edge has names. This can potentially be used in costing methods.
  * Allow future use of spare GraphId bits within DirectedEdge.

## Release Date: 2016-12-13 Valhalla 2.0.2
* **Routing Improvement**
  * Added support for multi-way restrictions to matrix and isochrones.
  * Added HOV costing model.
  * Speed limit updates.   Added logic to save average speed separately from speed limits.
  * Added transit include and exclude logic to multimodal isochrone.
  * Fix some edge cases for trivial (single edge) paths.
  * Better treatment of destination access only when using bidirectional A*.
* **Performance Improvement**
  * Improved performance of the path algorithms by making many access methods inline.

## Release Date: 2016-11-28 Valhalla 2.0.1
* **Routing Improvement**
  * Preliminary support for multi-way restrictions
* **Issues Fixed**
  * Fixed tile incompatibility between 64 and 32bit architectures
  * Fixed missing edges within tile edge search indexes
  * Fixed an issue where transit isochrone was cut off if we took transit that was greater than the max_seconds and other transit lines or buses were then not considered.

## Release Date: 2016-11-15 Valhalla 2.0

* **Tile Redesign**
  * Updated the graph tiles to store edges only on the hierarchy level they belong to. Prior to this, the highways were stored on all levels, they now exist only on the highway hierarchy. Similar changes were made for arterial level roads. This leads to about a 20% reduction in tile size.
  * The tile redesign required changes to the path generation algorithms. They must now transition freely between levels, even for pedestrian and bicycle routes. To offset the extra transitions, the main algorithms were changed to expand nodes at each level that has directed edges, rather than adding the transition edges to the priority queue/adjacency list. This change helps performance. The hierarchy limits that are used to speed the computation of driving routes by utilizing the highway hierarchy were adjusted to work with the new path algorithms.
  * Some changes to costing were also required, for example pedestrian and bicycle routes skip shortcut edges.
  * Many tile data structures were altered to explicitly size different fields and make room for "spare" fields that will allow future growth. In addition, the tile itself has extra "spare" records that can be appended to the end of the tile and referenced from the tile header. This also will allow future growth without breaking backward compatibility.
* **Guidance Improvement**
  * Refactored trip path to use an enumerated `Use` for edge and an enumerated `NodeType` for node
  * Fixed some wording in the Hindi narrative file
  * Fixed missing turn maneuver by updating the forward intersecting edge logic
* **Issues Fixed**
  * Fixed an issue with pedestrian routes where a short u-turn was taken to avoid the "crossing" penalty.
  * Fixed bicycle routing due to high penalty to enter an access=destination area. Changed to a smaller, length based factor to try to avoid long regions where access = destination. Added a driveway penalty to avoid taking driveways (which are often marked as access=destination).
  * Fixed regression where service did not adhere to the list of allowed actions in the Loki configuration
* **Graph Correlation**
  * External contributions from Navitia have lead to greatly reduced per-location graph correlation. Average correlation time is now less than 1ms down from 4-9ms.

## Release Date: 2016-10-17

* **Guidance Improvement**
  * Added the Hindi (hi-IN) narrative language
* **Service Additions**
  * Added internal valhalla error codes utility in baldr and modified all services to make use of and return as JSON response
  * See documentation https://github.com/valhalla/valhalla-docs/blob/master/api-reference.md#internal-error-codes-and-conditions
* **Time-Distance Matrix Improvement**
  * Added a costmatrix performance fix for one_to_many matrix requests
* **Memory Mapped Tar Archive - Tile Extract Support**
  * Added the ability to load a tar archive of the routing graph tiles. This improves performance under heavy load and reduces the memory requirement while allowing multiple processes to share cache resources.

## Release Date: 2016-09-19

* **Guidance Improvement**
  * Added pirate narrative language
* **Routing Improvement**
  * Added the ability to include or exclude stops, routes, and operators in multimodal routing.
* **Service Improvement**
  * JSONify Error Response

## Release Date: 2016-08-30

* **Pedestrian Routing Improvement**
  * Fixes for trivial pedestrian routes

## Release Date: 2016-08-22

* **Guidance Improvements**
  * Added Spanish narrative
  * Updated the start and end edge heading calculation to be based on road class and edge use
* **Bicycle Routing Improvements**
  * Prevent getting off a higher class road for a small detour only to get back onto the road immediately.
  * Redo the speed penalties and road class factors - they were doubly penalizing many roads with very high values.
  * Simplify the computation of weighting factor for roads that do not have cycle lanes. Apply speed penalty to slightly reduce favoring
of non-separated bicycle lanes on high speed roads.
* **Routing Improvements**
  * Remove avoidance of U-turn for pedestrian routes. This improves use with map-matching since pedestrian routes can make U-turns.
  * Allow U-turns at dead-ends for driving (and bicycling) routes.
* **Service Additions**
  * Add support for multi-modal isochrones.
  * Added base code to allow reverse isochrones (path from anywhere to a single destination).
* **New Sources to Targets**
  * Added a new Matrix Service action that allows you to request any of the 3 types of time-distance matrices by calling 1 action.  This action takes a sources and targets parameter instead of the locations parameter.  Please see the updated Time-Distance Matrix Service API reference for more details.

## Release Date: 2016-08-08

 * **Service additions**
  * Latitude, longitude bounding boxes of the route and each leg have been added to the route results.
  * Added an initial isochrone capability. This includes methods to create an "isotile" - a 2-D gridded data set with time to reach each lat,lon grid from an origin location. This isoltile is then used to create contours at specified times. Interior contours are optionally removed and the remaining outer contours are generalized and converted to GeoJSON polygons. An initial version supporting multimodal route types has also been added.
 * **Data Producer Updates**
  * Fixed tranist scheduling issue where false schedules were getting added.
 * **Tools Additionas**
  * Added `valhalla_export_edges` tool to allow shape and names to be dumped from the routing tiles

## Release Date: 2016-07-19

 * **Guidance Improvements**
  * Added French narrative
  * Added capability to have narrative language aliases - For example: German `de-DE` has an alias of `de`
 * **Transit Stop Update** - Return latitude and longitude for each transit stop
 * **Data Producer Updates**
  * Added logic to use lanes:forward, lanes:backward, speed:forward, and speed:backward based on direction of the directed edge.
  * Added support for no_entry, no_exit, and no_turn restrictions.
  * Added logic to support country specific access. Based on country tables found here: http://wiki.openstreetmap.org/wiki/OSM_tags_for_routing/Access-Restrictions

## Release Date: 2016-06-08

 * **Bug Fix** - Fixed a bug where edge indexing created many small tiles where no edges actually intersected. This allowed impossible routes to be considered for path finding instead of rejecting them earlier.
 * **Guidance Improvements**
  * Fixed invalid u-turn direction
  * Updated to properly call out jughandle routes
  * Enhanced signless interchange maneuvers to help guide users
 * **Data Producer Updates**
  * Updated the speed assignment for ramp to be a percentage of the original road class speed assignment
  * Updated stop impact logic for turn channel onto ramp

## Release Date: 2016-05-19

 * **Bug Fix** - Fixed a bug where routes fail within small, disconnected "islands" due to the threshold logic in prior release. Also better logic for not-thru roads.

## Release Date: 2016-05-18

 * **Bidirectional A* Improvements** - Fixed an issue where if both origin and destination locations where on not-thru roads that meet at a common node the path ended up taking a long detour. Not all cases were fixed though - next release should fix. Trying to address the termination criteria for when the best connection point of the 2 paths is optimal. Turns out that the initial case where both opposing edges are settled is not guaranteed to be the least cost path. For now we are setting a threshold and extending the search while still tracking best connections. Fixed the opposing edge when a hierarchy transition occurs.
 * **Guidance Globalization** -  Fixed decimal distance to be locale based.
 * **Guidance Improvements**
  * Fixed roundabout spoke count issue by fixing the drive_on_right attribute.
  * Simplified narative by combining unnamed straight maneuvers
  * Added logic to confirm maneuver type assignment to avoid invalid guidance
  * Fixed turn maneuvers by improving logic for the following:
    * Internal intersection edges
    * 'T' intersections
    * Intersecting forward edges
 * **Data Producer Updates** - Fix the restrictions on a shortcut edge to be the same as the last directed edge of the shortcut (rather than the first one).

## Release Date: 2016-04-28

 * **Tile Format Updates** - Separated the transit graph from the "road only" graph into different tiles but retained their interconnectivity. Transit tiles are now hierarchy level 3.
 * **Tile Format Updates** - Reduced the size of graph edge shape data by 5% through the use of varint encoding (LEB128)
 * **Tile Format Updates** - Aligned `EdgeInfo` structures to proper byte boundaries so as to maintain compatibility for systems who don't support reading from unaligned addresses.
 * **Guidance Globalization** -  Added the it-IT(Italian) language file. Added support for CLDR plural rules. The cs-CZ(Czech), de-DE(German), and en-US(US English) language files have been updated.
 * **Travel mode based instructions** -  Updated the start, post ferry, and post transit insructions to be based on the travel mode, for example:
  * `Drive east on Main Street.`
  * `Walk northeast on Broadway.`
  * `Bike south on the cycleway.`

## Release Date: 2016-04-12

 * **Guidance Globalization** -  Added logic to use tagged language files that contain the guidance phrases. The initial versions of en-US, de-DE, and cs-CZ have been deployed.
 * **Updated ferry defaults** -  Bumped up use_ferry to 0.65 so that we don't penalize ferries as much.

## Release Date: 2016-03-31
 * **Data producer updates** - Do not generate shortcuts across a node which is a fork. This caused missing fork maneuvers on longer routes.  GetNames update ("Broadway fix").  Fixed an issue with looking up a name in the ref map and not the name map.  Also, removed duplicate names.  Private = false was unsetting destination only flags for parking aisles.

## Release Date: 2016-03-30
 * **TripPathBuilder Bug Fix** - Fixed an exception that was being thrown when trying to read directed edges past the end of the list within a tile. This was due to errors in setting walkability and cyclability on upper hierarchies.

## Release Date: 2016-03-28

 * **Improved Graph Correlation** -  Correlating input to the routing graph is carried out via closest first traversal of the graph's, now indexed, geometry. This results in faster correlation and guarantees the absolute closest edge is found.

## Release Date: 2016-03-16

 * **Transit type returned** -  The transit type (e.g. tram, metro, rail, bus, ferry, cable car, gondola, funicular) is now returned with each transit maneuver.
 * **Guidance language** -  If the language option is not supplied or is unsupported then the language will be set to the default (en-US). Also, the service will return the language in the trip results.
 * **Update multimodal path algorithm** - Applied some fixes to multimodal path algorithm. In particular fixed a bug where the wrong sortcost was added to the adjacency list. Also separated "in-station" transfer costs from transfers between stops.
 * **Data producer updates** - Do not combine shortcut edges at gates or toll booths. Fixes avoid toll issues on routes that included shortcut edges.

## Release Date: 2016-03-07

 * **Updated all APIs to honor the optional DNT (Do not track) http header** -  This will avoid logging locations.
 * **Reduce 'Merge maneuver' verbal alert instructions** -  Only create a verbal alert instruction for a 'Merge maneuver' if the previous maneuver is > 1.5 km.
 * **Updated transit defaults.  Tweaked transit costing logic to obtain better routes.** -  use_rail = 0.6, use_transfers = 0.3, transfer_cost = 15.0 and transfer_penalty = 300.0.  Updated the TransferCostFactor to use the transfer_factor correctly.  TransitionCost for pedestrian costing bumped up from 20.0f to 30.0f when predecessor edge is a transit connection.
 * **Initial Guidance Globalization** -  Partial framework for Guidance Globalization. Started reading some guidance phrases from en-US.json file.

## Release Date: 2016-02-22

 * **Use bidirectional A* for automobile routes** - Switch to bidirectional A* for all but bus routes and short routes (where origin and destination are less than 10km apart). This improves performance and has less failure cases for longer routes. Some data import adjustments were made (02-19) to fix some issues encountered with arterial and highway hierarchies. Also only use a maximum of 2 passes for bidirecdtional A* to reduce "long time to fail" cases.
 * **Added verbal multi-cue guidance** - This combines verbal instructions when 2 successive maneuvers occur in a short amount of time (e.g., Turn right onto MainStreet. Then Turn left onto 1st Avenue).

## Release Date: 2016-02-19

 * **Data producer updates** - Reduce stop impact when all edges are links (ramps or turn channels). Update opposing edge logic to reject edges that do no have proper access (forward access == reverse access on opposing edge and vice-versa). Update ReclassifyLinks for cases where a single edge (often a service road) intersects a ramp improperly causing the ramp to reclassified when it should not be. Updated maximum OSM node Id (now exceeds 4000000000). Move lua from conf repository into mjolnir.

## Release Date: 2016-02-01

 * **Data producer updates** - Reduce speed on unpaved/rough roads. Add statistics for hgv (truck) restrictions.

## Release Date: 2016-01-26

 * **Added capability to disable narrative production** - Added the `narrative` boolean option to allow users to disable narrative production. Locations, shape, length, and time are still returned. The narrative production is enabled by default. The possible values for the `narrative` option are: false and true
 * **Added capability to mark a request with an id** - The `id` is returned with the response so a user could match to the corresponding request.
 * **Added some logging enhancements, specifically [ANALYTICS] logging** - We want to focus more on what our data is telling us by logging specific stats in Logstash.

## Release Date: 2016-01-18

 * **Data producer updates** - Data importer configuration (lua) updates to fix a bug where buses were not allowed on restricted lanes.  Fixed surface issue (change the default surface to be "compacted" for footways).

## Release Date: 2016-01-04

 * **Fixed Wrong Costing Options Applied** - Fixed a bug in which a previous requests costing options would be used as defaults for all subsequent requests.

## Release Date: 2015-12-18

 * **Fix for bus access** - Data importer configuration (lua) updates to fix a bug where bus lanes were turning off access for other modes.
 * **Fix for extra emergency data** - Data importer configuration (lua) updates to fix a bug where we were saving hospitals in the data.
 * **Bicycle costing update** - Updated kTCSlight and kTCFavorable so that cycleways are favored by default vs roads.

## Release Date: 2015-12-17

 * **Graph Tile Data Structure update** - Updated structures within graph tiles to support transit efforts and truck routing. Removed TransitTrip, changed TransitRoute and TransitStop to indexes (rather than binary search). Added access restrictions (like height and weight restrictions) and the mode which they impact to reduce need to look-up.
 * **Data producer updates** - Updated graph tile structures and import processes.

## Release Date: 2015-11-23

 * **Fixed Open App for OSRM functionality** - Added OSRM functionality back to Loki to support Open App.

## Release Date: 2015-11-13

 * **Improved narrative for unnamed walkway, cycleway, and mountain bike trail** - A generic description will be used for the street name when a walkway, cycleway, or mountain bike trail maneuver is unnamed. For example, a turn right onto a unnamed walkway maneuver will now be: "Turn right onto walkway."
 * **Fix costing bug** - Fix a bug introduced in EdgeLabel refactor (impacted time distance matrix only).

## Release Date: 2015-11-3

 * **Enhance bi-directional A* logic** - Updates to bidirectional A* algorithm to fix the route completion logic to handle cases where a long "connection" edge could lead to a sub-optimal path. Add hierarchy and shortcut logic so we can test and use bidirectional A* for driving routes. Fix the destination logic to properly handle oneways as the destination edge. Also fix U-turn detection for reverse search when hierarchy transitions occur.
 * **Change "Go" to "Head" for some instructions** - Start, exit ferry.
 * **Update to roundabout instructions** - Call out roundabouts for edges marked as links (ramps, turn channels).
 * **Update bicycle costing** - Fix the road factor (for applying weights based on road classification) and lower turn cost values.

## Data Producer Release Date: 2015-11-2

 * **Updated logic to not create shortcut edges on roundabouts** - This fixes some roundabout exit counts.

## Release Date: 2015-10-20

 * **Bug Fix for Pedestrian and Bicycle Routes** - Fixed a bug with setting the destination in the bi-directional Astar algorithm. Locations that snapped to a dead-end node would have failed the route and caused a timeout while searching for a valid path. Also fixed the elapsed time computation on the reverse path of bi-directional algorithm.

## Release Date: 2015-10-16

 * **Through Location Types** - Improved support for locations with type = "through". Routes now combine paths that meet at each through location to create a single "leg" between locations with type = "break". Paths that continue at a through location will not create a U-turn unless the path enters a "dead-end" region (neighborhood with no outbound access).
 * **Update shortcut edge logic** - Now skips long shortcut edges when close to the destination. This can lead to missing the proper connection if the shortcut is too long. Fixes #245 (thor).
 * **Per mode service limits** - Update configuration to allow setting different maximum number of locations and distance per mode.
 * **Fix shape index for trivial path** - Fix a bug where when building the the trip path for a "trivial" route (includes just one edge) where the shape index exceeded that size of the shape.

## Release Date: 2015-09-28

 * **Elevation Influenced Bicycle Routing** - Enabled elevation influenced bicycle routing. A "use-hills" option was added to the bicycle costing profile that can tune routes to avoid hills based on grade and amount of elevation change.
 * **"Loop Edge" Fix** - Fixed a bug with edges that form a loop. Split them into 2 edges during data import.
 * **Additional information returned from 'locate' method** - Added information that can be useful when debugging routes and data. Adds information about nodes and edges at a location.
 * **Guidance/Narrative Updates** - Added side of street to destination narrative. Updated verbal instructions.<|MERGE_RESOLUTION|>--- conflicted
+++ resolved
@@ -94,8 +94,6 @@
    * FIXED: set capped speed for truck at 90 KPH [#4493](https://github.com/valhalla/valhalla/pull/4493)
    * FIXED: Config singleton multiple instantiation issue [#4521](https://github.com/valhalla/valhalla/pull/4521)
    * FIXED: Prevent GetShortcut to run into an infinite loop [#4532](https://github.com/valhalla/valhalla/pull/4532)
-<<<<<<< HEAD
-=======
    * FIXED: fix config generator with thor.costmatrix_allow_second_pass [#4567](https://github.com/valhalla/valhalla/pull/4567)
    * FIXED: infinite loop or other random corruption in isochrones when retrieving partial shape of an edge [#4547](https://github.com/valhalla/valhalla/pull/4547)
    * FIXED: Aggregation updates: update opposing local idx after aggregating the edges, added classification check for aggregation, and shortcut length changes [#4570](https://github.com/valhalla/valhalla/pull/4570)
@@ -126,7 +124,6 @@
    * FIXED: location search_filter ignored in certain cases [#4835](https://github.com/valhalla/valhalla/pull/4835)
    * FIXED: Ferry reclassification finds shortest path that is blocked by inaccessible node [#4854](https://github.com/valhalla/valhalla/pull/4854)
    * FIXED: `(Nov - Mar)` (and similar, months with spaces) condition parsing [#4857](https://github.com/valhalla/valhalla/pull/4857)
->>>>>>> 4db4b183
 * **Enhancement**
    * UPDATED: French translations, thanks to @xlqian [#4159](https://github.com/valhalla/valhalla/pull/4159)
    * CHANGED: -j flag for multithreaded executables to override mjolnir.concurrency [#4168](https://github.com/valhalla/valhalla/pull/4168)
