## Release Date: 2021-??-?? Valhalla 3.1.5
* **Removed**
* **Bug Fix**
   * FIXED: Wrong out index in route intersections [#3541](https://github.com/valhalla/valhalla/pull/3541)
   * FIXED: Both `hov:designated` and `hov:minimum` have to be correctly set for the way to be considered hov-only [#3526](https://github.com/valhalla/valhalla/pull/3526)
   * FIXED: Fix precision losses while encoding-decoding distance parameter in openlr [#3374](https://github.com/valhalla/valhalla/pull/3374)
   * FIXED: Fix bearing calculation for openlr records [#3379](https://github.com/valhalla/valhalla/pull/3379)
   * FIXED: Some refactoring that was proposed for the PR 3379 [3381](https://github.com/valhalla/valhalla/pull/3381)
   * FIXED: Avoid calling out "keep left/right" when passing an exit [3349](https://github.com/valhalla/valhalla/pull/3349)
   * FIXED: Fix iterator decrement beyond begin() in GeoPoint::HeadingAtEndOfPolyline() method [#3393](https://github.com/valhalla/valhalla/pull/3393)
   * FIXED: Add string for Use:kPedestrianCrossing to fix null output in to_string(Use). [#3416](https://github.com/valhalla/valhalla/pull/3416)
   * FIXED: Remove simple restrictions check for pedestrian cost calculation. [#3423](https://github.com/valhalla/valhalla/pull/3423)
   * FIXED: Parse "highway=busway" OSM tag: https://wiki.openstreetmap.org/wiki/Tag:highway%3Dbusway [#3413](https://github.com/valhalla/valhalla/pull/3413)
   * FIXED: Process int_ref irrespective of `use_directions_on_ways_` [#3446](https://github.com/valhalla/valhalla/pull/3446)
   * FIXED: workaround python's ArgumentParser bug to not accept negative numbers as arguments [#3443](https://github.com/valhalla/valhalla/pull/3443)
   * FIXED: Undefined behaviour on some platforms due to unaligned reads [#3447](https://github.com/valhalla/valhalla/pull/3447)
   * FIXED: Fixed undefined behavior due to invalid shift exponent when getting edge's heading [#3450](https://github.com/valhalla/valhalla/pull/3450)
   * FIXED: Use midgard::unaligned_read in GraphTileBuilder::AddSigns [#3456](https://github.com/valhalla/valhalla/pull/3456)
   * FIXED: Relax test margin for time dependent traffic test [#3467](https://github.com/valhalla/valhalla/pull/3467)
   * FIXED: Fixed missed intersection heading [#3463](https://github.com/valhalla/valhalla/pull/3463)
   * FIXED: Stopped putting binary bytes into a string field of the protobuf TaggedValue since proto3 protects against that for cross language support [#3468](https://github.com/valhalla/valhalla/pull/3468)
   * FIXED: valhalla_service uses now loki logging config instead of deprecated tyr logging [#3481](https://github.com/valhalla/valhalla/pull/3481)
   * FIXED: Docker image `valhalla/valhalla:run-latest`: conan error + python integration [#3485](https://github.com/valhalla/valhalla/pull/3485)
   * FIXED: fix more protobuf unstable 3.x API [#3494](https://github.com/valhalla/valhalla/pull/3494)
   * FIXED: fix one more protobuf unstable 3.x API [#3501](https://github.com/valhalla/valhalla/pull/3501)
   * FIXED: Fix valhalla_build_tiles imports only bss from last osm file [#3503](https://github.com/valhalla/valhalla/pull/3503)
   * FIXED: Fix total_run_stat.sh script. [#3511](https://github.com/valhalla/valhalla/pull/3511)
   * FIXED: fix valhalla_export_edges: missing null columns separator [#3543](https://github.com/valhalla/valhalla/pull/3543)
<<<<<<< HEAD
   * FIXED: exit and exit_verbal in Russian locale should be same [#3545](https://github.com/valhalla/valhalla/pull/3545)
=======
   * FIXED: Removed/updated narrative language aliases that are not IETF BCP47 compliant [#3546](https://github.com/valhalla/valhalla/pull/3546)
   * FIXED: Wrong predecessor opposing edge in dijkstra's expansion [#3528](https://github.com/valhalla/valhalla/pull/3528)
>>>>>>> 2e5db62f
   
* **Enhancement**
   * CHANGED: Pronunciation for names and destinations [#3132](https://github.com/valhalla/valhalla/pull/3132)
   * CHANGED: Requested code clean up for phonemes PR [#3356](https://github.com/valhalla/valhalla/pull/3356)
   * CHANGED: Refactor Pronunciation class to struct [#3359](https://github.com/valhalla/valhalla/pull/3359)
   * ADDED: Added support for probabale restrictions [#3361](https://github.com/valhalla/valhalla/pull/3361)
   * CHANGED: Refactored the verbal text formatter to handle logic for street name and sign [#3369](https://github.com/valhalla/valhalla/pull/3369)
   * CHANGED: return "version" and "tileset_age" on parameterless /status call [#3367](https://github.com/valhalla/valhalla/pull/3367)
   * CHANGED: de-singleton tile_extract by introducing an optional index.bin file created by valhalla_build_extract [#3281](https://github.com/valhalla/valhalla/pull/3281)
   * CHANGED: implement valhalla_build_elevation in python and add more --from-geojson & --from-graph options [#3318](https://github.com/valhalla/valhalla/pull/3318)
   * ADDED: Add boolean parameter to clear memory for edge labels from thor. [#2789](https://github.com/valhalla/valhalla/pull/2789)
   * CHANGED: Do not create statsd client in workers if it is not configured [#3394](https://github.com/valhalla/valhalla/pull/3394)
   * ADDED: Import of Bike Share Stations information in BSS Connection edges [#3411](https://github.com/valhalla/valhalla/pull/3411)
   * ADDED: Add heading to PathEdge to be able to return it on /locate [#3399](https://github.com/valhalla/valhalla/pull/3399)
   * ADDED: Add `prioritize_bidirectional` option for fast work and correct ETA calculation for `depart_at` date_time type. Smoothly stop using live-traffic [#3398](https://github.com/valhalla/valhalla/pull/3398)
   * CHANGED: Minor fix for headers  [#3436](https://github.com/valhalla/valhalla/pull/3436)
   * CHANGED: Use std::multimap for polygons returned for admin and timezone queries. Improves performance when building tiles. [#3427](https://github.com/valhalla/valhalla/pull/3427)
   * CHANGED: Refactored GraphBuilder::CreateSignInfoList [#3438](https://github.com/valhalla/valhalla/pull/3438)
   * ADDED: Add support for LZ4 compressed elevation tiles [#3401](https://github.com/valhalla/valhalla/pull/3401)
   * CHANGED: Rearranged some of the protobufs to remove redundancy [#3452](https://github.com/valhalla/valhalla/pull/3452)
   * CHANGED: overhaul python bindings [#3380](https://github.com/valhalla/valhalla/pull/3380)
   * CHANGED: Removed all protobuf defaults either by doing them in code or by relying on 0 initialization. Also deprecated best_paths and do_not_track [#3454](https://github.com/valhalla/valhalla/pull/3454)
   * ADDED: isochrone action for /expansion endpoint to track dijkstra expansion [#3215](https://github.com/valhalla/valhalla/pull/3215)
   * CHANGED: remove boost from dependencies and add conan as prep for #3346 [#3459](https://github.com/valhalla/valhalla/pull/3459)
   * CHANGED: Remove boost.program_options in favor of cxxopts header-only lib and use conan to install header-only boost. [#3346](https://github.com/valhalla/valhalla/pull/3346)
   * CHANGED: Moved all protos to proto3 for internal request/response handling [#3457](https://github.com/valhalla/valhalla/pull/3457)
   * CHANGED: Allow up to 32 outgoing link edges on a node when reclassifying links [#3483](https://github.com/valhalla/valhalla/pull/3483)
   * CHANGED: Reuse sample::get implementation [#3471](https://github.com/valhalla/valhalla/pull/3471)
   * ADDED: Beta support for interacting with the http/bindings/library via serialized and pbf objects respectively [#3464](https://github.com/valhalla/valhalla/pull/3464)
   * CHANGED: Update xcode to 12.4.0 [#3492](https://github.com/valhalla/valhalla/pull/3492)
   * ADDED: Add JSON generator to conan [#3493](https://github.com/valhalla/valhalla/pull/3493)
   * CHANGED: top_speed option: ignore live speed for speed based penalties [#3460](https://github.com/valhalla/valhalla/pull/3460)
   * ADDED: Add `include_construction` option into the config to include/exclude roads under construction from the graph [#3455](https://github.com/valhalla/valhalla/pull/3455)
   * CHANGED: Refactor options protobuf for Location and Costing objects [#3506](https://github.com/valhalla/valhalla/pull/3506)
   * CHANGED: valhalla.h and config.h don't need cmake configuration [#3502](https://github.com/valhalla/valhalla/pull/3502)
   * ADDED: New options to control what fields of the pbf are returned when pbf format responses are requested [#3207](https://github.com/valhalla/valhalla/pull/3507)
   * CHANGED: Rename tripcommon to common [#3516](https://github.com/valhalla/valhalla/pull/3516)
   * ADDED: Indoor routing - data model, data processing. [#3509](https://github.com/valhalla/valhalla/pull/3509)
   * ADDED: On-demand elevation tile fetching [#3391](https://github.com/valhalla/valhalla/pull/3391)
   * CHANGED: Remove many oneof uses from the protobuf api where the semantics of optional vs required isnt necessary [#3527](https://github.com/valhalla/valhalla/pull/3527)
   * ADDED: Indoor routing maneuvers [#3519](https://github.com/valhalla/valhalla/pull/3519)
   * ADDED: Expose reverse isochrone parameter for reverse expansion [#3528](https://github.com/valhalla/valhalla/pull/3528)

## Release Date: 2021-10-07 Valhalla 3.1.4
* **Removed**
* **Bug Fix**
   * FIXED: Revert default speed boost for turn channels [#3232](https://github.com/valhalla/valhalla/pull/3232)
   * FIXED: Use the right tile to get country for incident [#3235](https://github.com/valhalla/valhalla/pull/3235)
   * FIXED: Fix factors passed to `RelaxHierarchyLimits` [#3253](https://github.com/valhalla/valhalla/pull/3253)
   * FIXED: Fix TransitionCostReverse usage [#3260](https://github.com/valhalla/valhalla/pull/3260)
   * FIXED: Fix Tagged Value Support in EdgeInfo [#3262](https://github.com/valhalla/valhalla/issues/3262)
   * FIXED: TransitionCostReverse fix: revert internal_turn change [#3271](https://github.com/valhalla/valhalla/issues/3271)
   * FIXED: Optimize tiles usage in reach-based pruning [#3294](https://github.com/valhalla/valhalla/pull/3294)
   * FIXED: Slip lane detection: track visited nodes to avoid infinite loops [#3297](https://github.com/valhalla/valhalla/pull/3297)
   * FIXED: Fix distance value in a 0-length road [#3185](https://github.com/valhalla/valhalla/pull/3185)
   * FIXED: Trivial routes were broken when origin was node snapped and destnation was not and vice-versa for reverse astar [#3299](https://github.com/valhalla/valhalla/pull/3299)
   * FIXED: Tweaked TestAvoids map to get TestAvoidShortcutsTruck working [#3301](https://github.com/valhalla/valhalla/pull/3301)
   * FIXED: Overflow in sequence sort [#3303](https://github.com/valhalla/valhalla/pull/3303)
   * FIXED: Setting statsd tags in config via valhalla_build_config [#3225](https://github.com/valhalla/valhalla/pull/3225)
   * FIXED: Cache for gzipped elevation tiles [#3120](https://github.com/valhalla/valhalla/pull/3120)
   * FIXED: Current time conversion regression introduced in unidirectional algorithm refractor [#3278](https://github.com/valhalla/valhalla/issues/3278)
   * FIXED: Make combine_route_stats.py properly quote CSV output (best practice improvement) [#3328](https://github.com/valhalla/valhalla/pull/3328)
   * FIXED: Merge edge segment records in map matching properly so that resulting edge indices in trace_attributes are valid [#3280](https://github.com/valhalla/valhalla/pull/3280)
   * FIXED: Shape walking map matcher now sets correct edge candidates used in the match for origin and destination location [#3329](https://github.com/valhalla/valhalla/pull/3329)
   * FIXED: Better hash function of GraphId [#3332](https://github.com/valhalla/valhalla/pull/3332)

* **Enhancement**
   * CHANGED: Favor turn channels more [#3222](https://github.com/valhalla/valhalla/pull/3222)
   * CHANGED: Rename `valhalla::midgard::logging::LogLevel` enumerators to avoid clash with common macros [#3237](https://github.com/valhalla/valhalla/pull/3237)
   * CHANGED: Move pre-defined algorithm-based factors inside `RelaxHierarchyLimits` [#3253](https://github.com/valhalla/valhalla/pull/3253)
   * ADDED: Reject alternatives with too long detours [#3238](https://github.com/valhalla/valhalla/pull/3238)
   * ADDED: Added info to /status endpoint [#3008](https://github.com/valhalla/valhalla/pull/3008)
   * ADDED: Added stop and give_way/yield signs to the data and traffic signal fixes [#3251](https://github.com/valhalla/valhalla/pull/3251)
   * ADDED: use_hills for pedestrian costing, which also affects the walking speed [#3234](https://github.com/valhalla/valhalla/pull/3234)
   * CHANGED: Fixed cost threshold fot bidirectional astar. Implemented reach-based pruning for suboptimal branches [#3257](https://github.com/valhalla/valhalla/pull/3257)
   * ADDED: Added `exclude_unpaved` request parameter [#3240](https://github.com/valhalla/valhalla/pull/3240)
   * ADDED: Added support for routing onto HOV/HOT lanes via request parameters `include_hot`, `include_hov2`, and `include_hov3` [#3273](https://github.com/valhalla/valhalla/pull/3273)
   * ADDED: Add Z-level field to `EdgeInfo`. [#3261](https://github.com/valhalla/valhalla/pull/3261)
   * CHANGED: Calculate stretch threshold for alternatives based on the optimal route cost [#3276](https://github.com/valhalla/valhalla/pull/3276)
   * ADDED: Add `preferred_z_level` as a parameter of loki requests. [#3270](https://github.com/valhalla/valhalla/pull/3270)
   * ADDED: Add `preferred_layer` as a parameter of loki requests. [#3270](https://github.com/valhalla/valhalla/pull/3270)
   * ADDED: Exposing service area names in passive maneuvers. [#3277](https://github.com/valhalla/valhalla/pull/3277)
   * ADDED: Added traffic signal and stop sign check for stop impact. These traffic signals and stop sign are located on edges. [#3279](https://github.com/valhalla/valhalla/pull/3279)
   * CHANGED: Improved sharing criterion to obtain more reasonable alternatives; extended alternatives search [#3302](https://github.com/valhalla/valhalla/pull/3302)
   * ADDED: pull ubuntu:20.04 base image before building [#3233](https://github.com/valhalla/valhalla/pull/3223)
   * CHANGED: Improve Loki nearest-neighbour performance for large radius searches in open space [#3233](https://github.com/valhalla/valhalla/pull/3324)
   * ADDED: testing infrastructure for scripts and valhalla_build_config tests [#3308](https://github.com/valhalla/valhalla/pull/3308)
   * ADDED: Shape points and information about where intermediate locations are placed along the legs of a route [#3274](https://github.com/valhalla/valhalla/pull/3274)
   * CHANGED: Improved existing hov lane transition test case to make more realistic [#3330](https://github.com/valhalla/valhalla/pull/3330)
   * CHANGED: Update python usage in all scripts to python3 [#3337](https://github.com/valhalla/valhalla/pull/3337)
   * ADDED: Added `exclude_cash_only_tolls` request parameter [#3341](https://github.com/valhalla/valhalla/pull/3341)
   * CHANGED: Update api-reference for street_names [#3342](https://github.com/valhalla/valhalla/pull/3342)
   * ADDED: Disable msse2 flags when building on Apple Silicon chip [#3327](https://github.com/valhalla/valhalla/pull/3327)

## Release Date: 2021-07-20 Valhalla 3.1.3
* **Removed**
   * REMOVED: Unused overloads of `to_response` function [#3167](https://github.com/valhalla/valhalla/pull/3167)

* **Bug Fix**
   * FIXED: Fix heading on small edge [#3114](https://github.com/valhalla/valhalla/pull/3114)
   * FIXED: Added support for `access=psv`, which disables routing on these nodes and edges unless the mode is taxi or bus [#3107](https://github.com/valhalla/valhalla/pull/3107)
   * FIXED: Disables logging in CI to catch issues [#3121](https://github.com/valhalla/valhalla/pull/3121)
   * FIXED: Fixed U-turns through service roads [#3082](https://github.com/valhalla/valhalla/pull/3082)
   * FIXED: Added forgotten penalties for kLivingStreet and kTrack for pedestrian costing model [#3116](https://github.com/valhalla/valhalla/pull/3116)
   * FIXED: Updated the reverse turn bounds [#3122](https://github.com/valhalla/valhalla/pull/3122)
   * FIXED: Missing fork maneuver [#3134](https://github.com/valhalla/valhalla/pull/3134)
   * FIXED: Update turn channel logic to call out specific turn at the end of the turn channel if needed [#3140](https://github.com/valhalla/valhalla/pull/3140)
   * FIXED: Fixed cost thresholds for TimeDistanceMatrix. [#3131](https://github.com/valhalla/valhalla/pull/3131)
   * FIXED: Use distance threshold in hierarchy limits for bidirectional astar to expand more important lower level roads [#3156](https://github.com/valhalla/valhalla/pull/3156)
   * FIXED: Fixed incorrect dead-end roundabout labels. [#3129](https://github.com/valhalla/valhalla/pull/3129)
   * FIXED: googletest wasn't really updated in #3166 [#3187](https://github.com/valhalla/valhalla/pull/3187)
   * FIXED: Minor fix of benchmark code [#3190](https://github.com/valhalla/valhalla/pull/3190)
   * FIXED: avoid_polygons intersected edges as polygons instead of linestrings [#3194]((https://github.com/valhalla/valhalla/pull/3194)
   * FIXED: when binning horizontal edge shapes using single precision floats (converted from not double precision floats) allowed for the possiblity of marking many many tiles no where near the shape [#3204](https://github.com/valhalla/valhalla/pull/3204)
   * FIXED: Fix improper iterator usage in ManeuversBuilder [#3205](https://github.com/valhalla/valhalla/pull/3205)
   * FIXED: Modified approach for retrieving signs from a directed edge #3166 [#3208](https://github.com/valhalla/valhalla/pull/3208)
   * FIXED: Improve turn channel classification: detect slip lanes [#3196](https://github.com/valhalla/valhalla/pull/3196)
   * FIXED: Compatibility with older boost::optional versions [#3219](https://github.com/valhalla/valhalla/pull/3219)
   * FIXED: Older boost.geometry versions don't have correct() for geographic rings [#3218](https://github.com/valhalla/valhalla/pull/3218)
   * FIXED: Use default road speed for bicycle costing so traffic does not reduce penalty on high speed roads. [#3143](https://github.com/valhalla/valhalla/pull/3143)

* **Enhancement**
   * CHANGED: Refactor base costing options parsing to handle more common stuff in a one place [#3125](https://github.com/valhalla/valhalla/pull/3125)
   * CHANGED: Unified Sign/SignElement into sign.proto [#3146](https://github.com/valhalla/valhalla/pull/3146)
   * ADDED: New verbal succinct transition instruction to maneuver & narrativebuilder. Currently this instruction will be used in place of a very long street name to avoid repetition of long names [#2844](https://github.com/valhalla/valhalla/pull/2844)
   * ADDED: Added oneway support for pedestrian access and foot restrictions [#3123](https://github.com/valhalla/valhalla/pull/3123)
   * ADDED: Exposing rest-area names in passive maneuvers [#3172](https://github.com/valhalla/valhalla/pull/3172)
   * CHORE: Updates robin-hood-hashing third-party library
   * ADDED: Support `barrier=yes|swing_gate|jersey_barrier` tags [#3154](https://github.com/valhalla/valhalla/pull/3154)
   * ADDED: Maintain `access=permit|residents` tags as private [#3149](https://github.com/valhalla/valhalla/pull/3149)
   * CHANGED: Replace `avoid_*` API parameters with more accurate `exclude_*` [#3093](https://github.com/valhalla/valhalla/pull/3093)
   * ADDED: Penalize private gates [#3144](https://github.com/valhalla/valhalla/pull/3144)
   * CHANGED: Renamed protobuf Sign/SignElement to TripSign/TripSignElement [#3168](https://github.com/valhalla/valhalla/pull/3168)
   * CHORE: Updates googletest to release-1.11.0 [#3166](https://github.com/valhalla/valhalla/pull/3166)
   * CHORE: Enables -Wall on sif sources [#3178](https://github.com/valhalla/valhalla/pull/3178)
   * ADDED: Allow going through accessible `barrier=bollard` and penalize routing through it, when the access is private [#3175](https://github.com/valhalla/valhalla/pull/3175)
   * ADDED: Add country code to incident metadata [#3169](https://github.com/valhalla/valhalla/pull/3169)
   * CHANGED: Use distance instead of time to check limited sharing criteria [#3183](https://github.com/valhalla/valhalla/pull/3183)
   * ADDED: Introduced a new via_waypoints array on the leg in the osrm route serializer that describes where a particular waypoint from the root-level array matches to the route. [#3189](https://github.com/valhalla/valhalla/pull/3189)
   * ADDED: Added vehicle width and height as an option for auto (and derived: taxi, bus, hov) profile (https://github.com/valhalla/valhalla/pull/3179)
   * ADDED: Support for statsd integration for basic error and requests metrics [#3191](https://github.com/valhalla/valhalla/pull/3191)
   * CHANGED: Get rid of typeid in statistics-related code. [#3227](https://github.com/valhalla/valhalla/pull/3227)

## Release Date: 2021-05-26 Valhalla 3.1.2
* **Removed**
* **Bug Fix**
   * FIXED: Change unnamed road intersections from being treated as penil point u-turns [#3084](https://github.com/valhalla/valhalla/pull/3084)
   * FIXED: Fix TimeDepReverse termination and path cost calculation (for arrive_by routing) [#2987](https://github.com/valhalla/valhalla/pull/2987)
   * FIXED: Isochrone (::Generalize()) fix to avoid generating self-intersecting polygons [#3026](https://github.com/valhalla/valhalla/pull/3026)
   * FIXED: Handle day_on/day_off/hour_on/hour_off restrictions [#3029](https://github.com/valhalla/valhalla/pull/3029)
   * FIXED: Apply conditional restrictions with dow only to the edges when routing [#3039](https://github.com/valhalla/valhalla/pull/3039)
   * FIXED: Missing locking in incident handler needed to hang out to scop lock rather than let the temporary disolve [#3046](https://github.com/valhalla/valhalla/pull/3046)
   * FIXED: Continuous lane guidance fix [#3054](https://github.com/valhalla/valhalla/pull/3054)
   * FIXED: Fix reclassification for "shorter" ferries and rail ferries (for Chunnel routing issues) [#3038](https://github.com/valhalla/valhalla/pull/3038)
   * FIXED: Incorrect routing through motor_vehicle:conditional=destination. [#3041](https://github.com/valhalla/valhalla/pull/3041)
   * FIXED: Allow destination-only routing on the first-pass for non bidirectional Astar algorithms. [#3085](https://github.com/valhalla/valhalla/pull/3085)
   * FIXED: Highway/ramp lane bifurcation [#3088](https://github.com/valhalla/valhalla/pull/3088)
   * FIXED: out of bound access of tile hierarchy in base_ll function in graphheader [#3089](https://github.com/valhalla/valhalla/pull/3089)
   * FIXED: include shortcuts in avoid edge set for avoid_polygons [#3090](https://github.com/valhalla/valhalla/pull/3090)

* **Enhancement**
   * CHANGED: Refactor timedep forward/reverse to reduce code repetition [#2987](https://github.com/valhalla/valhalla/pull/2987)
   * CHANGED: Sync translation files with Transifex command line tool [#3030](https://github.com/valhalla/valhalla/pull/3030)
   * CHANGED: Use osm tags in links reclassification algorithm in order to reduce false positive downgrades [#3042](https://github.com/valhalla/valhalla/pull/3042)
   * CHANGED: Use CircleCI XL instances for linux based builds [#3043](https://github.com/valhalla/valhalla/pull/3043)
   * ADDED: ci: Enable undefined sanitizer [#2999](https://github.com/valhalla/valhalla/pull/2999)
   * ADDED: Optionally pass preconstructed graphreader to connectivity map [#3046](https://github.com/valhalla/valhalla/pull/3046)
   * CHANGED: ci: Skip Win CI runs for irrelevant files [#3014](https://github.com/valhalla/valhalla/pull/3014)
   * ADDED: Allow configuration-driven default speed assignment based on edge properties [#3055](https://github.com/valhalla/valhalla/pull/3055)
   * CHANGED: Use std::shared_ptr in case if ENABLE_THREAD_SAFE_TILE_REF_COUNT is ON. [#3067](https://github.com/valhalla/valhalla/pull/3067)
   * CHANGED: Reduce stop impact when driving in parking lots [#3051](https://github.com/valhalla/valhalla/pull/3051)
   * ADDED: Added another through route test [#3074](https://github.com/valhalla/valhalla/pull/3074)
   * ADDED: Adds incident-length to metadata proto [#3083](https://github.com/valhalla/valhalla/pull/3083)
   * ADDED: Do not penalize gates that have allowed access [#3078](https://github.com/valhalla/valhalla/pull/3078)
   * ADDED: Added missing k/v pairs to taginfo.json.  Updated PR template. [#3101](https://github.com/valhalla/valhalla/pull/3101)
   * CHANGED: Serialize isochrone 'contour' properties as floating point so they match user supplied value [#3078](https://github.com/valhalla/valhalla/pull/3095)
   * NIT: Enables compiler warnings as errors in midgard module [#3104](https://github.com/valhalla/valhalla/pull/3104)
   * CHANGED: Check all tiles for nullptr that reads from graphreader to avoid fails in case tiles might be missing. [#3065](https://github.com/valhalla/valhalla/pull/3065)

## Release Date: 2021-04-21 Valhalla 3.1.1
* **Removed**
   * REMOVED: The tossing of private roads in [#1960](https://github.com/valhalla/valhalla/pull/1960) was too aggressive and resulted in a lot of no routes.  Reverted this logic.  [#2934](https://github.com/valhalla/valhalla/pull/2934)
   * REMOVED: stray references to node bindings [#3012](https://github.com/valhalla/valhalla/pull/3012)

* **Bug Fix**
   * FIXED: Fix compression_utils.cc::inflate(...) throw - make it catchable [#2839](https://github.com/valhalla/valhalla/pull/2839)
   * FIXED: Fix compiler errors if HAVE_HTTP not enabled [#2807](https://github.com/valhalla/valhalla/pull/2807)
   * FIXED: Fix alternate route serialization [#2811](https://github.com/valhalla/valhalla/pull/2811)
   * FIXED: Store restrictions in the right tile [#2781](https://github.com/valhalla/valhalla/pull/2781)
   * FIXED: Failing to write tiles because of racing directory creation [#2810](https://github.com/valhalla/valhalla/pull/2810)
   * FIXED: Regression in stopping expansion on transitions down in time-dependent routes [#2815](https://github.com/valhalla/valhalla/pull/2815)
   * FIXED: Fix crash in loki when trace_route is called with 2 locations.[#2817](https://github.com/valhalla/valhalla/pull/2817)
   * FIXED: Mark the restriction start and end as via ways to fix IsBridgingEdge function in Bidirectional Astar [#2796](https://github.com/valhalla/valhalla/pull/2796)
   * FIXED: Dont add predictive traffic to the tile if it's empty [#2826](https://github.com/valhalla/valhalla/pull/2826)
   * FIXED: Fix logic bidirectional astar to avoid double u-turns and extra detours [#2802](https://github.com/valhalla/valhalla/pull/2802)
   * FIXED: Re-enable transition cost for motorcycle profile [#2837](https://github.com/valhalla/valhalla/pull/2837)
   * FIXED: Increase limits for timedep_* algorithms. Split track_factor into edge factor and transition penalty [#2845](https://github.com/valhalla/valhalla/pull/2845)
   * FIXED: Loki was looking up the wrong costing enum for avoids [#2856](https://github.com/valhalla/valhalla/pull/2856)
   * FIXED: Fix way_ids -> graph_ids conversion for complex restrictions: handle cases when a way is split into multiple edges [#2848](https://github.com/valhalla/valhalla/pull/2848)
   * FIXED: Honor access mode while matching OSMRestriction with the graph [#2849](https://github.com/valhalla/valhalla/pull/2849)
   * FIXED: Ensure route summaries are unique among all returned route/legs [#2874](https://github.com/valhalla/valhalla/pull/2874)
   * FIXED: Fix compilation errors when boost < 1.68 and libprotobuf < 3.6  [#2878](https://github.com/valhalla/valhalla/pull/2878)
   * FIXED: Allow u-turns at no-access barriers when forced by heading [#2875](https://github.com/valhalla/valhalla/pull/2875)
   * FIXED: Fixed "No route found" error in case of multipoint request with locations near low reachability edges [#2914](https://github.com/valhalla/valhalla/pull/2914)
   * FIXED: Python bindings installation [#2751](https://github.com/valhalla/valhalla/issues/2751)
   * FIXED: Skip bindings if there's no Python development version [#2893](https://github.com/valhalla/valhalla/pull/2893)
   * FIXED: Use CMakes built-in Python variables to configure installation [#2931](https://github.com/valhalla/valhalla/pull/2931)
   * FIXED: Sometimes emitting zero-length route geometry when traffic splits edge twice [#2943](https://github.com/valhalla/valhalla/pull/2943)
   * FIXED: Fix map-match segfault when gps-points project very near a node [#2946](https://github.com/valhalla/valhalla/pull/2946)
   * FIXED: Use kServiceRoad edges while searching for ferry connection [#2933](https://github.com/valhalla/valhalla/pull/2933)
   * FIXED: Enhanced logic for IsTurnChannelManeuverCombinable [#2952](https://github.com/valhalla/valhalla/pull/2952)
   * FIXED: Restore compatibility with gcc 6.3.0, libprotobuf 3.0.0, boost v1.62.0 [#2953](https://github.com/valhalla/valhalla/pull/2953)
   * FIXED: Dont abort bidirectional a-star search if only one direction is exhausted [#2936](https://github.com/valhalla/valhalla/pull/2936)
   * FIXED: Fixed missing comma in the scripts/valhalla_build_config [#2963](https://github.com/valhalla/valhalla/pull/2963)
   * FIXED: Reverse and Multimodal Isochrones were returning forward results [#2967](https://github.com/valhalla/valhalla/pull/2967)
   * FIXED: Map-match fix for first gps-point being exactly equal to street shape-point [#2977](https://github.com/valhalla/valhalla/pull/2977)
   * FIXED: Add missing GEOS:GEOS dep to mjolnir target [#2901](https://github.com/valhalla/valhalla/pull/2901)
   * FIXED: Allow expansion into a region when not_thru_pruning is false on 2nd pass [#2978](https://github.com/valhalla/valhalla/pull/2978)
   * FIXED: Fix polygon area calculation: use Shoelace formula [#2927](https://github.com/valhalla/valhalla/pull/2927)
   * FIXED: Isochrone: orient segments/rings acoording to the right-hand rule [#2932](https://github.com/valhalla/valhalla/pull/2932)
   * FIXED: Parsenodes fix: check if index is out-of-bound first [#2984](https://github.com/valhalla/valhalla/pull/2984)
   * FIXED: Fix for unique-summary logic [#2996](https://github.com/valhalla/valhalla/pull/2996)
   * FIXED: Isochrone: handle origin edges properly [#2990](https://github.com/valhalla/valhalla/pull/2990)
   * FIXED: Annotations fail with returning NaN speed when the same point is duplicated in route geometry [#2992](https://github.com/valhalla/valhalla/pull/2992)
   * FIXED: Fix run_with_server.py to work on macOS [#3003](https://github.com/valhalla/valhalla/pull/3003)
   * FIXED: Removed unexpected maneuvers at sharp bends [#2968](https://github.com/valhalla/valhalla/pull/2968)
   * FIXED: Remove large number formatting for non-US countries [#3015](https://github.com/valhalla/valhalla/pull/3015)
   * FIXED: Odin undefined behaviour: handle case when xedgeuse is not initialized [#3020](https://github.com/valhalla/valhalla/pull/3020)

* **Enhancement**
   * Pedestrian crossing should be a separate TripLeg_Use [#2950](https://github.com/valhalla/valhalla/pull/2950)
   * CHANGED: Azure uses ninja as generator [#2779](https://github.com/valhalla/valhalla/pull/2779)
   * ADDED: Support for date_time type invariant for map matching [#2712](https://github.com/valhalla/valhalla/pull/2712)
   * ADDED: Add Bulgarian locale [#2825](https://github.com/valhalla/valhalla/pull/2825)
   * FIXED: No need for write permissions on tarball indices [#2822](https://github.com/valhalla/valhalla/pull/2822)
   * ADDED: nit: Links debug build with lld [#2813](https://github.com/valhalla/valhalla/pull/2813)
   * ADDED: Add costing option `use_living_streets` to avoid or favor living streets in route. [#2788](https://github.com/valhalla/valhalla/pull/2788)
   * CHANGED: Do not allocate mapped_cache vector in skadi when no elevation source is provided. [#2841](https://github.com/valhalla/valhalla/pull/2841)
   * ADDED: avoid_polygons logic [#2750](https://github.com/valhalla/valhalla/pull/2750)
   * ADDED: Added support for destination for conditional access restrictions [#2857](https://github.com/valhalla/valhalla/pull/2857)
   * CHANGED: Large sequences are now merge sorted which can be dramatically faster with certain hardware configurations. This is especially useful in speeding up the earlier stages (parsing, graph construction) of tile building [#2850](https://github.com/valhalla/valhalla/pull/2850)
   * CHANGED: When creating the intial graph edges by setting at which nodes they start and end, first mark the indices of those nodes in another sequence and then sort them by edgeid so that we can do the setting of start and end node sequentially in the edges file. This is much more efficient on certain hardware configurations [#2851](https://github.com/valhalla/valhalla/pull/2851)
   * CHANGED: Use relative cost threshold to extend search in bidirectional astar in order to find more alternates [#2868](https://github.com/valhalla/valhalla/pull/2868)
   * CHANGED: Throw an exception if directory does not exist when building traffic extract [#2871](https://github.com/valhalla/valhalla/pull/2871)
   * CHANGED: Support for ignoring multiple consecutive closures at start/end locations [#2846](https://github.com/valhalla/valhalla/pull/2846)
   * ADDED: Added sac_scale to trace_attributes output and locate edge output [#2818](https://github.com/valhalla/valhalla/pull/2818)
   * ADDED: Ukrainian language translations [#2882](https://github.com/valhalla/valhalla/pull/2882)
   * ADDED: Add support for closure annotations [#2816](https://github.com/valhalla/valhalla/pull/2816)
   * ADDED: Add costing option `service_factor`. Implement possibility to avoid or favor generic service roads in route for all costing options. [#2870](https://github.com/valhalla/valhalla/pull/2870)
   * CHANGED: Reduce stop impact cost when flow data is present [#2891](https://github.com/valhalla/valhalla/pull/2891)
   * CHANGED: Update visual compare script [#2803](https://github.com/valhalla/valhalla/pull/2803)
   * CHANGED: Service roads are not penalized for `pedestrian` costing by default. [#2898](https://github.com/valhalla/valhalla/pull/2898)
   * ADDED: Add complex mandatory restrictions support [#2766](https://github.com/valhalla/valhalla/pull/2766)
   * ADDED: Status endpoint for future status info and health checking of running service [#2907](https://github.com/valhalla/valhalla/pull/2907)
   * ADDED: Add min_level argument to valhalla_ways_to_edges [#2918](https://github.com/valhalla/valhalla/pull/2918)
   * ADDED: Adding ability to store the roundabout_exit_turn_degree to the maneuver [#2941](https://github.com/valhalla/valhalla/pull/2941)
   * ADDED: Penalize pencil point uturns and uturns at short internal edges. Note: `motorcycle` and `motor_scooter` models do not penalize on short internal edges. No new uturn penalty logic has been added to the pedestrian and bicycle costing models. [#2944](https://github.com/valhalla/valhalla/pull/2944)
   * CHANGED: Allow config object to be passed-in to path algorithms [#2949](https://github.com/valhalla/valhalla/pull/2949)
   * CHANGED: Allow disabling Werror
   * ADDED: Add ability to build Valhalla modules as STATIC libraries. [#2957](https://github.com/valhalla/valhalla/pull/2957)
   * NIT: Enables compiler warnings in part of mjolnir module [#2922](https://github.com/valhalla/valhalla/pull/2922)
   * CHANGED: Refactor isochrone/reachability forward/reverse search to reduce code repetition [#2969](https://github.com/valhalla/valhalla/pull/2969)
   * ADDED: Set the roundabout exit shape index when we are collapsing the roundabout maneuvers. [#2975](https://github.com/valhalla/valhalla/pull/2975)
   * CHANGED: Penalized closed edges if using them at start/end locations [#2964](https://github.com/valhalla/valhalla/pull/2964)
   * ADDED: Add shoulder to trace_attributes output. [#2980](https://github.com/valhalla/valhalla/pull/2980)
   * CHANGED: Refactor bidirectional astar forward/reverse search to reduce code repetition [#2970](https://github.com/valhalla/valhalla/pull/2970)
   * CHANGED: Factor for service roads is 1.0 by default. [#2988](https://github.com/valhalla/valhalla/pull/2988)
   * ADDED: Support for conditionally skipping CI runs [#2986](https://github.com/valhalla/valhalla/pull/2986)
   * ADDED: Add instructions for building valhalla on `arm64` macbook [#2997](https://github.com/valhalla/valhalla/pull/2997)
   * NIT: Enables compiler warnings in part of mjolnir module [#2995](https://github.com/valhalla/valhalla/pull/2995)
   * CHANGED: nit(rename): Renames the encoded live speed properties [#2998](https://github.com/valhalla/valhalla/pull/2998)
   * ADDED: ci: Vendors the codecov script [#3002](https://github.com/valhalla/valhalla/pull/3002)
   * CHANGED: Allow None build type [#3005](https://github.com/valhalla/valhalla/pull/3005)
   * CHANGED: ci: Build Python bindings for Mac OS [#3013](https://github.com/valhalla/valhalla/pull/3013)

## Release Date: 2021-01-25 Valhalla 3.1.0
* **Removed**
   * REMOVED: Remove Node bindings. [#2502](https://github.com/valhalla/valhalla/pull/2502)
   * REMOVED: appveyor builds. [#2550](https://github.com/valhalla/valhalla/pull/2550)
   * REMOVED: Removed x86 CI builds. [#2792](https://github.com/valhalla/valhalla/pull/2792)

* **Bug Fix**
   * FIXED: Crazy ETAs.  If a way has forward speed with no backward speed and it is not oneway, then we must set the default speed.  The reverse logic applies as well.  If a way has no backward speed but has a forward speed and it is not a oneway, then set the default speed. [#2102](https://github.com/valhalla/valhalla/pull/2102)
   * FIXED: Map matching elapsed times spliced amongst different legs and discontinuities are now correct [#2104](https://github.com/valhalla/valhalla/pull/2104)
   * FIXED: Date time information is now propogated amongst different legs and discontinuities [#2107](https://github.com/valhalla/valhalla/pull/2107)
   * FIXED: Adds support for geos-3.8 c++ api [#2021](https://github.com/valhalla/valhalla/issues/2021)
   * FIXED: Updated the osrm serializer to not set junction name for osrm origin/start maneuver - this is not helpful since we are not transitioning through the intersection.  [#2121](https://github.com/valhalla/valhalla/pull/2121)
   * FIXED: Removes precomputing of edge-costs which lead to wrong results [#2120](https://github.com/valhalla/valhalla/pull/2120)
   * FIXED: Complex turn-restriction invalidates edge marked as kPermanent [#2103](https://github.com/valhalla/valhalla/issues/2103)
   * FIXED: Fixes bug with inverted time-restriction parsing [#2167](https://github.com/valhalla/valhalla/pull/2167)
   * FIXED: Fixed several bugs with numeric underflow in map-matching trip durations. These may
     occur when serializing match results where adjacent trace points appear out-of-sequence on the
     same edge [#2178](https://github.com/valhalla/valhalla/pull/2178)
     - `MapMatcher::FormPath` now catches route discontinuities on the same edge when the distance
       percentage along don't agree. The trip leg builder builds disconnected legs on a single edge
       to avoid duration underflow.
     - Correctly populate edge groups when matching results contain loops. When a loop occurs,
       the leg builder now starts at the correct edge where the loop ends, and correctly accounts
       for any contained edges.
     - Duration over-trimming at the terminating edge of a match.
   * FIXED: Increased internal precision of time tracking per edge and maneuver so that maneuver times sum to the same time represented in the leg summary [#2195](https://github.com/valhalla/valhalla/pull/2195)
   * FIXED: Tagged speeds were not properly marked. We were not using forward and backward speeds to flag if a speed is tagged or not.  Should not update turn channel speeds if we are not inferring them.  Added additional logic to handle PH in the conditional restrictions. Do not update stop impact for ramps if they are marked as internal. [#2198](https://github.com/valhalla/valhalla/pull/2198)
   * FIXED: Fixed the sharp turn phrase [#2226](https://github.com/valhalla/valhalla/pull/2226)
   * FIXED: Protect against duplicate points in the input or points that snap to the same location resulting in `nan` times for the legs of the map match (of a 0 distance route) [#2229](https://github.com/valhalla/valhalla/pull/2229)
   * FIXED: Improves restriction check on briding edge in Bidirectional Astar [#2228](https://github.com/valhalla/valhalla/pull/2242)
   * FIXED: Allow nodes at location 0,0 [#2245](https://github.com/valhalla/valhalla/pull/2245)
   * FIXED: Fix RapidJSON compiler warnings and naming conflict [#2249](https://github.com/valhalla/valhalla/pull/2249)
   * FIXED: Fixed bug in resample_spherical_polyline where duplicate successive lat,lng locations in the polyline resulting in `nan` for the distance computation which shortcuts further sampling [#2239](https://github.com/valhalla/valhalla/pull/2239)
   * FIXED: Update exit logic for non-motorways [#2252](https://github.com/valhalla/valhalla/pull/2252)
   * FIXED: Transition point map-matching. When match results are on a transition point, we search for the sibling nodes at that transition and snap it to the corresponding edges in the route. [#2258](https://github.com/valhalla/valhalla/pull/2258)
   * FIXED: Fixed verbal multi-cue logic [#2270](https://github.com/valhalla/valhalla/pull/2270)
   * FIXED: Fixed Uturn cases when a not_thru edge is connected to the origin edge. [#2272](https://github.com/valhalla/valhalla/pull/2272)
   * FIXED: Update intersection classes in osrm response to not label all ramps as motorway [#2279](https://github.com/valhalla/valhalla/pull/2279)
   * FIXED: Fixed bug in mapmatcher when interpolation point goes before the first valid match or after the last valid match. Such behavior usually leads to discontinuity in matching. [#2275](https://github.com/valhalla/valhalla/pull/2275)
   * FIXED: Fixed an issue for time_allowed logic.  Previously we returned false on the first time allowed restriction and did not check them all. Added conditional restriction gurka test and datetime optional argument to gurka header file. [#2286](https://github.com/valhalla/valhalla/pull/2286)
   * FIXED: Fixed an issue for date ranges.  For example, for the range Jan 04 to Jan 02 we need to test to end of the year and then from the first of the year to the end date.  Also, fixed an emergency tag issue.  We should only set the use to emergency if all other access is off. [#2290](https://github.com/valhalla/valhalla/pull/2290)
   * FIXED: Found a few issues with the initial ref and direction logic for ways.  We were overwriting the refs with directionals to the name_offset_map instead of concatenating them together.  Also, we did not allow for blank entries for GetTagTokens. [#2298](https://github.com/valhalla/valhalla/pull/2298)
   * FIXED: Fixed an issue where MatchGuidanceViewJunctions is only looking at the first edge. Set the data_id for guidance views to the changeset id as it is already being populated. Also added test for guidance views. [#2303](https://github.com/valhalla/valhalla/pull/2303)
   * FIXED: Fixed a problem with live speeds where live speeds were being used to determine access, even when a live
   speed (current time) route wasn't what was requested. [#2311](https://github.com/valhalla/valhalla/pull/2311)
   * FIXED: Fix break/continue typo in search filtering [#2317](https://github.com/valhalla/valhalla/pull/2317)
   * FIXED: Fix a crash in trace_route due to iterating past the end of a vector. [#2322](https://github.com/valhalla/valhalla/pull/2322)
   * FIXED: Don't allow timezone information in the local date time string attached at each location. [#2312](https://github.com/valhalla/valhalla/pull/2312)
   * FIXED: Fix short route trimming in bidirectional astar [#2323](https://github.com/valhalla/valhalla/pull/2323)
   * FIXED: Fix shape trimming in leg building for snap candidates that lie within the margin of rounding error [#2326](https://github.com/valhalla/valhalla/pull/2326)
   * FIXED: Fixes route duration underflow with traffic data [#2325](https://github.com/valhalla/valhalla/pull/2325)
   * FIXED: Parse mtb:scale tags and set bicycle access if present [#2117](https://github.com/valhalla/valhalla/pull/2117)
   * FIXED: Fixed segfault.  Shape was missing from options for valhalla_path_comparison and valhalla_run_route.  Also, costing options was missing in valhalla_path_comparison. [#2343](https://github.com/valhalla/valhalla/pull/2343)
   * FIXED: Handle decimal numbers with zero-value mantissa properly in Lua [#2355](https://github.com/valhalla/valhalla/pull/2355)
   * FIXED: Many issues that resulted in discontinuities, failed matches or incorrect time/duration for map matching requests. [#2292](https://github.com/valhalla/valhalla/pull/2292)
   * FIXED: Seeing segfault when loading large osmdata data files before loading LuaJit. LuaJit fails to create luaL_newstate() Ref: [#2158](https://github.com/ntop/ntopng/issues/2158) Resolution is to load LuaJit before loading the data files. [#2383](https://github.com/valhalla/valhalla/pull/2383)
   * FIXED: Store positive/negative OpenLR offsets in bucketed form [#2405](https://github.com/valhalla/valhalla/2405)
   * FIXED: Fix on map-matching return code when breakage distance limitation exceeds. Instead of letting the request goes into meili and fails in finding a route, we check the distance in loki and early return with exception code 172. [#2406](https://github.com/valhalla/valhalla/pull/2406)
   * FIXED: Don't create edges for portions of ways that are doubled back on themselves as this confuses opposing edge index computations [#2385](https://github.com/valhalla/valhalla/pull/2385)
   * FIXED: Protect against nan in uniform_resample_spherical_polyline. [#2431](https://github.com/valhalla/valhalla/pull/2431)
   * FIXED: Obvious maneuvers. [#2436](https://github.com/valhalla/valhalla/pull/2436)
   * FIXED: Base64 encoding/decoding [#2452](https://github.com/valhalla/valhalla/pull/2452)
   * FIXED: Added post roundabout instruction when enter/exit roundabout maneuvers are combined [#2454](https://github.com/valhalla/valhalla/pull/2454)
   * FIXED: openlr: Explicitly check for linear reference option for Valhalla serialization. [#2458](https://github.com/valhalla/valhalla/pull/2458)
   * FIXED: Fix segfault: Do not combine last turn channel maneuver. [#2463](https://github.com/valhalla/valhalla/pull/2463)
   * FIXED: Remove extraneous whitespaces from ja-JP.json. [#2471](https://github.com/valhalla/valhalla/pull/2471)
   * FIXED: Checks protobuf serialization/parsing success [#2477](https://github.com/valhalla/valhalla/pull/2477)
   * FIXED: Fix dereferencing of end for std::lower_bound in sequence and possible UB [#2488](https://github.com/valhalla/valhalla/pull/2488)
   * FIXED: Make tile building reproducible: fix UB-s [#2480](https://github.com/valhalla/valhalla/pull/2480)
   * FIXED: Zero initialize EdgeInfoInner.spare0_. Uninitialized spare0_ field produced UB which causes gurka_reproduce_tile_build to fail intermittently. [2499](https://github.com/valhalla/valhalla/pull/2499)
   * FIXED: Drop unused CHANGELOG validation script, straggling NodeJS references [#2506](https://github.com/valhalla/valhalla/pull/2506)
   * FIXED: Fix missing nullptr checks in graphreader and loki::Reach (causing segfault during routing with not all levels of tiles availble) [#2504](https://github.com/valhalla/valhalla/pull/2504)
   * FIXED: Fix mismatch of triplegedge roadclass and directededge roadclass [#2507](https://github.com/valhalla/valhalla/pull/2507)
   * FIXED: Improve german destination_verbal_alert phrases [#2509](https://github.com/valhalla/valhalla/pull/2509)
   * FIXED: Undefined behavior cases discovered with undefined behavior sanitizer tool. [2498](https://github.com/valhalla/valhalla/pull/2498)
   * FIXED: Fixed logic so verbal keep instructions use branch exit sign info for ramps [#2520](https://github.com/valhalla/valhalla/pull/2520)
   * FIXED: Fix bug in trace_route for uturns causing garbage coordinates [#2517](https://github.com/valhalla/valhalla/pull/2517)
   * FIXED: Simplify heading calculation for turn type. Remove undefined behavior case. [#2513](https://github.com/valhalla/valhalla/pull/2513)
   * FIXED: Always set costing name even if one is not provided for osrm serializer weight_name. [#2528](https://github.com/valhalla/valhalla/pull/2528)
   * FIXED: Make single-thread tile building reproducible: fix seed for shuffle, use concurrency configuration from the mjolnir section. [#2515](https://github.com/valhalla/valhalla/pull/2515)
   * FIXED: More Windows compatibility: build tiles and some run actions work now (including CI tests) [#2300](https://github.com/valhalla/valhalla/issues/2300)
   * FIXED: Transcoding of c++ location to pbf location used path edges in the place of filtered edges. [#2542](https://github.com/valhalla/valhalla/pull/2542)
   * FIXED: Add back whitelisting action types. [#2545](https://github.com/valhalla/valhalla/pull/2545)
   * FIXED: Allow uturns for truck costing now that we have derived deadends marked in the edge label [#2559](https://github.com/valhalla/valhalla/pull/2559)
   * FIXED: Map matching uturn trimming at the end of an edge where it wasn't needed. [#2558](https://github.com/valhalla/valhalla/pull/2558)
   * FIXED: Multicue enter roundabout [#2556](https://github.com/valhalla/valhalla/pull/2556)
   * FIXED: Changed reachability computation to take into account live speed [#2597](https://github.com/valhalla/valhalla/pull/2597)
   * FIXED: Fixed a bug where the temp files were not getting read in if you started with the construct edges or build phase for valhalla_build_tiles. [#2601](https://github.com/valhalla/valhalla/pull/2601)
   * FIXED: Updated fr-FR.json with partial translations. [#2605](https://github.com/valhalla/valhalla/pull/2605)
   * FIXED: Removed superfluous const qualifier from odin/signs [#2609](https://github.com/valhalla/valhalla/pull/2609)
   * FIXED: Internal maneuver placement [#2600](https://github.com/valhalla/valhalla/pull/2600)
   * FIXED: Complete fr-FR.json locale. [#2614](https://github.com/valhalla/valhalla/pull/2614)
   * FIXED: Don't truncate precision in polyline encoding [#2632](https://github.com/valhalla/valhalla/pull/2632)
   * FIXED: Fix all compiler warnings in sif and set to -Werror [#2642](https://github.com/valhalla/valhalla/pull/2642)
   * FIXED: Remove unnecessary maneuvers to continue straight [#2647](https://github.com/valhalla/valhalla/pull/2647)
   * FIXED: Linear reference support in route/mapmatch apis (FOW, FRC, bearing, and number of references) [#2645](https://github.com/valhalla/valhalla/pull/2645)
   * FIXED: Ambiguous local to global (with timezone information) date time conversions now all choose to use the later time instead of throwing unhandled exceptions [#2665](https://github.com/valhalla/valhalla/pull/2665)
   * FIXED: Overestimated reach caused be reenquing transition nodes without checking that they had been already expanded [#2670](https://github.com/valhalla/valhalla/pull/2670)
   * FIXED: Build with C++17 standard. Deprecated function calls are substituted with new ones. [#2669](https://github.com/valhalla/valhalla/pull/2669)
   * FIXED: Improve German post_transition_verbal instruction [#2677](https://github.com/valhalla/valhalla/pull/2677)
   * FIXED: Lane updates.  Add the turn lanes to all edges of the way.  Do not "enhance" turn lanes if they are part of a complex restriction.  Moved ProcessTurnLanes after UpdateManeuverPlacementForInternalIntersectionTurns.  Fix for a missing "uturn" indication for intersections on the previous maneuver, we were serializing an empty list. [#2679](https://github.com/valhalla/valhalla/pull/2679)
   * FIXED: Fixes OpenLr serialization [#2688](https://github.com/valhalla/valhalla/pull/2688)
   * FIXED: Internal edges can't be also a ramp or a turn channel.  Also, if an edge is marked as ramp and turn channel mark it as a ramp.  [2689](https://github.com/valhalla/valhalla/pull/2689)
   * FIXED: Check that speeds are equal for the edges going in the same direction while buildig shortcuts [#2691](https://github.com/valhalla/valhalla/pull/2691)
   * FIXED: Missing fork or bear instruction [#2683](https://github.com/valhalla/valhalla/pull/2683)
   * FIXED: Eliminate null pointer dereference in GraphReader::AreEdgesConnected [#2695](https://github.com/valhalla/valhalla/issues/2695)
   * FIXED: Fix polyline simplification float/double comparison [#2698](https://github.com/valhalla/valhalla/issues/2698)
   * FIXED: Weights were sometimes negative due to incorrect updates to elapsed_cost [#2702](https://github.com/valhalla/valhalla/pull/2702)
   * FIXED: Fix bidirectional route failures at deadends [#2705](https://github.com/valhalla/valhalla/pull/2705)
   * FIXED: Updated logic to call out a non-obvious turn [#2708](https://github.com/valhalla/valhalla/pull/2708)
   * FIXED: valhalla_build_statistics multithreaded mode fixed [#2707](https://github.com/valhalla/valhalla/pull/2707)
   * FIXED: If infer_internal_intersections is true then allow internals that are also ramps or TCs. Without this we produce an extra continue manuever.  [#2710](https://github.com/valhalla/valhalla/pull/2710)
   * FIXED: We were routing down roads that should be destination only. Now we mark roads with motor_vehicle=destination and motor_vehicle=customers or access=destination and access=customers as destination only. [#2722](https://github.com/valhalla/valhalla/pull/2722)
   * FIXED: Replace all Python2 print statements with Python3 syntax [#2716](https://github.com/valhalla/valhalla/issues/2716)
   * FIXED: Some HGT files not found [#2723](https://github.com/valhalla/valhalla/issues/2723)
   * FIXED: Fix PencilPointUturn detection by removing short-edge check and updating angle threshold [#2725](https://github.com/valhalla/valhalla/issues/2725)
   * FIXED: Fix invalid continue/bear maneuvers [#2729](https://github.com/valhalla/valhalla/issues/2729)
   * FIXED: Fixes an issue that lead to double turns within a very short distance, when instead, it should be a u-turn. We now collapse double L turns or double R turns in short non-internal intersections to u-turns. [#2740](https://github.com/valhalla/valhalla/pull/2740)
   * FIXED: fixes an issue that lead to adding an extra maneuver. We now combine a current maneuver short length non-internal edges (left or right) with the next maneuver that is a kRampStraight. [#2741](https://github.com/valhalla/valhalla/pull/2741)
   * FIXED: Reduce verbose instructions by collapsing small end ramp forks [#2762](https://github.com/valhalla/valhalla/issues/2762)
   * FIXED: Remove redundant return statements [#2776](https://github.com/valhalla/valhalla/pull/2776)
   * FIXED: Added unit test for BuildAdminFromPBF() to test GEOS 3.9 update. [#2787](https://github.com/valhalla/valhalla/pull/2787)
   * FIXED: Add support for geos-3.9 c++ api [#2739](https://github.com/valhalla/valhalla/issues/2739)
   * FIXED: Fix check for live speed validness [#2797](https://github.com/valhalla/valhalla/pull/2797)

* **Enhancement**
   * ADDED: Matrix of Bike Share [#2590](https://github.com/valhalla/valhalla/pull/2590)
   * ADDED: Add ability to provide custom implementation for candidate collection in CandidateQuery. [#2328](https://github.com/valhalla/valhalla/pull/2328)
   * ADDED: Cancellation of tile downloading. [#2319](https://github.com/valhalla/valhalla/pull/2319)
   * ADDED: Return the coordinates of the nodes isochrone input locations snapped to [#2111](https://github.com/valhalla/valhalla/pull/2111)
   * ADDED: Allows more complicated routes in timedependent a-star before timing out [#2068](https://github.com/valhalla/valhalla/pull/2068)
   * ADDED: Guide signs and junction names [#2096](https://github.com/valhalla/valhalla/pull/2096)
   * ADDED: Added a bool to the config indicating whether to use commercially set attributes.  Added logic to not call IsIntersectionInternal if this is a commercial data set.  [#2132](https://github.com/valhalla/valhalla/pull/2132)
   * ADDED: Removed commerical data set bool to the config and added more knobs for data.  Added infer_internal_intersections, infer_turn_channels, apply_country_overrides, and use_admin_db.  [#2173](https://github.com/valhalla/valhalla/pull/2173)
   * ADDED: Allow using googletest in unit tests and convert all tests to it (old test.cc is completely removed). [#2128](https://github.com/valhalla/valhalla/pull/2128)
   * ADDED: Add guidance view capability. [#2209](https://github.com/valhalla/valhalla/pull/2209)
   * ADDED: Collect turn cost information as path is formed so that it can be seralized out for trace attributes or osrm flavored intersections. Also add shape_index to osrm intersections. [#2207](https://github.com/valhalla/valhalla/pull/2207)
   * ADDED: Added alley factor to autocost.  Factor is defaulted at 1.0f or do not avoid alleys. [#2246](https://github.com/valhalla/valhalla/pull/2246)
   * ADDED: Support unlimited speed limits where maxspeed=none. [#2251](https://github.com/valhalla/valhalla/pull/2251)
   * ADDED: Implement improved Reachability check using base class Dijkstra. [#2243](https://github.com/valhalla/valhalla/pull/2243)
   * ADDED: Gurka integration test framework with ascii-art maps [#2244](https://github.com/valhalla/valhalla/pull/2244)
   * ADDED: Add to the stop impact when transitioning from higher to lower class road and we are not on a turn channel or ramp. Also, penalize lefts when driving on the right and vice versa. [#2282](https://github.com/valhalla/valhalla/pull/2282)
   * ADDED: Added reclassify_links, use_direction_on_ways, and allow_alt_name as config options.  If `use_direction_on_ways = true` then use `direction` and `int_direction` on the way to update the directional for the `ref` and `int_ref`.  Also, copy int_efs to the refs. [#2285](https://github.com/valhalla/valhalla/pull/2285)
   * ADDED: Add support for live traffic. [#2268](https://github.com/valhalla/valhalla/pull/2268)
   * ADDED: Implement per-location search filters for functional road class and forms of way. [#2289](https://github.com/valhalla/valhalla/pull/2289)
   * ADDED: Approach, multi-cue, and length updates [#2313](https://github.com/valhalla/valhalla/pull/2313)
   * ADDED: Speed up timezone differencing calculation if cache is provided. [#2316](https://github.com/valhalla/valhalla/pull/2316)
   * ADDED: Added rapidjson/schema.h to baldr/rapidjson_util.h to make it available for use within valhalla. [#2330](https://github.com/valhalla/valhalla/issues/2330)
   * ADDED: Support decimal precision for height values in elevation service. Also support polyline5 for encoded polylines input and output to elevation service. [#2324](https://github.com/valhalla/valhalla/pull/2324)
   * ADDED: Use both imminent and distant verbal multi-cue phrases. [#2353](https://github.com/valhalla/valhalla/pull/2353)
   * ADDED: Split parsing stage into 3 separate stages. [#2339](https://github.com/valhalla/valhalla/pull/2339)
   * CHANGED: Speed up graph enhancing by avoiding continuous unordered_set rebuilding [#2349](https://github.com/valhalla/valhalla/pull/2349)
   * CHANGED: Skip calling out to Lua for nodes/ways/relations with not tags - speeds up parsing. [#2351](https://github.com/valhalla/valhalla/pull/2351)
   * CHANGED: Switch to LuaJIT for lua scripting - speeds up file parsing [#2352](https://github.com/valhalla/valhalla/pull/2352)
   * ADDED: Ability to create OpenLR records from raw data. [#2356](https://github.com/valhalla/valhalla/pull/2356)
   * ADDED: Revamp length phrases [#2359](https://github.com/valhalla/valhalla/pull/2359)
   * CHANGED: Do not allocate memory in skadi if we don't need it. [#2373](https://github.com/valhalla/valhalla/pull/2373)
   * CHANGED: Map matching: throw error (443/NoSegment) when no candidate edges are available. [#2370](https://github.com/valhalla/valhalla/pull/2370/)
   * ADDED: Add sk-SK.json (slovak) localization file. [#2376](https://github.com/valhalla/valhalla/pull/2376)
   * ADDED: Extend roundabout phrases. [#2378](https://github.com/valhalla/valhalla/pull/2378)
   * ADDED: More roundabout phrase tests. [#2382](https://github.com/valhalla/valhalla/pull/2382)
   * ADDED: Update the turn and continue phrases to include junction names and guide signs. [#2386](https://github.com/valhalla/valhalla/pull/2386)
   * ADDED: Add the remaining guide sign toward phrases [#2389](https://github.com/valhalla/valhalla/pull/2389)
   * ADDED: The ability to allow immediate uturns at trace points in a map matching request [#2380](https://github.com/valhalla/valhalla/pull/2380)
   * ADDED: Add utility functions to Signs. [#2390](https://github.com/valhalla/valhalla/pull/2390)
   * ADDED: Unified time tracking for all algorithms that support time-based graph expansion. [#2278](https://github.com/valhalla/valhalla/pull/2278)
   * ADDED: Add rail_ferry use and costing. [#2408](https://github.com/valhalla/valhalla/pull/2408)
   * ADDED: `street_side_max_distance`, `display_lat` and `display_lon` to `locations` in input for better control of routing side of street [#1769](https://github.com/valhalla/valhalla/pull/1769)
   * ADDED: Add addtional exit phrases. [#2421](https://github.com/valhalla/valhalla/pull/2421)
   * ADDED: Add Japanese locale, update German. [#2432](https://github.com/valhalla/valhalla/pull/2432)
   * ADDED: Gurka expect_route refactor [#2435](https://github.com/valhalla/valhalla/pull/2435)
   * ADDED: Add option to suppress roundabout exits [#2437](https://github.com/valhalla/valhalla/pull/2437)
   * ADDED: Add Greek locale. [#2438](https://github.com/valhalla/valhalla/pull/2438)
   * ADDED (back): Support for 64bit wide way ids in the edgeinfo structure with no impact to size for data sources with ids 32bits wide. [#2422](https://github.com/valhalla/valhalla/pull/2422)
   * ADDED: Support for 64bit osm node ids in parsing stage of tile building [#2422](https://github.com/valhalla/valhalla/pull/2422)
   * CHANGED: Point2/PointLL are now templated to allow for higher precision coordinate math when desired [#2429](https://github.com/valhalla/valhalla/pull/2429)
   * ADDED: Optional OpenLR Encoded Path Edges in API Response [#2424](https://github.com/valhalla/valhalla/pull/2424)
   * ADDED: Add explicit include for sstream to be compatible with msvc_x64 toolset. [#2449](https://github.com/valhalla/valhalla/pull/2449)
   * ADDED: Properly split returned path if traffic conditions change partway along edges [#2451](https://github.com/valhalla/valhalla/pull/2451/files)
   * ADDED: Add Dutch locale. [#2464](https://github.com/valhalla/valhalla/pull/2464)
   * ADDED: Check with address sanititizer in CI. Add support for undefined behavior sanitizer. [#2487](https://github.com/valhalla/valhalla/pull/2487)
   * ADDED: Ability to recost a path and increased cost/time details along the trippath and json output [#2425](https://github.com/valhalla/valhalla/pull/2425)
   * ADDED: Add the ability to do bikeshare based (ped/bike) multimodal routing [#2031](https://github.com/valhalla/valhalla/pull/2031)
   * ADDED: Route through restrictions enabled by introducing a costing option. [#2469](https://github.com/valhalla/valhalla/pull/2469)
   * ADDED: Migrated to Ubuntu 20.04 base-image [#2508](https://github.com/valhalla/valhalla/pull/2508)
   * CHANGED: Speed up parseways stage by avoiding multiple string comparisons [#2518](https://github.com/valhalla/valhalla/pull/2518)
   * CHANGED: Speed up enhance stage by avoiding GraphTileBuilder copying [#2468](https://github.com/valhalla/valhalla/pull/2468)
   * ADDED: Costing options now includes shortest flag which favors shortest path routes [#2555](https://github.com/valhalla/valhalla/pull/2555)
   * ADDED: Incidents in intersections [#2547](https://github.com/valhalla/valhalla/pull/2547)
   * CHANGED: Refactor mapmatching configuration to use a struct (instead of `boost::property_tree::ptree`). [#2485](https://github.com/valhalla/valhalla/pull/2485)
   * ADDED: Save exit maneuver's begin heading when combining enter & exit roundabout maneuvers. [#2554](https://github.com/valhalla/valhalla/pull/2554)
   * ADDED: Added new urban flag that can be set if edge is within city boundaries to data processing; new use_urban_tag config option; added to osrm response within intersections. [#2522](https://github.com/valhalla/valhalla/pull/2522)
   * ADDED: Parses OpenLr of type PointAlongLine [#2565](https://github.com/valhalla/valhalla/pull/2565)
   * ADDED: Use edge.is_urban is set for serializing is_urban. [#2568](https://github.com/valhalla/valhalla/pull/2568)
   * ADDED: Added new rest/service area uses on the edge. [#2533](https://github.com/valhalla/valhalla/pull/2533)
   * ADDED: Dependency cache for Azure [#2567](https://github.com/valhalla/valhalla/pull/2567)
   * ADDED: Added flexibility to remove the use of the admindb and to use the country and state iso from the tiles; [#2579](https://github.com/valhalla/valhalla/pull/2579)
   * ADDED: Added toll gates and collection points (gantry) to the node;  [#2532](https://github.com/valhalla/valhalla/pull/2532)
   * ADDED: Added osrm serialization for rest/service areas and admins. [#2594](https://github.com/valhalla/valhalla/pull/2594)
   * CHANGED: Improved Russian localization; [#2593](https://github.com/valhalla/valhalla/pull/2593)
   * ADDED: Support restricted class in intersection annotations [#2589](https://github.com/valhalla/valhalla/pull/2589)
   * ADDED: Added trail type trace [#2606](https://github.com/valhalla/valhalla/pull/2606)
   * ADDED: Added tunnel names to the edges as a tagged name.  [#2608](https://github.com/valhalla/valhalla/pull/2608)
   * CHANGED: Moved incidents to the trip leg and cut the shape of the leg at that location [#2610](https://github.com/valhalla/valhalla/pull/2610)
   * ADDED: Costing option to ignore_closures when routing with current flow [#2615](https://github.com/valhalla/valhalla/pull/2615)
   * ADDED: Cross-compilation ability with MinGW64 [#2619](https://github.com/valhalla/valhalla/pull/2619)
   * ADDED: Defines the incident tile schema and incident metadata [#2620](https://github.com/valhalla/valhalla/pull/2620)
   * ADDED: Moves incident serializer logic into a generic serializer [#2621](https://github.com/valhalla/valhalla/pull/2621)
   * ADDED: Incident loading singleton for continually refreshing incident tiles[#2573](https://github.com/valhalla/valhalla/pull/2573)
   * ADDED: One shot mode to valhalla_service so you can run a single request of any type without starting a server [#2624](https://github.com/valhalla/valhalla/pull/2624)
   * ADDED: Adds text instructions to OSRM output [#2625](https://github.com/valhalla/valhalla/pull/2625)
   * ADDED: Adds support for alternate routes [#2626](https://github.com/valhalla/valhalla/pull/2626)
   * CHANGED: Switch Python bindings generator from boost.python to header-only pybind11[#2644](https://github.com/valhalla/valhalla/pull/2644)
   * ADDED: Add support of input file for one-shot mode of valhalla_service [#2648](https://github.com/valhalla/valhalla/pull/2648)
   * ADDED: Linear reference support to locate api [#2645](https://github.com/valhalla/valhalla/pull/2645)
   * ADDED: Implemented OSRM-like turn duration calculation for car. Uses it now in auto costing. [#2651](https://github.com/valhalla/valhalla/pull/2651)
   * ADDED: Enhanced turn lane information in guidance [#2653](https://github.com/valhalla/valhalla/pull/2653)
   * ADDED: `top_speed` option for all motorized vehicles [#2667](https://github.com/valhalla/valhalla/issues/2667)
   * CHANGED: Move turn_lane_direction helper to odin/util [#2675](https://github.com/valhalla/valhalla/pull/2675)
   * ADDED: Add annotations to osrm response including speed limits, unit and sign conventions [#2668](https://github.com/valhalla/valhalla/pull/2668)
   * ADDED: Added functions for predicted speeds encoding-decoding [#2674](https://github.com/valhalla/valhalla/pull/2674)
   * ADDED: Time invariant routing via the bidirectional algorithm. This has the effect that when time dependent routes (arrive_by and depart_at) fall back to bidirectional due to length restrictions they will actually use the correct time of day for one of the search directions [#2660](https://github.com/valhalla/valhalla/pull/2660)
   * ADDED: If the length of the edge is greater than kMaxEdgeLength, then consider this a catastrophic error if the should_error bool is true in the set_length function. [2678](https://github.com/valhalla/valhalla/pull/2678)
   * ADDED: Moved lat,lon coordinates structures from single to double precision. Improves geometry accuracy noticibly at zooms above 17 as well as coordinate snapping and any other geometric operations. Addes about a 2% performance pentalty for standard routes. Graph nodes now have 7 digits of precision.  [#2693](https://github.com/valhalla/valhalla/pull/2693)
   * ADDED: Added signboards to guidance views.  [#2687](https://github.com/valhalla/valhalla/pull/2687)
   * ADDED: Regular speed on shortcut edges is calculated with turn durations taken into account. Truck, motorcycle and motorscooter profiles use OSRM-like turn duration. [#2662](https://github.com/valhalla/valhalla/pull/2662)
   * CHANGED: Remove astar algorithm and replace its use with timedep_forward as its redundant [#2706](https://github.com/valhalla/valhalla/pull/2706)
   * ADDED: Recover and recost all shortcuts in final path for bidirectional astar algorithm [#2711](https://github.com/valhalla/valhalla/pull/2711)
   * ADDED: An option for shortcut recovery to be cached at start up to reduce the time it takes to do so on the fly [#2714](https://github.com/valhalla/valhalla/pull/2714)
   * ADDED: If width <= 1.9 then no access for auto, truck, bus, taxi, emergency and hov. [#2713](https://github.com/valhalla/valhalla/pull/2713)
   * ADDED: Centroid/Converge/Rendezvous/Meet API which allows input locations to find a least cost convergence point from all locations [#2734](https://github.com/valhalla/valhalla/pull/2734)
   * ADDED: Added support to process the sump_buster tag.  Also, fixed a few small access bugs for nodes. [#2731](https://github.com/valhalla/valhalla/pull/2731)
   * ADDED: Log message if failed to create tiles directory. [#2738](https://github.com/valhalla/valhalla/pull/2738)
   * CHANGED: Tile memory is only owned by the GraphTile rather than shared amongst copies of the graph tile (in GraphReader and TileCaches). [#2340](https://github.com/valhalla/valhalla/pull/2340)
   * ADDED: Add Estonian locale. [#2748](https://github.com/valhalla/valhalla/pull/2748)
   * CHANGED: Handle GraphTile objects as smart pointers [#2703](https://github.com/valhalla/valhalla/pull/2703)
   * CHANGED: Improve stability with no RTTI build [#2759](https://github.com/valhalla/valhalla/pull/2759) and [#2760](https://github.com/valhalla/valhalla/pull/2760)
   * CHANGED: Change generic service roads to a new Use=kServiceRoad. This is for highway=service without other service= tags (such as driveway, alley, parking aisle) [#2419](https://github.com/valhalla/valhalla/pull/2419)
   * ADDED: Isochrones support isodistance lines as well [#2699](https://github.com/valhalla/valhalla/pull/2699)
   * ADDED: Add support for ignoring live traffic closures for waypoints [#2685](https://github.com/valhalla/valhalla/pull/2685)
   * ADDED: Add use_distance to auto cost to allow choosing between two primary cost components, time or distance [#2771](https://github.com/valhalla/valhalla/pull/2771)
   * CHANGED: nit: Enables compiler warnings in part of loki module [#2767](https://github.com/valhalla/valhalla/pull/2767)
   * CHANGED: Reducing the number of uturns by increasing the cost to for them to 9.5f. Note: Did not increase the cost for motorcycles or motorscooters. [#2770](https://github.com/valhalla/valhalla/pull/2770)
   * ADDED: Add option to use thread-safe GraphTile's reference counter. [#2772](https://github.com/valhalla/valhalla/pull/2772)
   * CHANGED: nit: Enables compiler warnings in part of thor module [#2768](https://github.com/valhalla/valhalla/pull/2768)
   * ADDED: Add costing option `use_tracks` to avoid or favor tracks in route. [#2769](https://github.com/valhalla/valhalla/pull/2769)
   * CHANGED: chore: Updates libosmium [#2786](https://github.com/valhalla/valhalla/pull/2786)
   * CHANGED: Optimize double bucket queue to reduce memory reallocations. [#2719](https://github.com/valhalla/valhalla/pull/2719)
   * CHANGED: Collapse merge maneuvers [#2773](https://github.com/valhalla/valhalla/pull/2773)
   * CHANGED: Add shortcuts to the tiles' bins so we can find them when doing spatial lookups. [#2744](https://github.com/valhalla/valhalla/pull/2744)

## Release Date: 2019-11-21 Valhalla 3.0.9
* **Bug Fix**
   * FIXED: Changed reachability computation to consider both directions of travel wrt candidate edges [#1965](https://github.com/valhalla/valhalla/pull/1965)
   * FIXED: toss ways where access=private and highway=service and service != driveway. [#1960](https://github.com/valhalla/valhalla/pull/1960)
   * FIXED: Fix search_cutoff check in loki correlate_node. [#2023](https://github.com/valhalla/valhalla/pull/2023)
   * FIXED: Computes notion of a deadend at runtime in bidirectional a-star which fixes no-route with a complicated u-turn. [#1982](https://github.com/valhalla/valhalla/issues/1982)
   * FIXED: Fix a bug with heading filter at nodes. [#2058](https://github.com/valhalla/valhalla/pull/2058)
   * FIXED: Bug in map matching continuity checking such that continuity must only be in the forward direction. [#2029](https://github.com/valhalla/valhalla/pull/2029)
   * FIXED: Allow setting the time for map matching paths such that the time is used for speed lookup. [#2030](https://github.com/valhalla/valhalla/pull/2030)
   * FIXED: Don't use density factor for transition cost when user specified flag disables flow speeds. [#2048](https://github.com/valhalla/valhalla/pull/2048)
   * FIXED: Map matching trace_route output now allows for discontinuities in the match though multi match is not supported in valhalla route output. [#2049](https://github.com/valhalla/valhalla/pull/2049)
   * FIXED: Allows routes with no time specified to use time conditional edges and restrictions with a flag denoting as much [#2055](https://github.com/valhalla/valhalla/pull/2055)
   * FIXED: Fixed a bug with 'current' time type map matches. [#2060](https://github.com/valhalla/valhalla/pull/2060)
   * FIXED: Fixed a bug with time dependent expansion in which the expansion distance heuristic was not being used. [#2064](https://github.com/valhalla/valhalla/pull/2064)

* **Enhancement**
   * ADDED: Establish pinpoint test pattern [#1969](https://github.com/valhalla/valhalla/pull/1969)
   * ADDED: Suppress relative direction in ramp/exit instructions if it matches driving side of street [#1990](https://github.com/valhalla/valhalla/pull/1990)
   * ADDED: Added relative direction to the merge maneuver [#1989](https://github.com/valhalla/valhalla/pull/1989)
   * ADDED: Refactor costing to better handle multiple speed datasources [#2026](https://github.com/valhalla/valhalla/pull/2026)
   * ADDED: Better usability of curl for fetching tiles on the fly [#2026](https://github.com/valhalla/valhalla/pull/2026)
   * ADDED: LRU cache scheme for tile storage [#2026](https://github.com/valhalla/valhalla/pull/2026)
   * ADDED: GraphTile size check [#2026](https://github.com/valhalla/valhalla/pull/2026)
   * ADDED: Pick more sane values for highway and toll avoidance [#2026](https://github.com/valhalla/valhalla/pull/2026)
   * ADDED: Refactor adding predicted speed info to speed up process [#2026](https://github.com/valhalla/valhalla/pull/2026)
   * ADDED: Allow selecting speed data sources at request time [#2026](https://github.com/valhalla/valhalla/pull/2026)
   * ADDED: Allow disabling certain neighbors in connectivity map [#2026](https://github.com/valhalla/valhalla/pull/2026)
   * ADDED: Allows routes with time-restricted edges if no time specified and notes restriction in response [#1992](https://github.com/valhalla/valhalla/issues/1992)
   * ADDED: Runtime deadend detection to timedependent a-star. [#2059](https://github.com/valhalla/valhalla/pull/2059)

## Release Date: 2019-09-06 Valhalla 3.0.8
* **Bug Fix**
   * FIXED: Added logic to detect if user is to merge to the left or right [#1892](https://github.com/valhalla/valhalla/pull/1892)
   * FIXED: Overriding the destination_only flag when reclassifying ferries; Also penalizing ferries with a 5 min. penalty in the cost to allow us to avoid destination_only the majority of the time except when it is necessary. [#1895](https://github.com/valhalla/valhalla/pull/1905)
   * FIXED: Suppress forks at motorway junctions and intersecting service roads [#1909](https://github.com/valhalla/valhalla/pull/1909)
   * FIXED: Enhanced fork assignment logic [#1912](https://github.com/valhalla/valhalla/pull/1912)
   * FIXED: Added logic to fall back to return country poly if no state and updated lua for Metro Manila and Ireland [#1910](https://github.com/valhalla/valhalla/pull/1910)
   * FIXED: Added missing motorway fork instruction [#1914](https://github.com/valhalla/valhalla/pull/1914)
   * FIXED: Use begin street name for osrm compat mode [#1916](https://github.com/valhalla/valhalla/pull/1916)
   * FIXED: Added logic to fix missing highway cardinal directions in the US [#1917](https://github.com/valhalla/valhalla/pull/1917)
   * FIXED: Handle forward traversable significant road class intersecting edges [#1928](https://github.com/valhalla/valhalla/pull/1928)
   * FIXED: Fixed bug with shape trimming that impacted Uturns at Via locations. [#1935](https://github.com/valhalla/valhalla/pull/1935)
   * FIXED: Dive bomb updates.  Updated default speeds for urban areas based on roadclass for the enhancer.  Also, updated default speeds based on roadclass in lua.  Fixed an issue where we were subtracting 1 from uint32_t when 0 for stop impact.  Updated reclassify link logic to allow residential roads to be added to the tree, but we only downgrade the links to tertiary.  Updated TransitionCost functions to add 1.5 to the turncost when transitioning from a ramp to a non ramp and vice versa.  Also, added 0.5f to the turncost if the edge is a roundabout. [#1931](https://github.com/valhalla/valhalla/pull/1931)

* **Enhancement**
   * ADDED: Caching url fetched tiles to disk [#1887](https://github.com/valhalla/valhalla/pull/1887)
   * ADDED: filesystem::remove_all [#1887](https://github.com/valhalla/valhalla/pull/1887)
   * ADDED: Minimum enclosing bounding box tool [#1887](https://github.com/valhalla/valhalla/pull/1887)
   * ADDED: Use constrained flow speeds in bidirectional_astar.cc [#1907](https://github.com/valhalla/valhalla/pull/1907)
   * ADDED: Bike Share Stations are now in the graph which should set us up to do multimodal walk/bike scenarios [#1852](https://github.com/valhalla/valhalla/pull/1852)

## Release Date: 2019-7-18 Valhalla 3.0.7
* **Bug Fix**
   * FIXED: Fix pedestrian fork [#1886](https://github.com/valhalla/valhalla/pull/1886)

## Release Date: 2019-7-15 Valhalla 3.0.6
* **Bug Fix**
   * FIXED: Admin name changes. [#1853](https://github.com/valhalla/valhalla/pull/1853) Ref: [#1854](https://github.com/valhalla/valhalla/issues/1854)
   * FIXED: valhalla_add_predicted_traffic was overcommitted while gathering stats. Added a clear. [#1857](https://github.com/valhalla/valhalla/pull/1857)
   * FIXED: regression in map matching when moving to valhalla v3.0.0 [#1863](https://github.com/valhalla/valhalla/pull/1863)
   * FIXED: last step shape in osrm serializer should be 2 of the same point [#1867](https://github.com/valhalla/valhalla/pull/1867)
   * FIXED: Shape trimming at the beginning and ending of the route to not be degenerate [#1876](https://github.com/valhalla/valhalla/pull/1876)
   * FIXED: Duplicate waypoints in osrm serializer [#1880](https://github.com/valhalla/valhalla/pull/1880)
   * FIXED: Updates for heading precision [#1881](https://github.com/valhalla/valhalla/pull/1881)
   * FIXED: Map matching allowed untraversable edges at start of route [#1884](https://github.com/valhalla/valhalla/pull/1884)

* **Enhancement**
   * ADDED: Use the same protobuf object the entire way through the request process [#1837](https://github.com/valhalla/valhalla/pull/1837)
   * ADDED: Enhanced turn lane processing [#1859](https://github.com/valhalla/valhalla/pull/1859)
   * ADDED: Add global_synchronized_cache in valhalla_build_config [#1851](https://github.com/valhalla/valhalla/pull/1851)

## Release Date: 2019-06-04 Valhalla 3.0.5
* **Bug Fix**
   * FIXED: Protect against unnamed rotaries and routes that end in roundabouts not turning off rotary logic [#1840](https://github.com/valhalla/valhalla/pull/1840)

* **Enhancement**
   * ADDED: Add turn lane info at maneuver point [#1830](https://github.com/valhalla/valhalla/pull/1830)

## Release Date: 2019-05-31 Valhalla 3.0.4
* **Bug Fix**
   * FIXED: Improved logic to decide between bear vs. continue [#1798](https://github.com/valhalla/valhalla/pull/1798)
   * FIXED: Bicycle costing allows use of roads with all surface values, but with a penalty based on bicycle type. However, the edge filter totally disallows bad surfaces for some bicycle types, creating situations where reroutes fail if a rider uses a road with a poor surface. [#1800](https://github.com/valhalla/valhalla/pull/1800)
   * FIXED: Moved complex restrictions building to before validate. [#1805](https://github.com/valhalla/valhalla/pull/1805)
   * FIXED: Fix bicycle edge filter whan avoid_bad_surfaces = 1.0 [#1806](https://github.com/valhalla/valhalla/pull/1806)
   * FIXED: Replace the EnhancedTripPath class inheritance with aggregation [#1807](https://github.com/valhalla/valhalla/pull/1807)
   * FIXED: Replace the old timezone shape zip file every time valhalla_build_timezones is ran [#1817](https://github.com/valhalla/valhalla/pull/1817)
   * FIXED: Don't use island snapped edge candidates (from disconnected components or low reach edges) when we rejected other high reachability edges that were closer [#1835](https://github.com/valhalla/valhalla/pull/1835)

## Release Date: 2019-05-08 Valhalla 3.0.3
* **Bug Fix**
   * FIXED: Fixed a rare loop condition in route matcher (edge walking to match a trace).
   * FIXED: Fixed VACUUM ANALYZE syntax issue.  [#1704](https://github.com/valhalla/valhalla/pull/1704)
   * FIXED: Fixed the osrm maneuver type when a maneuver has the to_stay_on attribute set.  [#1714](https://github.com/valhalla/valhalla/pull/1714)
   * FIXED: Fixed osrm compatibility mode attributes.  [#1716](https://github.com/valhalla/valhalla/pull/1716)
   * FIXED: Fixed rotary/roundabout issues in Valhalla OSRM compatibility.  [#1727](https://github.com/valhalla/valhalla/pull/1727)
   * FIXED: Fixed the destinations assignment for exit names in OSRM compatibility mode. [#1732](https://github.com/valhalla/valhalla/pull/1732)
   * FIXED: Enhance merge maneuver type assignment. [#1735](https://github.com/valhalla/valhalla/pull/1735)
   * FIXED: Fixed fork assignments and on ramps for OSRM compatibility mode. [#1738](https://github.com/valhalla/valhalla/pull/1738)
   * FIXED: Fixed cardinal direction on reference names when forward/backward tag is present on relations. Fixes singly digitized roads with opposing directional modifiers. [#1741](https://github.com/valhalla/valhalla/pull/1741)
   * FIXED: Fixed fork assignment and narrative logic when a highway ends and splits into multiple ramps. [#1742](https://github.com/valhalla/valhalla/pull/1742)
   * FIXED: Do not use any avoid edges as origin or destination of a route, matrix, or isochrone. [#1745](https://github.com/valhalla/valhalla/pull/1745)
   * FIXED: Add leg summary and remove unused hint attribute for OSRM compatibility mode. [#1753](https://github.com/valhalla/valhalla/pull/1753)
   * FIXED: Improvements for pedestrian forks, pedestrian roundabouts, and continue maneuvers. [#1768](https://github.com/valhalla/valhalla/pull/1768)
   * FIXED: Added simplified overview for OSRM response and added use_toll logic back to truck costing. [#1765](https://github.com/valhalla/valhalla/pull/1765)
   * FIXED: temp fix for location distance bug [#1774](https://github.com/valhalla/valhalla/pull/1774)
   * FIXED: Fix pedestrian routes using walkway_factor [#1780](https://github.com/valhalla/valhalla/pull/1780)
   * FIXED: Update the begin and end heading of short edges based on use [#1783](https://github.com/valhalla/valhalla/pull/1783)
   * FIXED: GraphReader::AreEdgesConnected update.  If transition count == 0 return false and do not call transition function. [#1786](https://github.com/valhalla/valhalla/pull/1786)
   * FIXED: Only edge candidates that were used in the path are send to serializer: [1788](https://github.com/valhalla/valhalla/pull/1788)
   * FIXED: Added logic to prevent the removal of a destination maneuver when ending on an internal edge [#1792](https://github.com/valhalla/valhalla/pull/1792)
   * FIXED: Fixed instructions when starting on an internal edge [#1796](https://github.com/valhalla/valhalla/pull/1796)

* **Enhancement**
   * Add the ability to run valhalla_build_tiles in stages. Specify the begin_stage and end_stage as command line options. Also cleans up temporary files as the last stage in the pipeline.
   * Add `remove` to `filesystem` namespace. [#1752](https://github.com/valhalla/valhalla/pull/1752)
   * Add TaxiCost into auto costing options.
   * Add `preferred_side` to allow per-location filtering of edges based on the side of the road the location is on and the driving side for that locale.
   * Slightly decreased the internal side-walk factor to .90f to favor roads with attached sidewalks. This impacts roads that have added sidewalk:left, sidewalk:right or sidewalk:both OSM tags (these become attributes on each directedEdge). The user can then avoid/penalize dedicated sidewalks and walkways, when they increase the walkway_factor. Since we slightly decreased the sidewalk_factor internally and only favor sidewalks if use is tagged as sidewalk_left or sidewalk_right, we should tend to route on roads with attached sidewalks rather than separate/dedicated sidewalks, allowing for more road names to be called out since these are labeled more.
   * Add `via` and `break_through` location types [#1737](https://github.com/valhalla/valhalla/pull/1737)
   * Add `street_side_tolerance` and `search_cutoff` to input `location` [#1777](https://github.com/valhalla/valhalla/pull/1777)
   * Return the Valhalla error `Path distance exceeds the max distance limit` for OSRM responses when the route is greater than the service limits. [#1781](https://github.com/valhalla/valhalla/pull/1781)

## Release Date: 2019-01-14 Valhalla 3.0.2
* **Bug Fix**
   * FIXED: Transit update - fix dow and exception when after midnight trips are normalized [#1682](https://github.com/valhalla/valhalla/pull/1682)
   * FIXED: valhalla_convert_transit segfault - GraphTileBuilder has null GraphTileHeader [#1683](https://github.com/valhalla/valhalla/issues/1683)
   * FIXED: Fix crash for trace_route with osrm serialization. Was passing shape rather than locations to the waypoint method.
   * FIXED: Properly set driving_side based on data set in TripPath.
   * FIXED: A bad bicycle route exposed an issue with bidirectional A* when the origin and destination edges are connected. Use A* in these cases to avoid requiring a high cost threshold in BD A*.
   * FIXED: x86 and x64 data compatibility was fixed as the structures weren't aligned.
   * FIXED: x86 tests were failing due mostly to floating point issues and the aforementioned structure misalignment.
* **Enhancement**
   * Add a durations list (delta time between each pair of trace points), a begin_time and a use_timestamp flag to trace_route requests. This allows using the input trace timestamps or durations plus the begin_time to compute elapsed time at each edge in the matched path (rather than using costing methods).
   * Add support for polyline5 encoding for OSRM formatted output.
* **Note**
   * Isochrones and openlr are both noted as not working with release builds for x86 (32bit) platforms. We'll look at getting this fixed in a future release

## Release Date: 2018-11-21 Valhalla 3.0.1
* **Bug Fix**
   * FIXED: Fixed a rare, but serious bug with bicycle costing. ferry_factor_ in bicycle costing shadowed the data member in the base dynamic cost class, leading to an unitialized variable. Occasionally, this would lead to negative costs which caused failures. [#1663](https://github.com/valhalla/valhalla/pull/1663)
   * FIXED: Fixed use of units in OSRM compatibility mode. [#1662](https://github.com/valhalla/valhalla/pull/1662)

## Release Date: 2018-11-21 Valhalla 3.0.0
* **NOTE**
   * This release changes the Valhalla graph tile formats to make the tile data more efficient and flexible. Tile data is incompatible with Valhalla 2.x builds, and code for 3.x is incompatible with data built for Valahalla 2.x versions. Valhalla tile sizes are slightly smaller (for datasets using elevation information the size savings is over 10%). In addition, there is increased flexibility for creating different variants of tiles to support different applications (e.g. bicycle only, or driving only).
* **Enhancement**
   * Remove the use of DirectedEdge for transitions between nodes on different hierarchy levels. A new structure, NodeTransition, is now used to transition to nodes on different hierarchy level. This saves space since only the end node GraphId is needed for the transitions (and DirectedEdge is a large data structure).
   * Change the NodeInfo lat,lon to use an offset from the tile base lat,lon. This potentially allows higher precision than using float, but more importantly saves space and allows support for NodeTransitions as well as spare for future growth.
   * Remove the EdgeElevation structure and max grade information into DirectedEdge and mean elevation into EdgeInfo. This saves space.
   * Reduce wayid to 32 bits. This allows sufficient growth when using OpenStreetMap data and frees space in EdgeInfo (allows moving speed limit and mean elevation from other structures).
   * Move name consistency from NodeInfo to DirectedEdge. This allows a more efficient lookup of name consistency.
   * Update all path algorithms to use NodeTransition logic rather than special DirectedEdge transition types. This simplifies PathAlgorithms slightly and removes some conditional logic.
   * Add an optional GraphFilter stage to tile building pipeline. This allows removal of edges and nodes based on access. This allows bicycle only, pedestrian only, or driving only datasets (or combinations) to be created - allowing smaller datasets for special purpose applications.
* **Deprecate**
   * Valhalla 3.0 removes support for OSMLR.

## Release Date: 2018-11-20 Valhalla 2.7.2
* **Enhancement**
   * UPDATED: Added a configuration variable for max_timedep_distance. This is used in selecting the path algorithm and provides the maximum distance between locations when choosing a time dependent path algorithm (other than multi modal). Above this distance, bidirectional A* is used with no time dependencies.
   * UPDATED: Remove transition edges from priority queue in Multimodal methods.
   * UPDATED: Fully implement street names and exit signs with ability to identify route numbers. [#1635](https://github.com/valhalla/valhalla/pull/1635)
* **Bug Fix**
   * FIXED: A timed-turned restriction should not be applied when a non-timed route is executed.  [#1615](https://github.com/valhalla/valhalla/pull/1615)
   * FIXED: Changed unordered_map to unordered_multimap for polys. Poly map can contain the same key but different multi-polygons. For example, islands for a country or timezone polygons for a country.
   * FIXED: Fixed timezone db issue where TZIDs did not exist in the Howard Hinnant date time db that is used in the date_time class for tz indexes.  Added logic to create aliases for TZIDs based on https://en.wikipedia.org/wiki/List_of_tz_database_time_zones
   * FIXED: Fixed the ramp turn modifiers for osrm compat [#1569](https://github.com/valhalla/valhalla/pull/1569)
   * FIXED: Fixed the step geometry when using the osrm compat mode [#1571](https://github.com/valhalla/valhalla/pull/1571)
   * FIXED: Fixed a data creation bug causing issues with A* routes ending on loops. [#1576](https://github.com/valhalla/valhalla/pull/1576)
   * FIXED: Fixed an issue with a bad route where destination only was present. Was due to thresholds in bidirectional A*. Changed threshold to be cost based rather than number of iterations). [#1586](https://github.com/valhalla/valhalla/pull/1586)
   * FIXED: Fixed an issue with destination only (private) roads being used in bicycle routes. Centralized some "base" transition cost logic in the base DynamicCost class. [#1587](https://github.com/valhalla/valhalla/pull/1587)
   * FIXED: Remove extraneous ramp maneuvers [#1657](https://github.com/valhalla/valhalla/pull/1657)

## Release Date: 2018-10-02 Valhalla 2.7.1
* **Enhancement**
   * UPDATED: Added date time support to forward and reverse isochrones. Add speed lookup (predicted speeds and/or free-flow or constrained flow speed) if date_time is present.
   * UPDATED: Add timezone checks to multimodal routes and isochrones (updates localtime if the path crosses into a timezone different than the start location).
* **Data Producer Update**
   * UPDATED: Removed boost date time support from transit.  Now using the Howard Hinnant date library.
* **Bug Fix**
   * FIXED: Fixed a bug with shortcuts that leads to inconsistent routes depending on whether shortcuts are taken, different origins can lead to different paths near the destination. This fix also improves performance on long routes and matrices.
   * FIXED: We were getting inconsistent results between departing at current date/time vs entering the current date/time.  This issue is due to the fact that the iso_date_time function returns the full iso date_time with the timezone offset (e.g., 2018-09-27T10:23-07:00 vs 2018-09-27T10:23). When we refactored the date_time code to use the new Howard Hinnant date library, we introduced this bug.
   * FIXED: Increased the threshold in CostMatrix to address null time and distance values occuring for truck costing with locations near the max distance.

## Release Date: 2018-09-13 Valhalla 2.7.0
* **Enhancement**
   * UPDATED: Refactor to use the pbf options instead of the ptree config [#1428](https://github.com/valhalla/valhalla/pull/1428) This completes [1357](https://github.com/valhalla/valhalla/issues/1357)
   * UPDATED: Removed the boost/date_time dependency from baldr and odin. We added the Howard Hinnant date and time library as a submodule. [#1494](https://github.com/valhalla/valhalla/pull/1494)
   * UPDATED: Fixed 'Drvie' typo [#1505](https://github.com/valhalla/valhalla/pull/1505) This completes [1504](https://github.com/valhalla/valhalla/issues/1504)
   * UPDATED: Optimizations of GetSpeed for predicted speeds [1490](https://github.com/valhalla/valhalla/issues/1490)
   * UPDATED: Isotile optimizations
   * UPDATED: Added stats to predictive traffic logging
   * UPDATED: resample_polyline - Breaks the polyline into equal length segments at a sample distance near the resolution. Break out of the loop through polyline points once we reach the specified number of samplesthen append the last
polyline point.
   * UPDATED: added android logging and uses a shared graph reader
   * UPDATED: Do not run a second pass on long pedestrian routes that include a ferry (but succeed on first pass). This is a performance fix. Long pedestrian routes with A star factor based on ferry speed end up being very inefficient.
* **Bug Fix**
   * FIXED: A* destination only
   * FIXED: Fixed through locations weren't honored [#1449](https://github.com/valhalla/valhalla/pull/1449)


## Release Date: 2018-08-02 Valhalla 3.0.0-rc.4
* **Node Bindings**
   * UPDATED: add some worker pool handling
   [#1467](https://github.com/valhalla/valhalla/pull/1467)

## Release Date: 2018-08-02 Valhalla 3.0.0-rc.3
* **Node Bindings**
   * UPDATED: replaced N-API with node-addon-api wrapper and made the actor
   functions asynchronous
   [#1457](https://github.com/valhalla/valhalla/pull/1457)

## Release Date: 2018-07-24 Valhalla 3.0.0-rc.2
* **Node Bindings**
   * FIXED: turn on the autocleanup functionality for the actor object.
   [#1439](https://github.com/valhalla/valhalla/pull/1439)

## Release Date: 2018-07-16 Valhalla 3.0.0-rc.1
* **Enhancement**
   * ADDED: exposed the rest of the actions to the node bindings and added tests. [#1415](https://github.com/valhalla/valhalla/pull/1415)

## Release Date: 2018-07-12 Valhalla 3.0.0-alpha.1
**NOTE**: There was already a small package named `valhalla` on the npm registry, only published up to version 0.0.3. The team at npm has transferred the package to us, but would like us to publish something to it ASAP to prove our stake in it. Though the bindings do not have all of the actor functionality exposed yet (just route), we are going to publish an alpha release of 3.0.0 to get something up on npm.
* **Infrastructure**:
   * ADDED: add in time dependent algorithms if the distance between locations is less than 500km.
   * ADDED: TurnLanes to indicate turning lanes at the end of a directed edge.
   * ADDED: Added PredictedSpeeds to Valhalla tiles and logic to compute speed based on predictive speed profiles.
* **Data Producer Update**
   * ADDED: is_route_num flag was added to Sign records. Set this to true if the exit sign comes from a route number/ref.
   * CHANGED: Lower speeds on driveways, drive-thru, and parking aisle. Set destination only flag for drive thru use.
   * ADDED: Initial implementation of turn lanes.
  **Bug Fix**
   * CHANGED: Fix destination only penalty for A* and time dependent cases.
   * CHANGED: Use the distance from GetOffsetForHeading, based on road classification and road use (e.g. ramp, turn channel, etc.), within tangent_angle function.
* **Map Matching**
   * FIXED: Fixed trace_route edge_walk server abort [#1365](https://github.com/valhalla/valhalla/pull/1365)
* **Enhancement**
   * ADDED: Added post process for updating free and constrained speeds in the directed edges.
   * UPDATED: Parse the json request once and store in a protocol buffer to pass along the pipeline. This completed the first portion of [1357](https://github.com/valhalla/valhalla/issues/1357)
   * UPDATED: Changed the shape_match attribute from a string to an enum. Fixes [1376](https://github.com/valhalla/valhalla/issues/1376)
   * ADDED: Node bindings for route [#1341](https://github.com/valhalla/valhalla/pull/1341)
   * UPDATED: Use a non-linear use_highways factor (to more heavily penalize highways as use_highways approaches 0).

## Release Date: 2018-07-15 Valhalla 2.6.3
* **API**:
   * FIXED: Use a non-linear use_highways factor (to more heavily penalize highways as use_highways approaches 0).
   * FIXED: Fixed the highway_factor when use_highways < 0.5.
   * ENHANCEMENT: Added logic to modulate the surface factor based on use_trails.
   * ADDED: New customer test requests for motorcycle costing.

## Release Date: 2018-06-28 Valhalla 2.6.2
* **Data Producer Update**
   * FIXED: Complex restriction sorting bug.  Check of has_dt in ComplexRestrictionBuilder::operator==.
* **API**:
   * FIXED: Fixed CostFactory convenience method that registers costing models
   * ADDED: Added use_tolls into motorcycle costing options

## Release Date: 2018-05-28 Valhalla 2.6.0
* **Infrastructure**:
   * CHANGED: Update cmake buildsystem to replace autoconf [#1272](https://github.com/valhalla/valhalla/pull/1272)
* **API**:
   * CHANGED: Move `trace_options` parsing to map matcher factory [#1260](https://github.com/valhalla/valhalla/pull/1260)
   * ADDED: New costing method for AutoDataFix [#1283](https://github.com/valhalla/valhalla/pull/1283)

## Release Date: 2018-05-21 Valhalla 2.5.0
* **Infrastructure**
   * ADDED: Add code formatting and linting.
* **API**
   * ADDED: Added new motorcycle costing, motorcycle access flag in data and use_trails option.
* **Routing**
   * ADDED: Add time dependnet forward and reverse A* methods.
   * FIXED: Increase minimum threshold for driving routes in bidirectional A* (fixes some instances of bad paths).
* **Data Producer Update**
   * CHANGED: Updates to properly handle cycleway crossings.
   * CHANGED: Conditionally include driveways that are private.
   * ADDED: Added logic to set motorcycle access.  This includes lua, country access, and user access flags for motorcycles.

## Release Date: 2018-04-11 Valhalla 2.4.9
* **Enhancement**
   * Added European Portuguese localization for Valhalla
   * Updates to EdgeStatus to improve performance. Use an unordered_map of tile Id and allocate an array for each edge in the tile. This allows using pointers to access status for sequential edges. This improves performance by 50% or so.
   * A couple of bicycle costing updates to improve route quality: avoid roads marked as part of a truck network, to remove the density penalty for transition costs.
   * When optimal matrix type is selected, now use CostMatrix for source to target pedestrian and bicycle matrix calls when both counts are above some threshold. This improves performance in general and lessens some long running requests.
*  **Data Producer Update**
   * Added logic to protect against setting a speed of 0 for ferries.

## Release Date: 2018-03-27 Valhalla 2.4.8
* **Enhancement**
   * Updates for Italian verbal translations
   * Optionally remove driveways at graph creation time
   * Optionally disable candidate edge penalty in path finding
   * OSRM compatible route, matrix and map matching response generation
   * Minimal Windows build compatibility
   * Refactoring to use PBF as the IPC mechanism for all objects
   * Improvements to internal intersection marking to reduce false positives
* **Bug Fix**
   * Cap candidate edge penalty in path finding to reduce excessive expansion
   * Fix trivial paths at deadends

## Release Date: 2018-02-08 Valhalla 2.4.7
* **Enhancement**
   * Speed up building tiles from small OSM imports by using boost directory iterator rather than going through all possible tiles and testing each if the file exists.
* **Bug Fix**
   * Protect against overflow in string to float conversion inside OSM parsing.

## Release Date: 2018-01-26 Valhalla 2.4.6
* **Enhancement**
   * Elevation library will lazy load RAW formatted sources

## Release Date: 2018-01-24 Valhalla 2.4.5
* **Enhancement**
   * Elevation packing utility can unpack lz4hc now
* **Bug Fix**
   * Fixed broken darwin builds

## Release Date: 2018-01-23 Valhalla 2.4.4
* **Enhancement**
   * Elevation service speed improvments and the ability to serve lz4hc compressed data
   * Basic support for downloading routing tiles on demand
   * Deprecated `valhalla_route_service`, now all services (including elevation) are found under `valhalla_service`

## Release Date: 2017-12-11 Valhalla 2.4.3
* **Enhancement**
   * Remove union from GraphId speeds up some platforms
   * Use SAC scale in pedestrian costing
   * Expanded python bindings to include all actions (route, matrix, isochrone, etc)
* **Bug Fix**
   * French translation typo fixes
*  **Data Producer Update**
   * Handling shapes that intersect the poles when binning
   * Handling when transit shapes are less than 2 points

## Release Date: 2017-11-09 Valhalla 2.4.1
*  **Data Producer Update**
   * Added kMopedAccess to modes for complex restrictions.  Remove the kMopedAccess when auto access is removed.  Also, add the kMopedAccess when an auto restriction is found.

## Release Date: 2017-11-08 Valhalla 2.4.0
*  **Data Producer Update**
   * Added logic to support restriction = x with a the except tag.  We apply the restriction to everything except for modes in the except tag.
   * Added logic to support railway_service and coach_service in transit.
* **Bug Fix**
  * Return proper edge_walk path for requested shape_match=walk_or_snap
  * Skip invalid stateid for Top-K requests

## Release Date: 2017-11-07 Valhalla 2.3.9
* **Enhancement**
  * Top-K map matched path generation now only returns unique paths and does so with fewer iterations
  * Navigator call outs for both imperial and metric units
  * The surface types allowed for a given bike route can now be controlled via a request parameter `avoid_bad_surfaces`
  * Improved support for motorscooter costing via surface types, road classification and vehicle specific tagging
* **Bug Fix**
  * Connectivity maps now include information about transit tiles
  * Lane counts for singly digitized roads are now correct for a given directed edge
  * Edge merging code for assigning osmlr segments is now robust to partial tile sets
  * Fix matrix path finding to allow transitioning down to lower levels when appropriate. In particular, do not supersede shortcut edges until no longer expanding on the next level.
  * Fix optimizer rotate location method. This fixes a bug where optimal ordering was bad for large location sets.
*  **Data Producer Update**
   * Duration tags are now used to properly set the speed of travel for a ferry routes

## Release Date: 2017-10-17 Valhalla 2.3.8
* **Bug Fix**
  * Fixed the roundabout exit count for bicycles when the roundabout is a road and not a cycleway
  * Enable a pedestrian path to remain on roundabout instead of getting off and back on
  * Fixed the penalization of candidate locations in the uni-directional A* algorithm (used for trivial paths)
*  **Data Producer Update**
   * Added logic to set bike forward and tag to true where kv["sac_scale"] == "hiking". All other values for sac_scale turn off bicycle access.  If sac_scale or mtb keys are found and a surface tag is not set we default to kPath.
   * Fixed a bug where surface=unpaved was being assigned Surface::kPavedSmooth.

## Release Date: 2017-9-11 Valhalla 2.3.7
* **Bug Fix**
  * Update bidirectional connections to handle cases where the connecting edge is one of the origin (or destination) edges and the cost is high. Fixes some pedestrian route issues that were reported.
*  **Data Producer Update**
   * Added support for motorroad tag (default and per country).
   * Update OSMLR segment association logic to fix issue where chunks wrote over leftover segments. Fix search along edges to include a radius so any nearby edges are also considered.

## Release Date: 2017-08-29 Valhalla 2.3.6
* **Bug Fix**
  * Pedestrian paths including ferries no longer cause circuitous routes
  * Fix a crash in map matching route finding where heading from shape was using a `nullptr` tile
  * Spanish language narrative corrections
  * Fix traffic segment matcher to always set the start time of a segment when its known
* **Enhancement**
  * Location correlation scoring improvements to avoid situations where less likely start or ending locations are selected

## Release Date: 2017-08-22 Valhalla 2.3.5
* **Bug Fix**
  * Clamp the edge score in thor. Extreme values were causing bad alloc crashes.
  * Fix multimodal isochrones. EdgeLabel refactor caused issues.
* **Data Producer Update**
  * Update lua logic to properly handle vehicle=no tags.

## Release Date: 2017-08-14 Valhalla 2.3.4
* **Bug Fix**
  * Enforce limits on maximum per point accuracy to avoid long running map matching computations

## Release Date: 2017-08-14 Valhalla 2.3.3
* **Bug Fix**
  * Maximum osm node reached now causes bitset to resize to accomodate when building tiles
  * Fix wrong side of street information and remove redundant node snapping
  * Fix path differences between services and `valhalla_run_route`
  * Fix map matching crash when interpolating duplicate input points
  * Fix unhandled exception when trace_route or trace_attributes when there are no continuous matches
* **Enhancement**
  * Folded Low-Stress Biking Code into the regular Bicycle code and removed the LowStressBicycleCost class. Now when making a query for bicycle routing, a value of 0 for use_hills and use_roads produces low-stress biking routes, while a value of 1 for both provides more intense professional bike routes.
  * Bike costing default values changed. use_roads and use_hills are now 0.25 by default instead of 0.5 and the default bike is now a hybrid bike instead of a road bike.
  * Added logic to use station hierarchy from transitland.  Osm and egress nodes are connected by transitconnections.  Egress and stations are connected by egressconnections.  Stations and platforms are connected by platformconnections.  This includes narrative updates for Odin as well.

## Release Date: 2017-07-31 Valhalla 2.3.2
* **Bug Fix**
  * Update to use oneway:psv if oneway:bus does not exist.
  * Fix out of bounds memory issue in DoubleBucketQueue.
  * Many things are now taken into consideration to determine which sides of the road have what cyclelanes, because they were not being parsed correctly before
  * Fixed issue where sometimes a "oneway:bicycle=no" tag on a two-way street would cause the road to become a oneway for bicycles
  * Fixed trace_attributes edge_walk cases where the start or end points in the shape are close to graph nodes (intersections)
  * Fixed 32bit architecture crashing for certain routes with non-deterministic placement of edges labels in bucketized queue datastructure
* **Enhancement**
  * Improve multi-modal routes by adjusting the pedestrian mode factor (routes use less walking in favor of public transit).
  * Added interface framework to support "top-k" paths within map-matching.
  * Created a base EdgeLabel class that contains all data needed within costing methods and supports the basic path algorithms (forward direction, A*, with accumulated path distance). Derive class for bidirectional algorithms (BDEdgeLabel) and for multimodal algorithms. Lowers memory use by combining some fields (using spare bits from GraphId).
  * Added elapsed time estimates to map-matching labels in preparation for using timestamps in map-matching.
  * Added parsing of various OSM tags: "bicycle=use_sidepath", "bicycle=dismount", "segregated=*", "shoulder=*", "cycleway:buffer=*", and several variations of these.
  * Both trace_route and trace_attributes will parse `time` and `accuracy` parameters when the shape is provided as unencoded
  * Map-matching will now use the time (in seconds) of each gps reading (if provided) to narrow the search space and avoid finding matches that are impossibly fast

## Release Date: 2017-07-10 Valhalla 2.3.0
* **Bug Fix**
  * Fixed a bug in traffic segment matcher where length was populated but had invalid times
* **Embedded Compilation**
  * Decoupled the service components from the rest of the worker objects so that the worker objects could be used in non http service contexts
   * Added an actor class which encapsulates the various worker objects and allows the various end points to be called /route /height etc. without needing to run a service
* **Low-Stress Bicycle**
  * Worked on creating a new low-stress biking option that focuses more on taking safer roads like cycle ways or residential roads than the standard bike costing option does.

## Release Date: 2017-06-26 Valhalla 2.2.9
* **Bug Fix**
  * Fix a bug introduced in 2.2.8 where map matching search extent was incorrect in longitude axis.

## Release Date: 2017-06-23 Valhalla 2.2.8
* **Bug Fix**
  * Traffic segment matcher (exposed through Python bindings) - fix cases where partial (or no) results could be returned when breaking out of loop in form_segments early.
* **Traffic Matching Update**
  * Traffic segment matcher - handle special cases when entering and exiting turn channels.
* **Guidance Improvements**
  * Added Swedish (se-SV) narrative file.

## Release Date: 2017-06-20 Valhalla 2.2.7
* **Bug Fixes**
  * Traffic segment matcher (exposed through Python bindings) makes use of accuracy per point in the input
  * Traffic segment matcher is robust to consecutive transition edges in matched path
* **Isochrone Changes**
  * Set up isochrone to be able to handle multi-location queries in the future
* **Data Producer Updates**
  * Fixes to valhalla_associate_segments to address threading issue.
  * Added support for restrictions that refers only to appropriate type of vehicle.
* **Navigator**
  * Added pre-alpha implementation that will perform guidance for mobile devices.
* **Map Matching Updates**
  * Added capability to customize match_options

## Release Date: 2017-06-12 Valhalla 2.2.6
* **Bug Fixes**
  * Fixed the begin shape index where an end_route_discontinuity exists
* **Guidance Improvements**
  * Updated Slovenian (sl-SI) narrative file.
* **Data Producer Updates**
  * Added support for per mode restrictions (e.g., restriction:&lt;type&gt;)  Saved these restrictions as "complex" restrictions which currently support per mode lookup (unlike simple restrictions which are assumed to apply to all driving modes).
* **Matrix Updates**
  * Increased max distance threshold for auto costing and other similar costings to 400 km instead of 200 km

## Release Date: 2017-06-05 Valhalla 2.2.5
* **Bug Fixes**
  * Fixed matched point edge_index by skipping transition edges.
  * Use double precision in meili grid traversal to fix some incorrect grid cases.
  * Update meili to use DoubleBucketQueue and GraphReader methods rather than internal methods.

## Release Date: 2017-05-17 Valhalla 2.2.4
* **Bug Fixes**
  * Fix isochrone bug where the default access mode was used - this rejected edges that should not have been rejected for cases than automobile.
  * Fix A* handling of edge costs for trivial routes. This fixed an issue with disconnected regions that projected to a single edge.
  * Fix TripPathBuilder crash if first edge is a transition edge (was occurring with map-matching in rare occasions).

## Release Date: 2017-05-15 Valhalla 2.2.3
* **Map Matching Improvement**
  * Return begin and end route discontinuities. Also, returns partial shape of edge at route discontinuity.
* **Isochrone Improvements**
  * Add logic to make sure the center location remains fixed at the center of a tile/grid in the isotile.
  * Add a default generalization factor that is based on the grid size. Users can still override this factor but the default behavior is improved.
  * Add ExpandForward and ExpandReverse methods as is done in bidirectional A*. This improves handling of transitions between hierarchy levels.
* **Graph Correlation Improvements**
  * Add options to control both radius and reachability per input location (with defaults) to control correlation of input locations to the graph in such a way as to avoid routing between disconnected regions and favor more likely paths.

## Release Date: 2017-05-08 Valhalla 2.2.0
* **Guidance Improvements**
  * Added Russian (ru-RU) narrative file.
  * Updated Slovenian (sl-SI) narrative file.
* **Data Producer Updates**
  * Assign destination sign info on bidirectional ramps.
  * Update ReclassifyLinks. Use a "link-tree" which is formed from the exit node and terminates at entrance nodes. Exit nodes are sorted by classification so motorway exits are done before trunks, etc. Updated the turn channel logic - now more consistently applies turn channel use.
  * Updated traffic segment associations to properly work with elevation and lane connectivity information (which is stored after the traffic association).

## Release Date: 2017-04-24 Valhalla 2.1.9
* **Elevation Update**
  * Created a new EdgeElevation structure which includes max upward and downward slope (moved from DirectedEdge) and mean elevation.
* **Routing Improvements**
  * Destination only fix when "nested" destination only areas cause a route failure. Allow destination only edges (with penalty) on 2nd pass.
  * Fix heading to properly use the partial edge shape rather than entire edge shape to determine heading at the begin and end locations.
  * Some cleanup and simplification of the bidirectional A* algorithm.
  * Some cleanup and simplification of TripPathBuilder.
  * Make TileHierarchy data and methods static and remove tile_dir from the tile hierarchy.
* **Map Matching Improvement**
  * Return matched points with trace attributes when using map_snap.
* **Data Producer Updates**
  * lua updates so that the chunnel will work again.

## Release Date: 2017-04-04 Valhalla 2.1.8
* **Map Matching Release**
  * Added max trace limits and out-of-bounds checks for customizable trace options

## Release Date: 2017-03-29 Valhalla 2.1.7
* **Map Matching Release**
  * Increased service limits for trace
* **Data Producer Updates**
  * Transit: Remove the dependency on using level 2 tiles for transit builder
* **Traffic Updates**
  * Segment matcher completely re-written to handle many complex issues when matching traces to OTSs
* **Service Improvement**
  * Bug Fix - relaxed rapidjson parsing to allow numeric type coercion
* **Routing Improvements**
  * Level the forward and reverse paths in bidirectional A * to account for distance approximation differences.
  * Add logic for Use==kPath to bicycle costing so that paths are favored (as are footways).

## Release Date: 2017-03-10 Valhalla 2.1.3
* **Guidance Improvement**
  * Corrections to Slovenian narrative language file
  **Routing Improvements**
  * Increased the pedestrian search radius from 25 to 50 within the meili configuration to reduce U-turns with map-matching
  * Added a max avoid location limit

## Release Date: 2017-02-22 Valhalla 2.1.0
* **Guidance Improvement**
  * Added ca-ES (Catalan) and sl-SI (Slovenian) narrative language files
* **Routing  Improvement**
  * Fix through location reverse ordering bug (introduced in 2.0.9) in output of route responses for depart_at routes
  * Fix edge_walking method to handle cases where more than 1 initial edge is found
* **Data Producer Updates**
  * Improved transit by processing frequency based schedules.
  * Updated graph validation to more aggressively check graph consistency on level 0 and level 1
  * Fix the EdgeInfo hash to not create duplicate edge info records when creating hierarchies

## Release Date: 2017-02-21 Valhalla 2.0.9
* **Guidance Improvement**
  * Improved Italian narrative by handling articulated prepositions
  * Properly calling out turn channel maneuver
* **Routing Improvement**
  * Improved path determination by increasing stop impact for link to link transitions at intersections
  * Fixed through location handling, now includes cost at throughs and properly uses heading
  * Added ability to adjust location heading tolerance
* **Traffic Updates**
  * Fixed segment matching json to properly return non-string values where apropriate
* **Data Producer Updates**
  * Process node:ref and way:junction_ref as a semicolon separated list for exit numbers
  * Removed duplicated interchange sign information when ways are split into edges
  * Use a sequence within HierarchyBuilder to lower memory requirements for planet / large data imports.
  * Add connecting OSM wayId to a transit stop within NodeInfo.
  * Lua update:  removed ways that were being added to the routing graph.
  * Transit:  Fixed an issue where add_service_day and remove_service_day was not using the tile creation date, but the service start date for transit.
  * Transit:  Added acceptance test logic.
  * Transit:  Added fallback option if the associated wayid is not found.  Use distance approximator to find the closest edge.
  * Transit:  Added URL encoding for one stop ids that contain diacriticals.  Also, added include_geometry=false for route requests.
* **Optimized Routing Update**
  * Added an original index to the location object in the optimized route response
* **Trace Route Improvement**
  * Updated find_start_node to fix "GraphTile NodeInfo index out of bounds" error

## Release Date: 2017-01-30 Valhalla 2.0.6
* **Guidance Improvement**
  * Italian phrases were updated
* **Routing Improvement**
  * Fixed an issue where date and time was returning an invalid ISO8601 time format for date_time values in positive UTC. + sign was missing.
  * Fixed an encoding issue that was discovered for tranist_fetcher.  We were not encoding onestop_ids or route_ids.  Also, added exclude_geometry=true for route API calls.
* **Data Producer Updates**
  * Added logic to grab a single feed in valhalla_build_transit.

## Release Date: 2017-01-04 Valhalla 2.0.3
* **Service Improvement**
  * Added support for interrupting requests. If the connection is closed, route computation and map-matching can be interrupted prior to completion.
* **Routing Improvement**
  * Ignore name inconsistency when entering a link to avoid double penalizing.
* **Data Producer Updates**
  * Fixed consistent name assignment for ramps and turn lanes which improved guidance.
  * Added a flag to directed edges indicating if the edge has names. This can potentially be used in costing methods.
  * Allow future use of spare GraphId bits within DirectedEdge.

## Release Date: 2016-12-13 Valhalla 2.0.2
* **Routing Improvement**
  * Added support for multi-way restrictions to matrix and isochrones.
  * Added HOV costing model.
  * Speed limit updates.   Added logic to save average speed separately from speed limits.
  * Added transit include and exclude logic to multimodal isochrone.
  * Fix some edge cases for trivial (single edge) paths.
  * Better treatment of destination access only when using bidirectional A*.
* **Performance Improvement**
  * Improved performance of the path algorithms by making many access methods inline.

## Release Date: 2016-11-28 Valhalla 2.0.1
* **Routing Improvement**
  * Preliminary support for multi-way restrictions
* **Issues Fixed**
  * Fixed tile incompatiblity between 64 and 32bit architectures
  * Fixed missing edges within tile edge search indexes
  * Fixed an issue where transit isochrone was cut off if we took transit that was greater than the max_seconds and other transit lines or buses were then not considered.

## Release Date: 2016-11-15 Valhalla 2.0

* **Tile Redesign**
  * Updated the graph tiles to store edges only on the hierarchy level they belong to. Prior to this, the highways were stored on all levels, they now exist only on the highway hierarchy. Similar changes were made for arterial level roads. This leads to about a 20% reduction in tile size.
  * The tile redesign required changes to the path generation algorithms. They must now transition freely beteeen levels, even for pedestrian and bicycle routes. To offset the extra transitions, the main algorithms were changed to expand nodes at each level that has directed edges, rather than adding the transition edges to the priority queue/adjacency list. This change helps performance. The hierarchy limits that are used to speed the computation of driving routes by utilizing the highway hierarchy were adjusted to work with the new path algorithms.
  * Some changes to costing were also required, for example pedestrian and bicycle routes skip shortcut edges.
  * Many tile data structures were altered to explicitly size different fields and make room for "spare" fields that will allow future growth. In addition, the tile itself has extra "spare" records that can be appended to the end of the tile and referenced from the tile header. This also will allow future growth without breaking backward compatibility.
* **Guidance Improvement**
  * Refactored trip path to use an enumerated `Use` for edge and an enumerated `NodeType` for node
  * Fixed some wording in the Hindi narrative file
  * Fixed missing turn maneuver by updating the forward intersecting edge logic
* **Issues Fixed**
  * Fixed an issue with pedestrian routes where a short u-turn was taken to avoid the "crossing" penalty.
  * Fixed bicycle routing due to high penalty to enter an access=destination area. Changed to a smaller, length based factor to try to avoid long regions where access = destination. Added a driveway penalty to avoid taking driveways (which are often marked as access=destination).
  * Fixed regression where service did not adhere to the list of allowed actions in the Loki configuration
* **Graph Correlation**
  * External contributions from Navitia have lead to greatly reduced per-location graph correlation. Average correlation time is now less than 1ms down from 4-9ms.

## Release Date: 2016-10-17

* **Guidance Improvement**
  * Added the Hindi (hi-IN) narrative language
* **Service Additions**
  * Added internal valhalla error codes utility in baldr and modified all services to make use of and return as JSON response
  * See documentation https://github.com/valhalla/valhalla-docs/blob/master/api-reference.md#internal-error-codes-and-conditions
* **Time-Distance Matrix Improvement**
  * Added a costmatrix performance fix for one_to_many matrix requests
* **Memory Mapped Tar Archive - Tile Extract Support**
  * Added the ability to load a tar archive of the routing graph tiles. This improves performance under heavy load and reduces the memory requirement while allowing multiple processes to share cache resources.

## Release Date: 2016-09-19

* **Guidance Improvement**
  * Added pirate narrative language
* **Routing Improvement**
  * Added the ability to include or exclude stops, routes, and operators in multimodal routing.
* **Service Improvement**
  * JSONify Error Response

## Release Date: 2016-08-30

* **Pedestrian Routing Improvement**
  * Fixes for trivial pedestrian routes

## Release Date: 2016-08-22

* **Guidance Improvements**
  * Added Spanish narrative
  * Updated the start and end edge heading calculation to be based on road class and edge use
* **Bicycle Routing Improvements**
  * Prevent getting off a higher class road for a small detour only to get back onto the road immediately.
  * Redo the speed penalties and road class factors - they were doubly penalizing many roads with very high values.
  * Simplify the computation of weighting factor for roads that do not have cycle lanes. Apply speed penalty to slightly reduce favoring
of non-separated bicycle lanes on high speed roads.
* **Routing Improvements**
  * Remove avoidance of U-turn for pedestrian routes. This improves use with map-matching since pedestrian routes can make U-turns.
  * Allow U-turns at dead-ends for driving (and bicycling) routes.
* **Service Additions**
  * Add support for multi-modal isochrones.
  * Added base code to allow reverse isochrones (path from anywhere to a single destination).
* **New Sources to Targets**
  * Added a new Matrix Service action that allows you to request any of the 3 types of time-distance matrices by calling 1 action.  This action takes a sources and targets parameter instead of the locations parameter.  Please see the updated Time-Distance Matrix Service API reference for more details.

## Release Date: 2016-08-08

 * **Service additions**
  * Latitude, longitude bounding boxes of the route and each leg have been added to the route results.
  * Added an initial isochrone capability. This includes methods to create an "isotile" - a 2-D gridded data set with time to reach each lat,lon grid from an origin location. This isoltile is then used to create contours at specified times. Interior contours are optionally removed and the remaining outer contours are generalized and converted to GeoJSON polygons. An initial version supporting multimodal route types has also been added.
 * **Data Producer Updates**
  * Fixed tranist scheduling issue where false schedules were getting added.
 * **Tools Additionas**
  * Added `valhalla_export_edges` tool to allow shape and names to be dumped from the routing tiles

## Release Date: 2016-07-19

 * **Guidance Improvements**
  * Added French narrative
  * Added capability to have narrative language aliases - For example: German `de-DE` has an alias of `de`
 * **Transit Stop Update** - Return latitude and longitude for each transit stop
 * **Data Producer Updates**
  * Added logic to use lanes:forward, lanes:backward, speed:forward, and speed:backward based on direction of the directed edge.
  * Added support for no_entry, no_exit, and no_turn restrictions.
  * Added logic to support country specific access. Based on country tables found here: http://wiki.openstreetmap.org/wiki/OSM_tags_for_routing/Access-Restrictions

## Release Date: 2016-06-08

 * **Bug Fix** - Fixed a bug where edge indexing created many small tiles where no edges actually intersected. This allowed impossible routes to be considered for path finding instead of rejecting them earlier.
 * **Guidance Improvements**
  * Fixed invalid u-turn direction
  * Updated to properly call out jughandle routes
  * Enhanced signless interchange maneuvers to help guide users
 * **Data Producer Updates**
  * Updated the speed assignment for ramp to be a percentage of the original road class speed assignment
  * Updated stop impact logic for turn channel onto ramp

## Release Date: 2016-05-19

 * **Bug Fix** - Fixed a bug where routes fail within small, disconnected "islands" due to the threshold logic in prior release. Also better logic for not-thru roads.

## Release Date: 2016-05-18

 * **Bidirectional A* Improvements** - Fixed an issue where if both origin and destination locations where on not-thru roads that meet at a common node the path ended up taking a long detour. Not all cases were fixed though - next release should fix. Trying to address the termination criteria for when the best connection point of the 2 paths is optimal. Turns out that the initial case where both opposing edges are settled is not guaranteed to be the least cost path. For now we are setting a threshold and extending the search while still tracking best connections. Fixed the opposing edge when a hierarchy transition occurs.
 * **Guidance Globalization** -  Fixed decimal distance to be locale based.
 * **Guidance Improvements**
  * Fixed roundabout spoke count issue by fixing the drive_on_right attribute.
  * Simplified narative by combining unnamed straight maneuvers
  * Added logic to confirm maneuver type assignment to avoid invalid guidance
  * Fixed turn maneuvers by improving logic for the following:
    * Internal intersection edges
    * 'T' intersections
    * Intersecting forward edges
 * **Data Producer Updates** - Fix the restrictions on a shortcut edge to be the same as the last directed edge of the shortcut (rather than the first one).

## Release Date: 2016-04-28

 * **Tile Format Updates** - Separated the transit graph from the "road only" graph into different tiles but retained their interconnectivity. Transit tiles are now hierarchy level 3.
 * **Tile Format Updates** - Reduced the size of graph edge shape data by 5% through the use of varint encoding (LEB128)
 * **Tile Format Updates** - Aligned `EdgeInfo` structures to proper byte boundaries so as to maintain compatibility for systems who don't support reading from unaligned addresses.
 * **Guidance Globalization** -  Added the it-IT(Italian) language file. Added support for CLDR plural rules. The cs-CZ(Czech), de-DE(German), and en-US(US English) language files have been updated.
 * **Travel mode based instructions** -  Updated the start, post ferry, and post transit insructions to be based on the travel mode, for example:
  * `Drive east on Main Street.`
  * `Walk northeast on Broadway.`
  * `Bike south on the cycleway.`

## Release Date: 2016-04-12

 * **Guidance Globalization** -  Added logic to use tagged language files that contain the guidance phrases. The initial versions of en-US, de-DE, and cs-CZ have been deployed.
 * **Updated ferry defaults** -  Bumped up use_ferry to 0.65 so that we don't penalize ferries as much.

## Release Date: 2016-03-31
 * **Data producer updates** - Do not generate shortcuts across a node which is a fork. This caused missing fork maneuvers on longer routes.  GetNames update ("Broadway fix").  Fixed an issue with looking up a name in the ref map and not the name map.  Also, removed duplicate names.  Private = false was unsetting destination only flags for parking aisles.

## Release Date: 2016-03-30
 * **TripPathBuilder Bug Fix** - Fixed an exception that was being thrown when trying to read directed edges past the end of the list within a tile. This was due to errors in setting walkability and cyclability on upper hierarchies.

## Release Date: 2016-03-28

 * **Improved Graph Correlation** -  Correlating input to the routing graph is carried out via closest first traversal of the graph's, now indexed, geometry. This results in faster correlation and gaurantees the absolute closest edge is found.

## Release Date: 2016-03-16

 * **Transit type returned** -  The transit type (e.g. tram, metro, rail, bus, ferry, cable car, gondola, funicular) is now returned with each transit maneuver.
 * **Guidance language** -  If the language option is not supplied or is unsupported then the language will be set to the default (en-US). Also, the service will return the language in the trip results.
 * **Update multimodal path algorithm** - Applied some fixes to multimodal path algorithm. In particular fixed a bug where the wrong sortcost was added to the adjacency list. Also separated "in-station" transfer costs from transfers between stops.
 * **Data producer updates** - Do not combine shortcut edges at gates or toll booths. Fixes avoid toll issues on routes that included shortcut edges.

## Release Date: 2016-03-07

 * **Updated all APIs to honor the optional DNT (Do not track) http header** -  This will avoid logging locations.
 * **Reduce 'Merge maneuver' verbal alert instructions** -  Only create a verbal alert instruction for a 'Merge maneuver' if the previous maneuver is > 1.5 km.
 * **Updated transit defaults.  Tweaked transit costing logic to obtain better routes.** -  use_rail = 0.6, use_transfers = 0.3, transfer_cost = 15.0 and transfer_penalty = 300.0.  Updated the TransferCostFactor to use the transfer_factor correctly.  TransitionCost for pedestrian costing bumped up from 20.0f to 30.0f when predecessor edge is a transit connection.
 * **Initial Guidance Globalization** -  Partial framework for Guidance Globalization. Started reading some guidance phrases from en-US.json file.

## Release Date: 2016-02-22

 * **Use bidirectional A* for automobile routes** - Switch to bidirectional A* for all but bus routes and short routes (where origin and destination are less than 10km apart). This improves performance and has less failure cases for longer routes. Some data import adjustments were made (02-19) to fix some issues encountered with arterial and highway hierarchies. Also only use a maximum of 2 passes for bidirecdtional A* to reduce "long time to fail" cases.
 * **Added verbal multi-cue guidance** - This combines verbal instructions when 2 successive maneuvers occur in a short amount of time (e.g., Turn right onto MainStreet. Then Turn left onto 1st Avenue).

## Release Date: 2016-02-19

 * **Data producer updates** - Reduce stop impact when all edges are links (ramps or turn channels). Update opposing edge logic to reject edges that do no have proper access (forward access == reverse access on opposing edge and vice-versa). Update ReclassifyLinks for cases where a single edge (often a service road) intersects a ramp improperly causing the ramp to reclassified when it should not be. Updated maximum OSM node Id (now exceeds 4000000000). Move lua from conf repository into mjolnir.

## Release Date: 2016-02-01

 * **Data producer updates** - Reduce speed on unpaved/rough roads. Add statistics for hgv (truck) restrictions.

## Release Date: 2016-01-26

 * **Added capability to disable narrative production** - Added the `narrative` boolean option to allow users to disable narrative production. Locations, shape, length, and time are still returned. The narrative production is enabled by default. The possible values for the `narrative` option are: false and true
 * **Added capability to mark a request with an id** - The `id` is returned with the response so a user could match to the corresponding request.
 * **Added some logging enhancements, specifically [ANALYTICS] logging** - We want to focus more on what our data is telling us by logging specific stats in Logstash.

## Release Date: 2016-01-18

 * **Data producer updates** - Data importer configuration (lua) updates to fix a bug where buses were not allowed on restricted lanes.  Fixed surface issue (change the default surface to be "compacted" for footways).

## Release Date: 2016-01-04

 * **Fixed Wrong Costing Options Applied** - Fixed a bug in which a previous requests costing options would be used as defaults for all subsequent requests.

## Release Date: 2015-12-18

 * **Fix for bus access** - Data importer configuration (lua) updates to fix a bug where bus lanes were turning off access for other modes.
 * **Fix for extra emergency data** - Data importer configuration (lua) updates to fix a bug where we were saving hospitals in the data.
 * **Bicycle costing update** - Updated kTCSlight and kTCFavorable so that cycleways are favored by default vs roads.

## Release Date: 2015-12-17

 * **Graph Tile Data Structure update** - Updated structures within graph tiles to support transit efforts and truck routing. Removed TransitTrip, changed TransitRoute and TransitStop to indexes (rather than binary search). Added access restrictions (like height and weight restrictions) and the mode which they impact to reduce need to look-up.
 * **Data producer updates** - Updated graph tile structures and import processes.

## Release Date: 2015-11-23

 * **Fixed Open App for OSRM functionality** - Added OSRM functionality back to Loki to support Open App.

## Release Date: 2015-11-13

 * **Improved narrative for unnamed walkway, cycleway, and mountain bike trail** - A generic description will be used for the street name when a walkway, cycleway, or mountain bike trail maneuver is unnamed. For example, a turn right onto a unnamed walkway maneuver will now be: "Turn right onto walkway."
 * **Fix costing bug** - Fix a bug introduced in EdgeLabel refactor (impacted time distance matrix only).

## Release Date: 2015-11-3

 * **Enhance bi-directional A* logic** - Updates to bidirectional A* algorithm to fix the route completion logic to handle cases where a long "connection" edge could lead to a sub-optimal path. Add hierarchy and shortcut logic so we can test and use bidirectional A* for driving routes. Fix the destination logic to properly handle oneways as the destination edge. Also fix U-turn detection for reverse search when hierarchy transitions occur.
 * **Change "Go" to "Head" for some instructions** - Start, exit ferry.
 * **Update to roundabout instructions** - Call out roundabouts for edges marked as links (ramps, turn channels).
 * **Update bicycle costing** - Fix the road factor (for applying weights based on road classification) and lower turn cost values.

## Data Producer Release Date: 2015-11-2

 * **Updated logic to not create shortcut edges on roundabouts** - This fixes some roundabout exit counts.

## Release Date: 2015-10-20

 * **Bug Fix for Pedestrian and Bicycle Routes** - Fixed a bug with setting the destination in the bi-directional Astar algorithm. Locations that snapped to a dead-end node would have failed the route and caused a timeout while searching for a valid path. Also fixed the elapsed time computation on the reverse path of bi-directional algorithm.

## Release Date: 2015-10-16

 * **Through Location Types** - Improved support for locations with type = "through". Routes now combine paths that meet at each through location to create a single "leg" between locations with type = "break". Paths that continue at a through location will not create a U-turn unless the path enters a "dead-end" region (neighborhood with no outbound access).
 * **Update shortcut edge logic** - Now skips long shortcut edges when close to the destination. This can lead to missing the proper connection if the shortcut is too long. Fixes #245 (thor).
 * **Per mode service limits** - Update configuration to allow setting different maximum number of locations and distance per mode.
 * **Fix shape index for trivial path** - Fix a bug where when building the the trip path for a "trivial" route (includes just one edge) where the shape index exceeded that size of the shape.

## Release Date: 2015-09-28

 * **Elevation Influenced Bicycle Routing** - Enabled elevation influenced bicycle routing. A "use-hills" option was added to the bicycle costing profile that can tune routes to avoid hills based on grade and amount of elevation change.
 * **"Loop Edge" Fix** - Fixed a bug with edges that form a loop. Split them into 2 edges during data import.
 * **Additional information returned from 'locate' method** - Added information that can be useful when debugging routes and data. Adds information about nodes and edges at a location.
 * **Guidance/Narrative Updates** - Added side of street to destination narrative. Updated verbal instructions.<|MERGE_RESOLUTION|>--- conflicted
+++ resolved
@@ -26,12 +26,9 @@
    * FIXED: Fix valhalla_build_tiles imports only bss from last osm file [#3503](https://github.com/valhalla/valhalla/pull/3503)
    * FIXED: Fix total_run_stat.sh script. [#3511](https://github.com/valhalla/valhalla/pull/3511)
    * FIXED: fix valhalla_export_edges: missing null columns separator [#3543](https://github.com/valhalla/valhalla/pull/3543)
-<<<<<<< HEAD
-   * FIXED: exit and exit_verbal in Russian locale should be same [#3545](https://github.com/valhalla/valhalla/pull/3545)
-=======
    * FIXED: Removed/updated narrative language aliases that are not IETF BCP47 compliant [#3546](https://github.com/valhalla/valhalla/pull/3546)
    * FIXED: Wrong predecessor opposing edge in dijkstra's expansion [#3528](https://github.com/valhalla/valhalla/pull/3528)
->>>>>>> 2e5db62f
+   * FIXED: exit and exit_verbal in Russian locale should be same [#3545](https://github.com/valhalla/valhalla/pull/3545)
    
 * **Enhancement**
    * CHANGED: Pronunciation for names and destinations [#3132](https://github.com/valhalla/valhalla/pull/3132)
