--- conflicted
+++ resolved
@@ -4,11 +4,8 @@
    * FIXED: gcc13 was missing some std header includes [#4154](https://github.com/valhalla/valhalla/pull/4154)
    * FIXED: when reclassifying ferry edges, remove destonly from ways only if the connecting way was destonly [#4118](https://github.com/valhalla/valhalla/pull/4118)
 * **Enhancement**
-<<<<<<< HEAD
+   * UPDATED: French translations, thanks to @xlqian [#4159](https://github.com/valhalla/valhalla/pull/4159)
    * ADDED: PBF output for matrix endpoint [#4121](https://github.com/valhalla/valhalla/pull/4121)
-=======
-   * UPDATED: French translations, thanks to @xlqian [#4159](https://github.com/valhalla/valhalla/pull/4159)
->>>>>>> 472dde59
 
 ## Release Date: 2023-05-11 Valhalla 3.4.0
 * **Removed**
