## Release Date: 2021-??-?? Valhalla 3.1.1
* **Removed**
   * REMOVED: The tossing of private roads in [#1960](https://github.com/valhalla/valhalla/pull/1960) was too aggressive and resulted in a lot of no routes.  Reverted this logic.  [#2934](https://github.com/valhalla/valhalla/pull/2934)

* **Bug Fix**
   * FIXED: Fix compression_utils.cc::inflate(...) throw - make it catchable [#2839](https://github.com/valhalla/valhalla/pull/2839)
   * FIXED: Fix compiler errors if HAVE_HTTP not enabled [#2807](https://github.com/valhalla/valhalla/pull/2807)
   * FIXED: Fix alternate route serialization [#2811](https://github.com/valhalla/valhalla/pull/2811)
   * FIXED: Store restrictions in the right tile [#2781](https://github.com/valhalla/valhalla/pull/2781)
   * FIXED: Failing to write tiles because of racing directory creation [#2810](https://github.com/valhalla/valhalla/pull/2810)
   * FIXED: Regression in stopping expansion on transitions down in time-dependent routes [#2815](https://github.com/valhalla/valhalla/pull/2815)
   * FIXED: Fix crash in loki when trace_route is called with 2 locations.[#2817](https://github.com/valhalla/valhalla/pull/2817)
   * FIXED: Mark the restriction start and end as via ways to fix IsBridgingEdge function in Bidirectional Astar [#2796](https://github.com/valhalla/valhalla/pull/2796)
   * FIXED: Dont add predictive traffic to the tile if it's empty [#2826](https://github.com/valhalla/valhalla/pull/2826)
   * FIXED: Fix logic bidirectional astar to avoid double u-turns and extra detours [#2802](https://github.com/valhalla/valhalla/pull/2802)
   * FIXED: Re-enable transition cost for motorcycle profile [#2837](https://github.com/valhalla/valhalla/pull/2837)
   * FIXED: Increase limits for timedep_* algorithms. Split track_factor into edge factor and transition penalty [#2845](https://github.com/valhalla/valhalla/pull/2845)
   * FIXED: Loki was looking up the wrong costing enum for avoids [#2856](https://github.com/valhalla/valhalla/pull/2856)
   * FIXED: Fix way_ids -> graph_ids conversion for complex restrictions: handle cases when a way is split into multiple edges [#2848](https://github.com/valhalla/valhalla/pull/2848)
   * FIXED: Honor access mode while matching OSMRestriction with the graph [#2849](https://github.com/valhalla/valhalla/pull/2849)
   * FIXED: Ensure route summaries are unique among all returned route/legs [#2874](https://github.com/valhalla/valhalla/pull/2874)
   * FIXED: Fix compilation errors when boost < 1.68 and libprotobuf < 3.6  [#2878](https://github.com/valhalla/valhalla/pull/2878)
   * FIXED: Allow u-turns at no-access barriers when forced by heading [#2875](https://github.com/valhalla/valhalla/pull/2875)
   * FIXED: Fixed "No route found" error in case of multipoint request with locations near low reachability edges [#2914](https://github.com/valhalla/valhalla/pull/2914)
   * FIXED: Python bindings installation [#2751](https://github.com/valhalla/valhalla/issues/2751)
   * FIXED: Skip bindings if there's no Python development version [#2893](https://github.com/valhalla/valhalla/pull/2878)
   * FIXED: Use CMakes built-in Python variables to configure installation [#2931](https://github.com/valhalla/valhalla/pull/2931)
   * FIXED: Sometimes emitting zero-length route geometry when traffic splits edge twice [#2943](https://github.com/valhalla/valhalla/pull/2943)
   * FIXED: Fix map-match segfault when gps-points project very near a node [#2946](https://github.com/valhalla/valhalla/pull/2946)
   * FIXED: Use kServiceRoad edges while searching for ferry connection [#2933](https://github.com/valhalla/valhalla/pull/2933)
   * FIXED: Enhanced logic for IsTurnChannelManeuverCombinable [#2952](https://github.com/valhalla/valhalla/pull/2952)
   * FIXED: Restore compatibility with gcc 6.3.0, libprotobuf 3.0.0, boost v1.62.0 [#2953](https://github.com/valhalla/valhalla/pull/2953)
   * FIXED: Dont abort bidirectional a-star search if only one direction is exhausted [#2936](https://github.com/valhalla/valhalla/pull/2936)
   * FIXED: Fixed missing comma in the scripts/valhalla_build_config [#2963](https://github.com/valhalla/valhalla/pull/2963)
   * FIXED: Reverse and Multimodal Isochrones were returning forward results [#2967](https://github.com/valhalla/valhalla/pull/2967)
   * FIXED: Add missing GEOS:GEOS dep to mjolnir target [#2901](https://github.com/valhalla/valhalla/pull/2901)

* **Enhancement**
   * CHANGED: Azure uses ninja as generator [#2779](https://github.com/valhalla/valhalla/pull/2779)
   * ADDED: Support for date_time type invariant for map matching [#2712](https://github.com/valhalla/valhalla/pull/2712)
   * ADDED: Add Bulgarian locale [#2825](https://github.com/valhalla/valhalla/pull/2825)
   * FIXED: No need for write permissions on tarball indices [#2822](https://github.com/valhalla/valhalla/pull/2822)
   * ADDED: nit: Links debug build with lld [#2813](https://github.com/valhalla/valhalla/pull/2813)
   * ADDED: Add costing option `use_living_streets` to avoid or favor living streets in route. [#2788](https://github.com/valhalla/valhalla/pull/2788)
   * CHANGED: Do not allocate mapped_cache vector in skadi when no elevation source is provided. [#2841](https://github.com/valhalla/valhalla/pull/2841)
   * ADDED: avoid_polygons logic [#2750](https://github.com/valhalla/valhalla/pull/2750)
   * ADDED: Added support for destination for conditional access restrictions [#2857](https://github.com/valhalla/valhalla/pull/2857)
   * CHANGED: Large sequences are now merge sorted which can be dramatically faster with certain hardware configurations. This is especially useful in speeding up the earlier stages (parsing, graph construction) of tile building [#2850](https://github.com/valhalla/valhalla/pull/2850)
   * CHANGED: When creating the intial graph edges by setting at which nodes they start and end, first mark the indices of those nodes in another sequence and then sort them by edgeid so that we can do the setting of start and end node sequentially in the edges file. This is much more efficient on certain hardware configurations [#2851](https://github.com/valhalla/valhalla/pull/2851)
   * CHANGED: Use relative cost threshold to extend search in bidirectional astar in order to find more alternates [#2868](https://github.com/valhalla/valhalla/pull/2868)
   * CHANGED: Throw an exception if directory does not exist when building traffic extract [#2871](https://github.com/valhalla/valhalla/pull/2871)
   * CHANGED: Support for ignoring multiple consecutive closures at start/end locations [#2846](https://github.com/valhalla/valhalla/pull/2846)
   * ADDED: Added sac_scale to trace_attributes output and locate edge output [#2818](https://github.com/valhalla/valhalla/pull/2818)
   * ADDED: Ukrainian language translations [#2882](https://github.com/valhalla/valhalla/pull/2882)
   * ADDED: Add support for closure annotations [#2816](https://github.com/valhalla/valhalla/pull/2816)
   * ADDED: Add costing option `service_factor`. Implement possibility to avoid or favor generic service roads in route for all costing options. [#2870](https://github.com/valhalla/valhalla/pull/2870)
   * CHANGED: Reduce stop impact cost when flow data is present [#2891](https://github.com/valhalla/valhalla/pull/2891)
   * CHANGED: Update visual compare script [#2803](https://github.com/valhalla/valhalla/pull/2803)
   * CHANGED: Service roads are not penalized for `pedestrian` costing by default. [#2898](https://github.com/valhalla/valhalla/pull/2898)
   * ADDED: Add complex mandatory restrictions support [#2766](https://github.com/valhalla/valhalla/pull/2766)
   * ADDED: Status endpoint for future status info and health checking of running service [#2907](https://github.com/valhalla/valhalla/pull/2907)
   * ADDED: Add min_level argument to valhalla_ways_to_edges [#2918](https://github.com/valhalla/valhalla/pull/2918)
   * ADDED: Adding ability to store the roundabout_exit_turn_degree to the maneuver [#2941](https://github.com/valhalla/valhalla/pull/2941)
   * ADDED: Penalize pencil point uturns and uturns at short internal edges. Note: `motorcycle` and `motor_scooter` models do not penalize on short internal edges. No new uturn penalty logic has been added to the pedestrian and bicycle costing models. [#2944](https://github.com/valhalla/valhalla/pull/2944)
   * CHANGED: Allow config object to be passed-in to path algorithms [#2949](https://github.com/valhalla/valhalla/pull/2949)
   * CHANGED: Allow disabling Werror
   * ADDED: Add ability to build Valhalla modules as STATIC libraries. [#2957](https://github.com/valhalla/valhalla/pull/2957)
   * NIT: Enables compiler warnings in part of mjolnir module [#2922](https://github.com/valhalla/valhalla/pull/2922)
<<<<<<< HEAD
   * CHANGED: Refactor isochrone/reachability forward/reverse search to reduce code repetition [#2969](https://github.com/valhalla/valhalla/pull/2969)
=======
   * ADDED: Set the roundabout exit shape index when we are collapsing the roundabout maneuvers. [#2975](https://github.com/valhalla/valhalla/pull/2975)
   * CHANGED: Penalized closed edges if using them at start/end locations [#2964](https://github.com/valhalla/valhalla/pull/2964)
>>>>>>> c9c9ce31

## Release Date: 2021-01-25 Valhalla 3.1.0
* **Removed**
   * REMOVED: Remove Node bindings. [#2502](https://github.com/valhalla/valhalla/pull/2502)
   * REMOVED: appveyor builds. [#2550](https://github.com/valhalla/valhalla/pull/2550)
   * REMOVED: Removed x86 CI builds. [#2792](https://github.com/valhalla/valhalla/pull/2792)

* **Bug Fix**
   * FIXED: Crazy ETAs.  If a way has forward speed with no backward speed and it is not oneway, then we must set the default speed.  The reverse logic applies as well.  If a way has no backward speed but has a forward speed and it is not a oneway, then set the default speed. [#2102](https://github.com/valhalla/valhalla/pull/2102)
   * FIXED: Map matching elapsed times spliced amongst different legs and discontinuities are now correct [#2104](https://github.com/valhalla/valhalla/pull/2104)
   * FIXED: Date time information is now propogated amongst different legs and discontinuities [#2107](https://github.com/valhalla/valhalla/pull/2107)
   * FIXED: Adds support for geos-3.8 c++ api [#2021](https://github.com/valhalla/valhalla/issues/2021)
   * FIXED: Updated the osrm serializer to not set junction name for osrm origin/start maneuver - this is not helpful since we are not transitioning through the intersection.  [#2121](https://github.com/valhalla/valhalla/pull/2121)
   * FIXED: Removes precomputing of edge-costs which lead to wrong results [#2120](https://github.com/valhalla/valhalla/pull/2120)
   * FIXED: Complex turn-restriction invalidates edge marked as kPermanent [#2103](https://github.com/valhalla/valhalla/issues/2103)
   * FIXED: Fixes bug with inverted time-restriction parsing [#2167](https://github.com/valhalla/valhalla/pull/2167)
   * FIXED: Fixed several bugs with numeric underflow in map-matching trip durations. These may
     occur when serializing match results where adjacent trace points appear out-of-sequence on the
     same edge [#2178](https://github.com/valhalla/valhalla/pull/2178)
     - `MapMatcher::FormPath` now catches route discontinuities on the same edge when the distance
       percentage along don't agree. The trip leg builder builds disconnected legs on a single edge
       to avoid duration underflow.
     - Correctly populate edge groups when matching results contain loops. When a loop occurs,
       the leg builder now starts at the correct edge where the loop ends, and correctly accounts
       for any contained edges.
     - Duration over-trimming at the terminating edge of a match.
   * FIXED: Increased internal precision of time tracking per edge and maneuver so that maneuver times sum to the same time represented in the leg summary [#2195](https://github.com/valhalla/valhalla/pull/2195)
   * FIXED: Tagged speeds were not properly marked. We were not using forward and backward speeds to flag if a speed is tagged or not.  Should not update turn channel speeds if we are not inferring them.  Added additional logic to handle PH in the conditional restrictions. Do not update stop impact for ramps if they are marked as internal. [#2198](https://github.com/valhalla/valhalla/pull/2198)
   * FIXED: Fixed the sharp turn phrase [#2226](https://github.com/valhalla/valhalla/pull/2226)
   * FIXED: Protect against duplicate points in the input or points that snap to the same location resulting in `nan` times for the legs of the map match (of a 0 distance route) [#2229](https://github.com/valhalla/valhalla/pull/2229)
   * FIXED: Improves restriction check on briding edge in Bidirectional Astar [#2228](https://github.com/valhalla/valhalla/pull/2242)
   * FIXED: Allow nodes at location 0,0 [#2245](https://github.com/valhalla/valhalla/pull/2245)
   * FIXED: Fix RapidJSON compiler warnings and naming conflict [#2249](https://github.com/valhalla/valhalla/pull/2249)
   * FIXED: Fixed bug in resample_spherical_polyline where duplicate successive lat,lng locations in the polyline resulting in `nan` for the distance computation which shortcuts further sampling [#2239](https://github.com/valhalla/valhalla/pull/2239)
   * FIXED: Update exit logic for non-motorways [#2252](https://github.com/valhalla/valhalla/pull/2252)
   * FIXED: Transition point map-matching. When match results are on a transition point, we search for the sibling nodes at that transition and snap it to the corresponding edges in the route. [#2258](https://github.com/valhalla/valhalla/pull/2258)
   * FIXED: Fixed verbal multi-cue logic [#2270](https://github.com/valhalla/valhalla/pull/2270)
   * FIXED: Fixed Uturn cases when a not_thru edge is connected to the origin edge. [#2272](https://github.com/valhalla/valhalla/pull/2272)
   * FIXED: Update intersection classes in osrm response to not label all ramps as motorway [#2279](https://github.com/valhalla/valhalla/pull/2279)
   * FIXED: Fixed bug in mapmatcher when interpolation point goes before the first valid match or after the last valid match. Such behavior usually leads to discontinuity in matching. [#2275](https://github.com/valhalla/valhalla/pull/2275)
   * FIXED: Fixed an issue for time_allowed logic.  Previously we returned false on the first time allowed restriction and did not check them all. Added conditional restriction gurka test and datetime optional argument to gurka header file. [#2286](https://github.com/valhalla/valhalla/pull/2286)
   * FIXED: Fixed an issue for date ranges.  For example, for the range Jan 04 to Jan 02 we need to test to end of the year and then from the first of the year to the end date.  Also, fixed an emergency tag issue.  We should only set the use to emergency if all other access is off. [#2290](https://github.com/valhalla/valhalla/pull/2290)
   * FIXED: Found a few issues with the initial ref and direction logic for ways.  We were overwriting the refs with directionals to the name_offset_map instead of concatenating them together.  Also, we did not allow for blank entries for GetTagTokens. [#2298](https://github.com/valhalla/valhalla/pull/2298)
   * FIXED: Fixed an issue where MatchGuidanceViewJunctions is only looking at the first edge. Set the data_id for guidance views to the changeset id as it is already being populated. Also added test for guidance views. [#2303](https://github.com/valhalla/valhalla/pull/2303)
   * FIXED: Fixed a problem with live speeds where live speeds were being used to determine access, even when a live
   speed (current time) route wasn't what was requested. [#2311](https://github.com/valhalla/valhalla/pull/2311)
   * FIXED: Fix break/continue typo in search filtering [#2317](https://github.com/valhalla/valhalla/pull/2317)
   * FIXED: Fix a crash in trace_route due to iterating past the end of a vector. [#2322](https://github.com/valhalla/valhalla/pull/2322)
   * FIXED: Don't allow timezone information in the local date time string attached at each location. [#2312](https://github.com/valhalla/valhalla/pull/2312)
   * FIXED: Fix short route trimming in bidirectional astar [#2323](https://github.com/valhalla/valhalla/pull/2323)
   * FIXED: Fix shape trimming in leg building for snap candidates that lie within the margin of rounding error [#2326](https://github.com/valhalla/valhalla/pull/2326)
   * FIXED: Fixes route duration underflow with traffic data [#2325](https://github.com/valhalla/valhalla/pull/2325)
   * FIXED: Parse mtb:scale tags and set bicycle access if present [#2117](https://github.com/valhalla/valhalla/pull/2117)
   * FIXED: Fixed segfault.  Shape was missing from options for valhalla_path_comparison and valhalla_run_route.  Also, costing options was missing in valhalla_path_comparison. [#2343](https://github.com/valhalla/valhalla/pull/2343)
   * FIXED: Handle decimal numbers with zero-value mantissa properly in Lua [#2355](https://github.com/valhalla/valhalla/pull/2355)
   * FIXED: Many issues that resulted in discontinuities, failed matches or incorrect time/duration for map matching requests. [#2292](https://github.com/valhalla/valhalla/pull/2292)
   * FIXED: Seeing segfault when loading large osmdata data files before loading LuaJit. LuaJit fails to create luaL_newstate() Ref: [#2158](https://github.com/ntop/ntopng/issues/2158) Resolution is to load LuaJit before loading the data files. [#2383](https://github.com/valhalla/valhalla/pull/2383)
   * FIXED: Store positive/negative OpenLR offsets in bucketed form [#2405](https://github.com/valhalla/valhalla/2405)
   * FIXED: Fix on map-matching return code when breakage distance limitation exceeds. Instead of letting the request goes into meili and fails in finding a route, we check the distance in loki and early return with exception code 172. [#2406](https://github.com/valhalla/valhalla/pull/2406)
   * FIXED: Don't create edges for portions of ways that are doubled back on themselves as this confuses opposing edge index computations [#2385](https://github.com/valhalla/valhalla/pull/2385)
   * FIXED: Protect against nan in uniform_resample_spherical_polyline. [#2431](https://github.com/valhalla/valhalla/pull/2431)
   * FIXED: Obvious maneuvers. [#2436](https://github.com/valhalla/valhalla/pull/2436)
   * FIXED: Base64 encoding/decoding [#2452](https://github.com/valhalla/valhalla/pull/2452)
   * FIXED: Added post roundabout instruction when enter/exit roundabout maneuvers are combined [#2454](https://github.com/valhalla/valhalla/pull/2454)
   * FIXED: openlr: Explicitly check for linear reference option for Valhalla serialization. [#2458](https://github.com/valhalla/valhalla/pull/2458)
   * FIXED: Fix segfault: Do not combine last turn channel maneuver. [#2463](https://github.com/valhalla/valhalla/pull/2463)
   * FIXED: Remove extraneous whitespaces from ja-JP.json. [#2471](https://github.com/valhalla/valhalla/pull/2471)
   * FIXED: Checks protobuf serialization/parsing success [#2477](https://github.com/valhalla/valhalla/pull/2477)
   * FIXED: Fix dereferencing of end for std::lower_bound in sequence and possible UB [#2488](https://github.com/valhalla/valhalla/pull/2488)
   * FIXED: Make tile building reproducible: fix UB-s [#2480](https://github.com/valhalla/valhalla/pull/2480)
   * FIXED: Zero initialize EdgeInfoInner.spare0_. Uninitialized spare0_ field produced UB which causes gurka_reproduce_tile_build to fail intermittently. [2499](https://github.com/valhalla/valhalla/pull/2499)
   * FIXED: Drop unused CHANGELOG validation script, straggling NodeJS references [#2506](https://github.com/valhalla/valhalla/pull/2506)
   * FIXED: Fix missing nullptr checks in graphreader and loki::Reach (causing segfault during routing with not all levels of tiles availble) [#2504](https://github.com/valhalla/valhalla/pull/2504)
   * FIXED: Fix mismatch of triplegedge roadclass and directededge roadclass [#2507](https://github.com/valhalla/valhalla/pull/2507)
   * FIXED: Improve german destination_verbal_alert phrases [#2509](https://github.com/valhalla/valhalla/pull/2509)
   * FIXED: Undefined behavior cases discovered with undefined behavior sanitizer tool. [2498](https://github.com/valhalla/valhalla/pull/2498)
   * FIXED: Fixed logic so verbal keep instructions use branch exit sign info for ramps [#2520](https://github.com/valhalla/valhalla/pull/2520)
   * FIXED: Fix bug in trace_route for uturns causing garbage coordinates [#2517](https://github.com/valhalla/valhalla/pull/2517)
   * FIXED: Simplify heading calculation for turn type. Remove undefined behavior case. [#2513](https://github.com/valhalla/valhalla/pull/2513)
   * FIXED: Always set costing name even if one is not provided for osrm serializer weight_name. [#2528](https://github.com/valhalla/valhalla/pull/2528)
   * FIXED: Make single-thread tile building reproducible: fix seed for shuffle, use concurrency configuration from the mjolnir section. [#2515](https://github.com/valhalla/valhalla/pull/2515)
   * FIXED: More Windows compatibility: build tiles and some run actions work now (including CI tests) [#2300](https://github.com/valhalla/valhalla/issues/2300)
   * FIXED: Transcoding of c++ location to pbf location used path edges in the place of filtered edges. [#2542](https://github.com/valhalla/valhalla/pull/2542)
   * FIXED: Add back whitelisting action types. [#2545](https://github.com/valhalla/valhalla/pull/2545)
   * FIXED: Allow uturns for truck costing now that we have derived deadends marked in the edge label [#2559](https://github.com/valhalla/valhalla/pull/2559)
   * FIXED: Map matching uturn trimming at the end of an edge where it wasn't needed. [#2558](https://github.com/valhalla/valhalla/pull/2558)
   * FIXED: Multicue enter roundabout [#2556](https://github.com/valhalla/valhalla/pull/2556)
   * FIXED: Changed reachability computation to take into account live speed [#2597](https://github.com/valhalla/valhalla/pull/2597)
   * FIXED: Fixed a bug where the temp files were not getting read in if you started with the construct edges or build phase for valhalla_build_tiles. [#2601](https://github.com/valhalla/valhalla/pull/2601)
   * FIXED: Updated fr-FR.json with partial translations. [#2605](https://github.com/valhalla/valhalla/pull/2605)
   * FIXED: Removed superfluous const qualifier from odin/signs [#2609](https://github.com/valhalla/valhalla/pull/2609)
   * FIXED: Internal maneuver placement [#2600](https://github.com/valhalla/valhalla/pull/2600)
   * FIXED: Complete fr-FR.json locale. [#2614](https://github.com/valhalla/valhalla/pull/2614)
   * FIXED: Don't truncate precision in polyline encoding [#2632](https://github.com/valhalla/valhalla/pull/2632)
   * FIXED: Fix all compiler warnings in sif and set to -Werror [#2642](https://github.com/valhalla/valhalla/pull/2642)
   * FIXED: Remove unnecessary maneuvers to continue straight [#2647](https://github.com/valhalla/valhalla/pull/2647)
   * FIXED: Linear reference support in route/mapmatch apis (FOW, FRC, bearing, and number of references) [#2645](https://github.com/valhalla/valhalla/pull/2645)
   * FIXED: Ambiguous local to global (with timezone information) date time conversions now all choose to use the later time instead of throwing unhandled exceptions [#2665](https://github.com/valhalla/valhalla/pull/2665)
   * FIXED: Overestimated reach caused be reenquing transition nodes without checking that they had been already expanded [#2670](https://github.com/valhalla/valhalla/pull/2670)
   * FIXED: Build with C++17 standard. Deprecated function calls are substituted with new ones. [#2669](https://github.com/valhalla/valhalla/pull/2669)
   * FIXED: Improve German post_transition_verbal instruction [#2677](https://github.com/valhalla/valhalla/pull/2677)
   * FIXED: Lane updates.  Add the turn lanes to all edges of the way.  Do not "enhance" turn lanes if they are part of a complex restriction.  Moved ProcessTurnLanes after UpdateManeuverPlacementForInternalIntersectionTurns.  Fix for a missing "uturn" indication for intersections on the previous maneuver, we were serializing an empty list. [#2679](https://github.com/valhalla/valhalla/pull/2679)
   * FIXED: Fixes OpenLr serialization [#2688](https://github.com/valhalla/valhalla/pull/2688)
   * FIXED: Internal edges can't be also a ramp or a turn channel.  Also, if an edge is marked as ramp and turn channel mark it as a ramp.  [2689](https://github.com/valhalla/valhalla/pull/2689)
   * FIXED: Check that speeds are equal for the edges going in the same direction while buildig shortcuts [#2691](https://github.com/valhalla/valhalla/pull/2691)
   * FIXED: Missing fork or bear instruction [#2683](https://github.com/valhalla/valhalla/pull/2683)
   * FIXED: Eliminate null pointer dereference in GraphReader::AreEdgesConnected [#2695](https://github.com/valhalla/valhalla/issues/2695)
   * FIXED: Fix polyline simplification float/double comparison [#2698](https://github.com/valhalla/valhalla/issues/2698)
   * FIXED: Weights were sometimes negative due to incorrect updates to elapsed_cost [#2702](https://github.com/valhalla/valhalla/pull/2702)
   * FIXED: Fix bidirectional route failures at deadends [#2705](https://github.com/valhalla/valhalla/pull/2705)
   * FIXED: Updated logic to call out a non-obvious turn [#2708](https://github.com/valhalla/valhalla/pull/2708)
   * FIXED: valhalla_build_statistics multithreaded mode fixed [#2707](https://github.com/valhalla/valhalla/pull/2707)
   * FIXED: If infer_internal_intersections is true then allow internals that are also ramps or TCs. Without this we produce an extra continue manuever.  [#2710](https://github.com/valhalla/valhalla/pull/2710)
   * FIXED: We were routing down roads that should be destination only. Now we mark roads with motor_vehicle=destination and motor_vehicle=customers or access=destination and access=customers as destination only. [#2722](https://github.com/valhalla/valhalla/pull/2722)
   * FIXED: Replace all Python2 print statements with Python3 syntax [#2716](https://github.com/valhalla/valhalla/issues/2716)
   * FIXED: Some HGT files not found [#2723](https://github.com/valhalla/valhalla/issues/2723)
   * FIXED: Fix PencilPointUturn detection by removing short-edge check and updating angle threshold [#2725](https://github.com/valhalla/valhalla/issues/2725)
   * FIXED: Fix invalid continue/bear maneuvers [#2729](https://github.com/valhalla/valhalla/issues/2729)
   * FIXED: Fixes an issue that lead to double turns within a very short distance, when instead, it should be a u-turn. We now collapse double L turns or double R turns in short non-internal intersections to u-turns. [#2740](https://github.com/valhalla/valhalla/pull/2740)
   * FIXED: fixes an issue that lead to adding an extra maneuver. We now combine a current maneuver short length non-internal edges (left or right) with the next maneuver that is a kRampStraight. [#2741](https://github.com/valhalla/valhalla/pull/2741)
   * FIXED: Reduce verbose instructions by collapsing small end ramp forks [#2762](https://github.com/valhalla/valhalla/issues/2762)
   * FIXED: Remove redundant return statements [#2776](https://github.com/valhalla/valhalla/pull/2776)
   * FIXED: Added unit test for BuildAdminFromPBF() to test GEOS 3.9 update. [#2787](https://github.com/valhalla/valhalla/pull/2787)
   * FIXED: Add support for geos-3.9 c++ api [#2739](https://github.com/valhalla/valhalla/issues/2739)
   * FIXED: Fix check for live speed validness [#2797](https://github.com/valhalla/valhalla/pull/2797)

* **Enhancement**
   * ADDED: Matrix of Bike Share [#2590](https://github.com/valhalla/valhalla/pull/2590)
   * ADDED: Add ability to provide custom implementation for candidate collection in CandidateQuery. [#2328](https://github.com/valhalla/valhalla/pull/2328)
   * ADDED: Cancellation of tile downloading. [#2319](https://github.com/valhalla/valhalla/pull/2319)
   * ADDED: Return the coordinates of the nodes isochrone input locations snapped to [#2111](https://github.com/valhalla/valhalla/pull/2111)
   * ADDED: Allows more complicated routes in timedependent a-star before timing out [#2068](https://github.com/valhalla/valhalla/pull/2068)
   * ADDED: Guide signs and junction names [#2096](https://github.com/valhalla/valhalla/pull/2096)
   * ADDED: Added a bool to the config indicating whether to use commercially set attributes.  Added logic to not call IsIntersectionInternal if this is a commercial data set.  [#2132](https://github.com/valhalla/valhalla/pull/2132)
   * ADDED: Removed commerical data set bool to the config and added more knobs for data.  Added infer_internal_intersections, infer_turn_channels, apply_country_overrides, and use_admin_db.  [#2173](https://github.com/valhalla/valhalla/pull/2173)
   * ADDED: Allow using googletest in unit tests and convert all tests to it (old test.cc is completely removed). [#2128](https://github.com/valhalla/valhalla/pull/2128)
   * ADDED: Add guidance view capability. [#2209](https://github.com/valhalla/valhalla/pull/2209)
   * ADDED: Collect turn cost information as path is formed so that it can be seralized out for trace attributes or osrm flavored intersections. Also add shape_index to osrm intersections. [#2207](https://github.com/valhalla/valhalla/pull/2207)
   * ADDED: Added alley factor to autocost.  Factor is defaulted at 1.0f or do not avoid alleys. [#2246](https://github.com/valhalla/valhalla/pull/2246)
   * ADDED: Support unlimited speed limits where maxspeed=none. [#2251](https://github.com/valhalla/valhalla/pull/2251)
   * ADDED: Implement improved Reachability check using base class Dijkstra. [#2243](https://github.com/valhalla/valhalla/pull/2243)
   * ADDED: Gurka integration test framework with ascii-art maps [#2244](https://github.com/valhalla/valhalla/pull/2244)
   * ADDED: Add to the stop impact when transitioning from higher to lower class road and we are not on a turn channel or ramp. Also, penalize lefts when driving on the right and vice versa. [#2282](https://github.com/valhalla/valhalla/pull/2282)
   * ADDED: Added reclassify_links, use_direction_on_ways, and allow_alt_name as config options.  If `use_direction_on_ways = true` then use `direction` and `int_direction` on the way to update the directional for the `ref` and `int_ref`.  Also, copy int_efs to the refs. [#2285](https://github.com/valhalla/valhalla/pull/2285)
   * ADDED: Add support for live traffic. [#2268](https://github.com/valhalla/valhalla/pull/2268)
   * ADDED: Implement per-location search filters for functional road class and forms of way. [#2289](https://github.com/valhalla/valhalla/pull/2289)
   * ADDED: Approach, multi-cue, and length updates [#2313](https://github.com/valhalla/valhalla/pull/2313)
   * ADDED: Speed up timezone differencing calculation if cache is provided. [#2316](https://github.com/valhalla/valhalla/pull/2316)
   * ADDED: Added rapidjson/schema.h to baldr/rapidjson_util.h to make it available for use within valhalla. [#2330](https://github.com/valhalla/valhalla/issues/2330)
   * ADDED: Support decimal precision for height values in elevation service. Also support polyline5 for encoded polylines input and output to elevation service. [#2324](https://github.com/valhalla/valhalla/pull/2324)
   * ADDED: Use both imminent and distant verbal multi-cue phrases. [#2353](https://github.com/valhalla/valhalla/pull/2353)
   * ADDED: Split parsing stage into 3 separate stages. [#2339](https://github.com/valhalla/valhalla/pull/2339)
   * CHANGED: Speed up graph enhancing by avoiding continuous unordered_set rebuilding [#2349](https://github.com/valhalla/valhalla/pull/2349)
   * CHANGED: Skip calling out to Lua for nodes/ways/relations with not tags - speeds up parsing. [#2351](https://github.com/valhalla/valhalla/pull/2351)
   * CHANGED: Switch to LuaJIT for lua scripting - speeds up file parsing [#2352](https://github.com/valhalla/valhalla/pull/2352)
   * ADDED: Ability to create OpenLR records from raw data. [#2356](https://github.com/valhalla/valhalla/pull/2356)
   * ADDED: Revamp length phrases [#2359](https://github.com/valhalla/valhalla/pull/2359)
   * CHANGED: Do not allocate memory in skadi if we don't need it. [#2373](https://github.com/valhalla/valhalla/pull/2373)
   * CHANGED: Map matching: throw error (443/NoSegment) when no candidate edges are available. [#2370](https://github.com/valhalla/valhalla/pull/2370/)
   * ADDED: Add sk-SK.json (slovak) localization file. [#2376](https://github.com/valhalla/valhalla/pull/2376)
   * ADDED: Extend roundabout phrases. [#2378](https://github.com/valhalla/valhalla/pull/2378)
   * ADDED: More roundabout phrase tests. [#2382](https://github.com/valhalla/valhalla/pull/2382)
   * ADDED: Update the turn and continue phrases to include junction names and guide signs. [#2386](https://github.com/valhalla/valhalla/pull/2386)
   * ADDED: Add the remaining guide sign toward phrases [#2389](https://github.com/valhalla/valhalla/pull/2389)
   * ADDED: The ability to allow immediate uturns at trace points in a map matching request [#2380](https://github.com/valhalla/valhalla/pull/2380)
   * ADDED: Add utility functions to Signs. [#2390](https://github.com/valhalla/valhalla/pull/2390)
   * ADDED: Unified time tracking for all algorithms that support time-based graph expansion. [#2278](https://github.com/valhalla/valhalla/pull/2278)
   * ADDED: Add rail_ferry use and costing. [#2408](https://github.com/valhalla/valhalla/pull/2408)
   * ADDED: `street_side_max_distance`, `display_lat` and `display_lon` to `locations` in input for better control of routing side of street [#1769](https://github.com/valhalla/valhalla/pull/1769)
   * ADDED: Add addtional exit phrases. [#2421](https://github.com/valhalla/valhalla/pull/2421)
   * ADDED: Add Japanese locale, update German. [#2432](https://github.com/valhalla/valhalla/pull/2432)
   * ADDED: Gurka expect_route refactor [#2435](https://github.com/valhalla/valhalla/pull/2435)
   * ADDED: Add option to suppress roundabout exits [#2437](https://github.com/valhalla/valhalla/pull/2437)
   * ADDED: Add Greek locale. [#2438](https://github.com/valhalla/valhalla/pull/2438)
   * ADDED (back): Support for 64bit wide way ids in the edgeinfo structure with no impact to size for data sources with ids 32bits wide. [#2422](https://github.com/valhalla/valhalla/pull/2422)
   * ADDED: Support for 64bit osm node ids in parsing stage of tile building [#2422](https://github.com/valhalla/valhalla/pull/2422)
   * CHANGED: Point2/PointLL are now templated to allow for higher precision coordinate math when desired [#2429](https://github.com/valhalla/valhalla/pull/2429)
   * ADDED: Optional OpenLR Encoded Path Edges in API Response [#2424](https://github.com/valhalla/valhalla/pull/2424)
   * ADDED: Add explicit include for sstream to be compatible with msvc_x64 toolset. [#2449](https://github.com/valhalla/valhalla/pull/2449)
   * ADDED: Properly split returned path if traffic conditions change partway along edges [#2451](https://github.com/valhalla/valhalla/pull/2451/files)
   * ADDED: Add Dutch locale. [#2464](https://github.com/valhalla/valhalla/pull/2464)
   * ADDED: Check with address sanititizer in CI. Add support for undefined behavior sanitizer. [#2487](https://github.com/valhalla/valhalla/pull/2487)
   * ADDED: Ability to recost a path and increased cost/time details along the trippath and json output [#2425](https://github.com/valhalla/valhalla/pull/2425)
   * ADDED: Add the ability to do bikeshare based (ped/bike) multimodal routing [#2031](https://github.com/valhalla/valhalla/pull/2031)
   * ADDED: Route through restrictions enabled by introducing a costing option. [#2469](https://github.com/valhalla/valhalla/pull/2469)
   * ADDED: Migrated to Ubuntu 20.04 base-image [#2508](https://github.com/valhalla/valhalla/pull/2508)
   * CHANGED: Speed up parseways stage by avoiding multiple string comparisons [#2518](https://github.com/valhalla/valhalla/pull/2518)
   * CHANGED: Speed up enhance stage by avoiding GraphTileBuilder copying [#2468](https://github.com/valhalla/valhalla/pull/2468)
   * ADDED: Costing options now includes shortest flag which favors shortest path routes [#2555](https://github.com/valhalla/valhalla/pull/2555)
   * ADDED: Incidents in intersections [#2547](https://github.com/valhalla/valhalla/pull/2547)
   * CHANGED: Refactor mapmatching configuration to use a struct (instead of `boost::property_tree::ptree`). [#2485](https://github.com/valhalla/valhalla/pull/2485)
   * ADDED: Save exit maneuver's begin heading when combining enter & exit roundabout maneuvers. [#2554](https://github.com/valhalla/valhalla/pull/2554)
   * ADDED: Added new urban flag that can be set if edge is within city boundaries to data processing; new use_urban_tag config option; added to osrm response within intersections. [#2522](https://github.com/valhalla/valhalla/pull/2522)
   * ADDED: Parses OpenLr of type PointAlongLine [#2565](https://github.com/valhalla/valhalla/pull/2565)
   * ADDED: Use edge.is_urban is set for serializing is_urban. [#2568](https://github.com/valhalla/valhalla/pull/2568)
   * ADDED: Added new rest/service area uses on the edge. [#2533](https://github.com/valhalla/valhalla/pull/2533)
   * ADDED: Dependency cache for Azure [#2567](https://github.com/valhalla/valhalla/pull/2567)
   * ADDED: Added flexibility to remove the use of the admindb and to use the country and state iso from the tiles; [#2579](https://github.com/valhalla/valhalla/pull/2579)
   * ADDED: Added toll gates and collection points (gantry) to the node;  [#2532](https://github.com/valhalla/valhalla/pull/2532)
   * ADDED: Added osrm serialization for rest/service areas and admins. [#2594](https://github.com/valhalla/valhalla/pull/2594)
   * CHANGED: Improved Russian localization; [#2593](https://github.com/valhalla/valhalla/pull/2593)
   * ADDED: Support restricted class in intersection annotations [#2589](https://github.com/valhalla/valhalla/pull/2589)
   * ADDED: Added trail type trace [#2606](https://github.com/valhalla/valhalla/pull/2606)
   * ADDED: Added tunnel names to the edges as a tagged name.  [#2608](https://github.com/valhalla/valhalla/pull/2608)
   * CHANGED: Moved incidents to the trip leg and cut the shape of the leg at that location [#2610](https://github.com/valhalla/valhalla/pull/2610)
   * ADDED: Costing option to ignore_closures when routing with current flow [#2615](https://github.com/valhalla/valhalla/pull/2615)
   * ADDED: Cross-compilation ability with MinGW64 [#2619](https://github.com/valhalla/valhalla/pull/2619)
   * ADDED: Defines the incident tile schema and incident metadata [#2620](https://github.com/valhalla/valhalla/pull/2620)
   * ADDED: Moves incident serializer logic into a generic serializer [#2621](https://github.com/valhalla/valhalla/pull/2621)
   * ADDED: Incident loading singleton for continually refreshing incident tiles[#2573](https://github.com/valhalla/valhalla/pull/2573)
   * ADDED: One shot mode to valhalla_service so you can run a single request of any type without starting a server [#2624](https://github.com/valhalla/valhalla/pull/2624)
   * ADDED: Adds text instructions to OSRM output [#2625](https://github.com/valhalla/valhalla/pull/2625)
   * ADDED: Adds support for alternate routes [#2626](https://github.com/valhalla/valhalla/pull/2626)
   * CHANGED: Switch Python bindings generator from boost.python to header-only pybind11[#2644](https://github.com/valhalla/valhalla/pull/2644)
   * ADDED: Add support of input file for one-shot mode of valhalla_service [#2648](https://github.com/valhalla/valhalla/pull/2648)
   * ADDED: Linear reference support to locate api [#2645](https://github.com/valhalla/valhalla/pull/2645)
   * ADDED: Implemented OSRM-like turn duration calculation for car. Uses it now in auto costing. [#2651](https://github.com/valhalla/valhalla/pull/2651)
   * ADDED: Enhanced turn lane information in guidance [#2653](https://github.com/valhalla/valhalla/pull/2653)
   * ADDED: `top_speed` option for all motorized vehicles [#2667](https://github.com/valhalla/valhalla/issues/2667)
   * CHANGED: Move turn_lane_direction helper to odin/util [#2675](https://github.com/valhalla/valhalla/pull/2675)
   * ADDED: Add annotations to osrm response including speed limits, unit and sign conventions [#2668](https://github.com/valhalla/valhalla/pull/2668)
   * ADDED: Added functions for predicted speeds encoding-decoding [#2674](https://github.com/valhalla/valhalla/pull/2674)
   * ADDED: Time invariant routing via the bidirectional algorithm. This has the effect that when time dependent routes (arrive_by and depart_at) fall back to bidirectional due to length restrictions they will actually use the correct time of day for one of the search directions [#2660](https://github.com/valhalla/valhalla/pull/2660)
   * ADDED: If the length of the edge is greater than kMaxEdgeLength, then consider this a catastrophic error if the should_error bool is true in the set_length function. [2678](https://github.com/valhalla/valhalla/pull/2678)
   * ADDED: Moved lat,lon coordinates structures from single to double precision. Improves geometry accuracy noticibly at zooms above 17 as well as coordinate snapping and any other geometric operations. Addes about a 2% performance pentalty for standard routes. Graph nodes now have 7 digits of precision.  [#2693](https://github.com/valhalla/valhalla/pull/2693)
   * ADDED: Added signboards to guidance views.  [#2687](https://github.com/valhalla/valhalla/pull/2687)
   * ADDED: Regular speed on shortcut edges is calculated with turn durations taken into account. Truck, motorcycle and motorscooter profiles use OSRM-like turn duration. [#2662](https://github.com/valhalla/valhalla/pull/2662)
   * CHANGED: Remove astar algorithm and replace its use with timedep_forward as its redundant [#2706](https://github.com/valhalla/valhalla/pull/2706)
   * ADDED: Recover and recost all shortcuts in final path for bidirectional astar algorithm [#2711](https://github.com/valhalla/valhalla/pull/2711)
   * ADDED: An option for shortcut recovery to be cached at start up to reduce the time it takes to do so on the fly [#2714](https://github.com/valhalla/valhalla/pull/2714)
   * ADDED: If width <= 1.9 then no access for auto, truck, bus, taxi, emergency and hov. [#2713](https://github.com/valhalla/valhalla/pull/2713)
   * ADDED: Centroid/Converge/Rendezvous/Meet API which allows input locations to find a least cost convergence point from all locations [#2734](https://github.com/valhalla/valhalla/pull/2734)
   * ADDED: Added support to process the sump_buster tag.  Also, fixed a few small access bugs for nodes. [#2731](https://github.com/valhalla/valhalla/pull/2731)
   * ADDED: Log message if failed to create tiles directory. [#2738](https://github.com/valhalla/valhalla/pull/2738)
   * CHANGED: Tile memory is only owned by the GraphTile rather than shared amongst copies of the graph tile (in GraphReader and TileCaches). [#2340](https://github.com/valhalla/valhalla/pull/2340)
   * ADDED: Add Estonian locale. [#2748](https://github.com/valhalla/valhalla/pull/2748)
   * CHANGED: Handle GraphTile objects as smart pointers [#2703](https://github.com/valhalla/valhalla/pull/2703)
   * CHANGED: Improve stability with no RTTI build [#2759](https://github.com/valhalla/valhalla/pull/2759) and [#2760](https://github.com/valhalla/valhalla/pull/2760)
   * CHANGED: Change generic service roads to a new Use=kServiceRoad. This is for highway=service without other service= tags (such as driveway, alley, parking aisle) [#2419](https://github.com/valhalla/valhalla/pull/2419)
   * ADDED: Isochrones support isodistance lines as well [#2699](https://github.com/valhalla/valhalla/pull/2699)
   * ADDED: Add support for ignoring live traffic closures for waypoints [#2685](https://github.com/valhalla/valhalla/pull/2685)
   * ADDED: Add use_distance to auto cost to allow choosing between two primary cost components, time or distance [#2771](https://github.com/valhalla/valhalla/pull/2771)
   * CHANGED: nit: Enables compiler warnings in part of loki module [#2767](https://github.com/valhalla/valhalla/pull/2767)
   * CHANGED: Reducing the number of uturns by increasing the cost to for them to 9.5f. Note: Did not increase the cost for motorcycles or motorscooters. [#2770](https://github.com/valhalla/valhalla/pull/2770)
   * ADDED: Add option to use thread-safe GraphTile's reference counter. [#2772](https://github.com/valhalla/valhalla/pull/2772)
   * CHANGED: nit: Enables compiler warnings in part of thor module [#2768](https://github.com/valhalla/valhalla/pull/2768)
   * ADDED: Add costing option `use_tracks` to avoid or favor tracks in route. [#2769](https://github.com/valhalla/valhalla/pull/2769)
   * CHANGED: chore: Updates libosmium [#2786](https://github.com/valhalla/valhalla/pull/2786)
   * CHANGED: Optimize double bucket queue to reduce memory reallocations. [#2719](https://github.com/valhalla/valhalla/pull/2719)
   * CHANGED: Collapse merge maneuvers [#2773](https://github.com/valhalla/valhalla/pull/2773)
   * CHANGED: Add shortcuts to the tiles' bins so we can find them when doing spatial lookups. [#2744](https://github.com/valhalla/valhalla/pull/2744)

## Release Date: 2019-11-21 Valhalla 3.0.9
* **Bug Fix**
   * FIXED: Changed reachability computation to consider both directions of travel wrt candidate edges [#1965](https://github.com/valhalla/valhalla/pull/1965)
   * FIXED: toss ways where access=private and highway=service and service != driveway. [#1960](https://github.com/valhalla/valhalla/pull/1960)
   * FIXED: Fix search_cutoff check in loki correlate_node. [#2023](https://github.com/valhalla/valhalla/pull/2023)
   * FIXED: Computes notion of a deadend at runtime in bidirectional a-star which fixes no-route with a complicated u-turn. [#1982](https://github.com/valhalla/valhalla/issues/1982)
   * FIXED: Fix a bug with heading filter at nodes. [#2058](https://github.com/valhalla/valhalla/pull/2058)
   * FIXED: Bug in map matching continuity checking such that continuity must only be in the forward direction. [#2029](https://github.com/valhalla/valhalla/pull/2029)
   * FIXED: Allow setting the time for map matching paths such that the time is used for speed lookup. [#2030](https://github.com/valhalla/valhalla/pull/2030)
   * FIXED: Don't use density factor for transition cost when user specified flag disables flow speeds. [#2048](https://github.com/valhalla/valhalla/pull/2048)
   * FIXED: Map matching trace_route output now allows for discontinuities in the match though multi match is not supported in valhalla route output. [#2049](https://github.com/valhalla/valhalla/pull/2049)
   * FIXED: Allows routes with no time specified to use time conditional edges and restrictions with a flag denoting as much [#2055](https://github.com/valhalla/valhalla/pull/2055)
   * FIXED: Fixed a bug with 'current' time type map matches. [#2060](https://github.com/valhalla/valhalla/pull/2060)
   * FIXED: Fixed a bug with time dependent expansion in which the expansion distance heuristic was not being used. [#2064](https://github.com/valhalla/valhalla/pull/2064)

* **Enhancement**
   * ADDED: Establish pinpoint test pattern [#1969](https://github.com/valhalla/valhalla/pull/1969)
   * ADDED: Suppress relative direction in ramp/exit instructions if it matches driving side of street [#1990](https://github.com/valhalla/valhalla/pull/1990)
   * ADDED: Added relative direction to the merge maneuver [#1989](https://github.com/valhalla/valhalla/pull/1989)
   * ADDED: Refactor costing to better handle multiple speed datasources [#2026](https://github.com/valhalla/valhalla/pull/2026)
   * ADDED: Better usability of curl for fetching tiles on the fly [#2026](https://github.com/valhalla/valhalla/pull/2026)
   * ADDED: LRU cache scheme for tile storage [#2026](https://github.com/valhalla/valhalla/pull/2026)
   * ADDED: GraphTile size check [#2026](https://github.com/valhalla/valhalla/pull/2026)
   * ADDED: Pick more sane values for highway and toll avoidance [#2026](https://github.com/valhalla/valhalla/pull/2026)
   * ADDED: Refactor adding predicted speed info to speed up process [#2026](https://github.com/valhalla/valhalla/pull/2026)
   * ADDED: Allow selecting speed data sources at request time [#2026](https://github.com/valhalla/valhalla/pull/2026)
   * ADDED: Allow disabling certain neighbors in connectivity map [#2026](https://github.com/valhalla/valhalla/pull/2026)
   * ADDED: Allows routes with time-restricted edges if no time specified and notes restriction in response [#1992](https://github.com/valhalla/valhalla/issues/1992)
   * ADDED: Runtime deadend detection to timedependent a-star. [#2059](https://github.com/valhalla/valhalla/pull/2059)

## Release Date: 2019-09-06 Valhalla 3.0.8
* **Bug Fix**
   * FIXED: Added logic to detect if user is to merge to the left or right [#1892](https://github.com/valhalla/valhalla/pull/1892)
   * FIXED: Overriding the destination_only flag when reclassifying ferries; Also penalizing ferries with a 5 min. penalty in the cost to allow us to avoid destination_only the majority of the time except when it is necessary. [#1895](https://github.com/valhalla/valhalla/pull/1905)
   * FIXED: Suppress forks at motorway junctions and intersecting service roads [#1909](https://github.com/valhalla/valhalla/pull/1909)
   * FIXED: Enhanced fork assignment logic [#1912](https://github.com/valhalla/valhalla/pull/1912)
   * FIXED: Added logic to fall back to return country poly if no state and updated lua for Metro Manila and Ireland [#1910](https://github.com/valhalla/valhalla/pull/1910)
   * FIXED: Added missing motorway fork instruction [#1914](https://github.com/valhalla/valhalla/pull/1914)
   * FIXED: Use begin street name for osrm compat mode [#1916](https://github.com/valhalla/valhalla/pull/1916)
   * FIXED: Added logic to fix missing highway cardinal directions in the US [#1917](https://github.com/valhalla/valhalla/pull/1917)
   * FIXED: Handle forward traversable significant road class intersecting edges [#1928](https://github.com/valhalla/valhalla/pull/1928)
   * FIXED: Fixed bug with shape trimming that impacted Uturns at Via locations. [#1935](https://github.com/valhalla/valhalla/pull/1935)
   * FIXED: Dive bomb updates.  Updated default speeds for urban areas based on roadclass for the enhancer.  Also, updated default speeds based on roadclass in lua.  Fixed an issue where we were subtracting 1 from uint32_t when 0 for stop impact.  Updated reclassify link logic to allow residential roads to be added to the tree, but we only downgrade the links to tertiary.  Updated TransitionCost functions to add 1.5 to the turncost when transitioning from a ramp to a non ramp and vice versa.  Also, added 0.5f to the turncost if the edge is a roundabout. [#1931](https://github.com/valhalla/valhalla/pull/1931)

* **Enhancement**
   * ADDED: Caching url fetched tiles to disk [#1887](https://github.com/valhalla/valhalla/pull/1887)
   * ADDED: filesystem::remove_all [#1887](https://github.com/valhalla/valhalla/pull/1887)
   * ADDED: Minimum enclosing bounding box tool [#1887](https://github.com/valhalla/valhalla/pull/1887)
   * ADDED: Use constrained flow speeds in bidirectional_astar.cc [#1907](https://github.com/valhalla/valhalla/pull/1907)
   * ADDED: Bike Share Stations are now in the graph which should set us up to do multimodal walk/bike scenarios [#1852](https://github.com/valhalla/valhalla/pull/1852)

## Release Date: 2019-7-18 Valhalla 3.0.7
* **Bug Fix**
   * FIXED: Fix pedestrian fork [#1886](https://github.com/valhalla/valhalla/pull/1886)

## Release Date: 2019-7-15 Valhalla 3.0.6
* **Bug Fix**
   * FIXED: Admin name changes. [#1853](https://github.com/valhalla/valhalla/pull/1853) Ref: [#1854](https://github.com/valhalla/valhalla/issues/1854)
   * FIXED: valhalla_add_predicted_traffic was overcommitted while gathering stats. Added a clear. [#1857](https://github.com/valhalla/valhalla/pull/1857)
   * FIXED: regression in map matching when moving to valhalla v3.0.0 [#1863](https://github.com/valhalla/valhalla/pull/1863)
   * FIXED: last step shape in osrm serializer should be 2 of the same point [#1867](https://github.com/valhalla/valhalla/pull/1867)
   * FIXED: Shape trimming at the beginning and ending of the route to not be degenerate [#1876](https://github.com/valhalla/valhalla/pull/1876)
   * FIXED: Duplicate waypoints in osrm serializer [#1880](https://github.com/valhalla/valhalla/pull/1880)
   * FIXED: Updates for heading precision [#1881](https://github.com/valhalla/valhalla/pull/1881)
   * FIXED: Map matching allowed untraversable edges at start of route [#1884](https://github.com/valhalla/valhalla/pull/1884)

* **Enhancement**
   * ADDED: Use the same protobuf object the entire way through the request process [#1837](https://github.com/valhalla/valhalla/pull/1837)
   * ADDED: Enhanced turn lane processing [#1859](https://github.com/valhalla/valhalla/pull/1859)
   * ADDED: Add global_synchronized_cache in valhalla_build_config [#1851](https://github.com/valhalla/valhalla/pull/1851)

## Release Date: 2019-06-04 Valhalla 3.0.5
* **Bug Fix**
   * FIXED: Protect against unnamed rotaries and routes that end in roundabouts not turning off rotary logic [#1840](https://github.com/valhalla/valhalla/pull/1840)

* **Enhancement**
   * ADDED: Add turn lane info at maneuver point [#1830](https://github.com/valhalla/valhalla/pull/1830)

## Release Date: 2019-05-31 Valhalla 3.0.4
* **Bug Fix**
   * FIXED: Improved logic to decide between bear vs. continue [#1798](https://github.com/valhalla/valhalla/pull/1798)
   * FIXED: Bicycle costing allows use of roads with all surface values, but with a penalty based on bicycle type. However, the edge filter totally disallows bad surfaces for some bicycle types, creating situations where reroutes fail if a rider uses a road with a poor surface. [#1800](https://github.com/valhalla/valhalla/pull/1800)
   * FIXED: Moved complex restrictions building to before validate. [#1805](https://github.com/valhalla/valhalla/pull/1805)
   * FIXED: Fix bicycle edge filter whan avoid_bad_surfaces = 1.0 [#1806](https://github.com/valhalla/valhalla/pull/1806)
   * FIXED: Replace the EnhancedTripPath class inheritance with aggregation [#1807](https://github.com/valhalla/valhalla/pull/1807)
   * FIXED: Replace the old timezone shape zip file every time valhalla_build_timezones is ran [#1817](https://github.com/valhalla/valhalla/pull/1817)
   * FIXED: Don't use island snapped edge candidates (from disconnected components or low reach edges) when we rejected other high reachability edges that were closer [#1835](https://github.com/valhalla/valhalla/pull/1835)

## Release Date: 2019-05-08 Valhalla 3.0.3
* **Bug Fix**
   * FIXED: Fixed a rare loop condition in route matcher (edge walking to match a trace).
   * FIXED: Fixed VACUUM ANALYZE syntax issue.  [#1704](https://github.com/valhalla/valhalla/pull/1704)
   * FIXED: Fixed the osrm maneuver type when a maneuver has the to_stay_on attribute set.  [#1714](https://github.com/valhalla/valhalla/pull/1714)
   * FIXED: Fixed osrm compatibility mode attributes.  [#1716](https://github.com/valhalla/valhalla/pull/1716)
   * FIXED: Fixed rotary/roundabout issues in Valhalla OSRM compatibility.  [#1727](https://github.com/valhalla/valhalla/pull/1727)
   * FIXED: Fixed the destinations assignment for exit names in OSRM compatibility mode. [#1732](https://github.com/valhalla/valhalla/pull/1732)
   * FIXED: Enhance merge maneuver type assignment. [#1735](https://github.com/valhalla/valhalla/pull/1735)
   * FIXED: Fixed fork assignments and on ramps for OSRM compatibility mode. [#1738](https://github.com/valhalla/valhalla/pull/1738)
   * FIXED: Fixed cardinal direction on reference names when forward/backward tag is present on relations. Fixes singly digitized roads with opposing directional modifiers. [#1741](https://github.com/valhalla/valhalla/pull/1741)
   * FIXED: Fixed fork assignment and narrative logic when a highway ends and splits into multiple ramps. [#1742](https://github.com/valhalla/valhalla/pull/1742)
   * FIXED: Do not use any avoid edges as origin or destination of a route, matrix, or isochrone. [#1745](https://github.com/valhalla/valhalla/pull/1745)
   * FIXED: Add leg summary and remove unused hint attribute for OSRM compatibility mode. [#1753](https://github.com/valhalla/valhalla/pull/1753)
   * FIXED: Improvements for pedestrian forks, pedestrian roundabouts, and continue maneuvers. [#1768](https://github.com/valhalla/valhalla/pull/1768)
   * FIXED: Added simplified overview for OSRM response and added use_toll logic back to truck costing. [#1765](https://github.com/valhalla/valhalla/pull/1765)
   * FIXED: temp fix for location distance bug [#1774](https://github.com/valhalla/valhalla/pull/1774)
   * FIXED: Fix pedestrian routes using walkway_factor [#1780](https://github.com/valhalla/valhalla/pull/1780)
   * FIXED: Update the begin and end heading of short edges based on use [#1783](https://github.com/valhalla/valhalla/pull/1783)
   * FIXED: GraphReader::AreEdgesConnected update.  If transition count == 0 return false and do not call transition function. [#1786](https://github.com/valhalla/valhalla/pull/1786)
   * FIXED: Only edge candidates that were used in the path are send to serializer: [1788](https://github.com/valhalla/valhalla/pull/1788)
   * FIXED: Added logic to prevent the removal of a destination maneuver when ending on an internal edge [#1792](https://github.com/valhalla/valhalla/pull/1792)
   * FIXED: Fixed instructions when starting on an internal edge [#1796](https://github.com/valhalla/valhalla/pull/1796)

* **Enhancement**
   * Add the ability to run valhalla_build_tiles in stages. Specify the begin_stage and end_stage as command line options. Also cleans up temporary files as the last stage in the pipeline.
   * Add `remove` to `filesystem` namespace. [#1752](https://github.com/valhalla/valhalla/pull/1752)
   * Add TaxiCost into auto costing options.
   * Add `preferred_side` to allow per-location filtering of edges based on the side of the road the location is on and the driving side for that locale.
   * Slightly decreased the internal side-walk factor to .90f to favor roads with attached sidewalks. This impacts roads that have added sidewalk:left, sidewalk:right or sidewalk:both OSM tags (these become attributes on each directedEdge). The user can then avoid/penalize dedicated sidewalks and walkways, when they increase the walkway_factor. Since we slightly decreased the sidewalk_factor internally and only favor sidewalks if use is tagged as sidewalk_left or sidewalk_right, we should tend to route on roads with attached sidewalks rather than separate/dedicated sidewalks, allowing for more road names to be called out since these are labeled more.
   * Add `via` and `break_through` location types [#1737](https://github.com/valhalla/valhalla/pull/1737)
   * Add `street_side_tolerance` and `search_cutoff` to input `location` [#1777](https://github.com/valhalla/valhalla/pull/1777)
   * Return the Valhalla error `Path distance exceeds the max distance limit` for OSRM responses when the route is greater than the service limits. [#1781](https://github.com/valhalla/valhalla/pull/1781)

## Release Date: 2019-01-14 Valhalla 3.0.2
* **Bug Fix**
   * FIXED: Transit update - fix dow and exception when after midnight trips are normalized [#1682](https://github.com/valhalla/valhalla/pull/1682)
   * FIXED: valhalla_convert_transit segfault - GraphTileBuilder has null GraphTileHeader [#1683](https://github.com/valhalla/valhalla/issues/1683)
   * FIXED: Fix crash for trace_route with osrm serialization. Was passing shape rather than locations to the waypoint method.
   * FIXED: Properly set driving_side based on data set in TripPath.
   * FIXED: A bad bicycle route exposed an issue with bidirectional A* when the origin and destination edges are connected. Use A* in these cases to avoid requiring a high cost threshold in BD A*.
   * FIXED: x86 and x64 data compatibility was fixed as the structures weren't aligned.
   * FIXED: x86 tests were failing due mostly to floating point issues and the aforementioned structure misalignment.
* **Enhancement**
   * Add a durations list (delta time between each pair of trace points), a begin_time and a use_timestamp flag to trace_route requests. This allows using the input trace timestamps or durations plus the begin_time to compute elapsed time at each edge in the matched path (rather than using costing methods).
   * Add support for polyline5 encoding for OSRM formatted output.
* **Note**
   * Isochrones and openlr are both noted as not working with release builds for x86 (32bit) platforms. We'll look at getting this fixed in a future release

## Release Date: 2018-11-21 Valhalla 3.0.1
* **Bug Fix**
   * FIXED: Fixed a rare, but serious bug with bicycle costing. ferry_factor_ in bicycle costing shadowed the data member in the base dynamic cost class, leading to an unitialized variable. Occasionally, this would lead to negative costs which caused failures. [#1663](https://github.com/valhalla/valhalla/pull/1663)
   * FIXED: Fixed use of units in OSRM compatibility mode. [#1662](https://github.com/valhalla/valhalla/pull/1662)

## Release Date: 2018-11-21 Valhalla 3.0.0
* **NOTE**
   * This release changes the Valhalla graph tile formats to make the tile data more efficient and flexible. Tile data is incompatible with Valhalla 2.x builds, and code for 3.x is incompatible with data built for Valahalla 2.x versions. Valhalla tile sizes are slightly smaller (for datasets using elevation information the size savings is over 10%). In addition, there is increased flexibility for creating different variants of tiles to support different applications (e.g. bicycle only, or driving only).
* **Enhancement**
   * Remove the use of DirectedEdge for transitions between nodes on different hierarchy levels. A new structure, NodeTransition, is now used to transition to nodes on different hierarchy level. This saves space since only the end node GraphId is needed for the transitions (and DirectedEdge is a large data structure).
   * Change the NodeInfo lat,lon to use an offset from the tile base lat,lon. This potentially allows higher precision than using float, but more importantly saves space and allows support for NodeTransitions as well as spare for future growth.
   * Remove the EdgeElevation structure and max grade information into DirectedEdge and mean elevation into EdgeInfo. This saves space.
   * Reduce wayid to 32 bits. This allows sufficient growth when using OpenStreetMap data and frees space in EdgeInfo (allows moving speed limit and mean elevation from other structures).
   * Move name consistency from NodeInfo to DirectedEdge. This allows a more efficient lookup of name consistency.
   * Update all path algorithms to use NodeTransition logic rather than special DirectedEdge transition types. This simplifies PathAlgorithms slightly and removes some conditional logic.
   * Add an optional GraphFilter stage to tile building pipeline. This allows removal of edges and nodes based on access. This allows bicycle only, pedestrian only, or driving only datasets (or combinations) to be created - allowing smaller datasets for special purpose applications.
* **Deprecate**
   * Valhalla 3.0 removes support for OSMLR.

## Release Date: 2018-11-20 Valhalla 2.7.2
* **Enhancement**
   * UPDATED: Added a configuration variable for max_timedep_distance. This is used in selecting the path algorithm and provides the maximum distance between locations when choosing a time dependent path algorithm (other than multi modal). Above this distance, bidirectional A* is used with no time dependencies.
   * UPDATED: Remove transition edges from priority queue in Multimodal methods.
   * UPDATED: Fully implement street names and exit signs with ability to identify route numbers. [#1635](https://github.com/valhalla/valhalla/pull/1635)
* **Bug Fix**
   * FIXED: A timed-turned restriction should not be applied when a non-timed route is executed.  [#1615](https://github.com/valhalla/valhalla/pull/1615)
   * FIXED: Changed unordered_map to unordered_multimap for polys. Poly map can contain the same key but different multi-polygons. For example, islands for a country or timezone polygons for a country.
   * FIXED: Fixed timezone db issue where TZIDs did not exist in the Howard Hinnant date time db that is used in the date_time class for tz indexes.  Added logic to create aliases for TZIDs based on https://en.wikipedia.org/wiki/List_of_tz_database_time_zones
   * FIXED: Fixed the ramp turn modifiers for osrm compat [#1569](https://github.com/valhalla/valhalla/pull/1569)
   * FIXED: Fixed the step geometry when using the osrm compat mode [#1571](https://github.com/valhalla/valhalla/pull/1571)
   * FIXED: Fixed a data creation bug causing issues with A* routes ending on loops. [#1576](https://github.com/valhalla/valhalla/pull/1576)
   * FIXED: Fixed an issue with a bad route where destination only was present. Was due to thresholds in bidirectional A*. Changed threshold to be cost based rather than number of iterations). [#1586](https://github.com/valhalla/valhalla/pull/1586)
   * FIXED: Fixed an issue with destination only (private) roads being used in bicycle routes. Centralized some "base" transition cost logic in the base DynamicCost class. [#1587](https://github.com/valhalla/valhalla/pull/1587)
   * FIXED: Remove extraneous ramp maneuvers [#1657](https://github.com/valhalla/valhalla/pull/1657)

## Release Date: 2018-10-02 Valhalla 2.7.1
* **Enhancement**
   * UPDATED: Added date time support to forward and reverse isochrones. Add speed lookup (predicted speeds and/or free-flow or constrained flow speed) if date_time is present.
   * UPDATED: Add timezone checks to multimodal routes and isochrones (updates localtime if the path crosses into a timezone different than the start location).
* **Data Producer Update**
   * UPDATED: Removed boost date time support from transit.  Now using the Howard Hinnant date library.
* **Bug Fix**
   * FIXED: Fixed a bug with shortcuts that leads to inconsistent routes depending on whether shortcuts are taken, different origins can lead to different paths near the destination. This fix also improves performance on long routes and matrices.
   * FIXED: We were getting inconsistent results between departing at current date/time vs entering the current date/time.  This issue is due to the fact that the iso_date_time function returns the full iso date_time with the timezone offset (e.g., 2018-09-27T10:23-07:00 vs 2018-09-27T10:23). When we refactored the date_time code to use the new Howard Hinnant date library, we introduced this bug.
   * FIXED: Increased the threshold in CostMatrix to address null time and distance values occuring for truck costing with locations near the max distance.

## Release Date: 2018-09-13 Valhalla 2.7.0
* **Enhancement**
   * UPDATED: Refactor to use the pbf options instead of the ptree config [#1428](https://github.com/valhalla/valhalla/pull/1428) This completes [1357](https://github.com/valhalla/valhalla/issues/1357)
   * UPDATED: Removed the boost/date_time dependency from baldr and odin. We added the Howard Hinnant date and time library as a submodule. [#1494](https://github.com/valhalla/valhalla/pull/1494)
   * UPDATED: Fixed 'Drvie' typo [#1505](https://github.com/valhalla/valhalla/pull/1505) This completes [1504](https://github.com/valhalla/valhalla/issues/1504)
   * UPDATED: Optimizations of GetSpeed for predicted speeds [1490](https://github.com/valhalla/valhalla/issues/1490)
   * UPDATED: Isotile optimizations
   * UPDATED: Added stats to predictive traffic logging
   * UPDATED: resample_polyline - Breaks the polyline into equal length segments at a sample distance near the resolution. Break out of the loop through polyline points once we reach the specified number of samplesthen append the last
polyline point.
   * UPDATED: added android logging and uses a shared graph reader
   * UPDATED: Do not run a second pass on long pedestrian routes that include a ferry (but succeed on first pass). This is a performance fix. Long pedestrian routes with A star factor based on ferry speed end up being very inefficient.
* **Bug Fix**
   * FIXED: A* destination only
   * FIXED: Fixed through locations weren't honored [#1449](https://github.com/valhalla/valhalla/pull/1449)


## Release Date: 2018-08-02 Valhalla 3.0.0-rc.4
* **Node Bindings**
   * UPDATED: add some worker pool handling
   [#1467](https://github.com/valhalla/valhalla/pull/1467)

## Release Date: 2018-08-02 Valhalla 3.0.0-rc.3
* **Node Bindings**
   * UPDATED: replaced N-API with node-addon-api wrapper and made the actor
   functions asynchronous
   [#1457](https://github.com/valhalla/valhalla/pull/1457)

## Release Date: 2018-07-24 Valhalla 3.0.0-rc.2
* **Node Bindings**
   * FIXED: turn on the autocleanup functionality for the actor object.
   [#1439](https://github.com/valhalla/valhalla/pull/1439)

## Release Date: 2018-07-16 Valhalla 3.0.0-rc.1
* **Enhancement**
   * ADDED: exposed the rest of the actions to the node bindings and added tests. [#1415](https://github.com/valhalla/valhalla/pull/1415)

## Release Date: 2018-07-12 Valhalla 3.0.0-alpha.1
**NOTE**: There was already a small package named `valhalla` on the npm registry, only published up to version 0.0.3. The team at npm has transferred the package to us, but would like us to publish something to it ASAP to prove our stake in it. Though the bindings do not have all of the actor functionality exposed yet (just route), we are going to publish an alpha release of 3.0.0 to get something up on npm.
* **Infrastructure**:
   * ADDED: add in time dependent algorithms if the distance between locations is less than 500km.
   * ADDED: TurnLanes to indicate turning lanes at the end of a directed edge.
   * ADDED: Added PredictedSpeeds to Valhalla tiles and logic to compute speed based on predictive speed profiles.
* **Data Producer Update**
   * ADDED: is_route_num flag was added to Sign records. Set this to true if the exit sign comes from a route number/ref.
   * CHANGED: Lower speeds on driveways, drive-thru, and parking aisle. Set destination only flag for drive thru use.
   * ADDED: Initial implementation of turn lanes.
  **Bug Fix**
   * CHANGED: Fix destination only penalty for A* and time dependent cases.
   * CHANGED: Use the distance from GetOffsetForHeading, based on road classification and road use (e.g. ramp, turn channel, etc.), within tangent_angle function.
* **Map Matching**
   * FIXED: Fixed trace_route edge_walk server abort [#1365](https://github.com/valhalla/valhalla/pull/1365)
* **Enhancement**
   * ADDED: Added post process for updating free and constrained speeds in the directed edges.
   * UPDATED: Parse the json request once and store in a protocol buffer to pass along the pipeline. This completed the first portion of [1357](https://github.com/valhalla/valhalla/issues/1357)
   * UPDATED: Changed the shape_match attribute from a string to an enum. Fixes [1376](https://github.com/valhalla/valhalla/issues/1376)
   * ADDED: Node bindings for route [#1341](https://github.com/valhalla/valhalla/pull/1341)
   * UPDATED: Use a non-linear use_highways factor (to more heavily penalize highways as use_highways approaches 0).

## Release Date: 2018-07-15 Valhalla 2.6.3
* **API**:
   * FIXED: Use a non-linear use_highways factor (to more heavily penalize highways as use_highways approaches 0).
   * FIXED: Fixed the highway_factor when use_highways < 0.5.
   * ENHANCEMENT: Added logic to modulate the surface factor based on use_trails.
   * ADDED: New customer test requests for motorcycle costing.

## Release Date: 2018-06-28 Valhalla 2.6.2
* **Data Producer Update**
   * FIXED: Complex restriction sorting bug.  Check of has_dt in ComplexRestrictionBuilder::operator==.
* **API**:
   * FIXED: Fixed CostFactory convenience method that registers costing models
   * ADDED: Added use_tolls into motorcycle costing options

## Release Date: 2018-05-28 Valhalla 2.6.0
* **Infrastructure**:
   * CHANGED: Update cmake buildsystem to replace autoconf [#1272](https://github.com/valhalla/valhalla/pull/1272)
* **API**:
   * CHANGED: Move `trace_options` parsing to map matcher factory [#1260](https://github.com/valhalla/valhalla/pull/1260)
   * ADDED: New costing method for AutoDataFix [#1283](https://github.com/valhalla/valhalla/pull/1283)

## Release Date: 2018-05-21 Valhalla 2.5.0
* **Infrastructure**
   * ADDED: Add code formatting and linting.
* **API**
   * ADDED: Added new motorcycle costing, motorcycle access flag in data and use_trails option.
* **Routing**
   * ADDED: Add time dependnet forward and reverse A* methods.
   * FIXED: Increase minimum threshold for driving routes in bidirectional A* (fixes some instances of bad paths).
* **Data Producer Update**
   * CHANGED: Updates to properly handle cycleway crossings.
   * CHANGED: Conditionally include driveways that are private.
   * ADDED: Added logic to set motorcycle access.  This includes lua, country access, and user access flags for motorcycles.

## Release Date: 2018-04-11 Valhalla 2.4.9
* **Enhancement**
   * Added European Portuguese localization for Valhalla
   * Updates to EdgeStatus to improve performance. Use an unordered_map of tile Id and allocate an array for each edge in the tile. This allows using pointers to access status for sequential edges. This improves performance by 50% or so.
   * A couple of bicycle costing updates to improve route quality: avoid roads marked as part of a truck network, to remove the density penalty for transition costs.
   * When optimal matrix type is selected, now use CostMatrix for source to target pedestrian and bicycle matrix calls when both counts are above some threshold. This improves performance in general and lessens some long running requests.
*  **Data Producer Update**
   * Added logic to protect against setting a speed of 0 for ferries.

## Release Date: 2018-03-27 Valhalla 2.4.8
* **Enhancement**
   * Updates for Italian verbal translations
   * Optionally remove driveways at graph creation time
   * Optionally disable candidate edge penalty in path finding
   * OSRM compatible route, matrix and map matching response generation
   * Minimal Windows build compatibility
   * Refactoring to use PBF as the IPC mechanism for all objects
   * Improvements to internal intersection marking to reduce false positives
* **Bug Fix**
   * Cap candidate edge penalty in path finding to reduce excessive expansion
   * Fix trivial paths at deadends

## Release Date: 2018-02-08 Valhalla 2.4.7
* **Enhancement**
   * Speed up building tiles from small OSM imports by using boost directory iterator rather than going through all possible tiles and testing each if the file exists.
* **Bug Fix**
   * Protect against overflow in string to float conversion inside OSM parsing.

## Release Date: 2018-01-26 Valhalla 2.4.6
* **Enhancement**
   * Elevation library will lazy load RAW formatted sources

## Release Date: 2018-01-24 Valhalla 2.4.5
* **Enhancement**
   * Elevation packing utility can unpack lz4hc now
* **Bug Fix**
   * Fixed broken darwin builds

## Release Date: 2018-01-23 Valhalla 2.4.4
* **Enhancement**
   * Elevation service speed improvments and the ability to serve lz4hc compressed data
   * Basic support for downloading routing tiles on demand
   * Deprecated `valhalla_route_service`, now all services (including elevation) are found under `valhalla_service`

## Release Date: 2017-12-11 Valhalla 2.4.3
* **Enhancement**
   * Remove union from GraphId speeds up some platforms
   * Use SAC scale in pedestrian costing
   * Expanded python bindings to include all actions (route, matrix, isochrone, etc)
* **Bug Fix**
   * French translation typo fixes
*  **Data Producer Update**
   * Handling shapes that intersect the poles when binning
   * Handling when transit shapes are less than 2 points

## Release Date: 2017-11-09 Valhalla 2.4.1
*  **Data Producer Update**
   * Added kMopedAccess to modes for complex restrictions.  Remove the kMopedAccess when auto access is removed.  Also, add the kMopedAccess when an auto restriction is found.

## Release Date: 2017-11-08 Valhalla 2.4.0
*  **Data Producer Update**
   * Added logic to support restriction = x with a the except tag.  We apply the restriction to everything except for modes in the except tag.
   * Added logic to support railway_service and coach_service in transit.
* **Bug Fix**
  * Return proper edge_walk path for requested shape_match=walk_or_snap
  * Skip invalid stateid for Top-K requests

## Release Date: 2017-11-07 Valhalla 2.3.9
* **Enhancement**
  * Top-K map matched path generation now only returns unique paths and does so with fewer iterations
  * Navigator call outs for both imperial and metric units
  * The surface types allowed for a given bike route can now be controlled via a request parameter `avoid_bad_surfaces`
  * Improved support for motorscooter costing via surface types, road classification and vehicle specific tagging
* **Bug Fix**
  * Connectivity maps now include information about transit tiles
  * Lane counts for singly digitized roads are now correct for a given directed edge
  * Edge merging code for assigning osmlr segments is now robust to partial tile sets
  * Fix matrix path finding to allow transitioning down to lower levels when appropriate. In particular, do not supersede shortcut edges until no longer expanding on the next level.
  * Fix optimizer rotate location method. This fixes a bug where optimal ordering was bad for large location sets.
*  **Data Producer Update**
   * Duration tags are now used to properly set the speed of travel for a ferry routes

## Release Date: 2017-10-17 Valhalla 2.3.8
* **Bug Fix**
  * Fixed the roundabout exit count for bicycles when the roundabout is a road and not a cycleway
  * Enable a pedestrian path to remain on roundabout instead of getting off and back on
  * Fixed the penalization of candidate locations in the uni-directional A* algorithm (used for trivial paths)
*  **Data Producer Update**
   * Added logic to set bike forward and tag to true where kv["sac_scale"] == "hiking". All other values for sac_scale turn off bicycle access.  If sac_scale or mtb keys are found and a surface tag is not set we default to kPath.
   * Fixed a bug where surface=unpaved was being assigned Surface::kPavedSmooth.

## Release Date: 2017-9-11 Valhalla 2.3.7
* **Bug Fix**
  * Update bidirectional connections to handle cases where the connecting edge is one of the origin (or destination) edges and the cost is high. Fixes some pedestrian route issues that were reported.
*  **Data Producer Update**
   * Added support for motorroad tag (default and per country).
   * Update OSMLR segment association logic to fix issue where chunks wrote over leftover segments. Fix search along edges to include a radius so any nearby edges are also considered.

## Release Date: 2017-08-29 Valhalla 2.3.6
* **Bug Fix**
  * Pedestrian paths including ferries no longer cause circuitous routes
  * Fix a crash in map matching route finding where heading from shape was using a `nullptr` tile
  * Spanish language narrative corrections
  * Fix traffic segment matcher to always set the start time of a segment when its known
* **Enhancement**
  * Location correlation scoring improvements to avoid situations where less likely start or ending locations are selected

## Release Date: 2017-08-22 Valhalla 2.3.5
* **Bug Fix**
  * Clamp the edge score in thor. Extreme values were causing bad alloc crashes.
  * Fix multimodal isochrones. EdgeLabel refactor caused issues.
* **Data Producer Update**
  * Update lua logic to properly handle vehicle=no tags.

## Release Date: 2017-08-14 Valhalla 2.3.4
* **Bug Fix**
  * Enforce limits on maximum per point accuracy to avoid long running map matching computations

## Release Date: 2017-08-14 Valhalla 2.3.3
* **Bug Fix**
  * Maximum osm node reached now causes bitset to resize to accomodate when building tiles
  * Fix wrong side of street information and remove redundant node snapping
  * Fix path differences between services and `valhalla_run_route`
  * Fix map matching crash when interpolating duplicate input points
  * Fix unhandled exception when trace_route or trace_attributes when there are no continuous matches
* **Enhancement**
  * Folded Low-Stress Biking Code into the regular Bicycle code and removed the LowStressBicycleCost class. Now when making a query for bicycle routing, a value of 0 for use_hills and use_roads produces low-stress biking routes, while a value of 1 for both provides more intense professional bike routes.
  * Bike costing default values changed. use_roads and use_hills are now 0.25 by default instead of 0.5 and the default bike is now a hybrid bike instead of a road bike.
  * Added logic to use station hierarchy from transitland.  Osm and egress nodes are connected by transitconnections.  Egress and stations are connected by egressconnections.  Stations and platforms are connected by platformconnections.  This includes narrative updates for Odin as well.

## Release Date: 2017-07-31 Valhalla 2.3.2
* **Bug Fix**
  * Update to use oneway:psv if oneway:bus does not exist.
  * Fix out of bounds memory issue in DoubleBucketQueue.
  * Many things are now taken into consideration to determine which sides of the road have what cyclelanes, because they were not being parsed correctly before
  * Fixed issue where sometimes a "oneway:bicycle=no" tag on a two-way street would cause the road to become a oneway for bicycles
  * Fixed trace_attributes edge_walk cases where the start or end points in the shape are close to graph nodes (intersections)
  * Fixed 32bit architecture crashing for certain routes with non-deterministic placement of edges labels in bucketized queue datastructure
* **Enhancement**
  * Improve multi-modal routes by adjusting the pedestrian mode factor (routes use less walking in favor of public transit).
  * Added interface framework to support "top-k" paths within map-matching.
  * Created a base EdgeLabel class that contains all data needed within costing methods and supports the basic path algorithms (forward direction, A*, with accumulated path distance). Derive class for bidirectional algorithms (BDEdgeLabel) and for multimodal algorithms. Lowers memory use by combining some fields (using spare bits from GraphId).
  * Added elapsed time estimates to map-matching labels in preparation for using timestamps in map-matching.
  * Added parsing of various OSM tags: "bicycle=use_sidepath", "bicycle=dismount", "segregated=*", "shoulder=*", "cycleway:buffer=*", and several variations of these.
  * Both trace_route and trace_attributes will parse `time` and `accuracy` parameters when the shape is provided as unencoded
  * Map-matching will now use the time (in seconds) of each gps reading (if provided) to narrow the search space and avoid finding matches that are impossibly fast

## Release Date: 2017-07-10 Valhalla 2.3.0
* **Bug Fix**
  * Fixed a bug in traffic segment matcher where length was populated but had invalid times
* **Embedded Compilation**
  * Decoupled the service components from the rest of the worker objects so that the worker objects could be used in non http service contexts
   * Added an actor class which encapsulates the various worker objects and allows the various end points to be called /route /height etc. without needing to run a service
* **Low-Stress Bicycle**
  * Worked on creating a new low-stress biking option that focuses more on taking safer roads like cycle ways or residential roads than the standard bike costing option does.

## Release Date: 2017-06-26 Valhalla 2.2.9
* **Bug Fix**
  * Fix a bug introduced in 2.2.8 where map matching search extent was incorrect in longitude axis.

## Release Date: 2017-06-23 Valhalla 2.2.8
* **Bug Fix**
  * Traffic segment matcher (exposed through Python bindings) - fix cases where partial (or no) results could be returned when breaking out of loop in form_segments early.
* **Traffic Matching Update**
  * Traffic segment matcher - handle special cases when entering and exiting turn channels.
* **Guidance Improvements**
  * Added Swedish (se-SV) narrative file.

## Release Date: 2017-06-20 Valhalla 2.2.7
* **Bug Fixes**
  * Traffic segment matcher (exposed through Python bindings) makes use of accuracy per point in the input
  * Traffic segment matcher is robust to consecutive transition edges in matched path
* **Isochrone Changes**
  * Set up isochrone to be able to handle multi-location queries in the future
* **Data Producer Updates**
  * Fixes to valhalla_associate_segments to address threading issue.
  * Added support for restrictions that refers only to appropriate type of vehicle.
* **Navigator**
  * Added pre-alpha implementation that will perform guidance for mobile devices.
* **Map Matching Updates**
  * Added capability to customize match_options

## Release Date: 2017-06-12 Valhalla 2.2.6
* **Bug Fixes**
  * Fixed the begin shape index where an end_route_discontinuity exists
* **Guidance Improvements**
  * Updated Slovenian (sl-SI) narrative file.
* **Data Producer Updates**
  * Added support for per mode restrictions (e.g., restriction:&lt;type&gt;)  Saved these restrictions as "complex" restrictions which currently support per mode lookup (unlike simple restrictions which are assumed to apply to all driving modes).
* **Matrix Updates**
  * Increased max distance threshold for auto costing and other similar costings to 400 km instead of 200 km

## Release Date: 2017-06-05 Valhalla 2.2.5
* **Bug Fixes**
  * Fixed matched point edge_index by skipping transition edges.
  * Use double precision in meili grid traversal to fix some incorrect grid cases.
  * Update meili to use DoubleBucketQueue and GraphReader methods rather than internal methods.

## Release Date: 2017-05-17 Valhalla 2.2.4
* **Bug Fixes**
  * Fix isochrone bug where the default access mode was used - this rejected edges that should not have been rejected for cases than automobile.
  * Fix A* handling of edge costs for trivial routes. This fixed an issue with disconnected regions that projected to a single edge.
  * Fix TripPathBuilder crash if first edge is a transition edge (was occurring with map-matching in rare occasions).

## Release Date: 2017-05-15 Valhalla 2.2.3
* **Map Matching Improvement**
  * Return begin and end route discontinuities. Also, returns partial shape of edge at route discontinuity.
* **Isochrone Improvements**
  * Add logic to make sure the center location remains fixed at the center of a tile/grid in the isotile.
  * Add a default generalization factor that is based on the grid size. Users can still override this factor but the default behavior is improved.
  * Add ExpandForward and ExpandReverse methods as is done in bidirectional A*. This improves handling of transitions between hierarchy levels.
* **Graph Correlation Improvements**
  * Add options to control both radius and reachability per input location (with defaults) to control correlation of input locations to the graph in such a way as to avoid routing between disconnected regions and favor more likely paths.

## Release Date: 2017-05-08 Valhalla 2.2.0
* **Guidance Improvements**
  * Added Russian (ru-RU) narrative file.
  * Updated Slovenian (sl-SI) narrative file.
* **Data Producer Updates**
  * Assign destination sign info on bidirectional ramps.
  * Update ReclassifyLinks. Use a "link-tree" which is formed from the exit node and terminates at entrance nodes. Exit nodes are sorted by classification so motorway exits are done before trunks, etc. Updated the turn channel logic - now more consistently applies turn channel use.
  * Updated traffic segment associations to properly work with elevation and lane connectivity information (which is stored after the traffic association).

## Release Date: 2017-04-24 Valhalla 2.1.9
* **Elevation Update**
  * Created a new EdgeElevation structure which includes max upward and downward slope (moved from DirectedEdge) and mean elevation.
* **Routing Improvements**
  * Destination only fix when "nested" destination only areas cause a route failure. Allow destination only edges (with penalty) on 2nd pass.
  * Fix heading to properly use the partial edge shape rather than entire edge shape to determine heading at the begin and end locations.
  * Some cleanup and simplification of the bidirectional A* algorithm.
  * Some cleanup and simplification of TripPathBuilder.
  * Make TileHierarchy data and methods static and remove tile_dir from the tile hierarchy.
* **Map Matching Improvement**
  * Return matched points with trace attributes when using map_snap.
* **Data Producer Updates**
  * lua updates so that the chunnel will work again.

## Release Date: 2017-04-04 Valhalla 2.1.8
* **Map Matching Release**
  * Added max trace limits and out-of-bounds checks for customizable trace options

## Release Date: 2017-03-29 Valhalla 2.1.7
* **Map Matching Release**
  * Increased service limits for trace
* **Data Producer Updates**
  * Transit: Remove the dependency on using level 2 tiles for transit builder
* **Traffic Updates**
  * Segment matcher completely re-written to handle many complex issues when matching traces to OTSs
* **Service Improvement**
  * Bug Fix - relaxed rapidjson parsing to allow numeric type coercion
* **Routing Improvements**
  * Level the forward and reverse paths in bidirectional A * to account for distance approximation differences.
  * Add logic for Use==kPath to bicycle costing so that paths are favored (as are footways).

## Release Date: 2017-03-10 Valhalla 2.1.3
* **Guidance Improvement**
  * Corrections to Slovenian narrative language file
  **Routing Improvements**
  * Increased the pedestrian search radius from 25 to 50 within the meili configuration to reduce U-turns with map-matching
  * Added a max avoid location limit

## Release Date: 2017-02-22 Valhalla 2.1.0
* **Guidance Improvement**
  * Added ca-ES (Catalan) and sl-SI (Slovenian) narrative language files
* **Routing  Improvement**
  * Fix through location reverse ordering bug (introduced in 2.0.9) in output of route responses for depart_at routes
  * Fix edge_walking method to handle cases where more than 1 initial edge is found
* **Data Producer Updates**
  * Improved transit by processing frequency based schedules.
  * Updated graph validation to more aggressively check graph consistency on level 0 and level 1
  * Fix the EdgeInfo hash to not create duplicate edge info records when creating hierarchies

## Release Date: 2017-02-21 Valhalla 2.0.9
* **Guidance Improvement**
  * Improved Italian narrative by handling articulated prepositions
  * Properly calling out turn channel maneuver
* **Routing Improvement**
  * Improved path determination by increasing stop impact for link to link transitions at intersections
  * Fixed through location handling, now includes cost at throughs and properly uses heading
  * Added ability to adjust location heading tolerance
* **Traffic Updates**
  * Fixed segment matching json to properly return non-string values where apropriate
* **Data Producer Updates**
  * Process node:ref and way:junction_ref as a semicolon separated list for exit numbers
  * Removed duplicated interchange sign information when ways are split into edges
  * Use a sequence within HierarchyBuilder to lower memory requirements for planet / large data imports.
  * Add connecting OSM wayId to a transit stop within NodeInfo.
  * Lua update:  removed ways that were being added to the routing graph.
  * Transit:  Fixed an issue where add_service_day and remove_service_day was not using the tile creation date, but the service start date for transit.
  * Transit:  Added acceptance test logic.
  * Transit:  Added fallback option if the associated wayid is not found.  Use distance approximator to find the closest edge.
  * Transit:  Added URL encoding for one stop ids that contain diacriticals.  Also, added include_geometry=false for route requests.
* **Optimized Routing Update**
  * Added an original index to the location object in the optimized route response
* **Trace Route Improvement**
  * Updated find_start_node to fix "GraphTile NodeInfo index out of bounds" error

## Release Date: 2017-01-30 Valhalla 2.0.6
* **Guidance Improvement**
  * Italian phrases were updated
* **Routing Improvement**
  * Fixed an issue where date and time was returning an invalid ISO8601 time format for date_time values in positive UTC. + sign was missing.
  * Fixed an encoding issue that was discovered for tranist_fetcher.  We were not encoding onestop_ids or route_ids.  Also, added exclude_geometry=true for route API calls.
* **Data Producer Updates**
  * Added logic to grab a single feed in valhalla_build_transit.

## Release Date: 2017-01-04 Valhalla 2.0.3
* **Service Improvement**
  * Added support for interrupting requests. If the connection is closed, route computation and map-matching can be interrupted prior to completion.
* **Routing Improvement**
  * Ignore name inconsistency when entering a link to avoid double penalizing.
* **Data Producer Updates**
  * Fixed consistent name assignment for ramps and turn lanes which improved guidance.
  * Added a flag to directed edges indicating if the edge has names. This can potentially be used in costing methods.
  * Allow future use of spare GraphId bits within DirectedEdge.

## Release Date: 2016-12-13 Valhalla 2.0.2
* **Routing Improvement**
  * Added support for multi-way restrictions to matrix and isochrones.
  * Added HOV costing model.
  * Speed limit updates.   Added logic to save average speed separately from speed limits.
  * Added transit include and exclude logic to multimodal isochrone.
  * Fix some edge cases for trivial (single edge) paths.
  * Better treatment of destination access only when using bidirectional A*.
* **Performance Improvement**
  * Improved performance of the path algorithms by making many access methods inline.

## Release Date: 2016-11-28 Valhalla 2.0.1
* **Routing Improvement**
  * Preliminary support for multi-way restrictions
* **Issues Fixed**
  * Fixed tile incompatiblity between 64 and 32bit architectures
  * Fixed missing edges within tile edge search indexes
  * Fixed an issue where transit isochrone was cut off if we took transit that was greater than the max_seconds and other transit lines or buses were then not considered.

## Release Date: 2016-11-15 Valhalla 2.0

* **Tile Redesign**
  * Updated the graph tiles to store edges only on the hierarchy level they belong to. Prior to this, the highways were stored on all levels, they now exist only on the highway hierarchy. Similar changes were made for arterial level roads. This leads to about a 20% reduction in tile size.
  * The tile redesign required changes to the path generation algorithms. They must now transition freely beteeen levels, even for pedestrian and bicycle routes. To offset the extra transitions, the main algorithms were changed to expand nodes at each level that has directed edges, rather than adding the transition edges to the priority queue/adjacency list. This change helps performance. The hierarchy limits that are used to speed the computation of driving routes by utilizing the highway hierarchy were adjusted to work with the new path algorithms.
  * Some changes to costing were also required, for example pedestrian and bicycle routes skip shortcut edges.
  * Many tile data structures were altered to explicitly size different fields and make room for "spare" fields that will allow future growth. In addition, the tile itself has extra "spare" records that can be appended to the end of the tile and referenced from the tile header. This also will allow future growth without breaking backward compatibility.
* **Guidance Improvement**
  * Refactored trip path to use an enumerated `Use` for edge and an enumerated `NodeType` for node
  * Fixed some wording in the Hindi narrative file
  * Fixed missing turn maneuver by updating the forward intersecting edge logic
* **Issues Fixed**
  * Fixed an issue with pedestrian routes where a short u-turn was taken to avoid the "crossing" penalty.
  * Fixed bicycle routing due to high penalty to enter an access=destination area. Changed to a smaller, length based factor to try to avoid long regions where access = destination. Added a driveway penalty to avoid taking driveways (which are often marked as access=destination).
  * Fixed regression where service did not adhere to the list of allowed actions in the Loki configuration
* **Graph Correlation**
  * External contributions from Navitia have lead to greatly reduced per-location graph correlation. Average correlation time is now less than 1ms down from 4-9ms.

## Release Date: 2016-10-17

* **Guidance Improvement**
  * Added the Hindi (hi-IN) narrative language
* **Service Additions**
  * Added internal valhalla error codes utility in baldr and modified all services to make use of and return as JSON response
  * See documentation https://github.com/valhalla/valhalla-docs/blob/master/api-reference.md#internal-error-codes-and-conditions
* **Time-Distance Matrix Improvement**
  * Added a costmatrix performance fix for one_to_many matrix requests
* **Memory Mapped Tar Archive - Tile Extract Support**
  * Added the ability to load a tar archive of the routing graph tiles. This improves performance under heavy load and reduces the memory requirement while allowing multiple processes to share cache resources.

## Release Date: 2016-09-19

* **Guidance Improvement**
  * Added pirate narrative language
* **Routing Improvement**
  * Added the ability to include or exclude stops, routes, and operators in multimodal routing.
* **Service Improvement**
  * JSONify Error Response

## Release Date: 2016-08-30

* **Pedestrian Routing Improvement**
  * Fixes for trivial pedestrian routes

## Release Date: 2016-08-22

* **Guidance Improvements**
  * Added Spanish narrative
  * Updated the start and end edge heading calculation to be based on road class and edge use
* **Bicycle Routing Improvements**
  * Prevent getting off a higher class road for a small detour only to get back onto the road immediately.
  * Redo the speed penalties and road class factors - they were doubly penalizing many roads with very high values.
  * Simplify the computation of weighting factor for roads that do not have cycle lanes. Apply speed penalty to slightly reduce favoring
of non-separated bicycle lanes on high speed roads.
* **Routing Improvements**
  * Remove avoidance of U-turn for pedestrian routes. This improves use with map-matching since pedestrian routes can make U-turns.
  * Allow U-turns at dead-ends for driving (and bicycling) routes.
* **Service Additions**
  * Add support for multi-modal isochrones.
  * Added base code to allow reverse isochrones (path from anywhere to a single destination).
* **New Sources to Targets**
  * Added a new Matrix Service action that allows you to request any of the 3 types of time-distance matrices by calling 1 action.  This action takes a sources and targets parameter instead of the locations parameter.  Please see the updated Time-Distance Matrix Service API reference for more details.

## Release Date: 2016-08-08

 * **Service additions**
  * Latitude, longitude bounding boxes of the route and each leg have been added to the route results.
  * Added an initial isochrone capability. This includes methods to create an "isotile" - a 2-D gridded data set with time to reach each lat,lon grid from an origin location. This isoltile is then used to create contours at specified times. Interior contours are optionally removed and the remaining outer contours are generalized and converted to GeoJSON polygons. An initial version supporting multimodal route types has also been added.
 * **Data Producer Updates**
  * Fixed tranist scheduling issue where false schedules were getting added.
 * **Tools Additionas**
  * Added `valhalla_export_edges` tool to allow shape and names to be dumped from the routing tiles

## Release Date: 2016-07-19

 * **Guidance Improvements**
  * Added French narrative
  * Added capability to have narrative language aliases - For example: German `de-DE` has an alias of `de`
 * **Transit Stop Update** - Return latitude and longitude for each transit stop
 * **Data Producer Updates**
  * Added logic to use lanes:forward, lanes:backward, speed:forward, and speed:backward based on direction of the directed edge.
  * Added support for no_entry, no_exit, and no_turn restrictions.
  * Added logic to support country specific access. Based on country tables found here: http://wiki.openstreetmap.org/wiki/OSM_tags_for_routing/Access-Restrictions

## Release Date: 2016-06-08

 * **Bug Fix** - Fixed a bug where edge indexing created many small tiles where no edges actually intersected. This allowed impossible routes to be considered for path finding instead of rejecting them earlier.
 * **Guidance Improvements**
  * Fixed invalid u-turn direction
  * Updated to properly call out jughandle routes
  * Enhanced signless interchange maneuvers to help guide users
 * **Data Producer Updates**
  * Updated the speed assignment for ramp to be a percentage of the original road class speed assignment
  * Updated stop impact logic for turn channel onto ramp

## Release Date: 2016-05-19

 * **Bug Fix** - Fixed a bug where routes fail within small, disconnected "islands" due to the threshold logic in prior release. Also better logic for not-thru roads.

## Release Date: 2016-05-18

 * **Bidirectional A* Improvements** - Fixed an issue where if both origin and destination locations where on not-thru roads that meet at a common node the path ended up taking a long detour. Not all cases were fixed though - next release should fix. Trying to address the termination criteria for when the best connection point of the 2 paths is optimal. Turns out that the initial case where both opposing edges are settled is not guaranteed to be the least cost path. For now we are setting a threshold and extending the search while still tracking best connections. Fixed the opposing edge when a hierarchy transition occurs.
 * **Guidance Globalization** -  Fixed decimal distance to be locale based.
 * **Guidance Improvements**
  * Fixed roundabout spoke count issue by fixing the drive_on_right attribute.
  * Simplified narative by combining unnamed straight maneuvers
  * Added logic to confirm maneuver type assignment to avoid invalid guidance
  * Fixed turn maneuvers by improving logic for the following:
    * Internal intersection edges
    * 'T' intersections
    * Intersecting forward edges
 * **Data Producer Updates** - Fix the restrictions on a shortcut edge to be the same as the last directed edge of the shortcut (rather than the first one).

## Release Date: 2016-04-28

 * **Tile Format Updates** - Separated the transit graph from the "road only" graph into different tiles but retained their interconnectivity. Transit tiles are now hierarchy level 3.
 * **Tile Format Updates** - Reduced the size of graph edge shape data by 5% through the use of varint encoding (LEB128)
 * **Tile Format Updates** - Aligned `EdgeInfo` structures to proper byte boundaries so as to maintain compatibility for systems who don't support reading from unaligned addresses.
 * **Guidance Globalization** -  Added the it-IT(Italian) language file. Added support for CLDR plural rules. The cs-CZ(Czech), de-DE(German), and en-US(US English) language files have been updated.
 * **Travel mode based instructions** -  Updated the start, post ferry, and post transit insructions to be based on the travel mode, for example:
  * `Drive east on Main Street.`
  * `Walk northeast on Broadway.`
  * `Bike south on the cycleway.`

## Release Date: 2016-04-12

 * **Guidance Globalization** -  Added logic to use tagged language files that contain the guidance phrases. The initial versions of en-US, de-DE, and cs-CZ have been deployed.
 * **Updated ferry defaults** -  Bumped up use_ferry to 0.65 so that we don't penalize ferries as much.

## Release Date: 2016-03-31
 * **Data producer updates** - Do not generate shortcuts across a node which is a fork. This caused missing fork maneuvers on longer routes.  GetNames update ("Broadway fix").  Fixed an issue with looking up a name in the ref map and not the name map.  Also, removed duplicate names.  Private = false was unsetting destination only flags for parking aisles.

## Release Date: 2016-03-30
 * **TripPathBuilder Bug Fix** - Fixed an exception that was being thrown when trying to read directed edges past the end of the list within a tile. This was due to errors in setting walkability and cyclability on upper hierarchies.

## Release Date: 2016-03-28

 * **Improved Graph Correlation** -  Correlating input to the routing graph is carried out via closest first traversal of the graph's, now indexed, geometry. This results in faster correlation and gaurantees the absolute closest edge is found.

## Release Date: 2016-03-16

 * **Transit type returned** -  The transit type (e.g. tram, metro, rail, bus, ferry, cable car, gondola, funicular) is now returned with each transit maneuver.
 * **Guidance language** -  If the language option is not supplied or is unsupported then the language will be set to the default (en-US). Also, the service will return the language in the trip results.
 * **Update multimodal path algorithm** - Applied some fixes to multimodal path algorithm. In particular fixed a bug where the wrong sortcost was added to the adjacency list. Also separated "in-station" transfer costs from transfers between stops.
 * **Data producer updates** - Do not combine shortcut edges at gates or toll booths. Fixes avoid toll issues on routes that included shortcut edges.

## Release Date: 2016-03-07

 * **Updated all APIs to honor the optional DNT (Do not track) http header** -  This will avoid logging locations.
 * **Reduce 'Merge maneuver' verbal alert instructions** -  Only create a verbal alert instruction for a 'Merge maneuver' if the previous maneuver is > 1.5 km.
 * **Updated transit defaults.  Tweaked transit costing logic to obtain better routes.** -  use_rail = 0.6, use_transfers = 0.3, transfer_cost = 15.0 and transfer_penalty = 300.0.  Updated the TransferCostFactor to use the transfer_factor correctly.  TransitionCost for pedestrian costing bumped up from 20.0f to 30.0f when predecessor edge is a transit connection.
 * **Initial Guidance Globalization** -  Partial framework for Guidance Globalization. Started reading some guidance phrases from en-US.json file.

## Release Date: 2016-02-22

 * **Use bidirectional A* for automobile routes** - Switch to bidirectional A* for all but bus routes and short routes (where origin and destination are less than 10km apart). This improves performance and has less failure cases for longer routes. Some data import adjustments were made (02-19) to fix some issues encountered with arterial and highway hierarchies. Also only use a maximum of 2 passes for bidirecdtional A* to reduce "long time to fail" cases.
 * **Added verbal multi-cue guidance** - This combines verbal instructions when 2 successive maneuvers occur in a short amount of time (e.g., Turn right onto MainStreet. Then Turn left onto 1st Avenue).

## Release Date: 2016-02-19

 * **Data producer updates** - Reduce stop impact when all edges are links (ramps or turn channels). Update opposing edge logic to reject edges that do no have proper access (forward access == reverse access on opposing edge and vice-versa). Update ReclassifyLinks for cases where a single edge (often a service road) intersects a ramp improperly causing the ramp to reclassified when it should not be. Updated maximum OSM node Id (now exceeds 4000000000). Move lua from conf repository into mjolnir.

## Release Date: 2016-02-01

 * **Data producer updates** - Reduce speed on unpaved/rough roads. Add statistics for hgv (truck) restrictions.

## Release Date: 2016-01-26

 * **Added capability to disable narrative production** - Added the `narrative` boolean option to allow users to disable narrative production. Locations, shape, length, and time are still returned. The narrative production is enabled by default. The possible values for the `narrative` option are: false and true
 * **Added capability to mark a request with an id** - The `id` is returned with the response so a user could match to the corresponding request.
 * **Added some logging enhancements, specifically [ANALYTICS] logging** - We want to focus more on what our data is telling us by logging specific stats in Logstash.

## Release Date: 2016-01-18

 * **Data producer updates** - Data importer configuration (lua) updates to fix a bug where buses were not allowed on restricted lanes.  Fixed surface issue (change the default surface to be "compacted" for footways).

## Release Date: 2016-01-04

 * **Fixed Wrong Costing Options Applied** - Fixed a bug in which a previous requests costing options would be used as defaults for all subsequent requests.

## Release Date: 2015-12-18

 * **Fix for bus access** - Data importer configuration (lua) updates to fix a bug where bus lanes were turning off access for other modes.
 * **Fix for extra emergency data** - Data importer configuration (lua) updates to fix a bug where we were saving hospitals in the data.
 * **Bicycle costing update** - Updated kTCSlight and kTCFavorable so that cycleways are favored by default vs roads.

## Release Date: 2015-12-17

 * **Graph Tile Data Structure update** - Updated structures within graph tiles to support transit efforts and truck routing. Removed TransitTrip, changed TransitRoute and TransitStop to indexes (rather than binary search). Added access restrictions (like height and weight restrictions) and the mode which they impact to reduce need to look-up.
 * **Data producer updates** - Updated graph tile structures and import processes.

## Release Date: 2015-11-23

 * **Fixed Open App for OSRM functionality** - Added OSRM functionality back to Loki to support Open App.

## Release Date: 2015-11-13

 * **Improved narrative for unnamed walkway, cycleway, and mountain bike trail** - A generic description will be used for the street name when a walkway, cycleway, or mountain bike trail maneuver is unnamed. For example, a turn right onto a unnamed walkway maneuver will now be: "Turn right onto walkway."
 * **Fix costing bug** - Fix a bug introduced in EdgeLabel refactor (impacted time distance matrix only).

## Release Date: 2015-11-3

 * **Enhance bi-directional A* logic** - Updates to bidirectional A* algorithm to fix the route completion logic to handle cases where a long "connection" edge could lead to a sub-optimal path. Add hierarchy and shortcut logic so we can test and use bidirectional A* for driving routes. Fix the destination logic to properly handle oneways as the destination edge. Also fix U-turn detection for reverse search when hierarchy transitions occur.
 * **Change "Go" to "Head" for some instructions** - Start, exit ferry.
 * **Update to roundabout instructions** - Call out roundabouts for edges marked as links (ramps, turn channels).
 * **Update bicycle costing** - Fix the road factor (for applying weights based on road classification) and lower turn cost values.

## Data Producer Release Date: 2015-11-2

 * **Updated logic to not create shortcut edges on roundabouts** - This fixes some roundabout exit counts.

## Release Date: 2015-10-20

 * **Bug Fix for Pedestrian and Bicycle Routes** - Fixed a bug with setting the destination in the bi-directional Astar algorithm. Locations that snapped to a dead-end node would have failed the route and caused a timeout while searching for a valid path. Also fixed the elapsed time computation on the reverse path of bi-directional algorithm.

## Release Date: 2015-10-16

 * **Through Location Types** - Improved support for locations with type = "through". Routes now combine paths that meet at each through location to create a single "leg" between locations with type = "break". Paths that continue at a through location will not create a U-turn unless the path enters a "dead-end" region (neighborhood with no outbound access).
 * **Update shortcut edge logic** - Now skips long shortcut edges when close to the destination. This can lead to missing the proper connection if the shortcut is too long. Fixes #245 (thor).
 * **Per mode service limits** - Update configuration to allow setting different maximum number of locations and distance per mode.
 * **Fix shape index for trivial path** - Fix a bug where when building the the trip path for a "trivial" route (includes just one edge) where the shape index exceeded that size of the shape.

## Release Date: 2015-09-28

 * **Elevation Influenced Bicycle Routing** - Enabled elevation influenced bicycle routing. A "use-hills" option was added to the bicycle costing profile that can tune routes to avoid hills based on grade and amount of elevation change.
 * **"Loop Edge" Fix** - Fixed a bug with edges that form a loop. Split them into 2 edges during data import.
 * **Additional information returned from 'locate' method** - Added information that can be useful when debugging routes and data. Adds information about nodes and edges at a location.
 * **Guidance/Narrative Updates** - Added side of street to destination narrative. Updated verbal instructions.<|MERGE_RESOLUTION|>--- conflicted
+++ resolved
@@ -66,12 +66,9 @@
    * CHANGED: Allow disabling Werror
    * ADDED: Add ability to build Valhalla modules as STATIC libraries. [#2957](https://github.com/valhalla/valhalla/pull/2957)
    * NIT: Enables compiler warnings in part of mjolnir module [#2922](https://github.com/valhalla/valhalla/pull/2922)
-<<<<<<< HEAD
    * CHANGED: Refactor isochrone/reachability forward/reverse search to reduce code repetition [#2969](https://github.com/valhalla/valhalla/pull/2969)
-=======
    * ADDED: Set the roundabout exit shape index when we are collapsing the roundabout maneuvers. [#2975](https://github.com/valhalla/valhalla/pull/2975)
    * CHANGED: Penalized closed edges if using them at start/end locations [#2964](https://github.com/valhalla/valhalla/pull/2964)
->>>>>>> c9c9ce31
 
 ## Release Date: 2021-01-25 Valhalla 3.1.0
 * **Removed**
