--- conflicted
+++ resolved
@@ -17,11 +17,8 @@
    * FIXED: Allow all roads for motorcycles [#4348](https://github.com/valhalla/valhalla/pull/4348)
    * FIXED: motorcar:conditional should not apply to motorcycle and moped [#4359](https://github.com/valhalla/valhalla/pull/4359)
    * FIXED: break shortcuts when there are different restrictions on base edges [#4326](https://github.com/valhalla/valhalla/pull/4326)
-<<<<<<< HEAD
+   * FIXED: Incorrect `edge_index` assignment in `thor_worker_t::build_trace` [#4413](https://github.com/valhalla/valhalla/pull/4413)
    * FIXED: lots of issues with CostMatrix (primarily deadend logic) with a complete refactor modeling things very close to bidir A*, also to prepare for a unification of the two [#4372](https://github.com/valhalla/valhalla/pull/4372)
-=======
-   * FIXED: Incorrect `edge_index` assignment in `thor_worker_t::build_trace` [#4413](https://github.com/valhalla/valhalla/pull/4413)
->>>>>>> 11c6358f
 * **Enhancement**
    * UPDATED: French translations, thanks to @xlqian [#4159](https://github.com/valhalla/valhalla/pull/4159)
    * CHANGED: -j flag for multithreaded executables to override mjolnir.concurrency [#4168](https://github.com/valhalla/valhalla/pull/4168)
