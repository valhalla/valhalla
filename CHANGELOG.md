## Release Date: 2020-08-?? Valhalla 3.1.0
* **Removed**
   * REMOVED: Remove Node bindings. [#2502](https://github.com/valhalla/valhalla/pull/2502)
   * REMOVED: appveyor builds. [#2544](https://github.com/valhalla/valhalla/issues/2544)

* **Bug Fix**
   * FIXED: Crazy ETAs.  If a way has forward speed with no backward speed and it is not oneway, then we must set the default speed.  The reverse logic applies as well.  If a way has no backward speed but has a forward speed and it is not a oneway, then set the default speed. [#2102](https://github.com/valhalla/valhalla/pull/2102)
   * FIXED: Map matching elapsed times spliced amongst different legs and discontinuities are now correct [#2104](https://github.com/valhalla/valhalla/pull/2104)
   * FIXED: Date time information is now propogated amongst different legs and discontinuities [#2107](https://github.com/valhalla/valhalla/pull/2107)
   * FIXED: Adds support for geos-3.8 c++ api [#2021](https://github.com/valhalla/valhalla/issues/2021)
   * FIXED: Updated the osrm serializer to not set junction name for osrm origin/start maneuver - this is not helpful since we are not transitioning through the intersection.  [#2121](https://github.com/valhalla/valhalla/pull/2121)
   * FIXED: Removes precomputing of edge-costs which lead to wrong results [#2120](https://github.com/valhalla/valhalla/pull/2120)
   * FIXED: Complex turn-restriction invalidates edge marked as kPermanent [#2103](https://github.com/valhalla/valhalla/issues/2103)
   * FIXED: Fixes bug with inverted time-restriction parsing [#2167](https://github.com/valhalla/valhalla/pull/2167)
   * FIXED: Fixed several bugs with numeric underflow in map-matching trip durations. These may
     occur when serializing match results where adjacent trace points appear out-of-sequence on the
     same edge [#2178](https://github.com/valhalla/valhalla/pull/2178)
     - `MapMatcher::FormPath` now catches route discontinuities on the same edge when the distance
       percentage along don't agree. The trip leg builder builds disconnected legs on a single edge
       to avoid duration underflow.
     - Correctly populate edge groups when matching results contain loops. When a loop occurs,
       the leg builder now starts at the correct edge where the loop ends, and correctly accounts
       for any contained edges.
     - Duration over-trimming at the terminating edge of a match.
   * FIXED: Increased internal precision of time tracking per edge and maneuver so that maneuver times sum to the same time represented in the leg summary [#2195](https://github.com/valhalla/valhalla/pull/2195)
   * FIXED: Tagged speeds were not properly marked. We were not using forward and backward speeds to flag if a speed is tagged or not.  Should not update turn channel speeds if we are not inferring them.  Added additional logic to handle PH in the conditional restrictions. Do not update stop impact for ramps if they are marked as internal. [#2198](https://github.com/valhalla/valhalla/pull/2198)
   * FIXED: Fixed the sharp turn phrase [#2226](https://github.com/valhalla/valhalla/pull/2226)
   * FIXED: Protect against duplicate points in the input or points that snap to the same location resulting in `nan` times for the legs of the map match (of a 0 distance route) [#2229](https://github.com/valhalla/valhalla/pull/2229)
   * FIXED: Improves restriction check on briding edge in Bidirectional Astar [#2228](https://github.com/valhalla/valhalla/pull/2242)
   * FIXED: Allow nodes at location 0,0 [#2245](https://github.com/valhalla/valhalla/pull/2245)
   * FIXED: Fix RapidJSON compiler warnings and naming conflict [#2249](https://github.com/valhalla/valhalla/pull/2249)
   * FIXED: Fixed bug in resample_spherical_polyline where duplicate successive lat,lng locations in the polyline resulting in `nan` for the distance computation which shortcuts further sampling [#2239](https://github.com/valhalla/valhalla/pull/2239)
   * FIXED: Update exit logic for non-motorways [#2252](https://github.com/valhalla/valhalla/pull/2252)
   * FIXED: Transition point map-matching. When match results are on a transition point, we search for the sibling nodes at that transition and snap it to the corresponding edges in the route. [#2258](https://github.com/valhalla/valhalla/pull/2258)
   * FIXED: Fixed verbal multi-cue logic [#2270](https://github.com/valhalla/valhalla/pull/2270)
   * FIXED: Fixed Uturn cases when a not_thru edge is connected to the origin edge. [#2272](https://github.com/valhalla/valhalla/pull/2272)
   * FIXED: Update intersection classes in osrm response to not label all ramps as motorway [#2279](https://github.com/valhalla/valhalla/pull/2279)
   * FIXED: Fixed bug in mapmatcher when interpolation point goes before the first valid match or after the last valid match. Such behavior usually leads to discontinuity in matching. [#2275](https://github.com/valhalla/valhalla/pull/2275)
   * FIXED: Fixed an issue for time_allowed logic.  Previously we returned false on the first time allowed restriction and did not check them all. Added conditional restriction gurka test and datetime optional argument to gurka header file. [#2286](https://github.com/valhalla/valhalla/pull/2286)
   * FIXED: Fixed an issue for date ranges.  For example, for the range Jan 04 to Jan 02 we need to test to end of the year and then from the first of the year to the end date.  Also, fixed an emergency tag issue.  We should only set the use to emergency if all other access is off. [#2290](https://github.com/valhalla/valhalla/pull/2290)
   * FIXED: Found a few issues with the initial ref and direction logic for ways.  We were overwriting the refs with directionals to the name_offset_map instead of concatenating them together.  Also, we did not allow for blank entries for GetTagTokens. [#2298](https://github.com/valhalla/valhalla/pull/2298)
   * FIXED: Fixed an issue where MatchGuidanceViewJunctions is only looking at the first edge. Set the data_id for guidance views to the changeset id as it is already being populated. Also added test for guidance views. [#2303](https://github.com/valhalla/valhalla/pull/2303)
   * FIXED: Fixed a problem with live speeds where live speeds were being used to determine access, even when a live
   speed (current time) route wasn't what was requested. [#2311](https://github.com/valhalla/valhalla/pull/2311)
   * FIXED: Fix break/continue typo in search filtering [#2317](https://github.com/valhalla/valhalla/pull/2317)
   * FIXED: Fix a crash in trace_route due to iterating past the end of a vector. [#2322](https://github.com/valhalla/valhalla/pull/2322)
   * FIXED: Don't allow timezone information in the local date time string attached at each location. [#2312](https://github.com/valhalla/valhalla/pull/2312)
   * FIXED: Fix short route trimming in bidirectional astar [#2323](https://github.com/valhalla/valhalla/pull/2323)
   * FIXED: Fix shape trimming in leg building for snap candidates that lie within the margin of rounding error [#2326](https://github.com/valhalla/valhalla/pull/2326)
   * FIXED: Fixes route duration underflow with traffic data [#2325](https://github.com/valhalla/valhalla/pull/2325)
   * FIXED: Parse mtb:scale tags and set bicycle access if present [#2117](https://github.com/valhalla/valhalla/pull/2117)
   * FIXED: Fixed segfault.  Shape was missing from options for valhalla_path_comparison and valhalla_run_route.  Also, costing options was missing in valhalla_path_comparison. [#2343](https://github.com/valhalla/valhalla/pull/2343)
   * FIXED: Handle decimal numbers with zero-value mantissa properly in Lua [#2355](https://github.com/valhalla/valhalla/pull/2355)
   * FIXED: Many issues that resulted in discontinuities, failed matches or incorrect time/duration for map matching requests. [#2292](https://github.com/valhalla/valhalla/pull/2292)
   * FIXED: Seeing segfault when loading large osmdata data files before loading LuaJit. LuaJit fails to create luaL_newstate() Ref: [#2158](https://github.com/ntop/ntopng/issues/2158) Resolution is to load LuaJit before loading the data files. [#2383](https://github.com/valhalla/valhalla/pull/2383)
   * FIXED: Store positive/negative OpenLR offsets in bucketed form [#2405](https://github.com/valhalla/valhalla/2405)
   * FIXED: Fix on map-matching return code when breakage distance limitation exceeds. Instead of letting the request goes into meili and fails in finding a route, we check the distance in loki and early return with exception code 172. [#2406](https://github.com/valhalla/valhalla/pull/2406)
   * FIXED: Don't create edges for portions of ways that are doubled back on themselves as this confuses opposing edge index computations [#2385](https://github.com/valhalla/valhalla/pull/2385)
   * FIXED: Protect against nan in uniform_resample_spherical_polyline. [#2431](https://github.com/valhalla/valhalla/pull/2431)
   * FIXED: Obvious maneuvers. [#2436](https://github.com/valhalla/valhalla/pull/2436)
   * FIXED: Base64 encoding/decoding [#2452](https://github.com/valhalla/valhalla/pull/2452)
   * FIXED: Added post roundabout instruction when enter/exit roundabout maneuvers are combined [#2454](https://github.com/valhalla/valhalla/pull/2454)
   * FIXED: openlr: Explicitly check for linear reference option for Valhalla serialization. [#2458](https://github.com/valhalla/valhalla/pull/2458)
   * FIXED: Fix segfault: Do not combine last turn channel maneuver. [#2463](https://github.com/valhalla/valhalla/pull/2463)
   * FIXED: Remove extraneous whitespaces from ja-JP.json. [#2471](https://github.com/valhalla/valhalla/pull/2471)
   * FIXED: Checks protobuf serialization/parsing success [#2477](https://github.com/valhalla/valhalla/pull/2477)
   * FIXED: Fix dereferencing of end for std::lower_bound in sequence and possible UB [#2488](https://github.com/valhalla/valhalla/pull/2488)
   * FIXED: Make tile building reproducible: fix UB-s [#2480](https://github.com/valhalla/valhalla/pull/2480)
   * FIXED: Zero initialize EdgeInfoInner.spare0_. Uninitialized spare0_ field produced UB which causes gurka_reproduce_tile_build to fail intermittently. [2499](https://github.com/valhalla/valhalla/pull/2499)
   * FIXED: Drop unused CHANGELOG validation script, straggling NodeJS references [#2506](https://github.com/valhalla/valhalla/pull/2506)
   * FIXED: Fix missing nullptr checks in graphreader and loki::Reach (causing segfault during routing with not all levels of tiles availble) [#2504](https://github.com/valhalla/valhalla/pull/2504)
   * FIXED: Fix mismatch of triplegedge roadclass and directededge roadclass [#2507](https://github.com/valhalla/valhalla/pull/2507)
   * FIXED: Improve german destination_verbal_alert phrases [#2509](https://github.com/valhalla/valhalla/pull/2509)
   * FIXED: Undefined behavior cases discovered with undefined behavior sanitizer tool. [2498](https://github.com/valhalla/valhalla/pull/2498)
   * FIXED: Fixed logic so verbal keep instructions use branch exit sign info for ramps [#2520](https://github.com/valhalla/valhalla/pull/2520)
   * FIXED: Fix bug in trace_route for uturns causing garbage coordinates [#2517](https://github.com/valhalla/valhalla/pull/2517)
   * FIXED: Simplify heading calculation for turn type. Remove undefined behavior case. [#2513](https://github.com/valhalla/valhalla/pull/2513)
   * FIXED: Always set costing name even if one is not provided for osrm serializer weight_name. [#2528](https://github.com/valhalla/valhalla/pull/2528)
   * FIXED: Make single-thread tile building reproducible: fix seed for shuffle, use concurrency configuration from the mjolnir section. [#2515](https://github.com/valhalla/valhalla/pull/2515)
   * FIXED: More Windows compatibility: build tiles and some run actions work now (including CI tests) [#2300](https://github.com/valhalla/valhalla/issues/2300)
   * FIXED: Transcoding of c++ location to pbf location used path edges in the place of filtered edges. [#2542](https://github.com/valhalla/valhalla/pull/2542)
   * FIXED: Add back whitelisting action types. [#2545](https://github.com/valhalla/valhalla/pull/2545)
   * FIXED: Allow uturns for truck costing now that we have derived deadends marked in the edge label [#2559](https://github.com/valhalla/valhalla/pull/2559)
   * FIXED: Map matching uturn trimming at the end of an edge where it wasn't needed. [#2558](https://github.com/valhalla/valhalla/pull/2558)
   * FIXED: Multicue enter roundabout [#2556](https://github.com/valhalla/valhalla/pull/2556)
   * FIXED: Changed reachability computation to take into account live speed [#2597](https://github.com/valhalla/valhalla/pull/2597)
   * FIXED: Fixed a bug where the temp files were not getting read in if you started with the construct edges or build phase for valhalla_build_tiles. [#2601](https://github.com/valhalla/valhalla/pull/2601)
   * FIXED: Updated fr-FR.json with partial translations. [#2605](https://github.com/valhalla/valhalla/pull/2605)
   * FIXED: Removed superfluous const qualifier from odin/signs [#2609](https://github.com/valhalla/valhalla/pull/2609)
   * FIXED: Internal maneuver placement [#2600](https://github.com/valhalla/valhalla/pull/2600)
   * FIXED: Complete fr-FR.json locale. [#2614](https://github.com/valhalla/valhalla/pull/2614)
   * FIXED: Don't truncate precision in polyline encoding [#2632](https://github.com/valhalla/valhalla/pull/2632)
   * FIXED: Fix all compiler warnings in sif and set to -Werror [#2642](https://github.com/valhalla/valhalla/pull/2642)
   * FIXED: Remove unnecessary maneuvers to continue straight [#2647](https://github.com/valhalla/valhalla/pull/2647)
   * FIXED: Linear reference support in route/mapmatch apis (FOW, FRC, bearing, and number of references) [#2645](https://github.com/valhalla/valhalla/pull/2645)
   * FIXED: Ambiguous local to global (with timezone information) date time conversions now all choose to use the later time instead of throwing unhandled exceptions [#2665](https://github.com/valhalla/valhalla/pull/2665)
   * FIXED: Overestimated reach caused be reenquing transition nodes without checking that they had been already expanded [#2670](https://github.com/valhalla/valhalla/pull/2670)
   * FIXED: Build with C++17 standard. Deprecated function calls are substituted with new ones. [#2669](https://github.com/valhalla/valhalla/pull/2669)
   * FIXED: Improve German post_transition_verbal instruction [#2677](https://github.com/valhalla/valhalla/pull/2677)
   * FIXED: Lane updates.  Add the turn lanes to all edges of the way.  Do not "enhance" turn lanes if they are part of a complex restriction.  Moved ProcessTurnLanes after UpdateManeuverPlacementForInternalIntersectionTurns.  Fix for a missing "uturn" indication for intersections on the previous maneuver, we were serializing an empty list. [#2679](https://github.com/valhalla/valhalla/pull/2679)
   * FIXED: Fixes OpenLr serialization [#2688](https://github.com/valhalla/valhalla/pull/2688)
<<<<<<< HEAD
   * FIXED: Internal edges can't be also a ramp or a turn channel.  Also, if an edge is marked as ramp and turn channel mark it as a ramp.  [2689](https://github.com/valhalla/valhalla/pull/2689)
=======
   * FIXED: Check that speeds are equal for the edges going in the same direction while buildig shortcuts [#2691](https://github.com/valhalla/valhalla/pull/2691)
>>>>>>> 7295e9c8

* **Enhancement**
   * ADDED: Add ability to provide custom implementation for candidate collection in CandidateQuery. [#2328](https://github.com/valhalla/valhalla/pull/2328)
   * ADDED: Cancellation of tile downloading. [#2319](https://github.com/valhalla/valhalla/pull/2319)
   * ADDED: Return the coordinates of the nodes isochrone input locations snapped to [#2111](https://github.com/valhalla/valhalla/pull/2111)
   * ADDED: Allows more complicated routes in timedependent a-star before timing out [#2068](https://github.com/valhalla/valhalla/pull/2068)
   * ADDED: Guide signs and junction names [#2096](https://github.com/valhalla/valhalla/pull/2096)
   * ADDED: Added a bool to the config indicating whether to use commercially set attributes.  Added logic to not call IsIntersectionInternal if this is a commercial data set.  [#2132](https://github.com/valhalla/valhalla/pull/2132)
   * ADDED: Removed commerical data set bool to the config and added more knobs for data.  Added infer_internal_intersections, infer_turn_channels, apply_country_overrides, and use_admin_db.  [#2173](https://github.com/valhalla/valhalla/pull/2173)
   * ADDED: Allow using googletest in unit tests and convert all tests to it (old test.cc is completely removed). [#2128](https://github.com/valhalla/valhalla/pull/2128)
   * ADDED: Add guidance view capability. [#2209](https://github.com/valhalla/valhalla/pull/2209)
   * ADDED: Collect turn cost information as path is formed so that it can be seralized out for trace attributes or osrm flavored intersections. Also add shape_index to osrm intersections. [#2207](https://github.com/valhalla/valhalla/pull/2207)
   * ADDED: Added alley factor to autocost.  Factor is defaulted at 1.0f or do not avoid alleys. [#2246](https://github.com/valhalla/valhalla/pull/2246)
   * ADDED: Support unlimited speed limits where maxspeed=none. [#2251](https://github.com/valhalla/valhalla/pull/2251)
   * ADDED: Implement improved Reachability check using base class Dijkstra. [#2243](https://github.com/valhalla/valhalla/pull/2243)
   * ADDED: Gurka integration test framework with ascii-art maps [#2244](https://github.com/valhalla/valhalla/pull/2244)
   * ADDED: Add to the stop impact when transitioning from higher to lower class road and we are not on a turn channel or ramp. Also, penalize lefts when driving on the right and vice versa. [#2282](https://github.com/valhalla/valhalla/pull/2282)
   * ADDED: Added reclassify_links, use_direction_on_ways, and allow_alt_name as config options.  If `use_direction_on_ways = true` then use `direction` and `int_direction` on the way to update the directional for the `ref` and `int_ref`.  Also, copy int_efs to the refs. [#2285](https://github.com/valhalla/valhalla/pull/2285)
   * ADDED: Add support for live traffic. [#2268](https://github.com/valhalla/valhalla/pull/2268)
   * ADDED: Implement per-location search filters for functional road class and forms of way. [#2289](https://github.com/valhalla/valhalla/pull/2289)
   * ADDED: Approach, multi-cue, and length updates [#2313](https://github.com/valhalla/valhalla/pull/2313)
   * ADDED: Speed up timezone differencing calculation if cache is provided. [#2316](https://github.com/valhalla/valhalla/pull/2316)
   * ADDED: Added rapidjson/schema.h to baldr/rapidjson_util.h to make it available for use within valhalla. [#2330](https://github.com/valhalla/valhalla/issues/2330)
   * ADDED: Support decimal precision for height values in elevation service. Also support polyline5 for encoded polylines input and output to elevation service. [#2324](https://github.com/valhalla/valhalla/pull/2324)
   * ADDED: Use both imminent and distant verbal multi-cue phrases. [#2353](https://github.com/valhalla/valhalla/pull/2353)
   * ADDED: Split parsing stage into 3 separate stages. [#2339](https://github.com/valhalla/valhalla/pull/2339)
   * CHANGED: Speed up graph enhancing by avoiding continuous unordered_set rebuilding [#2349](https://github.com/valhalla/valhalla/pull/2349)
   * CHANGED: Skip calling out to Lua for nodes/ways/relations with not tags - speeds up parsing. [#2351](https://github.com/valhalla/valhalla/pull/2351)
   * CHANGED: Switch to LuaJIT for lua scripting - speeds up file parsing [#2352](https://github.com/valhalla/valhalla/pull/2352)
   * ADDED: Ability to create OpenLR records from raw data. [#2356](https://github.com/valhalla/valhalla/pull/2356)
   * ADDED: Revamp length phrases [#2359](https://github.com/valhalla/valhalla/pull/2359)
   * CHANGED: Do not allocate memory in skadi if we don't need it. [#2373](https://github.com/valhalla/valhalla/pull/2373)
   * CHANGED: Map matching: throw error (443/NoSegment) when no candidate edges are available. [#2370](https://github.com/valhalla/valhalla/pull/2370/)
   * ADDED: Add sk-SK.json (slovak) localization file. [#2376](https://github.com/valhalla/valhalla/pull/2376)
   * ADDED: Extend roundabout phrases. [#2378](https://github.com/valhalla/valhalla/pull/2378)
   * ADDED: More roundabout phrase tests. [#2382](https://github.com/valhalla/valhalla/pull/2382)
   * ADDED: Update the turn and continue phrases to include junction names and guide signs. [#2386](https://github.com/valhalla/valhalla/pull/2386)
   * ADDED: Add the remaining guide sign toward phrases [#2389](https://github.com/valhalla/valhalla/pull/2389)
   * ADDED: The ability to allow immediate uturns at trace points in a map matching request [#2380](https://github.com/valhalla/valhalla/pull/2380)
   * ADDED: Add utility functions to Signs. [#2390](https://github.com/valhalla/valhalla/pull/2390)
   * ADDED: Unified time tracking for all algorithms that support time-based graph expansion. [#2278](https://github.com/valhalla/valhalla/pull/2278)
   * ADDED: Add rail_ferry use and costing. [#2408](https://github.com/valhalla/valhalla/pull/2408)
   * ADDED: `street_side_max_distance`, `display_lat` and `display_lon` to `locations` in input for better control of routing side of street [#1769](https://github.com/valhalla/valhalla/pull/1769)
   * ADDED: Add addtional exit phrases. [#2421](https://github.com/valhalla/valhalla/pull/2421)
   * ADDED: Add Japanese locale, update German. [#2432](https://github.com/valhalla/valhalla/pull/2432)
   * ADDED: Gurka expect_route refactor [#2435](https://github.com/valhalla/valhalla/pull/2435)
   * ADDED: Add option to suppress roundabout exits [#2437](https://github.com/valhalla/valhalla/pull/2437)
   * ADDED: Add Greek locale. [#2438](https://github.com/valhalla/valhalla/pull/2438)
   * ADDED (back): Support for 64bit wide way ids in the edgeinfo structure with no impact to size for data sources with ids 32bits wide. [#2422](https://github.com/valhalla/valhalla/pull/2422)
   * ADDED: Support for 64bit osm node ids in parsing stage of tile building [#2422](https://github.com/valhalla/valhalla/pull/2422)
   * CHANGED: Point2/PointLL are now templated to allow for higher precision coordinate math when desired [#2429](https://github.com/valhalla/valhalla/pull/2429)
   * ADDED: Optional OpenLR Encoded Path Edges in API Response [#2424](https://github.com/valhalla/valhalla/pull/2424)
   * ADDED: Add explicit include for sstream to be compatible with msvc_x64 toolset. [#2449](https://github.com/valhalla/valhalla/pull/2449)
   * ADDED: Properly split returned path if traffic conditions change partway along edges [#2451](https://github.com/valhalla/valhalla/pull/2451/files)
   * ADDED: Add Dutch locale. [#2464](https://github.com/valhalla/valhalla/pull/2464)
   * ADDED: Check with address sanititizer in CI. Add support for undefined behavior sanitizer. [#2487](https://github.com/valhalla/valhalla/pull/2487)
   * ADDED: Ability to recost a path and increased cost/time details along the trippath and json output [#2425](https://github.com/valhalla/valhalla/pull/2425)
   * ADDED: Add the ability to do bikeshare based (ped/bike) multimodal routing [#2031](https://github.com/valhalla/valhalla/pull/2031)
   * ADDED: Route through restrictions enabled by introducing a costing option. [#2469](https://github.com/valhalla/valhalla/pull/2469)
   * ADDED: Migrated to Ubuntu 20.04 base-image [#2508](https://github.com/valhalla/valhalla/pull/2508)
   * CHANGED: Speed up parseways stage by avoiding multiple string comparisons [#2518](https://github.com/valhalla/valhalla/pull/2518)
   * CHANGED: Speed up enhance stage by avoiding GraphTileBuilder copying [#2468](https://github.com/valhalla/valhalla/pull/2468)
   * ADDED: Costing options now includes shortest flag which favors shortest path routes [#2555](https://github.com/valhalla/valhalla/pull/2555)
   * ADDED: Incidents in intersections [#2547](https://github.com/valhalla/valhalla/pull/2547)
   * CHANGED: Refactor mapmatching configuration to use a struct (instead of `boost::property_tree::ptree`). [#2485](https://github.com/valhalla/valhalla/pull/2485)
   * ADDED: Save exit maneuver's begin heading when combining enter & exit roundabout maneuvers. [#2554](https://github.com/valhalla/valhalla/pull/2554)
   * ADDED: Added new urban flag that can be set if edge is within city boundaries to data processing; new use_urban_tag config option; added to osrm response within intersections. [#2522](https://github.com/valhalla/valhalla/pull/2522)
   * ADDED: Parses OpenLr of type PointAlongLine [#2565](https://github.com/valhalla/valhalla/pull/2565)
   * ADDED: Use edge.is_urban is set for serializing is_urban. [#2568](https://github.com/valhalla/valhalla/pull/2568)
   * ADDED: Added new rest/service area uses on the edge. [#2533](https://github.com/valhalla/valhalla/pull/2533)
   * ADDED: Dependency cache for Azure [#2567](https://github.com/valhalla/valhalla/pull/2567)
   * ADDED: Added flexibility to remove the use of the admindb and to use the country and state iso from the tiles; [#2579](https://github.com/valhalla/valhalla/pull/2579)
   * ADDED: Added toll gates and collection points (gantry) to the node;  [#2532](https://github.com/valhalla/valhalla/pull/2532)
   * ADDED: Added osrm serialization for rest/service areas and admins. [#2594](https://github.com/valhalla/valhalla/pull/2594)
   * CHANGED: Improved Russian localization; [#2593](https://github.com/valhalla/valhalla/pull/2593)
   * ADDED: Support restricted class in intersection annotations [#2589](https://github.com/valhalla/valhalla/pull/2589)
   * ADDED: Added trail type trace [#2606](https://github.com/valhalla/valhalla/pull/2606)
   * ADDED: Added tunnel names to the edges as a tagged name.  [#2608](https://github.com/valhalla/valhalla/pull/2608)
   * CHANGED: Moved incidents to the trip leg and cut the shape of the leg at that location [#2610](https://github.com/valhalla/valhalla/pull/2610)
   * ADDED: Costing option to ignore_closures when routing with current flow [#2615](https://github.com/valhalla/valhalla/pull/2615)
   * ADDED: Cross-compilation ability with MinGW64 [#2619](https://github.com/valhalla/valhalla/pull/2619)
   * ADDED: Defines the incident tile schema and incident metadata [#2620](https://github.com/valhalla/valhalla/pull/2620)
   * ADDED: Moves incident serializer logic into a generic serializer [#2621](https://github.com/valhalla/valhalla/pull/2621)
   * ADDED: Incident loading singleton for continually refreshing incident tiles[#2573](https://github.com/valhalla/valhalla/pull/2573)
   * ADDED: One shot mode to valhalla_service so you can run a single request of any type without starting a server [#2624](https://github.com/valhalla/valhalla/pull/2624)
   * ADDED: Adds text instructions to OSRM output [#2625](https://github.com/valhalla/valhalla/pull/2625)
   * ADDED: Adds support for alternate routes [#2626](https://github.com/valhalla/valhalla/pull/2626)
   * CHANGED: Switch Python bindings generator from boost.python to header-only pybind11[#2644](https://github.com/valhalla/valhalla/pull/2644)
   * ADDED: Add support of input file for one-shot mode of valhalla_service [#2648](https://github.com/valhalla/valhalla/pull/2648)
   * ADDED: Linear reference support to locate api [#2645](https://github.com/valhalla/valhalla/pull/2645)
   * ADDED: Implemented OSRM-like turn duration calculation for car. Uses it now in auto costing. [#2651](https://github.com/valhalla/valhalla/pull/2651)
   * ADDED: Enhanced turn lane information in guidance [#2653](https://github.com/valhalla/valhalla/pull/2653)
   * CHANGED: Move turn_lane_direction helper to odin/util [#2675](https://github.com/valhalla/valhalla/pull/2675)
   * ADDED: Add annotations to osrm response including speed limits, unit and sign conventions [#2668](https://github.com/valhalla/valhalla/pull/2668)
   * ADDED: Added functions for predicted speeds encoding-decoding [#2674](https://github.com/valhalla/valhalla/pull/2674)
   * ADDED: Time invariant routing via the bidirectional algorithm. This has the effect that when time dependent routes (arrive_by and depart_at) fall back to bidirectional due to length restrictions they will actually use the correct time of day for one of the search directions [#2660](https://github.com/valhalla/valhalla/pull/2660)
   * ADDED: If the length of the edge is greater than kMaxEdgeLength, then consider this a catastrophic error if the should_error bool is true in the set_length function. [2678](https://github.com/valhalla/valhalla/pull/2678)

## Release Date: 2019-11-21 Valhalla 3.0.9
* **Bug Fix**
   * FIXED: Changed reachability computation to consider both directions of travel wrt candidate edges [#1965](https://github.com/valhalla/valhalla/pull/1965)
   * FIXED: toss ways where access=private and highway=service and service != driveway. [#1960](https://github.com/valhalla/valhalla/pull/1960)
   * FIXED: Fix search_cutoff check in loki correlate_node. [#2023](https://github.com/valhalla/valhalla/pull/2023)
   * FIXED: Computes notion of a deadend at runtime in bidirectional a-star which fixes no-route with a complicated u-turn. [#1982](https://github.com/valhalla/valhalla/issues/1982)
   * FIXED: Fix a bug with heading filter at nodes. [#2058](https://github.com/valhalla/valhalla/pull/2058)
   * FIXED: Bug in map matching continuity checking such that continuity must only be in the forward direction. [#2029](https://github.com/valhalla/valhalla/pull/2029)
   * FIXED: Allow setting the time for map matching paths such that the time is used for speed lookup. [#2030](https://github.com/valhalla/valhalla/pull/2030)
   * FIXED: Don't use density factor for transition cost when user specified flag disables flow speeds. [#2048](https://github.com/valhalla/valhalla/pull/2048)
   * FIXED: Map matching trace_route output now allows for discontinuities in the match though multi match is not supported in valhalla route output. [#2049](https://github.com/valhalla/valhalla/pull/2049)
   * FIXED: Allows routes with no time specified to use time conditional edges and restrictions with a flag denoting as much [#2055](https://github.com/valhalla/valhalla/pull/2055)
   * FIXED: Fixed a bug with 'current' time type map matches. [#2060](https://github.com/valhalla/valhalla/pull/2060)
   * FIXED: Fixed a bug with time dependent expansion in which the expansion distance heuristic was not being used. [#2064](https://github.com/valhalla/valhalla/pull/2064)

* **Enhancement**
   * ADDED: Establish pinpoint test pattern [#1969](https://github.com/valhalla/valhalla/pull/1969)
   * ADDED: Suppress relative direction in ramp/exit instructions if it matches driving side of street [#1990](https://github.com/valhalla/valhalla/pull/1990)
   * ADDED: Added relative direction to the merge maneuver [#1989](https://github.com/valhalla/valhalla/pull/1989)
   * ADDED: Refactor costing to better handle multiple speed datasources [#2026](https://github.com/valhalla/valhalla/pull/2026)
   * ADDED: Better usability of curl for fetching tiles on the fly [#2026](https://github.com/valhalla/valhalla/pull/2026)
   * ADDED: LRU cache scheme for tile storage [#2026](https://github.com/valhalla/valhalla/pull/2026)
   * ADDED: GraphTile size check [#2026](https://github.com/valhalla/valhalla/pull/2026)
   * ADDED: Pick more sane values for highway and toll avoidance [#2026](https://github.com/valhalla/valhalla/pull/2026)
   * ADDED: Refactor adding predicted speed info to speed up process [#2026](https://github.com/valhalla/valhalla/pull/2026)
   * ADDED: Allow selecting speed data sources at request time [#2026](https://github.com/valhalla/valhalla/pull/2026)
   * ADDED: Allow disabling certain neighbors in connectivity map [#2026](https://github.com/valhalla/valhalla/pull/2026)
   * ADDED: Allows routes with time-restricted edges if no time specified and notes restriction in response [#1992](https://github.com/valhalla/valhalla/issues/1992)
   * ADDED: Runtime deadend detection to timedependent a-star. [#2059](https://github.com/valhalla/valhalla/pull/2059)

## Release Date: 2019-09-06 Valhalla 3.0.8
* **Bug Fix**
   * FIXED: Added logic to detect if user is to merge to the left or right [#1892](https://github.com/valhalla/valhalla/pull/1892)
   * FIXED: Overriding the destination_only flag when reclassifying ferries; Also penalizing ferries with a 5 min. penalty in the cost to allow us to avoid destination_only the majority of the time except when it is necessary. [#1895](https://github.com/valhalla/valhalla/pull/1905)
   * FIXED: Suppress forks at motorway junctions and intersecting service roads [#1909](https://github.com/valhalla/valhalla/pull/1909)
   * FIXED: Enhanced fork assignment logic [#1912](https://github.com/valhalla/valhalla/pull/1912)
   * FIXED: Added logic to fall back to return country poly if no state and updated lua for Metro Manila and Ireland [#1910](https://github.com/valhalla/valhalla/pull/1910)
   * FIXED: Added missing motorway fork instruction [#1914](https://github.com/valhalla/valhalla/pull/1914)
   * FIXED: Use begin street name for osrm compat mode [#1916](https://github.com/valhalla/valhalla/pull/1916)
   * FIXED: Added logic to fix missing highway cardinal directions in the US [#1917](https://github.com/valhalla/valhalla/pull/1917)
   * FIXED: Handle forward traversable significant road class intersecting edges [#1928](https://github.com/valhalla/valhalla/pull/1928)
   * FIXED: Fixed bug with shape trimming that impacted Uturns at Via locations. [#1935](https://github.com/valhalla/valhalla/pull/1935)
   * FIXED: Dive bomb updates.  Updated default speeds for urban areas based on roadclass for the enhancer.  Also, updated default speeds based on roadclass in lua.  Fixed an issue where we were subtracting 1 from uint32_t when 0 for stop impact.  Updated reclassify link logic to allow residential roads to be added to the tree, but we only downgrade the links to tertiary.  Updated TransitionCost functions to add 1.5 to the turncost when transitioning from a ramp to a non ramp and vice versa.  Also, added 0.5f to the turncost if the edge is a roundabout. [#1931](https://github.com/valhalla/valhalla/pull/1931)

* **Enhancement**
   * ADDED: Caching url fetched tiles to disk [#1887](https://github.com/valhalla/valhalla/pull/1887)
   * ADDED: filesystem::remove_all [#1887](https://github.com/valhalla/valhalla/pull/1887)
   * ADDED: Minimum enclosing bounding box tool [#1887](https://github.com/valhalla/valhalla/pull/1887)
   * ADDED: Use constrained flow speeds in bidirectional_astar.cc [#1907](https://github.com/valhalla/valhalla/pull/1907)
   * ADDED: Bike Share Stations are now in the graph which should set us up to do multimodal walk/bike scenarios [#1852](https://github.com/valhalla/valhalla/pull/1852)

## Release Date: 2019-7-18 Valhalla 3.0.7
* **Bug Fix**
   * FIXED: Fix pedestrian fork [#1886](https://github.com/valhalla/valhalla/pull/1886)

## Release Date: 2019-7-15 Valhalla 3.0.6
* **Bug Fix**
   * FIXED: Admin name changes. [#1853](https://github.com/valhalla/valhalla/pull/1853) Ref: [#1854](https://github.com/valhalla/valhalla/issues/1854)
   * FIXED: valhalla_add_predicted_traffic was overcommitted while gathering stats. Added a clear. [#1857](https://github.com/valhalla/valhalla/pull/1857)
   * FIXED: regression in map matching when moving to valhalla v3.0.0 [#1863](https://github.com/valhalla/valhalla/pull/1863)
   * FIXED: last step shape in osrm serializer should be 2 of the same point [#1867](https://github.com/valhalla/valhalla/pull/1867)
   * FIXED: Shape trimming at the beginning and ending of the route to not be degenerate [#1876](https://github.com/valhalla/valhalla/pull/1876)
   * FIXED: Duplicate waypoints in osrm serializer [#1880](https://github.com/valhalla/valhalla/pull/1880)
   * FIXED: Updates for heading precision [#1881](https://github.com/valhalla/valhalla/pull/1881)
   * FIXED: Map matching allowed untraversable edges at start of route [#1884](https://github.com/valhalla/valhalla/pull/1884)

* **Enhancement**
   * ADDED: Use the same protobuf object the entire way through the request process [#1837](https://github.com/valhalla/valhalla/pull/1837)
   * ADDED: Enhanced turn lane processing [#1859](https://github.com/valhalla/valhalla/pull/1859)
   * ADDED: Add global_synchronized_cache in valhalla_build_config [#1851](https://github.com/valhalla/valhalla/pull/1851)

## Release Date: 2019-06-04 Valhalla 3.0.5
* **Bug Fix**
   * FIXED: Protect against unnamed rotaries and routes that end in roundabouts not turning off rotary logic [#1840](https://github.com/valhalla/valhalla/pull/1840)

* **Enhancement**
   * ADDED: Add turn lane info at maneuver point [#1830](https://github.com/valhalla/valhalla/pull/1830)

## Release Date: 2019-05-31 Valhalla 3.0.4
* **Bug Fix**
   * FIXED: Improved logic to decide between bear vs. continue [#1798](https://github.com/valhalla/valhalla/pull/1798)
   * FIXED: Bicycle costing allows use of roads with all surface values, but with a penalty based on bicycle type. However, the edge filter totally disallows bad surfaces for some bicycle types, creating situations where reroutes fail if a rider uses a road with a poor surface. [#1800](https://github.com/valhalla/valhalla/pull/1800)
   * FIXED: Moved complex restrictions building to before validate. [#1805](https://github.com/valhalla/valhalla/pull/1805)
   * FIXED: Fix bicycle edge filter whan avoid_bad_surfaces = 1.0 [#1806](https://github.com/valhalla/valhalla/pull/1806)
   * FIXED: Replace the EnhancedTripPath class inheritance with aggregation [#1807](https://github.com/valhalla/valhalla/pull/1807)
   * FIXED: Replace the old timezone shape zip file every time valhalla_build_timezones is ran [#1817](https://github.com/valhalla/valhalla/pull/1817)
   * FIXED: Don't use island snapped edge candidates (from disconnected components or low reach edges) when we rejected other high reachability edges that were closer [#1835](https://github.com/valhalla/valhalla/pull/1835)

## Release Date: 2019-05-08 Valhalla 3.0.3
* **Bug Fix**
   * FIXED: Fixed a rare loop condition in route matcher (edge walking to match a trace).
   * FIXED: Fixed VACUUM ANALYZE syntax issue.  [#1704](https://github.com/valhalla/valhalla/pull/1704)
   * FIXED: Fixed the osrm maneuver type when a maneuver has the to_stay_on attribute set.  [#1714](https://github.com/valhalla/valhalla/pull/1714)
   * FIXED: Fixed osrm compatibility mode attributes.  [#1716](https://github.com/valhalla/valhalla/pull/1716)
   * FIXED: Fixed rotary/roundabout issues in Valhalla OSRM compatibility.  [#1727](https://github.com/valhalla/valhalla/pull/1727)
   * FIXED: Fixed the destinations assignment for exit names in OSRM compatibility mode. [#1732](https://github.com/valhalla/valhalla/pull/1732)
   * FIXED: Enhance merge maneuver type assignment. [#1735](https://github.com/valhalla/valhalla/pull/1735)
   * FIXED: Fixed fork assignments and on ramps for OSRM compatibility mode. [#1738](https://github.com/valhalla/valhalla/pull/1738)
   * FIXED: Fixed cardinal direction on reference names when forward/backward tag is present on relations. Fixes singly digitized roads with opposing directional modifiers. [#1741](https://github.com/valhalla/valhalla/pull/1741)
   * FIXED: Fixed fork assignment and narrative logic when a highway ends and splits into multiple ramps. [#1742](https://github.com/valhalla/valhalla/pull/1742)
   * FIXED: Do not use any avoid edges as origin or destination of a route, matrix, or isochrone. [#1745](https://github.com/valhalla/valhalla/pull/1745)
   * FIXED: Add leg summary and remove unused hint attribute for OSRM compatibility mode. [#1753](https://github.com/valhalla/valhalla/pull/1753)
   * FIXED: Improvements for pedestrian forks, pedestrian roundabouts, and continue maneuvers. [#1768](https://github.com/valhalla/valhalla/pull/1768)
   * FIXED: Added simplified overview for OSRM response and added use_toll logic back to truck costing. [#1765](https://github.com/valhalla/valhalla/pull/1765)
   * FIXED: temp fix for location distance bug [#1774](https://github.com/valhalla/valhalla/pull/1774)
   * FIXED: Fix pedestrian routes using walkway_factor [#1780](https://github.com/valhalla/valhalla/pull/1780)
   * FIXED: Update the begin and end heading of short edges based on use [#1783](https://github.com/valhalla/valhalla/pull/1783)
   * FIXED: GraphReader::AreEdgesConnected update.  If transition count == 0 return false and do not call transition function. [#1786](https://github.com/valhalla/valhalla/pull/1786)
   * FIXED: Only edge candidates that were used in the path are send to serializer: [1788](https://github.com/valhalla/valhalla/pull/1788)
   * FIXED: Added logic to prevent the removal of a destination maneuver when ending on an internal edge [#1792](https://github.com/valhalla/valhalla/pull/1792)
   * FIXED: Fixed instructions when starting on an internal edge [#1796](https://github.com/valhalla/valhalla/pull/1796)

* **Enhancement**
   * Add the ability to run valhalla_build_tiles in stages. Specify the begin_stage and end_stage as command line options. Also cleans up temporary files as the last stage in the pipeline.
   * Add `remove` to `filesystem` namespace. [#1752](https://github.com/valhalla/valhalla/pull/1752)
   * Add TaxiCost into auto costing options.
   * Add `preferred_side` to allow per-location filtering of edges based on the side of the road the location is on and the driving side for that locale.
   * Slightly decreased the internal side-walk factor to .90f to favor roads with attached sidewalks. This impacts roads that have added sidewalk:left, sidewalk:right or sidewalk:both OSM tags (these become attributes on each directedEdge). The user can then avoid/penalize dedicated sidewalks and walkways, when they increase the walkway_factor. Since we slightly decreased the sidewalk_factor internally and only favor sidewalks if use is tagged as sidewalk_left or sidewalk_right, we should tend to route on roads with attached sidewalks rather than separate/dedicated sidewalks, allowing for more road names to be called out since these are labeled more.
   * Add `via` and `break_through` location types [#1737](https://github.com/valhalla/valhalla/pull/1737)
   * Add `street_side_tolerance` and `search_cutoff` to input `location` [#1777](https://github.com/valhalla/valhalla/pull/1777)
   * Return the Valhalla error `Path distance exceeds the max distance limit` for OSRM responses when the route is greater than the service limits. [#1781](https://github.com/valhalla/valhalla/pull/1781)

## Release Date: 2019-01-14 Valhalla 3.0.2
* **Bug Fix**
   * FIXED: Transit update - fix dow and exception when after midnight trips are normalized [#1682](https://github.com/valhalla/valhalla/pull/1682)
   * FIXED: valhalla_convert_transit segfault - GraphTileBuilder has null GraphTileHeader [#1683](https://github.com/valhalla/valhalla/issues/1683)
   * FIXED: Fix crash for trace_route with osrm serialization. Was passing shape rather than locations to the waypoint method.
   * FIXED: Properly set driving_side based on data set in TripPath.
   * FIXED: A bad bicycle route exposed an issue with bidirectional A* when the origin and destination edges are connected. Use A* in these cases to avoid requiring a high cost threshold in BD A*.
   * FIXED: x86 and x64 data compatibility was fixed as the structures weren't aligned.
   * FIXED: x86 tests were failing due mostly to floating point issues and the aforementioned structure misalignment.
* **Enhancement**
   * Add a durations list (delta time between each pair of trace points), a begin_time and a use_timestamp flag to trace_route requests. This allows using the input trace timestamps or durations plus the begin_time to compute elapsed time at each edge in the matched path (rather than using costing methods).
   * Add support for polyline5 encoding for OSRM formatted output.
* **Note**
   * Isochrones and openlr are both noted as not working with release builds for x86 (32bit) platforms. We'll look at getting this fixed in a future release

## Release Date: 2018-11-21 Valhalla 3.0.1
* **Bug Fix**
   * FIXED: Fixed a rare, but serious bug with bicycle costing. ferry_factor_ in bicycle costing shadowed the data member in the base dynamic cost class, leading to an unitialized variable. Occasionally, this would lead to negative costs which caused failures. [#1663](https://github.com/valhalla/valhalla/pull/1663)
   * FIXED: Fixed use of units in OSRM compatibility mode. [#1662](https://github.com/valhalla/valhalla/pull/1662)

## Release Date: 2018-11-21 Valhalla 3.0.0
* **NOTE**
   * This release changes the Valhalla graph tile formats to make the tile data more efficient and flexible. Tile data is incompatible with Valhalla 2.x builds, and code for 3.x is incompatible with data built for Valahalla 2.x versions. Valhalla tile sizes are slightly smaller (for datasets using elevation information the size savings is over 10%). In addition, there is increased flexibility for creating different variants of tiles to support different applications (e.g. bicycle only, or driving only).
* **Enhancement**
   * Remove the use of DirectedEdge for transitions between nodes on different hierarchy levels. A new structure, NodeTransition, is now used to transition to nodes on different hierarchy level. This saves space since only the end node GraphId is needed for the transitions (and DirectedEdge is a large data structure).
   * Change the NodeInfo lat,lon to use an offset from the tile base lat,lon. This potentially allows higher precision than using float, but more importantly saves space and allows support for NodeTransitions as well as spare for future growth.
   * Remove the EdgeElevation structure and max grade information into DirectedEdge and mean elevation into EdgeInfo. This saves space.
   * Reduce wayid to 32 bits. This allows sufficient growth when using OpenStreetMap data and frees space in EdgeInfo (allows moving speed limit and mean elevation from other structures).
   * Move name consistency from NodeInfo to DirectedEdge. This allows a more efficient lookup of name consistency.
   * Update all path algorithms to use NodeTransition logic rather than special DirectedEdge transition types. This simplifies PathAlgorithms slightly and removes some conditional logic.
   * Add an optional GraphFilter stage to tile building pipeline. This allows removal of edges and nodes based on access. This allows bicycle only, pedestrian only, or driving only datasets (or combinations) to be created - allowing smaller datasets for special purpose applications.
* **Deprecate**
   * Valhalla 3.0 removes support for OSMLR.

## Release Date: 2018-11-20 Valhalla 2.7.2
* **Enhancement**
   * UPDATED: Added a configuration variable for max_timedep_distance. This is used in selecting the path algorithm and provides the maximum distance between locations when choosing a time dependent path algorithm (other than multi modal). Above this distance, bidirectional A* is used with no time dependencies.
   * UPDATED: Remove transition edges from priority queue in Multimodal methods.
   * UPDATED: Fully implement street names and exit signs with ability to identify route numbers. [#1635](https://github.com/valhalla/valhalla/pull/1635)
* **Bug Fix**
   * FIXED: A timed-turned restriction should not be applied when a non-timed route is executed.  [#1615](https://github.com/valhalla/valhalla/pull/1615)
   * FIXED: Changed unordered_map to unordered_multimap for polys. Poly map can contain the same key but different multi-polygons. For example, islands for a country or timezone polygons for a country.
   * FIXED: Fixed timezone db issue where TZIDs did not exist in the Howard Hinnant date time db that is used in the date_time class for tz indexes.  Added logic to create aliases for TZIDs based on https://en.wikipedia.org/wiki/List_of_tz_database_time_zones
   * FIXED: Fixed the ramp turn modifiers for osrm compat [#1569](https://github.com/valhalla/valhalla/pull/1569)
   * FIXED: Fixed the step geometry when using the osrm compat mode [#1571](https://github.com/valhalla/valhalla/pull/1571)
   * FIXED: Fixed a data creation bug causing issues with A* routes ending on loops. [#1576](https://github.com/valhalla/valhalla/pull/1576)
   * FIXED: Fixed an issue with a bad route where destination only was present. Was due to thresholds in bidirectional A*. Changed threshold to be cost based rather than number of iterations). [#1586](https://github.com/valhalla/valhalla/pull/1586)
   * FIXED: Fixed an issue with destination only (private) roads being used in bicycle routes. Centralized some "base" transition cost logic in the base DynamicCost class. [#1587](https://github.com/valhalla/valhalla/pull/1587)
   * FIXED: Remove extraneous ramp maneuvers [#1657](https://github.com/valhalla/valhalla/pull/1657)

## Release Date: 2018-10-02 Valhalla 2.7.1
* **Enhancement**
   * UPDATED: Added date time support to forward and reverse isochrones. Add speed lookup (predicted speeds and/or free-flow or constrained flow speed) if date_time is present.
   * UPDATED: Add timezone checks to multimodal routes and isochrones (updates localtime if the path crosses into a timezone different than the start location).
* **Data Producer Update**
   * UPDATED: Removed boost date time support from transit.  Now using the Howard Hinnant date library.
* **Bug Fix**
   * FIXED: Fixed a bug with shortcuts that leads to inconsistent routes depending on whether shortcuts are taken, different origins can lead to different paths near the destination. This fix also improves performance on long routes and matrices.
   * FIXED: We were getting inconsistent results between departing at current date/time vs entering the current date/time.  This issue is due to the fact that the iso_date_time function returns the full iso date_time with the timezone offset (e.g., 2018-09-27T10:23-07:00 vs 2018-09-27T10:23). When we refactored the date_time code to use the new Howard Hinnant date library, we introduced this bug.
   * FIXED: Increased the threshold in CostMatrix to address null time and distance values occuring for truck costing with locations near the max distance.

## Release Date: 2018-09-13 Valhalla 2.7.0
* **Enhancement**
   * UPDATED: Refactor to use the pbf options instead of the ptree config [#1428](https://github.com/valhalla/valhalla/pull/1428) This completes [1357](https://github.com/valhalla/valhalla/issues/1357)
   * UPDATED: Removed the boost/date_time dependency from baldr and odin. We added the Howard Hinnant date and time library as a submodule. [#1494](https://github.com/valhalla/valhalla/pull/1494)
   * UPDATED: Fixed 'Drvie' typo [#1505](https://github.com/valhalla/valhalla/pull/1505) This completes [1504](https://github.com/valhalla/valhalla/issues/1504)
   * UPDATED: Optimizations of GetSpeed for predicted speeds [1490](https://github.com/valhalla/valhalla/issues/1490)
   * UPDATED: Isotile optimizations
   * UPDATED: Added stats to predictive traffic logging
   * UPDATED: resample_polyline - Breaks the polyline into equal length segments at a sample distance near the resolution. Break out of the loop through polyline points once we reach the specified number of samplesthen append the last
polyline point.
   * UPDATED: added android logging and uses a shared graph reader
   * UPDATED: Do not run a second pass on long pedestrian routes that include a ferry (but succeed on first pass). This is a performance fix. Long pedestrian routes with A star factor based on ferry speed end up being very inefficient.
* **Bug Fix**
   * FIXED: A* destination only
   * FIXED: Fixed through locations weren't honored [#1449](https://github.com/valhalla/valhalla/pull/1449)


## Release Date: 2018-08-02 Valhalla 3.0.0-rc.4
* **Node Bindings**
   * UPDATED: add some worker pool handling
   [#1467](https://github.com/valhalla/valhalla/pull/1467)

## Release Date: 2018-08-02 Valhalla 3.0.0-rc.3
* **Node Bindings**
   * UPDATED: replaced N-API with node-addon-api wrapper and made the actor
   functions asynchronous
   [#1457](https://github.com/valhalla/valhalla/pull/1457)

## Release Date: 2018-07-24 Valhalla 3.0.0-rc.2
* **Node Bindings**
   * FIXED: turn on the autocleanup functionality for the actor object.
   [#1439](https://github.com/valhalla/valhalla/pull/1439)

## Release Date: 2018-07-16 Valhalla 3.0.0-rc.1
* **Enhancement**
   * ADDED: exposed the rest of the actions to the node bindings and added tests. [#1415](https://github.com/valhalla/valhalla/pull/1415)

## Release Date: 2018-07-12 Valhalla 3.0.0-alpha.1
**NOTE**: There was already a small package named `valhalla` on the npm registry, only published up to version 0.0.3. The team at npm has transferred the package to us, but would like us to publish something to it ASAP to prove our stake in it. Though the bindings do not have all of the actor functionality exposed yet (just route), we are going to publish an alpha release of 3.0.0 to get something up on npm.
* **Infrastructure**:
   * ADDED: add in time dependent algorithms if the distance between locations is less than 500km.
   * ADDED: TurnLanes to indicate turning lanes at the end of a directed edge.
   * ADDED: Added PredictedSpeeds to Valhalla tiles and logic to compute speed based on predictive speed profiles.
* **Data Producer Update**
   * ADDED: is_route_num flag was added to Sign records. Set this to true if the exit sign comes from a route number/ref.
   * CHANGED: Lower speeds on driveways, drive-thru, and parking aisle. Set destination only flag for drive thru use.
   * ADDED: Initial implementation of turn lanes.
  **Bug Fix**
   * CHANGED: Fix destination only penalty for A* and time dependent cases.
   * CHANGED: Use the distance from GetOffsetForHeading, based on road classification and road use (e.g. ramp, turn channel, etc.), within tangent_angle function.
* **Map Matching**
   * FIXED: Fixed trace_route edge_walk server abort [#1365](https://github.com/valhalla/valhalla/pull/1365)
* **Enhancement**
   * ADDED: Added post process for updating free and constrained speeds in the directed edges.
   * UPDATED: Parse the json request once and store in a protocol buffer to pass along the pipeline. This completed the first portion of [1357](https://github.com/valhalla/valhalla/issues/1357)
   * UPDATED: Changed the shape_match attribute from a string to an enum. Fixes [1376](https://github.com/valhalla/valhalla/issues/1376)
   * ADDED: Node bindings for route [#1341](https://github.com/valhalla/valhalla/pull/1341)
   * UPDATED: Use a non-linear use_highways factor (to more heavily penalize highways as use_highways approaches 0).

## Release Date: 2018-07-15 Valhalla 2.6.3
* **API**:
   * FIXED: Use a non-linear use_highways factor (to more heavily penalize highways as use_highways approaches 0).
   * FIXED: Fixed the highway_factor when use_highways < 0.5.
   * ENHANCEMENT: Added logic to modulate the surface factor based on use_trails.
   * ADDED: New customer test requests for motorcycle costing.

## Release Date: 2018-06-28 Valhalla 2.6.2
* **Data Producer Update**
   * FIXED: Complex restriction sorting bug.  Check of has_dt in ComplexRestrictionBuilder::operator==.
* **API**:
   * FIXED: Fixed CostFactory convenience method that registers costing models
   * ADDED: Added use_tolls into motorcycle costing options

## Release Date: 2018-05-28 Valhalla 2.6.0
* **Infrastructure**:
   * CHANGED: Update cmake buildsystem to replace autoconf [#1272](https://github.com/valhalla/valhalla/pull/1272)
* **API**:
   * CHANGED: Move `trace_options` parsing to map matcher factory [#1260](https://github.com/valhalla/valhalla/pull/1260)
   * ADDED: New costing method for AutoDataFix [#1283](https://github.com/valhalla/valhalla/pull/1283)

## Release Date: 2018-05-21 Valhalla 2.5.0
* **Infrastructure**
   * ADDED: Add code formatting and linting.
* **API**
   * ADDED: Added new motorcycle costing, motorcycle access flag in data and use_trails option.
* **Routing**
   * ADDED: Add time dependnet forward and reverse A* methods.
   * FIXED: Increase minimum threshold for driving routes in bidirectional A* (fixes some instances of bad paths).
* **Data Producer Update**
   * CHANGED: Updates to properly handle cycleway crossings.
   * CHANGED: Conditionally include driveways that are private.
   * ADDED: Added logic to set motorcycle access.  This includes lua, country access, and user access flags for motorcycles.

## Release Date: 2018-04-11 Valhalla 2.4.9
* **Enhancement**
   * Added European Portuguese localization for Valhalla
   * Updates to EdgeStatus to improve performance. Use an unordered_map of tile Id and allocate an array for each edge in the tile. This allows using pointers to access status for sequential edges. This improves performance by 50% or so.
   * A couple of bicycle costing updates to improve route quality: avoid roads marked as part of a truck network, to remove the density penalty for transition costs.
   * When optimal matrix type is selected, now use CostMatrix for source to target pedestrian and bicycle matrix calls when both counts are above some threshold. This improves performance in general and lessens some long running requests.
*  **Data Producer Update**
   * Added logic to protect against setting a speed of 0 for ferries.

## Release Date: 2018-03-27 Valhalla 2.4.8
* **Enhancement**
   * Updates for Italian verbal translations
   * Optionally remove driveways at graph creation time
   * Optionally disable candidate edge penalty in path finding
   * OSRM compatible route, matrix and map matching response generation
   * Minimal Windows build compatibility
   * Refactoring to use PBF as the IPC mechanism for all objects
   * Improvements to internal intersection marking to reduce false positives
* **Bug Fix**
   * Cap candidate edge penalty in path finding to reduce excessive expansion
   * Fix trivial paths at deadends

## Release Date: 2018-02-08 Valhalla 2.4.7
* **Enhancement**
   * Speed up building tiles from small OSM imports by using boost directory iterator rather than going through all possible tiles and testing each if the file exists.
* **Bug Fix**
   * Protect against overflow in string to float conversion inside OSM parsing.

## Release Date: 2018-01-26 Valhalla 2.4.6
* **Enhancement**
   * Elevation library will lazy load RAW formatted sources

## Release Date: 2018-01-24 Valhalla 2.4.5
* **Enhancement**
   * Elevation packing utility can unpack lz4hc now
* **Bug Fix**
   * Fixed broken darwin builds

## Release Date: 2018-01-23 Valhalla 2.4.4
* **Enhancement**
   * Elevation service speed improvments and the ability to serve lz4hc compressed data
   * Basic support for downloading routing tiles on demand
   * Deprecated `valhalla_route_service`, now all services (including elevation) are found under `valhalla_service`

## Release Date: 2017-12-11 Valhalla 2.4.3
* **Enhancement**
   * Remove union from GraphId speeds up some platforms
   * Use SAC scale in pedestrian costing
   * Expanded python bindings to include all actions (route, matrix, isochrone, etc)
* **Bug Fix**
   * French translation typo fixes
*  **Data Producer Update**
   * Handling shapes that intersect the poles when binning
   * Handling when transit shapes are less than 2 points

## Release Date: 2017-11-09 Valhalla 2.4.1
*  **Data Producer Update**
   * Added kMopedAccess to modes for complex restrictions.  Remove the kMopedAccess when auto access is removed.  Also, add the kMopedAccess when an auto restriction is found.

## Release Date: 2017-11-08 Valhalla 2.4.0
*  **Data Producer Update**
   * Added logic to support restriction = x with a the except tag.  We apply the restriction to everything except for modes in the except tag.
   * Added logic to support railway_service and coach_service in transit.
* **Bug Fix**
  * Return proper edge_walk path for requested shape_match=walk_or_snap
  * Skip invalid stateid for Top-K requests

## Release Date: 2017-11-07 Valhalla 2.3.9
* **Enhancement**
  * Top-K map matched path generation now only returns unique paths and does so with fewer iterations
  * Navigator call outs for both imperial and metric units
  * The surface types allowed for a given bike route can now be controlled via a request parameter `avoid_bad_surfaces`
  * Improved support for motorscooter costing via surface types, road classification and vehicle specific tagging
* **Bug Fix**
  * Connectivity maps now include information about transit tiles
  * Lane counts for singly digitized roads are now correct for a given directed edge
  * Edge merging code for assigning osmlr segments is now robust to partial tile sets
  * Fix matrix path finding to allow transitioning down to lower levels when appropriate. In particular, do not supersede shortcut edges until no longer expanding on the next level.
  * Fix optimizer rotate location method. This fixes a bug where optimal ordering was bad for large location sets.
*  **Data Producer Update**
   * Duration tags are now used to properly set the speed of travel for a ferry routes

## Release Date: 2017-10-17 Valhalla 2.3.8
* **Bug Fix**
  * Fixed the roundabout exit count for bicycles when the roundabout is a road and not a cycleway
  * Enable a pedestrian path to remain on roundabout instead of getting off and back on
  * Fixed the penalization of candidate locations in the uni-directional A* algorithm (used for trivial paths)
*  **Data Producer Update**
   * Added logic to set bike forward and tag to true where kv["sac_scale"] == "hiking". All other values for sac_scale turn off bicycle access.  If sac_scale or mtb keys are found and a surface tag is not set we default to kPath.
   * Fixed a bug where surface=unpaved was being assigned Surface::kPavedSmooth.

## Release Date: 2017-9-11 Valhalla 2.3.7
* **Bug Fix**
  * Update bidirectional connections to handle cases where the connecting edge is one of the origin (or destination) edges and the cost is high. Fixes some pedestrian route issues that were reported.
*  **Data Producer Update**
   * Added support for motorroad tag (default and per country).
   * Update OSMLR segment association logic to fix issue where chunks wrote over leftover segments. Fix search along edges to include a radius so any nearby edges are also considered.

## Release Date: 2017-08-29 Valhalla 2.3.6
* **Bug Fix**
  * Pedestrian paths including ferries no longer cause circuitous routes
  * Fix a crash in map matching route finding where heading from shape was using a `nullptr` tile
  * Spanish language narrative corrections
  * Fix traffic segment matcher to always set the start time of a segment when its known
* **Enhancement**
  * Location correlation scoring improvements to avoid situations where less likely start or ending locations are selected

## Release Date: 2017-08-22 Valhalla 2.3.5
* **Bug Fix**
  * Clamp the edge score in thor. Extreme values were causing bad alloc crashes.
  * Fix multimodal isochrones. EdgeLabel refactor caused issues.
* **Data Producer Update**
  * Update lua logic to properly handle vehicle=no tags.

## Release Date: 2017-08-14 Valhalla 2.3.4
* **Bug Fix**
  * Enforce limits on maximum per point accuracy to avoid long running map matching computations

## Release Date: 2017-08-14 Valhalla 2.3.3
* **Bug Fix**
  * Maximum osm node reached now causes bitset to resize to accomodate when building tiles
  * Fix wrong side of street information and remove redundant node snapping
  * Fix path differences between services and `valhalla_run_route`
  * Fix map matching crash when interpolating duplicate input points
  * Fix unhandled exception when trace_route or trace_attributes when there are no continuous matches
* **Enhancement**
  * Folded Low-Stress Biking Code into the regular Bicycle code and removed the LowStressBicycleCost class. Now when making a query for bicycle routing, a value of 0 for use_hills and use_roads produces low-stress biking routes, while a value of 1 for both provides more intense professional bike routes.
  * Bike costing default values changed. use_roads and use_hills are now 0.25 by default instead of 0.5 and the default bike is now a hybrid bike instead of a road bike.
  * Added logic to use station hierarchy from transitland.  Osm and egress nodes are connected by transitconnections.  Egress and stations are connected by egressconnections.  Stations and platforms are connected by platformconnections.  This includes narrative updates for Odin as well.

## Release Date: 2017-07-31 Valhalla 2.3.2
* **Bug Fix**
  * Update to use oneway:psv if oneway:bus does not exist.
  * Fix out of bounds memory issue in DoubleBucketQueue.
  * Many things are now taken into consideration to determine which sides of the road have what cyclelanes, because they were not being parsed correctly before
  * Fixed issue where sometimes a "oneway:bicycle=no" tag on a two-way street would cause the road to become a oneway for bicycles
  * Fixed trace_attributes edge_walk cases where the start or end points in the shape are close to graph nodes (intersections)
  * Fixed 32bit architecture crashing for certain routes with non-deterministic placement of edges labels in bucketized queue datastructure
* **Enhancement**
  * Improve multi-modal routes by adjusting the pedestrian mode factor (routes use less walking in favor of public transit).
  * Added interface framework to support "top-k" paths within map-matching.
  * Created a base EdgeLabel class that contains all data needed within costing methods and supports the basic path algorithms (forward direction, A*, with accumulated path distance). Derive class for bidirectional algorithms (BDEdgeLabel) and for multimodal algorithms. Lowers memory use by combining some fields (using spare bits from GraphId).
  * Added elapsed time estimates to map-matching labels in preparation for using timestamps in map-matching.
  * Added parsing of various OSM tags: "bicycle=use_sidepath", "bicycle=dismount", "segregated=*", "shoulder=*", "cycleway:buffer=*", and several variations of these.
  * Both trace_route and trace_attributes will parse `time` and `accuracy` parameters when the shape is provided as unencoded
  * Map-matching will now use the time (in seconds) of each gps reading (if provided) to narrow the search space and avoid finding matches that are impossibly fast

## Release Date: 2017-07-10 Valhalla 2.3.0
* **Bug Fix**
  * Fixed a bug in traffic segment matcher where length was populated but had invalid times
* **Embedded Compilation**
  * Decoupled the service components from the rest of the worker objects so that the worker objects could be used in non http service contexts
   * Added an actor class which encapsulates the various worker objects and allows the various end points to be called /route /height etc. without needing to run a service
* **Low-Stress Bicycle**
  * Worked on creating a new low-stress biking option that focuses more on taking safer roads like cycle ways or residential roads than the standard bike costing option does.

## Release Date: 2017-06-26 Valhalla 2.2.9
* **Bug Fix**
  * Fix a bug introduced in 2.2.8 where map matching search extent was incorrect in longitude axis.

## Release Date: 2017-06-23 Valhalla 2.2.8
* **Bug Fix**
  * Traffic segment matcher (exposed through Python bindings) - fix cases where partial (or no) results could be returned when breaking out of loop in form_segments early.
* **Traffic Matching Update**
  * Traffic segment matcher - handle special cases when entering and exiting turn channels.
* **Guidance Improvements**
  * Added Swedish (se-SV) narrative file.

## Release Date: 2017-06-20 Valhalla 2.2.7
* **Bug Fixes**
  * Traffic segment matcher (exposed through Python bindings) makes use of accuracy per point in the input
  * Traffic segment matcher is robust to consecutive transition edges in matched path
* **Isochrone Changes**
  * Set up isochrone to be able to handle multi-location queries in the future
* **Data Producer Updates**
  * Fixes to valhalla_associate_segments to address threading issue.
  * Added support for restrictions that refers only to appropriate type of vehicle.
* **Navigator**
  * Added pre-alpha implementation that will perform guidance for mobile devices.
* **Map Matching Updates**
  * Added capability to customize match_options

## Release Date: 2017-06-12 Valhalla 2.2.6
* **Bug Fixes**
  * Fixed the begin shape index where an end_route_discontinuity exists
* **Guidance Improvements**
  * Updated Slovenian (sl-SI) narrative file.
* **Data Producer Updates**
  * Added support for per mode restrictions (e.g., restriction:&lt;type&gt;)  Saved these restrictions as "complex" restrictions which currently support per mode lookup (unlike simple restrictions which are assumed to apply to all driving modes).
* **Matrix Updates**
  * Increased max distance threshold for auto costing and other similar costings to 400 km instead of 200 km

## Release Date: 2017-06-05 Valhalla 2.2.5
* **Bug Fixes**
  * Fixed matched point edge_index by skipping transition edges.
  * Use double precision in meili grid traversal to fix some incorrect grid cases.
  * Update meili to use DoubleBucketQueue and GraphReader methods rather than internal methods.

## Release Date: 2017-05-17 Valhalla 2.2.4
* **Bug Fixes**
  * Fix isochrone bug where the default access mode was used - this rejected edges that should not have been rejected for cases than automobile.
  * Fix A* handling of edge costs for trivial routes. This fixed an issue with disconnected regions that projected to a single edge.
  * Fix TripPathBuilder crash if first edge is a transition edge (was occurring with map-matching in rare occasions).

## Release Date: 2017-05-15 Valhalla 2.2.3
* **Map Matching Improvement**
  * Return begin and end route discontinuities. Also, returns partial shape of edge at route discontinuity.
* **Isochrone Improvements**
  * Add logic to make sure the center location remains fixed at the center of a tile/grid in the isotile.
  * Add a default generalization factor that is based on the grid size. Users can still override this factor but the default behavior is improved.
  * Add ExpandForward and ExpandReverse methods as is done in bidirectional A*. This improves handling of transitions between hierarchy levels.
* **Graph Correlation Improvements**
  * Add options to control both radius and reachability per input location (with defaults) to control correlation of input locations to the graph in such a way as to avoid routing between disconnected regions and favor more likely paths.

## Release Date: 2017-05-08 Valhalla 2.2.0
* **Guidance Improvements**
  * Added Russian (ru-RU) narrative file.
  * Updated Slovenian (sl-SI) narrative file.
* **Data Producer Updates**
  * Assign destination sign info on bidirectional ramps.
  * Update ReclassifyLinks. Use a "link-tree" which is formed from the exit node and terminates at entrance nodes. Exit nodes are sorted by classification so motorway exits are done before trunks, etc. Updated the turn channel logic - now more consistently applies turn channel use.
  * Updated traffic segment associations to properly work with elevation and lane connectivity information (which is stored after the traffic association).

## Release Date: 2017-04-24 Valhalla 2.1.9
* **Elevation Update**
  * Created a new EdgeElevation structure which includes max upward and downward slope (moved from DirectedEdge) and mean elevation.
* **Routing Improvements**
  * Destination only fix when "nested" destination only areas cause a route failure. Allow destination only edges (with penalty) on 2nd pass.
  * Fix heading to properly use the partial edge shape rather than entire edge shape to determine heading at the begin and end locations.
  * Some cleanup and simplification of the bidirectional A* algorithm.
  * Some cleanup and simplification of TripPathBuilder.
  * Make TileHierarchy data and methods static and remove tile_dir from the tile hierarchy.
* **Map Matching Improvement**
  * Return matched points with trace attributes when using map_snap.
* **Data Producer Updates**
  * lua updates so that the chunnel will work again.

## Release Date: 2017-04-04 Valhalla 2.1.8
* **Map Matching Release**
  * Added max trace limits and out-of-bounds checks for customizable trace options

## Release Date: 2017-03-29 Valhalla 2.1.7
* **Map Matching Release**
  * Increased service limits for trace
* **Data Producer Updates**
  * Transit: Remove the dependency on using level 2 tiles for transit builder
* **Traffic Updates**
  * Segment matcher completely re-written to handle many complex issues when matching traces to OTSs
* **Service Improvement**
  * Bug Fix - relaxed rapidjson parsing to allow numeric type coercion
* **Routing Improvements**
  * Level the forward and reverse paths in bidirectional A * to account for distance approximation differences.
  * Add logic for Use==kPath to bicycle costing so that paths are favored (as are footways).

## Release Date: 2017-03-10 Valhalla 2.1.3
* **Guidance Improvement**
  * Corrections to Slovenian narrative language file
  **Routing Improvements**
  * Increased the pedestrian search radius from 25 to 50 within the meili configuration to reduce U-turns with map-matching
  * Added a max avoid location limit

## Release Date: 2017-02-22 Valhalla 2.1.0
* **Guidance Improvement**
  * Added ca-ES (Catalan) and sl-SI (Slovenian) narrative language files
* **Routing  Improvement**
  * Fix through location reverse ordering bug (introduced in 2.0.9) in output of route responses for depart_at routes
  * Fix edge_walking method to handle cases where more than 1 initial edge is found
* **Data Producer Updates**
  * Improved transit by processing frequency based schedules.
  * Updated graph validation to more aggressively check graph consistency on level 0 and level 1
  * Fix the EdgeInfo hash to not create duplicate edge info records when creating hierarchies

## Release Date: 2017-02-21 Valhalla 2.0.9
* **Guidance Improvement**
  * Improved Italian narrative by handling articulated prepositions
  * Properly calling out turn channel maneuver
* **Routing Improvement**
  * Improved path determination by increasing stop impact for link to link transitions at intersections
  * Fixed through location handling, now includes cost at throughs and properly uses heading
  * Added ability to adjust location heading tolerance
* **Traffic Updates**
  * Fixed segment matching json to properly return non-string values where apropriate
* **Data Producer Updates**
  * Process node:ref and way:junction_ref as a semicolon separated list for exit numbers
  * Removed duplicated interchange sign information when ways are split into edges
  * Use a sequence within HierarchyBuilder to lower memory requirements for planet / large data imports.
  * Add connecting OSM wayId to a transit stop within NodeInfo.
  * Lua update:  removed ways that were being added to the routing graph.
  * Transit:  Fixed an issue where add_service_day and remove_service_day was not using the tile creation date, but the service start date for transit.
  * Transit:  Added acceptance test logic.
  * Transit:  Added fallback option if the associated wayid is not found.  Use distance approximator to find the closest edge.
  * Transit:  Added URL encoding for one stop ids that contain diacriticals.  Also, added include_geometry=false for route requests.
* **Optimized Routing Update**
  * Added an original index to the location object in the optimized route response
* **Trace Route Improvement**
  * Updated find_start_node to fix "GraphTile NodeInfo index out of bounds" error

## Release Date: 2017-01-30 Valhalla 2.0.6
* **Guidance Improvement**
  * Italian phrases were updated
* **Routing Improvement**
  * Fixed an issue where date and time was returning an invalid ISO8601 time format for date_time values in positive UTC. + sign was missing.
  * Fixed an encoding issue that was discovered for tranist_fetcher.  We were not encoding onestop_ids or route_ids.  Also, added exclude_geometry=true for route API calls.
* **Data Producer Updates**
  * Added logic to grab a single feed in valhalla_build_transit.

## Release Date: 2017-01-04 Valhalla 2.0.3
* **Service Improvement**
  * Added support for interrupting requests. If the connection is closed, route computation and map-matching can be interrupted prior to completion.
* **Routing Improvement**
  * Ignore name inconsistency when entering a link to avoid double penalizing.
* **Data Producer Updates**
  * Fixed consistent name assignment for ramps and turn lanes which improved guidance.
  * Added a flag to directed edges indicating if the edge has names. This can potentially be used in costing methods.
  * Allow future use of spare GraphId bits within DirectedEdge.

## Release Date: 2016-12-13 Valhalla 2.0.2
* **Routing Improvement**
  * Added support for multi-way restrictions to matrix and isochrones.
  * Added HOV costing model.
  * Speed limit updates.   Added logic to save average speed separately from speed limits.
  * Added transit include and exclude logic to multimodal isochrone.
  * Fix some edge cases for trivial (single edge) paths.
  * Better treatment of destination access only when using bidirectional A*.
* **Performance Improvement**
  * Improved performance of the path algorithms by making many access methods inline.

## Release Date: 2016-11-28 Valhalla 2.0.1
* **Routing Improvement**
  * Preliminary support for multi-way restrictions
* **Issues Fixed**
  * Fixed tile incompatiblity between 64 and 32bit architectures
  * Fixed missing edges within tile edge search indexes
  * Fixed an issue where transit isochrone was cut off if we took transit that was greater than the max_seconds and other transit lines or buses were then not considered.

## Release Date: 2016-11-15 Valhalla 2.0

* **Tile Redesign**
  * Updated the graph tiles to store edges only on the hierarchy level they belong to. Prior to this, the highways were stored on all levels, they now exist only on the highway hierarchy. Similar changes were made for arterial level roads. This leads to about a 20% reduction in tile size.
  * The tile redesign required changes to the path generation algorithms. They must now transition freely beteeen levels, even for pedestrian and bicycle routes. To offset the extra transitions, the main algorithms were changed to expand nodes at each level that has directed edges, rather than adding the transition edges to the priority queue/adjacency list. This change helps performance. The hierarchy limits that are used to speed the computation of driving routes by utilizing the highway hierarchy were adjusted to work with the new path algorithms.
  * Some changes to costing were also required, for example pedestrian and bicycle routes skip shortcut edges.
  * Many tile data structures were altered to explicitly size different fields and make room for "spare" fields that will allow future growth. In addition, the tile itself has extra "spare" records that can be appended to the end of the tile and referenced from the tile header. This also will allow future growth without breaking backward compatibility.
* **Guidance Improvement**
  * Refactored trip path to use an enumerated `Use` for edge and an enumerated `NodeType` for node
  * Fixed some wording in the Hindi narrative file
  * Fixed missing turn maneuver by updating the forward intersecting edge logic
* **Issues Fixed**
  * Fixed an issue with pedestrian routes where a short u-turn was taken to avoid the "crossing" penalty.
  * Fixed bicycle routing due to high penalty to enter an access=destination area. Changed to a smaller, length based factor to try to avoid long regions where access = destination. Added a driveway penalty to avoid taking driveways (which are often marked as access=destination).
  * Fixed regression where service did not adhere to the list of allowed actions in the Loki configuration
* **Graph Correlation**
  * External contributions from Navitia have lead to greatly reduced per-location graph correlation. Average correlation time is now less than 1ms down from 4-9ms.

## Release Date: 2016-10-17

* **Guidance Improvement**
  * Added the Hindi (hi-IN) narrative language
* **Service Additions**
  * Added internal valhalla error codes utility in baldr and modified all services to make use of and return as JSON response
  * See documentation https://github.com/valhalla/valhalla-docs/blob/master/api-reference.md#internal-error-codes-and-conditions
* **Time-Distance Matrix Improvement**
  * Added a costmatrix performance fix for one_to_many matrix requests
* **Memory Mapped Tar Archive - Tile Extract Support**
  * Added the ability to load a tar archive of the routing graph tiles. This improves performance under heavy load and reduces the memory requirement while allowing multiple processes to share cache resources.

## Release Date: 2016-09-19

* **Guidance Improvement**
  * Added pirate narrative language
* **Routing Improvement**
  * Added the ability to include or exclude stops, routes, and operators in multimodal routing.
* **Service Improvement**
  * JSONify Error Response

## Release Date: 2016-08-30

* **Pedestrian Routing Improvement**
  * Fixes for trivial pedestrian routes

## Release Date: 2016-08-22

* **Guidance Improvements**
  * Added Spanish narrative
  * Updated the start and end edge heading calculation to be based on road class and edge use
* **Bicycle Routing Improvements**
  * Prevent getting off a higher class road for a small detour only to get back onto the road immediately.
  * Redo the speed penalties and road class factors - they were doubly penalizing many roads with very high values.
  * Simplify the computation of weighting factor for roads that do not have cycle lanes. Apply speed penalty to slightly reduce favoring
of non-separated bicycle lanes on high speed roads.
* **Routing Improvements**
  * Remove avoidance of U-turn for pedestrian routes. This improves use with map-matching since pedestrian routes can make U-turns.
  * Allow U-turns at dead-ends for driving (and bicycling) routes.
* **Service Additions**
  * Add support for multi-modal isochrones.
  * Added base code to allow reverse isochrones (path from anywhere to a single destination).
* **New Sources to Targets**
  * Added a new Matrix Service action that allows you to request any of the 3 types of time-distance matrices by calling 1 action.  This action takes a sources and targets parameter instead of the locations parameter.  Please see the updated Time-Distance Matrix Service API reference for more details.

## Release Date: 2016-08-08

 * **Service additions**
  * Latitude, longitude bounding boxes of the route and each leg have been added to the route results.
  * Added an initial isochrone capability. This includes methods to create an "isotile" - a 2-D gridded data set with time to reach each lat,lon grid from an origin location. This isoltile is then used to create contours at specified times. Interior contours are optionally removed and the remaining outer contours are generalized and converted to GeoJSON polygons. An initial version supporting multimodal route types has also been added.
 * **Data Producer Updates**
  * Fixed tranist scheduling issue where false schedules were getting added.
 * **Tools Additionas**
  * Added `valhalla_export_edges` tool to allow shape and names to be dumped from the routing tiles

## Release Date: 2016-07-19

 * **Guidance Improvements**
  * Added French narrative
  * Added capability to have narrative language aliases - For example: German `de-DE` has an alias of `de`
 * **Transit Stop Update** - Return latitude and longitude for each transit stop
 * **Data Producer Updates**
  * Added logic to use lanes:forward, lanes:backward, speed:forward, and speed:backward based on direction of the directed edge.
  * Added support for no_entry, no_exit, and no_turn restrictions.
  * Added logic to support country specific access. Based on country tables found here: http://wiki.openstreetmap.org/wiki/OSM_tags_for_routing/Access-Restrictions

## Release Date: 2016-06-08

 * **Bug Fix** - Fixed a bug where edge indexing created many small tiles where no edges actually intersected. This allowed impossible routes to be considered for path finding instead of rejecting them earlier.
 * **Guidance Improvements**
  * Fixed invalid u-turn direction
  * Updated to properly call out jughandle routes
  * Enhanced signless interchange maneuvers to help guide users
 * **Data Producer Updates**
  * Updated the speed assignment for ramp to be a percentage of the original road class speed assignment
  * Updated stop impact logic for turn channel onto ramp

## Release Date: 2016-05-19

 * **Bug Fix** - Fixed a bug where routes fail within small, disconnected "islands" due to the threshold logic in prior release. Also better logic for not-thru roads.

## Release Date: 2016-05-18

 * **Bidirectional A* Improvements** - Fixed an issue where if both origin and destination locations where on not-thru roads that meet at a common node the path ended up taking a long detour. Not all cases were fixed though - next release should fix. Trying to address the termination criteria for when the best connection point of the 2 paths is optimal. Turns out that the initial case where both opposing edges are settled is not guaranteed to be the least cost path. For now we are setting a threshold and extending the search while still tracking best connections. Fixed the opposing edge when a hierarchy transition occurs.
 * **Guidance Globalization** -  Fixed decimal distance to be locale based.
 * **Guidance Improvements**
  * Fixed roundabout spoke count issue by fixing the drive_on_right attribute.
  * Simplified narative by combining unnamed straight maneuvers
  * Added logic to confirm maneuver type assignment to avoid invalid guidance
  * Fixed turn maneuvers by improving logic for the following:
    * Internal intersection edges
    * 'T' intersections
    * Intersecting forward edges
 * **Data Producer Updates** - Fix the restrictions on a shortcut edge to be the same as the last directed edge of the shortcut (rather than the first one).

## Release Date: 2016-04-28

 * **Tile Format Updates** - Separated the transit graph from the "road only" graph into different tiles but retained their interconnectivity. Transit tiles are now hierarchy level 3.
 * **Tile Format Updates** - Reduced the size of graph edge shape data by 5% through the use of varint encoding (LEB128)
 * **Tile Format Updates** - Aligned `EdgeInfo` structures to proper byte boundaries so as to maintain compatibility for systems who don't support reading from unaligned addresses.
 * **Guidance Globalization** -  Added the it-IT(Italian) language file. Added support for CLDR plural rules. The cs-CZ(Czech), de-DE(German), and en-US(US English) language files have been updated.
 * **Travel mode based instructions** -  Updated the start, post ferry, and post transit insructions to be based on the travel mode, for example:
  * `Drive east on Main Street.`
  * `Walk northeast on Broadway.`
  * `Bike south on the cycleway.`

## Release Date: 2016-04-12

 * **Guidance Globalization** -  Added logic to use tagged language files that contain the guidance phrases. The initial versions of en-US, de-DE, and cs-CZ have been deployed.
 * **Updated ferry defaults** -  Bumped up use_ferry to 0.65 so that we don't penalize ferries as much.

## Release Date: 2016-03-31
 * **Data producer updates** - Do not generate shortcuts across a node which is a fork. This caused missing fork maneuvers on longer routes.  GetNames update ("Broadway fix").  Fixed an issue with looking up a name in the ref map and not the name map.  Also, removed duplicate names.  Private = false was unsetting destination only flags for parking aisles.

## Release Date: 2016-03-30
 * **TripPathBuilder Bug Fix** - Fixed an exception that was being thrown when trying to read directed edges past the end of the list within a tile. This was due to errors in setting walkability and cyclability on upper hierarchies.

## Release Date: 2016-03-28

 * **Improved Graph Correlation** -  Correlating input to the routing graph is carried out via closest first traversal of the graph's, now indexed, geometry. This results in faster correlation and gaurantees the absolute closest edge is found.

## Release Date: 2016-03-16

 * **Transit type returned** -  The transit type (e.g. tram, metro, rail, bus, ferry, cable car, gondola, funicular) is now returned with each transit maneuver.
 * **Guidance language** -  If the language option is not supplied or is unsupported then the language will be set to the default (en-US). Also, the service will return the language in the trip results.
 * **Update multimodal path algorithm** - Applied some fixes to multimodal path algorithm. In particular fixed a bug where the wrong sortcost was added to the adjacency list. Also separated "in-station" transfer costs from transfers between stops.
 * **Data producer updates** - Do not combine shortcut edges at gates or toll booths. Fixes avoid toll issues on routes that included shortcut edges.

## Release Date: 2016-03-07

 * **Updated all APIs to honor the optional DNT (Do not track) http header** -  This will avoid logging locations.
 * **Reduce 'Merge maneuver' verbal alert instructions** -  Only create a verbal alert instruction for a 'Merge maneuver' if the previous maneuver is > 1.5 km.
 * **Updated transit defaults.  Tweaked transit costing logic to obtain better routes.** -  use_rail = 0.6, use_transfers = 0.3, transfer_cost = 15.0 and transfer_penalty = 300.0.  Updated the TransferCostFactor to use the transfer_factor correctly.  TransitionCost for pedestrian costing bumped up from 20.0f to 30.0f when predecessor edge is a transit connection.
 * **Initial Guidance Globalization** -  Partial framework for Guidance Globalization. Started reading some guidance phrases from en-US.json file.

## Release Date: 2016-02-22

 * **Use bidirectional A* for automobile routes** - Switch to bidirectional A* for all but bus routes and short routes (where origin and destination are less than 10km apart). This improves performance and has less failure cases for longer routes. Some data import adjustments were made (02-19) to fix some issues encountered with arterial and highway hierarchies. Also only use a maximum of 2 passes for bidirecdtional A* to reduce "long time to fail" cases.
 * **Added verbal multi-cue guidance** - This combines verbal instructions when 2 successive maneuvers occur in a short amount of time (e.g., Turn right onto MainStreet. Then Turn left onto 1st Avenue).

## Release Date: 2016-02-19

 * **Data producer updates** - Reduce stop impact when all edges are links (ramps or turn channels). Update opposing edge logic to reject edges that do no have proper access (forward access == reverse access on opposing edge and vice-versa). Update ReclassifyLinks for cases where a single edge (often a service road) intersects a ramp improperly causing the ramp to reclassified when it should not be. Updated maximum OSM node Id (now exceeds 4000000000). Move lua from conf repository into mjolnir.

## Release Date: 2016-02-01

 * **Data producer updates** - Reduce speed on unpaved/rough roads. Add statistics for hgv (truck) restrictions.

## Release Date: 2016-01-26

 * **Added capability to disable narrative production** - Added the `narrative` boolean option to allow users to disable narrative production. Locations, shape, length, and time are still returned. The narrative production is enabled by default. The possible values for the `narrative` option are: false and true
 * **Added capability to mark a request with an id** - The `id` is returned with the response so a user could match to the corresponding request.
 * **Added some logging enhancements, specifically [ANALYTICS] logging** - We want to focus more on what our data is telling us by logging specific stats in Logstash.

## Release Date: 2016-01-18

 * **Data producer updates** - Data importer configuration (lua) updates to fix a bug where buses were not allowed on restricted lanes.  Fixed surface issue (change the default surface to be "compacted" for footways).

## Release Date: 2016-01-04

 * **Fixed Wrong Costing Options Applied** - Fixed a bug in which a previous requests costing options would be used as defaults for all subsequent requests.

## Release Date: 2015-12-18

 * **Fix for bus access** - Data importer configuration (lua) updates to fix a bug where bus lanes were turning off access for other modes.
 * **Fix for extra emergency data** - Data importer configuration (lua) updates to fix a bug where we were saving hospitals in the data.
 * **Bicycle costing update** - Updated kTCSlight and kTCFavorable so that cycleways are favored by default vs roads.

## Release Date: 2015-12-17

 * **Graph Tile Data Structure update** - Updated structures within graph tiles to support transit efforts and truck routing. Removed TransitTrip, changed TransitRoute and TransitStop to indexes (rather than binary search). Added access restrictions (like height and weight restrictions) and the mode which they impact to reduce need to look-up.
 * **Data producer updates** - Updated graph tile structures and import processes.

## Release Date: 2015-11-23

 * **Fixed Open App for OSRM functionality** - Added OSRM functionality back to Loki to support Open App.

## Release Date: 2015-11-13

 * **Improved narrative for unnamed walkway, cycleway, and mountain bike trail** - A generic description will be used for the street name when a walkway, cycleway, or mountain bike trail maneuver is unnamed. For example, a turn right onto a unnamed walkway maneuver will now be: "Turn right onto walkway."
 * **Fix costing bug** - Fix a bug introduced in EdgeLabel refactor (impacted time distance matrix only).

## Release Date: 2015-11-3

 * **Enhance bi-directional A* logic** - Updates to bidirectional A* algorithm to fix the route completion logic to handle cases where a long "connection" edge could lead to a sub-optimal path. Add hierarchy and shortcut logic so we can test and use bidirectional A* for driving routes. Fix the destination logic to properly handle oneways as the destination edge. Also fix U-turn detection for reverse search when hierarchy transitions occur.
 * **Change "Go" to "Head" for some instructions** - Start, exit ferry.
 * **Update to roundabout instructions** - Call out roundabouts for edges marked as links (ramps, turn channels).
 * **Update bicycle costing** - Fix the road factor (for applying weights based on road classification) and lower turn cost values.

## Data Producer Release Date: 2015-11-2

 * **Updated logic to not create shortcut edges on roundabouts** - This fixes some roundabout exit counts.

## Release Date: 2015-10-20

 * **Bug Fix for Pedestrian and Bicycle Routes** - Fixed a bug with setting the destination in the bi-directional Astar algorithm. Locations that snapped to a dead-end node would have failed the route and caused a timeout while searching for a valid path. Also fixed the elapsed time computation on the reverse path of bi-directional algorithm.

## Release Date: 2015-10-16

 * **Through Location Types** - Improved support for locations with type = "through". Routes now combine paths that meet at each through location to create a single "leg" between locations with type = "break". Paths that continue at a through location will not create a U-turn unless the path enters a "dead-end" region (neighborhood with no outbound access).
 * **Update shortcut edge logic** - Now skips long shortcut edges when close to the destination. This can lead to missing the proper connection if the shortcut is too long. Fixes #245 (thor).
 * **Per mode service limits** - Update configuration to allow setting different maximum number of locations and distance per mode.
 * **Fix shape index for trivial path** - Fix a bug where when building the the trip path for a "trivial" route (includes just one edge) where the shape index exceeded that size of the shape.

## Release Date: 2015-09-28

 * **Elevation Influenced Bicycle Routing** - Enabled elevation influenced bicycle routing. A "use-hills" option was added to the bicycle costing profile that can tune routes to avoid hills based on grade and amount of elevation change.
 * **"Loop Edge" Fix** - Fixed a bug with edges that form a loop. Split them into 2 edges during data import.
 * **Additional information returned from 'locate' method** - Added information that can be useful when debugging routes and data. Adds information about nodes and edges at a location.
 * **Guidance/Narrative Updates** - Added side of street to destination narrative. Updated verbal instructions.<|MERGE_RESOLUTION|>--- conflicted
+++ resolved
@@ -99,11 +99,8 @@
    * FIXED: Improve German post_transition_verbal instruction [#2677](https://github.com/valhalla/valhalla/pull/2677)
    * FIXED: Lane updates.  Add the turn lanes to all edges of the way.  Do not "enhance" turn lanes if they are part of a complex restriction.  Moved ProcessTurnLanes after UpdateManeuverPlacementForInternalIntersectionTurns.  Fix for a missing "uturn" indication for intersections on the previous maneuver, we were serializing an empty list. [#2679](https://github.com/valhalla/valhalla/pull/2679)
    * FIXED: Fixes OpenLr serialization [#2688](https://github.com/valhalla/valhalla/pull/2688)
-<<<<<<< HEAD
    * FIXED: Internal edges can't be also a ramp or a turn channel.  Also, if an edge is marked as ramp and turn channel mark it as a ramp.  [2689](https://github.com/valhalla/valhalla/pull/2689)
-=======
    * FIXED: Check that speeds are equal for the edges going in the same direction while buildig shortcuts [#2691](https://github.com/valhalla/valhalla/pull/2691)
->>>>>>> 7295e9c8
 
 * **Enhancement**
    * ADDED: Add ability to provide custom implementation for candidate collection in CandidateQuery. [#2328](https://github.com/valhalla/valhalla/pull/2328)
