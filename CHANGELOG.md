--- conflicted
+++ resolved
@@ -3,11 +3,8 @@
 * **Bug Fix**
 * **Enhancement**
    * CHANGED: voice instructions for OSRM serializer to work better in real-world environment [#4756](https://github.com/valhalla/valhalla/pull/4756)
-<<<<<<< HEAD
-=======
    * ADDED: Add option `edge.forward` to trace attributes [#4876](https://github.com/valhalla/valhalla/pull/4876)
    * ADDED: Provide conditional speed limits from "maxspeed:conditional" in `/locate` and proto `/route` responses [#4851](https://github.com/valhalla/valhalla/pull/4851)
->>>>>>> 5a849793
 
 ## Release Date: 2024-08-21 Valhalla 3.5.0
 * **Removed**
@@ -151,13 +148,8 @@
    * ADDED: `expansion_type` property to `/expansion` [#4784](https://github.com/valhalla/valhalla/pull/4784)
    * ADDED: inline config arg for `valhalla_build_elevation` script [#4787](https://github.com/valhalla/valhalla/pull/4787)
    * ADDED: `use_truck_route` [#4809](https://github.com/valhalla/valhalla/pull/4809)
-<<<<<<< HEAD
-   * ADDED: Add option `edge.country_crossing` to trace attributes[4825](https://github.com/valhalla/valhalla/pull/4825)
-   * CHANGED: Unification of turn costs for ramps and roundabouts[4827](https://github.com/valhalla/valhalla/pull/4827)
-=======
    * ADDED: Add option `edge.country_crossing` to trace attributes [#4825](https://github.com/valhalla/valhalla/pull/4825)
    * CHANGED: Unification of turn costs for ramps and roundabouts [#4827](https://github.com/valhalla/valhalla/pull/4827)
->>>>>>> 5a849793
    * CHANGED: updated dockerfile to use ubuntu 24.04 [#4805](https://github.com/valhalla/valhalla/pull/4805)
 
 ## Release Date: 2023-05-11 Valhalla 3.4.0
