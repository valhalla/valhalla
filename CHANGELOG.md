## Release Date: 2021-??-?? Valhalla 3.1.4
* **Removed**
* **Bug Fix**
   * FIXED: Revert default speed boost for turn channels [#3232](https://github.com/valhalla/valhalla/pull/3232)
   * FIXED: Use the right tile to get country for incident [#3235](https://github.com/valhalla/valhalla/pull/3235)
* **Enhancement**
   * CHANGED: Favor turn channels more [#3222](https://github.com/valhalla/valhalla/pull/3222)
<<<<<<< HEAD
   * ADDED: Added info to /status endpoint [#3008](https://github.com/valhalla/valhalla/pull/3008)
=======
   * CHANGED: Rename `valhalla::midgard::logging::LogLevel` enumerators to avoid clash with common macros [#3236](https://github.com/valhalla/valhalla/pull/3236)
>>>>>>> c7dae065

## Release Date: 2021-07-20 Valhalla 3.1.3
* **Removed**
   * REMOVED: Unused overloads of `to_response` function [#3167](https://github.com/valhalla/valhalla/pull/3167)

* **Bug Fix**
   * FIXED: Fix heading on small edge [#3114](https://github.com/valhalla/valhalla/pull/3114)
   * FIXED: Added support for `access=psv`, which disables routing on these nodes and edges unless the mode is taxi or bus [#3107](https://github.com/valhalla/valhalla/pull/3107)
   * FIXED: Disables logging in CI to catch issues [#3121](https://github.com/valhalla/valhalla/pull/3121)
   * FIXED: Fixed U-turns through service roads [#3082](https://github.com/valhalla/valhalla/pull/3082)
   * FIXED: Added forgotten penalties for kLivingStreet and kTrack for pedestrian costing model [#3116](https://github.com/valhalla/valhalla/pull/3116)
   * FIXED: Updated the reverse turn bounds [#3122](https://github.com/valhalla/valhalla/pull/3122)
   * FIXED: Missing fork maneuver [#3134](https://github.com/valhalla/valhalla/pull/3134)
   * FIXED: Update turn channel logic to call out specific turn at the end of the turn channel if needed [#3140](https://github.com/valhalla/valhalla/pull/3140)
   * FIXED: Fixed cost thresholds for TimeDistanceMatrix. [#3131](https://github.com/valhalla/valhalla/pull/3131)
   * FIXED: Use distance threshold in hierarchy limits for bidirectional astar to expand more important lower level roads [#3156](https://github.com/valhalla/valhalla/pull/3156)
   * FIXED: Fixed incorrect dead-end roundabout labels. [#3129](https://github.com/valhalla/valhalla/pull/3129)
   * FIXED: googletest wasn't really updated in #3166 [#3187](https://github.com/valhalla/valhalla/pull/3187)
   * FIXED: Minor fix of benchmark code [#3190](https://github.com/valhalla/valhalla/pull/3190)
   * FIXED: avoid_polygons intersected edges as polygons instead of linestrings [#3194]((https://github.com/valhalla/valhalla/pull/3194)
   * FIXED: when binning horizontal edge shapes using single precision floats (converted from not double precision floats) allowed for the possiblity of marking many many tiles no where near the shape [#3204](https://github.com/valhalla/valhalla/pull/3204) 
   * FIXED: Fix improper iterator usage in ManeuversBuilder [#3205](https://github.com/valhalla/valhalla/pull/3205)
   * FIXED: Modified approach for retrieving signs from a directed edge #3166 [#3208](https://github.com/valhalla/valhalla/pull/3208)
   * FIXED: Improve turn channel classification: detect slip lanes [#3196](https://github.com/valhalla/valhalla/pull/3196)
   * FIXED: Compatibility with older boost::optional versions [#3219](https://github.com/valhalla/valhalla/pull/3219)
   * FIXED: Older boost.geometry versions don't have correct() for geographic rings [#3218](https://github.com/valhalla/valhalla/pull/3218)
   * FIXED: Use default road speed for bicycle costing so traffic does not reduce penalty on high speed roads. [#3143](https://github.com/valhalla/valhalla/pull/3143)

* **Enhancement**
   * CHANGED: Refactor base costing options parsing to handle more common stuff in a one place [#3125](https://github.com/valhalla/valhalla/pull/3125)
   * CHANGED: Unified Sign/SignElement into sign.proto [#3146](https://github.com/valhalla/valhalla/pull/3146)
   * ADDED: New verbal succinct transition instruction to maneuver & narrativebuilder. Currently this instruction will be used in place of a very long street name to avoid repetition of long names [#2844](https://github.com/valhalla/valhalla/pull/2844)
   * ADDED: Added oneway support for pedestrian access and foot restrictions [#3123](https://github.com/valhalla/valhalla/pull/3123)
   * ADDED: Exposing rest-area names in passive maneuvers [#3172](https://github.com/valhalla/valhalla/pull/3172)
   * CHORE: Updates robin-hood-hashing third-party library
   * ADDED: Support `barrier=yes|swing_gate|jersey_barrier` tags [#3154](https://github.com/valhalla/valhalla/pull/3154)
   * ADDED: Maintain `access=permit|residents` tags as private [#3149](https://github.com/valhalla/valhalla/pull/3149)
   * CHANGED: Replace `avoid_*` API parameters with more accurate `exclude_*` [#3093](https://github.com/valhalla/valhalla/pull/3093)
   * ADDED: Penalize private gates [#3144](https://github.com/valhalla/valhalla/pull/3144)
   * CHANGED: Renamed protobuf Sign/SignElement to TripSign/TripSignElement [#3168](https://github.com/valhalla/valhalla/pull/3168)
   * CHORE: Updates googletest to release-1.11.0 [#3166](https://github.com/valhalla/valhalla/pull/3166)
   * CHORE: Enables -Wall on sif sources [#3178](https://github.com/valhalla/valhalla/pull/3178)
   * ADDED: Allow going through accessible `barrier=bollard` and penalize routing through it, when the access is private [#3175](https://github.com/valhalla/valhalla/pull/3175)
   * ADDED: Add country code to incident metadata [#3169](https://github.com/valhalla/valhalla/pull/3169)
   * CHANGED: Use distance instead of time to check limited sharing criteria [#3183](https://github.com/valhalla/valhalla/pull/3183)
   * ADDED: Introduced a new via_waypoints array on the leg in the osrm route serializer that describes where a particular waypoint from the root-level array matches to the route. [#3189](https://github.com/valhalla/valhalla/pull/3189)
   * ADDED: Added vehicle width and height as an option for auto (and derived: taxi, bus, hov) profile (https://github.com/valhalla/valhalla/pull/3179)
   * ADDED: Support for statsd integration for basic error and requests metrics [#3191](https://github.com/valhalla/valhalla/pull/3191)
   * CHANGED: Get rid of typeid in statistics-related code. [#3227](https://github.com/valhalla/valhalla/pull/3227)

## Release Date: 2021-05-26 Valhalla 3.1.2
* **Removed**
* **Bug Fix**
   * FIXED: Change unnamed road intersections from being treated as penil point u-turns [#3084](https://github.com/valhalla/valhalla/pull/3084)
   * FIXED: Fix TimeDepReverse termination and path cost calculation (for arrive_by routing) [#2987](https://github.com/valhalla/valhalla/pull/2987)
   * FIXED: Isochrone (::Generalize()) fix to avoid generating self-intersecting polygons [#3026](https://github.com/valhalla/valhalla/pull/3026)
   * FIXED: Handle day_on/day_off/hour_on/hour_off restrictions [#3029](https://github.com/valhalla/valhalla/pull/3029)
   * FIXED: Apply conditional restrictions with dow only to the edges when routing [#3039](https://github.com/valhalla/valhalla/pull/3039)
   * FIXED: Missing locking in incident handler needed to hang out to scop lock rather than let the temporary disolve [#3046](https://github.com/valhalla/valhalla/pull/3046)
   * FIXED: Continuous lane guidance fix [#3054](https://github.com/valhalla/valhalla/pull/3054)
   * FIXED: Fix reclassification for "shorter" ferries and rail ferries (for Chunnel routing issues) [#3038](https://github.com/valhalla/valhalla/pull/3038)
   * FIXED: Incorrect routing through motor_vehicle:conditional=destination. [#3041](https://github.com/valhalla/valhalla/pull/3041)
   * FIXED: Allow destination-only routing on the first-pass for non bidirectional Astar algorithms. [#3085](https://github.com/valhalla/valhalla/pull/3085)
   * FIXED: Highway/ramp lane bifurcation [#3088](https://github.com/valhalla/valhalla/pull/3088)
   * FIXED: out of bound access of tile hierarchy in base_ll function in graphheader [#3089](https://github.com/valhalla/valhalla/pull/3089)
   * FIXED: include shortcuts in avoid edge set for avoid_polygons [#3090](https://github.com/valhalla/valhalla/pull/3090)
  
* **Enhancement**
   * CHANGED: Refactor timedep forward/reverse to reduce code repetition [#2987](https://github.com/valhalla/valhalla/pull/2987)
   * CHANGED: Sync translation files with Transifex command line tool [#3030](https://github.com/valhalla/valhalla/pull/3030)
   * CHANGED: Use osm tags in links reclassification algorithm in order to reduce false positive downgrades [#3042](https://github.com/valhalla/valhalla/pull/3042) 
   * CHANGED: Use CircleCI XL instances for linux based builds [#3043](https://github.com/valhalla/valhalla/pull/3043)
   * ADDED: ci: Enable undefined sanitizer [#2999](https://github.com/valhalla/valhalla/pull/2999)
   * ADDED: Optionally pass preconstructed graphreader to connectivity map [#3046](https://github.com/valhalla/valhalla/pull/3046)
   * CHANGED: ci: Skip Win CI runs for irrelevant files [#3014](https://github.com/valhalla/valhalla/pull/3014)
   * ADDED: Allow configuration-driven default speed assignment based on edge properties [#3055](https://github.com/valhalla/valhalla/pull/3055)
   * CHANGED: Use std::shared_ptr in case if ENABLE_THREAD_SAFE_TILE_REF_COUNT is ON. [#3067](https://github.com/valhalla/valhalla/pull/3067)
   * CHANGED: Reduce stop impact when driving in parking lots [#3051](https://github.com/valhalla/valhalla/pull/3051)
   * ADDED: Added another through route test [#3074](https://github.com/valhalla/valhalla/pull/3074)
   * ADDED: Adds incident-length to metadata proto [#3083](https://github.com/valhalla/valhalla/pull/3083)
   * ADDED: Do not penalize gates that have allowed access [#3078](https://github.com/valhalla/valhalla/pull/3078)
   * ADDED: Added missing k/v pairs to taginfo.json.  Updated PR template. [#3101](https://github.com/valhalla/valhalla/pull/3101)
   * CHANGED: Serialize isochrone 'contour' properties as floating point so they match user supplied value [#3078](https://github.com/valhalla/valhalla/pull/3095)
   * NIT: Enables compiler warnings as errors in midgard module [#3104](https://github.com/valhalla/valhalla/pull/3104)
   * CHANGED: Check all tiles for nullptr that reads from graphreader to avoid fails in case tiles might be missing. [#3065](https://github.com/valhalla/valhalla/pull/3065)

## Release Date: 2021-04-21 Valhalla 3.1.1
* **Removed**
   * REMOVED: The tossing of private roads in [#1960](https://github.com/valhalla/valhalla/pull/1960) was too aggressive and resulted in a lot of no routes.  Reverted this logic.  [#2934](https://github.com/valhalla/valhalla/pull/2934)
   * REMOVED: stray references to node bindings [#3012](https://github.com/valhalla/valhalla/pull/3012)

* **Bug Fix**
   * FIXED: Fix compression_utils.cc::inflate(...) throw - make it catchable [#2839](https://github.com/valhalla/valhalla/pull/2839)
   * FIXED: Fix compiler errors if HAVE_HTTP not enabled [#2807](https://github.com/valhalla/valhalla/pull/2807)
   * FIXED: Fix alternate route serialization [#2811](https://github.com/valhalla/valhalla/pull/2811)
   * FIXED: Store restrictions in the right tile [#2781](https://github.com/valhalla/valhalla/pull/2781)
   * FIXED: Failing to write tiles because of racing directory creation [#2810](https://github.com/valhalla/valhalla/pull/2810)
   * FIXED: Regression in stopping expansion on transitions down in time-dependent routes [#2815](https://github.com/valhalla/valhalla/pull/2815)
   * FIXED: Fix crash in loki when trace_route is called with 2 locations.[#2817](https://github.com/valhalla/valhalla/pull/2817)
   * FIXED: Mark the restriction start and end as via ways to fix IsBridgingEdge function in Bidirectional Astar [#2796](https://github.com/valhalla/valhalla/pull/2796)
   * FIXED: Dont add predictive traffic to the tile if it's empty [#2826](https://github.com/valhalla/valhalla/pull/2826)
   * FIXED: Fix logic bidirectional astar to avoid double u-turns and extra detours [#2802](https://github.com/valhalla/valhalla/pull/2802)
   * FIXED: Re-enable transition cost for motorcycle profile [#2837](https://github.com/valhalla/valhalla/pull/2837)
   * FIXED: Increase limits for timedep_* algorithms. Split track_factor into edge factor and transition penalty [#2845](https://github.com/valhalla/valhalla/pull/2845)
   * FIXED: Loki was looking up the wrong costing enum for avoids [#2856](https://github.com/valhalla/valhalla/pull/2856)
   * FIXED: Fix way_ids -> graph_ids conversion for complex restrictions: handle cases when a way is split into multiple edges [#2848](https://github.com/valhalla/valhalla/pull/2848)
   * FIXED: Honor access mode while matching OSMRestriction with the graph [#2849](https://github.com/valhalla/valhalla/pull/2849)
   * FIXED: Ensure route summaries are unique among all returned route/legs [#2874](https://github.com/valhalla/valhalla/pull/2874)
   * FIXED: Fix compilation errors when boost < 1.68 and libprotobuf < 3.6  [#2878](https://github.com/valhalla/valhalla/pull/2878)
   * FIXED: Allow u-turns at no-access barriers when forced by heading [#2875](https://github.com/valhalla/valhalla/pull/2875)
   * FIXED: Fixed "No route found" error in case of multipoint request with locations near low reachability edges [#2914](https://github.com/valhalla/valhalla/pull/2914)
   * FIXED: Python bindings installation [#2751](https://github.com/valhalla/valhalla/issues/2751)
   * FIXED: Skip bindings if there's no Python development version [#2893](https://github.com/valhalla/valhalla/pull/2893)
   * FIXED: Use CMakes built-in Python variables to configure installation [#2931](https://github.com/valhalla/valhalla/pull/2931)
   * FIXED: Sometimes emitting zero-length route geometry when traffic splits edge twice [#2943](https://github.com/valhalla/valhalla/pull/2943)
   * FIXED: Fix map-match segfault when gps-points project very near a node [#2946](https://github.com/valhalla/valhalla/pull/2946)
   * FIXED: Use kServiceRoad edges while searching for ferry connection [#2933](https://github.com/valhalla/valhalla/pull/2933)
   * FIXED: Enhanced logic for IsTurnChannelManeuverCombinable [#2952](https://github.com/valhalla/valhalla/pull/2952)
   * FIXED: Restore compatibility with gcc 6.3.0, libprotobuf 3.0.0, boost v1.62.0 [#2953](https://github.com/valhalla/valhalla/pull/2953)
   * FIXED: Dont abort bidirectional a-star search if only one direction is exhausted [#2936](https://github.com/valhalla/valhalla/pull/2936)
   * FIXED: Fixed missing comma in the scripts/valhalla_build_config [#2963](https://github.com/valhalla/valhalla/pull/2963)
   * FIXED: Reverse and Multimodal Isochrones were returning forward results [#2967](https://github.com/valhalla/valhalla/pull/2967)
   * FIXED: Map-match fix for first gps-point being exactly equal to street shape-point [#2977](https://github.com/valhalla/valhalla/pull/2977)
   * FIXED: Add missing GEOS:GEOS dep to mjolnir target [#2901](https://github.com/valhalla/valhalla/pull/2901)
   * FIXED: Allow expansion into a region when not_thru_pruning is false on 2nd pass [#2978](https://github.com/valhalla/valhalla/pull/2978)
   * FIXED: Fix polygon area calculation: use Shoelace formula [#2927](https://github.com/valhalla/valhalla/pull/2927)
   * FIXED: Isochrone: orient segments/rings acoording to the right-hand rule [#2932](https://github.com/valhalla/valhalla/pull/2932)
   * FIXED: Parsenodes fix: check if index is out-of-bound first [#2984](https://github.com/valhalla/valhalla/pull/2984)
   * FIXED: Fix for unique-summary logic [#2996](https://github.com/valhalla/valhalla/pull/2996)
   * FIXED: Isochrone: handle origin edges properly [#2990](https://github.com/valhalla/valhalla/pull/2990)
   * FIXED: Annotations fail with returning NaN speed when the same point is duplicated in route geometry [#2992](https://github.com/valhalla/valhalla/pull/2992)
   * FIXED: Fix run_with_server.py to work on macOS [#3003](https://github.com/valhalla/valhalla/pull/3003)
   * FIXED: Removed unexpected maneuvers at sharp bends [#2968](https://github.com/valhalla/valhalla/pull/2968)
   * FIXED: Remove large number formatting for non-US countries [#3015](https://github.com/valhalla/valhalla/pull/3015)
   * FIXED: Odin undefined behaviour: handle case when xedgeuse is not initialized [#3020](https://github.com/valhalla/valhalla/pull/3020)

* **Enhancement**
   * Pedestrian crossing should be a separate TripLeg_Use [#2950](https://github.com/valhalla/valhalla/pull/2950)
   * CHANGED: Azure uses ninja as generator [#2779](https://github.com/valhalla/valhalla/pull/2779)
   * ADDED: Support for date_time type invariant for map matching [#2712](https://github.com/valhalla/valhalla/pull/2712)
   * ADDED: Add Bulgarian locale [#2825](https://github.com/valhalla/valhalla/pull/2825)
   * FIXED: No need for write permissions on tarball indices [#2822](https://github.com/valhalla/valhalla/pull/2822)
   * ADDED: nit: Links debug build with lld [#2813](https://github.com/valhalla/valhalla/pull/2813)
   * ADDED: Add costing option `use_living_streets` to avoid or favor living streets in route. [#2788](https://github.com/valhalla/valhalla/pull/2788)
   * CHANGED: Do not allocate mapped_cache vector in skadi when no elevation source is provided. [#2841](https://github.com/valhalla/valhalla/pull/2841)
   * ADDED: avoid_polygons logic [#2750](https://github.com/valhalla/valhalla/pull/2750)
   * ADDED: Added support for destination for conditional access restrictions [#2857](https://github.com/valhalla/valhalla/pull/2857)
   * CHANGED: Large sequences are now merge sorted which can be dramatically faster with certain hardware configurations. This is especially useful in speeding up the earlier stages (parsing, graph construction) of tile building [#2850](https://github.com/valhalla/valhalla/pull/2850)
   * CHANGED: When creating the intial graph edges by setting at which nodes they start and end, first mark the indices of those nodes in another sequence and then sort them by edgeid so that we can do the setting of start and end node sequentially in the edges file. This is much more efficient on certain hardware configurations [#2851](https://github.com/valhalla/valhalla/pull/2851)
   * CHANGED: Use relative cost threshold to extend search in bidirectional astar in order to find more alternates [#2868](https://github.com/valhalla/valhalla/pull/2868)
   * CHANGED: Throw an exception if directory does not exist when building traffic extract [#2871](https://github.com/valhalla/valhalla/pull/2871)
   * CHANGED: Support for ignoring multiple consecutive closures at start/end locations [#2846](https://github.com/valhalla/valhalla/pull/2846)
   * ADDED: Added sac_scale to trace_attributes output and locate edge output [#2818](https://github.com/valhalla/valhalla/pull/2818)
   * ADDED: Ukrainian language translations [#2882](https://github.com/valhalla/valhalla/pull/2882)
   * ADDED: Add support for closure annotations [#2816](https://github.com/valhalla/valhalla/pull/2816)
   * ADDED: Add costing option `service_factor`. Implement possibility to avoid or favor generic service roads in route for all costing options. [#2870](https://github.com/valhalla/valhalla/pull/2870)
   * CHANGED: Reduce stop impact cost when flow data is present [#2891](https://github.com/valhalla/valhalla/pull/2891)
   * CHANGED: Update visual compare script [#2803](https://github.com/valhalla/valhalla/pull/2803)
   * CHANGED: Service roads are not penalized for `pedestrian` costing by default. [#2898](https://github.com/valhalla/valhalla/pull/2898)
   * ADDED: Add complex mandatory restrictions support [#2766](https://github.com/valhalla/valhalla/pull/2766)
   * ADDED: Status endpoint for future status info and health checking of running service [#2907](https://github.com/valhalla/valhalla/pull/2907)
   * ADDED: Add min_level argument to valhalla_ways_to_edges [#2918](https://github.com/valhalla/valhalla/pull/2918)
   * ADDED: Adding ability to store the roundabout_exit_turn_degree to the maneuver [#2941](https://github.com/valhalla/valhalla/pull/2941)
   * ADDED: Penalize pencil point uturns and uturns at short internal edges. Note: `motorcycle` and `motor_scooter` models do not penalize on short internal edges. No new uturn penalty logic has been added to the pedestrian and bicycle costing models. [#2944](https://github.com/valhalla/valhalla/pull/2944)
   * CHANGED: Allow config object to be passed-in to path algorithms [#2949](https://github.com/valhalla/valhalla/pull/2949)
   * CHANGED: Allow disabling Werror
   * ADDED: Add ability to build Valhalla modules as STATIC libraries. [#2957](https://github.com/valhalla/valhalla/pull/2957)
   * NIT: Enables compiler warnings in part of mjolnir module [#2922](https://github.com/valhalla/valhalla/pull/2922)
   * CHANGED: Refactor isochrone/reachability forward/reverse search to reduce code repetition [#2969](https://github.com/valhalla/valhalla/pull/2969)
   * ADDED: Set the roundabout exit shape index when we are collapsing the roundabout maneuvers. [#2975](https://github.com/valhalla/valhalla/pull/2975)
   * CHANGED: Penalized closed edges if using them at start/end locations [#2964](https://github.com/valhalla/valhalla/pull/2964)
   * ADDED: Add shoulder to trace_attributes output. [#2980](https://github.com/valhalla/valhalla/pull/2980)
   * CHANGED: Refactor bidirectional astar forward/reverse search to reduce code repetition [#2970](https://github.com/valhalla/valhalla/pull/2970)
   * CHANGED: Factor for service roads is 1.0 by default. [#2988](https://github.com/valhalla/valhalla/pull/2988)
   * ADDED: Support for conditionally skipping CI runs [#2986](https://github.com/valhalla/valhalla/pull/2986)
   * ADDED: Add instructions for building valhalla on `arm64` macbook [#2997](https://github.com/valhalla/valhalla/pull/2997)
   * NIT: Enables compiler warnings in part of mjolnir module [#2995](https://github.com/valhalla/valhalla/pull/2995)
   * CHANGED: nit(rename): Renames the encoded live speed properties [#2998](https://github.com/valhalla/valhalla/pull/2998)
   * ADDED: ci: Vendors the codecov script [#3002](https://github.com/valhalla/valhalla/pull/3002)
   * CHANGED: Allow None build type [#3005](https://github.com/valhalla/valhalla/pull/3005)
   * CHANGED: ci: Build Python bindings for Mac OS [#3013](https://github.com/valhalla/valhalla/pull/3013)

## Release Date: 2021-01-25 Valhalla 3.1.0
* **Removed**
   * REMOVED: Remove Node bindings. [#2502](https://github.com/valhalla/valhalla/pull/2502)
   * REMOVED: appveyor builds. [#2550](https://github.com/valhalla/valhalla/pull/2550)
   * REMOVED: Removed x86 CI builds. [#2792](https://github.com/valhalla/valhalla/pull/2792)

* **Bug Fix**
   * FIXED: Crazy ETAs.  If a way has forward speed with no backward speed and it is not oneway, then we must set the default speed.  The reverse logic applies as well.  If a way has no backward speed but has a forward speed and it is not a oneway, then set the default speed. [#2102](https://github.com/valhalla/valhalla/pull/2102)
   * FIXED: Map matching elapsed times spliced amongst different legs and discontinuities are now correct [#2104](https://github.com/valhalla/valhalla/pull/2104)
   * FIXED: Date time information is now propogated amongst different legs and discontinuities [#2107](https://github.com/valhalla/valhalla/pull/2107)
   * FIXED: Adds support for geos-3.8 c++ api [#2021](https://github.com/valhalla/valhalla/issues/2021)
   * FIXED: Updated the osrm serializer to not set junction name for osrm origin/start maneuver - this is not helpful since we are not transitioning through the intersection.  [#2121](https://github.com/valhalla/valhalla/pull/2121)
   * FIXED: Removes precomputing of edge-costs which lead to wrong results [#2120](https://github.com/valhalla/valhalla/pull/2120)
   * FIXED: Complex turn-restriction invalidates edge marked as kPermanent [#2103](https://github.com/valhalla/valhalla/issues/2103)
   * FIXED: Fixes bug with inverted time-restriction parsing [#2167](https://github.com/valhalla/valhalla/pull/2167)
   * FIXED: Fixed several bugs with numeric underflow in map-matching trip durations. These may
     occur when serializing match results where adjacent trace points appear out-of-sequence on the
     same edge [#2178](https://github.com/valhalla/valhalla/pull/2178)
     - `MapMatcher::FormPath` now catches route discontinuities on the same edge when the distance
       percentage along don't agree. The trip leg builder builds disconnected legs on a single edge
       to avoid duration underflow.
     - Correctly populate edge groups when matching results contain loops. When a loop occurs,
       the leg builder now starts at the correct edge where the loop ends, and correctly accounts
       for any contained edges.
     - Duration over-trimming at the terminating edge of a match.
   * FIXED: Increased internal precision of time tracking per edge and maneuver so that maneuver times sum to the same time represented in the leg summary [#2195](https://github.com/valhalla/valhalla/pull/2195)
   * FIXED: Tagged speeds were not properly marked. We were not using forward and backward speeds to flag if a speed is tagged or not.  Should not update turn channel speeds if we are not inferring them.  Added additional logic to handle PH in the conditional restrictions. Do not update stop impact for ramps if they are marked as internal. [#2198](https://github.com/valhalla/valhalla/pull/2198)
   * FIXED: Fixed the sharp turn phrase [#2226](https://github.com/valhalla/valhalla/pull/2226)
   * FIXED: Protect against duplicate points in the input or points that snap to the same location resulting in `nan` times for the legs of the map match (of a 0 distance route) [#2229](https://github.com/valhalla/valhalla/pull/2229)
   * FIXED: Improves restriction check on briding edge in Bidirectional Astar [#2228](https://github.com/valhalla/valhalla/pull/2242)
   * FIXED: Allow nodes at location 0,0 [#2245](https://github.com/valhalla/valhalla/pull/2245)
   * FIXED: Fix RapidJSON compiler warnings and naming conflict [#2249](https://github.com/valhalla/valhalla/pull/2249)
   * FIXED: Fixed bug in resample_spherical_polyline where duplicate successive lat,lng locations in the polyline resulting in `nan` for the distance computation which shortcuts further sampling [#2239](https://github.com/valhalla/valhalla/pull/2239)
   * FIXED: Update exit logic for non-motorways [#2252](https://github.com/valhalla/valhalla/pull/2252)
   * FIXED: Transition point map-matching. When match results are on a transition point, we search for the sibling nodes at that transition and snap it to the corresponding edges in the route. [#2258](https://github.com/valhalla/valhalla/pull/2258)
   * FIXED: Fixed verbal multi-cue logic [#2270](https://github.com/valhalla/valhalla/pull/2270)
   * FIXED: Fixed Uturn cases when a not_thru edge is connected to the origin edge. [#2272](https://github.com/valhalla/valhalla/pull/2272)
   * FIXED: Update intersection classes in osrm response to not label all ramps as motorway [#2279](https://github.com/valhalla/valhalla/pull/2279)
   * FIXED: Fixed bug in mapmatcher when interpolation point goes before the first valid match or after the last valid match. Such behavior usually leads to discontinuity in matching. [#2275](https://github.com/valhalla/valhalla/pull/2275)
   * FIXED: Fixed an issue for time_allowed logic.  Previously we returned false on the first time allowed restriction and did not check them all. Added conditional restriction gurka test and datetime optional argument to gurka header file. [#2286](https://github.com/valhalla/valhalla/pull/2286)
   * FIXED: Fixed an issue for date ranges.  For example, for the range Jan 04 to Jan 02 we need to test to end of the year and then from the first of the year to the end date.  Also, fixed an emergency tag issue.  We should only set the use to emergency if all other access is off. [#2290](https://github.com/valhalla/valhalla/pull/2290)
   * FIXED: Found a few issues with the initial ref and direction logic for ways.  We were overwriting the refs with directionals to the name_offset_map instead of concatenating them together.  Also, we did not allow for blank entries for GetTagTokens. [#2298](https://github.com/valhalla/valhalla/pull/2298)
   * FIXED: Fixed an issue where MatchGuidanceViewJunctions is only looking at the first edge. Set the data_id for guidance views to the changeset id as it is already being populated. Also added test for guidance views. [#2303](https://github.com/valhalla/valhalla/pull/2303)
   * FIXED: Fixed a problem with live speeds where live speeds were being used to determine access, even when a live
   speed (current time) route wasn't what was requested. [#2311](https://github.com/valhalla/valhalla/pull/2311)
   * FIXED: Fix break/continue typo in search filtering [#2317](https://github.com/valhalla/valhalla/pull/2317)
   * FIXED: Fix a crash in trace_route due to iterating past the end of a vector. [#2322](https://github.com/valhalla/valhalla/pull/2322)
   * FIXED: Don't allow timezone information in the local date time string attached at each location. [#2312](https://github.com/valhalla/valhalla/pull/2312)
   * FIXED: Fix short route trimming in bidirectional astar [#2323](https://github.com/valhalla/valhalla/pull/2323)
   * FIXED: Fix shape trimming in leg building for snap candidates that lie within the margin of rounding error [#2326](https://github.com/valhalla/valhalla/pull/2326)
   * FIXED: Fixes route duration underflow with traffic data [#2325](https://github.com/valhalla/valhalla/pull/2325)
   * FIXED: Parse mtb:scale tags and set bicycle access if present [#2117](https://github.com/valhalla/valhalla/pull/2117)
   * FIXED: Fixed segfault.  Shape was missing from options for valhalla_path_comparison and valhalla_run_route.  Also, costing options was missing in valhalla_path_comparison. [#2343](https://github.com/valhalla/valhalla/pull/2343)
   * FIXED: Handle decimal numbers with zero-value mantissa properly in Lua [#2355](https://github.com/valhalla/valhalla/pull/2355)
   * FIXED: Many issues that resulted in discontinuities, failed matches or incorrect time/duration for map matching requests. [#2292](https://github.com/valhalla/valhalla/pull/2292)
   * FIXED: Seeing segfault when loading large osmdata data files before loading LuaJit. LuaJit fails to create luaL_newstate() Ref: [#2158](https://github.com/ntop/ntopng/issues/2158) Resolution is to load LuaJit before loading the data files. [#2383](https://github.com/valhalla/valhalla/pull/2383)
   * FIXED: Store positive/negative OpenLR offsets in bucketed form [#2405](https://github.com/valhalla/valhalla/2405)
   * FIXED: Fix on map-matching return code when breakage distance limitation exceeds. Instead of letting the request goes into meili and fails in finding a route, we check the distance in loki and early return with exception code 172. [#2406](https://github.com/valhalla/valhalla/pull/2406)
   * FIXED: Don't create edges for portions of ways that are doubled back on themselves as this confuses opposing edge index computations [#2385](https://github.com/valhalla/valhalla/pull/2385)
   * FIXED: Protect against nan in uniform_resample_spherical_polyline. [#2431](https://github.com/valhalla/valhalla/pull/2431)
   * FIXED: Obvious maneuvers. [#2436](https://github.com/valhalla/valhalla/pull/2436)
   * FIXED: Base64 encoding/decoding [#2452](https://github.com/valhalla/valhalla/pull/2452)
   * FIXED: Added post roundabout instruction when enter/exit roundabout maneuvers are combined [#2454](https://github.com/valhalla/valhalla/pull/2454)
   * FIXED: openlr: Explicitly check for linear reference option for Valhalla serialization. [#2458](https://github.com/valhalla/valhalla/pull/2458)
   * FIXED: Fix segfault: Do not combine last turn channel maneuver. [#2463](https://github.com/valhalla/valhalla/pull/2463)
   * FIXED: Remove extraneous whitespaces from ja-JP.json. [#2471](https://github.com/valhalla/valhalla/pull/2471)
   * FIXED: Checks protobuf serialization/parsing success [#2477](https://github.com/valhalla/valhalla/pull/2477)
   * FIXED: Fix dereferencing of end for std::lower_bound in sequence and possible UB [#2488](https://github.com/valhalla/valhalla/pull/2488)
   * FIXED: Make tile building reproducible: fix UB-s [#2480](https://github.com/valhalla/valhalla/pull/2480)
   * FIXED: Zero initialize EdgeInfoInner.spare0_. Uninitialized spare0_ field produced UB which causes gurka_reproduce_tile_build to fail intermittently. [2499](https://github.com/valhalla/valhalla/pull/2499)
   * FIXED: Drop unused CHANGELOG validation script, straggling NodeJS references [#2506](https://github.com/valhalla/valhalla/pull/2506)
   * FIXED: Fix missing nullptr checks in graphreader and loki::Reach (causing segfault during routing with not all levels of tiles availble) [#2504](https://github.com/valhalla/valhalla/pull/2504)
   * FIXED: Fix mismatch of triplegedge roadclass and directededge roadclass [#2507](https://github.com/valhalla/valhalla/pull/2507)
   * FIXED: Improve german destination_verbal_alert phrases [#2509](https://github.com/valhalla/valhalla/pull/2509)
   * FIXED: Undefined behavior cases discovered with undefined behavior sanitizer tool. [2498](https://github.com/valhalla/valhalla/pull/2498)
   * FIXED: Fixed logic so verbal keep instructions use branch exit sign info for ramps [#2520](https://github.com/valhalla/valhalla/pull/2520)
   * FIXED: Fix bug in trace_route for uturns causing garbage coordinates [#2517](https://github.com/valhalla/valhalla/pull/2517)
   * FIXED: Simplify heading calculation for turn type. Remove undefined behavior case. [#2513](https://github.com/valhalla/valhalla/pull/2513)
   * FIXED: Always set costing name even if one is not provided for osrm serializer weight_name. [#2528](https://github.com/valhalla/valhalla/pull/2528)
   * FIXED: Make single-thread tile building reproducible: fix seed for shuffle, use concurrency configuration from the mjolnir section. [#2515](https://github.com/valhalla/valhalla/pull/2515)
   * FIXED: More Windows compatibility: build tiles and some run actions work now (including CI tests) [#2300](https://github.com/valhalla/valhalla/issues/2300)
   * FIXED: Transcoding of c++ location to pbf location used path edges in the place of filtered edges. [#2542](https://github.com/valhalla/valhalla/pull/2542)
   * FIXED: Add back whitelisting action types. [#2545](https://github.com/valhalla/valhalla/pull/2545)
   * FIXED: Allow uturns for truck costing now that we have derived deadends marked in the edge label [#2559](https://github.com/valhalla/valhalla/pull/2559)
   * FIXED: Map matching uturn trimming at the end of an edge where it wasn't needed. [#2558](https://github.com/valhalla/valhalla/pull/2558)
   * FIXED: Multicue enter roundabout [#2556](https://github.com/valhalla/valhalla/pull/2556)
   * FIXED: Changed reachability computation to take into account live speed [#2597](https://github.com/valhalla/valhalla/pull/2597)
   * FIXED: Fixed a bug where the temp files were not getting read in if you started with the construct edges or build phase for valhalla_build_tiles. [#2601](https://github.com/valhalla/valhalla/pull/2601)
   * FIXED: Updated fr-FR.json with partial translations. [#2605](https://github.com/valhalla/valhalla/pull/2605)
   * FIXED: Removed superfluous const qualifier from odin/signs [#2609](https://github.com/valhalla/valhalla/pull/2609)
   * FIXED: Internal maneuver placement [#2600](https://github.com/valhalla/valhalla/pull/2600)
   * FIXED: Complete fr-FR.json locale. [#2614](https://github.com/valhalla/valhalla/pull/2614)
   * FIXED: Don't truncate precision in polyline encoding [#2632](https://github.com/valhalla/valhalla/pull/2632)
   * FIXED: Fix all compiler warnings in sif and set to -Werror [#2642](https://github.com/valhalla/valhalla/pull/2642)
   * FIXED: Remove unnecessary maneuvers to continue straight [#2647](https://github.com/valhalla/valhalla/pull/2647)
   * FIXED: Linear reference support in route/mapmatch apis (FOW, FRC, bearing, and number of references) [#2645](https://github.com/valhalla/valhalla/pull/2645)
   * FIXED: Ambiguous local to global (with timezone information) date time conversions now all choose to use the later time instead of throwing unhandled exceptions [#2665](https://github.com/valhalla/valhalla/pull/2665)
   * FIXED: Overestimated reach caused be reenquing transition nodes without checking that they had been already expanded [#2670](https://github.com/valhalla/valhalla/pull/2670)
   * FIXED: Build with C++17 standard. Deprecated function calls are substituted with new ones. [#2669](https://github.com/valhalla/valhalla/pull/2669)
   * FIXED: Improve German post_transition_verbal instruction [#2677](https://github.com/valhalla/valhalla/pull/2677)
   * FIXED: Lane updates.  Add the turn lanes to all edges of the way.  Do not "enhance" turn lanes if they are part of a complex restriction.  Moved ProcessTurnLanes after UpdateManeuverPlacementForInternalIntersectionTurns.  Fix for a missing "uturn" indication for intersections on the previous maneuver, we were serializing an empty list. [#2679](https://github.com/valhalla/valhalla/pull/2679)
   * FIXED: Fixes OpenLr serialization [#2688](https://github.com/valhalla/valhalla/pull/2688)
   * FIXED: Internal edges can't be also a ramp or a turn channel.  Also, if an edge is marked as ramp and turn channel mark it as a ramp.  [2689](https://github.com/valhalla/valhalla/pull/2689)
   * FIXED: Check that speeds are equal for the edges going in the same direction while buildig shortcuts [#2691](https://github.com/valhalla/valhalla/pull/2691)
   * FIXED: Missing fork or bear instruction [#2683](https://github.com/valhalla/valhalla/pull/2683)
   * FIXED: Eliminate null pointer dereference in GraphReader::AreEdgesConnected [#2695](https://github.com/valhalla/valhalla/issues/2695)
   * FIXED: Fix polyline simplification float/double comparison [#2698](https://github.com/valhalla/valhalla/issues/2698)
   * FIXED: Weights were sometimes negative due to incorrect updates to elapsed_cost [#2702](https://github.com/valhalla/valhalla/pull/2702)
   * FIXED: Fix bidirectional route failures at deadends [#2705](https://github.com/valhalla/valhalla/pull/2705)
   * FIXED: Updated logic to call out a non-obvious turn [#2708](https://github.com/valhalla/valhalla/pull/2708)
   * FIXED: valhalla_build_statistics multithreaded mode fixed [#2707](https://github.com/valhalla/valhalla/pull/2707)
   * FIXED: If infer_internal_intersections is true then allow internals that are also ramps or TCs. Without this we produce an extra continue manuever.  [#2710](https://github.com/valhalla/valhalla/pull/2710)
   * FIXED: We were routing down roads that should be destination only. Now we mark roads with motor_vehicle=destination and motor_vehicle=customers or access=destination and access=customers as destination only. [#2722](https://github.com/valhalla/valhalla/pull/2722)
   * FIXED: Replace all Python2 print statements with Python3 syntax [#2716](https://github.com/valhalla/valhalla/issues/2716)
   * FIXED: Some HGT files not found [#2723](https://github.com/valhalla/valhalla/issues/2723)
   * FIXED: Fix PencilPointUturn detection by removing short-edge check and updating angle threshold [#2725](https://github.com/valhalla/valhalla/issues/2725)
   * FIXED: Fix invalid continue/bear maneuvers [#2729](https://github.com/valhalla/valhalla/issues/2729)
   * FIXED: Fixes an issue that lead to double turns within a very short distance, when instead, it should be a u-turn. We now collapse double L turns or double R turns in short non-internal intersections to u-turns. [#2740](https://github.com/valhalla/valhalla/pull/2740)
   * FIXED: fixes an issue that lead to adding an extra maneuver. We now combine a current maneuver short length non-internal edges (left or right) with the next maneuver that is a kRampStraight. [#2741](https://github.com/valhalla/valhalla/pull/2741)
   * FIXED: Reduce verbose instructions by collapsing small end ramp forks [#2762](https://github.com/valhalla/valhalla/issues/2762)
   * FIXED: Remove redundant return statements [#2776](https://github.com/valhalla/valhalla/pull/2776)
   * FIXED: Added unit test for BuildAdminFromPBF() to test GEOS 3.9 update. [#2787](https://github.com/valhalla/valhalla/pull/2787)
   * FIXED: Add support for geos-3.9 c++ api [#2739](https://github.com/valhalla/valhalla/issues/2739)
   * FIXED: Fix check for live speed validness [#2797](https://github.com/valhalla/valhalla/pull/2797)

* **Enhancement**
   * ADDED: Matrix of Bike Share [#2590](https://github.com/valhalla/valhalla/pull/2590)
   * ADDED: Add ability to provide custom implementation for candidate collection in CandidateQuery. [#2328](https://github.com/valhalla/valhalla/pull/2328)
   * ADDED: Cancellation of tile downloading. [#2319](https://github.com/valhalla/valhalla/pull/2319)
   * ADDED: Return the coordinates of the nodes isochrone input locations snapped to [#2111](https://github.com/valhalla/valhalla/pull/2111)
   * ADDED: Allows more complicated routes in timedependent a-star before timing out [#2068](https://github.com/valhalla/valhalla/pull/2068)
   * ADDED: Guide signs and junction names [#2096](https://github.com/valhalla/valhalla/pull/2096)
   * ADDED: Added a bool to the config indicating whether to use commercially set attributes.  Added logic to not call IsIntersectionInternal if this is a commercial data set.  [#2132](https://github.com/valhalla/valhalla/pull/2132)
   * ADDED: Removed commerical data set bool to the config and added more knobs for data.  Added infer_internal_intersections, infer_turn_channels, apply_country_overrides, and use_admin_db.  [#2173](https://github.com/valhalla/valhalla/pull/2173)
   * ADDED: Allow using googletest in unit tests and convert all tests to it (old test.cc is completely removed). [#2128](https://github.com/valhalla/valhalla/pull/2128)
   * ADDED: Add guidance view capability. [#2209](https://github.com/valhalla/valhalla/pull/2209)
   * ADDED: Collect turn cost information as path is formed so that it can be seralized out for trace attributes or osrm flavored intersections. Also add shape_index to osrm intersections. [#2207](https://github.com/valhalla/valhalla/pull/2207)
   * ADDED: Added alley factor to autocost.  Factor is defaulted at 1.0f or do not avoid alleys. [#2246](https://github.com/valhalla/valhalla/pull/2246)
   * ADDED: Support unlimited speed limits where maxspeed=none. [#2251](https://github.com/valhalla/valhalla/pull/2251)
   * ADDED: Implement improved Reachability check using base class Dijkstra. [#2243](https://github.com/valhalla/valhalla/pull/2243)
   * ADDED: Gurka integration test framework with ascii-art maps [#2244](https://github.com/valhalla/valhalla/pull/2244)
   * ADDED: Add to the stop impact when transitioning from higher to lower class road and we are not on a turn channel or ramp. Also, penalize lefts when driving on the right and vice versa. [#2282](https://github.com/valhalla/valhalla/pull/2282)
   * ADDED: Added reclassify_links, use_direction_on_ways, and allow_alt_name as config options.  If `use_direction_on_ways = true` then use `direction` and `int_direction` on the way to update the directional for the `ref` and `int_ref`.  Also, copy int_efs to the refs. [#2285](https://github.com/valhalla/valhalla/pull/2285)
   * ADDED: Add support for live traffic. [#2268](https://github.com/valhalla/valhalla/pull/2268)
   * ADDED: Implement per-location search filters for functional road class and forms of way. [#2289](https://github.com/valhalla/valhalla/pull/2289)
   * ADDED: Approach, multi-cue, and length updates [#2313](https://github.com/valhalla/valhalla/pull/2313)
   * ADDED: Speed up timezone differencing calculation if cache is provided. [#2316](https://github.com/valhalla/valhalla/pull/2316)
   * ADDED: Added rapidjson/schema.h to baldr/rapidjson_util.h to make it available for use within valhalla. [#2330](https://github.com/valhalla/valhalla/issues/2330)
   * ADDED: Support decimal precision for height values in elevation service. Also support polyline5 for encoded polylines input and output to elevation service. [#2324](https://github.com/valhalla/valhalla/pull/2324)
   * ADDED: Use both imminent and distant verbal multi-cue phrases. [#2353](https://github.com/valhalla/valhalla/pull/2353)
   * ADDED: Split parsing stage into 3 separate stages. [#2339](https://github.com/valhalla/valhalla/pull/2339)
   * CHANGED: Speed up graph enhancing by avoiding continuous unordered_set rebuilding [#2349](https://github.com/valhalla/valhalla/pull/2349)
   * CHANGED: Skip calling out to Lua for nodes/ways/relations with not tags - speeds up parsing. [#2351](https://github.com/valhalla/valhalla/pull/2351)
   * CHANGED: Switch to LuaJIT for lua scripting - speeds up file parsing [#2352](https://github.com/valhalla/valhalla/pull/2352)
   * ADDED: Ability to create OpenLR records from raw data. [#2356](https://github.com/valhalla/valhalla/pull/2356)
   * ADDED: Revamp length phrases [#2359](https://github.com/valhalla/valhalla/pull/2359)
   * CHANGED: Do not allocate memory in skadi if we don't need it. [#2373](https://github.com/valhalla/valhalla/pull/2373)
   * CHANGED: Map matching: throw error (443/NoSegment) when no candidate edges are available. [#2370](https://github.com/valhalla/valhalla/pull/2370/)
   * ADDED: Add sk-SK.json (slovak) localization file. [#2376](https://github.com/valhalla/valhalla/pull/2376)
   * ADDED: Extend roundabout phrases. [#2378](https://github.com/valhalla/valhalla/pull/2378)
   * ADDED: More roundabout phrase tests. [#2382](https://github.com/valhalla/valhalla/pull/2382)
   * ADDED: Update the turn and continue phrases to include junction names and guide signs. [#2386](https://github.com/valhalla/valhalla/pull/2386)
   * ADDED: Add the remaining guide sign toward phrases [#2389](https://github.com/valhalla/valhalla/pull/2389)
   * ADDED: The ability to allow immediate uturns at trace points in a map matching request [#2380](https://github.com/valhalla/valhalla/pull/2380)
   * ADDED: Add utility functions to Signs. [#2390](https://github.com/valhalla/valhalla/pull/2390)
   * ADDED: Unified time tracking for all algorithms that support time-based graph expansion. [#2278](https://github.com/valhalla/valhalla/pull/2278)
   * ADDED: Add rail_ferry use and costing. [#2408](https://github.com/valhalla/valhalla/pull/2408)
   * ADDED: `street_side_max_distance`, `display_lat` and `display_lon` to `locations` in input for better control of routing side of street [#1769](https://github.com/valhalla/valhalla/pull/1769)
   * ADDED: Add addtional exit phrases. [#2421](https://github.com/valhalla/valhalla/pull/2421)
   * ADDED: Add Japanese locale, update German. [#2432](https://github.com/valhalla/valhalla/pull/2432)
   * ADDED: Gurka expect_route refactor [#2435](https://github.com/valhalla/valhalla/pull/2435)
   * ADDED: Add option to suppress roundabout exits [#2437](https://github.com/valhalla/valhalla/pull/2437)
   * ADDED: Add Greek locale. [#2438](https://github.com/valhalla/valhalla/pull/2438)
   * ADDED (back): Support for 64bit wide way ids in the edgeinfo structure with no impact to size for data sources with ids 32bits wide. [#2422](https://github.com/valhalla/valhalla/pull/2422)
   * ADDED: Support for 64bit osm node ids in parsing stage of tile building [#2422](https://github.com/valhalla/valhalla/pull/2422)
   * CHANGED: Point2/PointLL are now templated to allow for higher precision coordinate math when desired [#2429](https://github.com/valhalla/valhalla/pull/2429)
   * ADDED: Optional OpenLR Encoded Path Edges in API Response [#2424](https://github.com/valhalla/valhalla/pull/2424)
   * ADDED: Add explicit include for sstream to be compatible with msvc_x64 toolset. [#2449](https://github.com/valhalla/valhalla/pull/2449)
   * ADDED: Properly split returned path if traffic conditions change partway along edges [#2451](https://github.com/valhalla/valhalla/pull/2451/files)
   * ADDED: Add Dutch locale. [#2464](https://github.com/valhalla/valhalla/pull/2464)
   * ADDED: Check with address sanititizer in CI. Add support for undefined behavior sanitizer. [#2487](https://github.com/valhalla/valhalla/pull/2487)
   * ADDED: Ability to recost a path and increased cost/time details along the trippath and json output [#2425](https://github.com/valhalla/valhalla/pull/2425)
   * ADDED: Add the ability to do bikeshare based (ped/bike) multimodal routing [#2031](https://github.com/valhalla/valhalla/pull/2031)
   * ADDED: Route through restrictions enabled by introducing a costing option. [#2469](https://github.com/valhalla/valhalla/pull/2469)
   * ADDED: Migrated to Ubuntu 20.04 base-image [#2508](https://github.com/valhalla/valhalla/pull/2508)
   * CHANGED: Speed up parseways stage by avoiding multiple string comparisons [#2518](https://github.com/valhalla/valhalla/pull/2518)
   * CHANGED: Speed up enhance stage by avoiding GraphTileBuilder copying [#2468](https://github.com/valhalla/valhalla/pull/2468)
   * ADDED: Costing options now includes shortest flag which favors shortest path routes [#2555](https://github.com/valhalla/valhalla/pull/2555)
   * ADDED: Incidents in intersections [#2547](https://github.com/valhalla/valhalla/pull/2547)
   * CHANGED: Refactor mapmatching configuration to use a struct (instead of `boost::property_tree::ptree`). [#2485](https://github.com/valhalla/valhalla/pull/2485)
   * ADDED: Save exit maneuver's begin heading when combining enter & exit roundabout maneuvers. [#2554](https://github.com/valhalla/valhalla/pull/2554)
   * ADDED: Added new urban flag that can be set if edge is within city boundaries to data processing; new use_urban_tag config option; added to osrm response within intersections. [#2522](https://github.com/valhalla/valhalla/pull/2522)
   * ADDED: Parses OpenLr of type PointAlongLine [#2565](https://github.com/valhalla/valhalla/pull/2565)
   * ADDED: Use edge.is_urban is set for serializing is_urban. [#2568](https://github.com/valhalla/valhalla/pull/2568)
   * ADDED: Added new rest/service area uses on the edge. [#2533](https://github.com/valhalla/valhalla/pull/2533)
   * ADDED: Dependency cache for Azure [#2567](https://github.com/valhalla/valhalla/pull/2567)
   * ADDED: Added flexibility to remove the use of the admindb and to use the country and state iso from the tiles; [#2579](https://github.com/valhalla/valhalla/pull/2579)
   * ADDED: Added toll gates and collection points (gantry) to the node;  [#2532](https://github.com/valhalla/valhalla/pull/2532)
   * ADDED: Added osrm serialization for rest/service areas and admins. [#2594](https://github.com/valhalla/valhalla/pull/2594)
   * CHANGED: Improved Russian localization; [#2593](https://github.com/valhalla/valhalla/pull/2593)
   * ADDED: Support restricted class in intersection annotations [#2589](https://github.com/valhalla/valhalla/pull/2589)
   * ADDED: Added trail type trace [#2606](https://github.com/valhalla/valhalla/pull/2606)
   * ADDED: Added tunnel names to the edges as a tagged name.  [#2608](https://github.com/valhalla/valhalla/pull/2608)
   * CHANGED: Moved incidents to the trip leg and cut the shape of the leg at that location [#2610](https://github.com/valhalla/valhalla/pull/2610)
   * ADDED: Costing option to ignore_closures when routing with current flow [#2615](https://github.com/valhalla/valhalla/pull/2615)
   * ADDED: Cross-compilation ability with MinGW64 [#2619](https://github.com/valhalla/valhalla/pull/2619)
   * ADDED: Defines the incident tile schema and incident metadata [#2620](https://github.com/valhalla/valhalla/pull/2620)
   * ADDED: Moves incident serializer logic into a generic serializer [#2621](https://github.com/valhalla/valhalla/pull/2621)
   * ADDED: Incident loading singleton for continually refreshing incident tiles[#2573](https://github.com/valhalla/valhalla/pull/2573)
   * ADDED: One shot mode to valhalla_service so you can run a single request of any type without starting a server [#2624](https://github.com/valhalla/valhalla/pull/2624)
   * ADDED: Adds text instructions to OSRM output [#2625](https://github.com/valhalla/valhalla/pull/2625)
   * ADDED: Adds support for alternate routes [#2626](https://github.com/valhalla/valhalla/pull/2626)
   * CHANGED: Switch Python bindings generator from boost.python to header-only pybind11[#2644](https://github.com/valhalla/valhalla/pull/2644)
   * ADDED: Add support of input file for one-shot mode of valhalla_service [#2648](https://github.com/valhalla/valhalla/pull/2648)
   * ADDED: Linear reference support to locate api [#2645](https://github.com/valhalla/valhalla/pull/2645)
   * ADDED: Implemented OSRM-like turn duration calculation for car. Uses it now in auto costing. [#2651](https://github.com/valhalla/valhalla/pull/2651)
   * ADDED: Enhanced turn lane information in guidance [#2653](https://github.com/valhalla/valhalla/pull/2653)
   * ADDED: `top_speed` option for all motorized vehicles [#2667](https://github.com/valhalla/valhalla/issues/2667)
   * CHANGED: Move turn_lane_direction helper to odin/util [#2675](https://github.com/valhalla/valhalla/pull/2675)
   * ADDED: Add annotations to osrm response including speed limits, unit and sign conventions [#2668](https://github.com/valhalla/valhalla/pull/2668)
   * ADDED: Added functions for predicted speeds encoding-decoding [#2674](https://github.com/valhalla/valhalla/pull/2674)
   * ADDED: Time invariant routing via the bidirectional algorithm. This has the effect that when time dependent routes (arrive_by and depart_at) fall back to bidirectional due to length restrictions they will actually use the correct time of day for one of the search directions [#2660](https://github.com/valhalla/valhalla/pull/2660)
   * ADDED: If the length of the edge is greater than kMaxEdgeLength, then consider this a catastrophic error if the should_error bool is true in the set_length function. [2678](https://github.com/valhalla/valhalla/pull/2678)
   * ADDED: Moved lat,lon coordinates structures from single to double precision. Improves geometry accuracy noticibly at zooms above 17 as well as coordinate snapping and any other geometric operations. Addes about a 2% performance pentalty for standard routes. Graph nodes now have 7 digits of precision.  [#2693](https://github.com/valhalla/valhalla/pull/2693)
   * ADDED: Added signboards to guidance views.  [#2687](https://github.com/valhalla/valhalla/pull/2687)
   * ADDED: Regular speed on shortcut edges is calculated with turn durations taken into account. Truck, motorcycle and motorscooter profiles use OSRM-like turn duration. [#2662](https://github.com/valhalla/valhalla/pull/2662)
   * CHANGED: Remove astar algorithm and replace its use with timedep_forward as its redundant [#2706](https://github.com/valhalla/valhalla/pull/2706)
   * ADDED: Recover and recost all shortcuts in final path for bidirectional astar algorithm [#2711](https://github.com/valhalla/valhalla/pull/2711)
   * ADDED: An option for shortcut recovery to be cached at start up to reduce the time it takes to do so on the fly [#2714](https://github.com/valhalla/valhalla/pull/2714)
   * ADDED: If width <= 1.9 then no access for auto, truck, bus, taxi, emergency and hov. [#2713](https://github.com/valhalla/valhalla/pull/2713)
   * ADDED: Centroid/Converge/Rendezvous/Meet API which allows input locations to find a least cost convergence point from all locations [#2734](https://github.com/valhalla/valhalla/pull/2734)
   * ADDED: Added support to process the sump_buster tag.  Also, fixed a few small access bugs for nodes. [#2731](https://github.com/valhalla/valhalla/pull/2731)
   * ADDED: Log message if failed to create tiles directory. [#2738](https://github.com/valhalla/valhalla/pull/2738)
   * CHANGED: Tile memory is only owned by the GraphTile rather than shared amongst copies of the graph tile (in GraphReader and TileCaches). [#2340](https://github.com/valhalla/valhalla/pull/2340)
   * ADDED: Add Estonian locale. [#2748](https://github.com/valhalla/valhalla/pull/2748)
   * CHANGED: Handle GraphTile objects as smart pointers [#2703](https://github.com/valhalla/valhalla/pull/2703)
   * CHANGED: Improve stability with no RTTI build [#2759](https://github.com/valhalla/valhalla/pull/2759) and [#2760](https://github.com/valhalla/valhalla/pull/2760)
   * CHANGED: Change generic service roads to a new Use=kServiceRoad. This is for highway=service without other service= tags (such as driveway, alley, parking aisle) [#2419](https://github.com/valhalla/valhalla/pull/2419)
   * ADDED: Isochrones support isodistance lines as well [#2699](https://github.com/valhalla/valhalla/pull/2699)
   * ADDED: Add support for ignoring live traffic closures for waypoints [#2685](https://github.com/valhalla/valhalla/pull/2685)
   * ADDED: Add use_distance to auto cost to allow choosing between two primary cost components, time or distance [#2771](https://github.com/valhalla/valhalla/pull/2771)
   * CHANGED: nit: Enables compiler warnings in part of loki module [#2767](https://github.com/valhalla/valhalla/pull/2767)
   * CHANGED: Reducing the number of uturns by increasing the cost to for them to 9.5f. Note: Did not increase the cost for motorcycles or motorscooters. [#2770](https://github.com/valhalla/valhalla/pull/2770)
   * ADDED: Add option to use thread-safe GraphTile's reference counter. [#2772](https://github.com/valhalla/valhalla/pull/2772)
   * CHANGED: nit: Enables compiler warnings in part of thor module [#2768](https://github.com/valhalla/valhalla/pull/2768)
   * ADDED: Add costing option `use_tracks` to avoid or favor tracks in route. [#2769](https://github.com/valhalla/valhalla/pull/2769)
   * CHANGED: chore: Updates libosmium [#2786](https://github.com/valhalla/valhalla/pull/2786)
   * CHANGED: Optimize double bucket queue to reduce memory reallocations. [#2719](https://github.com/valhalla/valhalla/pull/2719)
   * CHANGED: Collapse merge maneuvers [#2773](https://github.com/valhalla/valhalla/pull/2773)
   * CHANGED: Add shortcuts to the tiles' bins so we can find them when doing spatial lookups. [#2744](https://github.com/valhalla/valhalla/pull/2744)

## Release Date: 2019-11-21 Valhalla 3.0.9
* **Bug Fix**
   * FIXED: Changed reachability computation to consider both directions of travel wrt candidate edges [#1965](https://github.com/valhalla/valhalla/pull/1965)
   * FIXED: toss ways where access=private and highway=service and service != driveway. [#1960](https://github.com/valhalla/valhalla/pull/1960)
   * FIXED: Fix search_cutoff check in loki correlate_node. [#2023](https://github.com/valhalla/valhalla/pull/2023)
   * FIXED: Computes notion of a deadend at runtime in bidirectional a-star which fixes no-route with a complicated u-turn. [#1982](https://github.com/valhalla/valhalla/issues/1982)
   * FIXED: Fix a bug with heading filter at nodes. [#2058](https://github.com/valhalla/valhalla/pull/2058)
   * FIXED: Bug in map matching continuity checking such that continuity must only be in the forward direction. [#2029](https://github.com/valhalla/valhalla/pull/2029)
   * FIXED: Allow setting the time for map matching paths such that the time is used for speed lookup. [#2030](https://github.com/valhalla/valhalla/pull/2030)
   * FIXED: Don't use density factor for transition cost when user specified flag disables flow speeds. [#2048](https://github.com/valhalla/valhalla/pull/2048)
   * FIXED: Map matching trace_route output now allows for discontinuities in the match though multi match is not supported in valhalla route output. [#2049](https://github.com/valhalla/valhalla/pull/2049)
   * FIXED: Allows routes with no time specified to use time conditional edges and restrictions with a flag denoting as much [#2055](https://github.com/valhalla/valhalla/pull/2055)
   * FIXED: Fixed a bug with 'current' time type map matches. [#2060](https://github.com/valhalla/valhalla/pull/2060)
   * FIXED: Fixed a bug with time dependent expansion in which the expansion distance heuristic was not being used. [#2064](https://github.com/valhalla/valhalla/pull/2064)

* **Enhancement**
   * ADDED: Establish pinpoint test pattern [#1969](https://github.com/valhalla/valhalla/pull/1969)
   * ADDED: Suppress relative direction in ramp/exit instructions if it matches driving side of street [#1990](https://github.com/valhalla/valhalla/pull/1990)
   * ADDED: Added relative direction to the merge maneuver [#1989](https://github.com/valhalla/valhalla/pull/1989)
   * ADDED: Refactor costing to better handle multiple speed datasources [#2026](https://github.com/valhalla/valhalla/pull/2026)
   * ADDED: Better usability of curl for fetching tiles on the fly [#2026](https://github.com/valhalla/valhalla/pull/2026)
   * ADDED: LRU cache scheme for tile storage [#2026](https://github.com/valhalla/valhalla/pull/2026)
   * ADDED: GraphTile size check [#2026](https://github.com/valhalla/valhalla/pull/2026)
   * ADDED: Pick more sane values for highway and toll avoidance [#2026](https://github.com/valhalla/valhalla/pull/2026)
   * ADDED: Refactor adding predicted speed info to speed up process [#2026](https://github.com/valhalla/valhalla/pull/2026)
   * ADDED: Allow selecting speed data sources at request time [#2026](https://github.com/valhalla/valhalla/pull/2026)
   * ADDED: Allow disabling certain neighbors in connectivity map [#2026](https://github.com/valhalla/valhalla/pull/2026)
   * ADDED: Allows routes with time-restricted edges if no time specified and notes restriction in response [#1992](https://github.com/valhalla/valhalla/issues/1992)
   * ADDED: Runtime deadend detection to timedependent a-star. [#2059](https://github.com/valhalla/valhalla/pull/2059)

## Release Date: 2019-09-06 Valhalla 3.0.8
* **Bug Fix**
   * FIXED: Added logic to detect if user is to merge to the left or right [#1892](https://github.com/valhalla/valhalla/pull/1892)
   * FIXED: Overriding the destination_only flag when reclassifying ferries; Also penalizing ferries with a 5 min. penalty in the cost to allow us to avoid destination_only the majority of the time except when it is necessary. [#1895](https://github.com/valhalla/valhalla/pull/1905)
   * FIXED: Suppress forks at motorway junctions and intersecting service roads [#1909](https://github.com/valhalla/valhalla/pull/1909)
   * FIXED: Enhanced fork assignment logic [#1912](https://github.com/valhalla/valhalla/pull/1912)
   * FIXED: Added logic to fall back to return country poly if no state and updated lua for Metro Manila and Ireland [#1910](https://github.com/valhalla/valhalla/pull/1910)
   * FIXED: Added missing motorway fork instruction [#1914](https://github.com/valhalla/valhalla/pull/1914)
   * FIXED: Use begin street name for osrm compat mode [#1916](https://github.com/valhalla/valhalla/pull/1916)
   * FIXED: Added logic to fix missing highway cardinal directions in the US [#1917](https://github.com/valhalla/valhalla/pull/1917)
   * FIXED: Handle forward traversable significant road class intersecting edges [#1928](https://github.com/valhalla/valhalla/pull/1928)
   * FIXED: Fixed bug with shape trimming that impacted Uturns at Via locations. [#1935](https://github.com/valhalla/valhalla/pull/1935)
   * FIXED: Dive bomb updates.  Updated default speeds for urban areas based on roadclass for the enhancer.  Also, updated default speeds based on roadclass in lua.  Fixed an issue where we were subtracting 1 from uint32_t when 0 for stop impact.  Updated reclassify link logic to allow residential roads to be added to the tree, but we only downgrade the links to tertiary.  Updated TransitionCost functions to add 1.5 to the turncost when transitioning from a ramp to a non ramp and vice versa.  Also, added 0.5f to the turncost if the edge is a roundabout. [#1931](https://github.com/valhalla/valhalla/pull/1931)

* **Enhancement**
   * ADDED: Caching url fetched tiles to disk [#1887](https://github.com/valhalla/valhalla/pull/1887)
   * ADDED: filesystem::remove_all [#1887](https://github.com/valhalla/valhalla/pull/1887)
   * ADDED: Minimum enclosing bounding box tool [#1887](https://github.com/valhalla/valhalla/pull/1887)
   * ADDED: Use constrained flow speeds in bidirectional_astar.cc [#1907](https://github.com/valhalla/valhalla/pull/1907)
   * ADDED: Bike Share Stations are now in the graph which should set us up to do multimodal walk/bike scenarios [#1852](https://github.com/valhalla/valhalla/pull/1852)

## Release Date: 2019-7-18 Valhalla 3.0.7
* **Bug Fix**
   * FIXED: Fix pedestrian fork [#1886](https://github.com/valhalla/valhalla/pull/1886)

## Release Date: 2019-7-15 Valhalla 3.0.6
* **Bug Fix**
   * FIXED: Admin name changes. [#1853](https://github.com/valhalla/valhalla/pull/1853) Ref: [#1854](https://github.com/valhalla/valhalla/issues/1854)
   * FIXED: valhalla_add_predicted_traffic was overcommitted while gathering stats. Added a clear. [#1857](https://github.com/valhalla/valhalla/pull/1857)
   * FIXED: regression in map matching when moving to valhalla v3.0.0 [#1863](https://github.com/valhalla/valhalla/pull/1863)
   * FIXED: last step shape in osrm serializer should be 2 of the same point [#1867](https://github.com/valhalla/valhalla/pull/1867)
   * FIXED: Shape trimming at the beginning and ending of the route to not be degenerate [#1876](https://github.com/valhalla/valhalla/pull/1876)
   * FIXED: Duplicate waypoints in osrm serializer [#1880](https://github.com/valhalla/valhalla/pull/1880)
   * FIXED: Updates for heading precision [#1881](https://github.com/valhalla/valhalla/pull/1881)
   * FIXED: Map matching allowed untraversable edges at start of route [#1884](https://github.com/valhalla/valhalla/pull/1884)

* **Enhancement**
   * ADDED: Use the same protobuf object the entire way through the request process [#1837](https://github.com/valhalla/valhalla/pull/1837)
   * ADDED: Enhanced turn lane processing [#1859](https://github.com/valhalla/valhalla/pull/1859)
   * ADDED: Add global_synchronized_cache in valhalla_build_config [#1851](https://github.com/valhalla/valhalla/pull/1851)

## Release Date: 2019-06-04 Valhalla 3.0.5
* **Bug Fix**
   * FIXED: Protect against unnamed rotaries and routes that end in roundabouts not turning off rotary logic [#1840](https://github.com/valhalla/valhalla/pull/1840)

* **Enhancement**
   * ADDED: Add turn lane info at maneuver point [#1830](https://github.com/valhalla/valhalla/pull/1830)

## Release Date: 2019-05-31 Valhalla 3.0.4
* **Bug Fix**
   * FIXED: Improved logic to decide between bear vs. continue [#1798](https://github.com/valhalla/valhalla/pull/1798)
   * FIXED: Bicycle costing allows use of roads with all surface values, but with a penalty based on bicycle type. However, the edge filter totally disallows bad surfaces for some bicycle types, creating situations where reroutes fail if a rider uses a road with a poor surface. [#1800](https://github.com/valhalla/valhalla/pull/1800)
   * FIXED: Moved complex restrictions building to before validate. [#1805](https://github.com/valhalla/valhalla/pull/1805)
   * FIXED: Fix bicycle edge filter whan avoid_bad_surfaces = 1.0 [#1806](https://github.com/valhalla/valhalla/pull/1806)
   * FIXED: Replace the EnhancedTripPath class inheritance with aggregation [#1807](https://github.com/valhalla/valhalla/pull/1807)
   * FIXED: Replace the old timezone shape zip file every time valhalla_build_timezones is ran [#1817](https://github.com/valhalla/valhalla/pull/1817)
   * FIXED: Don't use island snapped edge candidates (from disconnected components or low reach edges) when we rejected other high reachability edges that were closer [#1835](https://github.com/valhalla/valhalla/pull/1835)

## Release Date: 2019-05-08 Valhalla 3.0.3
* **Bug Fix**
   * FIXED: Fixed a rare loop condition in route matcher (edge walking to match a trace).
   * FIXED: Fixed VACUUM ANALYZE syntax issue.  [#1704](https://github.com/valhalla/valhalla/pull/1704)
   * FIXED: Fixed the osrm maneuver type when a maneuver has the to_stay_on attribute set.  [#1714](https://github.com/valhalla/valhalla/pull/1714)
   * FIXED: Fixed osrm compatibility mode attributes.  [#1716](https://github.com/valhalla/valhalla/pull/1716)
   * FIXED: Fixed rotary/roundabout issues in Valhalla OSRM compatibility.  [#1727](https://github.com/valhalla/valhalla/pull/1727)
   * FIXED: Fixed the destinations assignment for exit names in OSRM compatibility mode. [#1732](https://github.com/valhalla/valhalla/pull/1732)
   * FIXED: Enhance merge maneuver type assignment. [#1735](https://github.com/valhalla/valhalla/pull/1735)
   * FIXED: Fixed fork assignments and on ramps for OSRM compatibility mode. [#1738](https://github.com/valhalla/valhalla/pull/1738)
   * FIXED: Fixed cardinal direction on reference names when forward/backward tag is present on relations. Fixes singly digitized roads with opposing directional modifiers. [#1741](https://github.com/valhalla/valhalla/pull/1741)
   * FIXED: Fixed fork assignment and narrative logic when a highway ends and splits into multiple ramps. [#1742](https://github.com/valhalla/valhalla/pull/1742)
   * FIXED: Do not use any avoid edges as origin or destination of a route, matrix, or isochrone. [#1745](https://github.com/valhalla/valhalla/pull/1745)
   * FIXED: Add leg summary and remove unused hint attribute for OSRM compatibility mode. [#1753](https://github.com/valhalla/valhalla/pull/1753)
   * FIXED: Improvements for pedestrian forks, pedestrian roundabouts, and continue maneuvers. [#1768](https://github.com/valhalla/valhalla/pull/1768)
   * FIXED: Added simplified overview for OSRM response and added use_toll logic back to truck costing. [#1765](https://github.com/valhalla/valhalla/pull/1765)
   * FIXED: temp fix for location distance bug [#1774](https://github.com/valhalla/valhalla/pull/1774)
   * FIXED: Fix pedestrian routes using walkway_factor [#1780](https://github.com/valhalla/valhalla/pull/1780)
   * FIXED: Update the begin and end heading of short edges based on use [#1783](https://github.com/valhalla/valhalla/pull/1783)
   * FIXED: GraphReader::AreEdgesConnected update.  If transition count == 0 return false and do not call transition function. [#1786](https://github.com/valhalla/valhalla/pull/1786)
   * FIXED: Only edge candidates that were used in the path are send to serializer: [1788](https://github.com/valhalla/valhalla/pull/1788)
   * FIXED: Added logic to prevent the removal of a destination maneuver when ending on an internal edge [#1792](https://github.com/valhalla/valhalla/pull/1792)
   * FIXED: Fixed instructions when starting on an internal edge [#1796](https://github.com/valhalla/valhalla/pull/1796)

* **Enhancement**
   * Add the ability to run valhalla_build_tiles in stages. Specify the begin_stage and end_stage as command line options. Also cleans up temporary files as the last stage in the pipeline.
   * Add `remove` to `filesystem` namespace. [#1752](https://github.com/valhalla/valhalla/pull/1752)
   * Add TaxiCost into auto costing options.
   * Add `preferred_side` to allow per-location filtering of edges based on the side of the road the location is on and the driving side for that locale.
   * Slightly decreased the internal side-walk factor to .90f to favor roads with attached sidewalks. This impacts roads that have added sidewalk:left, sidewalk:right or sidewalk:both OSM tags (these become attributes on each directedEdge). The user can then avoid/penalize dedicated sidewalks and walkways, when they increase the walkway_factor. Since we slightly decreased the sidewalk_factor internally and only favor sidewalks if use is tagged as sidewalk_left or sidewalk_right, we should tend to route on roads with attached sidewalks rather than separate/dedicated sidewalks, allowing for more road names to be called out since these are labeled more.
   * Add `via` and `break_through` location types [#1737](https://github.com/valhalla/valhalla/pull/1737)
   * Add `street_side_tolerance` and `search_cutoff` to input `location` [#1777](https://github.com/valhalla/valhalla/pull/1777)
   * Return the Valhalla error `Path distance exceeds the max distance limit` for OSRM responses when the route is greater than the service limits. [#1781](https://github.com/valhalla/valhalla/pull/1781)

## Release Date: 2019-01-14 Valhalla 3.0.2
* **Bug Fix**
   * FIXED: Transit update - fix dow and exception when after midnight trips are normalized [#1682](https://github.com/valhalla/valhalla/pull/1682)
   * FIXED: valhalla_convert_transit segfault - GraphTileBuilder has null GraphTileHeader [#1683](https://github.com/valhalla/valhalla/issues/1683)
   * FIXED: Fix crash for trace_route with osrm serialization. Was passing shape rather than locations to the waypoint method.
   * FIXED: Properly set driving_side based on data set in TripPath.
   * FIXED: A bad bicycle route exposed an issue with bidirectional A* when the origin and destination edges are connected. Use A* in these cases to avoid requiring a high cost threshold in BD A*.
   * FIXED: x86 and x64 data compatibility was fixed as the structures weren't aligned.
   * FIXED: x86 tests were failing due mostly to floating point issues and the aforementioned structure misalignment.
* **Enhancement**
   * Add a durations list (delta time between each pair of trace points), a begin_time and a use_timestamp flag to trace_route requests. This allows using the input trace timestamps or durations plus the begin_time to compute elapsed time at each edge in the matched path (rather than using costing methods).
   * Add support for polyline5 encoding for OSRM formatted output.
* **Note**
   * Isochrones and openlr are both noted as not working with release builds for x86 (32bit) platforms. We'll look at getting this fixed in a future release

## Release Date: 2018-11-21 Valhalla 3.0.1
* **Bug Fix**
   * FIXED: Fixed a rare, but serious bug with bicycle costing. ferry_factor_ in bicycle costing shadowed the data member in the base dynamic cost class, leading to an unitialized variable. Occasionally, this would lead to negative costs which caused failures. [#1663](https://github.com/valhalla/valhalla/pull/1663)
   * FIXED: Fixed use of units in OSRM compatibility mode. [#1662](https://github.com/valhalla/valhalla/pull/1662)

## Release Date: 2018-11-21 Valhalla 3.0.0
* **NOTE**
   * This release changes the Valhalla graph tile formats to make the tile data more efficient and flexible. Tile data is incompatible with Valhalla 2.x builds, and code for 3.x is incompatible with data built for Valahalla 2.x versions. Valhalla tile sizes are slightly smaller (for datasets using elevation information the size savings is over 10%). In addition, there is increased flexibility for creating different variants of tiles to support different applications (e.g. bicycle only, or driving only).
* **Enhancement**
   * Remove the use of DirectedEdge for transitions between nodes on different hierarchy levels. A new structure, NodeTransition, is now used to transition to nodes on different hierarchy level. This saves space since only the end node GraphId is needed for the transitions (and DirectedEdge is a large data structure).
   * Change the NodeInfo lat,lon to use an offset from the tile base lat,lon. This potentially allows higher precision than using float, but more importantly saves space and allows support for NodeTransitions as well as spare for future growth.
   * Remove the EdgeElevation structure and max grade information into DirectedEdge and mean elevation into EdgeInfo. This saves space.
   * Reduce wayid to 32 bits. This allows sufficient growth when using OpenStreetMap data and frees space in EdgeInfo (allows moving speed limit and mean elevation from other structures).
   * Move name consistency from NodeInfo to DirectedEdge. This allows a more efficient lookup of name consistency.
   * Update all path algorithms to use NodeTransition logic rather than special DirectedEdge transition types. This simplifies PathAlgorithms slightly and removes some conditional logic.
   * Add an optional GraphFilter stage to tile building pipeline. This allows removal of edges and nodes based on access. This allows bicycle only, pedestrian only, or driving only datasets (or combinations) to be created - allowing smaller datasets for special purpose applications.
* **Deprecate**
   * Valhalla 3.0 removes support for OSMLR.

## Release Date: 2018-11-20 Valhalla 2.7.2
* **Enhancement**
   * UPDATED: Added a configuration variable for max_timedep_distance. This is used in selecting the path algorithm and provides the maximum distance between locations when choosing a time dependent path algorithm (other than multi modal). Above this distance, bidirectional A* is used with no time dependencies.
   * UPDATED: Remove transition edges from priority queue in Multimodal methods.
   * UPDATED: Fully implement street names and exit signs with ability to identify route numbers. [#1635](https://github.com/valhalla/valhalla/pull/1635)
* **Bug Fix**
   * FIXED: A timed-turned restriction should not be applied when a non-timed route is executed.  [#1615](https://github.com/valhalla/valhalla/pull/1615)
   * FIXED: Changed unordered_map to unordered_multimap for polys. Poly map can contain the same key but different multi-polygons. For example, islands for a country or timezone polygons for a country.
   * FIXED: Fixed timezone db issue where TZIDs did not exist in the Howard Hinnant date time db that is used in the date_time class for tz indexes.  Added logic to create aliases for TZIDs based on https://en.wikipedia.org/wiki/List_of_tz_database_time_zones
   * FIXED: Fixed the ramp turn modifiers for osrm compat [#1569](https://github.com/valhalla/valhalla/pull/1569)
   * FIXED: Fixed the step geometry when using the osrm compat mode [#1571](https://github.com/valhalla/valhalla/pull/1571)
   * FIXED: Fixed a data creation bug causing issues with A* routes ending on loops. [#1576](https://github.com/valhalla/valhalla/pull/1576)
   * FIXED: Fixed an issue with a bad route where destination only was present. Was due to thresholds in bidirectional A*. Changed threshold to be cost based rather than number of iterations). [#1586](https://github.com/valhalla/valhalla/pull/1586)
   * FIXED: Fixed an issue with destination only (private) roads being used in bicycle routes. Centralized some "base" transition cost logic in the base DynamicCost class. [#1587](https://github.com/valhalla/valhalla/pull/1587)
   * FIXED: Remove extraneous ramp maneuvers [#1657](https://github.com/valhalla/valhalla/pull/1657)

## Release Date: 2018-10-02 Valhalla 2.7.1
* **Enhancement**
   * UPDATED: Added date time support to forward and reverse isochrones. Add speed lookup (predicted speeds and/or free-flow or constrained flow speed) if date_time is present.
   * UPDATED: Add timezone checks to multimodal routes and isochrones (updates localtime if the path crosses into a timezone different than the start location).
* **Data Producer Update**
   * UPDATED: Removed boost date time support from transit.  Now using the Howard Hinnant date library.
* **Bug Fix**
   * FIXED: Fixed a bug with shortcuts that leads to inconsistent routes depending on whether shortcuts are taken, different origins can lead to different paths near the destination. This fix also improves performance on long routes and matrices.
   * FIXED: We were getting inconsistent results between departing at current date/time vs entering the current date/time.  This issue is due to the fact that the iso_date_time function returns the full iso date_time with the timezone offset (e.g., 2018-09-27T10:23-07:00 vs 2018-09-27T10:23). When we refactored the date_time code to use the new Howard Hinnant date library, we introduced this bug.
   * FIXED: Increased the threshold in CostMatrix to address null time and distance values occuring for truck costing with locations near the max distance.

## Release Date: 2018-09-13 Valhalla 2.7.0
* **Enhancement**
   * UPDATED: Refactor to use the pbf options instead of the ptree config [#1428](https://github.com/valhalla/valhalla/pull/1428) This completes [1357](https://github.com/valhalla/valhalla/issues/1357)
   * UPDATED: Removed the boost/date_time dependency from baldr and odin. We added the Howard Hinnant date and time library as a submodule. [#1494](https://github.com/valhalla/valhalla/pull/1494)
   * UPDATED: Fixed 'Drvie' typo [#1505](https://github.com/valhalla/valhalla/pull/1505) This completes [1504](https://github.com/valhalla/valhalla/issues/1504)
   * UPDATED: Optimizations of GetSpeed for predicted speeds [1490](https://github.com/valhalla/valhalla/issues/1490)
   * UPDATED: Isotile optimizations
   * UPDATED: Added stats to predictive traffic logging
   * UPDATED: resample_polyline - Breaks the polyline into equal length segments at a sample distance near the resolution. Break out of the loop through polyline points once we reach the specified number of samplesthen append the last
polyline point.
   * UPDATED: added android logging and uses a shared graph reader
   * UPDATED: Do not run a second pass on long pedestrian routes that include a ferry (but succeed on first pass). This is a performance fix. Long pedestrian routes with A star factor based on ferry speed end up being very inefficient.
* **Bug Fix**
   * FIXED: A* destination only
   * FIXED: Fixed through locations weren't honored [#1449](https://github.com/valhalla/valhalla/pull/1449)


## Release Date: 2018-08-02 Valhalla 3.0.0-rc.4
* **Node Bindings**
   * UPDATED: add some worker pool handling
   [#1467](https://github.com/valhalla/valhalla/pull/1467)

## Release Date: 2018-08-02 Valhalla 3.0.0-rc.3
* **Node Bindings**
   * UPDATED: replaced N-API with node-addon-api wrapper and made the actor
   functions asynchronous
   [#1457](https://github.com/valhalla/valhalla/pull/1457)

## Release Date: 2018-07-24 Valhalla 3.0.0-rc.2
* **Node Bindings**
   * FIXED: turn on the autocleanup functionality for the actor object.
   [#1439](https://github.com/valhalla/valhalla/pull/1439)

## Release Date: 2018-07-16 Valhalla 3.0.0-rc.1
* **Enhancement**
   * ADDED: exposed the rest of the actions to the node bindings and added tests. [#1415](https://github.com/valhalla/valhalla/pull/1415)

## Release Date: 2018-07-12 Valhalla 3.0.0-alpha.1
**NOTE**: There was already a small package named `valhalla` on the npm registry, only published up to version 0.0.3. The team at npm has transferred the package to us, but would like us to publish something to it ASAP to prove our stake in it. Though the bindings do not have all of the actor functionality exposed yet (just route), we are going to publish an alpha release of 3.0.0 to get something up on npm.
* **Infrastructure**:
   * ADDED: add in time dependent algorithms if the distance between locations is less than 500km.
   * ADDED: TurnLanes to indicate turning lanes at the end of a directed edge.
   * ADDED: Added PredictedSpeeds to Valhalla tiles and logic to compute speed based on predictive speed profiles.
* **Data Producer Update**
   * ADDED: is_route_num flag was added to Sign records. Set this to true if the exit sign comes from a route number/ref.
   * CHANGED: Lower speeds on driveways, drive-thru, and parking aisle. Set destination only flag for drive thru use.
   * ADDED: Initial implementation of turn lanes.
  **Bug Fix**
   * CHANGED: Fix destination only penalty for A* and time dependent cases.
   * CHANGED: Use the distance from GetOffsetForHeading, based on road classification and road use (e.g. ramp, turn channel, etc.), within tangent_angle function.
* **Map Matching**
   * FIXED: Fixed trace_route edge_walk server abort [#1365](https://github.com/valhalla/valhalla/pull/1365)
* **Enhancement**
   * ADDED: Added post process for updating free and constrained speeds in the directed edges.
   * UPDATED: Parse the json request once and store in a protocol buffer to pass along the pipeline. This completed the first portion of [1357](https://github.com/valhalla/valhalla/issues/1357)
   * UPDATED: Changed the shape_match attribute from a string to an enum. Fixes [1376](https://github.com/valhalla/valhalla/issues/1376)
   * ADDED: Node bindings for route [#1341](https://github.com/valhalla/valhalla/pull/1341)
   * UPDATED: Use a non-linear use_highways factor (to more heavily penalize highways as use_highways approaches 0).

## Release Date: 2018-07-15 Valhalla 2.6.3
* **API**:
   * FIXED: Use a non-linear use_highways factor (to more heavily penalize highways as use_highways approaches 0).
   * FIXED: Fixed the highway_factor when use_highways < 0.5.
   * ENHANCEMENT: Added logic to modulate the surface factor based on use_trails.
   * ADDED: New customer test requests for motorcycle costing.

## Release Date: 2018-06-28 Valhalla 2.6.2
* **Data Producer Update**
   * FIXED: Complex restriction sorting bug.  Check of has_dt in ComplexRestrictionBuilder::operator==.
* **API**:
   * FIXED: Fixed CostFactory convenience method that registers costing models
   * ADDED: Added use_tolls into motorcycle costing options

## Release Date: 2018-05-28 Valhalla 2.6.0
* **Infrastructure**:
   * CHANGED: Update cmake buildsystem to replace autoconf [#1272](https://github.com/valhalla/valhalla/pull/1272)
* **API**:
   * CHANGED: Move `trace_options` parsing to map matcher factory [#1260](https://github.com/valhalla/valhalla/pull/1260)
   * ADDED: New costing method for AutoDataFix [#1283](https://github.com/valhalla/valhalla/pull/1283)

## Release Date: 2018-05-21 Valhalla 2.5.0
* **Infrastructure**
   * ADDED: Add code formatting and linting.
* **API**
   * ADDED: Added new motorcycle costing, motorcycle access flag in data and use_trails option.
* **Routing**
   * ADDED: Add time dependnet forward and reverse A* methods.
   * FIXED: Increase minimum threshold for driving routes in bidirectional A* (fixes some instances of bad paths).
* **Data Producer Update**
   * CHANGED: Updates to properly handle cycleway crossings.
   * CHANGED: Conditionally include driveways that are private.
   * ADDED: Added logic to set motorcycle access.  This includes lua, country access, and user access flags for motorcycles.

## Release Date: 2018-04-11 Valhalla 2.4.9
* **Enhancement**
   * Added European Portuguese localization for Valhalla
   * Updates to EdgeStatus to improve performance. Use an unordered_map of tile Id and allocate an array for each edge in the tile. This allows using pointers to access status for sequential edges. This improves performance by 50% or so.
   * A couple of bicycle costing updates to improve route quality: avoid roads marked as part of a truck network, to remove the density penalty for transition costs.
   * When optimal matrix type is selected, now use CostMatrix for source to target pedestrian and bicycle matrix calls when both counts are above some threshold. This improves performance in general and lessens some long running requests.
*  **Data Producer Update**
   * Added logic to protect against setting a speed of 0 for ferries.

## Release Date: 2018-03-27 Valhalla 2.4.8
* **Enhancement**
   * Updates for Italian verbal translations
   * Optionally remove driveways at graph creation time
   * Optionally disable candidate edge penalty in path finding
   * OSRM compatible route, matrix and map matching response generation
   * Minimal Windows build compatibility
   * Refactoring to use PBF as the IPC mechanism for all objects
   * Improvements to internal intersection marking to reduce false positives
* **Bug Fix**
   * Cap candidate edge penalty in path finding to reduce excessive expansion
   * Fix trivial paths at deadends

## Release Date: 2018-02-08 Valhalla 2.4.7
* **Enhancement**
   * Speed up building tiles from small OSM imports by using boost directory iterator rather than going through all possible tiles and testing each if the file exists.
* **Bug Fix**
   * Protect against overflow in string to float conversion inside OSM parsing.

## Release Date: 2018-01-26 Valhalla 2.4.6
* **Enhancement**
   * Elevation library will lazy load RAW formatted sources

## Release Date: 2018-01-24 Valhalla 2.4.5
* **Enhancement**
   * Elevation packing utility can unpack lz4hc now
* **Bug Fix**
   * Fixed broken darwin builds

## Release Date: 2018-01-23 Valhalla 2.4.4
* **Enhancement**
   * Elevation service speed improvments and the ability to serve lz4hc compressed data
   * Basic support for downloading routing tiles on demand
   * Deprecated `valhalla_route_service`, now all services (including elevation) are found under `valhalla_service`

## Release Date: 2017-12-11 Valhalla 2.4.3
* **Enhancement**
   * Remove union from GraphId speeds up some platforms
   * Use SAC scale in pedestrian costing
   * Expanded python bindings to include all actions (route, matrix, isochrone, etc)
* **Bug Fix**
   * French translation typo fixes
*  **Data Producer Update**
   * Handling shapes that intersect the poles when binning
   * Handling when transit shapes are less than 2 points

## Release Date: 2017-11-09 Valhalla 2.4.1
*  **Data Producer Update**
   * Added kMopedAccess to modes for complex restrictions.  Remove the kMopedAccess when auto access is removed.  Also, add the kMopedAccess when an auto restriction is found.

## Release Date: 2017-11-08 Valhalla 2.4.0
*  **Data Producer Update**
   * Added logic to support restriction = x with a the except tag.  We apply the restriction to everything except for modes in the except tag.
   * Added logic to support railway_service and coach_service in transit.
* **Bug Fix**
  * Return proper edge_walk path for requested shape_match=walk_or_snap
  * Skip invalid stateid for Top-K requests

## Release Date: 2017-11-07 Valhalla 2.3.9
* **Enhancement**
  * Top-K map matched path generation now only returns unique paths and does so with fewer iterations
  * Navigator call outs for both imperial and metric units
  * The surface types allowed for a given bike route can now be controlled via a request parameter `avoid_bad_surfaces`
  * Improved support for motorscooter costing via surface types, road classification and vehicle specific tagging
* **Bug Fix**
  * Connectivity maps now include information about transit tiles
  * Lane counts for singly digitized roads are now correct for a given directed edge
  * Edge merging code for assigning osmlr segments is now robust to partial tile sets
  * Fix matrix path finding to allow transitioning down to lower levels when appropriate. In particular, do not supersede shortcut edges until no longer expanding on the next level.
  * Fix optimizer rotate location method. This fixes a bug where optimal ordering was bad for large location sets.
*  **Data Producer Update**
   * Duration tags are now used to properly set the speed of travel for a ferry routes

## Release Date: 2017-10-17 Valhalla 2.3.8
* **Bug Fix**
  * Fixed the roundabout exit count for bicycles when the roundabout is a road and not a cycleway
  * Enable a pedestrian path to remain on roundabout instead of getting off and back on
  * Fixed the penalization of candidate locations in the uni-directional A* algorithm (used for trivial paths)
*  **Data Producer Update**
   * Added logic to set bike forward and tag to true where kv["sac_scale"] == "hiking". All other values for sac_scale turn off bicycle access.  If sac_scale or mtb keys are found and a surface tag is not set we default to kPath.
   * Fixed a bug where surface=unpaved was being assigned Surface::kPavedSmooth.

## Release Date: 2017-9-11 Valhalla 2.3.7
* **Bug Fix**
  * Update bidirectional connections to handle cases where the connecting edge is one of the origin (or destination) edges and the cost is high. Fixes some pedestrian route issues that were reported.
*  **Data Producer Update**
   * Added support for motorroad tag (default and per country).
   * Update OSMLR segment association logic to fix issue where chunks wrote over leftover segments. Fix search along edges to include a radius so any nearby edges are also considered.

## Release Date: 2017-08-29 Valhalla 2.3.6
* **Bug Fix**
  * Pedestrian paths including ferries no longer cause circuitous routes
  * Fix a crash in map matching route finding where heading from shape was using a `nullptr` tile
  * Spanish language narrative corrections
  * Fix traffic segment matcher to always set the start time of a segment when its known
* **Enhancement**
  * Location correlation scoring improvements to avoid situations where less likely start or ending locations are selected

## Release Date: 2017-08-22 Valhalla 2.3.5
* **Bug Fix**
  * Clamp the edge score in thor. Extreme values were causing bad alloc crashes.
  * Fix multimodal isochrones. EdgeLabel refactor caused issues.
* **Data Producer Update**
  * Update lua logic to properly handle vehicle=no tags.

## Release Date: 2017-08-14 Valhalla 2.3.4
* **Bug Fix**
  * Enforce limits on maximum per point accuracy to avoid long running map matching computations

## Release Date: 2017-08-14 Valhalla 2.3.3
* **Bug Fix**
  * Maximum osm node reached now causes bitset to resize to accomodate when building tiles
  * Fix wrong side of street information and remove redundant node snapping
  * Fix path differences between services and `valhalla_run_route`
  * Fix map matching crash when interpolating duplicate input points
  * Fix unhandled exception when trace_route or trace_attributes when there are no continuous matches
* **Enhancement**
  * Folded Low-Stress Biking Code into the regular Bicycle code and removed the LowStressBicycleCost class. Now when making a query for bicycle routing, a value of 0 for use_hills and use_roads produces low-stress biking routes, while a value of 1 for both provides more intense professional bike routes.
  * Bike costing default values changed. use_roads and use_hills are now 0.25 by default instead of 0.5 and the default bike is now a hybrid bike instead of a road bike.
  * Added logic to use station hierarchy from transitland.  Osm and egress nodes are connected by transitconnections.  Egress and stations are connected by egressconnections.  Stations and platforms are connected by platformconnections.  This includes narrative updates for Odin as well.

## Release Date: 2017-07-31 Valhalla 2.3.2
* **Bug Fix**
  * Update to use oneway:psv if oneway:bus does not exist.
  * Fix out of bounds memory issue in DoubleBucketQueue.
  * Many things are now taken into consideration to determine which sides of the road have what cyclelanes, because they were not being parsed correctly before
  * Fixed issue where sometimes a "oneway:bicycle=no" tag on a two-way street would cause the road to become a oneway for bicycles
  * Fixed trace_attributes edge_walk cases where the start or end points in the shape are close to graph nodes (intersections)
  * Fixed 32bit architecture crashing for certain routes with non-deterministic placement of edges labels in bucketized queue datastructure
* **Enhancement**
  * Improve multi-modal routes by adjusting the pedestrian mode factor (routes use less walking in favor of public transit).
  * Added interface framework to support "top-k" paths within map-matching.
  * Created a base EdgeLabel class that contains all data needed within costing methods and supports the basic path algorithms (forward direction, A*, with accumulated path distance). Derive class for bidirectional algorithms (BDEdgeLabel) and for multimodal algorithms. Lowers memory use by combining some fields (using spare bits from GraphId).
  * Added elapsed time estimates to map-matching labels in preparation for using timestamps in map-matching.
  * Added parsing of various OSM tags: "bicycle=use_sidepath", "bicycle=dismount", "segregated=*", "shoulder=*", "cycleway:buffer=*", and several variations of these.
  * Both trace_route and trace_attributes will parse `time` and `accuracy` parameters when the shape is provided as unencoded
  * Map-matching will now use the time (in seconds) of each gps reading (if provided) to narrow the search space and avoid finding matches that are impossibly fast

## Release Date: 2017-07-10 Valhalla 2.3.0
* **Bug Fix**
  * Fixed a bug in traffic segment matcher where length was populated but had invalid times
* **Embedded Compilation**
  * Decoupled the service components from the rest of the worker objects so that the worker objects could be used in non http service contexts
   * Added an actor class which encapsulates the various worker objects and allows the various end points to be called /route /height etc. without needing to run a service
* **Low-Stress Bicycle**
  * Worked on creating a new low-stress biking option that focuses more on taking safer roads like cycle ways or residential roads than the standard bike costing option does.

## Release Date: 2017-06-26 Valhalla 2.2.9
* **Bug Fix**
  * Fix a bug introduced in 2.2.8 where map matching search extent was incorrect in longitude axis.

## Release Date: 2017-06-23 Valhalla 2.2.8
* **Bug Fix**
  * Traffic segment matcher (exposed through Python bindings) - fix cases where partial (or no) results could be returned when breaking out of loop in form_segments early.
* **Traffic Matching Update**
  * Traffic segment matcher - handle special cases when entering and exiting turn channels.
* **Guidance Improvements**
  * Added Swedish (se-SV) narrative file.

## Release Date: 2017-06-20 Valhalla 2.2.7
* **Bug Fixes**
  * Traffic segment matcher (exposed through Python bindings) makes use of accuracy per point in the input
  * Traffic segment matcher is robust to consecutive transition edges in matched path
* **Isochrone Changes**
  * Set up isochrone to be able to handle multi-location queries in the future
* **Data Producer Updates**
  * Fixes to valhalla_associate_segments to address threading issue.
  * Added support for restrictions that refers only to appropriate type of vehicle.
* **Navigator**
  * Added pre-alpha implementation that will perform guidance for mobile devices.
* **Map Matching Updates**
  * Added capability to customize match_options

## Release Date: 2017-06-12 Valhalla 2.2.6
* **Bug Fixes**
  * Fixed the begin shape index where an end_route_discontinuity exists
* **Guidance Improvements**
  * Updated Slovenian (sl-SI) narrative file.
* **Data Producer Updates**
  * Added support for per mode restrictions (e.g., restriction:&lt;type&gt;)  Saved these restrictions as "complex" restrictions which currently support per mode lookup (unlike simple restrictions which are assumed to apply to all driving modes).
* **Matrix Updates**
  * Increased max distance threshold for auto costing and other similar costings to 400 km instead of 200 km

## Release Date: 2017-06-05 Valhalla 2.2.5
* **Bug Fixes**
  * Fixed matched point edge_index by skipping transition edges.
  * Use double precision in meili grid traversal to fix some incorrect grid cases.
  * Update meili to use DoubleBucketQueue and GraphReader methods rather than internal methods.

## Release Date: 2017-05-17 Valhalla 2.2.4
* **Bug Fixes**
  * Fix isochrone bug where the default access mode was used - this rejected edges that should not have been rejected for cases than automobile.
  * Fix A* handling of edge costs for trivial routes. This fixed an issue with disconnected regions that projected to a single edge.
  * Fix TripPathBuilder crash if first edge is a transition edge (was occurring with map-matching in rare occasions).

## Release Date: 2017-05-15 Valhalla 2.2.3
* **Map Matching Improvement**
  * Return begin and end route discontinuities. Also, returns partial shape of edge at route discontinuity.
* **Isochrone Improvements**
  * Add logic to make sure the center location remains fixed at the center of a tile/grid in the isotile.
  * Add a default generalization factor that is based on the grid size. Users can still override this factor but the default behavior is improved.
  * Add ExpandForward and ExpandReverse methods as is done in bidirectional A*. This improves handling of transitions between hierarchy levels.
* **Graph Correlation Improvements**
  * Add options to control both radius and reachability per input location (with defaults) to control correlation of input locations to the graph in such a way as to avoid routing between disconnected regions and favor more likely paths.

## Release Date: 2017-05-08 Valhalla 2.2.0
* **Guidance Improvements**
  * Added Russian (ru-RU) narrative file.
  * Updated Slovenian (sl-SI) narrative file.
* **Data Producer Updates**
  * Assign destination sign info on bidirectional ramps.
  * Update ReclassifyLinks. Use a "link-tree" which is formed from the exit node and terminates at entrance nodes. Exit nodes are sorted by classification so motorway exits are done before trunks, etc. Updated the turn channel logic - now more consistently applies turn channel use.
  * Updated traffic segment associations to properly work with elevation and lane connectivity information (which is stored after the traffic association).

## Release Date: 2017-04-24 Valhalla 2.1.9
* **Elevation Update**
  * Created a new EdgeElevation structure which includes max upward and downward slope (moved from DirectedEdge) and mean elevation.
* **Routing Improvements**
  * Destination only fix when "nested" destination only areas cause a route failure. Allow destination only edges (with penalty) on 2nd pass.
  * Fix heading to properly use the partial edge shape rather than entire edge shape to determine heading at the begin and end locations.
  * Some cleanup and simplification of the bidirectional A* algorithm.
  * Some cleanup and simplification of TripPathBuilder.
  * Make TileHierarchy data and methods static and remove tile_dir from the tile hierarchy.
* **Map Matching Improvement**
  * Return matched points with trace attributes when using map_snap.
* **Data Producer Updates**
  * lua updates so that the chunnel will work again.

## Release Date: 2017-04-04 Valhalla 2.1.8
* **Map Matching Release**
  * Added max trace limits and out-of-bounds checks for customizable trace options

## Release Date: 2017-03-29 Valhalla 2.1.7
* **Map Matching Release**
  * Increased service limits for trace
* **Data Producer Updates**
  * Transit: Remove the dependency on using level 2 tiles for transit builder
* **Traffic Updates**
  * Segment matcher completely re-written to handle many complex issues when matching traces to OTSs
* **Service Improvement**
  * Bug Fix - relaxed rapidjson parsing to allow numeric type coercion
* **Routing Improvements**
  * Level the forward and reverse paths in bidirectional A * to account for distance approximation differences.
  * Add logic for Use==kPath to bicycle costing so that paths are favored (as are footways).

## Release Date: 2017-03-10 Valhalla 2.1.3
* **Guidance Improvement**
  * Corrections to Slovenian narrative language file
  **Routing Improvements**
  * Increased the pedestrian search radius from 25 to 50 within the meili configuration to reduce U-turns with map-matching
  * Added a max avoid location limit

## Release Date: 2017-02-22 Valhalla 2.1.0
* **Guidance Improvement**
  * Added ca-ES (Catalan) and sl-SI (Slovenian) narrative language files
* **Routing  Improvement**
  * Fix through location reverse ordering bug (introduced in 2.0.9) in output of route responses for depart_at routes
  * Fix edge_walking method to handle cases where more than 1 initial edge is found
* **Data Producer Updates**
  * Improved transit by processing frequency based schedules.
  * Updated graph validation to more aggressively check graph consistency on level 0 and level 1
  * Fix the EdgeInfo hash to not create duplicate edge info records when creating hierarchies

## Release Date: 2017-02-21 Valhalla 2.0.9
* **Guidance Improvement**
  * Improved Italian narrative by handling articulated prepositions
  * Properly calling out turn channel maneuver
* **Routing Improvement**
  * Improved path determination by increasing stop impact for link to link transitions at intersections
  * Fixed through location handling, now includes cost at throughs and properly uses heading
  * Added ability to adjust location heading tolerance
* **Traffic Updates**
  * Fixed segment matching json to properly return non-string values where apropriate
* **Data Producer Updates**
  * Process node:ref and way:junction_ref as a semicolon separated list for exit numbers
  * Removed duplicated interchange sign information when ways are split into edges
  * Use a sequence within HierarchyBuilder to lower memory requirements for planet / large data imports.
  * Add connecting OSM wayId to a transit stop within NodeInfo.
  * Lua update:  removed ways that were being added to the routing graph.
  * Transit:  Fixed an issue where add_service_day and remove_service_day was not using the tile creation date, but the service start date for transit.
  * Transit:  Added acceptance test logic.
  * Transit:  Added fallback option if the associated wayid is not found.  Use distance approximator to find the closest edge.
  * Transit:  Added URL encoding for one stop ids that contain diacriticals.  Also, added include_geometry=false for route requests.
* **Optimized Routing Update**
  * Added an original index to the location object in the optimized route response
* **Trace Route Improvement**
  * Updated find_start_node to fix "GraphTile NodeInfo index out of bounds" error

## Release Date: 2017-01-30 Valhalla 2.0.6
* **Guidance Improvement**
  * Italian phrases were updated
* **Routing Improvement**
  * Fixed an issue where date and time was returning an invalid ISO8601 time format for date_time values in positive UTC. + sign was missing.
  * Fixed an encoding issue that was discovered for tranist_fetcher.  We were not encoding onestop_ids or route_ids.  Also, added exclude_geometry=true for route API calls.
* **Data Producer Updates**
  * Added logic to grab a single feed in valhalla_build_transit.

## Release Date: 2017-01-04 Valhalla 2.0.3
* **Service Improvement**
  * Added support for interrupting requests. If the connection is closed, route computation and map-matching can be interrupted prior to completion.
* **Routing Improvement**
  * Ignore name inconsistency when entering a link to avoid double penalizing.
* **Data Producer Updates**
  * Fixed consistent name assignment for ramps and turn lanes which improved guidance.
  * Added a flag to directed edges indicating if the edge has names. This can potentially be used in costing methods.
  * Allow future use of spare GraphId bits within DirectedEdge.

## Release Date: 2016-12-13 Valhalla 2.0.2
* **Routing Improvement**
  * Added support for multi-way restrictions to matrix and isochrones.
  * Added HOV costing model.
  * Speed limit updates.   Added logic to save average speed separately from speed limits.
  * Added transit include and exclude logic to multimodal isochrone.
  * Fix some edge cases for trivial (single edge) paths.
  * Better treatment of destination access only when using bidirectional A*.
* **Performance Improvement**
  * Improved performance of the path algorithms by making many access methods inline.

## Release Date: 2016-11-28 Valhalla 2.0.1
* **Routing Improvement**
  * Preliminary support for multi-way restrictions
* **Issues Fixed**
  * Fixed tile incompatiblity between 64 and 32bit architectures
  * Fixed missing edges within tile edge search indexes
  * Fixed an issue where transit isochrone was cut off if we took transit that was greater than the max_seconds and other transit lines or buses were then not considered.

## Release Date: 2016-11-15 Valhalla 2.0

* **Tile Redesign**
  * Updated the graph tiles to store edges only on the hierarchy level they belong to. Prior to this, the highways were stored on all levels, they now exist only on the highway hierarchy. Similar changes were made for arterial level roads. This leads to about a 20% reduction in tile size.
  * The tile redesign required changes to the path generation algorithms. They must now transition freely beteeen levels, even for pedestrian and bicycle routes. To offset the extra transitions, the main algorithms were changed to expand nodes at each level that has directed edges, rather than adding the transition edges to the priority queue/adjacency list. This change helps performance. The hierarchy limits that are used to speed the computation of driving routes by utilizing the highway hierarchy were adjusted to work with the new path algorithms.
  * Some changes to costing were also required, for example pedestrian and bicycle routes skip shortcut edges.
  * Many tile data structures were altered to explicitly size different fields and make room for "spare" fields that will allow future growth. In addition, the tile itself has extra "spare" records that can be appended to the end of the tile and referenced from the tile header. This also will allow future growth without breaking backward compatibility.
* **Guidance Improvement**
  * Refactored trip path to use an enumerated `Use` for edge and an enumerated `NodeType` for node
  * Fixed some wording in the Hindi narrative file
  * Fixed missing turn maneuver by updating the forward intersecting edge logic
* **Issues Fixed**
  * Fixed an issue with pedestrian routes where a short u-turn was taken to avoid the "crossing" penalty.
  * Fixed bicycle routing due to high penalty to enter an access=destination area. Changed to a smaller, length based factor to try to avoid long regions where access = destination. Added a driveway penalty to avoid taking driveways (which are often marked as access=destination).
  * Fixed regression where service did not adhere to the list of allowed actions in the Loki configuration
* **Graph Correlation**
  * External contributions from Navitia have lead to greatly reduced per-location graph correlation. Average correlation time is now less than 1ms down from 4-9ms.

## Release Date: 2016-10-17

* **Guidance Improvement**
  * Added the Hindi (hi-IN) narrative language
* **Service Additions**
  * Added internal valhalla error codes utility in baldr and modified all services to make use of and return as JSON response
  * See documentation https://github.com/valhalla/valhalla-docs/blob/master/api-reference.md#internal-error-codes-and-conditions
* **Time-Distance Matrix Improvement**
  * Added a costmatrix performance fix for one_to_many matrix requests
* **Memory Mapped Tar Archive - Tile Extract Support**
  * Added the ability to load a tar archive of the routing graph tiles. This improves performance under heavy load and reduces the memory requirement while allowing multiple processes to share cache resources.

## Release Date: 2016-09-19

* **Guidance Improvement**
  * Added pirate narrative language
* **Routing Improvement**
  * Added the ability to include or exclude stops, routes, and operators in multimodal routing.
* **Service Improvement**
  * JSONify Error Response

## Release Date: 2016-08-30

* **Pedestrian Routing Improvement**
  * Fixes for trivial pedestrian routes

## Release Date: 2016-08-22

* **Guidance Improvements**
  * Added Spanish narrative
  * Updated the start and end edge heading calculation to be based on road class and edge use
* **Bicycle Routing Improvements**
  * Prevent getting off a higher class road for a small detour only to get back onto the road immediately.
  * Redo the speed penalties and road class factors - they were doubly penalizing many roads with very high values.
  * Simplify the computation of weighting factor for roads that do not have cycle lanes. Apply speed penalty to slightly reduce favoring
of non-separated bicycle lanes on high speed roads.
* **Routing Improvements**
  * Remove avoidance of U-turn for pedestrian routes. This improves use with map-matching since pedestrian routes can make U-turns.
  * Allow U-turns at dead-ends for driving (and bicycling) routes.
* **Service Additions**
  * Add support for multi-modal isochrones.
  * Added base code to allow reverse isochrones (path from anywhere to a single destination).
* **New Sources to Targets**
  * Added a new Matrix Service action that allows you to request any of the 3 types of time-distance matrices by calling 1 action.  This action takes a sources and targets parameter instead of the locations parameter.  Please see the updated Time-Distance Matrix Service API reference for more details.

## Release Date: 2016-08-08

 * **Service additions**
  * Latitude, longitude bounding boxes of the route and each leg have been added to the route results.
  * Added an initial isochrone capability. This includes methods to create an "isotile" - a 2-D gridded data set with time to reach each lat,lon grid from an origin location. This isoltile is then used to create contours at specified times. Interior contours are optionally removed and the remaining outer contours are generalized and converted to GeoJSON polygons. An initial version supporting multimodal route types has also been added.
 * **Data Producer Updates**
  * Fixed tranist scheduling issue where false schedules were getting added.
 * **Tools Additionas**
  * Added `valhalla_export_edges` tool to allow shape and names to be dumped from the routing tiles

## Release Date: 2016-07-19

 * **Guidance Improvements**
  * Added French narrative
  * Added capability to have narrative language aliases - For example: German `de-DE` has an alias of `de`
 * **Transit Stop Update** - Return latitude and longitude for each transit stop
 * **Data Producer Updates**
  * Added logic to use lanes:forward, lanes:backward, speed:forward, and speed:backward based on direction of the directed edge.
  * Added support for no_entry, no_exit, and no_turn restrictions.
  * Added logic to support country specific access. Based on country tables found here: http://wiki.openstreetmap.org/wiki/OSM_tags_for_routing/Access-Restrictions

## Release Date: 2016-06-08

 * **Bug Fix** - Fixed a bug where edge indexing created many small tiles where no edges actually intersected. This allowed impossible routes to be considered for path finding instead of rejecting them earlier.
 * **Guidance Improvements**
  * Fixed invalid u-turn direction
  * Updated to properly call out jughandle routes
  * Enhanced signless interchange maneuvers to help guide users
 * **Data Producer Updates**
  * Updated the speed assignment for ramp to be a percentage of the original road class speed assignment
  * Updated stop impact logic for turn channel onto ramp

## Release Date: 2016-05-19

 * **Bug Fix** - Fixed a bug where routes fail within small, disconnected "islands" due to the threshold logic in prior release. Also better logic for not-thru roads.

## Release Date: 2016-05-18

 * **Bidirectional A* Improvements** - Fixed an issue where if both origin and destination locations where on not-thru roads that meet at a common node the path ended up taking a long detour. Not all cases were fixed though - next release should fix. Trying to address the termination criteria for when the best connection point of the 2 paths is optimal. Turns out that the initial case where both opposing edges are settled is not guaranteed to be the least cost path. For now we are setting a threshold and extending the search while still tracking best connections. Fixed the opposing edge when a hierarchy transition occurs.
 * **Guidance Globalization** -  Fixed decimal distance to be locale based.
 * **Guidance Improvements**
  * Fixed roundabout spoke count issue by fixing the drive_on_right attribute.
  * Simplified narative by combining unnamed straight maneuvers
  * Added logic to confirm maneuver type assignment to avoid invalid guidance
  * Fixed turn maneuvers by improving logic for the following:
    * Internal intersection edges
    * 'T' intersections
    * Intersecting forward edges
 * **Data Producer Updates** - Fix the restrictions on a shortcut edge to be the same as the last directed edge of the shortcut (rather than the first one).

## Release Date: 2016-04-28

 * **Tile Format Updates** - Separated the transit graph from the "road only" graph into different tiles but retained their interconnectivity. Transit tiles are now hierarchy level 3.
 * **Tile Format Updates** - Reduced the size of graph edge shape data by 5% through the use of varint encoding (LEB128)
 * **Tile Format Updates** - Aligned `EdgeInfo` structures to proper byte boundaries so as to maintain compatibility for systems who don't support reading from unaligned addresses.
 * **Guidance Globalization** -  Added the it-IT(Italian) language file. Added support for CLDR plural rules. The cs-CZ(Czech), de-DE(German), and en-US(US English) language files have been updated.
 * **Travel mode based instructions** -  Updated the start, post ferry, and post transit insructions to be based on the travel mode, for example:
  * `Drive east on Main Street.`
  * `Walk northeast on Broadway.`
  * `Bike south on the cycleway.`

## Release Date: 2016-04-12

 * **Guidance Globalization** -  Added logic to use tagged language files that contain the guidance phrases. The initial versions of en-US, de-DE, and cs-CZ have been deployed.
 * **Updated ferry defaults** -  Bumped up use_ferry to 0.65 so that we don't penalize ferries as much.

## Release Date: 2016-03-31
 * **Data producer updates** - Do not generate shortcuts across a node which is a fork. This caused missing fork maneuvers on longer routes.  GetNames update ("Broadway fix").  Fixed an issue with looking up a name in the ref map and not the name map.  Also, removed duplicate names.  Private = false was unsetting destination only flags for parking aisles.

## Release Date: 2016-03-30
 * **TripPathBuilder Bug Fix** - Fixed an exception that was being thrown when trying to read directed edges past the end of the list within a tile. This was due to errors in setting walkability and cyclability on upper hierarchies.

## Release Date: 2016-03-28

 * **Improved Graph Correlation** -  Correlating input to the routing graph is carried out via closest first traversal of the graph's, now indexed, geometry. This results in faster correlation and gaurantees the absolute closest edge is found.

## Release Date: 2016-03-16

 * **Transit type returned** -  The transit type (e.g. tram, metro, rail, bus, ferry, cable car, gondola, funicular) is now returned with each transit maneuver.
 * **Guidance language** -  If the language option is not supplied or is unsupported then the language will be set to the default (en-US). Also, the service will return the language in the trip results.
 * **Update multimodal path algorithm** - Applied some fixes to multimodal path algorithm. In particular fixed a bug where the wrong sortcost was added to the adjacency list. Also separated "in-station" transfer costs from transfers between stops.
 * **Data producer updates** - Do not combine shortcut edges at gates or toll booths. Fixes avoid toll issues on routes that included shortcut edges.

## Release Date: 2016-03-07

 * **Updated all APIs to honor the optional DNT (Do not track) http header** -  This will avoid logging locations.
 * **Reduce 'Merge maneuver' verbal alert instructions** -  Only create a verbal alert instruction for a 'Merge maneuver' if the previous maneuver is > 1.5 km.
 * **Updated transit defaults.  Tweaked transit costing logic to obtain better routes.** -  use_rail = 0.6, use_transfers = 0.3, transfer_cost = 15.0 and transfer_penalty = 300.0.  Updated the TransferCostFactor to use the transfer_factor correctly.  TransitionCost for pedestrian costing bumped up from 20.0f to 30.0f when predecessor edge is a transit connection.
 * **Initial Guidance Globalization** -  Partial framework for Guidance Globalization. Started reading some guidance phrases from en-US.json file.

## Release Date: 2016-02-22

 * **Use bidirectional A* for automobile routes** - Switch to bidirectional A* for all but bus routes and short routes (where origin and destination are less than 10km apart). This improves performance and has less failure cases for longer routes. Some data import adjustments were made (02-19) to fix some issues encountered with arterial and highway hierarchies. Also only use a maximum of 2 passes for bidirecdtional A* to reduce "long time to fail" cases.
 * **Added verbal multi-cue guidance** - This combines verbal instructions when 2 successive maneuvers occur in a short amount of time (e.g., Turn right onto MainStreet. Then Turn left onto 1st Avenue).

## Release Date: 2016-02-19

 * **Data producer updates** - Reduce stop impact when all edges are links (ramps or turn channels). Update opposing edge logic to reject edges that do no have proper access (forward access == reverse access on opposing edge and vice-versa). Update ReclassifyLinks for cases where a single edge (often a service road) intersects a ramp improperly causing the ramp to reclassified when it should not be. Updated maximum OSM node Id (now exceeds 4000000000). Move lua from conf repository into mjolnir.

## Release Date: 2016-02-01

 * **Data producer updates** - Reduce speed on unpaved/rough roads. Add statistics for hgv (truck) restrictions.

## Release Date: 2016-01-26

 * **Added capability to disable narrative production** - Added the `narrative` boolean option to allow users to disable narrative production. Locations, shape, length, and time are still returned. The narrative production is enabled by default. The possible values for the `narrative` option are: false and true
 * **Added capability to mark a request with an id** - The `id` is returned with the response so a user could match to the corresponding request.
 * **Added some logging enhancements, specifically [ANALYTICS] logging** - We want to focus more on what our data is telling us by logging specific stats in Logstash.

## Release Date: 2016-01-18

 * **Data producer updates** - Data importer configuration (lua) updates to fix a bug where buses were not allowed on restricted lanes.  Fixed surface issue (change the default surface to be "compacted" for footways).

## Release Date: 2016-01-04

 * **Fixed Wrong Costing Options Applied** - Fixed a bug in which a previous requests costing options would be used as defaults for all subsequent requests.

## Release Date: 2015-12-18

 * **Fix for bus access** - Data importer configuration (lua) updates to fix a bug where bus lanes were turning off access for other modes.
 * **Fix for extra emergency data** - Data importer configuration (lua) updates to fix a bug where we were saving hospitals in the data.
 * **Bicycle costing update** - Updated kTCSlight and kTCFavorable so that cycleways are favored by default vs roads.

## Release Date: 2015-12-17

 * **Graph Tile Data Structure update** - Updated structures within graph tiles to support transit efforts and truck routing. Removed TransitTrip, changed TransitRoute and TransitStop to indexes (rather than binary search). Added access restrictions (like height and weight restrictions) and the mode which they impact to reduce need to look-up.
 * **Data producer updates** - Updated graph tile structures and import processes.

## Release Date: 2015-11-23

 * **Fixed Open App for OSRM functionality** - Added OSRM functionality back to Loki to support Open App.

## Release Date: 2015-11-13

 * **Improved narrative for unnamed walkway, cycleway, and mountain bike trail** - A generic description will be used for the street name when a walkway, cycleway, or mountain bike trail maneuver is unnamed. For example, a turn right onto a unnamed walkway maneuver will now be: "Turn right onto walkway."
 * **Fix costing bug** - Fix a bug introduced in EdgeLabel refactor (impacted time distance matrix only).

## Release Date: 2015-11-3

 * **Enhance bi-directional A* logic** - Updates to bidirectional A* algorithm to fix the route completion logic to handle cases where a long "connection" edge could lead to a sub-optimal path. Add hierarchy and shortcut logic so we can test and use bidirectional A* for driving routes. Fix the destination logic to properly handle oneways as the destination edge. Also fix U-turn detection for reverse search when hierarchy transitions occur.
 * **Change "Go" to "Head" for some instructions** - Start, exit ferry.
 * **Update to roundabout instructions** - Call out roundabouts for edges marked as links (ramps, turn channels).
 * **Update bicycle costing** - Fix the road factor (for applying weights based on road classification) and lower turn cost values.

## Data Producer Release Date: 2015-11-2

 * **Updated logic to not create shortcut edges on roundabouts** - This fixes some roundabout exit counts.

## Release Date: 2015-10-20

 * **Bug Fix for Pedestrian and Bicycle Routes** - Fixed a bug with setting the destination in the bi-directional Astar algorithm. Locations that snapped to a dead-end node would have failed the route and caused a timeout while searching for a valid path. Also fixed the elapsed time computation on the reverse path of bi-directional algorithm.

## Release Date: 2015-10-16

 * **Through Location Types** - Improved support for locations with type = "through". Routes now combine paths that meet at each through location to create a single "leg" between locations with type = "break". Paths that continue at a through location will not create a U-turn unless the path enters a "dead-end" region (neighborhood with no outbound access).
 * **Update shortcut edge logic** - Now skips long shortcut edges when close to the destination. This can lead to missing the proper connection if the shortcut is too long. Fixes #245 (thor).
 * **Per mode service limits** - Update configuration to allow setting different maximum number of locations and distance per mode.
 * **Fix shape index for trivial path** - Fix a bug where when building the the trip path for a "trivial" route (includes just one edge) where the shape index exceeded that size of the shape.

## Release Date: 2015-09-28

 * **Elevation Influenced Bicycle Routing** - Enabled elevation influenced bicycle routing. A "use-hills" option was added to the bicycle costing profile that can tune routes to avoid hills based on grade and amount of elevation change.
 * **"Loop Edge" Fix** - Fixed a bug with edges that form a loop. Split them into 2 edges during data import.
 * **Additional information returned from 'locate' method** - Added information that can be useful when debugging routes and data. Adds information about nodes and edges at a location.
 * **Guidance/Narrative Updates** - Added side of street to destination narrative. Updated verbal instructions.<|MERGE_RESOLUTION|>--- conflicted
+++ resolved
@@ -5,11 +5,8 @@
    * FIXED: Use the right tile to get country for incident [#3235](https://github.com/valhalla/valhalla/pull/3235)
 * **Enhancement**
    * CHANGED: Favor turn channels more [#3222](https://github.com/valhalla/valhalla/pull/3222)
-<<<<<<< HEAD
    * ADDED: Added info to /status endpoint [#3008](https://github.com/valhalla/valhalla/pull/3008)
-=======
    * CHANGED: Rename `valhalla::midgard::logging::LogLevel` enumerators to avoid clash with common macros [#3236](https://github.com/valhalla/valhalla/pull/3236)
->>>>>>> c7dae065
 
 ## Release Date: 2021-07-20 Valhalla 3.1.3
 * **Removed**
