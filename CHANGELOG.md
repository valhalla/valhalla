--- conflicted
+++ resolved
@@ -23,13 +23,10 @@
    * ADDED: add `valhalla_build_landmarks` to parse POIs from osm pbfs and store them as landmarks in the landmark sqlite database [#4201](https://github.com/valhalla/valhalla/pull/4201)
    * ADDED: add primary key in the landmark sqlite database and a method to retrieve landmarks via their primary keys [#4224](https://github.com/valhalla/valhalla/pull/4224)
    * ADDED: update graph tile to allow adding landmarks to edge info, and refactor edgeinfo.cc [#4233](https://github.com/valhalla/valhalla/pull/4233)
-<<<<<<< HEAD
    * ADDED: `sources_to_targets` action for `/expansion` [#4263](https://github.com/valhalla/valhalla/pull/4263)
    * ADDED: option `--extract-tar` to `valhalla_build_extract` to create extracts from .tar files instead of tile directory [#4255](https://github.com/valhalla/valhalla/pull/4255)
-=======
    * ADDED: Support for `bannerInstructions` attribute in OSRM serializer via `banner_instructions` request parameter [#4093](https://github.com/valhalla/valhalla/pull/4093)
    * UPDATED: submodules which had new releases, unless it was a major version change [#4231](https://github.com/valhalla/valhalla/pull/4231)
->>>>>>> f14e32ae
 
 ## Release Date: 2023-05-11 Valhalla 3.4.0
 * **Removed**
