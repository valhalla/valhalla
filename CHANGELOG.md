--- conflicted
+++ resolved
@@ -8,11 +8,8 @@
    * UPGRADED: vcpkg to 0e39c10736341cc8135b560438229bbda3d3219a [#5654](https://github.com/valhalla/valhalla/pull/5654)
    * FIXED: returns GeoTIFF with Content-Type image/tiff header [#5665](https://github.com/valhalla/valhalla/pull/5665)
    * CHANGED: Migrated from pybind11 to nanobind to release `abi3` wheels (Python version agnostic), also changes minimum version of PyPI packages to 3.12 [#5628](https://github.com/valhalla/valhalla/pull/5628)
-<<<<<<< HEAD
+   * ADDED: linux-aarch64 wheel for Python releases [#5670](https://github.com/valhalla/valhalla/pull/5670)
    * ADDED: PyPI `sdist` for python to install the bindings from source [#5649](https://github.com/valhalla/valhalla/pull/5649)
-=======
-   * ADDED: linux-aarch64 wheel for Python releases [#5670](https://github.com/valhalla/valhalla/pull/5670)
->>>>>>> d66f88c6
 
 ## Release Date: 2025-10-23 Valhalla 3.6.0
 * **Removed**
