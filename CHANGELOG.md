--- conflicted
+++ resolved
@@ -140,11 +140,8 @@
    * ADDED: Allow pedestrian routing through highway=via_ferrata [#5480](https://github.com/valhalla/valhalla/pull/5480)
    * ADDED: generic level change maneuver [#5431](https://github.com/valhalla/valhalla/pull/5431)
    * ADDED: Publish timezone db on Github Actions artifacts [#5479](https://github.com/valhalla/valhalla/pull/5479)
-<<<<<<< HEAD
    * ADDED: Support for loading tiles from a remote tarball [#5467](https://github.com/valhalla/valhalla/pull/5467)
-=======
    * ADDED: HEAD & GET range requests to curl_tilegetter [#5470](https://github.com/valhalla/valhalla/pull/5470)
->>>>>>> 60d7d6e5
 
 ## Release Date: 2024-10-10 Valhalla 3.5.1
 * **Removed**
