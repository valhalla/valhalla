--- conflicted
+++ resolved
@@ -32,11 +32,8 @@
    * CHANGED: Use relative cost threshold to extend search in bidirectional astar in order to find more alternates [#2868](https://github.com/valhalla/valhalla/pull/2868)
    * CHANGED: Throw an exception if directory does not exist when building traffic extract [#2871](https://github.com/valhalla/valhalla/pull/2871)
    * CHANGED: Support for ignoring multiple consecutive closures at start/end locations [#2846](https://github.com/valhalla/valhalla/pull/2846)
-<<<<<<< HEAD
    * ADDED: Added sac_scale to trace_attributes output and locate edge output [#2818](https://github.com/valhalla/valhalla/pull/2818)
-=======
    * ADDED: Ukrainian language translations [#2882](https://github.com/valhalla/valhalla/pull/2882)
->>>>>>> 7960fffd
 
 ## Release Date: 2021-01-25 Valhalla 3.1.0
 * **Removed**
