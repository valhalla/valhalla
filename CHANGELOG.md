--- conflicted
+++ resolved
@@ -17,11 +17,8 @@
    * FIXED: GCC warning 'template-id not allowed for constructor in C++20' [#5110](https://github.com/valhalla/valhalla/pull/5110)
    * FIXED: update deprecated boost geometry headers [#5117](https://github.com/valhalla/valhalla/pull/5117)
    * FIXED: Fix type mismatch in `src/tyr/serializers.cc` [#5145](https://github.com/valhalla/valhalla/pull/5145)
-<<<<<<< HEAD
+   * FIXED: Multimodal ferry reclassification [#5139](https://github.com/valhalla/valhalla/pull/5139)
    * FIXED: Fix time info calculation across time zone boundries [#5163](https://github.com/valhalla/valhalla/pull/5163)
-=======
-   * FIXED: Multimodal ferry reclassification [#5139](https://github.com/valhalla/valhalla/pull/5139)
->>>>>>> e107729f
 
 * **Enhancement**
    * ADDED: Consider smoothness in all profiles that use surface [#4949](https://github.com/valhalla/valhalla/pull/4949)
