## Release Date: 2023-??-?? Valhalla 3.4.1
* **Removed**
   * REMOVED: needs_ci_run script [#4423](https://github.com/valhalla/valhalla/pull/4423)
   * REMOVED: unused vehicle types in AutoCost and segway; renamed kTruck to "truck" instead of "tractor_trailer" [#4430](https://github.com/valhalla/valhalla/pull/4430)
* **Bug Fix**
   * FIXED: gcc13 was missing some std header includes [#4154](https://github.com/valhalla/valhalla/pull/4154)
   * FIXED: when reclassifying ferry edges, remove destonly from ways only if the connecting way was destonly [#4118](https://github.com/valhalla/valhalla/pull/4118)
   * FIXED: typo in use value of map matching API (`platform_connection` was misspelled) [#4174](https://github.com/valhalla/valhalla/pull/4174)
   * FIXED: fix crash in timedistancebssmatrix.cc  [#4244](https://github.com/valhalla/valhalla/pull/4244)
   * FIXED: missing protobuf CMake configuration to link abseil for protobuf >= 3.22.0 [#4207](https://github.com/valhalla/valhalla/pull/4207)
   * FIXED: broken links on the optimized route API page [#4260](https://github.com/valhalla/valhalla/pull/4260)
   * FIXED: remove clearing of headings while calculating a matrix [#4288](https://github.com/valhalla/valhalla/pull/4288)
   * FIXED: only recost matrix pairs which have connections found [#4344](https://github.com/valhalla/valhalla/pull/4344)
   * FIXED: arm builds. tons of errors due to floating point issues mostly [#4213](https://github.com/valhalla/valhalla/pull/4213)
   * FIXED: respond with correlated edges for format=valhalla and matrix [#4335](https://github.com/valhalla/valhalla/pull/4335)
   * FIXED: `sources` & `targets` for verbose matrix response was kinda broken due to #4335 above [#4366](https://github.com/valhalla/valhalla/pull/4366)
   * FIXED: recover proper shortest path to ferry connections (when multiple edges exist between node pair) [#4361](https://github.com/valhalla/valhalla/pull/4361)
   * FIXED: recover proper shortest path to ferry connections (make sure correct label index is used) [#4378](https://github.com/valhalla/valhalla/pull/4378)
   * FIXED: Allow all roads for motorcycles [#4348](https://github.com/valhalla/valhalla/pull/4348)
   * FIXED: motorcar:conditional should not apply to motorcycle and moped [#4359](https://github.com/valhalla/valhalla/pull/4359)
   * FIXED: break shortcuts when there are different restrictions on base edges [#4326](https://github.com/valhalla/valhalla/pull/4326)
   * FIXED: Incorrect `edge_index` assignment in `thor_worker_t::build_trace` [#4413](https://github.com/valhalla/valhalla/pull/4413)
   * FIXED: lots of issues with CostMatrix (primarily deadend logic) with a complete refactor modeling things very close to bidir A*, also to prepare for a unification of the two [#4372](https://github.com/valhalla/valhalla/pull/4372)
   * FIXED: diff_names check was missing for Graphfilter and Shortcutbuilder for AddEdgeInfo call.  [#4436](https://github.com/valhalla/valhalla/pull/4436)
   * FIXED: updated timezone database and added code to keep compatibility with old servers/new data and vice versa [#4446](https://github.com/valhalla/valhalla/pull/4446)
   * FIXED: retry elevation tile download if the download failed for some reason or the downloaded tile was corrupt [#4461](https://github.com/valhalla/valhalla/pull/4461)
   * FIXED: base transition costs were getting overridden by osrm car turn duration [#4463](https://github.com/valhalla/valhalla/pull/4463)
   * FIXED: insane ETAs for `motor_scooter` on `track`s [#4468](https://github.com/valhalla/valhalla/pull/4468)
* **Enhancement**
   * UPDATED: French translations, thanks to @xlqian [#4159](https://github.com/valhalla/valhalla/pull/4159)
   * CHANGED: -j flag for multithreaded executables to override mjolnir.concurrency [#4168](https://github.com/valhalla/valhalla/pull/4168)
   * CHANGED: moved the argparse boilerplate code to a private header which all programs can share [#4169](https://github.com/valhalla/valhalla/pull/4169)
   * ADDED: CI runs a spell check on the PR to detect spelling mistakes [#4179](https://github.com/valhalla/valhalla/pull/4179)
   * ADDED: `preferred_side_cutoff` parameter for locations [#4182](https://github.com/valhalla/valhalla/pull/4182)
   * ADDED: PBF output for matrix endpoint [#4121](https://github.com/valhalla/valhalla/pull/4121)
   * CHANGED: sped up the transit gtfs ingestion process by sorting the feeds before querying them and avoiding copying their structures. forked just_gtfs into the valhalla org to accomplish it [#4167](https://github.com/valhalla/valhalla/pull/4167)
   * CHANGED: write traffic tile headers in `valhalla_build_extract` [#4195](https://github.com/valhalla/valhalla/pull/4195)
   * ADDED: `source_percent_along` & `target_percent_along` to /trace_attributes JSON response [#4199](https://github.com/valhalla/valhalla/pull/4199)
   * ADDED: sqlite database to store landmarks along with interfaces of insert and bounding box queries [#4189](https://github.com/valhalla/valhalla/pull/4189)
   * CHANGED: refactor landmark database interface to use a pimpl [#4202](https://github.com/valhalla/valhalla/pull/4202)
   * ADDED: support for `:forward` and `:backward` for `motor_vehicle`, `vehicle`, `foot` and `bicycle` tag prefixes [#4204](https://github.com/valhalla/valhalla/pull/4204)
   * ADDED: add `valhalla_build_landmarks` to parse POIs from osm pbfs and store them as landmarks in the landmark sqlite database [#4201](https://github.com/valhalla/valhalla/pull/4201)
   * ADDED: add primary key in the landmark sqlite database and a method to retrieve landmarks via their primary keys [#4224](https://github.com/valhalla/valhalla/pull/4224)
   * ADDED: update graph tile to allow adding landmarks to edge info, and refactor edgeinfo.cc [#4233](https://github.com/valhalla/valhalla/pull/4233)
   * ADDED: `sources_to_targets` action for `/expansion` [#4263](https://github.com/valhalla/valhalla/pull/4263)
   * ADDED: option `--extract-tar` to `valhalla_build_extract` to create extracts from .tar files instead of tile directory [#4255](https://github.com/valhalla/valhalla/pull/4255)
   * ADDED: Support for `bannerInstructions` attribute in OSRM serializer via `banner_instructions` request parameter [#4093](https://github.com/valhalla/valhalla/pull/4093)
   * UPDATED: submodules which had new releases, unless it was a major version change [#4231](https://github.com/valhalla/valhalla/pull/4231)
   * ADDED: Support for elevation along a route. Add elevation to EdgeInfo within Valhalla tiles [#4279](https://github.com/valhalla/valhalla/pull/4279)
   * ADDED: the workflow to find landmarks in a graph tile, associate them with nearby edges, and update the graph tile to store the associations [#4278](https://github.com/valhalla/valhalla/pull/4278)
   * ADDED: update maneuver generation to add nearby landmarks to maneuvers as direction support [#4293](https://github.com/valhalla/valhalla/pull/4293)
   * CHANGED: the boost property tree config is now read into a singleton that doesn't need to be passed around anymore [#4220](https://github.com/valhalla/valhalla/pull/4220)
   * ADDED: Update the street name and sign data processing include language and pronunciations [#4268](https://github.com/valhalla/valhalla/pull/4268)
   * CHANGED: more sustainable way to work with protobuf in cmake [#4334](https://github.com/valhalla/valhalla/pull/4334)
   * CHANGED: use date_time API to retrieve timezone aliases instead of our own curated list [#4382](https://github.com/valhalla/valhalla/pull/4382)
   * CHANGED: less aggressive logging for nodes' headings & ferry connections [#4420][https://github.com/valhalla/valhalla/pull/4420]
   * ADDED: add documentation about historical traffic [#4259](https://github.com/valhalla/valhalla/pull/4259)
   * ADDED: config option to control how much memory we'll reserve for CostMatrix locations [#4424](https://github.com/valhalla/valhalla/pull/4424)
   * CHANGED: refactor EdgeLabel (and derived classes) to reduce memory use. [#4439](https://github.com/valhalla/valhalla/pull/4439)
   * ADDED: "shape" field to matrix response for CostMatrix only [#4432](https://github.com/valhalla/valhalla/pull/4432)
   * CHANGED: `/expansion`: add field `prev_edge_id`, make the GeoJSON features `LineString`s [#4275](https://github.com/valhalla/valhalla/issues/4275)
   * ADDED: --optimize & --log-details to valhalla_run_matrix [#4355](https://github.com/valhalla/valhalla/pull/4334)
   * ADDED: most access restrictions to /locate response [#4431](https://github.com/valhalla/valhalla/pull/4431)
   * ADDED: hgv=destination and friends for truck-specific "destination_only" logic [#4450](https://github.com/valhalla/valhalla/issues/4450)
   * UPDATED: updated country access overrides [#4460](https://github.com/valhalla/valhalla/pull/4460)
   * CHANGED: date_time refactor as a preparation to return DST/timezone related offset in the response [#4365](https://github.com/valhalla/valhalla/pull/4365)
   * ADDED: find connection on backward search for bidir matrix algo [#4329](https://github.com/valhalla/valhalla/pull/4329)
<<<<<<< HEAD
   * CHANGED: Adujustment of walk speed when walking on slight downhill [#4302](https://github.com/valhalla/valhalla/pull/4302)
=======
   * FIXED: Fix segfault in OSRM serializer with bannerInstructions when destination is on roundabout [#4480](https://github.com/valhalla/valhalla/pull/4481)
>>>>>>> 9f46abb9

## Release Date: 2023-05-11 Valhalla 3.4.0
* **Removed**
   * REMOVED: Docker image pushes to Dockerhub [#4033](https://github.com/valhalla/valhalla/pull/4033)
   * REMOVED: transitland references and scripts and replace with info for raw GTFS feeds [#4033](https://github.com/valhalla/valhalla/pull/3906)
* **Bug Fix**
   * FIXED: underflow of uint64_t cast for matrix time results [#3906](https://github.com/valhalla/valhalla/pull/3906)
   * FIXED: update vcpkg commit for Azure pipelines to fix libtool mirrors [#3915](https://github.com/valhalla/valhalla/pull/3915)
   * FIXED: fix CHANGELOG release year (2022->2023) [#3927](https://github.com/valhalla/valhalla/pull/3927)
   * FIXED: avoid segfault on invalid exclude_polygons input [#3907](https://github.com/valhalla/valhalla/pull/3907)
   * FIXED: allow \_WIN32_WINNT to be defined by build system [#3933](https://github.com/valhalla/valhalla/issues/3933)
   * FIXED: disconnected stop pairs in gtfs import [#3943](https://github.com/valhalla/valhalla/pull/3943)
   * FIXED: in/egress traversability in gtfs ingestion is now defaulted to kBoth to enable pedestrian access on transit connect edges and through the in/egress node [#3948](https://github.com/valhalla/valhalla/pull/3948)
   * FIXED: parsing logic needed implicit order of stations/egresses/platforms in the GTFS feeds [#3949](https://github.com/valhalla/valhalla/pull/3949)
   * FIXED: segfault in TimeDistanceMatrix [#3964](https://github.com/valhalla/valhalla/pull/3949)
   * FIXED: write multiple PBFs if the protobuf object gets too big [#3954](https://github.com/valhalla/valhalla/pull/3954)
   * FIXED: pin conan version to latest 1.x for now [#3990](https://github.com/valhalla/valhalla/pull/3990)
   * FIXED: Fix matrix_locations when used in pbf request [#3997](https://github.com/valhalla/valhalla/pull/3997)
   * FIXED: got to the point where the basic transit routing test works [#3988](https://github.com/valhalla/valhalla/pull/3988)
   * FIXED: fix build with LOGGING_LEVEL=ALL [#3992](https://github.com/valhalla/valhalla/pull/3992)
   * FIXED: transit stitching when determining whether a platform was generated [#4020](https://github.com/valhalla/valhalla/pull/4020)
   * FIXED: multimodal isochrones [#4030](https://github.com/valhalla/valhalla/pull/4030)
   * FIXED: duplicated recosting names should throw [#4042](https://github.com/valhalla/valhalla/pull/4042)
   * FIXED: Remove arch specificity from strip command of Python bindings to make it more compatible with other archs [#4040](https://github.com/valhalla/valhalla/pull/4040)
   * FIXED: GraphReader::GetShortcut no longer returns false positives or false negatives [#4019](https://github.com/valhalla/valhalla/pull/4019)
   * FIXED: Tagging with bus=permit or taxi=permit did not override access=no [#4045](https://github.com/valhalla/valhalla/pull/4045)
   * FIXED: Upgrade RapidJSON to address undefined behavior [#4051](https://github.com/valhalla/valhalla/pull/4051)
   * FIXED: time handling for transit service [#4052](https://github.com/valhalla/valhalla/pull/4052)
   * FIXED: multiple smaller bugs while testing more multimodal /route & /isochrones [#4055](https://github.com/valhalla/valhalla/pull/4055)
   * FIXED: `FindLuaJit.cmake` to include Windows paths/library names [#4067](https://github.com/valhalla/valhalla/pull/4067)
   * FIXED: Move complex turn restriction check out of can_form_shortcut() [#4047](https://github.com/valhalla/valhalla/pull/4047)
   * FIXED: fix `clear` methods on matrix algorithms and reserve some space for labels with a new config [#4075](https://github.com/valhalla/valhalla/pull/4075)
   * FIXED: fix `valhalla_build_admins` & `valhalla_ways_to_edges` argument parsing [#4097](https://github.com/valhalla/valhalla/pull/4097)
   * FIXED: fail early in `valhalla_build_admins` if parent directory can't be created, also exit with failure [#4099](https://github.com/valhalla/valhalla/pull/4099)
* **Enhancement**
   * CHANGED: replace boost::optional with C++17's std::optional where possible [#3890](https://github.com/valhalla/valhalla/pull/3890)
   * ADDED: parse `lit` tag on ways and add it to graph [#3893](https://github.com/valhalla/valhalla/pull/3893)
   * ADDED: log lat/lon of node where children link edges exceed the configured maximum [#3911](https://github.com/valhalla/valhalla/pull/3911)
   * ADDED: log matrix algorithm which was used [#3916](https://github.com/valhalla/valhalla/pull/3916)
   * UPDATED: docker base image to Ubuntu 22.04 [#3912](https://github.com/valhalla/valhalla/pull/3912)
   * CHANGED: Unify handling of single-file -Werror in all modules [#3910](https://github.com/valhalla/valhalla/pull/3910)
   * CHANGED: Build skadi with -Werror [#3935](https://github.com/valhalla/valhalla/pull/3935)
   * ADDED: Connect transit tiles to the graph [#3700](https://github.com/valhalla/valhalla/pull/3700)
   * CHANGED: switch to C++17 master branch of `just_gtfs` [#3947](https://github.com/valhalla/valhalla/pull/3947)
   * ADDED: Support for configuring a universal request timeout [#3966](https://github.com/valhalla/valhalla/pull/3966)
   * ADDED: optionally include highway=platform edges for pedestrian access [#3971](https://github.com/valhalla/valhalla/pull/3971)
   * ADDED: `use_lit` costing option for pedestrian costing [#3957](https://github.com/valhalla/valhalla/pull/3957)
   * CHANGED: Removed stray NULL values in log output[#3974](https://github.com/valhalla/valhalla/pull/3974)
   * CHANGED: More conservative estimates for cost of walking slopes [#3982](https://github.com/valhalla/valhalla/pull/3982)
   * ADDED: An option to slim down matrix response [#3987](https://github.com/valhalla/valhalla/pull/3987)
   * CHANGED: Updated url for just_gtfs library [#3994](https://github.com/valhalla/valhalla/pull/3995)
   * ADDED: Docker image pushes to Github's docker registry [#4033](https://github.com/valhalla/valhalla/pull/4033)
   * ADDED: `disable_hierarchy_pruning` costing option to find the actual optimal route for motorized costing modes, i.e `auto`, `motorcycle`, `motor_scooter`, `bus`, `truck` & `taxi`. [#4000](https://github.com/valhalla/valhalla/pull/4000)
   * CHANGED: baldr directory: remove warnings and C++17 adjustments [#4011](https://github.com/valhalla/valhalla/pull/4011)
   * UPDATED: `vcpkg` to latest master, iconv wasn't building anymore [#4066](https://github.com/valhalla/valhalla/pull/4066)
   * CHANGED: pybind11 upgrade for python 3.11 [#4067](https://github.com/valhalla/valhalla/pull/4067)
   * CHANGED: added transit level to connectivity map [#4082](https://github.com/valhalla/valhalla/pull/4082)
   * ADDED: "has_transit_tiles" & "osm_changeset" to verbose status response [#4062](https://github.com/valhalla/valhalla/pull/4062)
   * ADDED: time awareness to CostMatrix for e.g. traffic support [#4071](https://github.com/valhalla/valhalla/pull/4071)
   * UPDATED: transifex translations [#4102](https://github.com/valhalla/valhalla/pull/4102)

## Release Date: 2023-01-03 Valhalla 3.3.0
* **Removed**
* **Bug Fix**
* **Enhancement**
  * CHANGED: Upgraded from C++14 to C++17. [#3878](https://github.com/valhalla/valhalla/pull/3878)

## Release Date: 2023-01-03 Valhalla 3.2.1
* **Removed**
* **Bug Fix**
   * FIXED: valhalla_run_route was missing config logic.[#3824](https://github.com/valhalla/valhalla/pull/3824)
   * FIXED: Added missing ferry tag if manoeuver uses a ferry. It's supposed to be there according to the docs. [#3815](https://github.com/valhalla/valhalla/issues/3815)
   * FIXED: Handle hexlifying strings with unsigned chars [#3842](https://github.com/valhalla/valhalla/pull/3842)
   * FIXED: Newer clang warns on `sprintf` which becomes a compilation error (due to `Werror`) so we use `snprintf` instead [#3846](https://github.com/valhalla/valhalla/issues/3846)
   * FIXED: Build all of Mjolnir with -Werror [#3845](https://github.com/valhalla/valhalla/pull/3845)
   * FIXED: Only set most destination information once for all origins in timedistancematrix [#3830](https://github.com/valhalla/valhalla/pull/3830)
   * FIXED: Integers to expansion JSON output were cast wrongly [#3857](https://github.com/valhalla/valhalla/pull/3857)
   * FIXED: hazmat=destination should be hazmat=false and fix the truckcost usage of hazmat [#3865](https://github.com/valhalla/valhalla/pull/3865)
   * FIXED: Make sure there is at least one path which is accessible for all vehicular modes when reclassifying ferry edges [#3860](https://github.com/valhalla/valhalla/pull/3860)
   * FIXED: valhalla_build_extract was failing to determine the tile ID to include in the extract [#3864](https://github.com/valhalla/valhalla/pull/3864)
   * FIXED: valhalla_ways_to_edges missed trimming the cache when overcommitted [#3872](https://github.com/valhalla/valhalla/pull/3864)
   * FIXED: Strange detours with multi-origin/destination unidirectional A* [#3585](https://github.com/valhalla/valhalla/pull/3585)
* **Enhancement**
   * ADDED: Added has_toll, has_highway, has_ferry tags to summary field of a leg and route and a highway tag to a maneuver if it includes a highway. [#3815](https://github.com/valhalla/valhalla/issues/3815)
   * ADDED: Add time info to sources_to_targets [#3795](https://github.com/valhalla/valhalla/pull/3795)
   * ADDED: "available_actions" to the /status response [#3836](https://github.com/valhalla/valhalla/pull/3836)
   * ADDED: "waiting" field on input/output intermediate break(\_through) locations to respect services times [#3849](https://github.com/valhalla/valhalla/pull/3849)
   * ADDED: --bbox & --geojson-dir options to valhalla_build_extract to only archive a subset of tiles [#3856](https://github.com/valhalla/valhalla/pull/3856)
   * CHANGED: Replace unstable c++ geos API with a mix of geos' c api and boost::geometry for admin building [#3683](https://github.com/valhalla/valhalla/pull/3683)
   * ADDED: optional write-access to traffic extract from GraphReader [#3876](https://github.com/valhalla/valhalla/pull/3876)
   * UPDATED: locales from Transifex [#3879](https://github.com/valhalla/valhalla/pull/3879)
   * CHANGED: Build most of Baldr with -Werror [#3885](https://github.com/valhalla/valhalla/pull/3885)
   * UPDATED: some documentation overhaul to slim down root's README [#3881](https://github.com/valhalla/valhalla/pull/3881)
   * CHANGED: move documentation hosting to Github Pages from readthedocs.io [#3884](https://github.com/valhalla/valhalla/pull/3884)
   * ADDED: inline config arguments to some more executables [#3873](https://github.com/valhalla/valhalla/pull/3873)

## Release Date: 2022-10-26 Valhalla 3.2.0
* **Removed**
   * REMOVED: "build-\*" docker image to decrease complexity [#3689](https://github.com/valhalla/valhalla/pull/3541)

* **Bug Fix**
   * FIXED: Fix precision losses while encoding-decoding distance parameter in openlr [#3374](https://github.com/valhalla/valhalla/pull/3374)
   * FIXED: Fix bearing calculation for openlr records [#3379](https://github.com/valhalla/valhalla/pull/3379)
   * FIXED: Some refactoring that was proposed for the PR 3379 [3381](https://github.com/valhalla/valhalla/pull/3381)
   * FIXED: Avoid calling out "keep left/right" when passing an exit [3349](https://github.com/valhalla/valhalla/pull/3349)
   * FIXED: Fix iterator decrement beyond begin() in GeoPoint::HeadingAtEndOfPolyline() method [#3393](https://github.com/valhalla/valhalla/pull/3393)
   * FIXED: Add string for Use:kPedestrianCrossing to fix null output in to_string(Use). [#3416](https://github.com/valhalla/valhalla/pull/3416)
   * FIXED: Remove simple restrictions check for pedestrian cost calculation. [#3423](https://github.com/valhalla/valhalla/pull/3423)
   * FIXED: Parse "highway=busway" OSM tag: https://wiki.openstreetmap.org/wiki/Tag:highway%3Dbusway [#3413](https://github.com/valhalla/valhalla/pull/3413)
   * FIXED: Process int_ref irrespective of `use_directions_on_ways_` [#3446](https://github.com/valhalla/valhalla/pull/3446)
   * FIXED: workaround python's ArgumentParser bug to not accept negative numbers as arguments [#3443](https://github.com/valhalla/valhalla/pull/3443)
   * FIXED: Undefined behaviour on some platforms due to unaligned reads [#3447](https://github.com/valhalla/valhalla/pull/3447)
   * FIXED: Fixed undefined behavior due to invalid shift exponent when getting edge's heading [#3450](https://github.com/valhalla/valhalla/pull/3450)
   * FIXED: Use midgard::unaligned_read in GraphTileBuilder::AddSigns [#3456](https://github.com/valhalla/valhalla/pull/3456)
   * FIXED: Relax test margin for time dependent traffic test [#3467](https://github.com/valhalla/valhalla/pull/3467)
   * FIXED: Fixed missed intersection heading [#3463](https://github.com/valhalla/valhalla/pull/3463)
   * FIXED: Stopped putting binary bytes into a string field of the protobuf TaggedValue since proto3 protects against that for cross language support [#3468](https://github.com/valhalla/valhalla/pull/3468)
   * FIXED: valhalla_service uses now loki logging config instead of deprecated tyr logging [#3481](https://github.com/valhalla/valhalla/pull/3481)
   * FIXED: Docker image `valhalla/valhalla:run-latest`: conan error + python integration [#3485](https://github.com/valhalla/valhalla/pull/3485)
   * FIXED: fix more protobuf unstable 3.x API [#3494](https://github.com/valhalla/valhalla/pull/3494)
   * FIXED: fix one more protobuf unstable 3.x API [#3501](https://github.com/valhalla/valhalla/pull/3501)
   * FIXED: Fix valhalla_build_tiles imports only bss from last osm file [#3503](https://github.com/valhalla/valhalla/pull/3503)
   * FIXED: Fix total_run_stat.sh script. [#3511](https://github.com/valhalla/valhalla/pull/3511)
   * FIXED: Both `hov:designated` and `hov:minimum` have to be correctly set for the way to be considered hov-only [#3526](https://github.com/valhalla/valhalla/pull/3526)
   * FIXED: Wrong out index in route intersections [#3541](https://github.com/valhalla/valhalla/pull/3541)
   * FIXED: fix valhalla_export_edges: missing null columns separator [#3543](https://github.com/valhalla/valhalla/pull/3543)
   * FIXED: Removed/updated narrative language aliases that are not IETF BCP47 compliant [#3546](https://github.com/valhalla/valhalla/pull/3546)
   * FIXED: Wrong predecessor opposing edge in dijkstra's expansion [#3528](https://github.com/valhalla/valhalla/pull/3528)
   * FIXED: exit and exit_verbal in Russian locale should be same [#3545](https://github.com/valhalla/valhalla/pull/3545)
   * FIXED: Skip transit tiles in hierarchy builder [#3559](https://github.com/valhalla/valhalla/pull/3559)
   * FIXED: Fix some country overrides in adminconstants and add a couple new countries. [#3578](https://github.com/valhalla/valhalla/pull/3578)
   * FIXED: Improve build errors reporting [#3579](https://github.com/valhalla/valhalla/pull/3579)
   * FIXED: Fix "no elevation" values and /locate elevation response [#3571](https://github.com/valhalla/valhalla/pull/3571)
   * FIXED: Build tiles with admin/timezone support on Windows [#3580](https://github.com/valhalla/valhalla/pull/3580)
   * FIXED: admin "Saint-Martin" changed name to "Saint-Martin (France)" [#3619](https://github.com/valhalla/valhalla/pull/3619)
   * FIXED: openstreetmapspeeds global config with `null`s now supported [#3621](https://github.com/valhalla/valhalla/pull/3621)
   * FIXED: valhalla_run_matrix was failing (could not find proper max_matrix_distance) [#3635](https://github.com/valhalla/valhalla/pull/3635)
   * FIXED: Removed duplicate degrees/radians constants [#3642](https://github.com/valhalla/valhalla/pull/3642)
   * FIXED: Forgot to adapt driving side and country access rules in [#3619](https://github.com/valhalla/valhalla/pull/3619) [#3652](https://github.com/valhalla/valhalla/pull/3652)
   * FIXED: DateTime::is_conditional_active(...) incorrect end week handling [#3655](https://github.com/valhalla/valhalla/pull/3655)
   * FIXED: TimeDistanceBSSMatrix: incorrect initialization for destinations[#3659](https://github.com/valhalla/valhalla/pull/3659)
   * FIXED: Some interpolated points had invalid edge_index in trace_attributes response [#3646](https://github.com/valhalla/valhalla/pull/3670)
   * FIXED: Use a small node snap distance in map-matching. FIxes issue with incorrect turn followed by Uturn. [#3677](https://github.com/valhalla/valhalla/pull/3677)
   * FIXED: Conan error when building Docker image. [#3689](https://github.com/valhalla/valhalla/pull/3689)
   * FIXED: Allow country overrides for sidewalk [#3711](https://github.com/valhalla/valhalla/pull/3711)
   * FIXED: CostMatrix incorrect tile usage with oppedge. [#3719](https://github.com/valhalla/valhalla/pull/3719)
   * FIXED: Fix elevation serializing [#3735](https://github.com/valhalla/valhalla/pull/3735)
   * FIXED: Fix returning a potentially uninitialized value in PointXY::ClosestPoint [#3737](https://github.com/valhalla/valhalla/pull/3737)
   * FIXED: Wales and Scotland name change. [#3746](https://github.com/valhalla/valhalla/pull/3746)
   * FIXED: Pedestrian crossings are allowed for bikes [#3751](https://github.com/valhalla/valhalla/pull/3751)
   * FIXED: Fix for Mac OSx.  Small update for the workdir for the admin_sidewalk_override test.  [#3757](https://github.com/valhalla/valhalla/pull/3757)
   * FIXED: Add missing service road case from GetTripLegUse method. [#3763](https://github.com/valhalla/valhalla/pull/3763)
   * FIXED: Fix TimeDistanceMatrix results sequence [#3738](https://github.com/valhalla/valhalla/pull/3738)
   * FIXED: Fix status endpoint not reporting that the service is shutting down [#3785](https://github.com/valhalla/valhalla/pull/3785)
   * FIXED: Fix TimdDistanceMatrix SetSources and SetTargets [#3792](https://github.com/valhalla/valhalla/pull/3792)
   * FIXED: Added highway and surface factor in truckcost [#3590](https://github.com/valhalla/valhalla/pull/3590)
   * FIXED: Potential integer underflow in file suffix generation [#3783](https://github.com/valhalla/valhalla/pull/3783)
   * FIXED: Building Valhalla as a submodule [#3781](https://github.com/valhalla/valhalla/issues/3781)
   * FIXED: Fixed invalid time detection in GetSpeed [#3800](https://github.com/valhalla/valhalla/pull/3800)
   * FIXED: Osmway struct update: added up to 33 and not 32 [#3808](https://github.com/valhalla/valhalla/pull/3808)

* **Enhancement**
   * CHANGED: Pronunciation for names and destinations [#3132](https://github.com/valhalla/valhalla/pull/3132)
   * CHANGED: Requested code clean up for phonemes PR [#3356](https://github.com/valhalla/valhalla/pull/3356)
   * CHANGED: Refactor Pronunciation class to struct [#3359](https://github.com/valhalla/valhalla/pull/3359)
   * ADDED: Added support for probabale restrictions [#3361](https://github.com/valhalla/valhalla/pull/3361)
   * CHANGED: Refactored the verbal text formatter to handle logic for street name and sign [#3369](https://github.com/valhalla/valhalla/pull/3369)
   * CHANGED: return "version" and "tileset_age" on parameterless /status call [#3367](https://github.com/valhalla/valhalla/pull/3367)
   * CHANGED: de-singleton tile_extract by introducing an optional index.bin file created by valhalla_build_extract [#3281](https://github.com/valhalla/valhalla/pull/3281)
   * CHANGED: implement valhalla_build_elevation in python and add more --from-geojson & --from-graph options [#3318](https://github.com/valhalla/valhalla/pull/3318)
   * ADDED: Add boolean parameter to clear memory for edge labels from thor. [#2789](https://github.com/valhalla/valhalla/pull/2789)
   * CHANGED: Do not create statsd client in workers if it is not configured [#3394](https://github.com/valhalla/valhalla/pull/3394)
   * ADDED: Import of Bike Share Stations information in BSS Connection edges [#3411](https://github.com/valhalla/valhalla/pull/3411)
   * ADDED: Add heading to PathEdge to be able to return it on /locate [#3399](https://github.com/valhalla/valhalla/pull/3399)
   * ADDED: Add `prioritize_bidirectional` option for fast work and correct ETA calculation for `depart_at` date_time type. Smoothly stop using live-traffic [#3398](https://github.com/valhalla/valhalla/pull/3398)
   * CHANGED: Minor fix for headers  [#3436](https://github.com/valhalla/valhalla/pull/3436)
   * CHANGED: Use std::multimap for polygons returned for admin and timezone queries. Improves performance when building tiles. [#3427](https://github.com/valhalla/valhalla/pull/3427)
   * CHANGED: Refactored GraphBuilder::CreateSignInfoList [#3438](https://github.com/valhalla/valhalla/pull/3438)
   * ADDED: Add support for LZ4 compressed elevation tiles [#3401](https://github.com/valhalla/valhalla/pull/3401)
   * CHANGED: Rearranged some of the protobufs to remove redundancy [#3452](https://github.com/valhalla/valhalla/pull/3452)
   * CHANGED: overhaul python bindings [#3380](https://github.com/valhalla/valhalla/pull/3380)
   * CHANGED: Removed all protobuf defaults either by doing them in code or by relying on 0 initialization. Also deprecated best_paths and do_not_track [#3454](https://github.com/valhalla/valhalla/pull/3454)
   * ADDED: isochrone action for /expansion endpoint to track dijkstra expansion [#3215](https://github.com/valhalla/valhalla/pull/3215)
   * CHANGED: remove boost from dependencies and add conan as prep for #3346 [#3459](https://github.com/valhalla/valhalla/pull/3459)
   * CHANGED: Remove boost.program_options in favor of cxxopts header-only lib and use conan to install header-only boost. [#3346](https://github.com/valhalla/valhalla/pull/3346)
   * CHANGED: Moved all protos to proto3 for internal request/response handling [#3457](https://github.com/valhalla/valhalla/pull/3457)
   * CHANGED: Allow up to 32 outgoing link edges on a node when reclassifying links [#3483](https://github.com/valhalla/valhalla/pull/3483)
   * CHANGED: Reuse sample::get implementation [#3471](https://github.com/valhalla/valhalla/pull/3471)
   * ADDED: Beta support for interacting with the http/bindings/library via serialized and pbf objects respectively [#3464](https://github.com/valhalla/valhalla/pull/3464)
   * CHANGED: Update xcode to 12.4.0 [#3492](https://github.com/valhalla/valhalla/pull/3492)
   * ADDED: Add JSON generator to conan [#3493](https://github.com/valhalla/valhalla/pull/3493)
   * CHANGED: top_speed option: ignore live speed for speed based penalties [#3460](https://github.com/valhalla/valhalla/pull/3460)
   * ADDED: Add `include_construction` option into the config to include/exclude roads under construction from the graph [#3455](https://github.com/valhalla/valhalla/pull/3455)
   * CHANGED: Refactor options protobuf for Location and Costing objects [#3506](https://github.com/valhalla/valhalla/pull/3506)
   * CHANGED: valhalla.h and config.h don't need cmake configuration [#3502](https://github.com/valhalla/valhalla/pull/3502)
   * ADDED: New options to control what fields of the pbf are returned when pbf format responses are requested [#3207](https://github.com/valhalla/valhalla/pull/3507)
   * CHANGED: Rename tripcommon to common [#3516](https://github.com/valhalla/valhalla/pull/3516)
   * ADDED: Indoor routing - data model, data processing. [#3509](https://github.com/valhalla/valhalla/pull/3509)
   * ADDED: On-demand elevation tile fetching [#3391](https://github.com/valhalla/valhalla/pull/3391)
   * CHANGED: Remove many oneof uses from the protobuf api where the semantics of optional vs required isnt necessary [#3527](https://github.com/valhalla/valhalla/pull/3527)
   * ADDED: Indoor routing maneuvers [#3519](https://github.com/valhalla/valhalla/pull/3519)
   * ADDED: Expose reverse isochrone parameter for reverse expansion [#3528](https://github.com/valhalla/valhalla/pull/3528)
   * CHANGED: Add matrix classes to thor worker so they persist between requests. [#3560](https://github.com/valhalla/valhalla/pull/3560)
   * CHANGED: Remove `max_matrix_locations` and introduce `max_matrix_location_pairs` to configure the allowed number of total routes for the matrix action for more flexible asymmetric matrices [#3569](https://github.com/valhalla/valhalla/pull/3569)
   * CHANGED: modernized spatialite syntax [#3580](https://github.com/valhalla/valhalla/pull/3580)
   * ADDED: Options to generate partial results for time distance matrix when there is one source (one to many) or one target (many to one). [#3181](https://github.com/valhalla/valhalla/pull/3181)
   * ADDED: Enhance valhalla_build_elevation with LZ4 recompression support [#3607](https://github.com/valhalla/valhalla/pull/3607)
   * CHANGED: removed UK admin and upgraded its constituents to countries [#3619](https://github.com/valhalla/valhalla/pull/3619)
   * CHANGED: expansion service: only track requested max time/distance [#3532](https://github.com/valhalla/valhalla/pull/3509)
   * ADDED: Shorten down the request delay, when some sources/targets searches are early aborted [#3611](https://github.com/valhalla/valhalla/pull/3611)
   * ADDED: add `pre-commit` hook for running the `format.sh` script [#3637](https://github.com/valhalla/valhalla/pull/3637)
   * CHANGED: upgrade pybind11 to v2.9.2 to remove cmake warning [#3658](https://github.com/valhalla/valhalla/pull/3658)
   * ADDED: tests for just_gtfs reading and writing feeds [#3665](https://github.com/valhalla/valhalla/pull/3665)
   * CHANGED: Precise definition of types of edges on which BSS could be projected [#3658](https://github.com/valhalla/valhalla/pull/3663)
   * CHANGED: Remove duplicate implementation of `adjust_scores` [#3673](https://github.com/valhalla/valhalla/pull/3673)
   * ADDED: convert GTFS data into protobuf tiles [#3629](https://github.com/valhalla/valhalla/issues/3629)
   * CHANGED: Use `starts_with()` instead of `substr(0, N)` getting and comparing to prefix [#3702](https://github.com/valhalla/valhalla/pull/3702)
   * ADDED: Ferry support for HGV [#3710](https://github.com/valhalla/valhalla/issues/3710)
   * ADDED: Linting & formatting checks for Python code [#3713](https://github.com/valhalla/valhalla/pull/3713)
   * CHANGED: rename Turkey admin to Türkiye [#3720](https://github.com/valhalla/valhalla/pull/3713)
   * CHANGED: bumped vcpkg version to "2022.08.15" [#3754](https://github.com/valhalla/valhalla/pull/3754)
   * CHANGED: chore: Updates to clang-format 11.0.0 [#3533](https://github.com/valhalla/valhalla/pull/3533)
   * CHANGED: Ported trace_attributes serialization to RapidJSON. [#3333](https://github.com/valhalla/valhalla/pull/3333)
   * ADDED: Add helpers for DirectedEdgeExt and save them to file in GraphTileBuilder [#3562](https://github.com/valhalla/valhalla/pull/3562)
   * ADDED: Fixed Speed costing option [#3576](https://github.com/valhalla/valhalla/pull/3576)
   * ADDED: axle_count costing option for hgv [#3648](https://github.com/valhalla/valhalla/pull/3648)
   * ADDED: Matrix action for gurka [#3793](https://github.com/valhalla/valhalla/pull/3793)
   * ADDED: Add warnings array to response. [#3588](https://github.com/valhalla/valhalla/pull/3588)
   * CHANGED: Templatized TimeDistanceMatrix for forward/reverse search [#3773](https://github.com/valhalla/valhalla/pull/3773)
   * CHANGED: Templatized TimeDistanceBSSMatrix for forward/reverse search [#3778](https://github.com/valhalla/valhalla/pull/3778)
   * CHANGED: error code 154 shows distance limit in error message [#3779](https://github.com/valhalla/valhalla/pull/3779)

## Release Date: 2021-10-07 Valhalla 3.1.4
* **Removed**
* **Bug Fix**
   * FIXED: Revert default speed boost for turn channels [#3232](https://github.com/valhalla/valhalla/pull/3232)
   * FIXED: Use the right tile to get country for incident [#3235](https://github.com/valhalla/valhalla/pull/3235)
   * FIXED: Fix factors passed to `RelaxHierarchyLimits` [#3253](https://github.com/valhalla/valhalla/pull/3253)
   * FIXED: Fix TransitionCostReverse usage [#3260](https://github.com/valhalla/valhalla/pull/3260)
   * FIXED: Fix Tagged Value Support in EdgeInfo [#3262](https://github.com/valhalla/valhalla/issues/3262)
   * FIXED: TransitionCostReverse fix: revert internal_turn change [#3271](https://github.com/valhalla/valhalla/issues/3271)
   * FIXED: Optimize tiles usage in reach-based pruning [#3294](https://github.com/valhalla/valhalla/pull/3294)
   * FIXED: Slip lane detection: track visited nodes to avoid infinite loops [#3297](https://github.com/valhalla/valhalla/pull/3297)
   * FIXED: Fix distance value in a 0-length road [#3185](https://github.com/valhalla/valhalla/pull/3185)
   * FIXED: Trivial routes were broken when origin was node snapped and destnation was not and vice-versa for reverse astar [#3299](https://github.com/valhalla/valhalla/pull/3299)
   * FIXED: Tweaked TestAvoids map to get TestAvoidShortcutsTruck working [#3301](https://github.com/valhalla/valhalla/pull/3301)
   * FIXED: Overflow in sequence sort [#3303](https://github.com/valhalla/valhalla/pull/3303)
   * FIXED: Setting statsd tags in config via valhalla_build_config [#3225](https://github.com/valhalla/valhalla/pull/3225)
   * FIXED: Cache for gzipped elevation tiles [#3120](https://github.com/valhalla/valhalla/pull/3120)
   * FIXED: Current time conversion regression introduced in unidirectional algorithm refractor [#3278](https://github.com/valhalla/valhalla/issues/3278)
   * FIXED: Make combine_route_stats.py properly quote CSV output (best practice improvement) [#3328](https://github.com/valhalla/valhalla/pull/3328)
   * FIXED: Merge edge segment records in map matching properly so that resulting edge indices in trace_attributes are valid [#3280](https://github.com/valhalla/valhalla/pull/3280)
   * FIXED: Shape walking map matcher now sets correct edge candidates used in the match for origin and destination location [#3329](https://github.com/valhalla/valhalla/pull/3329)
   * FIXED: Better hash function of GraphId [#3332](https://github.com/valhalla/valhalla/pull/3332)

* **Enhancement**
   * CHANGED: Favor turn channels more [#3222](https://github.com/valhalla/valhalla/pull/3222)
   * CHANGED: Rename `valhalla::midgard::logging::LogLevel` enumerators to avoid clash with common macros [#3237](https://github.com/valhalla/valhalla/pull/3237)
   * CHANGED: Move pre-defined algorithm-based factors inside `RelaxHierarchyLimits` [#3253](https://github.com/valhalla/valhalla/pull/3253)
   * ADDED: Reject alternatives with too long detours [#3238](https://github.com/valhalla/valhalla/pull/3238)
   * ADDED: Added info to /status endpoint [#3008](https://github.com/valhalla/valhalla/pull/3008)
   * ADDED: Added stop and give_way/yield signs to the data and traffic signal fixes [#3251](https://github.com/valhalla/valhalla/pull/3251)
   * ADDED: use_hills for pedestrian costing, which also affects the walking speed [#3234](https://github.com/valhalla/valhalla/pull/3234)
   * CHANGED: Fixed cost threshold for bidirectional astar. Implemented reach-based pruning for suboptimal branches [#3257](https://github.com/valhalla/valhalla/pull/3257)
   * ADDED: Added `exclude_unpaved` request parameter [#3240](https://github.com/valhalla/valhalla/pull/3240)
   * ADDED: Added support for routing onto HOV/HOT lanes via request parameters `include_hot`, `include_hov2`, and `include_hov3` [#3273](https://github.com/valhalla/valhalla/pull/3273)
   * ADDED: Add Z-level field to `EdgeInfo`. [#3261](https://github.com/valhalla/valhalla/pull/3261)
   * CHANGED: Calculate stretch threshold for alternatives based on the optimal route cost [#3276](https://github.com/valhalla/valhalla/pull/3276)
   * ADDED: Add `preferred_z_level` as a parameter of loki requests. [#3270](https://github.com/valhalla/valhalla/pull/3270)
   * ADDED: Add `preferred_layer` as a parameter of loki requests. [#3270](https://github.com/valhalla/valhalla/pull/3270)
   * ADDED: Exposing service area names in passive maneuvers. [#3277](https://github.com/valhalla/valhalla/pull/3277)
   * ADDED: Added traffic signal and stop sign check for stop impact. These traffic signals and stop sign are located on edges. [#3279](https://github.com/valhalla/valhalla/pull/3279)
   * CHANGED: Improved sharing criterion to obtain more reasonable alternatives; extended alternatives search [#3302](https://github.com/valhalla/valhalla/pull/3302)
   * ADDED: pull ubuntu:20.04 base image before building [#3233](https://github.com/valhalla/valhalla/pull/3223)
   * CHANGED: Improve Loki nearest-neighbour performance for large radius searches in open space [#3233](https://github.com/valhalla/valhalla/pull/3324)
   * ADDED: testing infrastructure for scripts and valhalla_build_config tests [#3308](https://github.com/valhalla/valhalla/pull/3308)
   * ADDED: Shape points and information about where intermediate locations are placed along the legs of a route [#3274](https://github.com/valhalla/valhalla/pull/3274)
   * CHANGED: Improved existing hov lane transition test case to make more realistic [#3330](https://github.com/valhalla/valhalla/pull/3330)
   * CHANGED: Update python usage in all scripts to python3 [#3337](https://github.com/valhalla/valhalla/pull/3337)
   * ADDED: Added `exclude_cash_only_tolls` request parameter [#3341](https://github.com/valhalla/valhalla/pull/3341)
   * CHANGED: Update api-reference for street_names [#3342](https://github.com/valhalla/valhalla/pull/3342)
   * ADDED: Disable msse2 flags when building on Apple Silicon chip [#3327](https://github.com/valhalla/valhalla/pull/3327)

## Release Date: 2021-07-20 Valhalla 3.1.3
* **Removed**
   * REMOVED: Unused overloads of `to_response` function [#3167](https://github.com/valhalla/valhalla/pull/3167)

* **Bug Fix**
   * FIXED: Fix heading on small edge [#3114](https://github.com/valhalla/valhalla/pull/3114)
   * FIXED: Added support for `access=psv`, which disables routing on these nodes and edges unless the mode is taxi or bus [#3107](https://github.com/valhalla/valhalla/pull/3107)
   * FIXED: Disables logging in CI to catch issues [#3121](https://github.com/valhalla/valhalla/pull/3121)
   * FIXED: Fixed U-turns through service roads [#3082](https://github.com/valhalla/valhalla/pull/3082)
   * FIXED: Added forgotten penalties for kLivingStreet and kTrack for pedestrian costing model [#3116](https://github.com/valhalla/valhalla/pull/3116)
   * FIXED: Updated the reverse turn bounds [#3122](https://github.com/valhalla/valhalla/pull/3122)
   * FIXED: Missing fork maneuver [#3134](https://github.com/valhalla/valhalla/pull/3134)
   * FIXED: Update turn channel logic to call out specific turn at the end of the turn channel if needed [#3140](https://github.com/valhalla/valhalla/pull/3140)
   * FIXED: Fixed cost thresholds for TimeDistanceMatrix. [#3131](https://github.com/valhalla/valhalla/pull/3131)
   * FIXED: Use distance threshold in hierarchy limits for bidirectional astar to expand more important lower level roads [#3156](https://github.com/valhalla/valhalla/pull/3156)
   * FIXED: Fixed incorrect dead-end roundabout labels. [#3129](https://github.com/valhalla/valhalla/pull/3129)
   * FIXED: googletest wasn't really updated in #3166 [#3187](https://github.com/valhalla/valhalla/pull/3187)
   * FIXED: Minor fix of benchmark code [#3190](https://github.com/valhalla/valhalla/pull/3190)
   * FIXED: avoid_polygons intersected edges as polygons instead of linestrings [#3194]((https://github.com/valhalla/valhalla/pull/3194)
   * FIXED: when binning horizontal edge shapes using single precision floats (converted from not double precision floats) allowed for the possibility of marking many many tiles no where near the shape [#3204](https://github.com/valhalla/valhalla/pull/3204)
   * FIXED: Fix improper iterator usage in ManeuversBuilder [#3205](https://github.com/valhalla/valhalla/pull/3205)
   * FIXED: Modified approach for retrieving signs from a directed edge #3166 [#3208](https://github.com/valhalla/valhalla/pull/3208)
   * FIXED: Improve turn channel classification: detect slip lanes [#3196](https://github.com/valhalla/valhalla/pull/3196)
   * FIXED: Compatibility with older boost::optional versions [#3219](https://github.com/valhalla/valhalla/pull/3219)
   * FIXED: Older boost.geometry versions don't have correct() for geographic rings [#3218](https://github.com/valhalla/valhalla/pull/3218)
   * FIXED: Use default road speed for bicycle costing so traffic does not reduce penalty on high speed roads. [#3143](https://github.com/valhalla/valhalla/pull/3143)

* **Enhancement**
   * CHANGED: Refactor base costing options parsing to handle more common stuff in a one place [#3125](https://github.com/valhalla/valhalla/pull/3125)
   * CHANGED: Unified Sign/SignElement into sign.proto [#3146](https://github.com/valhalla/valhalla/pull/3146)
   * ADDED: New verbal succinct transition instruction to maneuver & narrativebuilder. Currently this instruction will be used in place of a very long street name to avoid repetition of long names [#2844](https://github.com/valhalla/valhalla/pull/2844)
   * ADDED: Added oneway support for pedestrian access and foot restrictions [#3123](https://github.com/valhalla/valhalla/pull/3123)
   * ADDED: Exposing rest-area names in passive maneuvers [#3172](https://github.com/valhalla/valhalla/pull/3172)
   * CHORE: Updates robin-hood-hashing third-party library
   * ADDED: Support `barrier=yes|swing_gate|jersey_barrier` tags [#3154](https://github.com/valhalla/valhalla/pull/3154)
   * ADDED: Maintain `access=permit|residents` tags as private [#3149](https://github.com/valhalla/valhalla/pull/3149)
   * CHANGED: Replace `avoid_*` API parameters with more accurate `exclude_*` [#3093](https://github.com/valhalla/valhalla/pull/3093)
   * ADDED: Penalize private gates [#3144](https://github.com/valhalla/valhalla/pull/3144)
   * CHANGED: Renamed protobuf Sign/SignElement to TripSign/TripSignElement [#3168](https://github.com/valhalla/valhalla/pull/3168)
   * CHORE: Updates googletest to release-1.11.0 [#3166](https://github.com/valhalla/valhalla/pull/3166)
   * CHORE: Enables -Wall on sif sources [#3178](https://github.com/valhalla/valhalla/pull/3178)
   * ADDED: Allow going through accessible `barrier=bollard` and penalize routing through it, when the access is private [#3175](https://github.com/valhalla/valhalla/pull/3175)
   * ADDED: Add country code to incident metadata [#3169](https://github.com/valhalla/valhalla/pull/3169)
   * CHANGED: Use distance instead of time to check limited sharing criteria [#3183](https://github.com/valhalla/valhalla/pull/3183)
   * ADDED: Introduced a new via_waypoints array on the leg in the osrm route serializer that describes where a particular waypoint from the root-level array matches to the route. [#3189](https://github.com/valhalla/valhalla/pull/3189)
   * ADDED: Added vehicle width and height as an option for auto (and derived: taxi, bus, hov) profile (https://github.com/valhalla/valhalla/pull/3179)
   * ADDED: Support for statsd integration for basic error and requests metrics [#3191](https://github.com/valhalla/valhalla/pull/3191)
   * CHANGED: Get rid of typeid in statistics-related code. [#3227](https://github.com/valhalla/valhalla/pull/3227)

## Release Date: 2021-05-26 Valhalla 3.1.2
* **Removed**
* **Bug Fix**
   * FIXED: Change unnamed road intersections from being treated as penil point u-turns [#3084](https://github.com/valhalla/valhalla/pull/3084)
   * FIXED: Fix TimeDepReverse termination and path cost calculation (for arrive_by routing) [#2987](https://github.com/valhalla/valhalla/pull/2987)
   * FIXED: Isochrone (::Generalize()) fix to avoid generating self-intersecting polygons [#3026](https://github.com/valhalla/valhalla/pull/3026)
   * FIXED: Handle day_on/day_off/hour_on/hour_off restrictions [#3029](https://github.com/valhalla/valhalla/pull/3029)
   * FIXED: Apply conditional restrictions with dow only to the edges when routing [#3039](https://github.com/valhalla/valhalla/pull/3039)
   * FIXED: Missing locking in incident handler needed to hang out to scop lock rather than let the temporary dissolve [#3046](https://github.com/valhalla/valhalla/pull/3046)
   * FIXED: Continuous lane guidance fix [#3054](https://github.com/valhalla/valhalla/pull/3054)
   * FIXED: Fix reclassification for "shorter" ferries and rail ferries (for Chunnel routing issues) [#3038](https://github.com/valhalla/valhalla/pull/3038)
   * FIXED: Incorrect routing through motor_vehicle:conditional=destination. [#3041](https://github.com/valhalla/valhalla/pull/3041)
   * FIXED: Allow destination-only routing on the first-pass for non bidirectional Astar algorithms. [#3085](https://github.com/valhalla/valhalla/pull/3085)
   * FIXED: Highway/ramp lane bifurcation [#3088](https://github.com/valhalla/valhalla/pull/3088)
   * FIXED: out of bound access of tile hierarchy in base_ll function in graphheader [#3089](https://github.com/valhalla/valhalla/pull/3089)
   * FIXED: include shortcuts in avoid edge set for avoid_polygons [#3090](https://github.com/valhalla/valhalla/pull/3090)

* **Enhancement**
   * CHANGED: Refactor timedep forward/reverse to reduce code repetition [#2987](https://github.com/valhalla/valhalla/pull/2987)
   * CHANGED: Sync translation files with Transifex command line tool [#3030](https://github.com/valhalla/valhalla/pull/3030)
   * CHANGED: Use osm tags in links reclassification algorithm in order to reduce false positive downgrades [#3042](https://github.com/valhalla/valhalla/pull/3042)
   * CHANGED: Use CircleCI XL instances for linux based builds [#3043](https://github.com/valhalla/valhalla/pull/3043)
   * ADDED: ci: Enable undefined sanitizer [#2999](https://github.com/valhalla/valhalla/pull/2999)
   * ADDED: Optionally pass preconstructed graphreader to connectivity map [#3046](https://github.com/valhalla/valhalla/pull/3046)
   * CHANGED: ci: Skip Win CI runs for irrelevant files [#3014](https://github.com/valhalla/valhalla/pull/3014)
   * ADDED: Allow configuration-driven default speed assignment based on edge properties [#3055](https://github.com/valhalla/valhalla/pull/3055)
   * CHANGED: Use std::shared_ptr in case if ENABLE_THREAD_SAFE_TILE_REF_COUNT is ON. [#3067](https://github.com/valhalla/valhalla/pull/3067)
   * CHANGED: Reduce stop impact when driving in parking lots [#3051](https://github.com/valhalla/valhalla/pull/3051)
   * ADDED: Added another through route test [#3074](https://github.com/valhalla/valhalla/pull/3074)
   * ADDED: Adds incident-length to metadata proto [#3083](https://github.com/valhalla/valhalla/pull/3083)
   * ADDED: Do not penalize gates that have allowed access [#3078](https://github.com/valhalla/valhalla/pull/3078)
   * ADDED: Added missing k/v pairs to taginfo.json.  Updated PR template. [#3101](https://github.com/valhalla/valhalla/pull/3101)
   * CHANGED: Serialize isochrone 'contour' properties as floating point so they match user supplied value [#3078](https://github.com/valhalla/valhalla/pull/3095)
   * NIT: Enables compiler warnings as errors in midgard module [#3104](https://github.com/valhalla/valhalla/pull/3104)
   * CHANGED: Check all tiles for nullptr that reads from graphreader to avoid fails in case tiles might be missing. [#3065](https://github.com/valhalla/valhalla/pull/3065)

## Release Date: 2021-04-21 Valhalla 3.1.1
* **Removed**
   * REMOVED: The tossing of private roads in [#1960](https://github.com/valhalla/valhalla/pull/1960) was too aggressive and resulted in a lot of no routes.  Reverted this logic.  [#2934](https://github.com/valhalla/valhalla/pull/2934)
   * REMOVED: stray references to node bindings [#3012](https://github.com/valhalla/valhalla/pull/3012)

* **Bug Fix**
   * FIXED: Fix compression_utils.cc::inflate(...) throw - make it catchable [#2839](https://github.com/valhalla/valhalla/pull/2839)
   * FIXED: Fix compiler errors if HAVE_HTTP not enabled [#2807](https://github.com/valhalla/valhalla/pull/2807)
   * FIXED: Fix alternate route serialization [#2811](https://github.com/valhalla/valhalla/pull/2811)
   * FIXED: Store restrictions in the right tile [#2781](https://github.com/valhalla/valhalla/pull/2781)
   * FIXED: Failing to write tiles because of racing directory creation [#2810](https://github.com/valhalla/valhalla/pull/2810)
   * FIXED: Regression in stopping expansion on transitions down in time-dependent routes [#2815](https://github.com/valhalla/valhalla/pull/2815)
   * FIXED: Fix crash in loki when trace_route is called with 2 locations.[#2817](https://github.com/valhalla/valhalla/pull/2817)
   * FIXED: Mark the restriction start and end as via ways to fix IsBridgingEdge function in Bidirectional Astar [#2796](https://github.com/valhalla/valhalla/pull/2796)
   * FIXED: Dont add predictive traffic to the tile if it's empty [#2826](https://github.com/valhalla/valhalla/pull/2826)
   * FIXED: Fix logic bidirectional astar to avoid double u-turns and extra detours [#2802](https://github.com/valhalla/valhalla/pull/2802)
   * FIXED: Re-enable transition cost for motorcycle profile [#2837](https://github.com/valhalla/valhalla/pull/2837)
   * FIXED: Increase limits for timedep_* algorithms. Split track_factor into edge factor and transition penalty [#2845](https://github.com/valhalla/valhalla/pull/2845)
   * FIXED: Loki was looking up the wrong costing enum for avoids [#2856](https://github.com/valhalla/valhalla/pull/2856)
   * FIXED: Fix way_ids -> graph_ids conversion for complex restrictions: handle cases when a way is split into multiple edges [#2848](https://github.com/valhalla/valhalla/pull/2848)
   * FIXED: Honor access mode while matching OSMRestriction with the graph [#2849](https://github.com/valhalla/valhalla/pull/2849)
   * FIXED: Ensure route summaries are unique among all returned route/legs [#2874](https://github.com/valhalla/valhalla/pull/2874)
   * FIXED: Fix compilation errors when boost < 1.68 and libprotobuf < 3.6  [#2878](https://github.com/valhalla/valhalla/pull/2878)
   * FIXED: Allow u-turns at no-access barriers when forced by heading [#2875](https://github.com/valhalla/valhalla/pull/2875)
   * FIXED: Fixed "No route found" error in case of multipoint request with locations near low reachability edges [#2914](https://github.com/valhalla/valhalla/pull/2914)
   * FIXED: Python bindings installation [#2751](https://github.com/valhalla/valhalla/issues/2751)
   * FIXED: Skip bindings if there's no Python development version [#2893](https://github.com/valhalla/valhalla/pull/2893)
   * FIXED: Use CMakes built-in Python variables to configure installation [#2931](https://github.com/valhalla/valhalla/pull/2931)
   * FIXED: Sometimes emitting zero-length route geometry when traffic splits edge twice [#2943](https://github.com/valhalla/valhalla/pull/2943)
   * FIXED: Fix map-match segfault when gps-points project very near a node [#2946](https://github.com/valhalla/valhalla/pull/2946)
   * FIXED: Use kServiceRoad edges while searching for ferry connection [#2933](https://github.com/valhalla/valhalla/pull/2933)
   * FIXED: Enhanced logic for IsTurnChannelManeuverCombinable [#2952](https://github.com/valhalla/valhalla/pull/2952)
   * FIXED: Restore compatibility with gcc 6.3.0, libprotobuf 3.0.0, boost v1.62.0 [#2953](https://github.com/valhalla/valhalla/pull/2953)
   * FIXED: Dont abort bidirectional a-star search if only one direction is exhausted [#2936](https://github.com/valhalla/valhalla/pull/2936)
   * FIXED: Fixed missing comma in the scripts/valhalla_build_config [#2963](https://github.com/valhalla/valhalla/pull/2963)
   * FIXED: Reverse and Multimodal Isochrones were returning forward results [#2967](https://github.com/valhalla/valhalla/pull/2967)
   * FIXED: Map-match fix for first gps-point being exactly equal to street shape-point [#2977](https://github.com/valhalla/valhalla/pull/2977)
   * FIXED: Add missing GEOS:GEOS dep to mjolnir target [#2901](https://github.com/valhalla/valhalla/pull/2901)
   * FIXED: Allow expansion into a region when not_thru_pruning is false on 2nd pass [#2978](https://github.com/valhalla/valhalla/pull/2978)
   * FIXED: Fix polygon area calculation: use Shoelace formula [#2927](https://github.com/valhalla/valhalla/pull/2927)
   * FIXED: Isochrone: orient segments/rings according to the right-hand rule [#2932](https://github.com/valhalla/valhalla/pull/2932)
   * FIXED: Parsenodes fix: check if index is out-of-bound first [#2984](https://github.com/valhalla/valhalla/pull/2984)
   * FIXED: Fix for unique-summary logic [#2996](https://github.com/valhalla/valhalla/pull/2996)
   * FIXED: Isochrone: handle origin edges properly [#2990](https://github.com/valhalla/valhalla/pull/2990)
   * FIXED: Annotations fail with returning NaN speed when the same point is duplicated in route geometry [#2992](https://github.com/valhalla/valhalla/pull/2992)
   * FIXED: Fix run_with_server.py to work on macOS [#3003](https://github.com/valhalla/valhalla/pull/3003)
   * FIXED: Removed unexpected maneuvers at sharp bends [#2968](https://github.com/valhalla/valhalla/pull/2968)
   * FIXED: Remove large number formatting for non-US countries [#3015](https://github.com/valhalla/valhalla/pull/3015)
   * FIXED: Odin undefined behaviour: handle case when xedgeuse is not initialized [#3020](https://github.com/valhalla/valhalla/pull/3020)

* **Enhancement**
   * Pedestrian crossing should be a separate TripLeg_Use [#2950](https://github.com/valhalla/valhalla/pull/2950)
   * CHANGED: Azure uses ninja as generator [#2779](https://github.com/valhalla/valhalla/pull/2779)
   * ADDED: Support for date_time type invariant for map matching [#2712](https://github.com/valhalla/valhalla/pull/2712)
   * ADDED: Add Bulgarian locale [#2825](https://github.com/valhalla/valhalla/pull/2825)
   * FIXED: No need for write permissions on tarball indices [#2822](https://github.com/valhalla/valhalla/pull/2822)
   * ADDED: nit: Links debug build with lld [#2813](https://github.com/valhalla/valhalla/pull/2813)
   * ADDED: Add costing option `use_living_streets` to avoid or favor living streets in route. [#2788](https://github.com/valhalla/valhalla/pull/2788)
   * CHANGED: Do not allocate mapped_cache vector in skadi when no elevation source is provided. [#2841](https://github.com/valhalla/valhalla/pull/2841)
   * ADDED: avoid_polygons logic [#2750](https://github.com/valhalla/valhalla/pull/2750)
   * ADDED: Added support for destination for conditional access restrictions [#2857](https://github.com/valhalla/valhalla/pull/2857)
   * CHANGED: Large sequences are now merge sorted which can be dramatically faster with certain hardware configurations. This is especially useful in speeding up the earlier stages (parsing, graph construction) of tile building [#2850](https://github.com/valhalla/valhalla/pull/2850)
   * CHANGED: When creating the initial graph edges by setting at which nodes they start and end, first mark the indices of those nodes in another sequence and then sort them by edgeid so that we can do the setting of start and end node sequentially in the edges file. This is much more efficient on certain hardware configurations [#2851](https://github.com/valhalla/valhalla/pull/2851)
   * CHANGED: Use relative cost threshold to extend search in bidirectional astar in order to find more alternates [#2868](https://github.com/valhalla/valhalla/pull/2868)
   * CHANGED: Throw an exception if directory does not exist when building traffic extract [#2871](https://github.com/valhalla/valhalla/pull/2871)
   * CHANGED: Support for ignoring multiple consecutive closures at start/end locations [#2846](https://github.com/valhalla/valhalla/pull/2846)
   * ADDED: Added sac_scale to trace_attributes output and locate edge output [#2818](https://github.com/valhalla/valhalla/pull/2818)
   * ADDED: Ukrainian language translations [#2882](https://github.com/valhalla/valhalla/pull/2882)
   * ADDED: Add support for closure annotations [#2816](https://github.com/valhalla/valhalla/pull/2816)
   * ADDED: Add costing option `service_factor`. Implement possibility to avoid or favor generic service roads in route for all costing options. [#2870](https://github.com/valhalla/valhalla/pull/2870)
   * CHANGED: Reduce stop impact cost when flow data is present [#2891](https://github.com/valhalla/valhalla/pull/2891)
   * CHANGED: Update visual compare script [#2803](https://github.com/valhalla/valhalla/pull/2803)
   * CHANGED: Service roads are not penalized for `pedestrian` costing by default. [#2898](https://github.com/valhalla/valhalla/pull/2898)
   * ADDED: Add complex mandatory restrictions support [#2766](https://github.com/valhalla/valhalla/pull/2766)
   * ADDED: Status endpoint for future status info and health checking of running service [#2907](https://github.com/valhalla/valhalla/pull/2907)
   * ADDED: Add min_level argument to valhalla_ways_to_edges [#2918](https://github.com/valhalla/valhalla/pull/2918)
   * ADDED: Adding ability to store the roundabout_exit_turn_degree to the maneuver [#2941](https://github.com/valhalla/valhalla/pull/2941)
   * ADDED: Penalize pencil point uturns and uturns at short internal edges. Note: `motorcycle` and `motor_scooter` models do not penalize on short internal edges. No new uturn penalty logic has been added to the pedestrian and bicycle costing models. [#2944](https://github.com/valhalla/valhalla/pull/2944)
   * CHANGED: Allow config object to be passed-in to path algorithms [#2949](https://github.com/valhalla/valhalla/pull/2949)
   * CHANGED: Allow disabling Werror
   * ADDED: Add ability to build Valhalla modules as STATIC libraries. [#2957](https://github.com/valhalla/valhalla/pull/2957)
   * NIT: Enables compiler warnings in part of mjolnir module [#2922](https://github.com/valhalla/valhalla/pull/2922)
   * CHANGED: Refactor isochrone/reachability forward/reverse search to reduce code repetition [#2969](https://github.com/valhalla/valhalla/pull/2969)
   * ADDED: Set the roundabout exit shape index when we are collapsing the roundabout maneuvers. [#2975](https://github.com/valhalla/valhalla/pull/2975)
   * CHANGED: Penalized closed edges if using them at start/end locations [#2964](https://github.com/valhalla/valhalla/pull/2964)
   * ADDED: Add shoulder to trace_attributes output. [#2980](https://github.com/valhalla/valhalla/pull/2980)
   * CHANGED: Refactor bidirectional astar forward/reverse search to reduce code repetition [#2970](https://github.com/valhalla/valhalla/pull/2970)
   * CHANGED: Factor for service roads is 1.0 by default. [#2988](https://github.com/valhalla/valhalla/pull/2988)
   * ADDED: Support for conditionally skipping CI runs [#2986](https://github.com/valhalla/valhalla/pull/2986)
   * ADDED: Add instructions for building valhalla on `arm64` macbook [#2997](https://github.com/valhalla/valhalla/pull/2997)
   * NIT: Enables compiler warnings in part of mjolnir module [#2995](https://github.com/valhalla/valhalla/pull/2995)
   * CHANGED: nit(rename): Renames the encoded live speed properties [#2998](https://github.com/valhalla/valhalla/pull/2998)
   * ADDED: ci: Vendors the codecov script [#3002](https://github.com/valhalla/valhalla/pull/3002)
   * CHANGED: Allow None build type [#3005](https://github.com/valhalla/valhalla/pull/3005)
   * CHANGED: ci: Build Python bindings for Mac OS [#3013](https://github.com/valhalla/valhalla/pull/3013)

## Release Date: 2021-01-25 Valhalla 3.1.0
* **Removed**
   * REMOVED: Remove Node bindings. [#2502](https://github.com/valhalla/valhalla/pull/2502)
   * REMOVED: appveyor builds. [#2550](https://github.com/valhalla/valhalla/pull/2550)
   * REMOVED: Removed x86 CI builds. [#2792](https://github.com/valhalla/valhalla/pull/2792)

* **Bug Fix**
   * FIXED: Crazy ETAs.  If a way has forward speed with no backward speed and it is not oneway, then we must set the default speed.  The reverse logic applies as well.  If a way has no backward speed but has a forward speed and it is not a oneway, then set the default speed. [#2102](https://github.com/valhalla/valhalla/pull/2102)
   * FIXED: Map matching elapsed times spliced amongst different legs and discontinuities are now correct [#2104](https://github.com/valhalla/valhalla/pull/2104)
   * FIXED: Date time information is now propagated amongst different legs and discontinuities [#2107](https://github.com/valhalla/valhalla/pull/2107)
   * FIXED: Adds support for geos-3.8 c++ api [#2021](https://github.com/valhalla/valhalla/issues/2021)
   * FIXED: Updated the osrm serializer to not set junction name for osrm origin/start maneuver - this is not helpful since we are not transitioning through the intersection.  [#2121](https://github.com/valhalla/valhalla/pull/2121)
   * FIXED: Removes precomputing of edge-costs which lead to wrong results [#2120](https://github.com/valhalla/valhalla/pull/2120)
   * FIXED: Complex turn-restriction invalidates edge marked as kPermanent [#2103](https://github.com/valhalla/valhalla/issues/2103)
   * FIXED: Fixes bug with inverted time-restriction parsing [#2167](https://github.com/valhalla/valhalla/pull/2167)
   * FIXED: Fixed several bugs with numeric underflow in map-matching trip durations. These may
     occur when serializing match results where adjacent trace points appear out-of-sequence on the
     same edge [#2178](https://github.com/valhalla/valhalla/pull/2178)
     - `MapMatcher::FormPath` now catches route discontinuities on the same edge when the distance
       percentage along don't agree. The trip leg builder builds disconnected legs on a single edge
       to avoid duration underflow.
     - Correctly populate edge groups when matching results contain loops. When a loop occurs,
       the leg builder now starts at the correct edge where the loop ends, and correctly accounts
       for any contained edges.
     - Duration over-trimming at the terminating edge of a match.
   * FIXED: Increased internal precision of time tracking per edge and maneuver so that maneuver times sum to the same time represented in the leg summary [#2195](https://github.com/valhalla/valhalla/pull/2195)
   * FIXED: Tagged speeds were not properly marked. We were not using forward and backward speeds to flag if a speed is tagged or not.  Should not update turn channel speeds if we are not inferring them.  Added additional logic to handle PH in the conditional restrictions. Do not update stop impact for ramps if they are marked as internal. [#2198](https://github.com/valhalla/valhalla/pull/2198)
   * FIXED: Fixed the sharp turn phrase [#2226](https://github.com/valhalla/valhalla/pull/2226)
   * FIXED: Protect against duplicate points in the input or points that snap to the same location resulting in `nan` times for the legs of the map match (of a 0 distance route) [#2229](https://github.com/valhalla/valhalla/pull/2229)
   * FIXED: Improves restriction check on briding edge in Bidirectional Astar [#2228](https://github.com/valhalla/valhalla/pull/2242)
   * FIXED: Allow nodes at location 0,0 [#2245](https://github.com/valhalla/valhalla/pull/2245)
   * FIXED: Fix RapidJSON compiler warnings and naming conflict [#2249](https://github.com/valhalla/valhalla/pull/2249)
   * FIXED: Fixed bug in resample_spherical_polyline where duplicate successive lat,lng locations in the polyline resulting in `nan` for the distance computation which shortcuts further sampling [#2239](https://github.com/valhalla/valhalla/pull/2239)
   * FIXED: Update exit logic for non-motorways [#2252](https://github.com/valhalla/valhalla/pull/2252)
   * FIXED: Transition point map-matching. When match results are on a transition point, we search for the sibling nodes at that transition and snap it to the corresponding edges in the route. [#2258](https://github.com/valhalla/valhalla/pull/2258)
   * FIXED: Fixed verbal multi-cue logic [#2270](https://github.com/valhalla/valhalla/pull/2270)
   * FIXED: Fixed Uturn cases when a not_thru edge is connected to the origin edge. [#2272](https://github.com/valhalla/valhalla/pull/2272)
   * FIXED: Update intersection classes in osrm response to not label all ramps as motorway [#2279](https://github.com/valhalla/valhalla/pull/2279)
   * FIXED: Fixed bug in mapmatcher when interpolation point goes before the first valid match or after the last valid match. Such behavior usually leads to discontinuity in matching. [#2275](https://github.com/valhalla/valhalla/pull/2275)
   * FIXED: Fixed an issue for time_allowed logic.  Previously we returned false on the first time allowed restriction and did not check them all. Added conditional restriction gurka test and datetime optional argument to gurka header file. [#2286](https://github.com/valhalla/valhalla/pull/2286)
   * FIXED: Fixed an issue for date ranges.  For example, for the range Jan 04 to Jan 02 we need to test to end of the year and then from the first of the year to the end date.  Also, fixed an emergency tag issue.  We should only set the use to emergency if all other access is off. [#2290](https://github.com/valhalla/valhalla/pull/2290)
   * FIXED: Found a few issues with the initial ref and direction logic for ways.  We were overwriting the refs with directionals to the name_offset_map instead of concatenating them together.  Also, we did not allow for blank entries for GetTagTokens. [#2298](https://github.com/valhalla/valhalla/pull/2298)
   * FIXED: Fixed an issue where MatchGuidanceViewJunctions is only looking at the first edge. Set the data_id for guidance views to the changeset id as it is already being populated. Also added test for guidance views. [#2303](https://github.com/valhalla/valhalla/pull/2303)
   * FIXED: Fixed a problem with live speeds where live speeds were being used to determine access, even when a live
   speed (current time) route wasn't what was requested. [#2311](https://github.com/valhalla/valhalla/pull/2311)
   * FIXED: Fix break/continue typo in search filtering [#2317](https://github.com/valhalla/valhalla/pull/2317)
   * FIXED: Fix a crash in trace_route due to iterating past the end of a vector. [#2322](https://github.com/valhalla/valhalla/pull/2322)
   * FIXED: Don't allow timezone information in the local date time string attached at each location. [#2312](https://github.com/valhalla/valhalla/pull/2312)
   * FIXED: Fix short route trimming in bidirectional astar [#2323](https://github.com/valhalla/valhalla/pull/2323)
   * FIXED: Fix shape trimming in leg building for snap candidates that lie within the margin of rounding error [#2326](https://github.com/valhalla/valhalla/pull/2326)
   * FIXED: Fixes route duration underflow with traffic data [#2325](https://github.com/valhalla/valhalla/pull/2325)
   * FIXED: Parse mtb:scale tags and set bicycle access if present [#2117](https://github.com/valhalla/valhalla/pull/2117)
   * FIXED: Fixed segfault.  Shape was missing from options for valhalla_path_comparison and valhalla_run_route.  Also, costing options was missing in valhalla_path_comparison. [#2343](https://github.com/valhalla/valhalla/pull/2343)
   * FIXED: Handle decimal numbers with zero-value mantissa properly in Lua [#2355](https://github.com/valhalla/valhalla/pull/2355)
   * FIXED: Many issues that resulted in discontinuities, failed matches or incorrect time/duration for map matching requests. [#2292](https://github.com/valhalla/valhalla/pull/2292)
   * FIXED: Seeing segfault when loading large osmdata data files before loading LuaJit. LuaJit fails to create luaL_newstate() Ref: [#2158](https://github.com/ntop/ntopng/issues/2158) Resolution is to load LuaJit before loading the data files. [#2383](https://github.com/valhalla/valhalla/pull/2383)
   * FIXED: Store positive/negative OpenLR offsets in bucketed form [#2405](https://github.com/valhalla/valhalla/2405)
   * FIXED: Fix on map-matching return code when breakage distance limitation exceeds. Instead of letting the request goes into meili and fails in finding a route, we check the distance in loki and early return with exception code 172. [#2406](https://github.com/valhalla/valhalla/pull/2406)
   * FIXED: Don't create edges for portions of ways that are doubled back on themselves as this confuses opposing edge index computations [#2385](https://github.com/valhalla/valhalla/pull/2385)
   * FIXED: Protect against nan in uniform_resample_spherical_polyline. [#2431](https://github.com/valhalla/valhalla/pull/2431)
   * FIXED: Obvious maneuvers. [#2436](https://github.com/valhalla/valhalla/pull/2436)
   * FIXED: Base64 encoding/decoding [#2452](https://github.com/valhalla/valhalla/pull/2452)
   * FIXED: Added post roundabout instruction when enter/exit roundabout maneuvers are combined [#2454](https://github.com/valhalla/valhalla/pull/2454)
   * FIXED: openlr: Explicitly check for linear reference option for Valhalla serialization. [#2458](https://github.com/valhalla/valhalla/pull/2458)
   * FIXED: Fix segfault: Do not combine last turn channel maneuver. [#2463](https://github.com/valhalla/valhalla/pull/2463)
   * FIXED: Remove extraneous whitespaces from ja-JP.json. [#2471](https://github.com/valhalla/valhalla/pull/2471)
   * FIXED: Checks protobuf serialization/parsing success [#2477](https://github.com/valhalla/valhalla/pull/2477)
   * FIXED: Fix dereferencing of end for std::lower_bound in sequence and possible UB [#2488](https://github.com/valhalla/valhalla/pull/2488)
   * FIXED: Make tile building reproducible: fix UB-s [#2480](https://github.com/valhalla/valhalla/pull/2480)
   * FIXED: Zero initialize EdgeInfoInner.spare0_. Uninitialized spare0_ field produced UB which causes gurka_reproduce_tile_build to fail intermittently. [2499](https://github.com/valhalla/valhalla/pull/2499)
   * FIXED: Drop unused CHANGELOG validation script, straggling NodeJS references [#2506](https://github.com/valhalla/valhalla/pull/2506)
   * FIXED: Fix missing nullptr checks in graphreader and loki::Reach (causing segfault during routing with not all levels of tiles available) [#2504](https://github.com/valhalla/valhalla/pull/2504)
   * FIXED: Fix mismatch of triplegedge roadclass and directededge roadclass [#2507](https://github.com/valhalla/valhalla/pull/2507)
   * FIXED: Improve german destination_verbal_alert phrases [#2509](https://github.com/valhalla/valhalla/pull/2509)
   * FIXED: Undefined behavior cases discovered with undefined behavior sanitizer tool. [2498](https://github.com/valhalla/valhalla/pull/2498)
   * FIXED: Fixed logic so verbal keep instructions use branch exit sign info for ramps [#2520](https://github.com/valhalla/valhalla/pull/2520)
   * FIXED: Fix bug in trace_route for uturns causing garbage coordinates [#2517](https://github.com/valhalla/valhalla/pull/2517)
   * FIXED: Simplify heading calculation for turn type. Remove undefined behavior case. [#2513](https://github.com/valhalla/valhalla/pull/2513)
   * FIXED: Always set costing name even if one is not provided for osrm serializer weight_name. [#2528](https://github.com/valhalla/valhalla/pull/2528)
   * FIXED: Make single-thread tile building reproducible: fix seed for shuffle, use concurrency configuration from the mjolnir section. [#2515](https://github.com/valhalla/valhalla/pull/2515)
   * FIXED: More Windows compatibility: build tiles and some run actions work now (including CI tests) [#2300](https://github.com/valhalla/valhalla/issues/2300)
   * FIXED: Transcoding of c++ location to pbf location used path edges in the place of filtered edges. [#2542](https://github.com/valhalla/valhalla/pull/2542)
   * FIXED: Add back whitelisting action types. [#2545](https://github.com/valhalla/valhalla/pull/2545)
   * FIXED: Allow uturns for truck costing now that we have derived deadends marked in the edge label [#2559](https://github.com/valhalla/valhalla/pull/2559)
   * FIXED: Map matching uturn trimming at the end of an edge where it wasn't needed. [#2558](https://github.com/valhalla/valhalla/pull/2558)
   * FIXED: Multicue enter roundabout [#2556](https://github.com/valhalla/valhalla/pull/2556)
   * FIXED: Changed reachability computation to take into account live speed [#2597](https://github.com/valhalla/valhalla/pull/2597)
   * FIXED: Fixed a bug where the temp files were not getting read in if you started with the construct edges or build phase for valhalla_build_tiles. [#2601](https://github.com/valhalla/valhalla/pull/2601)
   * FIXED: Updated fr-FR.json with partial translations. [#2605](https://github.com/valhalla/valhalla/pull/2605)
   * FIXED: Removed superfluous const qualifier from odin/signs [#2609](https://github.com/valhalla/valhalla/pull/2609)
   * FIXED: Internal maneuver placement [#2600](https://github.com/valhalla/valhalla/pull/2600)
   * FIXED: Complete fr-FR.json locale. [#2614](https://github.com/valhalla/valhalla/pull/2614)
   * FIXED: Don't truncate precision in polyline encoding [#2632](https://github.com/valhalla/valhalla/pull/2632)
   * FIXED: Fix all compiler warnings in sif and set to -Werror [#2642](https://github.com/valhalla/valhalla/pull/2642)
   * FIXED: Remove unnecessary maneuvers to continue straight [#2647](https://github.com/valhalla/valhalla/pull/2647)
   * FIXED: Linear reference support in route/mapmatch apis (FOW, FRC, bearing, and number of references) [#2645](https://github.com/valhalla/valhalla/pull/2645)
   * FIXED: Ambiguous local to global (with timezone information) date time conversions now all choose to use the later time instead of throwing unhandled exceptions [#2665](https://github.com/valhalla/valhalla/pull/2665)
   * FIXED: Overestimated reach caused be reenquing transition nodes without checking that they had been already expanded [#2670](https://github.com/valhalla/valhalla/pull/2670)
   * FIXED: Build with C++17 standard. Deprecated function calls are substituted with new ones. [#2669](https://github.com/valhalla/valhalla/pull/2669)
   * FIXED: Improve German post_transition_verbal instruction [#2677](https://github.com/valhalla/valhalla/pull/2677)
   * FIXED: Lane updates.  Add the turn lanes to all edges of the way.  Do not "enhance" turn lanes if they are part of a complex restriction.  Moved ProcessTurnLanes after UpdateManeuverPlacementForInternalIntersectionTurns.  Fix for a missing "uturn" indication for intersections on the previous maneuver, we were serializing an empty list. [#2679](https://github.com/valhalla/valhalla/pull/2679)
   * FIXED: Fixes OpenLr serialization [#2688](https://github.com/valhalla/valhalla/pull/2688)
   * FIXED: Internal edges can't be also a ramp or a turn channel.  Also, if an edge is marked as ramp and turn channel mark it as a ramp.  [2689](https://github.com/valhalla/valhalla/pull/2689)
   * FIXED: Check that speeds are equal for the edges going in the same direction while buildig shortcuts [#2691](https://github.com/valhalla/valhalla/pull/2691)
   * FIXED: Missing fork or bear instruction [#2683](https://github.com/valhalla/valhalla/pull/2683)
   * FIXED: Eliminate null pointer dereference in GraphReader::AreEdgesConnected [#2695](https://github.com/valhalla/valhalla/issues/2695)
   * FIXED: Fix polyline simplification float/double comparison [#2698](https://github.com/valhalla/valhalla/issues/2698)
   * FIXED: Weights were sometimes negative due to incorrect updates to elapsed_cost [#2702](https://github.com/valhalla/valhalla/pull/2702)
   * FIXED: Fix bidirectional route failures at deadends [#2705](https://github.com/valhalla/valhalla/pull/2705)
   * FIXED: Updated logic to call out a non-obvious turn [#2708](https://github.com/valhalla/valhalla/pull/2708)
   * FIXED: valhalla_build_statistics multithreaded mode fixed [#2707](https://github.com/valhalla/valhalla/pull/2707)
   * FIXED: If infer_internal_intersections is true then allow internals that are also ramps or TCs. Without this we produce an extra continue maneuver.  [#2710](https://github.com/valhalla/valhalla/pull/2710)
   * FIXED: We were routing down roads that should be destination only. Now we mark roads with motor_vehicle=destination and motor_vehicle=customers or access=destination and access=customers as destination only. [#2722](https://github.com/valhalla/valhalla/pull/2722)
   * FIXED: Replace all Python2 print statements with Python3 syntax [#2716](https://github.com/valhalla/valhalla/issues/2716)
   * FIXED: Some HGT files not found [#2723](https://github.com/valhalla/valhalla/issues/2723)
   * FIXED: Fix PencilPointUturn detection by removing short-edge check and updating angle threshold [#2725](https://github.com/valhalla/valhalla/issues/2725)
   * FIXED: Fix invalid continue/bear maneuvers [#2729](https://github.com/valhalla/valhalla/issues/2729)
   * FIXED: Fixes an issue that lead to double turns within a very short distance, when instead, it should be a u-turn. We now collapse double L turns or double R turns in short non-internal intersections to u-turns. [#2740](https://github.com/valhalla/valhalla/pull/2740)
   * FIXED: fixes an issue that lead to adding an extra maneuver. We now combine a current maneuver short length non-internal edges (left or right) with the next maneuver that is a kRampStraight. [#2741](https://github.com/valhalla/valhalla/pull/2741)
   * FIXED: Reduce verbose instructions by collapsing small end ramp forks [#2762](https://github.com/valhalla/valhalla/issues/2762)
   * FIXED: Remove redundant return statements [#2776](https://github.com/valhalla/valhalla/pull/2776)
   * FIXED: Added unit test for BuildAdminFromPBF() to test GEOS 3.9 update. [#2787](https://github.com/valhalla/valhalla/pull/2787)
   * FIXED: Add support for geos-3.9 c++ api [#2739](https://github.com/valhalla/valhalla/issues/2739)
   * FIXED: Fix check for live speed validness [#2797](https://github.com/valhalla/valhalla/pull/2797)

* **Enhancement**
   * ADDED: Matrix of Bike Share [#2590](https://github.com/valhalla/valhalla/pull/2590)
   * ADDED: Add ability to provide custom implementation for candidate collection in CandidateQuery. [#2328](https://github.com/valhalla/valhalla/pull/2328)
   * ADDED: Cancellation of tile downloading. [#2319](https://github.com/valhalla/valhalla/pull/2319)
   * ADDED: Return the coordinates of the nodes isochrone input locations snapped to [#2111](https://github.com/valhalla/valhalla/pull/2111)
   * ADDED: Allows more complicated routes in timedependent a-star before timing out [#2068](https://github.com/valhalla/valhalla/pull/2068)
   * ADDED: Guide signs and junction names [#2096](https://github.com/valhalla/valhalla/pull/2096)
   * ADDED: Added a bool to the config indicating whether to use commercially set attributes.  Added logic to not call IsIntersectionInternal if this is a commercial data set.  [#2132](https://github.com/valhalla/valhalla/pull/2132)
   * ADDED: Removed commercial data set bool to the config and added more knobs for data.  Added infer_internal_intersections, infer_turn_channels, apply_country_overrides, and use_admin_db.  [#2173](https://github.com/valhalla/valhalla/pull/2173)
   * ADDED: Allow using googletest in unit tests and convert all tests to it (old test.cc is completely removed). [#2128](https://github.com/valhalla/valhalla/pull/2128)
   * ADDED: Add guidance view capability. [#2209](https://github.com/valhalla/valhalla/pull/2209)
   * ADDED: Collect turn cost information as path is formed so that it can be serialized out for trace attributes or osrm flavored intersections. Also add shape_index to osrm intersections. [#2207](https://github.com/valhalla/valhalla/pull/2207)
   * ADDED: Added alley factor to autocost.  Factor is defaulted at 1.0f or do not avoid alleys. [#2246](https://github.com/valhalla/valhalla/pull/2246)
   * ADDED: Support unlimited speed limits where maxspeed=none. [#2251](https://github.com/valhalla/valhalla/pull/2251)
   * ADDED: Implement improved Reachability check using base class Dijkstra. [#2243](https://github.com/valhalla/valhalla/pull/2243)
   * ADDED: Gurka integration test framework with ascii-art maps [#2244](https://github.com/valhalla/valhalla/pull/2244)
   * ADDED: Add to the stop impact when transitioning from higher to lower class road and we are not on a turn channel or ramp. Also, penalize lefts when driving on the right and vice versa. [#2282](https://github.com/valhalla/valhalla/pull/2282)
   * ADDED: Added reclassify_links, use_direction_on_ways, and allow_alt_name as config options.  If `use_direction_on_ways = true` then use `direction` and `int_direction` on the way to update the directional for the `ref` and `int_ref`.  Also, copy int_efs to the refs. [#2285](https://github.com/valhalla/valhalla/pull/2285)
   * ADDED: Add support for live traffic. [#2268](https://github.com/valhalla/valhalla/pull/2268)
   * ADDED: Implement per-location search filters for functional road class and forms of way. [#2289](https://github.com/valhalla/valhalla/pull/2289)
   * ADDED: Approach, multi-cue, and length updates [#2313](https://github.com/valhalla/valhalla/pull/2313)
   * ADDED: Speed up timezone differencing calculation if cache is provided. [#2316](https://github.com/valhalla/valhalla/pull/2316)
   * ADDED: Added rapidjson/schema.h to baldr/rapidjson_util.h to make it available for use within valhalla. [#2330](https://github.com/valhalla/valhalla/issues/2330)
   * ADDED: Support decimal precision for height values in elevation service. Also support polyline5 for encoded polylines input and output to elevation service. [#2324](https://github.com/valhalla/valhalla/pull/2324)
   * ADDED: Use both imminent and distant verbal multi-cue phrases. [#2353](https://github.com/valhalla/valhalla/pull/2353)
   * ADDED: Split parsing stage into 3 separate stages. [#2339](https://github.com/valhalla/valhalla/pull/2339)
   * CHANGED: Speed up graph enhancing by avoiding continuous unordered_set rebuilding [#2349](https://github.com/valhalla/valhalla/pull/2349)
   * CHANGED: Skip calling out to Lua for nodes/ways/relations with not tags - speeds up parsing. [#2351](https://github.com/valhalla/valhalla/pull/2351)
   * CHANGED: Switch to LuaJIT for lua scripting - speeds up file parsing [#2352](https://github.com/valhalla/valhalla/pull/2352)
   * ADDED: Ability to create OpenLR records from raw data. [#2356](https://github.com/valhalla/valhalla/pull/2356)
   * ADDED: Revamp length phrases [#2359](https://github.com/valhalla/valhalla/pull/2359)
   * CHANGED: Do not allocate memory in skadi if we don't need it. [#2373](https://github.com/valhalla/valhalla/pull/2373)
   * CHANGED: Map matching: throw error (443/NoSegment) when no candidate edges are available. [#2370](https://github.com/valhalla/valhalla/pull/2370/)
   * ADDED: Add sk-SK.json (slovak) localization file. [#2376](https://github.com/valhalla/valhalla/pull/2376)
   * ADDED: Extend roundabout phrases. [#2378](https://github.com/valhalla/valhalla/pull/2378)
   * ADDED: More roundabout phrase tests. [#2382](https://github.com/valhalla/valhalla/pull/2382)
   * ADDED: Update the turn and continue phrases to include junction names and guide signs. [#2386](https://github.com/valhalla/valhalla/pull/2386)
   * ADDED: Add the remaining guide sign toward phrases [#2389](https://github.com/valhalla/valhalla/pull/2389)
   * ADDED: The ability to allow immediate uturns at trace points in a map matching request [#2380](https://github.com/valhalla/valhalla/pull/2380)
   * ADDED: Add utility functions to Signs. [#2390](https://github.com/valhalla/valhalla/pull/2390)
   * ADDED: Unified time tracking for all algorithms that support time-based graph expansion. [#2278](https://github.com/valhalla/valhalla/pull/2278)
   * ADDED: Add rail_ferry use and costing. [#2408](https://github.com/valhalla/valhalla/pull/2408)
   * ADDED: `street_side_max_distance`, `display_lat` and `display_lon` to `locations` in input for better control of routing side of street [#1769](https://github.com/valhalla/valhalla/pull/1769)
   * ADDED: Add additional exit phrases. [#2421](https://github.com/valhalla/valhalla/pull/2421)
   * ADDED: Add Japanese locale, update German. [#2432](https://github.com/valhalla/valhalla/pull/2432)
   * ADDED: Gurka expect_route refactor [#2435](https://github.com/valhalla/valhalla/pull/2435)
   * ADDED: Add option to suppress roundabout exits [#2437](https://github.com/valhalla/valhalla/pull/2437)
   * ADDED: Add Greek locale. [#2438](https://github.com/valhalla/valhalla/pull/2438)
   * ADDED (back): Support for 64bit wide way ids in the edgeinfo structure with no impact to size for data sources with ids 32bits wide. [#2422](https://github.com/valhalla/valhalla/pull/2422)
   * ADDED: Support for 64bit osm node ids in parsing stage of tile building [#2422](https://github.com/valhalla/valhalla/pull/2422)
   * CHANGED: Point2/PointLL are now templated to allow for higher precision coordinate math when desired [#2429](https://github.com/valhalla/valhalla/pull/2429)
   * ADDED: Optional OpenLR Encoded Path Edges in API Response [#2424](https://github.com/valhalla/valhalla/pull/2424)
   * ADDED: Add explicit include for sstream to be compatible with msvc_x64 toolset. [#2449](https://github.com/valhalla/valhalla/pull/2449)
   * ADDED: Properly split returned path if traffic conditions change partway along edges [#2451](https://github.com/valhalla/valhalla/pull/2451/files)
   * ADDED: Add Dutch locale. [#2464](https://github.com/valhalla/valhalla/pull/2464)
   * ADDED: Check with address sanititizer in CI. Add support for undefined behavior sanitizer. [#2487](https://github.com/valhalla/valhalla/pull/2487)
   * ADDED: Ability to recost a path and increased cost/time details along the trippath and json output [#2425](https://github.com/valhalla/valhalla/pull/2425)
   * ADDED: Add the ability to do bikeshare based (ped/bike) multimodal routing [#2031](https://github.com/valhalla/valhalla/pull/2031)
   * ADDED: Route through restrictions enabled by introducing a costing option. [#2469](https://github.com/valhalla/valhalla/pull/2469)
   * ADDED: Migrated to Ubuntu 20.04 base-image [#2508](https://github.com/valhalla/valhalla/pull/2508)
   * CHANGED: Speed up parseways stage by avoiding multiple string comparisons [#2518](https://github.com/valhalla/valhalla/pull/2518)
   * CHANGED: Speed up enhance stage by avoiding GraphTileBuilder copying [#2468](https://github.com/valhalla/valhalla/pull/2468)
   * ADDED: Costing options now includes shortest flag which favors shortest path routes [#2555](https://github.com/valhalla/valhalla/pull/2555)
   * ADDED: Incidents in intersections [#2547](https://github.com/valhalla/valhalla/pull/2547)
   * CHANGED: Refactor mapmatching configuration to use a struct (instead of `boost::property_tree::ptree`). [#2485](https://github.com/valhalla/valhalla/pull/2485)
   * ADDED: Save exit maneuver's begin heading when combining enter & exit roundabout maneuvers. [#2554](https://github.com/valhalla/valhalla/pull/2554)
   * ADDED: Added new urban flag that can be set if edge is within city boundaries to data processing; new use_urban_tag config option; added to osrm response within intersections. [#2522](https://github.com/valhalla/valhalla/pull/2522)
   * ADDED: Parses OpenLr of type PointAlongLine [#2565](https://github.com/valhalla/valhalla/pull/2565)
   * ADDED: Use edge.is_urban is set for serializing is_urban. [#2568](https://github.com/valhalla/valhalla/pull/2568)
   * ADDED: Added new rest/service area uses on the edge. [#2533](https://github.com/valhalla/valhalla/pull/2533)
   * ADDED: Dependency cache for Azure [#2567](https://github.com/valhalla/valhalla/pull/2567)
   * ADDED: Added flexibility to remove the use of the admindb and to use the country and state iso from the tiles; [#2579](https://github.com/valhalla/valhalla/pull/2579)
   * ADDED: Added toll gates and collection points (gantry) to the node;  [#2532](https://github.com/valhalla/valhalla/pull/2532)
   * ADDED: Added osrm serialization for rest/service areas and admins. [#2594](https://github.com/valhalla/valhalla/pull/2594)
   * CHANGED: Improved Russian localization; [#2593](https://github.com/valhalla/valhalla/pull/2593)
   * ADDED: Support restricted class in intersection annotations [#2589](https://github.com/valhalla/valhalla/pull/2589)
   * ADDED: Added trail type trace [#2606](https://github.com/valhalla/valhalla/pull/2606)
   * ADDED: Added tunnel names to the edges as a tagged name.  [#2608](https://github.com/valhalla/valhalla/pull/2608)
   * CHANGED: Moved incidents to the trip leg and cut the shape of the leg at that location [#2610](https://github.com/valhalla/valhalla/pull/2610)
   * ADDED: Costing option to ignore_closures when routing with current flow [#2615](https://github.com/valhalla/valhalla/pull/2615)
   * ADDED: Cross-compilation ability with MinGW64 [#2619](https://github.com/valhalla/valhalla/pull/2619)
   * ADDED: Defines the incident tile schema and incident metadata [#2620](https://github.com/valhalla/valhalla/pull/2620)
   * ADDED: Moves incident serializer logic into a generic serializer [#2621](https://github.com/valhalla/valhalla/pull/2621)
   * ADDED: Incident loading singleton for continually refreshing incident tiles[#2573](https://github.com/valhalla/valhalla/pull/2573)
   * ADDED: One shot mode to valhalla_service so you can run a single request of any type without starting a server [#2624](https://github.com/valhalla/valhalla/pull/2624)
   * ADDED: Adds text instructions to OSRM output [#2625](https://github.com/valhalla/valhalla/pull/2625)
   * ADDED: Adds support for alternate routes [#2626](https://github.com/valhalla/valhalla/pull/2626)
   * CHANGED: Switch Python bindings generator from boost.python to header-only pybind11[#2644](https://github.com/valhalla/valhalla/pull/2644)
   * ADDED: Add support of input file for one-shot mode of valhalla_service [#2648](https://github.com/valhalla/valhalla/pull/2648)
   * ADDED: Linear reference support to locate api [#2645](https://github.com/valhalla/valhalla/pull/2645)
   * ADDED: Implemented OSRM-like turn duration calculation for car. Uses it now in auto costing. [#2651](https://github.com/valhalla/valhalla/pull/2651)
   * ADDED: Enhanced turn lane information in guidance [#2653](https://github.com/valhalla/valhalla/pull/2653)
   * ADDED: `top_speed` option for all motorized vehicles [#2667](https://github.com/valhalla/valhalla/issues/2667)
   * CHANGED: Move turn_lane_direction helper to odin/util [#2675](https://github.com/valhalla/valhalla/pull/2675)
   * ADDED: Add annotations to osrm response including speed limits, unit and sign conventions [#2668](https://github.com/valhalla/valhalla/pull/2668)
   * ADDED: Added functions for predicted speeds encoding-decoding [#2674](https://github.com/valhalla/valhalla/pull/2674)
   * ADDED: Time invariant routing via the bidirectional algorithm. This has the effect that when time dependent routes (arrive_by and depart_at) fall back to bidirectional due to length restrictions they will actually use the correct time of day for one of the search directions [#2660](https://github.com/valhalla/valhalla/pull/2660)
   * ADDED: If the length of the edge is greater than kMaxEdgeLength, then consider this a catastrophic error if the should_error bool is true in the set_length function. [2678](https://github.com/valhalla/valhalla/pull/2678)
   * ADDED: Moved lat,lon coordinates structures from single to double precision. Improves geometry accuracy noticibly at zooms above 17 as well as coordinate snapping and any other geometric operations. Adds about a 2% performance penalty for standard routes. Graph nodes now have 7 digits of precision.  [#2693](https://github.com/valhalla/valhalla/pull/2693)
   * ADDED: Added signboards to guidance views.  [#2687](https://github.com/valhalla/valhalla/pull/2687)
   * ADDED: Regular speed on shortcut edges is calculated with turn durations taken into account. Truck, motorcycle and motorscooter profiles use OSRM-like turn duration. [#2662](https://github.com/valhalla/valhalla/pull/2662)
   * CHANGED: Remove astar algorithm and replace its use with timedep_forward as its redundant [#2706](https://github.com/valhalla/valhalla/pull/2706)
   * ADDED: Recover and recost all shortcuts in final path for bidirectional astar algorithm [#2711](https://github.com/valhalla/valhalla/pull/2711)
   * ADDED: An option for shortcut recovery to be cached at start up to reduce the time it takes to do so on the fly [#2714](https://github.com/valhalla/valhalla/pull/2714)
   * ADDED: If width <= 1.9 then no access for auto, truck, bus, taxi, emergency and hov. [#2713](https://github.com/valhalla/valhalla/pull/2713)
   * ADDED: Centroid/Converge/Rendezvous/Meet API which allows input locations to find a least cost convergence point from all locations [#2734](https://github.com/valhalla/valhalla/pull/2734)
   * ADDED: Added support to process the sump_buster tag.  Also, fixed a few small access bugs for nodes. [#2731](https://github.com/valhalla/valhalla/pull/2731)
   * ADDED: Log message if failed to create tiles directory. [#2738](https://github.com/valhalla/valhalla/pull/2738)
   * CHANGED: Tile memory is only owned by the GraphTile rather than shared amongst copies of the graph tile (in GraphReader and TileCaches). [#2340](https://github.com/valhalla/valhalla/pull/2340)
   * ADDED: Add Estonian locale. [#2748](https://github.com/valhalla/valhalla/pull/2748)
   * CHANGED: Handle GraphTile objects as smart pointers [#2703](https://github.com/valhalla/valhalla/pull/2703)
   * CHANGED: Improve stability with no RTTI build [#2759](https://github.com/valhalla/valhalla/pull/2759) and [#2760](https://github.com/valhalla/valhalla/pull/2760)
   * CHANGED: Change generic service roads to a new Use=kServiceRoad. This is for highway=service without other service= tags (such as driveway, alley, parking aisle) [#2419](https://github.com/valhalla/valhalla/pull/2419)
   * ADDED: Isochrones support isodistance lines as well [#2699](https://github.com/valhalla/valhalla/pull/2699)
   * ADDED: Add support for ignoring live traffic closures for waypoints [#2685](https://github.com/valhalla/valhalla/pull/2685)
   * ADDED: Add use_distance to auto cost to allow choosing between two primary cost components, time or distance [#2771](https://github.com/valhalla/valhalla/pull/2771)
   * CHANGED: nit: Enables compiler warnings in part of loki module [#2767](https://github.com/valhalla/valhalla/pull/2767)
   * CHANGED: Reducing the number of uturns by increasing the cost to for them to 9.5f. Note: Did not increase the cost for motorcycles or motorscooters. [#2770](https://github.com/valhalla/valhalla/pull/2770)
   * ADDED: Add option to use thread-safe GraphTile's reference counter. [#2772](https://github.com/valhalla/valhalla/pull/2772)
   * CHANGED: nit: Enables compiler warnings in part of thor module [#2768](https://github.com/valhalla/valhalla/pull/2768)
   * ADDED: Add costing option `use_tracks` to avoid or favor tracks in route. [#2769](https://github.com/valhalla/valhalla/pull/2769)
   * CHANGED: chore: Updates libosmium [#2786](https://github.com/valhalla/valhalla/pull/2786)
   * CHANGED: Optimize double bucket queue to reduce memory reallocations. [#2719](https://github.com/valhalla/valhalla/pull/2719)
   * CHANGED: Collapse merge maneuvers [#2773](https://github.com/valhalla/valhalla/pull/2773)
   * CHANGED: Add shortcuts to the tiles' bins so we can find them when doing spatial lookups. [#2744](https://github.com/valhalla/valhalla/pull/2744)

## Release Date: 2019-11-21 Valhalla 3.0.9
* **Bug Fix**
   * FIXED: Changed reachability computation to consider both directions of travel wrt candidate edges [#1965](https://github.com/valhalla/valhalla/pull/1965)
   * FIXED: toss ways where access=private and highway=service and service != driveway. [#1960](https://github.com/valhalla/valhalla/pull/1960)
   * FIXED: Fix search_cutoff check in loki correlate_node. [#2023](https://github.com/valhalla/valhalla/pull/2023)
   * FIXED: Computes notion of a deadend at runtime in bidirectional a-star which fixes no-route with a complicated u-turn. [#1982](https://github.com/valhalla/valhalla/issues/1982)
   * FIXED: Fix a bug with heading filter at nodes. [#2058](https://github.com/valhalla/valhalla/pull/2058)
   * FIXED: Bug in map matching continuity checking such that continuity must only be in the forward direction. [#2029](https://github.com/valhalla/valhalla/pull/2029)
   * FIXED: Allow setting the time for map matching paths such that the time is used for speed lookup. [#2030](https://github.com/valhalla/valhalla/pull/2030)
   * FIXED: Don't use density factor for transition cost when user specified flag disables flow speeds. [#2048](https://github.com/valhalla/valhalla/pull/2048)
   * FIXED: Map matching trace_route output now allows for discontinuities in the match though multi match is not supported in valhalla route output. [#2049](https://github.com/valhalla/valhalla/pull/2049)
   * FIXED: Allows routes with no time specified to use time conditional edges and restrictions with a flag denoting as much [#2055](https://github.com/valhalla/valhalla/pull/2055)
   * FIXED: Fixed a bug with 'current' time type map matches. [#2060](https://github.com/valhalla/valhalla/pull/2060)
   * FIXED: Fixed a bug with time dependent expansion in which the expansion distance heuristic was not being used. [#2064](https://github.com/valhalla/valhalla/pull/2064)

* **Enhancement**
   * ADDED: Establish pinpoint test pattern [#1969](https://github.com/valhalla/valhalla/pull/1969)
   * ADDED: Suppress relative direction in ramp/exit instructions if it matches driving side of street [#1990](https://github.com/valhalla/valhalla/pull/1990)
   * ADDED: Added relative direction to the merge maneuver [#1989](https://github.com/valhalla/valhalla/pull/1989)
   * ADDED: Refactor costing to better handle multiple speed datasources [#2026](https://github.com/valhalla/valhalla/pull/2026)
   * ADDED: Better usability of curl for fetching tiles on the fly [#2026](https://github.com/valhalla/valhalla/pull/2026)
   * ADDED: LRU cache scheme for tile storage [#2026](https://github.com/valhalla/valhalla/pull/2026)
   * ADDED: GraphTile size check [#2026](https://github.com/valhalla/valhalla/pull/2026)
   * ADDED: Pick more sane values for highway and toll avoidance [#2026](https://github.com/valhalla/valhalla/pull/2026)
   * ADDED: Refactor adding predicted speed info to speed up process [#2026](https://github.com/valhalla/valhalla/pull/2026)
   * ADDED: Allow selecting speed data sources at request time [#2026](https://github.com/valhalla/valhalla/pull/2026)
   * ADDED: Allow disabling certain neighbors in connectivity map [#2026](https://github.com/valhalla/valhalla/pull/2026)
   * ADDED: Allows routes with time-restricted edges if no time specified and notes restriction in response [#1992](https://github.com/valhalla/valhalla/issues/1992)
   * ADDED: Runtime deadend detection to timedependent a-star. [#2059](https://github.com/valhalla/valhalla/pull/2059)

## Release Date: 2019-09-06 Valhalla 3.0.8
* **Bug Fix**
   * FIXED: Added logic to detect if user is to merge to the left or right [#1892](https://github.com/valhalla/valhalla/pull/1892)
   * FIXED: Overriding the destination_only flag when reclassifying ferries; Also penalizing ferries with a 5 min. penalty in the cost to allow us to avoid destination_only the majority of the time except when it is necessary. [#1895](https://github.com/valhalla/valhalla/pull/1905)
   * FIXED: Suppress forks at motorway junctions and intersecting service roads [#1909](https://github.com/valhalla/valhalla/pull/1909)
   * FIXED: Enhanced fork assignment logic [#1912](https://github.com/valhalla/valhalla/pull/1912)
   * FIXED: Added logic to fall back to return country poly if no state and updated lua for Metro Manila and Ireland [#1910](https://github.com/valhalla/valhalla/pull/1910)
   * FIXED: Added missing motorway fork instruction [#1914](https://github.com/valhalla/valhalla/pull/1914)
   * FIXED: Use begin street name for osrm compat mode [#1916](https://github.com/valhalla/valhalla/pull/1916)
   * FIXED: Added logic to fix missing highway cardinal directions in the US [#1917](https://github.com/valhalla/valhalla/pull/1917)
   * FIXED: Handle forward traversable significant road class intersecting edges [#1928](https://github.com/valhalla/valhalla/pull/1928)
   * FIXED: Fixed bug with shape trimming that impacted Uturns at Via locations. [#1935](https://github.com/valhalla/valhalla/pull/1935)
   * FIXED: Dive bomb updates.  Updated default speeds for urban areas based on roadclass for the enhancer.  Also, updated default speeds based on roadclass in lua.  Fixed an issue where we were subtracting 1 from uint32_t when 0 for stop impact.  Updated reclassify link logic to allow residential roads to be added to the tree, but we only downgrade the links to tertiary.  Updated TransitionCost functions to add 1.5 to the turncost when transitioning from a ramp to a non ramp and vice versa.  Also, added 0.5f to the turncost if the edge is a roundabout. [#1931](https://github.com/valhalla/valhalla/pull/1931)

* **Enhancement**
   * ADDED: Caching url fetched tiles to disk [#1887](https://github.com/valhalla/valhalla/pull/1887)
   * ADDED: filesystem::remove_all [#1887](https://github.com/valhalla/valhalla/pull/1887)
   * ADDED: Minimum enclosing bounding box tool [#1887](https://github.com/valhalla/valhalla/pull/1887)
   * ADDED: Use constrained flow speeds in bidirectional_astar.cc [#1907](https://github.com/valhalla/valhalla/pull/1907)
   * ADDED: Bike Share Stations are now in the graph which should set us up to do multimodal walk/bike scenarios [#1852](https://github.com/valhalla/valhalla/pull/1852)

## Release Date: 2019-7-18 Valhalla 3.0.7
* **Bug Fix**
   * FIXED: Fix pedestrian fork [#1886](https://github.com/valhalla/valhalla/pull/1886)

## Release Date: 2019-7-15 Valhalla 3.0.6
* **Bug Fix**
   * FIXED: Admin name changes. [#1853](https://github.com/valhalla/valhalla/pull/1853) Ref: [#1854](https://github.com/valhalla/valhalla/issues/1854)
   * FIXED: valhalla_add_predicted_traffic was overcommitted while gathering stats. Added a clear. [#1857](https://github.com/valhalla/valhalla/pull/1857)
   * FIXED: regression in map matching when moving to valhalla v3.0.0 [#1863](https://github.com/valhalla/valhalla/pull/1863)
   * FIXED: last step shape in osrm serializer should be 2 of the same point [#1867](https://github.com/valhalla/valhalla/pull/1867)
   * FIXED: Shape trimming at the beginning and ending of the route to not be degenerate [#1876](https://github.com/valhalla/valhalla/pull/1876)
   * FIXED: Duplicate waypoints in osrm serializer [#1880](https://github.com/valhalla/valhalla/pull/1880)
   * FIXED: Updates for heading precision [#1881](https://github.com/valhalla/valhalla/pull/1881)
   * FIXED: Map matching allowed untraversable edges at start of route [#1884](https://github.com/valhalla/valhalla/pull/1884)

* **Enhancement**
   * ADDED: Use the same protobuf object the entire way through the request process [#1837](https://github.com/valhalla/valhalla/pull/1837)
   * ADDED: Enhanced turn lane processing [#1859](https://github.com/valhalla/valhalla/pull/1859)
   * ADDED: Add global_synchronized_cache in valhalla_build_config [#1851](https://github.com/valhalla/valhalla/pull/1851)

## Release Date: 2019-06-04 Valhalla 3.0.5
* **Bug Fix**
   * FIXED: Protect against unnamed rotaries and routes that end in roundabouts not turning off rotary logic [#1840](https://github.com/valhalla/valhalla/pull/1840)

* **Enhancement**
   * ADDED: Add turn lane info at maneuver point [#1830](https://github.com/valhalla/valhalla/pull/1830)

## Release Date: 2019-05-31 Valhalla 3.0.4
* **Bug Fix**
   * FIXED: Improved logic to decide between bear vs. continue [#1798](https://github.com/valhalla/valhalla/pull/1798)
   * FIXED: Bicycle costing allows use of roads with all surface values, but with a penalty based on bicycle type. However, the edge filter totally disallows bad surfaces for some bicycle types, creating situations where reroutes fail if a rider uses a road with a poor surface. [#1800](https://github.com/valhalla/valhalla/pull/1800)
   * FIXED: Moved complex restrictions building to before validate. [#1805](https://github.com/valhalla/valhalla/pull/1805)
   * FIXED: Fix bicycle edge filter when avoid_bad_surfaces = 1.0 [#1806](https://github.com/valhalla/valhalla/pull/1806)
   * FIXED: Replace the EnhancedTripPath class inheritance with aggregation [#1807](https://github.com/valhalla/valhalla/pull/1807)
   * FIXED: Replace the old timezone shape zip file every time valhalla_build_timezones is ran [#1817](https://github.com/valhalla/valhalla/pull/1817)
   * FIXED: Don't use island snapped edge candidates (from disconnected components or low reach edges) when we rejected other high reachability edges that were closer [#1835](https://github.com/valhalla/valhalla/pull/1835)

## Release Date: 2019-05-08 Valhalla 3.0.3
* **Bug Fix**
   * FIXED: Fixed a rare loop condition in route matcher (edge walking to match a trace).
   * FIXED: Fixed VACUUM ANALYZE syntax issue.  [#1704](https://github.com/valhalla/valhalla/pull/1704)
   * FIXED: Fixed the osrm maneuver type when a maneuver has the to_stay_on attribute set.  [#1714](https://github.com/valhalla/valhalla/pull/1714)
   * FIXED: Fixed osrm compatibility mode attributes.  [#1716](https://github.com/valhalla/valhalla/pull/1716)
   * FIXED: Fixed rotary/roundabout issues in Valhalla OSRM compatibility.  [#1727](https://github.com/valhalla/valhalla/pull/1727)
   * FIXED: Fixed the destinations assignment for exit names in OSRM compatibility mode. [#1732](https://github.com/valhalla/valhalla/pull/1732)
   * FIXED: Enhance merge maneuver type assignment. [#1735](https://github.com/valhalla/valhalla/pull/1735)
   * FIXED: Fixed fork assignments and on ramps for OSRM compatibility mode. [#1738](https://github.com/valhalla/valhalla/pull/1738)
   * FIXED: Fixed cardinal direction on reference names when forward/backward tag is present on relations. Fixes singly digitized roads with opposing directional modifiers. [#1741](https://github.com/valhalla/valhalla/pull/1741)
   * FIXED: Fixed fork assignment and narrative logic when a highway ends and splits into multiple ramps. [#1742](https://github.com/valhalla/valhalla/pull/1742)
   * FIXED: Do not use any avoid edges as origin or destination of a route, matrix, or isochrone. [#1745](https://github.com/valhalla/valhalla/pull/1745)
   * FIXED: Add leg summary and remove unused hint attribute for OSRM compatibility mode. [#1753](https://github.com/valhalla/valhalla/pull/1753)
   * FIXED: Improvements for pedestrian forks, pedestrian roundabouts, and continue maneuvers. [#1768](https://github.com/valhalla/valhalla/pull/1768)
   * FIXED: Added simplified overview for OSRM response and added use_toll logic back to truck costing. [#1765](https://github.com/valhalla/valhalla/pull/1765)
   * FIXED: temp fix for location distance bug [#1774](https://github.com/valhalla/valhalla/pull/1774)
   * FIXED: Fix pedestrian routes using walkway_factor [#1780](https://github.com/valhalla/valhalla/pull/1780)
   * FIXED: Update the begin and end heading of short edges based on use [#1783](https://github.com/valhalla/valhalla/pull/1783)
   * FIXED: GraphReader::AreEdgesConnected update.  If transition count == 0 return false and do not call transition function. [#1786](https://github.com/valhalla/valhalla/pull/1786)
   * FIXED: Only edge candidates that were used in the path are send to serializer: [1788](https://github.com/valhalla/valhalla/pull/1788)
   * FIXED: Added logic to prevent the removal of a destination maneuver when ending on an internal edge [#1792](https://github.com/valhalla/valhalla/pull/1792)
   * FIXED: Fixed instructions when starting on an internal edge [#1796](https://github.com/valhalla/valhalla/pull/1796)

* **Enhancement**
   * Add the ability to run valhalla_build_tiles in stages. Specify the begin_stage and end_stage as command line options. Also cleans up temporary files as the last stage in the pipeline.
   * Add `remove` to `filesystem` namespace. [#1752](https://github.com/valhalla/valhalla/pull/1752)
   * Add TaxiCost into auto costing options.
   * Add `preferred_side` to allow per-location filtering of edges based on the side of the road the location is on and the driving side for that locale.
   * Slightly decreased the internal side-walk factor to .90f to favor roads with attached sidewalks. This impacts roads that have added sidewalk:left, sidewalk:right or sidewalk:both OSM tags (these become attributes on each directedEdge). The user can then avoid/penalize dedicated sidewalks and walkways, when they increase the walkway_factor. Since we slightly decreased the sidewalk_factor internally and only favor sidewalks if use is tagged as sidewalk_left or sidewalk_right, we should tend to route on roads with attached sidewalks rather than separate/dedicated sidewalks, allowing for more road names to be called out since these are labeled more.
   * Add `via` and `break_through` location types [#1737](https://github.com/valhalla/valhalla/pull/1737)
   * Add `street_side_tolerance` and `search_cutoff` to input `location` [#1777](https://github.com/valhalla/valhalla/pull/1777)
   * Return the Valhalla error `Path distance exceeds the max distance limit` for OSRM responses when the route is greater than the service limits. [#1781](https://github.com/valhalla/valhalla/pull/1781)

## Release Date: 2019-01-14 Valhalla 3.0.2
* **Bug Fix**
   * FIXED: Transit update - fix dow and exception when after midnight trips are normalized [#1682](https://github.com/valhalla/valhalla/pull/1682)
   * FIXED: valhalla_convert_transit segfault - GraphTileBuilder has null GraphTileHeader [#1683](https://github.com/valhalla/valhalla/issues/1683)
   * FIXED: Fix crash for trace_route with osrm serialization. Was passing shape rather than locations to the waypoint method.
   * FIXED: Properly set driving_side based on data set in TripPath.
   * FIXED: A bad bicycle route exposed an issue with bidirectional A* when the origin and destination edges are connected. Use A* in these cases to avoid requiring a high cost threshold in BD A*.
   * FIXED: x86 and x64 data compatibility was fixed as the structures weren't aligned.
   * FIXED: x86 tests were failing due mostly to floating point issues and the aforementioned structure misalignment.
* **Enhancement**
   * Add a durations list (delta time between each pair of trace points), a begin_time and a use_timestamp flag to trace_route requests. This allows using the input trace timestamps or durations plus the begin_time to compute elapsed time at each edge in the matched path (rather than using costing methods).
   * Add support for polyline5 encoding for OSRM formatted output.
* **Note**
   * Isochrones and openlr are both noted as not working with release builds for x86 (32bit) platforms. We'll look at getting this fixed in a future release

## Release Date: 2018-11-21 Valhalla 3.0.1
* **Bug Fix**
   * FIXED: Fixed a rare, but serious bug with bicycle costing. ferry_factor_ in bicycle costing shadowed the data member in the base dynamic cost class, leading to an uninitialized variable. Occasionally, this would lead to negative costs which caused failures. [#1663](https://github.com/valhalla/valhalla/pull/1663)
   * FIXED: Fixed use of units in OSRM compatibility mode. [#1662](https://github.com/valhalla/valhalla/pull/1662)

## Release Date: 2018-11-21 Valhalla 3.0.0
* **NOTE**
   * This release changes the Valhalla graph tile formats to make the tile data more efficient and flexible. Tile data is incompatible with Valhalla 2.x builds, and code for 3.x is incompatible with data built for Valahalla 2.x versions. Valhalla tile sizes are slightly smaller (for datasets using elevation information the size savings is over 10%). In addition, there is increased flexibility for creating different variants of tiles to support different applications (e.g. bicycle only, or driving only).
* **Enhancement**
   * Remove the use of DirectedEdge for transitions between nodes on different hierarchy levels. A new structure, NodeTransition, is now used to transition to nodes on different hierarchy level. This saves space since only the end node GraphId is needed for the transitions (and DirectedEdge is a large data structure).
   * Change the NodeInfo lat,lon to use an offset from the tile base lat,lon. This potentially allows higher precision than using float, but more importantly saves space and allows support for NodeTransitions as well as spare for future growth.
   * Remove the EdgeElevation structure and max grade information into DirectedEdge and mean elevation into EdgeInfo. This saves space.
   * Reduce wayid to 32 bits. This allows sufficient growth when using OpenStreetMap data and frees space in EdgeInfo (allows moving speed limit and mean elevation from other structures).
   * Move name consistency from NodeInfo to DirectedEdge. This allows a more efficient lookup of name consistency.
   * Update all path algorithms to use NodeTransition logic rather than special DirectedEdge transition types. This simplifies PathAlgorithms slightly and removes some conditional logic.
   * Add an optional GraphFilter stage to tile building pipeline. This allows removal of edges and nodes based on access. This allows bicycle only, pedestrian only, or driving only datasets (or combinations) to be created - allowing smaller datasets for special purpose applications.
* **Deprecate**
   * Valhalla 3.0 removes support for OSMLR.

## Release Date: 2018-11-20 Valhalla 2.7.2
* **Enhancement**
   * UPDATED: Added a configuration variable for max_timedep_distance. This is used in selecting the path algorithm and provides the maximum distance between locations when choosing a time dependent path algorithm (other than multi modal). Above this distance, bidirectional A* is used with no time dependencies.
   * UPDATED: Remove transition edges from priority queue in Multimodal methods.
   * UPDATED: Fully implement street names and exit signs with ability to identify route numbers. [#1635](https://github.com/valhalla/valhalla/pull/1635)
* **Bug Fix**
   * FIXED: A timed-turned restriction should not be applied when a non-timed route is executed.  [#1615](https://github.com/valhalla/valhalla/pull/1615)
   * FIXED: Changed unordered_map to unordered_multimap for polys. Poly map can contain the same key but different multi-polygons. For example, islands for a country or timezone polygons for a country.
   * FIXED: Fixed timezone db issue where TZIDs did not exist in the Howard Hinnant date time db that is used in the date_time class for tz indexes.  Added logic to create aliases for TZIDs based on https://en.wikipedia.org/wiki/List_of_tz_database_time_zones
   * FIXED: Fixed the ramp turn modifiers for osrm compat [#1569](https://github.com/valhalla/valhalla/pull/1569)
   * FIXED: Fixed the step geometry when using the osrm compat mode [#1571](https://github.com/valhalla/valhalla/pull/1571)
   * FIXED: Fixed a data creation bug causing issues with A* routes ending on loops. [#1576](https://github.com/valhalla/valhalla/pull/1576)
   * FIXED: Fixed an issue with a bad route where destination only was present. Was due to thresholds in bidirectional A*. Changed threshold to be cost based rather than number of iterations). [#1586](https://github.com/valhalla/valhalla/pull/1586)
   * FIXED: Fixed an issue with destination only (private) roads being used in bicycle routes. Centralized some "base" transition cost logic in the base DynamicCost class. [#1587](https://github.com/valhalla/valhalla/pull/1587)
   * FIXED: Remove extraneous ramp maneuvers [#1657](https://github.com/valhalla/valhalla/pull/1657)

## Release Date: 2018-10-02 Valhalla 2.7.1
* **Enhancement**
   * UPDATED: Added date time support to forward and reverse isochrones. Add speed lookup (predicted speeds and/or free-flow or constrained flow speed) if date_time is present.
   * UPDATED: Add timezone checks to multimodal routes and isochrones (updates localtime if the path crosses into a timezone different than the start location).
* **Data Producer Update**
   * UPDATED: Removed boost date time support from transit.  Now using the Howard Hinnant date library.
* **Bug Fix**
   * FIXED: Fixed a bug with shortcuts that leads to inconsistent routes depending on whether shortcuts are taken, different origins can lead to different paths near the destination. This fix also improves performance on long routes and matrices.
   * FIXED: We were getting inconsistent results between departing at current date/time vs entering the current date/time.  This issue is due to the fact that the iso_date_time function returns the full iso date_time with the timezone offset (e.g., 2018-09-27T10:23-07:00 vs 2018-09-27T10:23). When we refactored the date_time code to use the new Howard Hinnant date library, we introduced this bug.
   * FIXED: Increased the threshold in CostMatrix to address null time and distance values occurring for truck costing with locations near the max distance.

## Release Date: 2018-09-13 Valhalla 2.7.0
* **Enhancement**
   * UPDATED: Refactor to use the pbf options instead of the ptree config [#1428](https://github.com/valhalla/valhalla/pull/1428) This completes [1357](https://github.com/valhalla/valhalla/issues/1357)
   * UPDATED: Removed the boost/date_time dependency from baldr and odin. We added the Howard Hinnant date and time library as a submodule. [#1494](https://github.com/valhalla/valhalla/pull/1494)
   * UPDATED: Fixed 'Drvie' typo [#1505](https://github.com/valhalla/valhalla/pull/1505) This completes [1504](https://github.com/valhalla/valhalla/issues/1504)
   * UPDATED: Optimizations of GetSpeed for predicted speeds [1490](https://github.com/valhalla/valhalla/issues/1490)
   * UPDATED: Isotile optimizations
   * UPDATED: Added stats to predictive traffic logging
   * UPDATED: resample_polyline - Breaks the polyline into equal length segments at a sample distance near the resolution. Break out of the loop through polyline points once we reach the specified number of samplesthen append the last
polyline point.
   * UPDATED: added android logging and uses a shared graph reader
   * UPDATED: Do not run a second pass on long pedestrian routes that include a ferry (but succeed on first pass). This is a performance fix. Long pedestrian routes with A star factor based on ferry speed end up being very inefficient.
* **Bug Fix**
   * FIXED: A* destination only
   * FIXED: Fixed through locations weren't honored [#1449](https://github.com/valhalla/valhalla/pull/1449)


## Release Date: 2018-08-02 Valhalla 3.0.0-rc.4
* **Node Bindings**
   * UPDATED: add some worker pool handling
   [#1467](https://github.com/valhalla/valhalla/pull/1467)

## Release Date: 2018-08-02 Valhalla 3.0.0-rc.3
* **Node Bindings**
   * UPDATED: replaced N-API with node-addon-api wrapper and made the actor
   functions asynchronous
   [#1457](https://github.com/valhalla/valhalla/pull/1457)

## Release Date: 2018-07-24 Valhalla 3.0.0-rc.2
* **Node Bindings**
   * FIXED: turn on the autocleanup functionality for the actor object.
   [#1439](https://github.com/valhalla/valhalla/pull/1439)

## Release Date: 2018-07-16 Valhalla 3.0.0-rc.1
* **Enhancement**
   * ADDED: exposed the rest of the actions to the node bindings and added tests. [#1415](https://github.com/valhalla/valhalla/pull/1415)

## Release Date: 2018-07-12 Valhalla 3.0.0-alpha.1
**NOTE**: There was already a small package named `valhalla` on the npm registry, only published up to version 0.0.3. The team at npm has transferred the package to us, but would like us to publish something to it ASAP to prove our stake in it. Though the bindings do not have all of the actor functionality exposed yet (just route), we are going to publish an alpha release of 3.0.0 to get something up on npm.
* **Infrastructure**:
   * ADDED: add in time dependent algorithms if the distance between locations is less than 500km.
   * ADDED: TurnLanes to indicate turning lanes at the end of a directed edge.
   * ADDED: Added PredictedSpeeds to Valhalla tiles and logic to compute speed based on predictive speed profiles.
* **Data Producer Update**
   * ADDED: is_route_num flag was added to Sign records. Set this to true if the exit sign comes from a route number/ref.
   * CHANGED: Lower speeds on driveways, drive-thru, and parking aisle. Set destination only flag for drive thru use.
   * ADDED: Initial implementation of turn lanes.
  **Bug Fix**
   * CHANGED: Fix destination only penalty for A* and time dependent cases.
   * CHANGED: Use the distance from GetOffsetForHeading, based on road classification and road use (e.g. ramp, turn channel, etc.), within tangent_angle function.
* **Map Matching**
   * FIXED: Fixed trace_route edge_walk server abort [#1365](https://github.com/valhalla/valhalla/pull/1365)
* **Enhancement**
   * ADDED: Added post process for updating free and constrained speeds in the directed edges.
   * UPDATED: Parse the json request once and store in a protocol buffer to pass along the pipeline. This completed the first portion of [1357](https://github.com/valhalla/valhalla/issues/1357)
   * UPDATED: Changed the shape_match attribute from a string to an enum. Fixes [1376](https://github.com/valhalla/valhalla/issues/1376)
   * ADDED: Node bindings for route [#1341](https://github.com/valhalla/valhalla/pull/1341)
   * UPDATED: Use a non-linear use_highways factor (to more heavily penalize highways as use_highways approaches 0).

## Release Date: 2018-07-15 Valhalla 2.6.3
* **API**:
   * FIXED: Use a non-linear use_highways factor (to more heavily penalize highways as use_highways approaches 0).
   * FIXED: Fixed the highway_factor when use_highways < 0.5.
   * ENHANCEMENT: Added logic to modulate the surface factor based on use_trails.
   * ADDED: New customer test requests for motorcycle costing.

## Release Date: 2018-06-28 Valhalla 2.6.2
* **Data Producer Update**
   * FIXED: Complex restriction sorting bug.  Check of has_dt in ComplexRestrictionBuilder::operator==.
* **API**:
   * FIXED: Fixed CostFactory convenience method that registers costing models
   * ADDED: Added use_tolls into motorcycle costing options

## Release Date: 2018-05-28 Valhalla 2.6.0
* **Infrastructure**:
   * CHANGED: Update cmake buildsystem to replace autoconf [#1272](https://github.com/valhalla/valhalla/pull/1272)
* **API**:
   * CHANGED: Move `trace_options` parsing to map matcher factory [#1260](https://github.com/valhalla/valhalla/pull/1260)
   * ADDED: New costing method for AutoDataFix [#1283](https://github.com/valhalla/valhalla/pull/1283)

## Release Date: 2018-05-21 Valhalla 2.5.0
* **Infrastructure**
   * ADDED: Add code formatting and linting.
* **API**
   * ADDED: Added new motorcycle costing, motorcycle access flag in data and use_trails option.
* **Routing**
   * ADDED: Add time dependnet forward and reverse A* methods.
   * FIXED: Increase minimum threshold for driving routes in bidirectional A* (fixes some instances of bad paths).
* **Data Producer Update**
   * CHANGED: Updates to properly handle cycleway crossings.
   * CHANGED: Conditionally include driveways that are private.
   * ADDED: Added logic to set motorcycle access.  This includes lua, country access, and user access flags for motorcycles.

## Release Date: 2018-04-11 Valhalla 2.4.9
* **Enhancement**
   * Added European Portuguese localization for Valhalla
   * Updates to EdgeStatus to improve performance. Use an unordered_map of tile Id and allocate an array for each edge in the tile. This allows using pointers to access status for sequential edges. This improves performance by 50% or so.
   * A couple of bicycle costing updates to improve route quality: avoid roads marked as part of a truck network, to remove the density penalty for transition costs.
   * When optimal matrix type is selected, now use CostMatrix for source to target pedestrian and bicycle matrix calls when both counts are above some threshold. This improves performance in general and lessens some long running requests.
*  **Data Producer Update**
   * Added logic to protect against setting a speed of 0 for ferries.

## Release Date: 2018-03-27 Valhalla 2.4.8
* **Enhancement**
   * Updates for Italian verbal translations
   * Optionally remove driveways at graph creation time
   * Optionally disable candidate edge penalty in path finding
   * OSRM compatible route, matrix and map matching response generation
   * Minimal Windows build compatibility
   * Refactoring to use PBF as the IPC mechanism for all objects
   * Improvements to internal intersection marking to reduce false positives
* **Bug Fix**
   * Cap candidate edge penalty in path finding to reduce excessive expansion
   * Fix trivial paths at deadends

## Release Date: 2018-02-08 Valhalla 2.4.7
* **Enhancement**
   * Speed up building tiles from small OSM imports by using boost directory iterator rather than going through all possible tiles and testing each if the file exists.
* **Bug Fix**
   * Protect against overflow in string to float conversion inside OSM parsing.

## Release Date: 2018-01-26 Valhalla 2.4.6
* **Enhancement**
   * Elevation library will lazy load RAW formatted sources

## Release Date: 2018-01-24 Valhalla 2.4.5
* **Enhancement**
   * Elevation packing utility can unpack lz4hc now
* **Bug Fix**
   * Fixed broken darwin builds

## Release Date: 2018-01-23 Valhalla 2.4.4
* **Enhancement**
   * Elevation service speed improvements and the ability to serve lz4hc compressed data
   * Basic support for downloading routing tiles on demand
   * Deprecated `valhalla_route_service`, now all services (including elevation) are found under `valhalla_service`

## Release Date: 2017-12-11 Valhalla 2.4.3
* **Enhancement**
   * Remove union from GraphId speeds up some platforms
   * Use SAC scale in pedestrian costing
   * Expanded python bindings to include all actions (route, matrix, isochrone, etc)
* **Bug Fix**
   * French translation typo fixes
*  **Data Producer Update**
   * Handling shapes that intersect the poles when binning
   * Handling when transit shapes are less than 2 points

## Release Date: 2017-11-09 Valhalla 2.4.1
*  **Data Producer Update**
   * Added kMopedAccess to modes for complex restrictions.  Remove the kMopedAccess when auto access is removed.  Also, add the kMopedAccess when an auto restriction is found.

## Release Date: 2017-11-08 Valhalla 2.4.0
*  **Data Producer Update**
   * Added logic to support restriction = x with a the except tag.  We apply the restriction to everything except for modes in the except tag.
   * Added logic to support railway_service and coach_service in transit.
* **Bug Fix**
  * Return proper edge_walk path for requested shape_match=walk_or_snap
  * Skip invalid stateid for Top-K requests

## Release Date: 2017-11-07 Valhalla 2.3.9
* **Enhancement**
  * Top-K map matched path generation now only returns unique paths and does so with fewer iterations
  * Navigator call outs for both imperial and metric units
  * The surface types allowed for a given bike route can now be controlled via a request parameter `avoid_bad_surfaces`
  * Improved support for motorscooter costing via surface types, road classification and vehicle specific tagging
* **Bug Fix**
  * Connectivity maps now include information about transit tiles
  * Lane counts for singly digitized roads are now correct for a given directed edge
  * Edge merging code for assigning osmlr segments is now robust to partial tile sets
  * Fix matrix path finding to allow transitioning down to lower levels when appropriate. In particular, do not supersede shortcut edges until no longer expanding on the next level.
  * Fix optimizer rotate location method. This fixes a bug where optimal ordering was bad for large location sets.
*  **Data Producer Update**
   * Duration tags are now used to properly set the speed of travel for a ferry routes

## Release Date: 2017-10-17 Valhalla 2.3.8
* **Bug Fix**
  * Fixed the roundabout exit count for bicycles when the roundabout is a road and not a cycleway
  * Enable a pedestrian path to remain on roundabout instead of getting off and back on
  * Fixed the penalization of candidate locations in the uni-directional A* algorithm (used for trivial paths)
*  **Data Producer Update**
   * Added logic to set bike forward and tag to true where kv["sac_scale"] == "hiking". All other values for sac_scale turn off bicycle access.  If sac_scale or mtb keys are found and a surface tag is not set we default to kPath.
   * Fixed a bug where surface=unpaved was being assigned Surface::kPavedSmooth.

## Release Date: 2017-9-11 Valhalla 2.3.7
* **Bug Fix**
  * Update bidirectional connections to handle cases where the connecting edge is one of the origin (or destination) edges and the cost is high. Fixes some pedestrian route issues that were reported.
*  **Data Producer Update**
   * Added support for motorroad tag (default and per country).
   * Update OSMLR segment association logic to fix issue where chunks wrote over leftover segments. Fix search along edges to include a radius so any nearby edges are also considered.

## Release Date: 2017-08-29 Valhalla 2.3.6
* **Bug Fix**
  * Pedestrian paths including ferries no longer cause circuitous routes
  * Fix a crash in map matching route finding where heading from shape was using a `nullptr` tile
  * Spanish language narrative corrections
  * Fix traffic segment matcher to always set the start time of a segment when its known
* **Enhancement**
  * Location correlation scoring improvements to avoid situations where less likely start or ending locations are selected

## Release Date: 2017-08-22 Valhalla 2.3.5
* **Bug Fix**
  * Clamp the edge score in thor. Extreme values were causing bad alloc crashes.
  * Fix multimodal isochrones. EdgeLabel refactor caused issues.
* **Data Producer Update**
  * Update lua logic to properly handle vehicle=no tags.

## Release Date: 2017-08-14 Valhalla 2.3.4
* **Bug Fix**
  * Enforce limits on maximum per point accuracy to avoid long running map matching computations

## Release Date: 2017-08-14 Valhalla 2.3.3
* **Bug Fix**
  * Maximum osm node reached now causes bitset to resize to accommodate when building tiles
  * Fix wrong side of street information and remove redundant node snapping
  * Fix path differences between services and `valhalla_run_route`
  * Fix map matching crash when interpolating duplicate input points
  * Fix unhandled exception when trace_route or trace_attributes when there are no continuous matches
* **Enhancement**
  * Folded Low-Stress Biking Code into the regular Bicycle code and removed the LowStressBicycleCost class. Now when making a query for bicycle routing, a value of 0 for use_hills and use_roads produces low-stress biking routes, while a value of 1 for both provides more intense professional bike routes.
  * Bike costing default values changed. use_roads and use_hills are now 0.25 by default instead of 0.5 and the default bike is now a hybrid bike instead of a road bike.
  * Added logic to use station hierarchy from transitland.  Osm and egress nodes are connected by transitconnections.  Egress and stations are connected by egressconnections.  Stations and platforms are connected by platformconnections.  This includes narrative updates for Odin as well.

## Release Date: 2017-07-31 Valhalla 2.3.2
* **Bug Fix**
  * Update to use oneway:psv if oneway:bus does not exist.
  * Fix out of bounds memory issue in DoubleBucketQueue.
  * Many things are now taken into consideration to determine which sides of the road have what cyclelanes, because they were not being parsed correctly before
  * Fixed issue where sometimes a "oneway:bicycle=no" tag on a two-way street would cause the road to become a oneway for bicycles
  * Fixed trace_attributes edge_walk cases where the start or end points in the shape are close to graph nodes (intersections)
  * Fixed 32bit architecture crashing for certain routes with non-deterministic placement of edges labels in bucketized queue datastructure
* **Enhancement**
  * Improve multi-modal routes by adjusting the pedestrian mode factor (routes use less walking in favor of public transit).
  * Added interface framework to support "top-k" paths within map-matching.
  * Created a base EdgeLabel class that contains all data needed within costing methods and supports the basic path algorithms (forward direction, A*, with accumulated path distance). Derive class for bidirectional algorithms (BDEdgeLabel) and for multimodal algorithms. Lowers memory use by combining some fields (using spare bits from GraphId).
  * Added elapsed time estimates to map-matching labels in preparation for using timestamps in map-matching.
  * Added parsing of various OSM tags: "bicycle=use_sidepath", "bicycle=dismount", "segregated=*", "shoulder=*", "cycleway:buffer=*", and several variations of these.
  * Both trace_route and trace_attributes will parse `time` and `accuracy` parameters when the shape is provided as unencoded
  * Map-matching will now use the time (in seconds) of each gps reading (if provided) to narrow the search space and avoid finding matches that are impossibly fast

## Release Date: 2017-07-10 Valhalla 2.3.0
* **Bug Fix**
  * Fixed a bug in traffic segment matcher where length was populated but had invalid times
* **Embedded Compilation**
  * Decoupled the service components from the rest of the worker objects so that the worker objects could be used in non http service contexts
   * Added an actor class which encapsulates the various worker objects and allows the various end points to be called /route /height etc. without needing to run a service
* **Low-Stress Bicycle**
  * Worked on creating a new low-stress biking option that focuses more on taking safer roads like cycle ways or residential roads than the standard bike costing option does.

## Release Date: 2017-06-26 Valhalla 2.2.9
* **Bug Fix**
  * Fix a bug introduced in 2.2.8 where map matching search extent was incorrect in longitude axis.

## Release Date: 2017-06-23 Valhalla 2.2.8
* **Bug Fix**
  * Traffic segment matcher (exposed through Python bindings) - fix cases where partial (or no) results could be returned when breaking out of loop in form_segments early.
* **Traffic Matching Update**
  * Traffic segment matcher - handle special cases when entering and exiting turn channels.
* **Guidance Improvements**
  * Added Swedish (se-SV) narrative file.

## Release Date: 2017-06-20 Valhalla 2.2.7
* **Bug Fixes**
  * Traffic segment matcher (exposed through Python bindings) makes use of accuracy per point in the input
  * Traffic segment matcher is robust to consecutive transition edges in matched path
* **Isochrone Changes**
  * Set up isochrone to be able to handle multi-location queries in the future
* **Data Producer Updates**
  * Fixes to valhalla_associate_segments to address threading issue.
  * Added support for restrictions that refers only to appropriate type of vehicle.
* **Navigator**
  * Added pre-alpha implementation that will perform guidance for mobile devices.
* **Map Matching Updates**
  * Added capability to customize match_options

## Release Date: 2017-06-12 Valhalla 2.2.6
* **Bug Fixes**
  * Fixed the begin shape index where an end_route_discontinuity exists
* **Guidance Improvements**
  * Updated Slovenian (sl-SI) narrative file.
* **Data Producer Updates**
  * Added support for per mode restrictions (e.g., restriction:&lt;type&gt;)  Saved these restrictions as "complex" restrictions which currently support per mode lookup (unlike simple restrictions which are assumed to apply to all driving modes).
* **Matrix Updates**
  * Increased max distance threshold for auto costing and other similar costings to 400 km instead of 200 km

## Release Date: 2017-06-05 Valhalla 2.2.5
* **Bug Fixes**
  * Fixed matched point edge_index by skipping transition edges.
  * Use double precision in meili grid traversal to fix some incorrect grid cases.
  * Update meili to use DoubleBucketQueue and GraphReader methods rather than internal methods.

## Release Date: 2017-05-17 Valhalla 2.2.4
* **Bug Fixes**
  * Fix isochrone bug where the default access mode was used - this rejected edges that should not have been rejected for cases than automobile.
  * Fix A* handling of edge costs for trivial routes. This fixed an issue with disconnected regions that projected to a single edge.
  * Fix TripPathBuilder crash if first edge is a transition edge (was occurring with map-matching in rare occasions).

## Release Date: 2017-05-15 Valhalla 2.2.3
* **Map Matching Improvement**
  * Return begin and end route discontinuities. Also, returns partial shape of edge at route discontinuity.
* **Isochrone Improvements**
  * Add logic to make sure the center location remains fixed at the center of a tile/grid in the isotile.
  * Add a default generalization factor that is based on the grid size. Users can still override this factor but the default behavior is improved.
  * Add ExpandForward and ExpandReverse methods as is done in bidirectional A*. This improves handling of transitions between hierarchy levels.
* **Graph Correlation Improvements**
  * Add options to control both radius and reachability per input location (with defaults) to control correlation of input locations to the graph in such a way as to avoid routing between disconnected regions and favor more likely paths.

## Release Date: 2017-05-08 Valhalla 2.2.0
* **Guidance Improvements**
  * Added Russian (ru-RU) narrative file.
  * Updated Slovenian (sl-SI) narrative file.
* **Data Producer Updates**
  * Assign destination sign info on bidirectional ramps.
  * Update ReclassifyLinks. Use a "link-tree" which is formed from the exit node and terminates at entrance nodes. Exit nodes are sorted by classification so motorway exits are done before trunks, etc. Updated the turn channel logic - now more consistently applies turn channel use.
  * Updated traffic segment associations to properly work with elevation and lane connectivity information (which is stored after the traffic association).

## Release Date: 2017-04-24 Valhalla 2.1.9
* **Elevation Update**
  * Created a new EdgeElevation structure which includes max upward and downward slope (moved from DirectedEdge) and mean elevation.
* **Routing Improvements**
  * Destination only fix when "nested" destination only areas cause a route failure. Allow destination only edges (with penalty) on 2nd pass.
  * Fix heading to properly use the partial edge shape rather than entire edge shape to determine heading at the begin and end locations.
  * Some cleanup and simplification of the bidirectional A* algorithm.
  * Some cleanup and simplification of TripPathBuilder.
  * Make TileHierarchy data and methods static and remove tile_dir from the tile hierarchy.
* **Map Matching Improvement**
  * Return matched points with trace attributes when using map_snap.
* **Data Producer Updates**
  * lua updates so that the chunnel will work again.

## Release Date: 2017-04-04 Valhalla 2.1.8
* **Map Matching Release**
  * Added max trace limits and out-of-bounds checks for customizable trace options

## Release Date: 2017-03-29 Valhalla 2.1.7
* **Map Matching Release**
  * Increased service limits for trace
* **Data Producer Updates**
  * Transit: Remove the dependency on using level 2 tiles for transit builder
* **Traffic Updates**
  * Segment matcher completely re-written to handle many complex issues when matching traces to OTSs
* **Service Improvement**
  * Bug Fix - relaxed rapidjson parsing to allow numeric type coercion
* **Routing Improvements**
  * Level the forward and reverse paths in bidirectional A * to account for distance approximation differences.
  * Add logic for Use==kPath to bicycle costing so that paths are favored (as are footways).

## Release Date: 2017-03-10 Valhalla 2.1.3
* **Guidance Improvement**
  * Corrections to Slovenian narrative language file
  **Routing Improvements**
  * Increased the pedestrian search radius from 25 to 50 within the meili configuration to reduce U-turns with map-matching
  * Added a max avoid location limit

## Release Date: 2017-02-22 Valhalla 2.1.0
* **Guidance Improvement**
  * Added ca-ES (Catalan) and sl-SI (Slovenian) narrative language files
* **Routing  Improvement**
  * Fix through location reverse ordering bug (introduced in 2.0.9) in output of route responses for depart_at routes
  * Fix edge_walking method to handle cases where more than 1 initial edge is found
* **Data Producer Updates**
  * Improved transit by processing frequency based schedules.
  * Updated graph validation to more aggressively check graph consistency on level 0 and level 1
  * Fix the EdgeInfo hash to not create duplicate edge info records when creating hierarchies

## Release Date: 2017-02-21 Valhalla 2.0.9
* **Guidance Improvement**
  * Improved Italian narrative by handling articulated prepositions
  * Properly calling out turn channel maneuver
* **Routing Improvement**
  * Improved path determination by increasing stop impact for link to link transitions at intersections
  * Fixed through location handling, now includes cost at throughs and properly uses heading
  * Added ability to adjust location heading tolerance
* **Traffic Updates**
  * Fixed segment matching json to properly return non-string values where appropriate
* **Data Producer Updates**
  * Process node:ref and way:junction_ref as a semicolon separated list for exit numbers
  * Removed duplicated interchange sign information when ways are split into edges
  * Use a sequence within HierarchyBuilder to lower memory requirements for planet / large data imports.
  * Add connecting OSM wayId to a transit stop within NodeInfo.
  * Lua update:  removed ways that were being added to the routing graph.
  * Transit:  Fixed an issue where add_service_day and remove_service_day was not using the tile creation date, but the service start date for transit.
  * Transit:  Added acceptance test logic.
  * Transit:  Added fallback option if the associated wayid is not found.  Use distance approximator to find the closest edge.
  * Transit:  Added URL encoding for one stop ids that contain diacriticals.  Also, added include_geometry=false for route requests.
* **Optimized Routing Update**
  * Added an original index to the location object in the optimized route response
* **Trace Route Improvement**
  * Updated find_start_node to fix "GraphTile NodeInfo index out of bounds" error

## Release Date: 2017-01-30 Valhalla 2.0.6
* **Guidance Improvement**
  * Italian phrases were updated
* **Routing Improvement**
  * Fixed an issue where date and time was returning an invalid ISO8601 time format for date_time values in positive UTC. + sign was missing.
  * Fixed an encoding issue that was discovered for tranist_fetcher.  We were not encoding onestop_ids or route_ids.  Also, added exclude_geometry=true for route API calls.
* **Data Producer Updates**
  * Added logic to grab a single feed in valhalla_build_transit.

## Release Date: 2017-01-04 Valhalla 2.0.3
* **Service Improvement**
  * Added support for interrupting requests. If the connection is closed, route computation and map-matching can be interrupted prior to completion.
* **Routing Improvement**
  * Ignore name inconsistency when entering a link to avoid double penalizing.
* **Data Producer Updates**
  * Fixed consistent name assignment for ramps and turn lanes which improved guidance.
  * Added a flag to directed edges indicating if the edge has names. This can potentially be used in costing methods.
  * Allow future use of spare GraphId bits within DirectedEdge.

## Release Date: 2016-12-13 Valhalla 2.0.2
* **Routing Improvement**
  * Added support for multi-way restrictions to matrix and isochrones.
  * Added HOV costing model.
  * Speed limit updates.   Added logic to save average speed separately from speed limits.
  * Added transit include and exclude logic to multimodal isochrone.
  * Fix some edge cases for trivial (single edge) paths.
  * Better treatment of destination access only when using bidirectional A*.
* **Performance Improvement**
  * Improved performance of the path algorithms by making many access methods inline.

## Release Date: 2016-11-28 Valhalla 2.0.1
* **Routing Improvement**
  * Preliminary support for multi-way restrictions
* **Issues Fixed**
  * Fixed tile incompatibility between 64 and 32bit architectures
  * Fixed missing edges within tile edge search indexes
  * Fixed an issue where transit isochrone was cut off if we took transit that was greater than the max_seconds and other transit lines or buses were then not considered.

## Release Date: 2016-11-15 Valhalla 2.0

* **Tile Redesign**
  * Updated the graph tiles to store edges only on the hierarchy level they belong to. Prior to this, the highways were stored on all levels, they now exist only on the highway hierarchy. Similar changes were made for arterial level roads. This leads to about a 20% reduction in tile size.
  * The tile redesign required changes to the path generation algorithms. They must now transition freely between levels, even for pedestrian and bicycle routes. To offset the extra transitions, the main algorithms were changed to expand nodes at each level that has directed edges, rather than adding the transition edges to the priority queue/adjacency list. This change helps performance. The hierarchy limits that are used to speed the computation of driving routes by utilizing the highway hierarchy were adjusted to work with the new path algorithms.
  * Some changes to costing were also required, for example pedestrian and bicycle routes skip shortcut edges.
  * Many tile data structures were altered to explicitly size different fields and make room for "spare" fields that will allow future growth. In addition, the tile itself has extra "spare" records that can be appended to the end of the tile and referenced from the tile header. This also will allow future growth without breaking backward compatibility.
* **Guidance Improvement**
  * Refactored trip path to use an enumerated `Use` for edge and an enumerated `NodeType` for node
  * Fixed some wording in the Hindi narrative file
  * Fixed missing turn maneuver by updating the forward intersecting edge logic
* **Issues Fixed**
  * Fixed an issue with pedestrian routes where a short u-turn was taken to avoid the "crossing" penalty.
  * Fixed bicycle routing due to high penalty to enter an access=destination area. Changed to a smaller, length based factor to try to avoid long regions where access = destination. Added a driveway penalty to avoid taking driveways (which are often marked as access=destination).
  * Fixed regression where service did not adhere to the list of allowed actions in the Loki configuration
* **Graph Correlation**
  * External contributions from Navitia have lead to greatly reduced per-location graph correlation. Average correlation time is now less than 1ms down from 4-9ms.

## Release Date: 2016-10-17

* **Guidance Improvement**
  * Added the Hindi (hi-IN) narrative language
* **Service Additions**
  * Added internal valhalla error codes utility in baldr and modified all services to make use of and return as JSON response
  * See documentation https://github.com/valhalla/valhalla-docs/blob/master/api-reference.md#internal-error-codes-and-conditions
* **Time-Distance Matrix Improvement**
  * Added a costmatrix performance fix for one_to_many matrix requests
* **Memory Mapped Tar Archive - Tile Extract Support**
  * Added the ability to load a tar archive of the routing graph tiles. This improves performance under heavy load and reduces the memory requirement while allowing multiple processes to share cache resources.

## Release Date: 2016-09-19

* **Guidance Improvement**
  * Added pirate narrative language
* **Routing Improvement**
  * Added the ability to include or exclude stops, routes, and operators in multimodal routing.
* **Service Improvement**
  * JSONify Error Response

## Release Date: 2016-08-30

* **Pedestrian Routing Improvement**
  * Fixes for trivial pedestrian routes

## Release Date: 2016-08-22

* **Guidance Improvements**
  * Added Spanish narrative
  * Updated the start and end edge heading calculation to be based on road class and edge use
* **Bicycle Routing Improvements**
  * Prevent getting off a higher class road for a small detour only to get back onto the road immediately.
  * Redo the speed penalties and road class factors - they were doubly penalizing many roads with very high values.
  * Simplify the computation of weighting factor for roads that do not have cycle lanes. Apply speed penalty to slightly reduce favoring
of non-separated bicycle lanes on high speed roads.
* **Routing Improvements**
  * Remove avoidance of U-turn for pedestrian routes. This improves use with map-matching since pedestrian routes can make U-turns.
  * Allow U-turns at dead-ends for driving (and bicycling) routes.
* **Service Additions**
  * Add support for multi-modal isochrones.
  * Added base code to allow reverse isochrones (path from anywhere to a single destination).
* **New Sources to Targets**
  * Added a new Matrix Service action that allows you to request any of the 3 types of time-distance matrices by calling 1 action.  This action takes a sources and targets parameter instead of the locations parameter.  Please see the updated Time-Distance Matrix Service API reference for more details.

## Release Date: 2016-08-08

 * **Service additions**
  * Latitude, longitude bounding boxes of the route and each leg have been added to the route results.
  * Added an initial isochrone capability. This includes methods to create an "isotile" - a 2-D gridded data set with time to reach each lat,lon grid from an origin location. This isoltile is then used to create contours at specified times. Interior contours are optionally removed and the remaining outer contours are generalized and converted to GeoJSON polygons. An initial version supporting multimodal route types has also been added.
 * **Data Producer Updates**
  * Fixed tranist scheduling issue where false schedules were getting added.
 * **Tools Additionas**
  * Added `valhalla_export_edges` tool to allow shape and names to be dumped from the routing tiles

## Release Date: 2016-07-19

 * **Guidance Improvements**
  * Added French narrative
  * Added capability to have narrative language aliases - For example: German `de-DE` has an alias of `de`
 * **Transit Stop Update** - Return latitude and longitude for each transit stop
 * **Data Producer Updates**
  * Added logic to use lanes:forward, lanes:backward, speed:forward, and speed:backward based on direction of the directed edge.
  * Added support for no_entry, no_exit, and no_turn restrictions.
  * Added logic to support country specific access. Based on country tables found here: http://wiki.openstreetmap.org/wiki/OSM_tags_for_routing/Access-Restrictions

## Release Date: 2016-06-08

 * **Bug Fix** - Fixed a bug where edge indexing created many small tiles where no edges actually intersected. This allowed impossible routes to be considered for path finding instead of rejecting them earlier.
 * **Guidance Improvements**
  * Fixed invalid u-turn direction
  * Updated to properly call out jughandle routes
  * Enhanced signless interchange maneuvers to help guide users
 * **Data Producer Updates**
  * Updated the speed assignment for ramp to be a percentage of the original road class speed assignment
  * Updated stop impact logic for turn channel onto ramp

## Release Date: 2016-05-19

 * **Bug Fix** - Fixed a bug where routes fail within small, disconnected "islands" due to the threshold logic in prior release. Also better logic for not-thru roads.

## Release Date: 2016-05-18

 * **Bidirectional A* Improvements** - Fixed an issue where if both origin and destination locations where on not-thru roads that meet at a common node the path ended up taking a long detour. Not all cases were fixed though - next release should fix. Trying to address the termination criteria for when the best connection point of the 2 paths is optimal. Turns out that the initial case where both opposing edges are settled is not guaranteed to be the least cost path. For now we are setting a threshold and extending the search while still tracking best connections. Fixed the opposing edge when a hierarchy transition occurs.
 * **Guidance Globalization** -  Fixed decimal distance to be locale based.
 * **Guidance Improvements**
  * Fixed roundabout spoke count issue by fixing the drive_on_right attribute.
  * Simplified narative by combining unnamed straight maneuvers
  * Added logic to confirm maneuver type assignment to avoid invalid guidance
  * Fixed turn maneuvers by improving logic for the following:
    * Internal intersection edges
    * 'T' intersections
    * Intersecting forward edges
 * **Data Producer Updates** - Fix the restrictions on a shortcut edge to be the same as the last directed edge of the shortcut (rather than the first one).

## Release Date: 2016-04-28

 * **Tile Format Updates** - Separated the transit graph from the "road only" graph into different tiles but retained their interconnectivity. Transit tiles are now hierarchy level 3.
 * **Tile Format Updates** - Reduced the size of graph edge shape data by 5% through the use of varint encoding (LEB128)
 * **Tile Format Updates** - Aligned `EdgeInfo` structures to proper byte boundaries so as to maintain compatibility for systems who don't support reading from unaligned addresses.
 * **Guidance Globalization** -  Added the it-IT(Italian) language file. Added support for CLDR plural rules. The cs-CZ(Czech), de-DE(German), and en-US(US English) language files have been updated.
 * **Travel mode based instructions** -  Updated the start, post ferry, and post transit insructions to be based on the travel mode, for example:
  * `Drive east on Main Street.`
  * `Walk northeast on Broadway.`
  * `Bike south on the cycleway.`

## Release Date: 2016-04-12

 * **Guidance Globalization** -  Added logic to use tagged language files that contain the guidance phrases. The initial versions of en-US, de-DE, and cs-CZ have been deployed.
 * **Updated ferry defaults** -  Bumped up use_ferry to 0.65 so that we don't penalize ferries as much.

## Release Date: 2016-03-31
 * **Data producer updates** - Do not generate shortcuts across a node which is a fork. This caused missing fork maneuvers on longer routes.  GetNames update ("Broadway fix").  Fixed an issue with looking up a name in the ref map and not the name map.  Also, removed duplicate names.  Private = false was unsetting destination only flags for parking aisles.

## Release Date: 2016-03-30
 * **TripPathBuilder Bug Fix** - Fixed an exception that was being thrown when trying to read directed edges past the end of the list within a tile. This was due to errors in setting walkability and cyclability on upper hierarchies.

## Release Date: 2016-03-28

 * **Improved Graph Correlation** -  Correlating input to the routing graph is carried out via closest first traversal of the graph's, now indexed, geometry. This results in faster correlation and guarantees the absolute closest edge is found.

## Release Date: 2016-03-16

 * **Transit type returned** -  The transit type (e.g. tram, metro, rail, bus, ferry, cable car, gondola, funicular) is now returned with each transit maneuver.
 * **Guidance language** -  If the language option is not supplied or is unsupported then the language will be set to the default (en-US). Also, the service will return the language in the trip results.
 * **Update multimodal path algorithm** - Applied some fixes to multimodal path algorithm. In particular fixed a bug where the wrong sortcost was added to the adjacency list. Also separated "in-station" transfer costs from transfers between stops.
 * **Data producer updates** - Do not combine shortcut edges at gates or toll booths. Fixes avoid toll issues on routes that included shortcut edges.

## Release Date: 2016-03-07

 * **Updated all APIs to honor the optional DNT (Do not track) http header** -  This will avoid logging locations.
 * **Reduce 'Merge maneuver' verbal alert instructions** -  Only create a verbal alert instruction for a 'Merge maneuver' if the previous maneuver is > 1.5 km.
 * **Updated transit defaults.  Tweaked transit costing logic to obtain better routes.** -  use_rail = 0.6, use_transfers = 0.3, transfer_cost = 15.0 and transfer_penalty = 300.0.  Updated the TransferCostFactor to use the transfer_factor correctly.  TransitionCost for pedestrian costing bumped up from 20.0f to 30.0f when predecessor edge is a transit connection.
 * **Initial Guidance Globalization** -  Partial framework for Guidance Globalization. Started reading some guidance phrases from en-US.json file.

## Release Date: 2016-02-22

 * **Use bidirectional A* for automobile routes** - Switch to bidirectional A* for all but bus routes and short routes (where origin and destination are less than 10km apart). This improves performance and has less failure cases for longer routes. Some data import adjustments were made (02-19) to fix some issues encountered with arterial and highway hierarchies. Also only use a maximum of 2 passes for bidirecdtional A* to reduce "long time to fail" cases.
 * **Added verbal multi-cue guidance** - This combines verbal instructions when 2 successive maneuvers occur in a short amount of time (e.g., Turn right onto MainStreet. Then Turn left onto 1st Avenue).

## Release Date: 2016-02-19

 * **Data producer updates** - Reduce stop impact when all edges are links (ramps or turn channels). Update opposing edge logic to reject edges that do no have proper access (forward access == reverse access on opposing edge and vice-versa). Update ReclassifyLinks for cases where a single edge (often a service road) intersects a ramp improperly causing the ramp to reclassified when it should not be. Updated maximum OSM node Id (now exceeds 4000000000). Move lua from conf repository into mjolnir.

## Release Date: 2016-02-01

 * **Data producer updates** - Reduce speed on unpaved/rough roads. Add statistics for hgv (truck) restrictions.

## Release Date: 2016-01-26

 * **Added capability to disable narrative production** - Added the `narrative` boolean option to allow users to disable narrative production. Locations, shape, length, and time are still returned. The narrative production is enabled by default. The possible values for the `narrative` option are: false and true
 * **Added capability to mark a request with an id** - The `id` is returned with the response so a user could match to the corresponding request.
 * **Added some logging enhancements, specifically [ANALYTICS] logging** - We want to focus more on what our data is telling us by logging specific stats in Logstash.

## Release Date: 2016-01-18

 * **Data producer updates** - Data importer configuration (lua) updates to fix a bug where buses were not allowed on restricted lanes.  Fixed surface issue (change the default surface to be "compacted" for footways).

## Release Date: 2016-01-04

 * **Fixed Wrong Costing Options Applied** - Fixed a bug in which a previous requests costing options would be used as defaults for all subsequent requests.

## Release Date: 2015-12-18

 * **Fix for bus access** - Data importer configuration (lua) updates to fix a bug where bus lanes were turning off access for other modes.
 * **Fix for extra emergency data** - Data importer configuration (lua) updates to fix a bug where we were saving hospitals in the data.
 * **Bicycle costing update** - Updated kTCSlight and kTCFavorable so that cycleways are favored by default vs roads.

## Release Date: 2015-12-17

 * **Graph Tile Data Structure update** - Updated structures within graph tiles to support transit efforts and truck routing. Removed TransitTrip, changed TransitRoute and TransitStop to indexes (rather than binary search). Added access restrictions (like height and weight restrictions) and the mode which they impact to reduce need to look-up.
 * **Data producer updates** - Updated graph tile structures and import processes.

## Release Date: 2015-11-23

 * **Fixed Open App for OSRM functionality** - Added OSRM functionality back to Loki to support Open App.

## Release Date: 2015-11-13

 * **Improved narrative for unnamed walkway, cycleway, and mountain bike trail** - A generic description will be used for the street name when a walkway, cycleway, or mountain bike trail maneuver is unnamed. For example, a turn right onto a unnamed walkway maneuver will now be: "Turn right onto walkway."
 * **Fix costing bug** - Fix a bug introduced in EdgeLabel refactor (impacted time distance matrix only).

## Release Date: 2015-11-3

 * **Enhance bi-directional A* logic** - Updates to bidirectional A* algorithm to fix the route completion logic to handle cases where a long "connection" edge could lead to a sub-optimal path. Add hierarchy and shortcut logic so we can test and use bidirectional A* for driving routes. Fix the destination logic to properly handle oneways as the destination edge. Also fix U-turn detection for reverse search when hierarchy transitions occur.
 * **Change "Go" to "Head" for some instructions** - Start, exit ferry.
 * **Update to roundabout instructions** - Call out roundabouts for edges marked as links (ramps, turn channels).
 * **Update bicycle costing** - Fix the road factor (for applying weights based on road classification) and lower turn cost values.

## Data Producer Release Date: 2015-11-2

 * **Updated logic to not create shortcut edges on roundabouts** - This fixes some roundabout exit counts.

## Release Date: 2015-10-20

 * **Bug Fix for Pedestrian and Bicycle Routes** - Fixed a bug with setting the destination in the bi-directional Astar algorithm. Locations that snapped to a dead-end node would have failed the route and caused a timeout while searching for a valid path. Also fixed the elapsed time computation on the reverse path of bi-directional algorithm.

## Release Date: 2015-10-16

 * **Through Location Types** - Improved support for locations with type = "through". Routes now combine paths that meet at each through location to create a single "leg" between locations with type = "break". Paths that continue at a through location will not create a U-turn unless the path enters a "dead-end" region (neighborhood with no outbound access).
 * **Update shortcut edge logic** - Now skips long shortcut edges when close to the destination. This can lead to missing the proper connection if the shortcut is too long. Fixes #245 (thor).
 * **Per mode service limits** - Update configuration to allow setting different maximum number of locations and distance per mode.
 * **Fix shape index for trivial path** - Fix a bug where when building the the trip path for a "trivial" route (includes just one edge) where the shape index exceeded that size of the shape.

## Release Date: 2015-09-28

 * **Elevation Influenced Bicycle Routing** - Enabled elevation influenced bicycle routing. A "use-hills" option was added to the bicycle costing profile that can tune routes to avoid hills based on grade and amount of elevation change.
 * **"Loop Edge" Fix** - Fixed a bug with edges that form a loop. Split them into 2 edges during data import.
 * **Additional information returned from 'locate' method** - Added information that can be useful when debugging routes and data. Adds information about nodes and edges at a location.
 * **Guidance/Narrative Updates** - Added side of street to destination narrative. Updated verbal instructions.<|MERGE_RESOLUTION|>--- conflicted
+++ resolved
@@ -65,11 +65,8 @@
    * UPDATED: updated country access overrides [#4460](https://github.com/valhalla/valhalla/pull/4460)
    * CHANGED: date_time refactor as a preparation to return DST/timezone related offset in the response [#4365](https://github.com/valhalla/valhalla/pull/4365)
    * ADDED: find connection on backward search for bidir matrix algo [#4329](https://github.com/valhalla/valhalla/pull/4329)
-<<<<<<< HEAD
+   * FIXED: Fix segfault in OSRM serializer with bannerInstructions when destination is on roundabout [#4480](https://github.com/valhalla/valhalla/pull/4481)
    * CHANGED: Adujustment of walk speed when walking on slight downhill [#4302](https://github.com/valhalla/valhalla/pull/4302)
-=======
-   * FIXED: Fix segfault in OSRM serializer with bannerInstructions when destination is on roundabout [#4480](https://github.com/valhalla/valhalla/pull/4481)
->>>>>>> 9f46abb9
 
 ## Release Date: 2023-05-11 Valhalla 3.4.0
 * **Removed**
