## UNRELEASED
* **Removed**
* **Bug Fix**
* **Enhancement**
   * CHANGED: Removed black and flake8 with ruff [#5639](https://github.com/valhalla/valhalla/pull/5639)
   * FIXED:  Fix hard exclusions with shortcuts [#5647](https://github.com/valhalla/valhalla/pull/5647) 
   * UPGRADED: vcpkg to 0e39c10736341cc8135b560438229bbda3d3219a [#5654](https://github.com/valhalla/valhalla/pull/5654)

## Release Date: 2025-10-23 Valhalla 3.6.0
* **Removed**
   * REMOVED: validity checks for historical speeds [#5087](https://github.com/valhalla/valhalla/pull/5087)
   * REMOVED: `seasonal` bit from OSMWay & DirectedEdge [#5156](https://github.com/valhalla/valhalla/pull/5156)
   * REMOVED: hard-coded tz alias map and associated logic [#5164](https://github.com/valhalla/valhalla/pull/5164)
   * REMOVED: `valhalla/filesystem` from the project in favor of the std equivalent [#5321](https://github.com/valhalla/valhalla/pull/5321)
   * REMOVED: `use`/`using` statements from public headers [#5568](https://github.com/valhalla/valhalla/pull/5568)
   * REMOVED: Extra synchronization in elevation cache [#5598](https://github.com/valhalla/valhalla/pull/5598)
   * REMOVED: Unused method declarations in `CostMatrix` [#5623](https://github.com/valhalla/valhalla/pull/5623)
* **Bug Fix**
   * FIXED: `incremental_build_tiles` script works again [#4909](https://github.com/valhalla/valhalla/pull/4909)
   * FIXED: Fix ability to use Valhalla via cmake `add_subdirectory` [#4930](https://github.com/valhalla/valhalla/pull/4930)
   * FIXED: Fix valhalla_benchmark_loki benchmark application. [#4981](https://github.com/valhalla/valhalla/pull/4981)
   * FIXED: Double free crash during tiles build inside libxml2 on concurrent `spatialite_cleanup_ex()` calls [#5005](https://github.com/valhalla/valhalla/pull/5005)
   * FIXED: update CircleCI runners to Ubuntu 24.04 [#5002](https://github.com/valhalla/valhalla/pull/5002)
   * FIXED: Fixed a typo in the (previously undocumented) matrix-APIs responses `algorithm` field: `timedistancbssematrix` is now `timedistancebssmatrix` [#5000](https://github.com/valhalla/valhalla/pull/5000)
   * FIXED: More trivial cases in `CostMatrix` [#5001](https://github.com/valhalla/valhalla/pull/5001)
   * FIXED: Tag smoothness=impassable breaks pedestrian routing [#5023](https://github.com/valhalla/valhalla/pull/5023)
   * FIXED: Make isochrone geotiff serialization use "north up" geotransform [#5019](https://github.com/valhalla/valhalla/pull/5019)
   * FIXED: Get CostMatrix allow second pass option from new location in config [#5055](https://github.com/valhalla/valhalla/pull/5055)
   * FIXED: Slim down Matrix PBF response [#5066](https://github.com/valhalla/valhalla/pull/5066)
   * FIXED: restore ignoring hierarchy limits for bicycle and pedestrian [#5080](https://github.com/valhalla/valhalla/pull/5080)
   * FIXED: GCC warning 'template-id not allowed for constructor in C++20' [#5110](https://github.com/valhalla/valhalla/pull/5110)
   * FIXED: update deprecated boost geometry headers [#5117](https://github.com/valhalla/valhalla/pull/5117)
   * FIXED: Fix type mismatch in `src/tyr/serializers.cc` [#5145](https://github.com/valhalla/valhalla/pull/5145)
   * FIXED: Multimodal ferry reclassification [#5139](https://github.com/valhalla/valhalla/pull/5139)
   * FIXED: Fix time info calculation across time zone boundaries [#5163](https://github.com/valhalla/valhalla/pull/5163)
   * FIXED: pass thor config to matrix algorithms in `valhalla_run_matrix` [#5053](https://github.com/valhalla/valhalla/pull/5053)
   * FIXED: clang warning: bool literal returned from `main` `[-Wmain]` [#5173](https://github.com/valhalla/valhalla/pull/5173)
   * FIXED: normalize paths on valhalla_build_extract for windows  [#5176](https://github.com/valhalla/valhalla/pull/5176)
   * FIXED: level changes for multi-level start/end edges [#5126](https://github.com/valhalla/valhalla/pull/5126)
   * FIXED: Fix edge walk across tiles when traffic or predicted speeds are used [#5198](https://github.com/valhalla/valhalla/pull/5198)
   * FIXED: multi-edge steps maneuvers [#5191](https://github.com/valhalla/valhalla/pull/5191)
   * FIXED: remove start maneuver if route starts on stairs/escalators [#5127](https://github.com/valhalla/valhalla/pull/5127)
   * FIXED: Verify edge shapes in edge walking to find the correct edges when there are multiple path with approximately the same length (e.g. in a roundabout) [#5210](https://github.com/valhalla/valhalla/pull/5210)
   * FIXED: compilation with clang 20 [#5208](https://github.com/valhalla/valhalla/pull/5208)
   * FIXED: compatibility with GEOS <3.12 [#5224](https://github.com/valhalla/valhalla/pull/5224)
   * FIXED: gtest linkage errors with clang 17+ on MacOS [#5227](https://github.com/valhalla/valhalla/pull/5227)
   * FIXED: matrix headings [#5244](https://github.com/valhalla/valhalla/pull/5244)
   * FIXED: fix semi-trivial paths in costmatrix [#5249](https://github.com/valhalla/valhalla/pull/5249)
   * FIXED: rename `check_reverse_connections` [#5255](https://github.com/valhalla/valhalla/pull/5255)
   * FIXED: invert expansion_direction for expansion properties in costmatrix [#5266](https://github.com/valhalla/valhalla/pull/5266)
   * FIXED: set initial precision in matrix serializer [#5267](https://github.com/valhalla/valhalla/pull/5267)
   * FIXED: pass correct edge id to expansion callback in bidirectional a* [#5265](https://github.com/valhalla/valhalla/pull/5265)
   * FIXED: remove `GraphId` and `OSMWay` incompatible forward declarations [#5270](https://github.com/valhalla/valhalla/pull/5270)
   * FIXED: Number of compile/linker issues on Windows for the test targets. [#5313](https://github.com/valhalla/valhalla/pull/5313)
   * FIXED: Fix reference to the GHA variable to resolve `version_modifier` on CI [#5333](https://github.com/valhalla/valhalla/pull/5333)
   * FIXED: Ability to run `valhalla_service` with `[CONCURRENCY]` arg [#5335](https://github.com/valhalla/valhalla/pull/5335)
   * FIXED: version modifier in `/status` response [#5357](https://github.com/valhalla/valhalla/pull/5357)
   * FIXED: unknowns should be 500 and not 400 [#5359](https://github.com/valhalla/valhalla/pull/5359)
   * FIXED: Cover **all** nodes in the current tile by density index [#5338](https://github.com/valhalla/valhalla/pull/5338)
   * FIXED: Narrowing bug leading to nodes being misplaced in wrong tiles [#5364](https://github.com/valhalla/valhalla/pull/5364)
   * FIXED: wrong integer types in expansion properties [#5380](https://github.com/valhalla/valhalla/pull/5380)
   * FIXED: fix: `std::terminate` on unsupported request format for some actions [#5387](https://github.com/valhalla/valhalla/pull/5387)
   * FIXED: python installation issue in docker image [#5424](https://github.com/valhalla/valhalla/pull/5424)
   * FIXED: uk-UA translation issue with issue with "approach_verbal_alert" [#5182](https://github.com/valhalla/valhalla/pull/5182)
   * FIXED: Missing argument in `BDEdgeLabel` constructor [#5444](https://github.com/valhalla/valhalla/pull/5444)
   * FIXED: ferries shouldn't be set to destination only [#5447](https://github.com/valhalla/valhalla/pull/5447)
   * FIXED: `actor_t` cleans up workers even in the case of exceptions when `auto_cleanup` is true [#5452](https://github.com/valhalla/valhalla/pull/5452)
   * FIXED: Graphfilter issue where local edge index and count, edge transitions, stop impact, headings, local_driveability, restrictions, and name consistency was not updated after filtering. [#5464](https://github.com/valhalla/valhalla/pull/5464)
   * FIXED: around-the-block paths when node tolerance == 0 [#5451](https://github.com/valhalla/valhalla/pull/5451)
   * FIXED: Trivial CostMatrix and multiple candidates [#5376](https://github.com/valhalla/valhalla/pull/5376)
   * FIXED: "access": "no" + specific overrides for ferries [#5476](https://github.com/valhalla/valhalla/pull/5476)
   * FIXED: Build libspatialite for vcpkg with librttopo support for valhalla_build_admins [#5475](https://github.com/valhalla/valhalla/pull/5475)
   * FIXED: CMake install target: for PREFER_EXTERNAL_DEPS=ON, no gtest installation, python bindings [#5455](https://github.com/valhalla/valhalla/pull/5455)
   * FIXED: Set distance to 0 for unsettled destinations in partial matrices in TimeDistanceMatrix. [#5505](https://github.com/valhalla/valhalla/pull/5505)
   * FIXED: Fix Matrix API to return correct end location. [#5509](https://github.com/valhalla/valhalla/pull/5509)
   * FIXED: Set node snap flags properly in PBF PathEDGE [#5508](https://github.com/valhalla/valhalla/pull/5508)
   * FIXED: Add error handling to valhalla_build_tiles command in Docker [#5520](https://github.com/valhalla/valhalla/pull/5520)
   * FIXED: Stabilize floating point calculations for small or nearly equal values [#5529](https://github.com/valhalla/valhalla/pull/5529)
   * FIXED: Trivial Matrix connections when a source and target share a same correlation point [#5579](https://github.com/valhalla/valhalla/pull/5579)
   * FIXED: Improved Isochrone/Reach performance by removing unnecessary getting of the opp edge [#5602](https://github.com/valhalla/valhalla/pull/5602)
   * FIXED: Elevation resampling algorithm for 2 points [#5597](https://github.com/valhalla/valhalla/pull/5597)
   * FIXED: wrong openssl library referenced in setup.py [#5637](https://github.com/valhalla/valhalla/pull/5637)
* **Enhancement**
   * ADDED: Consider smoothness in all profiles that use surface [#4949](https://github.com/valhalla/valhalla/pull/4949)
   * ADDED: costing parameters to exclude certain edges `exclude_tolls`, `exclude_bridges`, `exclude_tunnels`, `exclude_highways`, `exclude_ferries`. They need to be enabled in the config with `service_limits.allow_hard_exclusions`. Also added location search filters `exclude_ferry` and `exclude_toll` to complement these changes. [#4524](https://github.com/valhalla/valhalla/pull/4524)
   * ADDED: `admin_crossings` request parameter for `/route` [#4941](https://github.com/valhalla/valhalla/pull/4941)
   * ADDED: include level change info in `/route` response [#4942](https://github.com/valhalla/valhalla/pull/4942)
   * ADDED: steps maneuver improvements [#4960](https://github.com/valhalla/valhalla/pull/4960)
   * ADDED: instruction improvements for node-based elevators [#4988](https://github.com/valhalla/valhalla/pull/4988)
   * ADDED: customizable hierarchy limits [#5010](https://github.com/valhalla/valhalla/pull/5010)
   * ADDED: increased precision in route lengths [#5020](https://github.com/valhalla/valhalla/pull/5020)
   * ADDED: Add maneuver bearings in route json response [#5024](https://github.com/valhalla/valhalla/pull/5024)
   * ADDED: Allow specifying custom `graph.lua` file name via `valhalla_build_config` [#5036](https://github.com/valhalla/valhalla/pull/5036)
   * ADDED: per level elevator penalty [#4973](https://github.com/valhalla/valhalla/pull/4973)
   * ADDED: `ignore_construction` allows routing on ways with construction tag [#5030](https://github.com/valhalla/valhalla/pull/5030)
   * ADDED: Australian English language translations [#5057](https://github.com/valhalla/valhalla/pull/5057)
   * ADDED: Support `"access:conditional"` conditional restrictions like `"access:conditional"="no @ (Oct-May)"` [#5048](https://github.com/valhalla/valhalla/pull/5048)
   * CHANGED: Speed up pbf parsing by using libosmium [#5070](https://github.com/valhalla/valhalla/pull/5070)
   * ADDED: headings and correlated ll's in verbose matrix output [#5072](https://github.com/valhalla/valhalla/pull/5072)
   * CHANGED: Faster Docker builds in CI [#5082](https://github.com/valhalla/valhalla/pull/5082)
   * ADDED: Retrieve traffic signal information of nodes through trace_attribute request [#5121](https://github.com/valhalla/valhalla/pull/5121)
   * CHANGED: Remove redundant callback-style pbf parsing [#5119](https://github.com/valhalla/valhalla/pull/5119)
   * ADDED: Multimodal expansion endpoint support [#5129](https://github.com/valhalla/valhalla/pull/5129)
   * ADDED: Sort tweeners by GraphId to make tile generation deterministic [#5133](https://github.com/valhalla/valhalla/pull/5133)
   * ADDED: Turn lane information for valhalla serializer [#5078](https://github.com/valhalla/valhalla/pull/5078)
   * ADDED: Add scoped timer macro for timing stages and sub-stages of the tile build process [#5136](https://github.com/valhalla/valhalla/pull/5136)
   * CHANGED: Speed up `valhalla_build_admins` by using intermediate in-memory database [#5146](https://github.com/valhalla/valhalla/pull/5146)
   * UPDATED: bump tz from 2024a to 2025a [#5061](https://github.com/valhalla/valhalla/pull/5061)
   * ADDED: Add shoulder attribute to locate API [#5144](https://github.com/valhalla/valhalla/pull/5144)
   * CHANGED: Move `bss_info_` from `OSMNode` to the new `OSMBSSNode` to reduce `way_nodes.bin` size [#5147](https://github.com/valhalla/valhalla/pull/5147)
   * UPDATED: bump tz from 2025a to 2025b [#5164](https://github.com/valhalla/valhalla/pull/5164)
   * ADDED: Mutithreaded `PBFGraphParser::ParseWays()` [#5143](https://github.com/valhalla/valhalla/pull/5143)
   * CHANGED: "Multilevel Way" message logging level changed from WARN to DEBUG [#5188](https://github.com/valhalla/valhalla/pull/5188)
   * CHANGED: Use rapidjson for matrix serializers [#5189](https://github.com/valhalla/valhalla/pull/5189)
   * CHANGED: Make static factor vectors/arrays in sif constexpr [#5200](https://github.com/valhalla/valhalla/pull/5200)
   * ADDED: Sqlite3 RAII wrapper around sqlite3* and spatielite connection [#5206](https://github.com/valhalla/valhalla/pull/5206)
   * CHANGED: Improved SQL statements when building admins [#5219](https://github.com/valhalla/valhalla/pull/5219)
   * CHANGED: Replace `boost::geometry` by GEOS for operations with admin/tz polygons and clip them by tile bbox [#5204](https://github.com/valhalla/valhalla/pull/5204)
   * UPDATED: bump cxxopts [#5243](https://github.com/valhalla/valhalla/pull/5243)
   * ADDED: Make iterations limit configurable in costmatrix [#5221](https://github.com/valhalla/valhalla/pull/5221)
   * ADDED: Enforce the order of includes via `clang-format` [#5230](https://github.com/valhalla/valhalla/pull/5230)
   * CHANGED: Switch to PyPI version of `clang-format` [#5237](https://github.com/valhalla/valhalla/pull/5237)
   * ADDED: More barrier types to consider for car routing [#5217](https://github.com/valhalla/valhalla/pull/5217)
   * CHANGED: Removed ferry reclassification and only move edges in hierarchy [#5269](https://github.com/valhalla/valhalla/pull/5269)
   * CHANGED: More clang-tidy fixes [#5253](https://github.com/valhalla/valhalla/pull/5253)
   * CHANGED: Removed unused headers [#5254](https://github.com/valhalla/valhalla/pull/5254)
   * ADDED: "destination_only_hgv" in directed edge json [#5281](https://github.com/valhalla/valhalla/pull/5281)
   * CHANGED: Link libvalhalla to libgeos. Build command to use `nmake` on Windows instead of `make`. Skipping check for `CMAKE_BUILD_TYPE` when using a multi-config generator like Visual Studio or XCode. [#5294](https://github.com/valhalla/valhalla/pull/5294)
   * ADDED: workflow to publish Python bindings for all major platforms to PyPI [#5280](https://github.com/valhalla/valhalla/pull/5280)
   * ADDED: git sha version suffix for executables [#5307](https://github.com/valhalla/valhalla/pull/5307)
   * ADDED: version modifier in public servers [#5316](https://github.com/valhalla/valhalla/pull/5316)
   * CHANGED: pyvalhalla-git PyPI repository to pyvalhalla-weekly [#5310](https://github.com/valhalla/valhalla/pull/5310)
   * ADDED: `valhalla_service` to Linux Python package [#5315](https://github.com/valhalla/valhalla/pull/5315)
   * CHANGED: add full version string with git hash to any program's `--help` message [#5317](https://github.com/valhalla/valhalla/pull/5317)
   * CHANGED: `valhalla_service` CLI based on `cxxopts` [#5318](https://github.com/valhalla/valhalla/pull/5318)
   * ADDED: script to analyze build logs for warnings [#5312](https://github.com/valhalla/valhalla/pull/5312)
   * CHANGED: Replace robin-hood-hashing with `ankerl::unordered_dense::{map, set}` [#5325](https://github.com/valhalla/valhalla/pull/5325)
   * CHANGED: Speed up density calculus by using grid index [#5328](https://github.com/valhalla/valhalla/pull/5328)
   * CHANGED: refactor to make valhalla/filesystem functionally redundant [#5319](https://github.com/valhalla/valhalla/pull/5319)
   * ADDED: Distribute C++ executables for Windows Python bindings [#5348](https://github.com/valhalla/valhalla/pull/5348)
   * ADDED: Distribute C++ executables for OSX Python bindings [#5301](https://github.com/valhalla/valhalla/pull/5301)
   * ADDED: `trace_attributes` now also returns all the speed informations on edges when `edge.speeds_faded` or `edge.speeds_non_faded` is set in request. Also `edge.speed_type` returns how the edge speed was set [#5324](https://github.com/valhalla/valhalla/pull/5324)
   * CHANGED: Use `ankerl::unordered_dense` for `loki::Reach()` for faster search [#5384](https://github.com/valhalla/valhalla/pull/5384)
   * ADDED: support for destination exceptions for access restrictions [#5354](https://github.com/valhalla/valhalla/pull/5354)
   * ADDED: Add option `edge.traffic_signal` to trace attributes [#5385](https://github.com/valhalla/valhalla/pull/5385)
   * CHANGED: Cleaned up Dockerfile a bit to make caching more effective [#5396](https://github.com/valhalla/valhalla/pull/5396)
   * ADDED: Port https://github.com/nilsnolde/docker-valhalla, an orchestrated/scripted Docker image for convenience [#5388](https://github.com/valhalla/valhalla/pull/5388)
   * ADDED: Graph utilities for Python bindings [#5367](https://github.com/valhalla/valhalla/pull/5367)
   * CHANGED: Decouple `traffic_signal` on node from `kNodeType` in `TripLegBuilder` [#5394](https://github.com/valhalla/valhalla/pull/5394)
   * CHANGED: Use rapidjson for locate serializers [#5260](https://github.com/valhalla/valhalla/pull/5260)
   * CHANGED: set`check_reverse_connection` default value to `true` [#5404](https://github.com/valhalla/valhalla/pull/5404)
   * CHANGED: updated translation files and added mn-MN lang [#5425](https://github.com/valhalla/valhalla/pull/5425)
   * CHANGED: Use rapidjson for height serializer [#5277](https://github.com/valhalla/valhalla/pull/5277)
   * CHANGED: Use rapidjson for transit_available serializer [#5430](https://github.com/valhalla/valhalla/pull/5430)
   * CHANGED: Switch from CircleCI to Github Actions [#5427](https://github.com/valhalla/valhalla/pull/5427)
   * CHANGED: Use rapidjson for isochrone serializer [#5429](https://github.com/valhalla/valhalla/pull/5429)
   * ADDED: Allow pedestrian routing through highway=via_ferrata [#5480](https://github.com/valhalla/valhalla/pull/5480)
   * ADDED: generic level change maneuver [#5431](https://github.com/valhalla/valhalla/pull/5431)
   * ADDED: Publish timezone db on Github Actions artifacts [#5479](https://github.com/valhalla/valhalla/pull/5479)
   * ADDED: HEAD & GET range requests to curl_tilegetter [#5470](https://github.com/valhalla/valhalla/pull/5470)
   * ADDED: Expansion API extended for unidirectional A* [#5457](https://github.com/valhalla/valhalla/pull/5457)
   * CHANGED: Optimise `get_node_ll` function [#5531](https://github.com/valhalla/valhalla/pull/5531)
   * CHANGED: Optimise Turn::GetType using lookup table [#5530](https://github.com/valhalla/valhalla/pull/5530)
   * ADDED: support for destination exceptions for access restrictions [#5370](https://github.com/valhalla/valhalla/pull/5370)
   * ADDED: Add log rolling support for the file logger [#5477](https://github.com/valhalla/valhalla/pull/5477)
   * ADDED: Add Korean (`ko-KR`) locale [#5501](https://github.com/valhalla/valhalla/pull/5501)
   * UPGRADED: pybind11 from 2.11.1 to 3.0.1 [#5539](https://github.com/valhalla/valhalla/pull/5539)
   * CHANGED: Replace `oneof bool` to `bool` for default false options [#5541](https://github.com/valhalla/valhalla/pull/5541)
   * CHANGED: Optimise stopimpact calls in TransitionCost [#5545](https://github.com/valhalla/valhalla/pull/5545)
   * CHANGED: Optimise best_transition_cost function [#5537](https://github.com/valhalla/valhalla/pull/5537)
   * ADDED `thor.costmatrix.min_iterations` config param [#5559](https://github.com/valhalla/valhalla/pull/5559)
   * CHANGED: Broke out exceptions.h from worker.h [#5571](https://github.com/valhalla/valhalla/pull/5571)
   * ADDED: `checksum` to GraphTileHeader, a 64bit MD5 hash of the OSM PBFs [#5542](https://github.com/valhalla/valhalla/pull/5542)
   * ADDED: small CMake project and GHA to easily test statements on various compilers [#5564](https://github.com/valhalla/valhalla/pull/5564)
   * CHANGED: Use boost::container::small_vector in DynamicCost::Restricted to avoid allocations [#5586](https://github.com/valhalla/valhalla/pull/5586)
   * CHANGED: Optimise turntype calls in TransitionCost [#5590](https://github.com/valhalla/valhalla/pull/5590)
<<<<<<< HEAD
   * ADDED: Support for loading tiles from a remote tarball with optional HTTP basic auth [#5467](https://github.com/valhalla/valhalla/pull/5467)

=======
   * CHANGED: Consistent use of `cost_ptr_t` [#5615](https://github.com/valhalla/valhalla/pull/5615)
   * ADDED: Add scripted image build to manual per-branch docker CI build [#5614](https://github.com/valhalla/valhalla/pull/5614)
   * CHANGED: added openssl as a linked library to all build configs when `ENABLE_DATA_TOOLS=ON` [#5626](https://github.com/valhalla/valhalla/pull/5626)
   * UPGRADED: C++17 to C++20 [#5575](https://github.com/valhalla/valhalla/pull/5575)
   * ADDED: Add NodeJs bindings [#5621](https://github.com/valhalla/valhalla/pull/5621)
>>>>>>> 6a441ea6
## Release Date: 2024-10-10 Valhalla 3.5.1
* **Removed**
* **Bug Fix**
   * FIXED: All logging in `valhalla_export_edges` now goes to stderr [#4892](https://github.com/valhalla/valhalla/pull/4892)
   * FIXED: Iterate over only `kLandmark` tagged values in `AddLandmarks()` [#4873](https://github.com/valhalla/valhalla/pull/4873)
   * FIXED: `walk_or_snap` mode edge case with loop routes [#4895](https://github.com/valhalla/valhalla/pull/4895)
   * FIXED: `-Wdefaulted-function-deleted` compilation warning/error in `NarrativeBuilder` [#4877](https://github.com/valhalla/valhalla/pull/4877)
   * FIXED: For a long time we were potentially wrongly encoding varints by using `static_cast` vs `reinterpret_cast` [#4925](https://github.com/valhalla/valhalla/pull/4925)
* **Enhancement**
   * CHANGED: voice instructions for OSRM serializer to work better in real-world environment [#4756](https://github.com/valhalla/valhalla/pull/4756)
   * ADDED: Add option `edge.forward` to trace attributes [#4876](https://github.com/valhalla/valhalla/pull/4876)
   * ADDED: Provide conditional speed limits from "maxspeed:conditional" in `/locate` and proto `/route` responses [#4851](https://github.com/valhalla/valhalla/pull/4851)
   * ADDED: Support multiple levels and level ranges [#4879](https://github.com/valhalla/valhalla/pull/4879)
   * ADDED: Level location search filter [#4926](https://github.com/valhalla/valhalla/pull/4926)
   * CHANGED: Optimise AttributesController::category_attribute_enabled [#5580](https://github.com/valhalla/valhalla/pull/5580)

## Release Date: 2024-08-21 Valhalla 3.5.0
* **Removed**
   * REMOVED: needs_ci_run script [#4423](https://github.com/valhalla/valhalla/pull/4423)
   * REMOVED: unused vehicle types in AutoCost and segway; renamed kTruck to "truck" instead of "tractor_trailer" [#4430](https://github.com/valhalla/valhalla/pull/4430)
   * REMOVED: ./bench and related files/code [#4560](https://github.com/valhalla/valhalla/pull/4560)
   * REMOVED: unused headers [#4829](https://github.com/valhalla/valhalla/pull/4829)
* **Bug Fix**
   * FIXED: gcc13 was missing some std header includes [#4154](https://github.com/valhalla/valhalla/pull/4154)
   * FIXED: when reclassifying ferry edges, remove destonly from ways only if the connecting way was destonly [#4118](https://github.com/valhalla/valhalla/pull/4118)
   * FIXED: typo in use value of map matching API (`platform_connection` was misspelled) [#4174](https://github.com/valhalla/valhalla/pull/4174)
   * FIXED: fix crash in timedistancebssmatrix.cc  [#4244](https://github.com/valhalla/valhalla/pull/4244)
   * FIXED: missing protobuf CMake configuration to link abseil for protobuf >= 3.22.0 [#4207](https://github.com/valhalla/valhalla/pull/4207)
   * FIXED: broken links on the optimized route API page [#4260](https://github.com/valhalla/valhalla/pull/4260)
   * FIXED: remove clearing of headings while calculating a matrix [#4288](https://github.com/valhalla/valhalla/pull/4288)
   * FIXED: only recost matrix pairs which have connections found [#4344](https://github.com/valhalla/valhalla/pull/4344)
   * FIXED: arm builds. tons of errors due to floating point issues mostly [#4213](https://github.com/valhalla/valhalla/pull/4213)
   * FIXED: respond with correlated edges for format=valhalla and matrix [#4335](https://github.com/valhalla/valhalla/pull/4335)
   * FIXED: `sources` & `targets` for verbose matrix response was kinda broken due to #4335 above [#4366](https://github.com/valhalla/valhalla/pull/4366)
   * FIXED: recover proper shortest path to ferry connections (when multiple edges exist between node pair) [#4361](https://github.com/valhalla/valhalla/pull/4361)
   * FIXED: recover proper shortest path to ferry connections (make sure correct label index is used) [#4378](https://github.com/valhalla/valhalla/pull/4378)
   * FIXED: Allow all roads for motorcycles [#4348](https://github.com/valhalla/valhalla/pull/4348)
   * FIXED: motorcar:conditional should not apply to motorcycle and moped [#4359](https://github.com/valhalla/valhalla/pull/4359)
   * FIXED: break shortcuts when there are different restrictions on base edges [#4326](https://github.com/valhalla/valhalla/pull/4326)
   * FIXED: Incorrect `edge_index` assignment in `thor_worker_t::build_trace` [#4413](https://github.com/valhalla/valhalla/pull/4413)
   * FIXED: lots of issues with CostMatrix (primarily deadend logic) with a complete refactor modeling things very close to bidir A\*, also to prepare for a unification of the two [#4372](https://github.com/valhalla/valhalla/pull/4372)
   * FIXED: diff_names check was missing for Graphfilter and Shortcutbuilder for AddEdgeInfo call.  [#4436](https://github.com/valhalla/valhalla/pull/4436)
   * FIXED: updated timezone database and added code to keep compatibility with old servers/new data and vice versa [#4446](https://github.com/valhalla/valhalla/pull/4446)
   * FIXED: retry elevation tile download if the download failed for some reason or the downloaded tile was corrupt [#4461](https://github.com/valhalla/valhalla/pull/4461)
   * FIXED: base transition costs were getting overridden by osrm car turn duration [#4463](https://github.com/valhalla/valhalla/pull/4463)
   * FIXED: insane ETAs for `motor_scooter` on `track`s [#4468](https://github.com/valhalla/valhalla/pull/4468)
   * FIXED: -j wasn't taken into account anymore [#4483](https://github.com/valhalla/valhalla/pull/4483)
   * FIXED: time distance matrix was always using time zone of last settled edge id [#4494](https://github.com/valhalla/valhalla/pull/4494)
   * FIXED: log to stderr in valhalla_export_edges [#4498](https://github.com/valhalla/valhalla/pull/4498)
   * FIXED: set capped speed for truck at 90 KPH [#4493](https://github.com/valhalla/valhalla/pull/4493)
   * FIXED: Config singleton multiple instantiation issue [#4521](https://github.com/valhalla/valhalla/pull/4521)
   * FIXED: Prevent GetShortcut to run into an infinite loop [#4532](https://github.com/valhalla/valhalla/pull/4532)
   * FIXED: fix config generator with thor.costmatrix_allow_second_pass [#4567](https://github.com/valhalla/valhalla/pull/4567)
   * FIXED: infinite loop or other random corruption in isochrones when retrieving partial shape of an edge [#4547](https://github.com/valhalla/valhalla/pull/4547)
   * FIXED: Aggregation updates: update opposing local idx after aggregating the edges, added classification check for aggregation, and shortcut length changes [#4570](https://github.com/valhalla/valhalla/pull/4570)
   * FIXED: Use helper function for only parsing out names from DirectedEdge when populating intersecting edges [#4604](https://github.com/valhalla/valhalla/pull/4604)
   * FIXED: Osmnode size reduction: Fixed excessive disk space for planet build [#4605](https://github.com/valhalla/valhalla/pull/4605)
   * FIXED: Conflict with signinfo's temporary linguistic node sequence file caused test failures. [#4625](https://github.com/valhalla/valhalla/pull/4625)
   * FIXED: CostMatrix for trivial routes with oneways [#4626](https://github.com/valhalla/valhalla/pull/4626)
   * FIXED: some entry points to creating geotiff isochrones output did not register the geotiff driver before attempting to use it [#4628](https://github.com/valhalla/valhalla/pull/4628)
   * FIXED: libgdal wasn't installed in docker image, so it never worked in docker [#4629](https://github.com/valhalla/valhalla/pull/4629)
   * FIXED: CostMatrix shapes for routes against trivial oneways [#4633](https://github.com/valhalla/valhalla/pull/4633)
   * FIXED: unidirectional_astar.cc doesn't work for date_time type = 2 [#4652](https://github.com/valhalla/valhalla/issues/4652)
   * FIXED: a few fixes around the routing algorithms [#4642](https://github.com/valhalla/valhalla/pull/4642)
   * FIXED: no need to search for GDAL when building data [#4651](https://github.com/valhalla/valhalla/pull/4651)
   * FIXED: Fix segfault in OSRM serializer with bannerInstructions when destination is on roundabout [#4481](https://github.com/valhalla/valhalla/pull/4481)
   * FIXED: Fix segfault in costmatrix (date_time and time zone always added). [#4530](https://github.com/valhalla/valhalla/pull/4530)
   * FIXED: Fixed roundoff issue in Tiles Row and Col methods [#4585](https://github.com/valhalla/valhalla/pull/4585)
   * FIXED: Fix for assigning attributes has_(highway, ferry, toll) if directions_type is none [#4465](https://github.com/valhalla/valhalla/issues/4465)
   * FIXED: Have the `valhalla_add_predicted_speeds` summary always be created from `mjolnir.tile_dir` [#4722](https://github.com/valhalla/valhalla/pull/4722)
   * FIXED: Fix inconsistency in graph.lua for motor_vehicle_node [#4723](https://github.com/valhalla/valhalla/issues/4723)
   * FIXED: Missing algorithm include in `baldr/admin.h` [#4766](https://github.com/valhalla/valhalla/pull/4766)
   * FIXED: remove old code that allows bicycle access on hiking trails. [#4781](https://github.com/valhalla/valhalla/pull/4781)
   * FIXED: Handle list type arguments correctly when overriding config with valhalla_build_config [#4799](https://github.com/valhalla/valhalla/pull/4799)
   * FIXED: `top_speed` range not fully allowed for trucks [#4793](https://github.com/valhalla/valhalla/pull/4793)
   * FIXED: Trivial routes for CostMatrix [#4634](https://github.com/valhalla/valhalla/pull/4634)
   * FIXED: Reset `not_thru_pruning` in CostMatrix after second pass was used [#4817](https://github.com/valhalla/valhalla/pull/4817)
   * FIXED: wrong index used in CostMatrix expansion callback inside reverse connection check [#4821](https://github.com/valhalla/valhalla/pull/4821)
   * FIXED: oneway ferry connections classification [#4828](https://github.com/valhalla/valhalla/pull/4828)
   * FIXED: location search_filter ignored in certain cases [#4835](https://github.com/valhalla/valhalla/pull/4835)
   * FIXED: Ferry reclassification finds shortest path that is blocked by inaccessible node [#4854](https://github.com/valhalla/valhalla/pull/4854)
   * FIXED: `(Nov - Mar)` (and similar, months with spaces) condition parsing [#4857](https://github.com/valhalla/valhalla/pull/4857)
* **Enhancement**
   * UPDATED: French translations, thanks to @xlqian [#4159](https://github.com/valhalla/valhalla/pull/4159)
   * CHANGED: -j flag for multithreaded executables to override mjolnir.concurrency [#4168](https://github.com/valhalla/valhalla/pull/4168)
   * CHANGED: moved the argparse boilerplate code to a private header which all programs can share [#4169](https://github.com/valhalla/valhalla/pull/4169)
   * ADDED: CI runs a spell check on the PR to detect spelling mistakes [#4179](https://github.com/valhalla/valhalla/pull/4179)
   * ADDED: `preferred_side_cutoff` parameter for locations [#4182](https://github.com/valhalla/valhalla/pull/4182)
   * ADDED: PBF output for matrix endpoint [#4121](https://github.com/valhalla/valhalla/pull/4121)
   * CHANGED: sped up the transit gtfs ingestion process by sorting the feeds before querying them and avoiding copying their structures. forked just_gtfs into the valhalla org to accomplish it [#4167](https://github.com/valhalla/valhalla/pull/4167)
   * CHANGED: write traffic tile headers in `valhalla_build_extract` [#4195](https://github.com/valhalla/valhalla/pull/4195)
   * ADDED: `source_percent_along` & `target_percent_along` to /trace_attributes JSON response [#4199](https://github.com/valhalla/valhalla/pull/4199)
   * ADDED: sqlite database to store landmarks along with interfaces of insert and bounding box queries [#4189](https://github.com/valhalla/valhalla/pull/4189)
   * CHANGED: refactor landmark database interface to use a pimpl [#4202](https://github.com/valhalla/valhalla/pull/4202)
   * ADDED: support for `:forward` and `:backward` for `motor_vehicle`, `vehicle`, `foot` and `bicycle` tag prefixes [#4204](https://github.com/valhalla/valhalla/pull/4204)
   * ADDED: add `valhalla_build_landmarks` to parse POIs from osm pbfs and store them as landmarks in the landmark sqlite database [#4201](https://github.com/valhalla/valhalla/pull/4201)
   * ADDED: add primary key in the landmark sqlite database and a method to retrieve landmarks via their primary keys [#4224](https://github.com/valhalla/valhalla/pull/4224)
   * ADDED: update graph tile to allow adding landmarks to edge info, and refactor edgeinfo.cc [#4233](https://github.com/valhalla/valhalla/pull/4233)
   * ADDED: `sources_to_targets` action for `/expansion` [#4263](https://github.com/valhalla/valhalla/pull/4263)
   * ADDED: option `--extract-tar` to `valhalla_build_extract` to create extracts from .tar files instead of tile directory [#4255](https://github.com/valhalla/valhalla/pull/4255)
   * ADDED: Support for `bannerInstructions` attribute in OSRM serializer via `banner_instructions` request parameter [#4093](https://github.com/valhalla/valhalla/pull/4093)
   * UPDATED: submodules which had new releases, unless it was a major version change [#4231](https://github.com/valhalla/valhalla/pull/4231)
   * ADDED: Support for elevation along a route. Add elevation to EdgeInfo within Valhalla tiles [#4279](https://github.com/valhalla/valhalla/pull/4279)
   * ADDED: the workflow to find landmarks in a graph tile, associate them with nearby edges, and update the graph tile to store the associations [#4278](https://github.com/valhalla/valhalla/pull/4278)
   * ADDED: update maneuver generation to add nearby landmarks to maneuvers as direction support [#4293](https://github.com/valhalla/valhalla/pull/4293)
   * CHANGED: the boost property tree config is now read into a singleton that doesn't need to be passed around anymore [#4220](https://github.com/valhalla/valhalla/pull/4220)
   * ADDED: Update the street name and sign data processing include language and pronunciations [#4268](https://github.com/valhalla/valhalla/pull/4268)
   * CHANGED: more sustainable way to work with protobuf in cmake [#4334](https://github.com/valhalla/valhalla/pull/4334)
   * CHANGED: use date_time API to retrieve timezone aliases instead of our own curated list [#4382](https://github.com/valhalla/valhalla/pull/4382)
   * CHANGED: less aggressive logging for nodes' headings & ferry connections [#4420](https://github.com/valhalla/valhalla/pull/4420)
   * ADDED: add documentation about historical traffic [#4259](https://github.com/valhalla/valhalla/pull/4259)
   * ADDED: config option to control how much memory we'll reserve for CostMatrix locations [#4424](https://github.com/valhalla/valhalla/pull/4424)
   * CHANGED: refactor EdgeLabel (and derived classes) to reduce memory use. [#4439](https://github.com/valhalla/valhalla/pull/4439)
   * ADDED: "shape" field to matrix response for CostMatrix only [#4432](https://github.com/valhalla/valhalla/pull/4432)
   * CHANGED: `/expansion`: add field `prev_edge_id`, make the GeoJSON features `LineString`s [#4275](https://github.com/valhalla/valhalla/issues/4275)
   * ADDED: --optimize & --log-details to valhalla_run_matrix [#4356](https://github.com/valhalla/valhalla/pull/4356)
   * ADDED: most access restrictions to /locate response [#4431](https://github.com/valhalla/valhalla/pull/4431)
   * ADDED: hgv=destination and friends for truck-specific "destination_only" logic [#4450](https://github.com/valhalla/valhalla/issues/4450)
   * UPDATED: updated country access overrides [#4460](https://github.com/valhalla/valhalla/pull/4460)
   * CHANGED: date_time refactor as a preparation to return DST/timezone related offset in the response [#4365](https://github.com/valhalla/valhalla/pull/4365)
   * ADDED: find connection on backward search for bidir matrix algo [#4329](https://github.com/valhalla/valhalla/pull/4329)
   * CHANGED: Adjustment of walk speed when walking on slight downhill [#4302](https://github.com/valhalla/valhalla/pull/4302)
   * CHANGED: Do not reclassify ferry connections when no hierarchies are to be generated [#4487](https://github.com/valhalla/valhalla/pull/4487)
   * ADDED: Added a config option to sort nodes spatially during graph building [#4455](https://github.com/valhalla/valhalla/pull/4455)
   * ADDED: Timezone info in route and matrix responses [#4491](https://github.com/valhalla/valhalla/pull/4491)
   * ADDED: Support for `voiceInstructions` attribute in OSRM serializer via `voice_instructions` request parameter [#4506](https://github.com/valhalla/valhalla/pull/4506)
   * CHANGED: use pkg-config to find spatialite & geos and remove our cmake modules; upgraded conan's boost to 1.83.0 in the process [#4253](https://github.com/valhalla/valhalla/pull/4253)
   * ADDED: Added aggregation logic to filter stage of tile building [#4512](https://github.com/valhalla/valhalla/pull/4512)
   * UPDATED: tz to 2023d [#4519](https://github.com/valhalla/valhalla/pull/4519)
   * CHANGED: libvalhalla.pc generation to have finer controls; install third_party public headers; overhaul lots of CMake; remove conan support [#4516](https://github.com/valhalla/valhalla/pull/4516)
   * CHANGED: refactored matrix code to include a base class for all matrix algorithms to prepare for second passes on matrix [#4535](https://github.com/valhalla/valhalla/pull/4535)
   * ADDED: matrix second pass for connections not found in the first pass, analogous to /route [#4536](https://github.com/valhalla/valhalla/pull/4536)
   * UPDATED: cxxopts to 3.1.1 [#4541](https://github.com/valhalla/valhalla/pull/4541)
   * CHANGED: make use of vendored libraries optional (other than libraries which are not commonly in package managers or only used for testing) [#4544](https://github.com/valhalla/valhalla/pull/4544)
   * ADDED: Improved instructions for blind users [#3694](https://github.com/valhalla/valhalla/pull/3694)
   * ADDED: isochrone proper polygon support & pbf output for isochrone [#4575](https://github.com/valhalla/valhalla/pull/4575)
   * ADDED: return isotile grid as geotiff  [#4594](https://github.com/valhalla/valhalla/pull/4594)
   * ADDED: `ignore_non_vehicular_restrictions` parameter for truck costing [#4606](https://github.com/valhalla/valhalla/pull/4606)
   * UPDATED: tz database to 2024a [#4643](https://github.com/valhalla/valhalla/pull/4643)
   * ADDED: `hgv_no_penalty` costing option to allow penalized truck access to `hgv=no` edges [#4650](https://github.com/valhalla/valhalla/pull/4650)
   * CHANGED: Significantly improve performance of graphbuilder [#4669](https://github.com/valhalla/valhalla/pull/4669)
   * UPDATED: Improved turn by turn api reference documentation [#4675](https://github.com/valhalla/valhalla/pull/4675)
   * CHANGED: contract nodes if connecting edges have different names or speed or non-conditional access restrictions [#4613](https://github.com/valhalla/valhalla/pull/4613)
   * CHANGED: CostMatrix switched from Dijkstra to A* [#4671](https://github.com/valhalla/valhalla/pull/4671)
   * ADDED: some missing documentation about request parameters [#4687](https://github.com/valhalla/valhalla/pull/4687)
   * ADDED: Consider more forward/backward tags for access restrictions and speeds [#4686](https://github.com/valhalla/valhalla/pull/4686)
   * CHANGED: change costmatrix max_distance threshold to a distance threshold instead of duration [#4672](https://github.com/valhalla/valhalla/pull/4672)
   * ADDED: PBF support for expansion [#4614](https://github.com/valhalla/valhalla/pull/4614)
   * ADDED: elapsed_cost field to map matching json response [#4709](https://github.com/valhalla/valhalla/pull/4709)
   * ADDED: error if we fail to find any matrix connection [#4718](https://github.com/valhalla/valhalla/pull/4718)
   * ADDED: Fail early in valhalla_ingest_transit if there's no valid GTFS feeds [#4710](https://github.com/valhalla/valhalla/pull/4710)
   * ADDED: Support for `voiceLocale` attribute in OSRM serializer via `voice_instructions` request parameter [#4742](https://github.com/valhalla/valhalla/pull/4742)
   * ADDED: Added ssmlAnnouncements for voice instructions and removed voice and banner instructions from last step. [#4644](https://github.com/valhalla/valhalla/pull/4644)
   * ADDED: deadend information in directed edge JSON for `/locate` [#4751](https://github.com/valhalla/valhalla/pull/4751)
   * ADDED: Dedupe option for expansion, significantly reducing the response size. [#4601](https://github.com/valhalla/valhalla/issues/4601)
   * ADDED: `expansion_type` property to `/expansion` [#4784](https://github.com/valhalla/valhalla/pull/4784)
   * ADDED: inline config arg for `valhalla_build_elevation` script [#4787](https://github.com/valhalla/valhalla/pull/4787)
   * ADDED: `use_truck_route` [#4809](https://github.com/valhalla/valhalla/pull/4809)
   * ADDED: Add option `edge.country_crossing` to trace attributes [#4825](https://github.com/valhalla/valhalla/pull/4825)
   * CHANGED: Unification of turn costs for ramps and roundabouts [#4827](https://github.com/valhalla/valhalla/pull/4827)
   * CHANGED: updated dockerfile to use ubuntu 24.04 [#4805](https://github.com/valhalla/valhalla/pull/4805)

## Release Date: 2023-05-11 Valhalla 3.4.0
* **Removed**
   * REMOVED: Docker image pushes to Dockerhub [#4033](https://github.com/valhalla/valhalla/pull/4033)
   * REMOVED: transitland references and scripts and replace with info for raw GTFS feeds [#4035](https://github.com/valhalla/valhalla/pull/4035)
* **Bug Fix**
   * FIXED: underflow of uint64_t cast for matrix time results [#3906](https://github.com/valhalla/valhalla/pull/3906)
   * FIXED: update vcpkg commit for Azure pipelines to fix libtool mirrors [#3915](https://github.com/valhalla/valhalla/pull/3915)
   * FIXED: fix CHANGELOG release year (2022->2023) [#3927](https://github.com/valhalla/valhalla/pull/3927)
   * FIXED: avoid segfault on invalid exclude_polygons input [#3907](https://github.com/valhalla/valhalla/pull/3907)
   * FIXED: allow \_WIN32_WINNT to be defined by build system [#3933](https://github.com/valhalla/valhalla/issues/3933)
   * FIXED: disconnected stop pairs in gtfs import [#3943](https://github.com/valhalla/valhalla/pull/3943)
   * FIXED: in/egress traversability in gtfs ingestion is now defaulted to kBoth to enable pedestrian access on transit connect edges and through the in/egress node [#3948](https://github.com/valhalla/valhalla/pull/3948)
   * FIXED: parsing logic needed implicit order of stations/egresses/platforms in the GTFS feeds [#3949](https://github.com/valhalla/valhalla/pull/3949)
   * FIXED: segfault in TimeDistanceMatrix [#3964](https://github.com/valhalla/valhalla/pull/3964)
   * FIXED: write multiple PBFs if the protobuf object gets too big [#3954](https://github.com/valhalla/valhalla/pull/3954)
   * FIXED: pin conan version to latest 1.x for now [#3990](https://github.com/valhalla/valhalla/pull/3990)
   * FIXED: Fix matrix_locations when used in pbf request [#3997](https://github.com/valhalla/valhalla/pull/3997)
   * FIXED: got to the point where the basic transit routing test works [#3988](https://github.com/valhalla/valhalla/pull/3988)
   * FIXED: fix build with LOGGING_LEVEL=ALL [#3992](https://github.com/valhalla/valhalla/pull/3992)
   * FIXED: transit stitching when determining whether a platform was generated [#4020](https://github.com/valhalla/valhalla/pull/4020)
   * FIXED: multimodal isochrones [#4030](https://github.com/valhalla/valhalla/pull/4030)
   * FIXED: duplicated recosting names should throw [#4042](https://github.com/valhalla/valhalla/pull/4042)
   * FIXED: Remove arch specificity from strip command of Python bindings to make it more compatible with other archs [#4040](https://github.com/valhalla/valhalla/pull/4040)
   * FIXED: GraphReader::GetShortcut no longer returns false positives or false negatives [#4019](https://github.com/valhalla/valhalla/pull/4019)
   * FIXED: Tagging with bus=permit or taxi=permit did not override access=no [#4045](https://github.com/valhalla/valhalla/pull/4045)
   * FIXED: Upgrade RapidJSON to address undefined behavior [#4051](https://github.com/valhalla/valhalla/pull/4051)
   * FIXED: time handling for transit service [#4052](https://github.com/valhalla/valhalla/pull/4052)
   * FIXED: multiple smaller bugs while testing more multimodal /route & /isochrones [#4055](https://github.com/valhalla/valhalla/pull/4055)
   * FIXED: `FindLuaJit.cmake` to include Windows paths/library names [#4066](https://github.com/valhalla/valhalla/pull/4066)
   * FIXED: Move complex turn restriction check out of can_form_shortcut() [#4047](https://github.com/valhalla/valhalla/pull/4047)
   * FIXED: fix `clear` methods on matrix algorithms and reserve some space for labels with a new config [#4075](https://github.com/valhalla/valhalla/pull/4075)
   * FIXED: fix `valhalla_build_admins` & `valhalla_ways_to_edges` argument parsing [#4097](https://github.com/valhalla/valhalla/pull/4097)
   * FIXED: fail early in `valhalla_build_admins` if parent directory can't be created, also exit with failure [#4099](https://github.com/valhalla/valhalla/pull/4099)
* **Enhancement**
   * CHANGED: replace boost::optional with C++17's std::optional where possible [#3890](https://github.com/valhalla/valhalla/pull/3890)
   * ADDED: parse `lit` tag on ways and add it to graph [#3893](https://github.com/valhalla/valhalla/pull/3893)
   * ADDED: log lat/lon of node where children link edges exceed the configured maximum [#3911](https://github.com/valhalla/valhalla/pull/3911)
   * ADDED: log matrix algorithm which was used [#3916](https://github.com/valhalla/valhalla/pull/3916)
   * UPDATED: docker base image to Ubuntu 22.04 [#3912](https://github.com/valhalla/valhalla/pull/3912)
   * CHANGED: Unify handling of single-file -Werror in all modules [#3910](https://github.com/valhalla/valhalla/pull/3910)
   * CHANGED: Build skadi with -Werror [#3935](https://github.com/valhalla/valhalla/pull/3935)
   * ADDED: Connect transit tiles to the graph [#3700](https://github.com/valhalla/valhalla/pull/3700)
   * CHANGED: switch to C++17 master branch of `just_gtfs` [#3947](https://github.com/valhalla/valhalla/pull/3947)
   * ADDED: Support for configuring a universal request timeout [#3966](https://github.com/valhalla/valhalla/pull/3966)
   * ADDED: optionally include highway=platform edges for pedestrian access [#3971](https://github.com/valhalla/valhalla/pull/3971)
   * ADDED: `use_lit` costing option for pedestrian costing [#3957](https://github.com/valhalla/valhalla/pull/3957)
   * CHANGED: Removed stray NULL values in log output [#3974](https://github.com/valhalla/valhalla/pull/3974)
   * CHANGED: More conservative estimates for cost of walking slopes [#3982](https://github.com/valhalla/valhalla/pull/3982)
   * ADDED: An option to slim down matrix response [#3987](https://github.com/valhalla/valhalla/pull/3987)
   * CHANGED: Updated url for just_gtfs library [#3995](https://github.com/valhalla/valhalla/pull/3995)
   * ADDED: Docker image pushes to Github's docker registry [#4033](https://github.com/valhalla/valhalla/pull/4033)
   * ADDED: `disable_hierarchy_pruning` costing option to find the actual optimal route for motorized costing modes, i.e `auto`, `motorcycle`, `motor_scooter`, `bus`, `truck` & `taxi`. [#4000](https://github.com/valhalla/valhalla/pull/4000)
   * CHANGED: baldr directory: remove warnings and C++17 adjustments [#4011](https://github.com/valhalla/valhalla/pull/4011)
   * UPDATED: `vcpkg` to latest master, iconv wasn't building anymore [#4066](https://github.com/valhalla/valhalla/pull/4066)
   * CHANGED: pybind11 upgrade for python 3.11 [#4067](https://github.com/valhalla/valhalla/pull/4067)
   * CHANGED: added transit level to connectivity map [#4082](https://github.com/valhalla/valhalla/pull/4082)
   * ADDED: "has_transit_tiles" & "osm_changeset" to verbose status response [#4062](https://github.com/valhalla/valhalla/pull/4062)
   * ADDED: time awareness to CostMatrix for e.g. traffic support [#4071](https://github.com/valhalla/valhalla/pull/4071)
   * UPDATED: transifex translations [#4102](https://github.com/valhalla/valhalla/pull/4102)

## Release Date: 2023-01-03 Valhalla 3.3.0
* **Removed**
* **Bug Fix**
* **Enhancement**
  * CHANGED: Upgraded from C++14 to C++17. [#3878](https://github.com/valhalla/valhalla/pull/3878)

## Release Date: 2023-01-03 Valhalla 3.2.1
* **Removed**
* **Bug Fix**
   * FIXED: valhalla_run_route was missing config logic. [#3824](https://github.com/valhalla/valhalla/pull/3824)
   * FIXED: Added missing ferry tag if manoeuver uses a ferry. It's supposed to be there according to the docs. [#3815](https://github.com/valhalla/valhalla/issues/3815)
   * FIXED: Handle hexlifying strings with unsigned chars [#3842](https://github.com/valhalla/valhalla/pull/3842)
   * FIXED: Newer clang warns on `sprintf` which becomes a compilation error (due to `Werror`) so we use `snprintf` instead [#3846](https://github.com/valhalla/valhalla/issues/3846)
   * FIXED: Build all of Mjolnir with -Werror [#3845](https://github.com/valhalla/valhalla/pull/3845)
   * FIXED: Only set most destination information once for all origins in timedistancematrix [#3830](https://github.com/valhalla/valhalla/pull/3830)
   * FIXED: Integers to expansion JSON output were cast wrongly [#3857](https://github.com/valhalla/valhalla/pull/3857)
   * FIXED: hazmat=destination should be hazmat=false and fix the truckcost usage of hazmat [#3865](https://github.com/valhalla/valhalla/pull/3865)
   * FIXED: Make sure there is at least one path which is accessible for all vehicular modes when reclassifying ferry edges [#3860](https://github.com/valhalla/valhalla/pull/3860)
   * FIXED: valhalla_build_extract was failing to determine the tile ID to include in the extract [#3864](https://github.com/valhalla/valhalla/pull/3864)
   * FIXED: valhalla_ways_to_edges missed trimming the cache when overcommitted [#3872](https://github.com/valhalla/valhalla/pull/3872)
   * FIXED: Strange detours with multi-origin/destination unidirectional A* [#3585](https://github.com/valhalla/valhalla/pull/3585)
* **Enhancement**
   * ADDED: Added has_toll, has_highway, has_ferry tags to summary field of a leg and route and a highway tag to a maneuver if it includes a highway. [#3815](https://github.com/valhalla/valhalla/issues/3815)
   * ADDED: Add time info to sources_to_targets [#3795](https://github.com/valhalla/valhalla/pull/3795)
   * ADDED: "available_actions" to the /status response [#3836](https://github.com/valhalla/valhalla/pull/3836)
   * ADDED: "waiting" field on input/output intermediate break(\_through) locations to respect services times [#3849](https://github.com/valhalla/valhalla/pull/3849)
   * ADDED: --bbox & --geojson-dir options to valhalla_build_extract to only archive a subset of tiles [#3856](https://github.com/valhalla/valhalla/pull/3856)
   * CHANGED: Replace unstable c++ geos API with a mix of geos' c api and boost::geometry for admin building [#3683](https://github.com/valhalla/valhalla/pull/3683)
   * ADDED: optional write-access to traffic extract from GraphReader [#3876](https://github.com/valhalla/valhalla/pull/3876)
   * UPDATED: locales from Transifex [#3879](https://github.com/valhalla/valhalla/pull/3879)
   * CHANGED: Build most of Baldr with -Werror [#3885](https://github.com/valhalla/valhalla/pull/3885)
   * UPDATED: some documentation overhaul to slim down root's README [#3881](https://github.com/valhalla/valhalla/pull/3881)
   * CHANGED: move documentation hosting to Github Pages from readthedocs.io [#3884](https://github.com/valhalla/valhalla/pull/3884)
   * ADDED: inline config arguments to some more executables [#3873](https://github.com/valhalla/valhalla/pull/3873)

## Release Date: 2022-10-26 Valhalla 3.2.0
* **Removed**
   * REMOVED: "build-\*" docker image to decrease complexity [#3690](https://github.com/valhalla/valhalla/pull/3690)

* **Bug Fix**
   * FIXED: Fix precision losses while encoding-decoding distance parameter in openlr [#3374](https://github.com/valhalla/valhalla/pull/3374)
   * FIXED: Fix bearing calculation for openlr records [#3379](https://github.com/valhalla/valhalla/pull/3379)
   * FIXED: Some refactoring that was proposed for the PR 3379 [#3381](https://github.com/valhalla/valhalla/pull/3381)
   * FIXED: Avoid calling out "keep left/right" when passing an exit [#3349](https://github.com/valhalla/valhalla/pull/3349)
   * FIXED: Fix iterator decrement beyond begin() in GeoPoint::HeadingAtEndOfPolyline() method [#3393](https://github.com/valhalla/valhalla/pull/3393)
   * FIXED: Add string for Use:kPedestrianCrossing to fix null output in to_string(Use). [#3416](https://github.com/valhalla/valhalla/pull/3416)
   * FIXED: Remove simple restrictions check for pedestrian cost calculation. [#3423](https://github.com/valhalla/valhalla/pull/3423)
   * FIXED: Parse "highway=busway" OSM tag: https://wiki.openstreetmap.org/wiki/Tag:highway%3Dbusway [#3413](https://github.com/valhalla/valhalla/pull/3413)
   * FIXED: Process int_ref irrespective of `use_directions_on_ways_` [#3446](https://github.com/valhalla/valhalla/pull/3446)
   * FIXED: workaround python's ArgumentParser bug to not accept negative numbers as arguments [#3443](https://github.com/valhalla/valhalla/pull/3443)
   * FIXED: Undefined behaviour on some platforms due to unaligned reads [#3447](https://github.com/valhalla/valhalla/pull/3447)
   * FIXED: Fixed undefined behavior due to invalid shift exponent when getting edge's heading [#3450](https://github.com/valhalla/valhalla/pull/3450)
   * FIXED: Use midgard::unaligned_read in GraphTileBuilder::AddSigns [#3456](https://github.com/valhalla/valhalla/pull/3456)
   * FIXED: Relax test margin for time dependent traffic test [#3467](https://github.com/valhalla/valhalla/pull/3467)
   * FIXED: Fixed missed intersection heading [#3463](https://github.com/valhalla/valhalla/pull/3463)
   * FIXED: Stopped putting binary bytes into a string field of the protobuf TaggedValue since proto3 protects against that for cross language support [#3468](https://github.com/valhalla/valhalla/pull/3468)
   * FIXED: valhalla_service uses now loki logging config instead of deprecated tyr logging [#3481](https://github.com/valhalla/valhalla/pull/3481)
   * FIXED: Docker image `valhalla/valhalla:run-latest`: conan error + python integration [#3485](https://github.com/valhalla/valhalla/pull/3485)
   * FIXED: fix more protobuf unstable 3.x API [#3494](https://github.com/valhalla/valhalla/pull/3494)
   * FIXED: fix one more protobuf unstable 3.x API [#3501](https://github.com/valhalla/valhalla/pull/3501)
   * FIXED: Fix valhalla_build_tiles imports only bss from last osm file [#3503](https://github.com/valhalla/valhalla/pull/3503)
   * FIXED: Fix total_run_stat.sh script. [#3511](https://github.com/valhalla/valhalla/pull/3511)
   * FIXED: Both `hov:designated` and `hov:minimum` have to be correctly set for the way to be considered hov-only [#3526](https://github.com/valhalla/valhalla/pull/3526)
   * FIXED: Wrong out index in route intersections [#3541](https://github.com/valhalla/valhalla/pull/3541)
   * FIXED: fix valhalla_export_edges: missing null columns separator [#3543](https://github.com/valhalla/valhalla/pull/3543)
   * FIXED: Removed/updated narrative language aliases that are not IETF BCP47 compliant [#3546](https://github.com/valhalla/valhalla/pull/3546)
   * FIXED: Wrong predecessor opposing edge in dijkstra's expansion [#3528](https://github.com/valhalla/valhalla/pull/3528)
   * FIXED: exit and exit_verbal in Russian locale should be same [#3545](https://github.com/valhalla/valhalla/pull/3545)
   * FIXED: Skip transit tiles in hierarchy builder [#3559](https://github.com/valhalla/valhalla/pull/3559)
   * FIXED: Fix some country overrides in adminconstants and add a couple new countries. [#3578](https://github.com/valhalla/valhalla/pull/3578)
   * FIXED: Improve build errors reporting [#3579](https://github.com/valhalla/valhalla/pull/3579)
   * FIXED: Fix "no elevation" values and /locate elevation response [#3571](https://github.com/valhalla/valhalla/pull/3571)
   * FIXED: Build tiles with admin/timezone support on Windows [#3580](https://github.com/valhalla/valhalla/pull/3580)
   * FIXED: admin "Saint-Martin" changed name to "Saint-Martin (France)" [#3619](https://github.com/valhalla/valhalla/pull/3619)
   * FIXED: openstreetmapspeeds global config with `null`s now supported [#3621](https://github.com/valhalla/valhalla/pull/3621)
   * FIXED: valhalla_run_matrix was failing (could not find proper max_matrix_distance) [#3635](https://github.com/valhalla/valhalla/pull/3635)
   * FIXED: Removed duplicate degrees/radians constants [#3642](https://github.com/valhalla/valhalla/pull/3642)
   * FIXED: Forgot to adapt driving side and country access rules in [#3619](https://github.com/valhalla/valhalla/pull/3619) [#3652](https://github.com/valhalla/valhalla/pull/3652)
   * FIXED: DateTime::is_conditional_active(...) incorrect end week handling [#3655](https://github.com/valhalla/valhalla/pull/3655)
   * FIXED: TimeDistanceBSSMatrix: incorrect initialization for destinations [#3659](https://github.com/valhalla/valhalla/pull/3659)
   * FIXED: Some interpolated points had invalid edge_index in trace_attributes response [#3670](https://github.com/valhalla/valhalla/pull/3670)
   * FIXED: Use a small node snap distance in map-matching. FIxes issue with incorrect turn followed by Uturn. [#3677](https://github.com/valhalla/valhalla/pull/3677)
   * FIXED: Conan error when building Docker image. [#3689](https://github.com/valhalla/valhalla/pull/3689)
   * FIXED: Allow country overrides for sidewalk [#3711](https://github.com/valhalla/valhalla/pull/3711)
   * FIXED: CostMatrix incorrect tile usage with oppedge. [#3719](https://github.com/valhalla/valhalla/pull/3719)
   * FIXED: Fix elevation serializing [#3735](https://github.com/valhalla/valhalla/pull/3735)
   * FIXED: Fix returning a potentially uninitialized value in PointXY::ClosestPoint [#3737](https://github.com/valhalla/valhalla/pull/3737)
   * FIXED: Wales and Scotland name change. [#3746](https://github.com/valhalla/valhalla/pull/3746)
   * FIXED: Pedestrian crossings are allowed for bikes [#3751](https://github.com/valhalla/valhalla/pull/3751)
   * FIXED: Fix for Mac OSx.  Small update for the workdir for the admin_sidewalk_override test.  [#3757](https://github.com/valhalla/valhalla/pull/3757)
   * FIXED: Add missing service road case from GetTripLegUse method. [#3763](https://github.com/valhalla/valhalla/pull/3763)
   * FIXED: Fix TimeDistanceMatrix results sequence [#3738](https://github.com/valhalla/valhalla/pull/3738)
   * FIXED: Fix status endpoint not reporting that the service is shutting down [#3785](https://github.com/valhalla/valhalla/pull/3785)
   * FIXED: Fix TimdDistanceMatrix SetSources and SetTargets [#3792](https://github.com/valhalla/valhalla/pull/3792)
   * FIXED: Added highway and surface factor in truckcost [#3590](https://github.com/valhalla/valhalla/pull/3590)
   * FIXED: Potential integer underflow in file suffix generation [#3783](https://github.com/valhalla/valhalla/pull/3783)
   * FIXED: Building Valhalla as a submodule [#3781](https://github.com/valhalla/valhalla/issues/3781)
   * FIXED: Fixed invalid time detection in GetSpeed [#3800](https://github.com/valhalla/valhalla/pull/3800)
   * FIXED: Osmway struct update: added up to 33 and not 32 [#3808](https://github.com/valhalla/valhalla/pull/3808)
   * FIXED: Fix out-of-range linestrings in expansion [#4603](https://github.com/valhalla/valhalla/pull/4603)
   * FIXED: Osmway struct update: used 1 bit for multiple levels from spare bits [#5112](https://github.com/valhalla/valhalla/issues/5112)

* **Enhancement**
   * CHANGED: Pronunciation for names and destinations [#3132](https://github.com/valhalla/valhalla/pull/3132)
   * CHANGED: Requested code clean up for phonemes PR [#3356](https://github.com/valhalla/valhalla/pull/3356)
   * CHANGED: Refactor Pronunciation class to struct [#3359](https://github.com/valhalla/valhalla/pull/3359)
   * ADDED: Added support for probabale restrictions [#3361](https://github.com/valhalla/valhalla/pull/3361)
   * CHANGED: Refactored the verbal text formatter to handle logic for street name and sign [#3369](https://github.com/valhalla/valhalla/pull/3369)
   * CHANGED: return "version" and "tileset_age" on parameterless /status call [#3367](https://github.com/valhalla/valhalla/pull/3367)
   * CHANGED: de-singleton tile_extract by introducing an optional index.bin file created by valhalla_build_extract [#3281](https://github.com/valhalla/valhalla/pull/3281)
   * CHANGED: implement valhalla_build_elevation in python and add more --from-geojson & --from-graph options [#3318](https://github.com/valhalla/valhalla/pull/3318)
   * ADDED: Add boolean parameter to clear memory for edge labels from thor. [#2789](https://github.com/valhalla/valhalla/pull/2789)
   * CHANGED: Do not create statsd client in workers if it is not configured [#3394](https://github.com/valhalla/valhalla/pull/3394)
   * ADDED: Import of Bike Share Stations information in BSS Connection edges [#3411](https://github.com/valhalla/valhalla/pull/3411)
   * ADDED: Add heading to PathEdge to be able to return it on /locate [#3399](https://github.com/valhalla/valhalla/pull/3399)
   * ADDED: Add `prioritize_bidirectional` option for fast work and correct ETA calculation for `depart_at` date_time type. Smoothly stop using live-traffic [#3398](https://github.com/valhalla/valhalla/pull/3398)
   * CHANGED: Minor fix for headers  [#3436](https://github.com/valhalla/valhalla/pull/3436)
   * CHANGED: Use std::multimap for polygons returned for admin and timezone queries. Improves performance when building tiles. [#3427](https://github.com/valhalla/valhalla/pull/3427)
   * CHANGED: Refactored GraphBuilder::CreateSignInfoList [#3438](https://github.com/valhalla/valhalla/pull/3438)
   * ADDED: Add support for LZ4 compressed elevation tiles [#3401](https://github.com/valhalla/valhalla/pull/3401)
   * CHANGED: Rearranged some of the protobufs to remove redundancy [#3452](https://github.com/valhalla/valhalla/pull/3452)
   * CHANGED: overhaul python bindings [#3380](https://github.com/valhalla/valhalla/pull/3380)
   * CHANGED: Removed all protobuf defaults either by doing them in code or by relying on 0 initialization. Also deprecated best_paths and do_not_track [#3454](https://github.com/valhalla/valhalla/pull/3454)
   * ADDED: isochrone action for /expansion endpoint to track dijkstra expansion [#3215](https://github.com/valhalla/valhalla/pull/3215)
   * CHANGED: remove boost from dependencies and add conan as prep for #3346 [#3459](https://github.com/valhalla/valhalla/pull/3459)
   * CHANGED: Remove boost.program_options in favor of cxxopts header-only lib and use conan to install header-only boost. [#3346](https://github.com/valhalla/valhalla/pull/3346)
   * CHANGED: Moved all protos to proto3 for internal request/response handling [#3457](https://github.com/valhalla/valhalla/pull/3457)
   * CHANGED: Allow up to 32 outgoing link edges on a node when reclassifying links [#3483](https://github.com/valhalla/valhalla/pull/3483)
   * CHANGED: Reuse sample::get implementation [#3471](https://github.com/valhalla/valhalla/pull/3471)
   * ADDED: Beta support for interacting with the http/bindings/library via serialized and pbf objects respectively [#3464](https://github.com/valhalla/valhalla/pull/3464)
   * CHANGED: Update xcode to 12.4.0 [#3492](https://github.com/valhalla/valhalla/pull/3492)
   * ADDED: Add JSON generator to conan [#3493](https://github.com/valhalla/valhalla/pull/3493)
   * CHANGED: top_speed option: ignore live speed for speed based penalties [#3460](https://github.com/valhalla/valhalla/pull/3460)
   * ADDED: Add `include_construction` option into the config to include/exclude roads under construction from the graph [#3455](https://github.com/valhalla/valhalla/pull/3455)
   * CHANGED: Refactor options protobuf for Location and Costing objects [#3506](https://github.com/valhalla/valhalla/pull/3506)
   * CHANGED: valhalla.h and config.h don't need cmake configuration [#3502](https://github.com/valhalla/valhalla/pull/3502)
   * ADDED: New options to control what fields of the pbf are returned when pbf format responses are requested [#3507](https://github.com/valhalla/valhalla/pull/3507)
   * CHANGED: Rename tripcommon to common [#3516](https://github.com/valhalla/valhalla/pull/3516)
   * ADDED: Indoor routing - data model, data processing. [#3509](https://github.com/valhalla/valhalla/pull/3509)
   * ADDED: On-demand elevation tile fetching [#3391](https://github.com/valhalla/valhalla/pull/3391)
   * CHANGED: Remove many oneof uses from the protobuf api where the semantics of optional vs required isnt necessary [#3527](https://github.com/valhalla/valhalla/pull/3527)
   * ADDED: Indoor routing maneuvers [#3519](https://github.com/valhalla/valhalla/pull/3519)
   * ADDED: Expose reverse isochrone parameter for reverse expansion [#3528](https://github.com/valhalla/valhalla/pull/3528)
   * CHANGED: Add matrix classes to thor worker so they persist between requests. [#3560](https://github.com/valhalla/valhalla/pull/3560)
   * CHANGED: Remove `max_matrix_locations` and introduce `max_matrix_location_pairs` to configure the allowed number of total routes for the matrix action for more flexible asymmetric matrices [#3569](https://github.com/valhalla/valhalla/pull/3569)
   * CHANGED: modernized spatialite syntax [#3580](https://github.com/valhalla/valhalla/pull/3580)
   * ADDED: Options to generate partial results for time distance matrix when there is one source (one to many) or one target (many to one). [#3181](https://github.com/valhalla/valhalla/pull/3181)
   * ADDED: Enhance valhalla_build_elevation with LZ4 recompression support [#3607](https://github.com/valhalla/valhalla/pull/3607)
   * CHANGED: removed UK admin and upgraded its constituents to countries [#3619](https://github.com/valhalla/valhalla/pull/3619)
   * CHANGED: expansion service: only track requested max time/distance [#3532](https://github.com/valhalla/valhalla/pull/3532)
   * ADDED: Shorten down the request delay, when some sources/targets searches are early aborted [#3611](https://github.com/valhalla/valhalla/pull/3611)
   * ADDED: add `pre-commit` hook for running the `format.sh` script [#3637](https://github.com/valhalla/valhalla/pull/3637)
   * CHANGED: upgrade pybind11 to v2.9.2 to remove cmake warning [#3658](https://github.com/valhalla/valhalla/pull/3658)
   * ADDED: tests for just_gtfs reading and writing feeds [#3665](https://github.com/valhalla/valhalla/pull/3665)
   * CHANGED: Precise definition of types of edges on which BSS could be projected [#3663](https://github.com/valhalla/valhalla/pull/3663)
   * CHANGED: Remove duplicate implementation of `adjust_scores` [#3673](https://github.com/valhalla/valhalla/pull/3673)
   * ADDED: convert GTFS data into protobuf tiles [#3629](https://github.com/valhalla/valhalla/issues/3629)
   * CHANGED: Use `starts_with()` instead of `substr(0, N)` getting and comparing to prefix [#3702](https://github.com/valhalla/valhalla/pull/3702)
   * ADDED: Ferry support for HGV [#3710](https://github.com/valhalla/valhalla/issues/3710)
   * ADDED: Linting & formatting checks for Python code [#3713](https://github.com/valhalla/valhalla/pull/3713)
   * CHANGED: rename Turkey admin to Türkiye [#3720](https://github.com/valhalla/valhalla/pull/3720)
   * CHANGED: bumped vcpkg version to "2022.08.15" [#3754](https://github.com/valhalla/valhalla/pull/3754)
   * CHANGED: chore: Updates to clang-format 11.0.0 [#3533](https://github.com/valhalla/valhalla/pull/3533)
   * CHANGED: Ported trace_attributes serialization to RapidJSON. [#3333](https://github.com/valhalla/valhalla/pull/3333)
   * ADDED: Add helpers for DirectedEdgeExt and save them to file in GraphTileBuilder [#3562](https://github.com/valhalla/valhalla/pull/3562)
   * ADDED: Fixed Speed costing option [#3576](https://github.com/valhalla/valhalla/pull/3576)
   * ADDED: axle_count costing option for hgv [#3648](https://github.com/valhalla/valhalla/pull/3648)
   * ADDED: Matrix action for gurka [#3793](https://github.com/valhalla/valhalla/pull/3793)
   * ADDED: Add warnings array to response. [#3588](https://github.com/valhalla/valhalla/pull/3588)
   * CHANGED: Templatized TimeDistanceMatrix for forward/reverse search [#3773](https://github.com/valhalla/valhalla/pull/3773)
   * CHANGED: Templatized TimeDistanceBSSMatrix for forward/reverse search [#3778](https://github.com/valhalla/valhalla/pull/3778)
   * CHANGED: error code 154 shows distance limit in error message [#3779](https://github.com/valhalla/valhalla/pull/3779)

## Release Date: 2021-10-07 Valhalla 3.1.4
* **Removed**
* **Bug Fix**
   * FIXED: Revert default speed boost for turn channels [#3232](https://github.com/valhalla/valhalla/pull/3232)
   * FIXED: Use the right tile to get country for incident [#3235](https://github.com/valhalla/valhalla/pull/3235)
   * FIXED: Fix factors passed to `RelaxHierarchyLimits` [#3253](https://github.com/valhalla/valhalla/pull/3253)
   * FIXED: Fix TransitionCostReverse usage [#3260](https://github.com/valhalla/valhalla/pull/3260)
   * FIXED: Fix Tagged Value Support in EdgeInfo [#3262](https://github.com/valhalla/valhalla/issues/3262)
   * FIXED: TransitionCostReverse fix: revert internal_turn change [#3271](https://github.com/valhalla/valhalla/issues/3271)
   * FIXED: Optimize tiles usage in reach-based pruning [#3294](https://github.com/valhalla/valhalla/pull/3294)
   * FIXED: Slip lane detection: track visited nodes to avoid infinite loops [#3297](https://github.com/valhalla/valhalla/pull/3297)
   * FIXED: Fix distance value in a 0-length road [#3185](https://github.com/valhalla/valhalla/pull/3185)
   * FIXED: Trivial routes were broken when origin was node snapped and destnation was not and vice-versa for reverse astar [#3299](https://github.com/valhalla/valhalla/pull/3299)
   * FIXED: Tweaked TestAvoids map to get TestAvoidShortcutsTruck working [#3301](https://github.com/valhalla/valhalla/pull/3301)
   * FIXED: Overflow in sequence sort [#3303](https://github.com/valhalla/valhalla/pull/3303)
   * FIXED: Setting statsd tags in config via valhalla_build_config [#3225](https://github.com/valhalla/valhalla/pull/3225)
   * FIXED: Cache for gzipped elevation tiles [#3120](https://github.com/valhalla/valhalla/pull/3120)
   * FIXED: Current time conversion regression introduced in unidirectional algorithm refractor [#3278](https://github.com/valhalla/valhalla/issues/3278)
   * FIXED: Make combine_route_stats.py properly quote CSV output (best practice improvement) [#3328](https://github.com/valhalla/valhalla/pull/3328)
   * FIXED: Merge edge segment records in map matching properly so that resulting edge indices in trace_attributes are valid [#3280](https://github.com/valhalla/valhalla/pull/3280)
   * FIXED: Shape walking map matcher now sets correct edge candidates used in the match for origin and destination location [#3329](https://github.com/valhalla/valhalla/pull/3329)
   * FIXED: Better hash function of GraphId [#3332](https://github.com/valhalla/valhalla/pull/3332)

* **Enhancement**
   * CHANGED: Favor turn channels more [#3222](https://github.com/valhalla/valhalla/pull/3222)
   * CHANGED: Rename `valhalla::midgard::logging::LogLevel` enumerators to avoid clash with common macros [#3237](https://github.com/valhalla/valhalla/pull/3237)
   * CHANGED: Move pre-defined algorithm-based factors inside `RelaxHierarchyLimits` [#3253](https://github.com/valhalla/valhalla/pull/3253)
   * ADDED: Reject alternatives with too long detours [#3238](https://github.com/valhalla/valhalla/pull/3238)
   * ADDED: Added info to /status endpoint [#3008](https://github.com/valhalla/valhalla/pull/3008)
   * ADDED: Added stop and give_way/yield signs to the data and traffic signal fixes [#3251](https://github.com/valhalla/valhalla/pull/3251)
   * ADDED: use_hills for pedestrian costing, which also affects the walking speed [#3234](https://github.com/valhalla/valhalla/pull/3234)
   * CHANGED: Fixed cost threshold for bidirectional astar. Implemented reach-based pruning for suboptimal branches [#3257](https://github.com/valhalla/valhalla/pull/3257)
   * ADDED: Added `exclude_unpaved` request parameter [#3240](https://github.com/valhalla/valhalla/pull/3240)
   * ADDED: Added support for routing onto HOV/HOT lanes via request parameters `include_hot`, `include_hov2`, and `include_hov3` [#3273](https://github.com/valhalla/valhalla/pull/3273)
   * ADDED: Add Z-level field to `EdgeInfo`. [#3261](https://github.com/valhalla/valhalla/pull/3261)
   * CHANGED: Calculate stretch threshold for alternatives based on the optimal route cost [#3276](https://github.com/valhalla/valhalla/pull/3276)
   * ADDED: Add `preferred_z_level` as a parameter of loki requests. [#3270](https://github.com/valhalla/valhalla/pull/3270)
   * ADDED: Add `preferred_layer` as a parameter of loki requests. [#3270](https://github.com/valhalla/valhalla/pull/3270)
   * ADDED: Exposing service area names in passive maneuvers. [#3277](https://github.com/valhalla/valhalla/pull/3277)
   * ADDED: Added traffic signal and stop sign check for stop impact. These traffic signals and stop sign are located on edges. [#3279](https://github.com/valhalla/valhalla/pull/3279)
   * CHANGED: Improved sharing criterion to obtain more reasonable alternatives; extended alternatives search [#3302](https://github.com/valhalla/valhalla/pull/3302)
   * ADDED: pull ubuntu:20.04 base image before building [#3233](https://github.com/valhalla/valhalla/pull/3233)
   * CHANGED: Improve Loki nearest-neighbour performance for large radius searches in open space [#3324](https://github.com/valhalla/valhalla/pull/3324)
   * ADDED: testing infrastructure for scripts and valhalla_build_config tests [#3308](https://github.com/valhalla/valhalla/pull/3308)
   * ADDED: Shape points and information about where intermediate locations are placed along the legs of a route [#3274](https://github.com/valhalla/valhalla/pull/3274)
   * CHANGED: Improved existing hov lane transition test case to make more realistic [#3330](https://github.com/valhalla/valhalla/pull/3330)
   * CHANGED: Update python usage in all scripts to python3 [#3337](https://github.com/valhalla/valhalla/pull/3337)
   * ADDED: Added `exclude_cash_only_tolls` request parameter [#3341](https://github.com/valhalla/valhalla/pull/3341)
   * CHANGED: Update api-reference for street_names [#3342](https://github.com/valhalla/valhalla/pull/3342)
   * ADDED: Disable msse2 flags when building on Apple Silicon chip [#3327](https://github.com/valhalla/valhalla/pull/3327)

## Release Date: 2021-07-20 Valhalla 3.1.3
* **Removed**
   * REMOVED: Unused overloads of `to_response` function [#3167](https://github.com/valhalla/valhalla/pull/3167)

* **Bug Fix**
   * FIXED: Fix heading on small edge [#3114](https://github.com/valhalla/valhalla/pull/3114)
   * FIXED: Added support for `access=psv`, which disables routing on these nodes and edges unless the mode is taxi or bus [#3107](https://github.com/valhalla/valhalla/pull/3107)
   * FIXED: Disables logging in CI to catch issues [#3121](https://github.com/valhalla/valhalla/pull/3121)
   * FIXED: Fixed U-turns through service roads [#3082](https://github.com/valhalla/valhalla/pull/3082)
   * FIXED: Added forgotten penalties for kLivingStreet and kTrack for pedestrian costing model [#3116](https://github.com/valhalla/valhalla/pull/3116)
   * FIXED: Updated the reverse turn bounds [#3122](https://github.com/valhalla/valhalla/pull/3122)
   * FIXED: Missing fork maneuver [#3134](https://github.com/valhalla/valhalla/pull/3134)
   * FIXED: Update turn channel logic to call out specific turn at the end of the turn channel if needed [#3140](https://github.com/valhalla/valhalla/pull/3140)
   * FIXED: Fixed cost thresholds for TimeDistanceMatrix. [#3131](https://github.com/valhalla/valhalla/pull/3131)
   * FIXED: Use distance threshold in hierarchy limits for bidirectional astar to expand more important lower level roads [#3156](https://github.com/valhalla/valhalla/pull/3156)
   * FIXED: Fixed incorrect dead-end roundabout labels. [#3129](https://github.com/valhalla/valhalla/pull/3129)
   * FIXED: googletest wasn't really updated in #3166 [#3187](https://github.com/valhalla/valhalla/pull/3187)
   * FIXED: Minor fix of benchmark code [#3190](https://github.com/valhalla/valhalla/pull/3190)
   * FIXED: avoid_polygons intersected edges as polygons instead of linestrings [#3194](https://github.com/valhalla/valhalla/pull/3194)
   * FIXED: when binning horizontal edge shapes using single precision floats (converted from not double precision floats) allowed for the possibility of marking many many tiles no where near the shape [#3204](https://github.com/valhalla/valhalla/pull/3204)
   * FIXED: Fix improper iterator usage in ManeuversBuilder [#3205](https://github.com/valhalla/valhalla/pull/3205)
   * FIXED: Modified approach for retrieving signs from a directed edge #3166 [#3208](https://github.com/valhalla/valhalla/pull/3208)
   * FIXED: Improve turn channel classification: detect slip lanes [#3196](https://github.com/valhalla/valhalla/pull/3196)
   * FIXED: Compatibility with older boost::optional versions [#3219](https://github.com/valhalla/valhalla/pull/3219)
   * FIXED: Older boost.geometry versions don't have correct() for geographic rings [#3218](https://github.com/valhalla/valhalla/pull/3218)
   * FIXED: Use default road speed for bicycle costing so traffic does not reduce penalty on high speed roads. [#3143](https://github.com/valhalla/valhalla/pull/3143)

* **Enhancement**
   * CHANGED: Refactor base costing options parsing to handle more common stuff in a one place [#3125](https://github.com/valhalla/valhalla/pull/3125)
   * CHANGED: Unified Sign/SignElement into sign.proto [#3146](https://github.com/valhalla/valhalla/pull/3146)
   * ADDED: New verbal succinct transition instruction to maneuver & narrativebuilder. Currently this instruction will be used in place of a very long street name to avoid repetition of long names [#2844](https://github.com/valhalla/valhalla/pull/2844)
   * ADDED: Added oneway support for pedestrian access and foot restrictions [#3123](https://github.com/valhalla/valhalla/pull/3123)
   * ADDED: Exposing rest-area names in passive maneuvers [#3172](https://github.com/valhalla/valhalla/pull/3172)
   * CHORE: Updates robin-hood-hashing third-party library [#3151](https://github.com/valhalla/valhalla/pull/3151)
   * ADDED: Support `barrier=yes|swing_gate|jersey_barrier` tags [#3154](https://github.com/valhalla/valhalla/pull/3154)
   * ADDED: Maintain `access=permit|residents` tags as private [#3149](https://github.com/valhalla/valhalla/pull/3149)
   * CHANGED: Replace `avoid_*` API parameters with more accurate `exclude_*` [#3093](https://github.com/valhalla/valhalla/pull/3093)
   * ADDED: Penalize private gates [#3144](https://github.com/valhalla/valhalla/pull/3144)
   * CHANGED: Renamed protobuf Sign/SignElement to TripSign/TripSignElement [#3168](https://github.com/valhalla/valhalla/pull/3168)
   * CHORE: Updates googletest to release-1.11.0 [#3166](https://github.com/valhalla/valhalla/pull/3166)
   * CHORE: Enables -Wall on sif sources [#3178](https://github.com/valhalla/valhalla/pull/3178)
   * ADDED: Allow going through accessible `barrier=bollard` and penalize routing through it, when the access is private [#3175](https://github.com/valhalla/valhalla/pull/3175)
   * ADDED: Add country code to incident metadata [#3169](https://github.com/valhalla/valhalla/pull/3169)
   * CHANGED: Use distance instead of time to check limited sharing criteria [#3183](https://github.com/valhalla/valhalla/pull/3183)
   * ADDED: Introduced a new via_waypoints array on the leg in the osrm route serializer that describes where a particular waypoint from the root-level array matches to the route. [#3189](https://github.com/valhalla/valhalla/pull/3189)
   * ADDED: Added vehicle width and height as an option for auto (and derived: taxi, bus, hov) profile [#3179](https://github.com/valhalla/valhalla/pull/3179)
   * ADDED: Support for statsd integration for basic error and requests metrics [#3191](https://github.com/valhalla/valhalla/pull/3191)
   * CHANGED: Get rid of typeid in statistics-related code. [#3227](https://github.com/valhalla/valhalla/pull/3227)

## Release Date: 2021-05-26 Valhalla 3.1.2
* **Removed**
* **Bug Fix**
   * FIXED: Change unnamed road intersections from being treated as penil point u-turns [#3084](https://github.com/valhalla/valhalla/pull/3084)
   * FIXED: Fix TimeDepReverse termination and path cost calculation (for arrive_by routing) [#2987](https://github.com/valhalla/valhalla/pull/2987)
   * FIXED: Isochrone (::Generalize()) fix to avoid generating self-intersecting polygons [#3026](https://github.com/valhalla/valhalla/pull/3026)
   * FIXED: Handle day_on/day_off/hour_on/hour_off restrictions [#3029](https://github.com/valhalla/valhalla/pull/3029)
   * FIXED: Apply conditional restrictions with dow only to the edges when routing [#3039](https://github.com/valhalla/valhalla/pull/3039)
   * FIXED: Missing locking in incident handler needed to hang out to scop lock rather than let the temporary dissolve [#3046](https://github.com/valhalla/valhalla/pull/3046)
   * FIXED: Continuous lane guidance fix [#3054](https://github.com/valhalla/valhalla/pull/3054)
   * FIXED: Fix reclassification for "shorter" ferries and rail ferries (for Chunnel routing issues) [#3038](https://github.com/valhalla/valhalla/pull/3038)
   * FIXED: Incorrect routing through motor_vehicle:conditional=destination. [#3041](https://github.com/valhalla/valhalla/pull/3041)
   * FIXED: Allow destination-only routing on the first-pass for non bidirectional Astar algorithms. [#3085](https://github.com/valhalla/valhalla/pull/3085)
   * FIXED: Highway/ramp lane bifurcation [#3088](https://github.com/valhalla/valhalla/pull/3088)
   * FIXED: out of bound access of tile hierarchy in base_ll function in graphheader [#3089](https://github.com/valhalla/valhalla/pull/3089)
   * FIXED: include shortcuts in avoid edge set for avoid_polygons [#3090](https://github.com/valhalla/valhalla/pull/3090)

* **Enhancement**
   * CHANGED: Refactor timedep forward/reverse to reduce code repetition [#2987](https://github.com/valhalla/valhalla/pull/2987)
   * CHANGED: Sync translation files with Transifex command line tool [#3030](https://github.com/valhalla/valhalla/pull/3030)
   * CHANGED: Use osm tags in links reclassification algorithm in order to reduce false positive downgrades [#3042](https://github.com/valhalla/valhalla/pull/3042)
   * CHANGED: Use CircleCI XL instances for linux based builds [#3043](https://github.com/valhalla/valhalla/pull/3043)
   * ADDED: ci: Enable undefined sanitizer [#2999](https://github.com/valhalla/valhalla/pull/2999)
   * ADDED: Optionally pass preconstructed graphreader to connectivity map [#3046](https://github.com/valhalla/valhalla/pull/3046)
   * CHANGED: ci: Skip Win CI runs for irrelevant files [#3014](https://github.com/valhalla/valhalla/pull/3014)
   * ADDED: Allow configuration-driven default speed assignment based on edge properties [#3055](https://github.com/valhalla/valhalla/pull/3055)
   * CHANGED: Use std::shared_ptr in case if ENABLE_THREAD_SAFE_TILE_REF_COUNT is ON. [#3067](https://github.com/valhalla/valhalla/pull/3067)
   * CHANGED: Reduce stop impact when driving in parking lots [#3051](https://github.com/valhalla/valhalla/pull/3051)
   * ADDED: Added another through route test [#3074](https://github.com/valhalla/valhalla/pull/3074)
   * ADDED: Adds incident-length to metadata proto [#3083](https://github.com/valhalla/valhalla/pull/3083)
   * ADDED: Do not penalize gates that have allowed access [#3078](https://github.com/valhalla/valhalla/pull/3078)
   * ADDED: Added missing k/v pairs to taginfo.json.  Updated PR template. [#3101](https://github.com/valhalla/valhalla/pull/3101)
   * CHANGED: Serialize isochrone 'contour' properties as floating point so they match user supplied value [#3095](https://github.com/valhalla/valhalla/pull/3095)
   * NIT: Enables compiler warnings as errors in midgard module [#3104](https://github.com/valhalla/valhalla/pull/3104)
   * CHANGED: Check all tiles for nullptr that reads from graphreader to avoid fails in case tiles might be missing. [#3065](https://github.com/valhalla/valhalla/pull/3065)

## Release Date: 2021-04-21 Valhalla 3.1.1
* **Removed**
   * REMOVED: The tossing of private roads in [#1960](https://github.com/valhalla/valhalla/pull/1960) was too aggressive and resulted in a lot of no routes.  Reverted this logic.  [#2934](https://github.com/valhalla/valhalla/pull/2934)
   * REMOVED: stray references to node bindings [#3012](https://github.com/valhalla/valhalla/pull/3012)

* **Bug Fix**
   * FIXED: Fix compression_utils.cc::inflate(...) throw - make it catchable [#2839](https://github.com/valhalla/valhalla/pull/2839)
   * FIXED: Fix compiler errors if HAVE_HTTP not enabled [#2807](https://github.com/valhalla/valhalla/pull/2807)
   * FIXED: Fix alternate route serialization [#2811](https://github.com/valhalla/valhalla/pull/2811)
   * FIXED: Store restrictions in the right tile [#2781](https://github.com/valhalla/valhalla/pull/2781)
   * FIXED: Failing to write tiles because of racing directory creation [#2810](https://github.com/valhalla/valhalla/pull/2810)
   * FIXED: Regression in stopping expansion on transitions down in time-dependent routes [#2815](https://github.com/valhalla/valhalla/pull/2815)
   * FIXED: Fix crash in loki when trace_route is called with 2 locations. [#2817](https://github.com/valhalla/valhalla/pull/2817)
   * FIXED: Mark the restriction start and end as via ways to fix IsBridgingEdge function in Bidirectional Astar [#2796](https://github.com/valhalla/valhalla/pull/2796)
   * FIXED: Dont add predictive traffic to the tile if it's empty [#2826](https://github.com/valhalla/valhalla/pull/2826)
   * FIXED: Fix logic bidirectional astar to avoid double u-turns and extra detours [#2802](https://github.com/valhalla/valhalla/pull/2802)
   * FIXED: Re-enable transition cost for motorcycle profile [#2837](https://github.com/valhalla/valhalla/pull/2837)
   * FIXED: Increase limits for timedep_* algorithms. Split track_factor into edge factor and transition penalty [#2845](https://github.com/valhalla/valhalla/pull/2845)
   * FIXED: Loki was looking up the wrong costing enum for avoids [#2856](https://github.com/valhalla/valhalla/pull/2856)
   * FIXED: Fix way_ids -> graph_ids conversion for complex restrictions: handle cases when a way is split into multiple edges [#2848](https://github.com/valhalla/valhalla/pull/2848)
   * FIXED: Honor access mode while matching OSMRestriction with the graph [#2849](https://github.com/valhalla/valhalla/pull/2849)
   * FIXED: Ensure route summaries are unique among all returned route/legs [#2874](https://github.com/valhalla/valhalla/pull/2874)
   * FIXED: Fix compilation errors when boost < 1.68 and libprotobuf < 3.6  [#2878](https://github.com/valhalla/valhalla/pull/2878)
   * FIXED: Allow u-turns at no-access barriers when forced by heading [#2875](https://github.com/valhalla/valhalla/pull/2875)
   * FIXED: Fixed "No route found" error in case of multipoint request with locations near low reachability edges [#2914](https://github.com/valhalla/valhalla/pull/2914)
   * FIXED: Python bindings installation [#2751](https://github.com/valhalla/valhalla/issues/2751)
   * FIXED: Skip bindings if there's no Python development version [#2893](https://github.com/valhalla/valhalla/pull/2893)
   * FIXED: Use CMakes built-in Python variables to configure installation [#2931](https://github.com/valhalla/valhalla/pull/2931)
   * FIXED: Sometimes emitting zero-length route geometry when traffic splits edge twice [#2943](https://github.com/valhalla/valhalla/pull/2943)
   * FIXED: Fix map-match segfault when gps-points project very near a node [#2946](https://github.com/valhalla/valhalla/pull/2946)
   * FIXED: Use kServiceRoad edges while searching for ferry connection [#2933](https://github.com/valhalla/valhalla/pull/2933)
   * FIXED: Enhanced logic for IsTurnChannelManeuverCombinable [#2952](https://github.com/valhalla/valhalla/pull/2952)
   * FIXED: Restore compatibility with gcc 6.3.0, libprotobuf 3.0.0, boost v1.62.0 [#2953](https://github.com/valhalla/valhalla/pull/2953)
   * FIXED: Dont abort bidirectional a-star search if only one direction is exhausted [#2936](https://github.com/valhalla/valhalla/pull/2936)
   * FIXED: Fixed missing comma in the scripts/valhalla_build_config [#2963](https://github.com/valhalla/valhalla/pull/2963)
   * FIXED: Reverse and Multimodal Isochrones were returning forward results [#2967](https://github.com/valhalla/valhalla/pull/2967)
   * FIXED: Map-match fix for first gps-point being exactly equal to street shape-point [#2977](https://github.com/valhalla/valhalla/pull/2977)
   * FIXED: Add missing GEOS:GEOS dep to mjolnir target [#2901](https://github.com/valhalla/valhalla/pull/2901)
   * FIXED: Allow expansion into a region when not_thru_pruning is false on 2nd pass [#2978](https://github.com/valhalla/valhalla/pull/2978)
   * FIXED: Fix polygon area calculation: use Shoelace formula [#2927](https://github.com/valhalla/valhalla/pull/2927)
   * FIXED: Isochrone: orient segments/rings according to the right-hand rule [#2932](https://github.com/valhalla/valhalla/pull/2932)
   * FIXED: Parsenodes fix: check if index is out-of-bound first [#2984](https://github.com/valhalla/valhalla/pull/2984)
   * FIXED: Fix for unique-summary logic [#2996](https://github.com/valhalla/valhalla/pull/2996)
   * FIXED: Isochrone: handle origin edges properly [#2990](https://github.com/valhalla/valhalla/pull/2990)
   * FIXED: Annotations fail with returning NaN speed when the same point is duplicated in route geometry [#2992](https://github.com/valhalla/valhalla/pull/2992)
   * FIXED: Fix run_with_server.py to work on macOS [#3003](https://github.com/valhalla/valhalla/pull/3003)
   * FIXED: Removed unexpected maneuvers at sharp bends [#2968](https://github.com/valhalla/valhalla/pull/2968)
   * FIXED: Remove large number formatting for non-US countries [#3015](https://github.com/valhalla/valhalla/pull/3015)
   * FIXED: Odin undefined behaviour: handle case when xedgeuse is not initialized [#3020](https://github.com/valhalla/valhalla/pull/3020)

* **Enhancement**
   * Pedestrian crossing should be a separate TripLeg_Use [#2950](https://github.com/valhalla/valhalla/pull/2950)
   * CHANGED: Azure uses ninja as generator [#2779](https://github.com/valhalla/valhalla/pull/2779)
   * ADDED: Support for date_time type invariant for map matching [#2712](https://github.com/valhalla/valhalla/pull/2712)
   * ADDED: Add Bulgarian locale [#2825](https://github.com/valhalla/valhalla/pull/2825)
   * FIXED: No need for write permissions on tarball indices [#2822](https://github.com/valhalla/valhalla/pull/2822)
   * ADDED: nit: Links debug build with lld [#2813](https://github.com/valhalla/valhalla/pull/2813)
   * ADDED: Add costing option `use_living_streets` to avoid or favor living streets in route. [#2788](https://github.com/valhalla/valhalla/pull/2788)
   * CHANGED: Do not allocate mapped_cache vector in skadi when no elevation source is provided. [#2841](https://github.com/valhalla/valhalla/pull/2841)
   * ADDED: avoid_polygons logic [#2750](https://github.com/valhalla/valhalla/pull/2750)
   * ADDED: Added support for destination for conditional access restrictions [#2857](https://github.com/valhalla/valhalla/pull/2857)
   * CHANGED: Large sequences are now merge sorted which can be dramatically faster with certain hardware configurations. This is especially useful in speeding up the earlier stages (parsing, graph construction) of tile building [#2850](https://github.com/valhalla/valhalla/pull/2850)
   * CHANGED: When creating the initial graph edges by setting at which nodes they start and end, first mark the indices of those nodes in another sequence and then sort them by edgeid so that we can do the setting of start and end node sequentially in the edges file. This is much more efficient on certain hardware configurations [#2851](https://github.com/valhalla/valhalla/pull/2851)
   * CHANGED: Use relative cost threshold to extend search in bidirectional astar in order to find more alternates [#2868](https://github.com/valhalla/valhalla/pull/2868)
   * CHANGED: Throw an exception if directory does not exist when building traffic extract [#2871](https://github.com/valhalla/valhalla/pull/2871)
   * CHANGED: Support for ignoring multiple consecutive closures at start/end locations [#2846](https://github.com/valhalla/valhalla/pull/2846)
   * ADDED: Added sac_scale to trace_attributes output and locate edge output [#2818](https://github.com/valhalla/valhalla/pull/2818)
   * ADDED: Ukrainian language translations [#2882](https://github.com/valhalla/valhalla/pull/2882)
   * ADDED: Add support for closure annotations [#2816](https://github.com/valhalla/valhalla/pull/2816)
   * ADDED: Add costing option `service_factor`. Implement possibility to avoid or favor generic service roads in route for all costing options. [#2870](https://github.com/valhalla/valhalla/pull/2870)
   * CHANGED: Reduce stop impact cost when flow data is present [#2891](https://github.com/valhalla/valhalla/pull/2891)
   * CHANGED: Update visual compare script [#2803](https://github.com/valhalla/valhalla/pull/2803)
   * CHANGED: Service roads are not penalized for `pedestrian` costing by default. [#2898](https://github.com/valhalla/valhalla/pull/2898)
   * ADDED: Add complex mandatory restrictions support [#2766](https://github.com/valhalla/valhalla/pull/2766)
   * ADDED: Status endpoint for future status info and health checking of running service [#2907](https://github.com/valhalla/valhalla/pull/2907)
   * ADDED: Add min_level argument to valhalla_ways_to_edges [#2918](https://github.com/valhalla/valhalla/pull/2918)
   * ADDED: Adding ability to store the roundabout_exit_turn_degree to the maneuver [#2941](https://github.com/valhalla/valhalla/pull/2941)
   * ADDED: Penalize pencil point uturns and uturns at short internal edges. Note: `motorcycle` and `motor_scooter` models do not penalize on short internal edges. No new uturn penalty logic has been added to the pedestrian and bicycle costing models. [#2944](https://github.com/valhalla/valhalla/pull/2944)
   * CHANGED: Allow config object to be passed-in to path algorithms [#2949](https://github.com/valhalla/valhalla/pull/2949)
   * CHANGED: Allow disabling Werror [#2937](https://github.com/valhalla/valhalla/pull/2937)
   * ADDED: Add ability to build Valhalla modules as STATIC libraries. [#2957](https://github.com/valhalla/valhalla/pull/2957)
   * NIT: Enables compiler warnings in part of mjolnir module [#2922](https://github.com/valhalla/valhalla/pull/2922)
   * CHANGED: Refactor isochrone/reachability forward/reverse search to reduce code repetition [#2969](https://github.com/valhalla/valhalla/pull/2969)
   * ADDED: Set the roundabout exit shape index when we are collapsing the roundabout maneuvers. [#2975](https://github.com/valhalla/valhalla/pull/2975)
   * CHANGED: Penalized closed edges if using them at start/end locations [#2964](https://github.com/valhalla/valhalla/pull/2964)
   * ADDED: Add shoulder to trace_attributes output. [#2980](https://github.com/valhalla/valhalla/pull/2980)
   * CHANGED: Refactor bidirectional astar forward/reverse search to reduce code repetition [#2970](https://github.com/valhalla/valhalla/pull/2970)
   * CHANGED: Factor for service roads is 1.0 by default. [#2988](https://github.com/valhalla/valhalla/pull/2988)
   * ADDED: Support for conditionally skipping CI runs [#2986](https://github.com/valhalla/valhalla/pull/2986)
   * ADDED: Add instructions for building valhalla on `arm64` macbook [#2997](https://github.com/valhalla/valhalla/pull/2997)
   * NIT: Enables compiler warnings in part of mjolnir module [#2995](https://github.com/valhalla/valhalla/pull/2995)
   * CHANGED: nit(rename): Renames the encoded live speed properties [#2998](https://github.com/valhalla/valhalla/pull/2998)
   * ADDED: ci: Vendors the codecov script [#3002](https://github.com/valhalla/valhalla/pull/3002)
   * CHANGED: Allow None build type [#3005](https://github.com/valhalla/valhalla/pull/3005)
   * CHANGED: ci: Build Python bindings for Mac OS [#3013](https://github.com/valhalla/valhalla/pull/3013)

## Release Date: 2021-01-25 Valhalla 3.1.0
* **Removed**
   * REMOVED: Remove Node bindings. [#2502](https://github.com/valhalla/valhalla/pull/2502)
   * REMOVED: appveyor builds. [#2550](https://github.com/valhalla/valhalla/pull/2550)
   * REMOVED: Removed x86 CI builds. [#2792](https://github.com/valhalla/valhalla/pull/2792)

* **Bug Fix**
   * FIXED: Crazy ETAs.  If a way has forward speed with no backward speed and it is not oneway, then we must set the default speed.  The reverse logic applies as well.  If a way has no backward speed but has a forward speed and it is not a oneway, then set the default speed. [#2102](https://github.com/valhalla/valhalla/pull/2102)
   * FIXED: Map matching elapsed times spliced amongst different legs and discontinuities are now correct [#2104](https://github.com/valhalla/valhalla/pull/2104)
   * FIXED: Date time information is now propagated amongst different legs and discontinuities [#2107](https://github.com/valhalla/valhalla/pull/2107)
   * FIXED: Adds support for geos-3.8 c++ api [#2021](https://github.com/valhalla/valhalla/issues/2021)
   * FIXED: Updated the osrm serializer to not set junction name for osrm origin/start maneuver - this is not helpful since we are not transitioning through the intersection.  [#2121](https://github.com/valhalla/valhalla/pull/2121)
   * FIXED: Removes precomputing of edge-costs which lead to wrong results [#2120](https://github.com/valhalla/valhalla/pull/2120)
   * FIXED: Complex turn-restriction invalidates edge marked as kPermanent [#2103](https://github.com/valhalla/valhalla/issues/2103)
   * FIXED: Fixes bug with inverted time-restriction parsing [#2167](https://github.com/valhalla/valhalla/pull/2167)
   * FIXED: Fixed several bugs with numeric underflow in map-matching trip durations. These may
     occur when serializing match results where adjacent trace points appear out-of-sequence on the
     same edge [#2178](https://github.com/valhalla/valhalla/pull/2178)
     - `MapMatcher::FormPath` now catches route discontinuities on the same edge when the distance
       percentage along don't agree. The trip leg builder builds disconnected legs on a single edge
       to avoid duration underflow.
     - Correctly populate edge groups when matching results contain loops. When a loop occurs,
       the leg builder now starts at the correct edge where the loop ends, and correctly accounts
       for any contained edges.
     - Duration over-trimming at the terminating edge of a match.
   * FIXED: Increased internal precision of time tracking per edge and maneuver so that maneuver times sum to the same time represented in the leg summary [#2195](https://github.com/valhalla/valhalla/pull/2195)
   * FIXED: Tagged speeds were not properly marked. We were not using forward and backward speeds to flag if a speed is tagged or not.  Should not update turn channel speeds if we are not inferring them.  Added additional logic to handle PH in the conditional restrictions. Do not update stop impact for ramps if they are marked as internal. [#2198](https://github.com/valhalla/valhalla/pull/2198)
   * FIXED: Fixed the sharp turn phrase [#2226](https://github.com/valhalla/valhalla/pull/2226)
   * FIXED: Protect against duplicate points in the input or points that snap to the same location resulting in `nan` times for the legs of the map match (of a 0 distance route) [#2229](https://github.com/valhalla/valhalla/pull/2229)
   * FIXED: Improves restriction check on briding edge in Bidirectional Astar [#2228](https://github.com/valhalla/valhalla/pull/2228)
   * FIXED: Allow nodes at location 0,0 [#2245](https://github.com/valhalla/valhalla/pull/2245)
   * FIXED: Fix RapidJSON compiler warnings and naming conflict [#2249](https://github.com/valhalla/valhalla/pull/2249)
   * FIXED: Fixed bug in resample_spherical_polyline where duplicate successive lat,lng locations in the polyline resulting in `nan` for the distance computation which shortcuts further sampling [#2239](https://github.com/valhalla/valhalla/pull/2239)
   * FIXED: Update exit logic for non-motorways [#2252](https://github.com/valhalla/valhalla/pull/2252)
   * FIXED: Transition point map-matching. When match results are on a transition point, we search for the sibling nodes at that transition and snap it to the corresponding edges in the route. [#2258](https://github.com/valhalla/valhalla/pull/2258)
   * FIXED: Fixed verbal multi-cue logic [#2270](https://github.com/valhalla/valhalla/pull/2270)
   * FIXED: Fixed Uturn cases when a not_thru edge is connected to the origin edge. [#2272](https://github.com/valhalla/valhalla/pull/2272)
   * FIXED: Update intersection classes in osrm response to not label all ramps as motorway [#2279](https://github.com/valhalla/valhalla/pull/2279)
   * FIXED: Fixed bug in mapmatcher when interpolation point goes before the first valid match or after the last valid match. Such behavior usually leads to discontinuity in matching. [#2275](https://github.com/valhalla/valhalla/pull/2275)
   * FIXED: Fixed an issue for time_allowed logic.  Previously we returned false on the first time allowed restriction and did not check them all. Added conditional restriction gurka test and datetime optional argument to gurka header file. [#2286](https://github.com/valhalla/valhalla/pull/2286)
   * FIXED: Fixed an issue for date ranges.  For example, for the range Jan 04 to Jan 02 we need to test to end of the year and then from the first of the year to the end date.  Also, fixed an emergency tag issue.  We should only set the use to emergency if all other access is off. [#2290](https://github.com/valhalla/valhalla/pull/2290)
   * FIXED: Found a few issues with the initial ref and direction logic for ways.  We were overwriting the refs with directionals to the name_offset_map instead of concatenating them together.  Also, we did not allow for blank entries for GetTagTokens. [#2298](https://github.com/valhalla/valhalla/pull/2298)
   * FIXED: Fixed an issue where MatchGuidanceViewJunctions is only looking at the first edge. Set the data_id for guidance views to the changeset id as it is already being populated. Also added test for guidance views. [#2303](https://github.com/valhalla/valhalla/pull/2303)
   * FIXED: Fixed a problem with live speeds where live speeds were being used to determine access, even when a live
   speed (current time) route wasn't what was requested. [#2311](https://github.com/valhalla/valhalla/pull/2311)
   * FIXED: Fix break/continue typo in search filtering [#2317](https://github.com/valhalla/valhalla/pull/2317)
   * FIXED: Fix a crash in trace_route due to iterating past the end of a vector. [#2322](https://github.com/valhalla/valhalla/pull/2322)
   * FIXED: Don't allow timezone information in the local date time string attached at each location. [#2312](https://github.com/valhalla/valhalla/pull/2312)
   * FIXED: Fix short route trimming in bidirectional astar [#2323](https://github.com/valhalla/valhalla/pull/2323)
   * FIXED: Fix shape trimming in leg building for snap candidates that lie within the margin of rounding error [#2326](https://github.com/valhalla/valhalla/pull/2326)
   * FIXED: Fixes route duration underflow with traffic data [#2325](https://github.com/valhalla/valhalla/pull/2325)
   * FIXED: Parse mtb:scale tags and set bicycle access if present [#2117](https://github.com/valhalla/valhalla/pull/2117)
   * FIXED: Fixed segfault.  Shape was missing from options for valhalla_path_comparison and valhalla_run_route.  Also, costing options was missing in valhalla_path_comparison. [#2343](https://github.com/valhalla/valhalla/pull/2343)
   * FIXED: Handle decimal numbers with zero-value mantissa properly in Lua [#2355](https://github.com/valhalla/valhalla/pull/2355)
   * FIXED: Many issues that resulted in discontinuities, failed matches or incorrect time/duration for map matching requests. [#2292](https://github.com/valhalla/valhalla/pull/2292)
   * FIXED: Seeing segfault when loading large osmdata data files before loading LuaJit. LuaJit fails to create luaL_newstate() Ref: [#2158](https://github.com/ntop/ntopng/issues/2158) Resolution is to load LuaJit before loading the data files. [#2383](https://github.com/valhalla/valhalla/pull/2383)
   * FIXED: Store positive/negative OpenLR offsets in bucketed form [#2405](https://github.com/valhalla/valhalla/pull/2405)
   * FIXED: Fix on map-matching return code when breakage distance limitation exceeds. Instead of letting the request goes into meili and fails in finding a route, we check the distance in loki and early return with exception code 172. [#2406](https://github.com/valhalla/valhalla/pull/2406)
   * FIXED: Don't create edges for portions of ways that are doubled back on themselves as this confuses opposing edge index computations [#2385](https://github.com/valhalla/valhalla/pull/2385)
   * FIXED: Protect against nan in uniform_resample_spherical_polyline. [#2431](https://github.com/valhalla/valhalla/pull/2431)
   * FIXED: Obvious maneuvers. [#2436](https://github.com/valhalla/valhalla/pull/2436)
   * FIXED: Base64 encoding/decoding [#2452](https://github.com/valhalla/valhalla/pull/2452)
   * FIXED: Added post roundabout instruction when enter/exit roundabout maneuvers are combined [#2454](https://github.com/valhalla/valhalla/pull/2454)
   * FIXED: openlr: Explicitly check for linear reference option for Valhalla serialization. [#2458](https://github.com/valhalla/valhalla/pull/2458)
   * FIXED: Fix segfault: Do not combine last turn channel maneuver. [#2463](https://github.com/valhalla/valhalla/pull/2463)
   * FIXED: Remove extraneous whitespaces from ja-JP.json. [#2471](https://github.com/valhalla/valhalla/pull/2471)
   * FIXED: Checks protobuf serialization/parsing success [#2477](https://github.com/valhalla/valhalla/pull/2477)
   * FIXED: Fix dereferencing of end for std::lower_bound in sequence and possible UB [#2488](https://github.com/valhalla/valhalla/pull/2488)
   * FIXED: Make tile building reproducible: fix UB-s [#2480](https://github.com/valhalla/valhalla/pull/2480)
   * FIXED: Zero initialize EdgeInfoInner.spare0_. Uninitialized spare0_ field produced UB which causes gurka_reproduce_tile_build to fail intermittently. [#2499](https://github.com/valhalla/valhalla/pull/2499)
   * FIXED: Drop unused CHANGELOG validation script, straggling NodeJS references [#2506](https://github.com/valhalla/valhalla/pull/2506)
   * FIXED: Fix missing nullptr checks in graphreader and loki::Reach (causing segfault during routing with not all levels of tiles available) [#2504](https://github.com/valhalla/valhalla/pull/2504)
   * FIXED: Fix mismatch of triplegedge roadclass and directededge roadclass [#2507](https://github.com/valhalla/valhalla/pull/2507)
   * FIXED: Improve german destination_verbal_alert phrases [#2509](https://github.com/valhalla/valhalla/pull/2509)
   * FIXED: Undefined behavior cases discovered with undefined behavior sanitizer tool. [#2498](https://github.com/valhalla/valhalla/pull/2498)
   * FIXED: Fixed logic so verbal keep instructions use branch exit sign info for ramps [#2520](https://github.com/valhalla/valhalla/pull/2520)
   * FIXED: Fix bug in trace_route for uturns causing garbage coordinates [#2517](https://github.com/valhalla/valhalla/pull/2517)
   * FIXED: Simplify heading calculation for turn type. Remove undefined behavior case. [#2513](https://github.com/valhalla/valhalla/pull/2513)
   * FIXED: Always set costing name even if one is not provided for osrm serializer weight_name. [#2528](https://github.com/valhalla/valhalla/pull/2528)
   * FIXED: Make single-thread tile building reproducible: fix seed for shuffle, use concurrency configuration from the mjolnir section. [#2515](https://github.com/valhalla/valhalla/pull/2515)
   * FIXED: More Windows compatibility: build tiles and some run actions work now (including CI tests) [#2300](https://github.com/valhalla/valhalla/issues/2300)
   * FIXED: Transcoding of c++ location to pbf location used path edges in the place of filtered edges. [#2542](https://github.com/valhalla/valhalla/pull/2542)
   * FIXED: Add back whitelisting action types. [#2545](https://github.com/valhalla/valhalla/pull/2545)
   * FIXED: Allow uturns for truck costing now that we have derived deadends marked in the edge label [#2559](https://github.com/valhalla/valhalla/pull/2559)
   * FIXED: Map matching uturn trimming at the end of an edge where it wasn't needed. [#2558](https://github.com/valhalla/valhalla/pull/2558)
   * FIXED: Multicue enter roundabout [#2556](https://github.com/valhalla/valhalla/pull/2556)
   * FIXED: Changed reachability computation to take into account live speed [#2597](https://github.com/valhalla/valhalla/pull/2597)
   * FIXED: Fixed a bug where the temp files were not getting read in if you started with the construct edges or build phase for valhalla_build_tiles. [#2601](https://github.com/valhalla/valhalla/pull/2601)
   * FIXED: Updated fr-FR.json with partial translations. [#2605](https://github.com/valhalla/valhalla/pull/2605)
   * FIXED: Removed superfluous const qualifier from odin/signs [#2609](https://github.com/valhalla/valhalla/pull/2609)
   * FIXED: Internal maneuver placement [#2600](https://github.com/valhalla/valhalla/pull/2600)
   * FIXED: Complete fr-FR.json locale. [#2614](https://github.com/valhalla/valhalla/pull/2614)
   * FIXED: Don't truncate precision in polyline encoding [#2632](https://github.com/valhalla/valhalla/pull/2632)
   * FIXED: Fix all compiler warnings in sif and set to -Werror [#2642](https://github.com/valhalla/valhalla/pull/2642)
   * FIXED: Remove unnecessary maneuvers to continue straight [#2647](https://github.com/valhalla/valhalla/pull/2647)
   * FIXED: Linear reference support in route/mapmatch apis (FOW, FRC, bearing, and number of references) [#2645](https://github.com/valhalla/valhalla/pull/2645)
   * FIXED: Ambiguous local to global (with timezone information) date time conversions now all choose to use the later time instead of throwing unhandled exceptions [#2665](https://github.com/valhalla/valhalla/pull/2665)
   * FIXED: Overestimated reach caused be reenquing transition nodes without checking that they had been already expanded [#2670](https://github.com/valhalla/valhalla/pull/2670)
   * FIXED: Build with C++17 standard. Deprecated function calls are substituted with new ones. [#2669](https://github.com/valhalla/valhalla/pull/2669)
   * FIXED: Improve German post_transition_verbal instruction [#2677](https://github.com/valhalla/valhalla/pull/2677)
   * FIXED: Lane updates.  Add the turn lanes to all edges of the way.  Do not "enhance" turn lanes if they are part of a complex restriction.  Moved ProcessTurnLanes after UpdateManeuverPlacementForInternalIntersectionTurns.  Fix for a missing "uturn" indication for intersections on the previous maneuver, we were serializing an empty list. [#2679](https://github.com/valhalla/valhalla/pull/2679)
   * FIXED: Fixes OpenLr serialization [#2688](https://github.com/valhalla/valhalla/pull/2688)
   * FIXED: Internal edges can't be also a ramp or a turn channel.  Also, if an edge is marked as ramp and turn channel mark it as a ramp.  [#2689](https://github.com/valhalla/valhalla/pull/2689)
   * FIXED: Check that speeds are equal for the edges going in the same direction while buildig shortcuts [#2691](https://github.com/valhalla/valhalla/pull/2691)
   * FIXED: Missing fork or bear instruction [#2683](https://github.com/valhalla/valhalla/pull/2683)
   * FIXED: Eliminate null pointer dereference in GraphReader::AreEdgesConnected [#2695](https://github.com/valhalla/valhalla/issues/2695)
   * FIXED: Fix polyline simplification float/double comparison [#2698](https://github.com/valhalla/valhalla/issues/2698)
   * FIXED: Weights were sometimes negative due to incorrect updates to elapsed_cost [#2702](https://github.com/valhalla/valhalla/pull/2702)
   * FIXED: Fix bidirectional route failures at deadends [#2705](https://github.com/valhalla/valhalla/pull/2705)
   * FIXED: Updated logic to call out a non-obvious turn [#2708](https://github.com/valhalla/valhalla/pull/2708)
   * FIXED: valhalla_build_statistics multithreaded mode fixed [#2707](https://github.com/valhalla/valhalla/pull/2707)
   * FIXED: If infer_internal_intersections is true then allow internals that are also ramps or TCs. Without this we produce an extra continue maneuver.  [#2710](https://github.com/valhalla/valhalla/pull/2710)
   * FIXED: We were routing down roads that should be destination only. Now we mark roads with motor_vehicle=destination and motor_vehicle=customers or access=destination and access=customers as destination only. [#2722](https://github.com/valhalla/valhalla/pull/2722)
   * FIXED: Replace all Python2 print statements with Python3 syntax [#2716](https://github.com/valhalla/valhalla/issues/2716)
   * FIXED: Some HGT files not found [#2723](https://github.com/valhalla/valhalla/issues/2723)
   * FIXED: Fix PencilPointUturn detection by removing short-edge check and updating angle threshold [#2725](https://github.com/valhalla/valhalla/issues/2725)
   * FIXED: Fix invalid continue/bear maneuvers [#2729](https://github.com/valhalla/valhalla/issues/2729)
   * FIXED: Fixes an issue that lead to double turns within a very short distance, when instead, it should be a u-turn. We now collapse double L turns or double R turns in short non-internal intersections to u-turns. [#2740](https://github.com/valhalla/valhalla/pull/2740)
   * FIXED: fixes an issue that lead to adding an extra maneuver. We now combine a current maneuver short length non-internal edges (left or right) with the next maneuver that is a kRampStraight. [#2741](https://github.com/valhalla/valhalla/pull/2741)
   * FIXED: Reduce verbose instructions by collapsing small end ramp forks [#2762](https://github.com/valhalla/valhalla/issues/2762)
   * FIXED: Remove redundant return statements [#2776](https://github.com/valhalla/valhalla/pull/2776)
   * FIXED: Added unit test for BuildAdminFromPBF() to test GEOS 3.9 update. [#2787](https://github.com/valhalla/valhalla/pull/2787)
   * FIXED: Add support for geos-3.9 c++ api [#2739](https://github.com/valhalla/valhalla/issues/2739)
   * FIXED: Fix check for live speed validness [#2797](https://github.com/valhalla/valhalla/pull/2797)

* **Enhancement**
   * ADDED: Matrix of Bike Share [#2590](https://github.com/valhalla/valhalla/pull/2590)
   * ADDED: Add ability to provide custom implementation for candidate collection in CandidateQuery. [#2328](https://github.com/valhalla/valhalla/pull/2328)
   * ADDED: Cancellation of tile downloading. [#2319](https://github.com/valhalla/valhalla/pull/2319)
   * ADDED: Return the coordinates of the nodes isochrone input locations snapped to [#2111](https://github.com/valhalla/valhalla/pull/2111)
   * ADDED: Allows more complicated routes in timedependent a-star before timing out [#2068](https://github.com/valhalla/valhalla/pull/2068)
   * ADDED: Guide signs and junction names [#2096](https://github.com/valhalla/valhalla/pull/2096)
   * ADDED: Added a bool to the config indicating whether to use commercially set attributes.  Added logic to not call IsIntersectionInternal if this is a commercial data set.  [#2132](https://github.com/valhalla/valhalla/pull/2132)
   * ADDED: Removed commercial data set bool to the config and added more knobs for data.  Added infer_internal_intersections, infer_turn_channels, apply_country_overrides, and use_admin_db.  [#2173](https://github.com/valhalla/valhalla/pull/2173)
   * ADDED: Allow using googletest in unit tests and convert all tests to it (old test.cc is completely removed). [#2128](https://github.com/valhalla/valhalla/pull/2128)
   * ADDED: Add guidance view capability. [#2209](https://github.com/valhalla/valhalla/pull/2209)
   * ADDED: Collect turn cost information as path is formed so that it can be serialized out for trace attributes or osrm flavored intersections. Also add shape_index to osrm intersections. [#2207](https://github.com/valhalla/valhalla/pull/2207)
   * ADDED: Added alley factor to autocost.  Factor is defaulted at 1.0f or do not avoid alleys. [#2246](https://github.com/valhalla/valhalla/pull/2246)
   * ADDED: Support unlimited speed limits where maxspeed=none. [#2251](https://github.com/valhalla/valhalla/pull/2251)
   * ADDED: Implement improved Reachability check using base class Dijkstra. [#2243](https://github.com/valhalla/valhalla/pull/2243)
   * ADDED: Gurka integration test framework with ascii-art maps [#2244](https://github.com/valhalla/valhalla/pull/2244)
   * ADDED: Add to the stop impact when transitioning from higher to lower class road and we are not on a turn channel or ramp. Also, penalize lefts when driving on the right and vice versa. [#2282](https://github.com/valhalla/valhalla/pull/2282)
   * ADDED: Added reclassify_links, use_direction_on_ways, and allow_alt_name as config options.  If `use_direction_on_ways = true` then use `direction` and `int_direction` on the way to update the directional for the `ref` and `int_ref`.  Also, copy int_efs to the refs. [#2285](https://github.com/valhalla/valhalla/pull/2285)
   * ADDED: Add support for live traffic. [#2268](https://github.com/valhalla/valhalla/pull/2268)
   * ADDED: Implement per-location search filters for functional road class and forms of way. [#2289](https://github.com/valhalla/valhalla/pull/2289)
   * ADDED: Approach, multi-cue, and length updates [#2313](https://github.com/valhalla/valhalla/pull/2313)
   * ADDED: Speed up timezone differencing calculation if cache is provided. [#2316](https://github.com/valhalla/valhalla/pull/2316)
   * ADDED: Added rapidjson/schema.h to baldr/rapidjson_util.h to make it available for use within valhalla. [#2330](https://github.com/valhalla/valhalla/issues/2330)
   * ADDED: Support decimal precision for height values in elevation service. Also support polyline5 for encoded polylines input and output to elevation service. [#2324](https://github.com/valhalla/valhalla/pull/2324)
   * ADDED: Use both imminent and distant verbal multi-cue phrases. [#2353](https://github.com/valhalla/valhalla/pull/2353)
   * ADDED: Split parsing stage into 3 separate stages. [#2339](https://github.com/valhalla/valhalla/pull/2339)
   * CHANGED: Speed up graph enhancing by avoiding continuous unordered_set rebuilding [#2349](https://github.com/valhalla/valhalla/pull/2349)
   * CHANGED: Skip calling out to Lua for nodes/ways/relations with not tags - speeds up parsing. [#2351](https://github.com/valhalla/valhalla/pull/2351)
   * CHANGED: Switch to LuaJIT for lua scripting - speeds up file parsing [#2352](https://github.com/valhalla/valhalla/pull/2352)
   * ADDED: Ability to create OpenLR records from raw data. [#2356](https://github.com/valhalla/valhalla/pull/2356)
   * ADDED: Revamp length phrases [#2359](https://github.com/valhalla/valhalla/pull/2359)
   * CHANGED: Do not allocate memory in skadi if we don't need it. [#2373](https://github.com/valhalla/valhalla/pull/2373)
   * CHANGED: Map matching: throw error (443/NoSegment) when no candidate edges are available. [#2370](https://github.com/valhalla/valhalla/pull/2370)
   * ADDED: Add sk-SK.json (slovak) localization file. [#2376](https://github.com/valhalla/valhalla/pull/2376)
   * ADDED: Extend roundabout phrases. [#2378](https://github.com/valhalla/valhalla/pull/2378)
   * ADDED: More roundabout phrase tests. [#2382](https://github.com/valhalla/valhalla/pull/2382)
   * ADDED: Update the turn and continue phrases to include junction names and guide signs. [#2386](https://github.com/valhalla/valhalla/pull/2386)
   * ADDED: Add the remaining guide sign toward phrases [#2389](https://github.com/valhalla/valhalla/pull/2389)
   * ADDED: The ability to allow immediate uturns at trace points in a map matching request [#2380](https://github.com/valhalla/valhalla/pull/2380)
   * ADDED: Add utility functions to Signs. [#2390](https://github.com/valhalla/valhalla/pull/2390)
   * ADDED: Unified time tracking for all algorithms that support time-based graph expansion. [#2278](https://github.com/valhalla/valhalla/pull/2278)
   * ADDED: Add rail_ferry use and costing. [#2408](https://github.com/valhalla/valhalla/pull/2408)
   * ADDED: `street_side_max_distance`, `display_lat` and `display_lon` to `locations` in input for better control of routing side of street [#1769](https://github.com/valhalla/valhalla/pull/1769)
   * ADDED: Add additional exit phrases. [#2421](https://github.com/valhalla/valhalla/pull/2421)
   * ADDED: Add Japanese locale, update German. [#2432](https://github.com/valhalla/valhalla/pull/2432)
   * ADDED: Gurka expect_route refactor [#2435](https://github.com/valhalla/valhalla/pull/2435)
   * ADDED: Add option to suppress roundabout exits [#2437](https://github.com/valhalla/valhalla/pull/2437)
   * ADDED: Add Greek locale. [#2438](https://github.com/valhalla/valhalla/pull/2438)
   * ADDED (back): Support for 64bit wide way ids in the edgeinfo structure with no impact to size for data sources with ids 32bits wide. [#2422](https://github.com/valhalla/valhalla/pull/2422)
   * ADDED: Support for 64bit osm node ids in parsing stage of tile building [#2422](https://github.com/valhalla/valhalla/pull/2422)
   * CHANGED: Point2/PointLL are now templated to allow for higher precision coordinate math when desired [#2429](https://github.com/valhalla/valhalla/pull/2429)
   * ADDED: Optional OpenLR Encoded Path Edges in API Response [#2424](https://github.com/valhalla/valhalla/pull/2424)
   * ADDED: Add explicit include for sstream to be compatible with msvc_x64 toolset. [#2449](https://github.com/valhalla/valhalla/pull/2449)
   * ADDED: Properly split returned path if traffic conditions change partway along edges [#2451](https://github.com/valhalla/valhalla/pull/2451)
   * ADDED: Add Dutch locale. [#2464](https://github.com/valhalla/valhalla/pull/2464)
   * ADDED: Check with address sanititizer in CI. Add support for undefined behavior sanitizer. [#2487](https://github.com/valhalla/valhalla/pull/2487)
   * ADDED: Ability to recost a path and increased cost/time details along the trippath and json output [#2425](https://github.com/valhalla/valhalla/pull/2425)
   * ADDED: Add the ability to do bikeshare based (ped/bike) multimodal routing [#2031](https://github.com/valhalla/valhalla/pull/2031)
   * ADDED: Route through restrictions enabled by introducing a costing option. [#2469](https://github.com/valhalla/valhalla/pull/2469)
   * ADDED: Migrated to Ubuntu 20.04 base-image [#2508](https://github.com/valhalla/valhalla/pull/2508)
   * CHANGED: Speed up parseways stage by avoiding multiple string comparisons [#2518](https://github.com/valhalla/valhalla/pull/2518)
   * CHANGED: Speed up enhance stage by avoiding GraphTileBuilder copying [#2468](https://github.com/valhalla/valhalla/pull/2468)
   * ADDED: Costing options now includes shortest flag which favors shortest path routes [#2555](https://github.com/valhalla/valhalla/pull/2555)
   * ADDED: Incidents in intersections [#2547](https://github.com/valhalla/valhalla/pull/2547)
   * CHANGED: Refactor mapmatching configuration to use a struct (instead of `boost::property_tree::ptree`). [#2485](https://github.com/valhalla/valhalla/pull/2485)
   * ADDED: Save exit maneuver's begin heading when combining enter & exit roundabout maneuvers. [#2554](https://github.com/valhalla/valhalla/pull/2554)
   * ADDED: Added new urban flag that can be set if edge is within city boundaries to data processing; new use_urban_tag config option; added to osrm response within intersections. [#2522](https://github.com/valhalla/valhalla/pull/2522)
   * ADDED: Parses OpenLr of type PointAlongLine [#2565](https://github.com/valhalla/valhalla/pull/2565)
   * ADDED: Use edge.is_urban is set for serializing is_urban. [#2568](https://github.com/valhalla/valhalla/pull/2568)
   * ADDED: Added new rest/service area uses on the edge. [#2533](https://github.com/valhalla/valhalla/pull/2533)
   * ADDED: Dependency cache for Azure [#2567](https://github.com/valhalla/valhalla/pull/2567)
   * ADDED: Added flexibility to remove the use of the admindb and to use the country and state iso from the tiles; [#2579](https://github.com/valhalla/valhalla/pull/2579)
   * ADDED: Added toll gates and collection points (gantry) to the node;  [#2532](https://github.com/valhalla/valhalla/pull/2532)
   * ADDED: Added osrm serialization for rest/service areas and admins. [#2594](https://github.com/valhalla/valhalla/pull/2594)
   * CHANGED: Improved Russian localization; [#2593](https://github.com/valhalla/valhalla/pull/2593)
   * ADDED: Support restricted class in intersection annotations [#2589](https://github.com/valhalla/valhalla/pull/2589)
   * ADDED: Added trail type trace [#2606](https://github.com/valhalla/valhalla/pull/2606)
   * ADDED: Added tunnel names to the edges as a tagged name.  [#2608](https://github.com/valhalla/valhalla/pull/2608)
   * CHANGED: Moved incidents to the trip leg and cut the shape of the leg at that location [#2610](https://github.com/valhalla/valhalla/pull/2610)
   * ADDED: Costing option to ignore_closures when routing with current flow [#2615](https://github.com/valhalla/valhalla/pull/2615)
   * ADDED: Cross-compilation ability with MinGW64 [#2619](https://github.com/valhalla/valhalla/pull/2619)
   * ADDED: Defines the incident tile schema and incident metadata [#2620](https://github.com/valhalla/valhalla/pull/2620)
   * ADDED: Moves incident serializer logic into a generic serializer [#2621](https://github.com/valhalla/valhalla/pull/2621)
   * ADDED: Incident loading singleton for continually refreshing incident tiles [#2573](https://github.com/valhalla/valhalla/pull/2573)
   * ADDED: One shot mode to valhalla_service so you can run a single request of any type without starting a server [#2624](https://github.com/valhalla/valhalla/pull/2624)
   * ADDED: Adds text instructions to OSRM output [#2625](https://github.com/valhalla/valhalla/pull/2625)
   * ADDED: Adds support for alternate routes [#2626](https://github.com/valhalla/valhalla/pull/2626)
   * CHANGED: Switch Python bindings generator from boost.python to header-only pybind11[#2644](https://github.com/valhalla/valhalla/pull/2644)
   * ADDED: Add support of input file for one-shot mode of valhalla_service [#2648](https://github.com/valhalla/valhalla/pull/2648)
   * ADDED: Linear reference support to locate api [#2645](https://github.com/valhalla/valhalla/pull/2645)
   * ADDED: Implemented OSRM-like turn duration calculation for car. Uses it now in auto costing. [#2651](https://github.com/valhalla/valhalla/pull/2651)
   * ADDED: Enhanced turn lane information in guidance [#2653](https://github.com/valhalla/valhalla/pull/2653)
   * ADDED: `top_speed` option for all motorized vehicles [#2667](https://github.com/valhalla/valhalla/issues/2667)
   * CHANGED: Move turn_lane_direction helper to odin/util [#2675](https://github.com/valhalla/valhalla/pull/2675)
   * ADDED: Add annotations to osrm response including speed limits, unit and sign conventions [#2668](https://github.com/valhalla/valhalla/pull/2668)
   * ADDED: Added functions for predicted speeds encoding-decoding [#2674](https://github.com/valhalla/valhalla/pull/2674)
   * ADDED: Time invariant routing via the bidirectional algorithm. This has the effect that when time dependent routes (arrive_by and depart_at) fall back to bidirectional due to length restrictions they will actually use the correct time of day for one of the search directions [#2660](https://github.com/valhalla/valhalla/pull/2660)
   * ADDED: If the length of the edge is greater than kMaxEdgeLength, then consider this a catastrophic error if the should_error bool is true in the set_length function. [#2678](https://github.com/valhalla/valhalla/pull/2678)
   * ADDED: Moved lat,lon coordinates structures from single to double precision. Improves geometry accuracy noticibly at zooms above 17 as well as coordinate snapping and any other geometric operations. Adds about a 2% performance penalty for standard routes. Graph nodes now have 7 digits of precision.  [#2693](https://github.com/valhalla/valhalla/pull/2693)
   * ADDED: Added signboards to guidance views.  [#2687](https://github.com/valhalla/valhalla/pull/2687)
   * ADDED: Regular speed on shortcut edges is calculated with turn durations taken into account. Truck, motorcycle and motorscooter profiles use OSRM-like turn duration. [#2662](https://github.com/valhalla/valhalla/pull/2662)
   * CHANGED: Remove astar algorithm and replace its use with timedep_forward as its redundant [#2706](https://github.com/valhalla/valhalla/pull/2706)
   * ADDED: Recover and recost all shortcuts in final path for bidirectional astar algorithm [#2711](https://github.com/valhalla/valhalla/pull/2711)
   * ADDED: An option for shortcut recovery to be cached at start up to reduce the time it takes to do so on the fly [#2714](https://github.com/valhalla/valhalla/pull/2714)
   * ADDED: If width <= 1.9 then no access for auto, truck, bus, taxi, emergency and hov. [#2713](https://github.com/valhalla/valhalla/pull/2713)
   * ADDED: Centroid/Converge/Rendezvous/Meet API which allows input locations to find a least cost convergence point from all locations [#2734](https://github.com/valhalla/valhalla/pull/2734)
   * ADDED: Added support to process the sump_buster tag.  Also, fixed a few small access bugs for nodes. [#2731](https://github.com/valhalla/valhalla/pull/2731)
   * ADDED: Log message if failed to create tiles directory. [#2738](https://github.com/valhalla/valhalla/pull/2738)
   * CHANGED: Tile memory is only owned by the GraphTile rather than shared amongst copies of the graph tile (in GraphReader and TileCaches). [#2340](https://github.com/valhalla/valhalla/pull/2340)
   * ADDED: Add Estonian locale. [#2748](https://github.com/valhalla/valhalla/pull/2748)
   * CHANGED: Handle GraphTile objects as smart pointers [#2703](https://github.com/valhalla/valhalla/pull/2703)
   * CHANGED: Improve stability with no RTTI build [#2759](https://github.com/valhalla/valhalla/pull/2759) and [#2760](https://github.com/valhalla/valhalla/pull/2760)
   * CHANGED: Change generic service roads to a new Use=kServiceRoad. This is for highway=service without other service= tags (such as driveway, alley, parking aisle) [#2419](https://github.com/valhalla/valhalla/pull/2419)
   * ADDED: Isochrones support isodistance lines as well [#2699](https://github.com/valhalla/valhalla/pull/2699)
   * ADDED: Add support for ignoring live traffic closures for waypoints [#2685](https://github.com/valhalla/valhalla/pull/2685)
   * ADDED: Add use_distance to auto cost to allow choosing between two primary cost components, time or distance [#2771](https://github.com/valhalla/valhalla/pull/2771)
   * CHANGED: nit: Enables compiler warnings in part of loki module [#2767](https://github.com/valhalla/valhalla/pull/2767)
   * CHANGED: Reducing the number of uturns by increasing the cost to for them to 9.5f. Note: Did not increase the cost for motorcycles or motorscooters. [#2770](https://github.com/valhalla/valhalla/pull/2770)
   * ADDED: Add option to use thread-safe GraphTile's reference counter. [#2772](https://github.com/valhalla/valhalla/pull/2772)
   * CHANGED: nit: Enables compiler warnings in part of thor module [#2768](https://github.com/valhalla/valhalla/pull/2768)
   * ADDED: Add costing option `use_tracks` to avoid or favor tracks in route. [#2769](https://github.com/valhalla/valhalla/pull/2769)
   * CHANGED: chore: Updates libosmium [#2786](https://github.com/valhalla/valhalla/pull/2786)
   * CHANGED: Optimize double bucket queue to reduce memory reallocations. [#2719](https://github.com/valhalla/valhalla/pull/2719)
   * CHANGED: Collapse merge maneuvers [#2773](https://github.com/valhalla/valhalla/pull/2773)
   * CHANGED: Add shortcuts to the tiles' bins so we can find them when doing spatial lookups. [#2744](https://github.com/valhalla/valhalla/pull/2744)

## Release Date: 2019-11-21 Valhalla 3.0.9
* **Bug Fix**
   * FIXED: Changed reachability computation to consider both directions of travel wrt candidate edges [#1965](https://github.com/valhalla/valhalla/pull/1965)
   * FIXED: toss ways where access=private and highway=service and service != driveway. [#1960](https://github.com/valhalla/valhalla/pull/1960)
   * FIXED: Fix search_cutoff check in loki correlate_node. [#2023](https://github.com/valhalla/valhalla/pull/2023)
   * FIXED: Computes notion of a deadend at runtime in bidirectional a-star which fixes no-route with a complicated u-turn. [#1982](https://github.com/valhalla/valhalla/issues/1982)
   * FIXED: Fix a bug with heading filter at nodes. [#2058](https://github.com/valhalla/valhalla/pull/2058)
   * FIXED: Bug in map matching continuity checking such that continuity must only be in the forward direction. [#2029](https://github.com/valhalla/valhalla/pull/2029)
   * FIXED: Allow setting the time for map matching paths such that the time is used for speed lookup. [#2030](https://github.com/valhalla/valhalla/pull/2030)
   * FIXED: Don't use density factor for transition cost when user specified flag disables flow speeds. [#2048](https://github.com/valhalla/valhalla/pull/2048)
   * FIXED: Map matching trace_route output now allows for discontinuities in the match though multi match is not supported in valhalla route output. [#2049](https://github.com/valhalla/valhalla/pull/2049)
   * FIXED: Allows routes with no time specified to use time conditional edges and restrictions with a flag denoting as much [#2055](https://github.com/valhalla/valhalla/pull/2055)
   * FIXED: Fixed a bug with 'current' time type map matches. [#2060](https://github.com/valhalla/valhalla/pull/2060)
   * FIXED: Fixed a bug with time dependent expansion in which the expansion distance heuristic was not being used. [#2064](https://github.com/valhalla/valhalla/pull/2064)

* **Enhancement**
   * ADDED: Establish pinpoint test pattern [#1969](https://github.com/valhalla/valhalla/pull/1969)
   * ADDED: Suppress relative direction in ramp/exit instructions if it matches driving side of street [#1990](https://github.com/valhalla/valhalla/pull/1990)
   * ADDED: Added relative direction to the merge maneuver [#1989](https://github.com/valhalla/valhalla/pull/1989)
   * ADDED: Refactor costing to better handle multiple speed datasources [#2026](https://github.com/valhalla/valhalla/pull/2026)
   * ADDED: Better usability of curl for fetching tiles on the fly [#2026](https://github.com/valhalla/valhalla/pull/2026)
   * ADDED: LRU cache scheme for tile storage [#2026](https://github.com/valhalla/valhalla/pull/2026)
   * ADDED: GraphTile size check [#2026](https://github.com/valhalla/valhalla/pull/2026)
   * ADDED: Pick more sane values for highway and toll avoidance [#2026](https://github.com/valhalla/valhalla/pull/2026)
   * ADDED: Refactor adding predicted speed info to speed up process [#2026](https://github.com/valhalla/valhalla/pull/2026)
   * ADDED: Allow selecting speed data sources at request time [#2026](https://github.com/valhalla/valhalla/pull/2026)
   * ADDED: Allow disabling certain neighbors in connectivity map [#2026](https://github.com/valhalla/valhalla/pull/2026)
   * ADDED: Allows routes with time-restricted edges if no time specified and notes restriction in response [#1992](https://github.com/valhalla/valhalla/issues/1992)
   * ADDED: Runtime deadend detection to timedependent a-star. [#2059](https://github.com/valhalla/valhalla/pull/2059)

## Release Date: 2019-09-06 Valhalla 3.0.8
* **Bug Fix**
   * FIXED: Added logic to detect if user is to merge to the left or right [#1892](https://github.com/valhalla/valhalla/pull/1892)
   * FIXED: Overriding the destination_only flag when reclassifying ferries; Also penalizing ferries with a 5 min. penalty in the cost to allow us to avoid destination_only the majority of the time except when it is necessary. [#1905](https://github.com/valhalla/valhalla/pull/1905)
   * FIXED: Suppress forks at motorway junctions and intersecting service roads [#1909](https://github.com/valhalla/valhalla/pull/1909)
   * FIXED: Enhanced fork assignment logic [#1912](https://github.com/valhalla/valhalla/pull/1912)
   * FIXED: Added logic to fall back to return country poly if no state and updated lua for Metro Manila and Ireland [#1910](https://github.com/valhalla/valhalla/pull/1910)
   * FIXED: Added missing motorway fork instruction [#1914](https://github.com/valhalla/valhalla/pull/1914)
   * FIXED: Use begin street name for osrm compat mode [#1916](https://github.com/valhalla/valhalla/pull/1916)
   * FIXED: Added logic to fix missing highway cardinal directions in the US [#1917](https://github.com/valhalla/valhalla/pull/1917)
   * FIXED: Handle forward traversable significant road class intersecting edges [#1928](https://github.com/valhalla/valhalla/pull/1928)
   * FIXED: Fixed bug with shape trimming that impacted Uturns at Via locations. [#1935](https://github.com/valhalla/valhalla/pull/1935)
   * FIXED: Dive bomb updates.  Updated default speeds for urban areas based on roadclass for the enhancer.  Also, updated default speeds based on roadclass in lua.  Fixed an issue where we were subtracting 1 from uint32_t when 0 for stop impact.  Updated reclassify link logic to allow residential roads to be added to the tree, but we only downgrade the links to tertiary.  Updated TransitionCost functions to add 1.5 to the turncost when transitioning from a ramp to a non ramp and vice versa.  Also, added 0.5f to the turncost if the edge is a roundabout. [#1931](https://github.com/valhalla/valhalla/pull/1931)

* **Enhancement**
   * ADDED: Caching url fetched tiles to disk [#1887](https://github.com/valhalla/valhalla/pull/1887)
   * ADDED: filesystem::remove_all [#1887](https://github.com/valhalla/valhalla/pull/1887)
   * ADDED: Minimum enclosing bounding box tool [#1887](https://github.com/valhalla/valhalla/pull/1887)
   * ADDED: Use constrained flow speeds in bidirectional_astar.cc [#1907](https://github.com/valhalla/valhalla/pull/1907)
   * ADDED: Bike Share Stations are now in the graph which should set us up to do multimodal walk/bike scenarios [#1852](https://github.com/valhalla/valhalla/pull/1852)

## Release Date: 2019-7-18 Valhalla 3.0.7
* **Bug Fix**
   * FIXED: Fix pedestrian fork [#1886](https://github.com/valhalla/valhalla/pull/1886)

## Release Date: 2019-7-15 Valhalla 3.0.6
* **Bug Fix**
   * FIXED: Admin name changes. [#1853](https://github.com/valhalla/valhalla/pull/1853) Ref: [#1854](https://github.com/valhalla/valhalla/issues/1854)
   * FIXED: valhalla_add_predicted_traffic was overcommitted while gathering stats. Added a clear. [#1857](https://github.com/valhalla/valhalla/pull/1857)
   * FIXED: regression in map matching when moving to valhalla v3.0.0 [#1863](https://github.com/valhalla/valhalla/pull/1863)
   * FIXED: last step shape in osrm serializer should be 2 of the same point [#1867](https://github.com/valhalla/valhalla/pull/1867)
   * FIXED: Shape trimming at the beginning and ending of the route to not be degenerate [#1876](https://github.com/valhalla/valhalla/pull/1876)
   * FIXED: Duplicate waypoints in osrm serializer [#1880](https://github.com/valhalla/valhalla/pull/1880)
   * FIXED: Updates for heading precision [#1881](https://github.com/valhalla/valhalla/pull/1881)
   * FIXED: Map matching allowed untraversable edges at start of route [#1884](https://github.com/valhalla/valhalla/pull/1884)

* **Enhancement**
   * ADDED: Use the same protobuf object the entire way through the request process [#1837](https://github.com/valhalla/valhalla/pull/1837)
   * ADDED: Enhanced turn lane processing [#1859](https://github.com/valhalla/valhalla/pull/1859)
   * ADDED: Add global_synchronized_cache in valhalla_build_config [#1851](https://github.com/valhalla/valhalla/pull/1851)

## Release Date: 2019-06-04 Valhalla 3.0.5
* **Bug Fix**
   * FIXED: Protect against unnamed rotaries and routes that end in roundabouts not turning off rotary logic [#1840](https://github.com/valhalla/valhalla/pull/1840)

* **Enhancement**
   * ADDED: Add turn lane info at maneuver point [#1830](https://github.com/valhalla/valhalla/pull/1830)

## Release Date: 2019-05-31 Valhalla 3.0.4
* **Bug Fix**
   * FIXED: Improved logic to decide between bear vs. continue [#1798](https://github.com/valhalla/valhalla/pull/1798)
   * FIXED: Bicycle costing allows use of roads with all surface values, but with a penalty based on bicycle type. However, the edge filter totally disallows bad surfaces for some bicycle types, creating situations where reroutes fail if a rider uses a road with a poor surface. [#1800](https://github.com/valhalla/valhalla/pull/1800)
   * FIXED: Moved complex restrictions building to before validate. [#1805](https://github.com/valhalla/valhalla/pull/1805)
   * FIXED: Fix bicycle edge filter when avoid_bad_surfaces = 1.0 [#1806](https://github.com/valhalla/valhalla/pull/1806)
   * FIXED: Replace the EnhancedTripPath class inheritance with aggregation [#1807](https://github.com/valhalla/valhalla/pull/1807)
   * FIXED: Replace the old timezone shape zip file every time valhalla_build_timezones is ran [#1817](https://github.com/valhalla/valhalla/pull/1817)
   * FIXED: Don't use island snapped edge candidates (from disconnected components or low reach edges) when we rejected other high reachability edges that were closer [#1835](https://github.com/valhalla/valhalla/pull/1835)

## Release Date: 2019-05-08 Valhalla 3.0.3
* **Bug Fix**
   * FIXED: Fixed a rare loop condition in route matcher (edge walking to match a trace). [#1689](https://github.com/valhalla/valhalla/pull/1689)
   * FIXED: Fixed VACUUM ANALYZE syntax issue.  [#1704](https://github.com/valhalla/valhalla/pull/1704)
   * FIXED: Fixed the osrm maneuver type when a maneuver has the to_stay_on attribute set.  [#1714](https://github.com/valhalla/valhalla/pull/1714)
   * FIXED: Fixed osrm compatibility mode attributes.  [#1716](https://github.com/valhalla/valhalla/pull/1716)
   * FIXED: Fixed rotary/roundabout issues in Valhalla OSRM compatibility.  [#1727](https://github.com/valhalla/valhalla/pull/1727)
   * FIXED: Fixed the destinations assignment for exit names in OSRM compatibility mode. [#1732](https://github.com/valhalla/valhalla/pull/1732)
   * FIXED: Enhance merge maneuver type assignment. [#1735](https://github.com/valhalla/valhalla/pull/1735)
   * FIXED: Fixed fork assignments and on ramps for OSRM compatibility mode. [#1738](https://github.com/valhalla/valhalla/pull/1738)
   * FIXED: Fixed cardinal direction on reference names when forward/backward tag is present on relations. Fixes singly digitized roads with opposing directional modifiers. [#1741](https://github.com/valhalla/valhalla/pull/1741)
   * FIXED: Fixed fork assignment and narrative logic when a highway ends and splits into multiple ramps. [#1742](https://github.com/valhalla/valhalla/pull/1742)
   * FIXED: Do not use any avoid edges as origin or destination of a route, matrix, or isochrone. [#1745](https://github.com/valhalla/valhalla/pull/1745)
   * FIXED: Add leg summary and remove unused hint attribute for OSRM compatibility mode. [#1753](https://github.com/valhalla/valhalla/pull/1753)
   * FIXED: Improvements for pedestrian forks, pedestrian roundabouts, and continue maneuvers. [#1768](https://github.com/valhalla/valhalla/pull/1768)
   * FIXED: Added simplified overview for OSRM response and added use_toll logic back to truck costing. [#1765](https://github.com/valhalla/valhalla/pull/1765)
   * FIXED: temp fix for location distance bug [#1774](https://github.com/valhalla/valhalla/pull/1774)
   * FIXED: Fix pedestrian routes using walkway_factor [#1780](https://github.com/valhalla/valhalla/pull/1780)
   * FIXED: Update the begin and end heading of short edges based on use [#1783](https://github.com/valhalla/valhalla/pull/1783)
   * FIXED: GraphReader::AreEdgesConnected update.  If transition count == 0 return false and do not call transition function. [#1786](https://github.com/valhalla/valhalla/pull/1786)
   * FIXED: Only edge candidates that were used in the path are send to serializer: [#1788](https://github.com/valhalla/valhalla/pull/1788)
   * FIXED: Added logic to prevent the removal of a destination maneuver when ending on an internal edge [#1792](https://github.com/valhalla/valhalla/pull/1792)
   * FIXED: Fixed instructions when starting on an internal edge [#1796](https://github.com/valhalla/valhalla/pull/1796)

* **Enhancement**
   * Add the ability to run valhalla_build_tiles in stages. Specify the begin_stage and end_stage as command line options. Also cleans up temporary files as the last stage in the pipeline.
   * Add `remove` to `filesystem` namespace. [#1752](https://github.com/valhalla/valhalla/pull/1752)
   * Add TaxiCost into auto costing options.
   * Add `preferred_side` to allow per-location filtering of edges based on the side of the road the location is on and the driving side for that locale.
   * Slightly decreased the internal side-walk factor to .90f to favor roads with attached sidewalks. This impacts roads that have added sidewalk:left, sidewalk:right or sidewalk:both OSM tags (these become attributes on each directedEdge). The user can then avoid/penalize dedicated sidewalks and walkways, when they increase the walkway_factor. Since we slightly decreased the sidewalk_factor internally and only favor sidewalks if use is tagged as sidewalk_left or sidewalk_right, we should tend to route on roads with attached sidewalks rather than separate/dedicated sidewalks, allowing for more road names to be called out since these are labeled more.
   * Add `via` and `break_through` location types [#1737](https://github.com/valhalla/valhalla/pull/1737)
   * Add `street_side_tolerance` and `search_cutoff` to input `location` [#1777](https://github.com/valhalla/valhalla/pull/1777)
   * Return the Valhalla error `Path distance exceeds the max distance limit` for OSRM responses when the route is greater than the service limits. [#1781](https://github.com/valhalla/valhalla/pull/1781)

## Release Date: 2019-01-14 Valhalla 3.0.2
* **Bug Fix**
   * FIXED: Transit update - fix dow and exception when after midnight trips are normalized [#1682](https://github.com/valhalla/valhalla/pull/1682)
   * FIXED: valhalla_convert_transit segfault - GraphTileBuilder has null GraphTileHeader [#1683](https://github.com/valhalla/valhalla/issues/1683)
   * FIXED: Fix crash for trace_route with osrm serialization. Was passing shape rather than locations to the waypoint method.
   * FIXED: Properly set driving_side based on data set in TripPath.
   * FIXED: A bad bicycle route exposed an issue with bidirectional A* when the origin and destination edges are connected. Use A* in these cases to avoid requiring a high cost threshold in BD A*.
   * FIXED: x86 and x64 data compatibility was fixed as the structures weren't aligned.
   * FIXED: x86 tests were failing due mostly to floating point issues and the aforementioned structure misalignment.
* **Enhancement**
   * Add a durations list (delta time between each pair of trace points), a begin_time and a use_timestamp flag to trace_route requests. This allows using the input trace timestamps or durations plus the begin_time to compute elapsed time at each edge in the matched path (rather than using costing methods).
   * Add support for polyline5 encoding for OSRM formatted output.
* **Note**
   * Isochrones and openlr are both noted as not working with release builds for x86 (32bit) platforms. We'll look at getting this fixed in a future release

## Release Date: 2018-11-21 Valhalla 3.0.1
* **Bug Fix**
   * FIXED: Fixed a rare, but serious bug with bicycle costing. ferry_factor_ in bicycle costing shadowed the data member in the base dynamic cost class, leading to an uninitialized variable. Occasionally, this would lead to negative costs which caused failures. [#1663](https://github.com/valhalla/valhalla/pull/1663)
   * FIXED: Fixed use of units in OSRM compatibility mode. [#1662](https://github.com/valhalla/valhalla/pull/1662)

## Release Date: 2018-11-21 Valhalla 3.0.0
* **NOTE**
   * This release changes the Valhalla graph tile formats to make the tile data more efficient and flexible. Tile data is incompatible with Valhalla 2.x builds, and code for 3.x is incompatible with data built for Valahalla 2.x versions. Valhalla tile sizes are slightly smaller (for datasets using elevation information the size savings is over 10%). In addition, there is increased flexibility for creating different variants of tiles to support different applications (e.g. bicycle only, or driving only).
* **Enhancement**
   * Remove the use of DirectedEdge for transitions between nodes on different hierarchy levels. A new structure, NodeTransition, is now used to transition to nodes on different hierarchy level. This saves space since only the end node GraphId is needed for the transitions (and DirectedEdge is a large data structure).
   * Change the NodeInfo lat,lon to use an offset from the tile base lat,lon. This potentially allows higher precision than using float, but more importantly saves space and allows support for NodeTransitions as well as spare for future growth.
   * Remove the EdgeElevation structure and max grade information into DirectedEdge and mean elevation into EdgeInfo. This saves space.
   * Reduce wayid to 32 bits. This allows sufficient growth when using OpenStreetMap data and frees space in EdgeInfo (allows moving speed limit and mean elevation from other structures).
   * Move name consistency from NodeInfo to DirectedEdge. This allows a more efficient lookup of name consistency.
   * Update all path algorithms to use NodeTransition logic rather than special DirectedEdge transition types. This simplifies PathAlgorithms slightly and removes some conditional logic.
   * Add an optional GraphFilter stage to tile building pipeline. This allows removal of edges and nodes based on access. This allows bicycle only, pedestrian only, or driving only datasets (or combinations) to be created - allowing smaller datasets for special purpose applications.
* **Deprecate**
   * Valhalla 3.0 removes support for OSMLR.

## Release Date: 2018-11-20 Valhalla 2.7.2
* **Enhancement**
   * UPDATED: Added a configuration variable for max_timedep_distance. This is used in selecting the path algorithm and provides the maximum distance between locations when choosing a time dependent path algorithm (other than multi modal). Above this distance, bidirectional A* is used with no time dependencies.
   * UPDATED: Remove transition edges from priority queue in Multimodal methods.
   * UPDATED: Fully implement street names and exit signs with ability to identify route numbers. [#1635](https://github.com/valhalla/valhalla/pull/1635)
* **Bug Fix**
   * FIXED: A timed-turned restriction should not be applied when a non-timed route is executed.  [#1615](https://github.com/valhalla/valhalla/pull/1615)
   * FIXED: Changed unordered_map to unordered_multimap for polys. Poly map can contain the same key but different multi-polygons. For example, islands for a country or timezone polygons for a country.
   * FIXED: Fixed timezone db issue where TZIDs did not exist in the Howard Hinnant date time db that is used in the date_time class for tz indexes.  Added logic to create aliases for TZIDs based on https://en.wikipedia.org/wiki/List_of_tz_database_time_zones
   * FIXED: Fixed the ramp turn modifiers for osrm compat [#1569](https://github.com/valhalla/valhalla/pull/1569)
   * FIXED: Fixed the step geometry when using the osrm compat mode [#1571](https://github.com/valhalla/valhalla/pull/1571)
   * FIXED: Fixed a data creation bug causing issues with A* routes ending on loops. [#1576](https://github.com/valhalla/valhalla/pull/1576)
   * FIXED: Fixed an issue with a bad route where destination only was present. Was due to thresholds in bidirectional A*. Changed threshold to be cost based rather than number of iterations). [#1586](https://github.com/valhalla/valhalla/pull/1586)
   * FIXED: Fixed an issue with destination only (private) roads being used in bicycle routes. Centralized some "base" transition cost logic in the base DynamicCost class. [#1587](https://github.com/valhalla/valhalla/pull/1587)
   * FIXED: Remove extraneous ramp maneuvers [#1657](https://github.com/valhalla/valhalla/pull/1657)

## Release Date: 2018-10-02 Valhalla 2.7.1
* **Enhancement**
   * UPDATED: Added date time support to forward and reverse isochrones. Add speed lookup (predicted speeds and/or free-flow or constrained flow speed) if date_time is present.
   * UPDATED: Add timezone checks to multimodal routes and isochrones (updates localtime if the path crosses into a timezone different than the start location).
* **Data Producer Update**
   * UPDATED: Removed boost date time support from transit.  Now using the Howard Hinnant date library.
* **Bug Fix**
   * FIXED: Fixed a bug with shortcuts that leads to inconsistent routes depending on whether shortcuts are taken, different origins can lead to different paths near the destination. This fix also improves performance on long routes and matrices.
   * FIXED: We were getting inconsistent results between departing at current date/time vs entering the current date/time.  This issue is due to the fact that the iso_date_time function returns the full iso date_time with the timezone offset (e.g., 2018-09-27T10:23-07:00 vs 2018-09-27T10:23). When we refactored the date_time code to use the new Howard Hinnant date library, we introduced this bug.
   * FIXED: Increased the threshold in CostMatrix to address null time and distance values occurring for truck costing with locations near the max distance.

## Release Date: 2018-09-13 Valhalla 2.7.0
* **Enhancement**
   * UPDATED: Refactor to use the pbf options instead of the ptree config [#1428](https://github.com/valhalla/valhalla/pull/1428) This completes [#1357](https://github.com/valhalla/valhalla/issues/1357)
   * UPDATED: Removed the boost/date_time dependency from baldr and odin. We added the Howard Hinnant date and time library as a submodule. [#1494](https://github.com/valhalla/valhalla/pull/1494)
   * UPDATED: Fixed 'Drvie' typo [#1505](https://github.com/valhalla/valhalla/pull/1505) This completes [#1504](https://github.com/valhalla/valhalla/issues/1504)
   * UPDATED: Optimizations of GetSpeed for predicted speeds [#1490](https://github.com/valhalla/valhalla/issues/1490)
   * UPDATED: Isotile optimizations
   * UPDATED: Added stats to predictive traffic logging
   * UPDATED: resample_polyline - Breaks the polyline into equal length segments at a sample distance near the resolution. Break out of the loop through polyline points once we reach the specified number of samplesthen append the last
polyline point.
   * UPDATED: added android logging and uses a shared graph reader
   * UPDATED: Do not run a second pass on long pedestrian routes that include a ferry (but succeed on first pass). This is a performance fix. Long pedestrian routes with A star factor based on ferry speed end up being very inefficient.
* **Bug Fix**
   * FIXED: A* destination only
   * FIXED: Fixed through locations weren't honored [#1449](https://github.com/valhalla/valhalla/pull/1449)


## Release Date: 2018-08-02 Valhalla 3.0.0-rc.4
* **Node Bindings**
   * UPDATED: add some worker pool handling
   [#1467](https://github.com/valhalla/valhalla/pull/1467)

## Release Date: 2018-08-02 Valhalla 3.0.0-rc.3
* **Node Bindings**
   * UPDATED: replaced N-API with node-addon-api wrapper and made the actor
   functions asynchronous
   [#1457](https://github.com/valhalla/valhalla/pull/1457)

## Release Date: 2018-07-24 Valhalla 3.0.0-rc.2
* **Node Bindings**
   * FIXED: turn on the autocleanup functionality for the actor object.
   [#1439](https://github.com/valhalla/valhalla/pull/1439)

## Release Date: 2018-07-16 Valhalla 3.0.0-rc.1
* **Enhancement**
   * ADDED: exposed the rest of the actions to the node bindings and added tests. [#1415](https://github.com/valhalla/valhalla/pull/1415)

## Release Date: 2018-07-12 Valhalla 3.0.0-alpha.1
**NOTE**: There was already a small package named `valhalla` on the npm registry, only published up to version 0.0.3. The team at npm has transferred the package to us, but would like us to publish something to it ASAP to prove our stake in it. Though the bindings do not have all of the actor functionality exposed yet (just route), we are going to publish an alpha release of 3.0.0 to get something up on npm.
* **Infrastructure**:
   * ADDED: add in time dependent algorithms if the distance between locations is less than 500km.
   * ADDED: TurnLanes to indicate turning lanes at the end of a directed edge.
   * ADDED: Added PredictedSpeeds to Valhalla tiles and logic to compute speed based on predictive speed profiles.
* **Data Producer Update**
   * ADDED: is_route_num flag was added to Sign records. Set this to true if the exit sign comes from a route number/ref.
   * CHANGED: Lower speeds on driveways, drive-thru, and parking aisle. Set destination only flag for drive thru use.
   * ADDED: Initial implementation of turn lanes.
  **Bug Fix**
   * CHANGED: Fix destination only penalty for A* and time dependent cases.
   * CHANGED: Use the distance from GetOffsetForHeading, based on road classification and road use (e.g. ramp, turn channel, etc.), within tangent_angle function.
* **Map Matching**
   * FIXED: Fixed trace_route edge_walk server abort [#1365](https://github.com/valhalla/valhalla/pull/1365)
* **Enhancement**
   * ADDED: Added post process for updating free and constrained speeds in the directed edges.
   * UPDATED: Parse the json request once and store in a protocol buffer to pass along the pipeline. This completed the first portion of [#1357](https://github.com/valhalla/valhalla/issues/1357)
   * UPDATED: Changed the shape_match attribute from a string to an enum. Fixes [#1376](https://github.com/valhalla/valhalla/issues/1376)
   * ADDED: Node bindings for route [#1341](https://github.com/valhalla/valhalla/pull/1341)
   * UPDATED: Use a non-linear use_highways factor (to more heavily penalize highways as use_highways approaches 0).

## Release Date: 2018-07-15 Valhalla 2.6.3
* **API**:
   * FIXED: Use a non-linear use_highways factor (to more heavily penalize highways as use_highways approaches 0).
   * FIXED: Fixed the highway_factor when use_highways < 0.5.
   * ENHANCEMENT: Added logic to modulate the surface factor based on use_trails.
   * ADDED: New customer test requests for motorcycle costing.

## Release Date: 2018-06-28 Valhalla 2.6.2
* **Data Producer Update**
   * FIXED: Complex restriction sorting bug.  Check of has_dt in ComplexRestrictionBuilder::operator==.
* **API**:
   * FIXED: Fixed CostFactory convenience method that registers costing models
   * ADDED: Added use_tolls into motorcycle costing options

## Release Date: 2018-05-28 Valhalla 2.6.0
* **Infrastructure**:
   * CHANGED: Update cmake buildsystem to replace autoconf [#1272](https://github.com/valhalla/valhalla/pull/1272)
* **API**:
   * CHANGED: Move `trace_options` parsing to map matcher factory [#1260](https://github.com/valhalla/valhalla/pull/1260)
   * ADDED: New costing method for AutoDataFix [#1283](https://github.com/valhalla/valhalla/pull/1283)

## Release Date: 2018-05-21 Valhalla 2.5.0
* **Infrastructure**
   * ADDED: Add code formatting and linting.
* **API**
   * ADDED: Added new motorcycle costing, motorcycle access flag in data and use_trails option.
* **Routing**
   * ADDED: Add time dependnet forward and reverse A* methods.
   * FIXED: Increase minimum threshold for driving routes in bidirectional A* (fixes some instances of bad paths).
* **Data Producer Update**
   * CHANGED: Updates to properly handle cycleway crossings.
   * CHANGED: Conditionally include driveways that are private.
   * ADDED: Added logic to set motorcycle access.  This includes lua, country access, and user access flags for motorcycles.

## Release Date: 2018-04-11 Valhalla 2.4.9
* **Enhancement**
   * Added European Portuguese localization for Valhalla
   * Updates to EdgeStatus to improve performance. Use an unordered_map of tile Id and allocate an array for each edge in the tile. This allows using pointers to access status for sequential edges. This improves performance by 50% or so.
   * A couple of bicycle costing updates to improve route quality: avoid roads marked as part of a truck network, to remove the density penalty for transition costs.
   * When optimal matrix type is selected, now use CostMatrix for source to target pedestrian and bicycle matrix calls when both counts are above some threshold. This improves performance in general and lessens some long running requests.
*  **Data Producer Update**
   * Added logic to protect against setting a speed of 0 for ferries.

## Release Date: 2018-03-27 Valhalla 2.4.8
* **Enhancement**
   * Updates for Italian verbal translations
   * Optionally remove driveways at graph creation time
   * Optionally disable candidate edge penalty in path finding
   * OSRM compatible route, matrix and map matching response generation
   * Minimal Windows build compatibility
   * Refactoring to use PBF as the IPC mechanism for all objects
   * Improvements to internal intersection marking to reduce false positives
* **Bug Fix**
   * Cap candidate edge penalty in path finding to reduce excessive expansion
   * Fix trivial paths at deadends

## Release Date: 2018-02-08 Valhalla 2.4.7
* **Enhancement**
   * Speed up building tiles from small OSM imports by using boost directory iterator rather than going through all possible tiles and testing each if the file exists.
* **Bug Fix**
   * Protect against overflow in string to float conversion inside OSM parsing.

## Release Date: 2018-01-26 Valhalla 2.4.6
* **Enhancement**
   * Elevation library will lazy load RAW formatted sources

## Release Date: 2018-01-24 Valhalla 2.4.5
* **Enhancement**
   * Elevation packing utility can unpack lz4hc now
* **Bug Fix**
   * Fixed broken darwin builds

## Release Date: 2018-01-23 Valhalla 2.4.4
* **Enhancement**
   * Elevation service speed improvements and the ability to serve lz4hc compressed data
   * Basic support for downloading routing tiles on demand
   * Deprecated `valhalla_route_service`, now all services (including elevation) are found under `valhalla_service`

## Release Date: 2017-12-11 Valhalla 2.4.3
* **Enhancement**
   * Remove union from GraphId speeds up some platforms
   * Use SAC scale in pedestrian costing
   * Expanded python bindings to include all actions (route, matrix, isochrone, etc)
* **Bug Fix**
   * French translation typo fixes
*  **Data Producer Update**
   * Handling shapes that intersect the poles when binning
   * Handling when transit shapes are less than 2 points

## Release Date: 2017-11-09 Valhalla 2.4.1
*  **Data Producer Update**
   * Added kMopedAccess to modes for complex restrictions.  Remove the kMopedAccess when auto access is removed.  Also, add the kMopedAccess when an auto restriction is found.

## Release Date: 2017-11-08 Valhalla 2.4.0
*  **Data Producer Update**
   * Added logic to support restriction = x with a the except tag.  We apply the restriction to everything except for modes in the except tag.
   * Added logic to support railway_service and coach_service in transit.
* **Bug Fix**
  * Return proper edge_walk path for requested shape_match=walk_or_snap
  * Skip invalid stateid for Top-K requests

## Release Date: 2017-11-07 Valhalla 2.3.9
* **Enhancement**
  * Top-K map matched path generation now only returns unique paths and does so with fewer iterations
  * Navigator call outs for both imperial and metric units
  * The surface types allowed for a given bike route can now be controlled via a request parameter `avoid_bad_surfaces`
  * Improved support for motorscooter costing via surface types, road classification and vehicle specific tagging
* **Bug Fix**
  * Connectivity maps now include information about transit tiles
  * Lane counts for singly digitized roads are now correct for a given directed edge
  * Edge merging code for assigning osmlr segments is now robust to partial tile sets
  * Fix matrix path finding to allow transitioning down to lower levels when appropriate. In particular, do not supersede shortcut edges until no longer expanding on the next level.
  * Fix optimizer rotate location method. This fixes a bug where optimal ordering was bad for large location sets.
*  **Data Producer Update**
   * Duration tags are now used to properly set the speed of travel for a ferry routes

## Release Date: 2017-10-17 Valhalla 2.3.8
* **Bug Fix**
  * Fixed the roundabout exit count for bicycles when the roundabout is a road and not a cycleway
  * Enable a pedestrian path to remain on roundabout instead of getting off and back on
  * Fixed the penalization of candidate locations in the uni-directional A* algorithm (used for trivial paths)
*  **Data Producer Update**
   * Added logic to set bike forward and tag to true where kv["sac_scale"] == "hiking". All other values for sac_scale turn off bicycle access.  If sac_scale or mtb keys are found and a surface tag is not set we default to kPath.
   * Fixed a bug where surface=unpaved was being assigned Surface::kPavedSmooth.

## Release Date: 2017-9-11 Valhalla 2.3.7
* **Bug Fix**
  * Update bidirectional connections to handle cases where the connecting edge is one of the origin (or destination) edges and the cost is high. Fixes some pedestrian route issues that were reported.
*  **Data Producer Update**
   * Added support for motorroad tag (default and per country).
   * Update OSMLR segment association logic to fix issue where chunks wrote over leftover segments. Fix search along edges to include a radius so any nearby edges are also considered.

## Release Date: 2017-08-29 Valhalla 2.3.6
* **Bug Fix**
  * Pedestrian paths including ferries no longer cause circuitous routes
  * Fix a crash in map matching route finding where heading from shape was using a `nullptr` tile
  * Spanish language narrative corrections
  * Fix traffic segment matcher to always set the start time of a segment when its known
* **Enhancement**
  * Location correlation scoring improvements to avoid situations where less likely start or ending locations are selected

## Release Date: 2017-08-22 Valhalla 2.3.5
* **Bug Fix**
  * Clamp the edge score in thor. Extreme values were causing bad alloc crashes.
  * Fix multimodal isochrones. EdgeLabel refactor caused issues.
* **Data Producer Update**
  * Update lua logic to properly handle vehicle=no tags.

## Release Date: 2017-08-14 Valhalla 2.3.4
* **Bug Fix**
  * Enforce limits on maximum per point accuracy to avoid long running map matching computations

## Release Date: 2017-08-14 Valhalla 2.3.3
* **Bug Fix**
  * Maximum osm node reached now causes bitset to resize to accommodate when building tiles
  * Fix wrong side of street information and remove redundant node snapping
  * Fix path differences between services and `valhalla_run_route`
  * Fix map matching crash when interpolating duplicate input points
  * Fix unhandled exception when trace_route or trace_attributes when there are no continuous matches
* **Enhancement**
  * Folded Low-Stress Biking Code into the regular Bicycle code and removed the LowStressBicycleCost class. Now when making a query for bicycle routing, a value of 0 for use_hills and use_roads produces low-stress biking routes, while a value of 1 for both provides more intense professional bike routes.
  * Bike costing default values changed. use_roads and use_hills are now 0.25 by default instead of 0.5 and the default bike is now a hybrid bike instead of a road bike.
  * Added logic to use station hierarchy from transitland.  Osm and egress nodes are connected by transitconnections.  Egress and stations are connected by egressconnections.  Stations and platforms are connected by platformconnections.  This includes narrative updates for Odin as well.

## Release Date: 2017-07-31 Valhalla 2.3.2
* **Bug Fix**
  * Update to use oneway:psv if oneway:bus does not exist.
  * Fix out of bounds memory issue in DoubleBucketQueue.
  * Many things are now taken into consideration to determine which sides of the road have what cyclelanes, because they were not being parsed correctly before
  * Fixed issue where sometimes a "oneway:bicycle=no" tag on a two-way street would cause the road to become a oneway for bicycles
  * Fixed trace_attributes edge_walk cases where the start or end points in the shape are close to graph nodes (intersections)
  * Fixed 32bit architecture crashing for certain routes with non-deterministic placement of edges labels in bucketized queue datastructure
* **Enhancement**
  * Improve multi-modal routes by adjusting the pedestrian mode factor (routes use less walking in favor of public transit).
  * Added interface framework to support "top-k" paths within map-matching.
  * Created a base EdgeLabel class that contains all data needed within costing methods and supports the basic path algorithms (forward direction, A*, with accumulated path distance). Derive class for bidirectional algorithms (BDEdgeLabel) and for multimodal algorithms. Lowers memory use by combining some fields (using spare bits from GraphId).
  * Added elapsed time estimates to map-matching labels in preparation for using timestamps in map-matching.
  * Added parsing of various OSM tags: "bicycle=use_sidepath", "bicycle=dismount", "segregated=*", "shoulder=*", "cycleway:buffer=*", and several variations of these.
  * Both trace_route and trace_attributes will parse `time` and `accuracy` parameters when the shape is provided as unencoded
  * Map-matching will now use the time (in seconds) of each gps reading (if provided) to narrow the search space and avoid finding matches that are impossibly fast

## Release Date: 2017-07-10 Valhalla 2.3.0
* **Bug Fix**
  * Fixed a bug in traffic segment matcher where length was populated but had invalid times
* **Embedded Compilation**
  * Decoupled the service components from the rest of the worker objects so that the worker objects could be used in non http service contexts
   * Added an actor class which encapsulates the various worker objects and allows the various end points to be called /route /height etc. without needing to run a service
* **Low-Stress Bicycle**
  * Worked on creating a new low-stress biking option that focuses more on taking safer roads like cycle ways or residential roads than the standard bike costing option does.

## Release Date: 2017-06-26 Valhalla 2.2.9
* **Bug Fix**
  * Fix a bug introduced in 2.2.8 where map matching search extent was incorrect in longitude axis.

## Release Date: 2017-06-23 Valhalla 2.2.8
* **Bug Fix**
  * Traffic segment matcher (exposed through Python bindings) - fix cases where partial (or no) results could be returned when breaking out of loop in form_segments early.
* **Traffic Matching Update**
  * Traffic segment matcher - handle special cases when entering and exiting turn channels.
* **Guidance Improvements**
  * Added Swedish (se-SV) narrative file.

## Release Date: 2017-06-20 Valhalla 2.2.7
* **Bug Fixes**
  * Traffic segment matcher (exposed through Python bindings) makes use of accuracy per point in the input
  * Traffic segment matcher is robust to consecutive transition edges in matched path
* **Isochrone Changes**
  * Set up isochrone to be able to handle multi-location queries in the future
* **Data Producer Updates**
  * Fixes to valhalla_associate_segments to address threading issue.
  * Added support for restrictions that refers only to appropriate type of vehicle.
* **Navigator**
  * Added pre-alpha implementation that will perform guidance for mobile devices.
* **Map Matching Updates**
  * Added capability to customize match_options

## Release Date: 2017-06-12 Valhalla 2.2.6
* **Bug Fixes**
  * Fixed the begin shape index where an end_route_discontinuity exists
* **Guidance Improvements**
  * Updated Slovenian (sl-SI) narrative file.
* **Data Producer Updates**
  * Added support for per mode restrictions (e.g., restriction:&lt;type&gt;)  Saved these restrictions as "complex" restrictions which currently support per mode lookup (unlike simple restrictions which are assumed to apply to all driving modes).
* **Matrix Updates**
  * Increased max distance threshold for auto costing and other similar costings to 400 km instead of 200 km

## Release Date: 2017-06-05 Valhalla 2.2.5
* **Bug Fixes**
  * Fixed matched point edge_index by skipping transition edges.
  * Use double precision in meili grid traversal to fix some incorrect grid cases.
  * Update meili to use DoubleBucketQueue and GraphReader methods rather than internal methods.

## Release Date: 2017-05-17 Valhalla 2.2.4
* **Bug Fixes**
  * Fix isochrone bug where the default access mode was used - this rejected edges that should not have been rejected for cases than automobile.
  * Fix A* handling of edge costs for trivial routes. This fixed an issue with disconnected regions that projected to a single edge.
  * Fix TripPathBuilder crash if first edge is a transition edge (was occurring with map-matching in rare occasions).

## Release Date: 2017-05-15 Valhalla 2.2.3
* **Map Matching Improvement**
  * Return begin and end route discontinuities. Also, returns partial shape of edge at route discontinuity.
* **Isochrone Improvements**
  * Add logic to make sure the center location remains fixed at the center of a tile/grid in the isotile.
  * Add a default generalization factor that is based on the grid size. Users can still override this factor but the default behavior is improved.
  * Add ExpandForward and ExpandReverse methods as is done in bidirectional A*. This improves handling of transitions between hierarchy levels.
* **Graph Correlation Improvements**
  * Add options to control both radius and reachability per input location (with defaults) to control correlation of input locations to the graph in such a way as to avoid routing between disconnected regions and favor more likely paths.

## Release Date: 2017-05-08 Valhalla 2.2.0
* **Guidance Improvements**
  * Added Russian (ru-RU) narrative file.
  * Updated Slovenian (sl-SI) narrative file.
* **Data Producer Updates**
  * Assign destination sign info on bidirectional ramps.
  * Update ReclassifyLinks. Use a "link-tree" which is formed from the exit node and terminates at entrance nodes. Exit nodes are sorted by classification so motorway exits are done before trunks, etc. Updated the turn channel logic - now more consistently applies turn channel use.
  * Updated traffic segment associations to properly work with elevation and lane connectivity information (which is stored after the traffic association).

## Release Date: 2017-04-24 Valhalla 2.1.9
* **Elevation Update**
  * Created a new EdgeElevation structure which includes max upward and downward slope (moved from DirectedEdge) and mean elevation.
* **Routing Improvements**
  * Destination only fix when "nested" destination only areas cause a route failure. Allow destination only edges (with penalty) on 2nd pass.
  * Fix heading to properly use the partial edge shape rather than entire edge shape to determine heading at the begin and end locations.
  * Some cleanup and simplification of the bidirectional A* algorithm.
  * Some cleanup and simplification of TripPathBuilder.
  * Make TileHierarchy data and methods static and remove tile_dir from the tile hierarchy.
* **Map Matching Improvement**
  * Return matched points with trace attributes when using map_snap.
* **Data Producer Updates**
  * lua updates so that the chunnel will work again.

## Release Date: 2017-04-04 Valhalla 2.1.8
* **Map Matching Release**
  * Added max trace limits and out-of-bounds checks for customizable trace options

## Release Date: 2017-03-29 Valhalla 2.1.7
* **Map Matching Release**
  * Increased service limits for trace
* **Data Producer Updates**
  * Transit: Remove the dependency on using level 2 tiles for transit builder
* **Traffic Updates**
  * Segment matcher completely re-written to handle many complex issues when matching traces to OTSs
* **Service Improvement**
  * Bug Fix - relaxed rapidjson parsing to allow numeric type coercion
* **Routing Improvements**
  * Level the forward and reverse paths in bidirectional A * to account for distance approximation differences.
  * Add logic for Use==kPath to bicycle costing so that paths are favored (as are footways).

## Release Date: 2017-03-10 Valhalla 2.1.3
* **Guidance Improvement**
  * Corrections to Slovenian narrative language file
  **Routing Improvements**
  * Increased the pedestrian search radius from 25 to 50 within the meili configuration to reduce U-turns with map-matching
  * Added a max avoid location limit

## Release Date: 2017-02-22 Valhalla 2.1.0
* **Guidance Improvement**
  * Added ca-ES (Catalan) and sl-SI (Slovenian) narrative language files
* **Routing  Improvement**
  * Fix through location reverse ordering bug (introduced in 2.0.9) in output of route responses for depart_at routes
  * Fix edge_walking method to handle cases where more than 1 initial edge is found
* **Data Producer Updates**
  * Improved transit by processing frequency based schedules.
  * Updated graph validation to more aggressively check graph consistency on level 0 and level 1
  * Fix the EdgeInfo hash to not create duplicate edge info records when creating hierarchies

## Release Date: 2017-02-21 Valhalla 2.0.9
* **Guidance Improvement**
  * Improved Italian narrative by handling articulated prepositions
  * Properly calling out turn channel maneuver
* **Routing Improvement**
  * Improved path determination by increasing stop impact for link to link transitions at intersections
  * Fixed through location handling, now includes cost at throughs and properly uses heading
  * Added ability to adjust location heading tolerance
* **Traffic Updates**
  * Fixed segment matching json to properly return non-string values where appropriate
* **Data Producer Updates**
  * Process node:ref and way:junction_ref as a semicolon separated list for exit numbers
  * Removed duplicated interchange sign information when ways are split into edges
  * Use a sequence within HierarchyBuilder to lower memory requirements for planet / large data imports.
  * Add connecting OSM wayId to a transit stop within NodeInfo.
  * Lua update:  removed ways that were being added to the routing graph.
  * Transit:  Fixed an issue where add_service_day and remove_service_day was not using the tile creation date, but the service start date for transit.
  * Transit:  Added acceptance test logic.
  * Transit:  Added fallback option if the associated wayid is not found.  Use distance approximator to find the closest edge.
  * Transit:  Added URL encoding for one stop ids that contain diacriticals.  Also, added include_geometry=false for route requests.
* **Optimized Routing Update**
  * Added an original index to the location object in the optimized route response
* **Trace Route Improvement**
  * Updated find_start_node to fix "GraphTile NodeInfo index out of bounds" error

## Release Date: 2017-01-30 Valhalla 2.0.6
* **Guidance Improvement**
  * Italian phrases were updated
* **Routing Improvement**
  * Fixed an issue where date and time was returning an invalid ISO8601 time format for date_time values in positive UTC. + sign was missing.
  * Fixed an encoding issue that was discovered for tranist_fetcher.  We were not encoding onestop_ids or route_ids.  Also, added exclude_geometry=true for route API calls.
* **Data Producer Updates**
  * Added logic to grab a single feed in valhalla_build_transit.

## Release Date: 2017-01-04 Valhalla 2.0.3
* **Service Improvement**
  * Added support for interrupting requests. If the connection is closed, route computation and map-matching can be interrupted prior to completion.
* **Routing Improvement**
  * Ignore name inconsistency when entering a link to avoid double penalizing.
* **Data Producer Updates**
  * Fixed consistent name assignment for ramps and turn lanes which improved guidance.
  * Added a flag to directed edges indicating if the edge has names. This can potentially be used in costing methods.
  * Allow future use of spare GraphId bits within DirectedEdge.

## Release Date: 2016-12-13 Valhalla 2.0.2
* **Routing Improvement**
  * Added support for multi-way restrictions to matrix and isochrones.
  * Added HOV costing model.
  * Speed limit updates.   Added logic to save average speed separately from speed limits.
  * Added transit include and exclude logic to multimodal isochrone.
  * Fix some edge cases for trivial (single edge) paths.
  * Better treatment of destination access only when using bidirectional A*.
* **Performance Improvement**
  * Improved performance of the path algorithms by making many access methods inline.

## Release Date: 2016-11-28 Valhalla 2.0.1
* **Routing Improvement**
  * Preliminary support for multi-way restrictions
* **Issues Fixed**
  * Fixed tile incompatibility between 64 and 32bit architectures
  * Fixed missing edges within tile edge search indexes
  * Fixed an issue where transit isochrone was cut off if we took transit that was greater than the max_seconds and other transit lines or buses were then not considered.

## Release Date: 2016-11-15 Valhalla 2.0

* **Tile Redesign**
  * Updated the graph tiles to store edges only on the hierarchy level they belong to. Prior to this, the highways were stored on all levels, they now exist only on the highway hierarchy. Similar changes were made for arterial level roads. This leads to about a 20% reduction in tile size.
  * The tile redesign required changes to the path generation algorithms. They must now transition freely between levels, even for pedestrian and bicycle routes. To offset the extra transitions, the main algorithms were changed to expand nodes at each level that has directed edges, rather than adding the transition edges to the priority queue/adjacency list. This change helps performance. The hierarchy limits that are used to speed the computation of driving routes by utilizing the highway hierarchy were adjusted to work with the new path algorithms.
  * Some changes to costing were also required, for example pedestrian and bicycle routes skip shortcut edges.
  * Many tile data structures were altered to explicitly size different fields and make room for "spare" fields that will allow future growth. In addition, the tile itself has extra "spare" records that can be appended to the end of the tile and referenced from the tile header. This also will allow future growth without breaking backward compatibility.
* **Guidance Improvement**
  * Refactored trip path to use an enumerated `Use` for edge and an enumerated `NodeType` for node
  * Fixed some wording in the Hindi narrative file
  * Fixed missing turn maneuver by updating the forward intersecting edge logic
* **Issues Fixed**
  * Fixed an issue with pedestrian routes where a short u-turn was taken to avoid the "crossing" penalty.
  * Fixed bicycle routing due to high penalty to enter an access=destination area. Changed to a smaller, length based factor to try to avoid long regions where access = destination. Added a driveway penalty to avoid taking driveways (which are often marked as access=destination).
  * Fixed regression where service did not adhere to the list of allowed actions in the Loki configuration
* **Graph Correlation**
  * External contributions from Navitia have lead to greatly reduced per-location graph correlation. Average correlation time is now less than 1ms down from 4-9ms.

## Release Date: 2016-10-17

* **Guidance Improvement**
  * Added the Hindi (hi-IN) narrative language
* **Service Additions**
  * Added internal valhalla error codes utility in baldr and modified all services to make use of and return as JSON response
  * See documentation https://github.com/valhalla/valhalla-docs/blob/master/api-reference.md#internal-error-codes-and-conditions
* **Time-Distance Matrix Improvement**
  * Added a costmatrix performance fix for one_to_many matrix requests
* **Memory Mapped Tar Archive - Tile Extract Support**
  * Added the ability to load a tar archive of the routing graph tiles. This improves performance under heavy load and reduces the memory requirement while allowing multiple processes to share cache resources.

## Release Date: 2016-09-19

* **Guidance Improvement**
  * Added pirate narrative language
* **Routing Improvement**
  * Added the ability to include or exclude stops, routes, and operators in multimodal routing.
* **Service Improvement**
  * JSONify Error Response

## Release Date: 2016-08-30

* **Pedestrian Routing Improvement**
  * Fixes for trivial pedestrian routes

## Release Date: 2016-08-22

* **Guidance Improvements**
  * Added Spanish narrative
  * Updated the start and end edge heading calculation to be based on road class and edge use
* **Bicycle Routing Improvements**
  * Prevent getting off a higher class road for a small detour only to get back onto the road immediately.
  * Redo the speed penalties and road class factors - they were doubly penalizing many roads with very high values.
  * Simplify the computation of weighting factor for roads that do not have cycle lanes. Apply speed penalty to slightly reduce favoring
of non-separated bicycle lanes on high speed roads.
* **Routing Improvements**
  * Remove avoidance of U-turn for pedestrian routes. This improves use with map-matching since pedestrian routes can make U-turns.
  * Allow U-turns at dead-ends for driving (and bicycling) routes.
* **Service Additions**
  * Add support for multi-modal isochrones.
  * Added base code to allow reverse isochrones (path from anywhere to a single destination).
* **New Sources to Targets**
  * Added a new Matrix Service action that allows you to request any of the 3 types of time-distance matrices by calling 1 action.  This action takes a sources and targets parameter instead of the locations parameter.  Please see the updated Time-Distance Matrix Service API reference for more details.

## Release Date: 2016-08-08

 * **Service additions**
  * Latitude, longitude bounding boxes of the route and each leg have been added to the route results.
  * Added an initial isochrone capability. This includes methods to create an "isotile" - a 2-D gridded data set with time to reach each lat,lon grid from an origin location. This isoltile is then used to create contours at specified times. Interior contours are optionally removed and the remaining outer contours are generalized and converted to GeoJSON polygons. An initial version supporting multimodal route types has also been added.
 * **Data Producer Updates**
  * Fixed tranist scheduling issue where false schedules were getting added.
 * **Tools Additionas**
  * Added `valhalla_export_edges` tool to allow shape and names to be dumped from the routing tiles

## Release Date: 2016-07-19

 * **Guidance Improvements**
  * Added French narrative
  * Added capability to have narrative language aliases - For example: German `de-DE` has an alias of `de`
 * **Transit Stop Update** - Return latitude and longitude for each transit stop
 * **Data Producer Updates**
  * Added logic to use lanes:forward, lanes:backward, speed:forward, and speed:backward based on direction of the directed edge.
  * Added support for no_entry, no_exit, and no_turn restrictions.
  * Added logic to support country specific access. Based on country tables found here: http://wiki.openstreetmap.org/wiki/OSM_tags_for_routing/Access-Restrictions

## Release Date: 2016-06-08

 * **Bug Fix** - Fixed a bug where edge indexing created many small tiles where no edges actually intersected. This allowed impossible routes to be considered for path finding instead of rejecting them earlier.
 * **Guidance Improvements**
  * Fixed invalid u-turn direction
  * Updated to properly call out jughandle routes
  * Enhanced signless interchange maneuvers to help guide users
 * **Data Producer Updates**
  * Updated the speed assignment for ramp to be a percentage of the original road class speed assignment
  * Updated stop impact logic for turn channel onto ramp

## Release Date: 2016-05-19

 * **Bug Fix** - Fixed a bug where routes fail within small, disconnected "islands" due to the threshold logic in prior release. Also better logic for not-thru roads.

## Release Date: 2016-05-18

 * **Bidirectional A* Improvements** - Fixed an issue where if both origin and destination locations where on not-thru roads that meet at a common node the path ended up taking a long detour. Not all cases were fixed though - next release should fix. Trying to address the termination criteria for when the best connection point of the 2 paths is optimal. Turns out that the initial case where both opposing edges are settled is not guaranteed to be the least cost path. For now we are setting a threshold and extending the search while still tracking best connections. Fixed the opposing edge when a hierarchy transition occurs.
 * **Guidance Globalization** -  Fixed decimal distance to be locale based.
 * **Guidance Improvements**
  * Fixed roundabout spoke count issue by fixing the drive_on_right attribute.
  * Simplified narative by combining unnamed straight maneuvers
  * Added logic to confirm maneuver type assignment to avoid invalid guidance
  * Fixed turn maneuvers by improving logic for the following:
    * Internal intersection edges
    * 'T' intersections
    * Intersecting forward edges
 * **Data Producer Updates** - Fix the restrictions on a shortcut edge to be the same as the last directed edge of the shortcut (rather than the first one).

## Release Date: 2016-04-28

 * **Tile Format Updates** - Separated the transit graph from the "road only" graph into different tiles but retained their interconnectivity. Transit tiles are now hierarchy level 3.
 * **Tile Format Updates** - Reduced the size of graph edge shape data by 5% through the use of varint encoding (LEB128)
 * **Tile Format Updates** - Aligned `EdgeInfo` structures to proper byte boundaries so as to maintain compatibility for systems who don't support reading from unaligned addresses.
 * **Guidance Globalization** -  Added the it-IT(Italian) language file. Added support for CLDR plural rules. The cs-CZ(Czech), de-DE(German), and en-US(US English) language files have been updated.
 * **Travel mode based instructions** -  Updated the start, post ferry, and post transit insructions to be based on the travel mode, for example:
  * `Drive east on Main Street.`
  * `Walk northeast on Broadway.`
  * `Bike south on the cycleway.`

## Release Date: 2016-04-12

 * **Guidance Globalization** -  Added logic to use tagged language files that contain the guidance phrases. The initial versions of en-US, de-DE, and cs-CZ have been deployed.
 * **Updated ferry defaults** -  Bumped up use_ferry to 0.65 so that we don't penalize ferries as much.

## Release Date: 2016-03-31
 * **Data producer updates** - Do not generate shortcuts across a node which is a fork. This caused missing fork maneuvers on longer routes.  GetNames update ("Broadway fix").  Fixed an issue with looking up a name in the ref map and not the name map.  Also, removed duplicate names.  Private = false was unsetting destination only flags for parking aisles.

## Release Date: 2016-03-30
 * **TripPathBuilder Bug Fix** - Fixed an exception that was being thrown when trying to read directed edges past the end of the list within a tile. This was due to errors in setting walkability and cyclability on upper hierarchies.

## Release Date: 2016-03-28

 * **Improved Graph Correlation** -  Correlating input to the routing graph is carried out via closest first traversal of the graph's, now indexed, geometry. This results in faster correlation and guarantees the absolute closest edge is found.

## Release Date: 2016-03-16

 * **Transit type returned** -  The transit type (e.g. tram, metro, rail, bus, ferry, cable car, gondola, funicular) is now returned with each transit maneuver.
 * **Guidance language** -  If the language option is not supplied or is unsupported then the language will be set to the default (en-US). Also, the service will return the language in the trip results.
 * **Update multimodal path algorithm** - Applied some fixes to multimodal path algorithm. In particular fixed a bug where the wrong sortcost was added to the adjacency list. Also separated "in-station" transfer costs from transfers between stops.
 * **Data producer updates** - Do not combine shortcut edges at gates or toll booths. Fixes avoid toll issues on routes that included shortcut edges.

## Release Date: 2016-03-07

 * **Updated all APIs to honor the optional DNT (Do not track) http header** -  This will avoid logging locations.
 * **Reduce 'Merge maneuver' verbal alert instructions** -  Only create a verbal alert instruction for a 'Merge maneuver' if the previous maneuver is > 1.5 km.
 * **Updated transit defaults.  Tweaked transit costing logic to obtain better routes.** -  use_rail = 0.6, use_transfers = 0.3, transfer_cost = 15.0 and transfer_penalty = 300.0.  Updated the TransferCostFactor to use the transfer_factor correctly.  TransitionCost for pedestrian costing bumped up from 20.0f to 30.0f when predecessor edge is a transit connection.
 * **Initial Guidance Globalization** -  Partial framework for Guidance Globalization. Started reading some guidance phrases from en-US.json file.

## Release Date: 2016-02-22

 * **Use bidirectional A* for automobile routes** - Switch to bidirectional A* for all but bus routes and short routes (where origin and destination are less than 10km apart). This improves performance and has less failure cases for longer routes. Some data import adjustments were made (02-19) to fix some issues encountered with arterial and highway hierarchies. Also only use a maximum of 2 passes for bidirecdtional A* to reduce "long time to fail" cases.
 * **Added verbal multi-cue guidance** - This combines verbal instructions when 2 successive maneuvers occur in a short amount of time (e.g., Turn right onto MainStreet. Then Turn left onto 1st Avenue).

## Release Date: 2016-02-19

 * **Data producer updates** - Reduce stop impact when all edges are links (ramps or turn channels). Update opposing edge logic to reject edges that do no have proper access (forward access == reverse access on opposing edge and vice-versa). Update ReclassifyLinks for cases where a single edge (often a service road) intersects a ramp improperly causing the ramp to reclassified when it should not be. Updated maximum OSM node Id (now exceeds 4000000000). Move lua from conf repository into mjolnir.

## Release Date: 2016-02-01

 * **Data producer updates** - Reduce speed on unpaved/rough roads. Add statistics for hgv (truck) restrictions.

## Release Date: 2016-01-26

 * **Added capability to disable narrative production** - Added the `narrative` boolean option to allow users to disable narrative production. Locations, shape, length, and time are still returned. The narrative production is enabled by default. The possible values for the `narrative` option are: false and true
 * **Added capability to mark a request with an id** - The `id` is returned with the response so a user could match to the corresponding request.
 * **Added some logging enhancements, specifically [ANALYTICS] logging** - We want to focus more on what our data is telling us by logging specific stats in Logstash.

## Release Date: 2016-01-18

 * **Data producer updates** - Data importer configuration (lua) updates to fix a bug where buses were not allowed on restricted lanes.  Fixed surface issue (change the default surface to be "compacted" for footways).

## Release Date: 2016-01-04

 * **Fixed Wrong Costing Options Applied** - Fixed a bug in which a previous requests costing options would be used as defaults for all subsequent requests.

## Release Date: 2015-12-18

 * **Fix for bus access** - Data importer configuration (lua) updates to fix a bug where bus lanes were turning off access for other modes.
 * **Fix for extra emergency data** - Data importer configuration (lua) updates to fix a bug where we were saving hospitals in the data.
 * **Bicycle costing update** - Updated kTCSlight and kTCFavorable so that cycleways are favored by default vs roads.

## Release Date: 2015-12-17

 * **Graph Tile Data Structure update** - Updated structures within graph tiles to support transit efforts and truck routing. Removed TransitTrip, changed TransitRoute and TransitStop to indexes (rather than binary search). Added access restrictions (like height and weight restrictions) and the mode which they impact to reduce need to look-up.
 * **Data producer updates** - Updated graph tile structures and import processes.

## Release Date: 2015-11-23

 * **Fixed Open App for OSRM functionality** - Added OSRM functionality back to Loki to support Open App.

## Release Date: 2015-11-13

 * **Improved narrative for unnamed walkway, cycleway, and mountain bike trail** - A generic description will be used for the street name when a walkway, cycleway, or mountain bike trail maneuver is unnamed. For example, a turn right onto a unnamed walkway maneuver will now be: "Turn right onto walkway."
 * **Fix costing bug** - Fix a bug introduced in EdgeLabel refactor (impacted time distance matrix only).

## Release Date: 2015-11-3

 * **Enhance bi-directional A* logic** - Updates to bidirectional A* algorithm to fix the route completion logic to handle cases where a long "connection" edge could lead to a sub-optimal path. Add hierarchy and shortcut logic so we can test and use bidirectional A* for driving routes. Fix the destination logic to properly handle oneways as the destination edge. Also fix U-turn detection for reverse search when hierarchy transitions occur.
 * **Change "Go" to "Head" for some instructions** - Start, exit ferry.
 * **Update to roundabout instructions** - Call out roundabouts for edges marked as links (ramps, turn channels).
 * **Update bicycle costing** - Fix the road factor (for applying weights based on road classification) and lower turn cost values.

## Data Producer Release Date: 2015-11-2

 * **Updated logic to not create shortcut edges on roundabouts** - This fixes some roundabout exit counts.

## Release Date: 2015-10-20

 * **Bug Fix for Pedestrian and Bicycle Routes** - Fixed a bug with setting the destination in the bi-directional Astar algorithm. Locations that snapped to a dead-end node would have failed the route and caused a timeout while searching for a valid path. Also fixed the elapsed time computation on the reverse path of bi-directional algorithm.

## Release Date: 2015-10-16

 * **Through Location Types** - Improved support for locations with type = "through". Routes now combine paths that meet at each through location to create a single "leg" between locations with type = "break". Paths that continue at a through location will not create a U-turn unless the path enters a "dead-end" region (neighborhood with no outbound access).
 * **Update shortcut edge logic** - Now skips long shortcut edges when close to the destination. This can lead to missing the proper connection if the shortcut is too long. Fixes #245 (thor).
 * **Per mode service limits** - Update configuration to allow setting different maximum number of locations and distance per mode.
 * **Fix shape index for trivial path** - Fix a bug where when building the the trip path for a "trivial" route (includes just one edge) where the shape index exceeded that size of the shape.

## Release Date: 2015-09-28

 * **Elevation Influenced Bicycle Routing** - Enabled elevation influenced bicycle routing. A "use-hills" option was added to the bicycle costing profile that can tune routes to avoid hills based on grade and amount of elevation change.
 * **"Loop Edge" Fix** - Fixed a bug with edges that form a loop. Split them into 2 edges during data import.
 * **Additional information returned from 'locate' method** - Added information that can be useful when debugging routes and data. Adds information about nodes and edges at a location.
 * **Guidance/Narrative Updates** - Added side of street to destination narrative. Updated verbal instructions.<|MERGE_RESOLUTION|>--- conflicted
+++ resolved
@@ -5,6 +5,8 @@
    * CHANGED: Removed black and flake8 with ruff [#5639](https://github.com/valhalla/valhalla/pull/5639)
    * FIXED:  Fix hard exclusions with shortcuts [#5647](https://github.com/valhalla/valhalla/pull/5647) 
    * UPGRADED: vcpkg to 0e39c10736341cc8135b560438229bbda3d3219a [#5654](https://github.com/valhalla/valhalla/pull/5654)
+   * ADDED: Add NodeJs bindings [#5621](https://github.com/valhalla/valhalla/pull/5621)
+   * ADDED: Support for loading tiles from a remote tarball with optional HTTP basic auth [#5467](https://github.com/valhalla/valhalla/pull/5467)
 
 ## Release Date: 2025-10-23 Valhalla 3.6.0
 * **Removed**
@@ -174,16 +176,11 @@
    * ADDED: small CMake project and GHA to easily test statements on various compilers [#5564](https://github.com/valhalla/valhalla/pull/5564)
    * CHANGED: Use boost::container::small_vector in DynamicCost::Restricted to avoid allocations [#5586](https://github.com/valhalla/valhalla/pull/5586)
    * CHANGED: Optimise turntype calls in TransitionCost [#5590](https://github.com/valhalla/valhalla/pull/5590)
-<<<<<<< HEAD
-   * ADDED: Support for loading tiles from a remote tarball with optional HTTP basic auth [#5467](https://github.com/valhalla/valhalla/pull/5467)
-
-=======
    * CHANGED: Consistent use of `cost_ptr_t` [#5615](https://github.com/valhalla/valhalla/pull/5615)
    * ADDED: Add scripted image build to manual per-branch docker CI build [#5614](https://github.com/valhalla/valhalla/pull/5614)
    * CHANGED: added openssl as a linked library to all build configs when `ENABLE_DATA_TOOLS=ON` [#5626](https://github.com/valhalla/valhalla/pull/5626)
    * UPGRADED: C++17 to C++20 [#5575](https://github.com/valhalla/valhalla/pull/5575)
-   * ADDED: Add NodeJs bindings [#5621](https://github.com/valhalla/valhalla/pull/5621)
->>>>>>> 6a441ea6
+
 ## Release Date: 2024-10-10 Valhalla 3.5.1
 * **Removed**
 * **Bug Fix**
