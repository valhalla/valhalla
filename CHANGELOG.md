## Release Date: 2023-??-?? Valhalla 3.3.1
* **Removed**
* **Bug Fix**
   * FIXED: underflow of uint64_t cast for matrix time results [#3906](https://github.com/valhalla/valhalla/pull/3906)
   * FIXED: update vcpkg commit for Azure pipelines to fix libtool mirrors [#3915](https://github.com/valhalla/valhalla/pull/3915)
   * FIXED: fix CHANGELOG release year (2022->2023) [#3927](https://github.com/valhalla/valhalla/pull/3927)
   * FIXED: avoid segfault on invalid exclude_polygons input [#3907](https://github.com/valhalla/valhalla/pull/3907)
   * FIXED: allow \_WIN32_WINNT to be defined by build system [#3933](https://github.com/valhalla/valhalla/issues/3933)
   * FIXED: disconnected stop pairs in gtfs import [#3943](https://github.com/valhalla/valhalla/pull/3943)
   * FIXED: in/egress traversability in gtfs ingestion is now defaulted to kBoth to enable pedestrian access on transit connect edges and through the in/egress node [#3948](https://github.com/valhalla/valhalla/pull/3948)
   * FIXED: parsing logic needed implicit order of stations/egresses/platforms in the GTFS feeds [#3949](https://github.com/valhalla/valhalla/pull/3949)
   * FIXED: segfault in TimeDistanceMatrix [#3964](https://github.com/valhalla/valhalla/pull/3949)
   * FIXED: write multiple PBFs if the protobuf object gets too big [#3954](https://github.com/valhalla/valhalla/pull/3954)
<<<<<<< HEAD
   * FIXED: a few bugs in the GTFS test and multimodal routing, almost working! [#3988](https://github.com/valhalla/valhalla/pull/3988)
=======
   * FIXED: pin conan version to latest 1.x for now [#3990](https://github.com/valhalla/valhalla/pull/3990)
>>>>>>> 8113a07f
* **Enhancement**
   * CHANGED: replace boost::optional with C++17's std::optional where possible [#3890](https://github.com/valhalla/valhalla/pull/3890)
   * ADDED: parse `lit` tag on ways and add it to graph [#3893](https://github.com/valhalla/valhalla/pull/3893)
   * ADDED: log lat/lon of node where children link edges exceed the configured maximum [#3911](https://github.com/valhalla/valhalla/pull/3911)
   * ADDED: log matrix algorithm which was used [#3916](https://github.com/valhalla/valhalla/pull/3916)
   * UPDATED: docker base image to Ubuntu 22.04 [#3912](https://github.com/valhalla/valhalla/pull/3912)
   * CHANGED: Unify handling of single-file -Werror in all modules [#3910](https://github.com/valhalla/valhalla/pull/3910)
   * CHANGED: Build skadi with -Werror [#3935](https://github.com/valhalla/valhalla/pull/3935)
   * ADDED: Connect transit tiles to the graph [#3700](https://github.com/valhalla/valhalla/pull/3700)
   * CHANGED: switch to C++17 master branch of `just_gtfs` [#3947](https://github.com/valhalla/valhalla/pull/3947)
   * ADDED: Support for configuring a universal request timeout [#3966](https://github.com/valhalla/valhalla/pull/3966)
   * ADDED: optionally include highway=platform edges for pedestrian access [#3971](https://github.com/valhalla/valhalla/pull/3971)
   * ADDED: `use_lit` costing option for pedestrian costing [#3957](https://github.com/valhalla/valhalla/pull/3957)
   * CHANGED: Removed stray NULL values in log output[#3974](https://github.com/valhalla/valhalla/pull/3974)
   * CHANGED: More conservative estimates for cost of walking slopes [#3982](https://github.com/valhalla/valhalla/pull/3982)

## Release Date: 2023-01-03 Valhalla 3.3.0
* **Removed**
* **Bug Fix**
* **Enhancement**
  * CHANGED: Upgraded from C++14 to C++17. [#3878](https://github.com/valhalla/valhalla/pull/3878)

## Release Date: 2023-01-03 Valhalla 3.2.1
* **Removed**
* **Bug Fix**
   * FIXED: valhalla_run_route was missing config logic.[#3824](https://github.com/valhalla/valhalla/pull/3824)
   * FIXED: Added missing ferry tag if manoeuver uses a ferry. It's supposed to be there according to the docs. [#3815](https://github.com/valhalla/valhalla/issues/3815)
   * FIXED: Handle hexlifying strings with unsigned chars [#3842](https://github.com/valhalla/valhalla/pull/3842)
   * FIXED: Newer clang warns on `sprintf` which becomes a compilation error (due to `Werror`) so we use `snprintf` instead [#3846](https://github.com/valhalla/valhalla/issues/3846)
   * FIXED: Build all of Mjolnir with -Werror [#3845](https://github.com/valhalla/valhalla/pull/3845)
   * FIXED: Only set most destination information once for all origins in timedistancematrix [#3830](https://github.com/valhalla/valhalla/pull/3830)
   * FIXED: Integers to expansion JSON output were cast wrongly [#3857](https://github.com/valhalla/valhalla/pull/3857)
   * FIXED: hazmat=destination should be hazmat=false and fix the truckcost usage of hazmat [#3865](https://github.com/valhalla/valhalla/pull/3865)
   * FIXED: Make sure there is at least one path which is accessible for all vehicular modes when reclassifying ferry edges [#3860](https://github.com/valhalla/valhalla/pull/3860)
   * FIXED: valhalla_build_extract was failing to determine the tile ID to include in the extract [#3864](https://github.com/valhalla/valhalla/pull/3864)
   * FIXED: valhalla_ways_to_edges missed trimming the cache when overcommitted [#3872](https://github.com/valhalla/valhalla/pull/3864)
   * FIXED: Strange detours with multi-origin/destination unidirectional A* [#3585](https://github.com/valhalla/valhalla/pull/3585)
* **Enhancement**
   * ADDED: Added has_toll, has_higway, has_ferry tags to summary field of a leg and route and a highway tag to a maneuver if it includes a highway. [#3815](https://github.com/valhalla/valhalla/issues/3815)
   * ADDED: Add time info to sources_to_targets [#3795](https://github.com/valhalla/valhalla/pull/3795)
   * ADDED: "available_actions" to the /status response [#3836](https://github.com/valhalla/valhalla/pull/3836)
   * ADDED: "waiting" field on input/output intermediate break(_through) locations to respect services times [#3849](https://github.com/valhalla/valhalla/pull/3849)
   * ADDED: --bbox & --geojson-dir options to valhalla_build_extract to only archive a subset of tiles [#3856](https://github.com/valhalla/valhalla/pull/3856)
   * CHANGED: Replace unstable c++ geos API with a mix of geos' c api and boost::geometry for admin building [#3683](https://github.com/valhalla/valhalla/pull/3683)
   * ADDED: optional write-access to traffic extract from GraphReader [#3876](https://github.com/valhalla/valhalla/pull/3876)
   * UPDATED: locales from Transifex [#3879](https://github.com/valhalla/valhalla/pull/3879)
   * CHANGED: Build most of Baldr with -Werror [#3885](https://github.com/valhalla/valhalla/pull/3885)
   * UPDATED: some documentation overhaul to slim down root's README [#3881](https://github.com/valhalla/valhalla/pull/3881)
   * CHANGED: move documentation hosting to Github Pages from readthedocs.io [#3884](https://github.com/valhalla/valhalla/pull/3884)
   * ADDED: inline config arguments to some more executables [#3873](https://github.com/valhalla/valhalla/pull/3873)

## Release Date: 2022-10-26 Valhalla 3.2.0
* **Removed**
   * REMOVED: "build-\*" docker image to decrease complexity [#3689](https://github.com/valhalla/valhalla/pull/3541)

* **Bug Fix**
   * FIXED: Fix precision losses while encoding-decoding distance parameter in openlr [#3374](https://github.com/valhalla/valhalla/pull/3374)
   * FIXED: Fix bearing calculation for openlr records [#3379](https://github.com/valhalla/valhalla/pull/3379)
   * FIXED: Some refactoring that was proposed for the PR 3379 [3381](https://github.com/valhalla/valhalla/pull/3381)
   * FIXED: Avoid calling out "keep left/right" when passing an exit [3349](https://github.com/valhalla/valhalla/pull/3349)
   * FIXED: Fix iterator decrement beyond begin() in GeoPoint::HeadingAtEndOfPolyline() method [#3393](https://github.com/valhalla/valhalla/pull/3393)
   * FIXED: Add string for Use:kPedestrianCrossing to fix null output in to_string(Use). [#3416](https://github.com/valhalla/valhalla/pull/3416)
   * FIXED: Remove simple restrictions check for pedestrian cost calculation. [#3423](https://github.com/valhalla/valhalla/pull/3423)
   * FIXED: Parse "highway=busway" OSM tag: https://wiki.openstreetmap.org/wiki/Tag:highway%3Dbusway [#3413](https://github.com/valhalla/valhalla/pull/3413)
   * FIXED: Process int_ref irrespective of `use_directions_on_ways_` [#3446](https://github.com/valhalla/valhalla/pull/3446)
   * FIXED: workaround python's ArgumentParser bug to not accept negative numbers as arguments [#3443](https://github.com/valhalla/valhalla/pull/3443)
   * FIXED: Undefined behaviour on some platforms due to unaligned reads [#3447](https://github.com/valhalla/valhalla/pull/3447)
   * FIXED: Fixed undefined behavior due to invalid shift exponent when getting edge's heading [#3450](https://github.com/valhalla/valhalla/pull/3450)
   * FIXED: Use midgard::unaligned_read in GraphTileBuilder::AddSigns [#3456](https://github.com/valhalla/valhalla/pull/3456)
   * FIXED: Relax test margin for time dependent traffic test [#3467](https://github.com/valhalla/valhalla/pull/3467)
   * FIXED: Fixed missed intersection heading [#3463](https://github.com/valhalla/valhalla/pull/3463)
   * FIXED: Stopped putting binary bytes into a string field of the protobuf TaggedValue since proto3 protects against that for cross language support [#3468](https://github.com/valhalla/valhalla/pull/3468)
   * FIXED: valhalla_service uses now loki logging config instead of deprecated tyr logging [#3481](https://github.com/valhalla/valhalla/pull/3481)
   * FIXED: Docker image `valhalla/valhalla:run-latest`: conan error + python integration [#3485](https://github.com/valhalla/valhalla/pull/3485)
   * FIXED: fix more protobuf unstable 3.x API [#3494](https://github.com/valhalla/valhalla/pull/3494)
   * FIXED: fix one more protobuf unstable 3.x API [#3501](https://github.com/valhalla/valhalla/pull/3501)
   * FIXED: Fix valhalla_build_tiles imports only bss from last osm file [#3503](https://github.com/valhalla/valhalla/pull/3503)
   * FIXED: Fix total_run_stat.sh script. [#3511](https://github.com/valhalla/valhalla/pull/3511)
   * FIXED: Both `hov:designated` and `hov:minimum` have to be correctly set for the way to be considered hov-only [#3526](https://github.com/valhalla/valhalla/pull/3526)
   * FIXED: Wrong out index in route intersections [#3541](https://github.com/valhalla/valhalla/pull/3541)
   * FIXED: fix valhalla_export_edges: missing null columns separator [#3543](https://github.com/valhalla/valhalla/pull/3543)
   * FIXED: Removed/updated narrative language aliases that are not IETF BCP47 compliant [#3546](https://github.com/valhalla/valhalla/pull/3546)
   * FIXED: Wrong predecessor opposing edge in dijkstra's expansion [#3528](https://github.com/valhalla/valhalla/pull/3528)
   * FIXED: exit and exit_verbal in Russian locale should be same [#3545](https://github.com/valhalla/valhalla/pull/3545)
   * FIXED: Skip transit tiles in hierarchy builder [#3559](https://github.com/valhalla/valhalla/pull/3559)
   * FIXED: Fix some country overrides in adminconstants and add a couple new countries. [#3578](https://github.com/valhalla/valhalla/pull/3578)
   * FIXED: Improve build errors reporting [#3579](https://github.com/valhalla/valhalla/pull/3579)
   * FIXED: Fix "no elevation" values and /locate elevation response [#3571](https://github.com/valhalla/valhalla/pull/3571)
   * FIXED: Build tiles with admin/timezone support on Windows [#3580](https://github.com/valhalla/valhalla/pull/3580)
   * FIXED: admin "Saint-Martin" changed name to "Saint-Martin (France)" [#3619](https://github.com/valhalla/valhalla/pull/3619)
   * FIXED: openstreetmapspeeds global config with `null`s now supported [#3621](https://github.com/valhalla/valhalla/pull/3621)
   * FIXED: valhalla_run_matrix was failing (could not find proper max_matrix_distance) [#3635](https://github.com/valhalla/valhalla/pull/3635)
   * FIXED: Removed duplicate degrees/radians constants [#3642](https://github.com/valhalla/valhalla/pull/3642)
   * FIXED: Forgot to adapt driving side and country access rules in [#3619](https://github.com/valhalla/valhalla/pull/3619) [#3652](https://github.com/valhalla/valhalla/pull/3652)
   * FIXED: DateTime::is_conditional_active(...) incorrect end week handling [#3655](https://github.com/valhalla/valhalla/pull/3655)
   * FIXED: TimeDistanceBSSMatrix: incorrect initialization for destinations[#3659](https://github.com/valhalla/valhalla/pull/3659)
   * FIXED: Some interpolated points had invalid edge_index in trace_attributes response [#3646](https://github.com/valhalla/valhalla/pull/3670)
   * FIXED: Use a small node snap distance in map-matching. FIxes issue with incorrect turn followed by Uturn. [#3677](https://github.com/valhalla/valhalla/pull/3677)
   * FIXED: Conan error when building Docker image. [#3689](https://github.com/valhalla/valhalla/pull/3689)
   * FIXED: Allow country overrides for sidewalk [#3711](https://github.com/valhalla/valhalla/pull/3711)
   * FIXED: CostMatrix incorrect tile usage with oppedge. [#3719](https://github.com/valhalla/valhalla/pull/3719)
   * FIXED: Fix elevation serializing [#3735](https://github.com/valhalla/valhalla/pull/3735)
   * FIXED: Fix returning a potentially uninitialized value in PointXY::ClosestPoint [#3737](https://github.com/valhalla/valhalla/pull/3737)
   * FIXED: Wales and Scotland name change. [#3746](https://github.com/valhalla/valhalla/pull/3746)
   * FIXED: Pedestrian crossings are allowed for bikes [#3751](https://github.com/valhalla/valhalla/pull/3751)
   * FIXED: Fix for Mac OSx.  Small update for the workdir for the admin_sidewalk_override test.  [#3757](https://github.com/valhalla/valhalla/pull/3757)
   * FIXED: Add missing service road case from GetTripLegUse method. [#3763](https://github.com/valhalla/valhalla/pull/3763)
   * FIXED: Fix TimeDistanceMatrix results sequence [#3738](https://github.com/valhalla/valhalla/pull/3738)
   * FIXED: Fix status endpoint not reporting that the service is shutting down [#3785](https://github.com/valhalla/valhalla/pull/3785)
   * FIXED: Fix TimdDistanceMatrix SetSources and SetTargets [#3792](https://github.com/valhalla/valhalla/pull/3792)
   * FIXED: Added highway and surface factor in truckcost [#3590](https://github.com/valhalla/valhalla/pull/3590)
   * FIXED: Potential integer underflow in file suffix generation [#3783](https://github.com/valhalla/valhalla/pull/3783)
   * FIXED: Building Valhalla as a submodule [#3781](https://github.com/valhalla/valhalla/issues/3781)
   * FIXED: Fixed invalid time detection in GetSpeed [#3800](https://github.com/valhalla/valhalla/pull/3800)
   * FIXED: Osmway struct update: added up to 33 and not 32 [#3808](https://github.com/valhalla/valhalla/pull/3808)

* **Enhancement**
   * CHANGED: Pronunciation for names and destinations [#3132](https://github.com/valhalla/valhalla/pull/3132)
   * CHANGED: Requested code clean up for phonemes PR [#3356](https://github.com/valhalla/valhalla/pull/3356)
   * CHANGED: Refactor Pronunciation class to struct [#3359](https://github.com/valhalla/valhalla/pull/3359)
   * ADDED: Added support for probabale restrictions [#3361](https://github.com/valhalla/valhalla/pull/3361)
   * CHANGED: Refactored the verbal text formatter to handle logic for street name and sign [#3369](https://github.com/valhalla/valhalla/pull/3369)
   * CHANGED: return "version" and "tileset_age" on parameterless /status call [#3367](https://github.com/valhalla/valhalla/pull/3367)
   * CHANGED: de-singleton tile_extract by introducing an optional index.bin file created by valhalla_build_extract [#3281](https://github.com/valhalla/valhalla/pull/3281)
   * CHANGED: implement valhalla_build_elevation in python and add more --from-geojson & --from-graph options [#3318](https://github.com/valhalla/valhalla/pull/3318)
   * ADDED: Add boolean parameter to clear memory for edge labels from thor. [#2789](https://github.com/valhalla/valhalla/pull/2789)
   * CHANGED: Do not create statsd client in workers if it is not configured [#3394](https://github.com/valhalla/valhalla/pull/3394)
   * ADDED: Import of Bike Share Stations information in BSS Connection edges [#3411](https://github.com/valhalla/valhalla/pull/3411)
   * ADDED: Add heading to PathEdge to be able to return it on /locate [#3399](https://github.com/valhalla/valhalla/pull/3399)
   * ADDED: Add `prioritize_bidirectional` option for fast work and correct ETA calculation for `depart_at` date_time type. Smoothly stop using live-traffic [#3398](https://github.com/valhalla/valhalla/pull/3398)
   * CHANGED: Minor fix for headers  [#3436](https://github.com/valhalla/valhalla/pull/3436)
   * CHANGED: Use std::multimap for polygons returned for admin and timezone queries. Improves performance when building tiles. [#3427](https://github.com/valhalla/valhalla/pull/3427)
   * CHANGED: Refactored GraphBuilder::CreateSignInfoList [#3438](https://github.com/valhalla/valhalla/pull/3438)
   * ADDED: Add support for LZ4 compressed elevation tiles [#3401](https://github.com/valhalla/valhalla/pull/3401)
   * CHANGED: Rearranged some of the protobufs to remove redundancy [#3452](https://github.com/valhalla/valhalla/pull/3452)
   * CHANGED: overhaul python bindings [#3380](https://github.com/valhalla/valhalla/pull/3380)
   * CHANGED: Removed all protobuf defaults either by doing them in code or by relying on 0 initialization. Also deprecated best_paths and do_not_track [#3454](https://github.com/valhalla/valhalla/pull/3454)
   * ADDED: isochrone action for /expansion endpoint to track dijkstra expansion [#3215](https://github.com/valhalla/valhalla/pull/3215)
   * CHANGED: remove boost from dependencies and add conan as prep for #3346 [#3459](https://github.com/valhalla/valhalla/pull/3459)
   * CHANGED: Remove boost.program_options in favor of cxxopts header-only lib and use conan to install header-only boost. [#3346](https://github.com/valhalla/valhalla/pull/3346)
   * CHANGED: Moved all protos to proto3 for internal request/response handling [#3457](https://github.com/valhalla/valhalla/pull/3457)
   * CHANGED: Allow up to 32 outgoing link edges on a node when reclassifying links [#3483](https://github.com/valhalla/valhalla/pull/3483)
   * CHANGED: Reuse sample::get implementation [#3471](https://github.com/valhalla/valhalla/pull/3471)
   * ADDED: Beta support for interacting with the http/bindings/library via serialized and pbf objects respectively [#3464](https://github.com/valhalla/valhalla/pull/3464)
   * CHANGED: Update xcode to 12.4.0 [#3492](https://github.com/valhalla/valhalla/pull/3492)
   * ADDED: Add JSON generator to conan [#3493](https://github.com/valhalla/valhalla/pull/3493)
   * CHANGED: top_speed option: ignore live speed for speed based penalties [#3460](https://github.com/valhalla/valhalla/pull/3460)
   * ADDED: Add `include_construction` option into the config to include/exclude roads under construction from the graph [#3455](https://github.com/valhalla/valhalla/pull/3455)
   * CHANGED: Refactor options protobuf for Location and Costing objects [#3506](https://github.com/valhalla/valhalla/pull/3506)
   * CHANGED: valhalla.h and config.h don't need cmake configuration [#3502](https://github.com/valhalla/valhalla/pull/3502)
   * ADDED: New options to control what fields of the pbf are returned when pbf format responses are requested [#3207](https://github.com/valhalla/valhalla/pull/3507)
   * CHANGED: Rename tripcommon to common [#3516](https://github.com/valhalla/valhalla/pull/3516)
   * ADDED: Indoor routing - data model, data processing. [#3509](https://github.com/valhalla/valhalla/pull/3509)
   * ADDED: On-demand elevation tile fetching [#3391](https://github.com/valhalla/valhalla/pull/3391)
   * CHANGED: Remove many oneof uses from the protobuf api where the semantics of optional vs required isnt necessary [#3527](https://github.com/valhalla/valhalla/pull/3527)
   * ADDED: Indoor routing maneuvers [#3519](https://github.com/valhalla/valhalla/pull/3519)
   * ADDED: Expose reverse isochrone parameter for reverse expansion [#3528](https://github.com/valhalla/valhalla/pull/3528)
   * CHANGED: Add matrix classes to thor worker so they persist between requests. [#3560](https://github.com/valhalla/valhalla/pull/3560)
   * CHANGED: Remove `max_matrix_locations` and introduce `max_matrix_location_pairs` to configure the allowed number of total routes for the matrix action for more flexible asymmetric matrices [#3569](https://github.com/valhalla/valhalla/pull/3569)
   * CHANGED: modernized spatialite syntax [#3580](https://github.com/valhalla/valhalla/pull/3580)
   * ADDED: Options to generate partial results for time distance matrix when there is one source (one to many) or one target (many to one). [#3181](https://github.com/valhalla/valhalla/pull/3181)
   * ADDED: Enhance valhalla_build_elevation with LZ4 recompression support [#3607](https://github.com/valhalla/valhalla/pull/3607)
   * CHANGED: removed UK admin and upgraded its constituents to countries [#3619](https://github.com/valhalla/valhalla/pull/3619)
   * CHANGED: expansion service: only track requested max time/distance [#3532](https://github.com/valhalla/valhalla/pull/3509)
   * ADDED: Shorten down the request delay, when some sources/targets searches are early aborted [#3611](https://github.com/valhalla/valhalla/pull/3611)
   * ADDED: add `pre-commit` hook for running the `format.sh` script [#3637](https://github.com/valhalla/valhalla/pull/3637)
   * CHANGED: upgrade pybind11 to v2.9.2 to remove cmake warning [#3658](https://github.com/valhalla/valhalla/pull/3658)
   * ADDED: tests for just_gtfs reading and writing feeds [#3665](https://github.com/valhalla/valhalla/pull/3665)
   * CHANGED: Precise definition of types of edges on which BSS could be projected [#3658](https://github.com/valhalla/valhalla/pull/3663)
   * CHANGED: Remove duplicate implementation of `adjust_scores` [#3673](https://github.com/valhalla/valhalla/pull/3673)
   * ADDED: convert GTFS data into protobuf tiles [#3629](https://github.com/valhalla/valhalla/issues/3629)
   * CHANGED: Use `starts_with()` instead of `substr(0, N)` getting and comparing to prefix [#3702](https://github.com/valhalla/valhalla/pull/3702)
   * ADDED: Ferry support for HGV [#3710](https://github.com/valhalla/valhalla/issues/3710)
   * ADDED: Linting & formatting checks for Python code [#3713](https://github.com/valhalla/valhalla/pull/3713)
   * CHANGED: rename Turkey admin to Türkiye [#3720](https://github.com/valhalla/valhalla/pull/3713)
   * CHANGED: bumped vcpkg version to "2022.08.15" [#3754](https://github.com/valhalla/valhalla/pull/3754)
   * CHANGED: chore: Updates to clang-format 11.0.0 [#3533](https://github.com/valhalla/valhalla/pull/3533)
   * CHANGED: Ported trace_attributes serialization to RapidJSON. [#3333](https://github.com/valhalla/valhalla/pull/3333)
   * ADDED: Add helpers for DirectedEdgeExt and save them to file in GraphTileBuilder [#3562](https://github.com/valhalla/valhalla/pull/3562)
   * ADDED: Fixed Speed costing option [#3576](https://github.com/valhalla/valhalla/pull/3576)
   * ADDED: axle_count costing option for hgv [#3648](https://github.com/valhalla/valhalla/pull/3648)
   * ADDED: Matrix action for gurka [#3793](https://github.com/valhalla/valhalla/pull/3793)
   * ADDED: Add warnings array to response. [#3588](https://github.com/valhalla/valhalla/pull/3588)
   * CHANGED: Templatized TimeDistanceMatrix for forward/reverse search [#3773](https://github.com/valhalla/valhalla/pull/3773)
   * CHANGED: Templatized TimeDistanceBSSMatrix for forward/reverse search [#3778](https://github.com/valhalla/valhalla/pull/3778)
   * CHANGED: error code 154 shows distance limit in error message [#3779](https://github.com/valhalla/valhalla/pull/3779)

## Release Date: 2021-10-07 Valhalla 3.1.4
* **Removed**
* **Bug Fix**
   * FIXED: Revert default speed boost for turn channels [#3232](https://github.com/valhalla/valhalla/pull/3232)
   * FIXED: Use the right tile to get country for incident [#3235](https://github.com/valhalla/valhalla/pull/3235)
   * FIXED: Fix factors passed to `RelaxHierarchyLimits` [#3253](https://github.com/valhalla/valhalla/pull/3253)
   * FIXED: Fix TransitionCostReverse usage [#3260](https://github.com/valhalla/valhalla/pull/3260)
   * FIXED: Fix Tagged Value Support in EdgeInfo [#3262](https://github.com/valhalla/valhalla/issues/3262)
   * FIXED: TransitionCostReverse fix: revert internal_turn change [#3271](https://github.com/valhalla/valhalla/issues/3271)
   * FIXED: Optimize tiles usage in reach-based pruning [#3294](https://github.com/valhalla/valhalla/pull/3294)
   * FIXED: Slip lane detection: track visited nodes to avoid infinite loops [#3297](https://github.com/valhalla/valhalla/pull/3297)
   * FIXED: Fix distance value in a 0-length road [#3185](https://github.com/valhalla/valhalla/pull/3185)
   * FIXED: Trivial routes were broken when origin was node snapped and destnation was not and vice-versa for reverse astar [#3299](https://github.com/valhalla/valhalla/pull/3299)
   * FIXED: Tweaked TestAvoids map to get TestAvoidShortcutsTruck working [#3301](https://github.com/valhalla/valhalla/pull/3301)
   * FIXED: Overflow in sequence sort [#3303](https://github.com/valhalla/valhalla/pull/3303)
   * FIXED: Setting statsd tags in config via valhalla_build_config [#3225](https://github.com/valhalla/valhalla/pull/3225)
   * FIXED: Cache for gzipped elevation tiles [#3120](https://github.com/valhalla/valhalla/pull/3120)
   * FIXED: Current time conversion regression introduced in unidirectional algorithm refractor [#3278](https://github.com/valhalla/valhalla/issues/3278)
   * FIXED: Make combine_route_stats.py properly quote CSV output (best practice improvement) [#3328](https://github.com/valhalla/valhalla/pull/3328)
   * FIXED: Merge edge segment records in map matching properly so that resulting edge indices in trace_attributes are valid [#3280](https://github.com/valhalla/valhalla/pull/3280)
   * FIXED: Shape walking map matcher now sets correct edge candidates used in the match for origin and destination location [#3329](https://github.com/valhalla/valhalla/pull/3329)
   * FIXED: Better hash function of GraphId [#3332](https://github.com/valhalla/valhalla/pull/3332)

* **Enhancement**
   * CHANGED: Favor turn channels more [#3222](https://github.com/valhalla/valhalla/pull/3222)
   * CHANGED: Rename `valhalla::midgard::logging::LogLevel` enumerators to avoid clash with common macros [#3237](https://github.com/valhalla/valhalla/pull/3237)
   * CHANGED: Move pre-defined algorithm-based factors inside `RelaxHierarchyLimits` [#3253](https://github.com/valhalla/valhalla/pull/3253)
   * ADDED: Reject alternatives with too long detours [#3238](https://github.com/valhalla/valhalla/pull/3238)
   * ADDED: Added info to /status endpoint [#3008](https://github.com/valhalla/valhalla/pull/3008)
   * ADDED: Added stop and give_way/yield signs to the data and traffic signal fixes [#3251](https://github.com/valhalla/valhalla/pull/3251)
   * ADDED: use_hills for pedestrian costing, which also affects the walking speed [#3234](https://github.com/valhalla/valhalla/pull/3234)
   * CHANGED: Fixed cost threshold fot bidirectional astar. Implemented reach-based pruning for suboptimal branches [#3257](https://github.com/valhalla/valhalla/pull/3257)
   * ADDED: Added `exclude_unpaved` request parameter [#3240](https://github.com/valhalla/valhalla/pull/3240)
   * ADDED: Added support for routing onto HOV/HOT lanes via request parameters `include_hot`, `include_hov2`, and `include_hov3` [#3273](https://github.com/valhalla/valhalla/pull/3273)
   * ADDED: Add Z-level field to `EdgeInfo`. [#3261](https://github.com/valhalla/valhalla/pull/3261)
   * CHANGED: Calculate stretch threshold for alternatives based on the optimal route cost [#3276](https://github.com/valhalla/valhalla/pull/3276)
   * ADDED: Add `preferred_z_level` as a parameter of loki requests. [#3270](https://github.com/valhalla/valhalla/pull/3270)
   * ADDED: Add `preferred_layer` as a parameter of loki requests. [#3270](https://github.com/valhalla/valhalla/pull/3270)
   * ADDED: Exposing service area names in passive maneuvers. [#3277](https://github.com/valhalla/valhalla/pull/3277)
   * ADDED: Added traffic signal and stop sign check for stop impact. These traffic signals and stop sign are located on edges. [#3279](https://github.com/valhalla/valhalla/pull/3279)
   * CHANGED: Improved sharing criterion to obtain more reasonable alternatives; extended alternatives search [#3302](https://github.com/valhalla/valhalla/pull/3302)
   * ADDED: pull ubuntu:20.04 base image before building [#3233](https://github.com/valhalla/valhalla/pull/3223)
   * CHANGED: Improve Loki nearest-neighbour performance for large radius searches in open space [#3233](https://github.com/valhalla/valhalla/pull/3324)
   * ADDED: testing infrastructure for scripts and valhalla_build_config tests [#3308](https://github.com/valhalla/valhalla/pull/3308)
   * ADDED: Shape points and information about where intermediate locations are placed along the legs of a route [#3274](https://github.com/valhalla/valhalla/pull/3274)
   * CHANGED: Improved existing hov lane transition test case to make more realistic [#3330](https://github.com/valhalla/valhalla/pull/3330)
   * CHANGED: Update python usage in all scripts to python3 [#3337](https://github.com/valhalla/valhalla/pull/3337)
   * ADDED: Added `exclude_cash_only_tolls` request parameter [#3341](https://github.com/valhalla/valhalla/pull/3341)
   * CHANGED: Update api-reference for street_names [#3342](https://github.com/valhalla/valhalla/pull/3342)
   * ADDED: Disable msse2 flags when building on Apple Silicon chip [#3327](https://github.com/valhalla/valhalla/pull/3327)

## Release Date: 2021-07-20 Valhalla 3.1.3
* **Removed**
   * REMOVED: Unused overloads of `to_response` function [#3167](https://github.com/valhalla/valhalla/pull/3167)

* **Bug Fix**
   * FIXED: Fix heading on small edge [#3114](https://github.com/valhalla/valhalla/pull/3114)
   * FIXED: Added support for `access=psv`, which disables routing on these nodes and edges unless the mode is taxi or bus [#3107](https://github.com/valhalla/valhalla/pull/3107)
   * FIXED: Disables logging in CI to catch issues [#3121](https://github.com/valhalla/valhalla/pull/3121)
   * FIXED: Fixed U-turns through service roads [#3082](https://github.com/valhalla/valhalla/pull/3082)
   * FIXED: Added forgotten penalties for kLivingStreet and kTrack for pedestrian costing model [#3116](https://github.com/valhalla/valhalla/pull/3116)
   * FIXED: Updated the reverse turn bounds [#3122](https://github.com/valhalla/valhalla/pull/3122)
   * FIXED: Missing fork maneuver [#3134](https://github.com/valhalla/valhalla/pull/3134)
   * FIXED: Update turn channel logic to call out specific turn at the end of the turn channel if needed [#3140](https://github.com/valhalla/valhalla/pull/3140)
   * FIXED: Fixed cost thresholds for TimeDistanceMatrix. [#3131](https://github.com/valhalla/valhalla/pull/3131)
   * FIXED: Use distance threshold in hierarchy limits for bidirectional astar to expand more important lower level roads [#3156](https://github.com/valhalla/valhalla/pull/3156)
   * FIXED: Fixed incorrect dead-end roundabout labels. [#3129](https://github.com/valhalla/valhalla/pull/3129)
   * FIXED: googletest wasn't really updated in #3166 [#3187](https://github.com/valhalla/valhalla/pull/3187)
   * FIXED: Minor fix of benchmark code [#3190](https://github.com/valhalla/valhalla/pull/3190)
   * FIXED: avoid_polygons intersected edges as polygons instead of linestrings [#3194]((https://github.com/valhalla/valhalla/pull/3194)
   * FIXED: when binning horizontal edge shapes using single precision floats (converted from not double precision floats) allowed for the possiblity of marking many many tiles no where near the shape [#3204](https://github.com/valhalla/valhalla/pull/3204)
   * FIXED: Fix improper iterator usage in ManeuversBuilder [#3205](https://github.com/valhalla/valhalla/pull/3205)
   * FIXED: Modified approach for retrieving signs from a directed edge #3166 [#3208](https://github.com/valhalla/valhalla/pull/3208)
   * FIXED: Improve turn channel classification: detect slip lanes [#3196](https://github.com/valhalla/valhalla/pull/3196)
   * FIXED: Compatibility with older boost::optional versions [#3219](https://github.com/valhalla/valhalla/pull/3219)
   * FIXED: Older boost.geometry versions don't have correct() for geographic rings [#3218](https://github.com/valhalla/valhalla/pull/3218)
   * FIXED: Use default road speed for bicycle costing so traffic does not reduce penalty on high speed roads. [#3143](https://github.com/valhalla/valhalla/pull/3143)

* **Enhancement**
   * CHANGED: Refactor base costing options parsing to handle more common stuff in a one place [#3125](https://github.com/valhalla/valhalla/pull/3125)
   * CHANGED: Unified Sign/SignElement into sign.proto [#3146](https://github.com/valhalla/valhalla/pull/3146)
   * ADDED: New verbal succinct transition instruction to maneuver & narrativebuilder. Currently this instruction will be used in place of a very long street name to avoid repetition of long names [#2844](https://github.com/valhalla/valhalla/pull/2844)
   * ADDED: Added oneway support for pedestrian access and foot restrictions [#3123](https://github.com/valhalla/valhalla/pull/3123)
   * ADDED: Exposing rest-area names in passive maneuvers [#3172](https://github.com/valhalla/valhalla/pull/3172)
   * CHORE: Updates robin-hood-hashing third-party library
   * ADDED: Support `barrier=yes|swing_gate|jersey_barrier` tags [#3154](https://github.com/valhalla/valhalla/pull/3154)
   * ADDED: Maintain `access=permit|residents` tags as private [#3149](https://github.com/valhalla/valhalla/pull/3149)
   * CHANGED: Replace `avoid_*` API parameters with more accurate `exclude_*` [#3093](https://github.com/valhalla/valhalla/pull/3093)
   * ADDED: Penalize private gates [#3144](https://github.com/valhalla/valhalla/pull/3144)
   * CHANGED: Renamed protobuf Sign/SignElement to TripSign/TripSignElement [#3168](https://github.com/valhalla/valhalla/pull/3168)
   * CHORE: Updates googletest to release-1.11.0 [#3166](https://github.com/valhalla/valhalla/pull/3166)
   * CHORE: Enables -Wall on sif sources [#3178](https://github.com/valhalla/valhalla/pull/3178)
   * ADDED: Allow going through accessible `barrier=bollard` and penalize routing through it, when the access is private [#3175](https://github.com/valhalla/valhalla/pull/3175)
   * ADDED: Add country code to incident metadata [#3169](https://github.com/valhalla/valhalla/pull/3169)
   * CHANGED: Use distance instead of time to check limited sharing criteria [#3183](https://github.com/valhalla/valhalla/pull/3183)
   * ADDED: Introduced a new via_waypoints array on the leg in the osrm route serializer that describes where a particular waypoint from the root-level array matches to the route. [#3189](https://github.com/valhalla/valhalla/pull/3189)
   * ADDED: Added vehicle width and height as an option for auto (and derived: taxi, bus, hov) profile (https://github.com/valhalla/valhalla/pull/3179)
   * ADDED: Support for statsd integration for basic error and requests metrics [#3191](https://github.com/valhalla/valhalla/pull/3191)
   * CHANGED: Get rid of typeid in statistics-related code. [#3227](https://github.com/valhalla/valhalla/pull/3227)

## Release Date: 2021-05-26 Valhalla 3.1.2
* **Removed**
* **Bug Fix**
   * FIXED: Change unnamed road intersections from being treated as penil point u-turns [#3084](https://github.com/valhalla/valhalla/pull/3084)
   * FIXED: Fix TimeDepReverse termination and path cost calculation (for arrive_by routing) [#2987](https://github.com/valhalla/valhalla/pull/2987)
   * FIXED: Isochrone (::Generalize()) fix to avoid generating self-intersecting polygons [#3026](https://github.com/valhalla/valhalla/pull/3026)
   * FIXED: Handle day_on/day_off/hour_on/hour_off restrictions [#3029](https://github.com/valhalla/valhalla/pull/3029)
   * FIXED: Apply conditional restrictions with dow only to the edges when routing [#3039](https://github.com/valhalla/valhalla/pull/3039)
   * FIXED: Missing locking in incident handler needed to hang out to scop lock rather than let the temporary disolve [#3046](https://github.com/valhalla/valhalla/pull/3046)
   * FIXED: Continuous lane guidance fix [#3054](https://github.com/valhalla/valhalla/pull/3054)
   * FIXED: Fix reclassification for "shorter" ferries and rail ferries (for Chunnel routing issues) [#3038](https://github.com/valhalla/valhalla/pull/3038)
   * FIXED: Incorrect routing through motor_vehicle:conditional=destination. [#3041](https://github.com/valhalla/valhalla/pull/3041)
   * FIXED: Allow destination-only routing on the first-pass for non bidirectional Astar algorithms. [#3085](https://github.com/valhalla/valhalla/pull/3085)
   * FIXED: Highway/ramp lane bifurcation [#3088](https://github.com/valhalla/valhalla/pull/3088)
   * FIXED: out of bound access of tile hierarchy in base_ll function in graphheader [#3089](https://github.com/valhalla/valhalla/pull/3089)
   * FIXED: include shortcuts in avoid edge set for avoid_polygons [#3090](https://github.com/valhalla/valhalla/pull/3090)

* **Enhancement**
   * CHANGED: Refactor timedep forward/reverse to reduce code repetition [#2987](https://github.com/valhalla/valhalla/pull/2987)
   * CHANGED: Sync translation files with Transifex command line tool [#3030](https://github.com/valhalla/valhalla/pull/3030)
   * CHANGED: Use osm tags in links reclassification algorithm in order to reduce false positive downgrades [#3042](https://github.com/valhalla/valhalla/pull/3042)
   * CHANGED: Use CircleCI XL instances for linux based builds [#3043](https://github.com/valhalla/valhalla/pull/3043)
   * ADDED: ci: Enable undefined sanitizer [#2999](https://github.com/valhalla/valhalla/pull/2999)
   * ADDED: Optionally pass preconstructed graphreader to connectivity map [#3046](https://github.com/valhalla/valhalla/pull/3046)
   * CHANGED: ci: Skip Win CI runs for irrelevant files [#3014](https://github.com/valhalla/valhalla/pull/3014)
   * ADDED: Allow configuration-driven default speed assignment based on edge properties [#3055](https://github.com/valhalla/valhalla/pull/3055)
   * CHANGED: Use std::shared_ptr in case if ENABLE_THREAD_SAFE_TILE_REF_COUNT is ON. [#3067](https://github.com/valhalla/valhalla/pull/3067)
   * CHANGED: Reduce stop impact when driving in parking lots [#3051](https://github.com/valhalla/valhalla/pull/3051)
   * ADDED: Added another through route test [#3074](https://github.com/valhalla/valhalla/pull/3074)
   * ADDED: Adds incident-length to metadata proto [#3083](https://github.com/valhalla/valhalla/pull/3083)
   * ADDED: Do not penalize gates that have allowed access [#3078](https://github.com/valhalla/valhalla/pull/3078)
   * ADDED: Added missing k/v pairs to taginfo.json.  Updated PR template. [#3101](https://github.com/valhalla/valhalla/pull/3101)
   * CHANGED: Serialize isochrone 'contour' properties as floating point so they match user supplied value [#3078](https://github.com/valhalla/valhalla/pull/3095)
   * NIT: Enables compiler warnings as errors in midgard module [#3104](https://github.com/valhalla/valhalla/pull/3104)
   * CHANGED: Check all tiles for nullptr that reads from graphreader to avoid fails in case tiles might be missing. [#3065](https://github.com/valhalla/valhalla/pull/3065)

## Release Date: 2021-04-21 Valhalla 3.1.1
* **Removed**
   * REMOVED: The tossing of private roads in [#1960](https://github.com/valhalla/valhalla/pull/1960) was too aggressive and resulted in a lot of no routes.  Reverted this logic.  [#2934](https://github.com/valhalla/valhalla/pull/2934)
   * REMOVED: stray references to node bindings [#3012](https://github.com/valhalla/valhalla/pull/3012)

* **Bug Fix**
   * FIXED: Fix compression_utils.cc::inflate(...) throw - make it catchable [#2839](https://github.com/valhalla/valhalla/pull/2839)
   * FIXED: Fix compiler errors if HAVE_HTTP not enabled [#2807](https://github.com/valhalla/valhalla/pull/2807)
   * FIXED: Fix alternate route serialization [#2811](https://github.com/valhalla/valhalla/pull/2811)
   * FIXED: Store restrictions in the right tile [#2781](https://github.com/valhalla/valhalla/pull/2781)
   * FIXED: Failing to write tiles because of racing directory creation [#2810](https://github.com/valhalla/valhalla/pull/2810)
   * FIXED: Regression in stopping expansion on transitions down in time-dependent routes [#2815](https://github.com/valhalla/valhalla/pull/2815)
   * FIXED: Fix crash in loki when trace_route is called with 2 locations.[#2817](https://github.com/valhalla/valhalla/pull/2817)
   * FIXED: Mark the restriction start and end as via ways to fix IsBridgingEdge function in Bidirectional Astar [#2796](https://github.com/valhalla/valhalla/pull/2796)
   * FIXED: Dont add predictive traffic to the tile if it's empty [#2826](https://github.com/valhalla/valhalla/pull/2826)
   * FIXED: Fix logic bidirectional astar to avoid double u-turns and extra detours [#2802](https://github.com/valhalla/valhalla/pull/2802)
   * FIXED: Re-enable transition cost for motorcycle profile [#2837](https://github.com/valhalla/valhalla/pull/2837)
   * FIXED: Increase limits for timedep_* algorithms. Split track_factor into edge factor and transition penalty [#2845](https://github.com/valhalla/valhalla/pull/2845)
   * FIXED: Loki was looking up the wrong costing enum for avoids [#2856](https://github.com/valhalla/valhalla/pull/2856)
   * FIXED: Fix way_ids -> graph_ids conversion for complex restrictions: handle cases when a way is split into multiple edges [#2848](https://github.com/valhalla/valhalla/pull/2848)
   * FIXED: Honor access mode while matching OSMRestriction with the graph [#2849](https://github.com/valhalla/valhalla/pull/2849)
   * FIXED: Ensure route summaries are unique among all returned route/legs [#2874](https://github.com/valhalla/valhalla/pull/2874)
   * FIXED: Fix compilation errors when boost < 1.68 and libprotobuf < 3.6  [#2878](https://github.com/valhalla/valhalla/pull/2878)
   * FIXED: Allow u-turns at no-access barriers when forced by heading [#2875](https://github.com/valhalla/valhalla/pull/2875)
   * FIXED: Fixed "No route found" error in case of multipoint request with locations near low reachability edges [#2914](https://github.com/valhalla/valhalla/pull/2914)
   * FIXED: Python bindings installation [#2751](https://github.com/valhalla/valhalla/issues/2751)
   * FIXED: Skip bindings if there's no Python development version [#2893](https://github.com/valhalla/valhalla/pull/2893)
   * FIXED: Use CMakes built-in Python variables to configure installation [#2931](https://github.com/valhalla/valhalla/pull/2931)
   * FIXED: Sometimes emitting zero-length route geometry when traffic splits edge twice [#2943](https://github.com/valhalla/valhalla/pull/2943)
   * FIXED: Fix map-match segfault when gps-points project very near a node [#2946](https://github.com/valhalla/valhalla/pull/2946)
   * FIXED: Use kServiceRoad edges while searching for ferry connection [#2933](https://github.com/valhalla/valhalla/pull/2933)
   * FIXED: Enhanced logic for IsTurnChannelManeuverCombinable [#2952](https://github.com/valhalla/valhalla/pull/2952)
   * FIXED: Restore compatibility with gcc 6.3.0, libprotobuf 3.0.0, boost v1.62.0 [#2953](https://github.com/valhalla/valhalla/pull/2953)
   * FIXED: Dont abort bidirectional a-star search if only one direction is exhausted [#2936](https://github.com/valhalla/valhalla/pull/2936)
   * FIXED: Fixed missing comma in the scripts/valhalla_build_config [#2963](https://github.com/valhalla/valhalla/pull/2963)
   * FIXED: Reverse and Multimodal Isochrones were returning forward results [#2967](https://github.com/valhalla/valhalla/pull/2967)
   * FIXED: Map-match fix for first gps-point being exactly equal to street shape-point [#2977](https://github.com/valhalla/valhalla/pull/2977)
   * FIXED: Add missing GEOS:GEOS dep to mjolnir target [#2901](https://github.com/valhalla/valhalla/pull/2901)
   * FIXED: Allow expansion into a region when not_thru_pruning is false on 2nd pass [#2978](https://github.com/valhalla/valhalla/pull/2978)
   * FIXED: Fix polygon area calculation: use Shoelace formula [#2927](https://github.com/valhalla/valhalla/pull/2927)
   * FIXED: Isochrone: orient segments/rings acoording to the right-hand rule [#2932](https://github.com/valhalla/valhalla/pull/2932)
   * FIXED: Parsenodes fix: check if index is out-of-bound first [#2984](https://github.com/valhalla/valhalla/pull/2984)
   * FIXED: Fix for unique-summary logic [#2996](https://github.com/valhalla/valhalla/pull/2996)
   * FIXED: Isochrone: handle origin edges properly [#2990](https://github.com/valhalla/valhalla/pull/2990)
   * FIXED: Annotations fail with returning NaN speed when the same point is duplicated in route geometry [#2992](https://github.com/valhalla/valhalla/pull/2992)
   * FIXED: Fix run_with_server.py to work on macOS [#3003](https://github.com/valhalla/valhalla/pull/3003)
   * FIXED: Removed unexpected maneuvers at sharp bends [#2968](https://github.com/valhalla/valhalla/pull/2968)
   * FIXED: Remove large number formatting for non-US countries [#3015](https://github.com/valhalla/valhalla/pull/3015)
   * FIXED: Odin undefined behaviour: handle case when xedgeuse is not initialized [#3020](https://github.com/valhalla/valhalla/pull/3020)

* **Enhancement**
   * Pedestrian crossing should be a separate TripLeg_Use [#2950](https://github.com/valhalla/valhalla/pull/2950)
   * CHANGED: Azure uses ninja as generator [#2779](https://github.com/valhalla/valhalla/pull/2779)
   * ADDED: Support for date_time type invariant for map matching [#2712](https://github.com/valhalla/valhalla/pull/2712)
   * ADDED: Add Bulgarian locale [#2825](https://github.com/valhalla/valhalla/pull/2825)
   * FIXED: No need for write permissions on tarball indices [#2822](https://github.com/valhalla/valhalla/pull/2822)
   * ADDED: nit: Links debug build with lld [#2813](https://github.com/valhalla/valhalla/pull/2813)
   * ADDED: Add costing option `use_living_streets` to avoid or favor living streets in route. [#2788](https://github.com/valhalla/valhalla/pull/2788)
   * CHANGED: Do not allocate mapped_cache vector in skadi when no elevation source is provided. [#2841](https://github.com/valhalla/valhalla/pull/2841)
   * ADDED: avoid_polygons logic [#2750](https://github.com/valhalla/valhalla/pull/2750)
   * ADDED: Added support for destination for conditional access restrictions [#2857](https://github.com/valhalla/valhalla/pull/2857)
   * CHANGED: Large sequences are now merge sorted which can be dramatically faster with certain hardware configurations. This is especially useful in speeding up the earlier stages (parsing, graph construction) of tile building [#2850](https://github.com/valhalla/valhalla/pull/2850)
   * CHANGED: When creating the intial graph edges by setting at which nodes they start and end, first mark the indices of those nodes in another sequence and then sort them by edgeid so that we can do the setting of start and end node sequentially in the edges file. This is much more efficient on certain hardware configurations [#2851](https://github.com/valhalla/valhalla/pull/2851)
   * CHANGED: Use relative cost threshold to extend search in bidirectional astar in order to find more alternates [#2868](https://github.com/valhalla/valhalla/pull/2868)
   * CHANGED: Throw an exception if directory does not exist when building traffic extract [#2871](https://github.com/valhalla/valhalla/pull/2871)
   * CHANGED: Support for ignoring multiple consecutive closures at start/end locations [#2846](https://github.com/valhalla/valhalla/pull/2846)
   * ADDED: Added sac_scale to trace_attributes output and locate edge output [#2818](https://github.com/valhalla/valhalla/pull/2818)
   * ADDED: Ukrainian language translations [#2882](https://github.com/valhalla/valhalla/pull/2882)
   * ADDED: Add support for closure annotations [#2816](https://github.com/valhalla/valhalla/pull/2816)
   * ADDED: Add costing option `service_factor`. Implement possibility to avoid or favor generic service roads in route for all costing options. [#2870](https://github.com/valhalla/valhalla/pull/2870)
   * CHANGED: Reduce stop impact cost when flow data is present [#2891](https://github.com/valhalla/valhalla/pull/2891)
   * CHANGED: Update visual compare script [#2803](https://github.com/valhalla/valhalla/pull/2803)
   * CHANGED: Service roads are not penalized for `pedestrian` costing by default. [#2898](https://github.com/valhalla/valhalla/pull/2898)
   * ADDED: Add complex mandatory restrictions support [#2766](https://github.com/valhalla/valhalla/pull/2766)
   * ADDED: Status endpoint for future status info and health checking of running service [#2907](https://github.com/valhalla/valhalla/pull/2907)
   * ADDED: Add min_level argument to valhalla_ways_to_edges [#2918](https://github.com/valhalla/valhalla/pull/2918)
   * ADDED: Adding ability to store the roundabout_exit_turn_degree to the maneuver [#2941](https://github.com/valhalla/valhalla/pull/2941)
   * ADDED: Penalize pencil point uturns and uturns at short internal edges. Note: `motorcycle` and `motor_scooter` models do not penalize on short internal edges. No new uturn penalty logic has been added to the pedestrian and bicycle costing models. [#2944](https://github.com/valhalla/valhalla/pull/2944)
   * CHANGED: Allow config object to be passed-in to path algorithms [#2949](https://github.com/valhalla/valhalla/pull/2949)
   * CHANGED: Allow disabling Werror
   * ADDED: Add ability to build Valhalla modules as STATIC libraries. [#2957](https://github.com/valhalla/valhalla/pull/2957)
   * NIT: Enables compiler warnings in part of mjolnir module [#2922](https://github.com/valhalla/valhalla/pull/2922)
   * CHANGED: Refactor isochrone/reachability forward/reverse search to reduce code repetition [#2969](https://github.com/valhalla/valhalla/pull/2969)
   * ADDED: Set the roundabout exit shape index when we are collapsing the roundabout maneuvers. [#2975](https://github.com/valhalla/valhalla/pull/2975)
   * CHANGED: Penalized closed edges if using them at start/end locations [#2964](https://github.com/valhalla/valhalla/pull/2964)
   * ADDED: Add shoulder to trace_attributes output. [#2980](https://github.com/valhalla/valhalla/pull/2980)
   * CHANGED: Refactor bidirectional astar forward/reverse search to reduce code repetition [#2970](https://github.com/valhalla/valhalla/pull/2970)
   * CHANGED: Factor for service roads is 1.0 by default. [#2988](https://github.com/valhalla/valhalla/pull/2988)
   * ADDED: Support for conditionally skipping CI runs [#2986](https://github.com/valhalla/valhalla/pull/2986)
   * ADDED: Add instructions for building valhalla on `arm64` macbook [#2997](https://github.com/valhalla/valhalla/pull/2997)
   * NIT: Enables compiler warnings in part of mjolnir module [#2995](https://github.com/valhalla/valhalla/pull/2995)
   * CHANGED: nit(rename): Renames the encoded live speed properties [#2998](https://github.com/valhalla/valhalla/pull/2998)
   * ADDED: ci: Vendors the codecov script [#3002](https://github.com/valhalla/valhalla/pull/3002)
   * CHANGED: Allow None build type [#3005](https://github.com/valhalla/valhalla/pull/3005)
   * CHANGED: ci: Build Python bindings for Mac OS [#3013](https://github.com/valhalla/valhalla/pull/3013)

## Release Date: 2021-01-25 Valhalla 3.1.0
* **Removed**
   * REMOVED: Remove Node bindings. [#2502](https://github.com/valhalla/valhalla/pull/2502)
   * REMOVED: appveyor builds. [#2550](https://github.com/valhalla/valhalla/pull/2550)
   * REMOVED: Removed x86 CI builds. [#2792](https://github.com/valhalla/valhalla/pull/2792)

* **Bug Fix**
   * FIXED: Crazy ETAs.  If a way has forward speed with no backward speed and it is not oneway, then we must set the default speed.  The reverse logic applies as well.  If a way has no backward speed but has a forward speed and it is not a oneway, then set the default speed. [#2102](https://github.com/valhalla/valhalla/pull/2102)
   * FIXED: Map matching elapsed times spliced amongst different legs and discontinuities are now correct [#2104](https://github.com/valhalla/valhalla/pull/2104)
   * FIXED: Date time information is now propogated amongst different legs and discontinuities [#2107](https://github.com/valhalla/valhalla/pull/2107)
   * FIXED: Adds support for geos-3.8 c++ api [#2021](https://github.com/valhalla/valhalla/issues/2021)
   * FIXED: Updated the osrm serializer to not set junction name for osrm origin/start maneuver - this is not helpful since we are not transitioning through the intersection.  [#2121](https://github.com/valhalla/valhalla/pull/2121)
   * FIXED: Removes precomputing of edge-costs which lead to wrong results [#2120](https://github.com/valhalla/valhalla/pull/2120)
   * FIXED: Complex turn-restriction invalidates edge marked as kPermanent [#2103](https://github.com/valhalla/valhalla/issues/2103)
   * FIXED: Fixes bug with inverted time-restriction parsing [#2167](https://github.com/valhalla/valhalla/pull/2167)
   * FIXED: Fixed several bugs with numeric underflow in map-matching trip durations. These may
     occur when serializing match results where adjacent trace points appear out-of-sequence on the
     same edge [#2178](https://github.com/valhalla/valhalla/pull/2178)
     - `MapMatcher::FormPath` now catches route discontinuities on the same edge when the distance
       percentage along don't agree. The trip leg builder builds disconnected legs on a single edge
       to avoid duration underflow.
     - Correctly populate edge groups when matching results contain loops. When a loop occurs,
       the leg builder now starts at the correct edge where the loop ends, and correctly accounts
       for any contained edges.
     - Duration over-trimming at the terminating edge of a match.
   * FIXED: Increased internal precision of time tracking per edge and maneuver so that maneuver times sum to the same time represented in the leg summary [#2195](https://github.com/valhalla/valhalla/pull/2195)
   * FIXED: Tagged speeds were not properly marked. We were not using forward and backward speeds to flag if a speed is tagged or not.  Should not update turn channel speeds if we are not inferring them.  Added additional logic to handle PH in the conditional restrictions. Do not update stop impact for ramps if they are marked as internal. [#2198](https://github.com/valhalla/valhalla/pull/2198)
   * FIXED: Fixed the sharp turn phrase [#2226](https://github.com/valhalla/valhalla/pull/2226)
   * FIXED: Protect against duplicate points in the input or points that snap to the same location resulting in `nan` times for the legs of the map match (of a 0 distance route) [#2229](https://github.com/valhalla/valhalla/pull/2229)
   * FIXED: Improves restriction check on briding edge in Bidirectional Astar [#2228](https://github.com/valhalla/valhalla/pull/2242)
   * FIXED: Allow nodes at location 0,0 [#2245](https://github.com/valhalla/valhalla/pull/2245)
   * FIXED: Fix RapidJSON compiler warnings and naming conflict [#2249](https://github.com/valhalla/valhalla/pull/2249)
   * FIXED: Fixed bug in resample_spherical_polyline where duplicate successive lat,lng locations in the polyline resulting in `nan` for the distance computation which shortcuts further sampling [#2239](https://github.com/valhalla/valhalla/pull/2239)
   * FIXED: Update exit logic for non-motorways [#2252](https://github.com/valhalla/valhalla/pull/2252)
   * FIXED: Transition point map-matching. When match results are on a transition point, we search for the sibling nodes at that transition and snap it to the corresponding edges in the route. [#2258](https://github.com/valhalla/valhalla/pull/2258)
   * FIXED: Fixed verbal multi-cue logic [#2270](https://github.com/valhalla/valhalla/pull/2270)
   * FIXED: Fixed Uturn cases when a not_thru edge is connected to the origin edge. [#2272](https://github.com/valhalla/valhalla/pull/2272)
   * FIXED: Update intersection classes in osrm response to not label all ramps as motorway [#2279](https://github.com/valhalla/valhalla/pull/2279)
   * FIXED: Fixed bug in mapmatcher when interpolation point goes before the first valid match or after the last valid match. Such behavior usually leads to discontinuity in matching. [#2275](https://github.com/valhalla/valhalla/pull/2275)
   * FIXED: Fixed an issue for time_allowed logic.  Previously we returned false on the first time allowed restriction and did not check them all. Added conditional restriction gurka test and datetime optional argument to gurka header file. [#2286](https://github.com/valhalla/valhalla/pull/2286)
   * FIXED: Fixed an issue for date ranges.  For example, for the range Jan 04 to Jan 02 we need to test to end of the year and then from the first of the year to the end date.  Also, fixed an emergency tag issue.  We should only set the use to emergency if all other access is off. [#2290](https://github.com/valhalla/valhalla/pull/2290)
   * FIXED: Found a few issues with the initial ref and direction logic for ways.  We were overwriting the refs with directionals to the name_offset_map instead of concatenating them together.  Also, we did not allow for blank entries for GetTagTokens. [#2298](https://github.com/valhalla/valhalla/pull/2298)
   * FIXED: Fixed an issue where MatchGuidanceViewJunctions is only looking at the first edge. Set the data_id for guidance views to the changeset id as it is already being populated. Also added test for guidance views. [#2303](https://github.com/valhalla/valhalla/pull/2303)
   * FIXED: Fixed a problem with live speeds where live speeds were being used to determine access, even when a live
   speed (current time) route wasn't what was requested. [#2311](https://github.com/valhalla/valhalla/pull/2311)
   * FIXED: Fix break/continue typo in search filtering [#2317](https://github.com/valhalla/valhalla/pull/2317)
   * FIXED: Fix a crash in trace_route due to iterating past the end of a vector. [#2322](https://github.com/valhalla/valhalla/pull/2322)
   * FIXED: Don't allow timezone information in the local date time string attached at each location. [#2312](https://github.com/valhalla/valhalla/pull/2312)
   * FIXED: Fix short route trimming in bidirectional astar [#2323](https://github.com/valhalla/valhalla/pull/2323)
   * FIXED: Fix shape trimming in leg building for snap candidates that lie within the margin of rounding error [#2326](https://github.com/valhalla/valhalla/pull/2326)
   * FIXED: Fixes route duration underflow with traffic data [#2325](https://github.com/valhalla/valhalla/pull/2325)
   * FIXED: Parse mtb:scale tags and set bicycle access if present [#2117](https://github.com/valhalla/valhalla/pull/2117)
   * FIXED: Fixed segfault.  Shape was missing from options for valhalla_path_comparison and valhalla_run_route.  Also, costing options was missing in valhalla_path_comparison. [#2343](https://github.com/valhalla/valhalla/pull/2343)
   * FIXED: Handle decimal numbers with zero-value mantissa properly in Lua [#2355](https://github.com/valhalla/valhalla/pull/2355)
   * FIXED: Many issues that resulted in discontinuities, failed matches or incorrect time/duration for map matching requests. [#2292](https://github.com/valhalla/valhalla/pull/2292)
   * FIXED: Seeing segfault when loading large osmdata data files before loading LuaJit. LuaJit fails to create luaL_newstate() Ref: [#2158](https://github.com/ntop/ntopng/issues/2158) Resolution is to load LuaJit before loading the data files. [#2383](https://github.com/valhalla/valhalla/pull/2383)
   * FIXED: Store positive/negative OpenLR offsets in bucketed form [#2405](https://github.com/valhalla/valhalla/2405)
   * FIXED: Fix on map-matching return code when breakage distance limitation exceeds. Instead of letting the request goes into meili and fails in finding a route, we check the distance in loki and early return with exception code 172. [#2406](https://github.com/valhalla/valhalla/pull/2406)
   * FIXED: Don't create edges for portions of ways that are doubled back on themselves as this confuses opposing edge index computations [#2385](https://github.com/valhalla/valhalla/pull/2385)
   * FIXED: Protect against nan in uniform_resample_spherical_polyline. [#2431](https://github.com/valhalla/valhalla/pull/2431)
   * FIXED: Obvious maneuvers. [#2436](https://github.com/valhalla/valhalla/pull/2436)
   * FIXED: Base64 encoding/decoding [#2452](https://github.com/valhalla/valhalla/pull/2452)
   * FIXED: Added post roundabout instruction when enter/exit roundabout maneuvers are combined [#2454](https://github.com/valhalla/valhalla/pull/2454)
   * FIXED: openlr: Explicitly check for linear reference option for Valhalla serialization. [#2458](https://github.com/valhalla/valhalla/pull/2458)
   * FIXED: Fix segfault: Do not combine last turn channel maneuver. [#2463](https://github.com/valhalla/valhalla/pull/2463)
   * FIXED: Remove extraneous whitespaces from ja-JP.json. [#2471](https://github.com/valhalla/valhalla/pull/2471)
   * FIXED: Checks protobuf serialization/parsing success [#2477](https://github.com/valhalla/valhalla/pull/2477)
   * FIXED: Fix dereferencing of end for std::lower_bound in sequence and possible UB [#2488](https://github.com/valhalla/valhalla/pull/2488)
   * FIXED: Make tile building reproducible: fix UB-s [#2480](https://github.com/valhalla/valhalla/pull/2480)
   * FIXED: Zero initialize EdgeInfoInner.spare0_. Uninitialized spare0_ field produced UB which causes gurka_reproduce_tile_build to fail intermittently. [2499](https://github.com/valhalla/valhalla/pull/2499)
   * FIXED: Drop unused CHANGELOG validation script, straggling NodeJS references [#2506](https://github.com/valhalla/valhalla/pull/2506)
   * FIXED: Fix missing nullptr checks in graphreader and loki::Reach (causing segfault during routing with not all levels of tiles availble) [#2504](https://github.com/valhalla/valhalla/pull/2504)
   * FIXED: Fix mismatch of triplegedge roadclass and directededge roadclass [#2507](https://github.com/valhalla/valhalla/pull/2507)
   * FIXED: Improve german destination_verbal_alert phrases [#2509](https://github.com/valhalla/valhalla/pull/2509)
   * FIXED: Undefined behavior cases discovered with undefined behavior sanitizer tool. [2498](https://github.com/valhalla/valhalla/pull/2498)
   * FIXED: Fixed logic so verbal keep instructions use branch exit sign info for ramps [#2520](https://github.com/valhalla/valhalla/pull/2520)
   * FIXED: Fix bug in trace_route for uturns causing garbage coordinates [#2517](https://github.com/valhalla/valhalla/pull/2517)
   * FIXED: Simplify heading calculation for turn type. Remove undefined behavior case. [#2513](https://github.com/valhalla/valhalla/pull/2513)
   * FIXED: Always set costing name even if one is not provided for osrm serializer weight_name. [#2528](https://github.com/valhalla/valhalla/pull/2528)
   * FIXED: Make single-thread tile building reproducible: fix seed for shuffle, use concurrency configuration from the mjolnir section. [#2515](https://github.com/valhalla/valhalla/pull/2515)
   * FIXED: More Windows compatibility: build tiles and some run actions work now (including CI tests) [#2300](https://github.com/valhalla/valhalla/issues/2300)
   * FIXED: Transcoding of c++ location to pbf location used path edges in the place of filtered edges. [#2542](https://github.com/valhalla/valhalla/pull/2542)
   * FIXED: Add back whitelisting action types. [#2545](https://github.com/valhalla/valhalla/pull/2545)
   * FIXED: Allow uturns for truck costing now that we have derived deadends marked in the edge label [#2559](https://github.com/valhalla/valhalla/pull/2559)
   * FIXED: Map matching uturn trimming at the end of an edge where it wasn't needed. [#2558](https://github.com/valhalla/valhalla/pull/2558)
   * FIXED: Multicue enter roundabout [#2556](https://github.com/valhalla/valhalla/pull/2556)
   * FIXED: Changed reachability computation to take into account live speed [#2597](https://github.com/valhalla/valhalla/pull/2597)
   * FIXED: Fixed a bug where the temp files were not getting read in if you started with the construct edges or build phase for valhalla_build_tiles. [#2601](https://github.com/valhalla/valhalla/pull/2601)
   * FIXED: Updated fr-FR.json with partial translations. [#2605](https://github.com/valhalla/valhalla/pull/2605)
   * FIXED: Removed superfluous const qualifier from odin/signs [#2609](https://github.com/valhalla/valhalla/pull/2609)
   * FIXED: Internal maneuver placement [#2600](https://github.com/valhalla/valhalla/pull/2600)
   * FIXED: Complete fr-FR.json locale. [#2614](https://github.com/valhalla/valhalla/pull/2614)
   * FIXED: Don't truncate precision in polyline encoding [#2632](https://github.com/valhalla/valhalla/pull/2632)
   * FIXED: Fix all compiler warnings in sif and set to -Werror [#2642](https://github.com/valhalla/valhalla/pull/2642)
   * FIXED: Remove unnecessary maneuvers to continue straight [#2647](https://github.com/valhalla/valhalla/pull/2647)
   * FIXED: Linear reference support in route/mapmatch apis (FOW, FRC, bearing, and number of references) [#2645](https://github.com/valhalla/valhalla/pull/2645)
   * FIXED: Ambiguous local to global (with timezone information) date time conversions now all choose to use the later time instead of throwing unhandled exceptions [#2665](https://github.com/valhalla/valhalla/pull/2665)
   * FIXED: Overestimated reach caused be reenquing transition nodes without checking that they had been already expanded [#2670](https://github.com/valhalla/valhalla/pull/2670)
   * FIXED: Build with C++17 standard. Deprecated function calls are substituted with new ones. [#2669](https://github.com/valhalla/valhalla/pull/2669)
   * FIXED: Improve German post_transition_verbal instruction [#2677](https://github.com/valhalla/valhalla/pull/2677)
   * FIXED: Lane updates.  Add the turn lanes to all edges of the way.  Do not "enhance" turn lanes if they are part of a complex restriction.  Moved ProcessTurnLanes after UpdateManeuverPlacementForInternalIntersectionTurns.  Fix for a missing "uturn" indication for intersections on the previous maneuver, we were serializing an empty list. [#2679](https://github.com/valhalla/valhalla/pull/2679)
   * FIXED: Fixes OpenLr serialization [#2688](https://github.com/valhalla/valhalla/pull/2688)
   * FIXED: Internal edges can't be also a ramp or a turn channel.  Also, if an edge is marked as ramp and turn channel mark it as a ramp.  [2689](https://github.com/valhalla/valhalla/pull/2689)
   * FIXED: Check that speeds are equal for the edges going in the same direction while buildig shortcuts [#2691](https://github.com/valhalla/valhalla/pull/2691)
   * FIXED: Missing fork or bear instruction [#2683](https://github.com/valhalla/valhalla/pull/2683)
   * FIXED: Eliminate null pointer dereference in GraphReader::AreEdgesConnected [#2695](https://github.com/valhalla/valhalla/issues/2695)
   * FIXED: Fix polyline simplification float/double comparison [#2698](https://github.com/valhalla/valhalla/issues/2698)
   * FIXED: Weights were sometimes negative due to incorrect updates to elapsed_cost [#2702](https://github.com/valhalla/valhalla/pull/2702)
   * FIXED: Fix bidirectional route failures at deadends [#2705](https://github.com/valhalla/valhalla/pull/2705)
   * FIXED: Updated logic to call out a non-obvious turn [#2708](https://github.com/valhalla/valhalla/pull/2708)
   * FIXED: valhalla_build_statistics multithreaded mode fixed [#2707](https://github.com/valhalla/valhalla/pull/2707)
   * FIXED: If infer_internal_intersections is true then allow internals that are also ramps or TCs. Without this we produce an extra continue manuever.  [#2710](https://github.com/valhalla/valhalla/pull/2710)
   * FIXED: We were routing down roads that should be destination only. Now we mark roads with motor_vehicle=destination and motor_vehicle=customers or access=destination and access=customers as destination only. [#2722](https://github.com/valhalla/valhalla/pull/2722)
   * FIXED: Replace all Python2 print statements with Python3 syntax [#2716](https://github.com/valhalla/valhalla/issues/2716)
   * FIXED: Some HGT files not found [#2723](https://github.com/valhalla/valhalla/issues/2723)
   * FIXED: Fix PencilPointUturn detection by removing short-edge check and updating angle threshold [#2725](https://github.com/valhalla/valhalla/issues/2725)
   * FIXED: Fix invalid continue/bear maneuvers [#2729](https://github.com/valhalla/valhalla/issues/2729)
   * FIXED: Fixes an issue that lead to double turns within a very short distance, when instead, it should be a u-turn. We now collapse double L turns or double R turns in short non-internal intersections to u-turns. [#2740](https://github.com/valhalla/valhalla/pull/2740)
   * FIXED: fixes an issue that lead to adding an extra maneuver. We now combine a current maneuver short length non-internal edges (left or right) with the next maneuver that is a kRampStraight. [#2741](https://github.com/valhalla/valhalla/pull/2741)
   * FIXED: Reduce verbose instructions by collapsing small end ramp forks [#2762](https://github.com/valhalla/valhalla/issues/2762)
   * FIXED: Remove redundant return statements [#2776](https://github.com/valhalla/valhalla/pull/2776)
   * FIXED: Added unit test for BuildAdminFromPBF() to test GEOS 3.9 update. [#2787](https://github.com/valhalla/valhalla/pull/2787)
   * FIXED: Add support for geos-3.9 c++ api [#2739](https://github.com/valhalla/valhalla/issues/2739)
   * FIXED: Fix check for live speed validness [#2797](https://github.com/valhalla/valhalla/pull/2797)

* **Enhancement**
   * ADDED: Matrix of Bike Share [#2590](https://github.com/valhalla/valhalla/pull/2590)
   * ADDED: Add ability to provide custom implementation for candidate collection in CandidateQuery. [#2328](https://github.com/valhalla/valhalla/pull/2328)
   * ADDED: Cancellation of tile downloading. [#2319](https://github.com/valhalla/valhalla/pull/2319)
   * ADDED: Return the coordinates of the nodes isochrone input locations snapped to [#2111](https://github.com/valhalla/valhalla/pull/2111)
   * ADDED: Allows more complicated routes in timedependent a-star before timing out [#2068](https://github.com/valhalla/valhalla/pull/2068)
   * ADDED: Guide signs and junction names [#2096](https://github.com/valhalla/valhalla/pull/2096)
   * ADDED: Added a bool to the config indicating whether to use commercially set attributes.  Added logic to not call IsIntersectionInternal if this is a commercial data set.  [#2132](https://github.com/valhalla/valhalla/pull/2132)
   * ADDED: Removed commerical data set bool to the config and added more knobs for data.  Added infer_internal_intersections, infer_turn_channels, apply_country_overrides, and use_admin_db.  [#2173](https://github.com/valhalla/valhalla/pull/2173)
   * ADDED: Allow using googletest in unit tests and convert all tests to it (old test.cc is completely removed). [#2128](https://github.com/valhalla/valhalla/pull/2128)
   * ADDED: Add guidance view capability. [#2209](https://github.com/valhalla/valhalla/pull/2209)
   * ADDED: Collect turn cost information as path is formed so that it can be seralized out for trace attributes or osrm flavored intersections. Also add shape_index to osrm intersections. [#2207](https://github.com/valhalla/valhalla/pull/2207)
   * ADDED: Added alley factor to autocost.  Factor is defaulted at 1.0f or do not avoid alleys. [#2246](https://github.com/valhalla/valhalla/pull/2246)
   * ADDED: Support unlimited speed limits where maxspeed=none. [#2251](https://github.com/valhalla/valhalla/pull/2251)
   * ADDED: Implement improved Reachability check using base class Dijkstra. [#2243](https://github.com/valhalla/valhalla/pull/2243)
   * ADDED: Gurka integration test framework with ascii-art maps [#2244](https://github.com/valhalla/valhalla/pull/2244)
   * ADDED: Add to the stop impact when transitioning from higher to lower class road and we are not on a turn channel or ramp. Also, penalize lefts when driving on the right and vice versa. [#2282](https://github.com/valhalla/valhalla/pull/2282)
   * ADDED: Added reclassify_links, use_direction_on_ways, and allow_alt_name as config options.  If `use_direction_on_ways = true` then use `direction` and `int_direction` on the way to update the directional for the `ref` and `int_ref`.  Also, copy int_efs to the refs. [#2285](https://github.com/valhalla/valhalla/pull/2285)
   * ADDED: Add support for live traffic. [#2268](https://github.com/valhalla/valhalla/pull/2268)
   * ADDED: Implement per-location search filters for functional road class and forms of way. [#2289](https://github.com/valhalla/valhalla/pull/2289)
   * ADDED: Approach, multi-cue, and length updates [#2313](https://github.com/valhalla/valhalla/pull/2313)
   * ADDED: Speed up timezone differencing calculation if cache is provided. [#2316](https://github.com/valhalla/valhalla/pull/2316)
   * ADDED: Added rapidjson/schema.h to baldr/rapidjson_util.h to make it available for use within valhalla. [#2330](https://github.com/valhalla/valhalla/issues/2330)
   * ADDED: Support decimal precision for height values in elevation service. Also support polyline5 for encoded polylines input and output to elevation service. [#2324](https://github.com/valhalla/valhalla/pull/2324)
   * ADDED: Use both imminent and distant verbal multi-cue phrases. [#2353](https://github.com/valhalla/valhalla/pull/2353)
   * ADDED: Split parsing stage into 3 separate stages. [#2339](https://github.com/valhalla/valhalla/pull/2339)
   * CHANGED: Speed up graph enhancing by avoiding continuous unordered_set rebuilding [#2349](https://github.com/valhalla/valhalla/pull/2349)
   * CHANGED: Skip calling out to Lua for nodes/ways/relations with not tags - speeds up parsing. [#2351](https://github.com/valhalla/valhalla/pull/2351)
   * CHANGED: Switch to LuaJIT for lua scripting - speeds up file parsing [#2352](https://github.com/valhalla/valhalla/pull/2352)
   * ADDED: Ability to create OpenLR records from raw data. [#2356](https://github.com/valhalla/valhalla/pull/2356)
   * ADDED: Revamp length phrases [#2359](https://github.com/valhalla/valhalla/pull/2359)
   * CHANGED: Do not allocate memory in skadi if we don't need it. [#2373](https://github.com/valhalla/valhalla/pull/2373)
   * CHANGED: Map matching: throw error (443/NoSegment) when no candidate edges are available. [#2370](https://github.com/valhalla/valhalla/pull/2370/)
   * ADDED: Add sk-SK.json (slovak) localization file. [#2376](https://github.com/valhalla/valhalla/pull/2376)
   * ADDED: Extend roundabout phrases. [#2378](https://github.com/valhalla/valhalla/pull/2378)
   * ADDED: More roundabout phrase tests. [#2382](https://github.com/valhalla/valhalla/pull/2382)
   * ADDED: Update the turn and continue phrases to include junction names and guide signs. [#2386](https://github.com/valhalla/valhalla/pull/2386)
   * ADDED: Add the remaining guide sign toward phrases [#2389](https://github.com/valhalla/valhalla/pull/2389)
   * ADDED: The ability to allow immediate uturns at trace points in a map matching request [#2380](https://github.com/valhalla/valhalla/pull/2380)
   * ADDED: Add utility functions to Signs. [#2390](https://github.com/valhalla/valhalla/pull/2390)
   * ADDED: Unified time tracking for all algorithms that support time-based graph expansion. [#2278](https://github.com/valhalla/valhalla/pull/2278)
   * ADDED: Add rail_ferry use and costing. [#2408](https://github.com/valhalla/valhalla/pull/2408)
   * ADDED: `street_side_max_distance`, `display_lat` and `display_lon` to `locations` in input for better control of routing side of street [#1769](https://github.com/valhalla/valhalla/pull/1769)
   * ADDED: Add addtional exit phrases. [#2421](https://github.com/valhalla/valhalla/pull/2421)
   * ADDED: Add Japanese locale, update German. [#2432](https://github.com/valhalla/valhalla/pull/2432)
   * ADDED: Gurka expect_route refactor [#2435](https://github.com/valhalla/valhalla/pull/2435)
   * ADDED: Add option to suppress roundabout exits [#2437](https://github.com/valhalla/valhalla/pull/2437)
   * ADDED: Add Greek locale. [#2438](https://github.com/valhalla/valhalla/pull/2438)
   * ADDED (back): Support for 64bit wide way ids in the edgeinfo structure with no impact to size for data sources with ids 32bits wide. [#2422](https://github.com/valhalla/valhalla/pull/2422)
   * ADDED: Support for 64bit osm node ids in parsing stage of tile building [#2422](https://github.com/valhalla/valhalla/pull/2422)
   * CHANGED: Point2/PointLL are now templated to allow for higher precision coordinate math when desired [#2429](https://github.com/valhalla/valhalla/pull/2429)
   * ADDED: Optional OpenLR Encoded Path Edges in API Response [#2424](https://github.com/valhalla/valhalla/pull/2424)
   * ADDED: Add explicit include for sstream to be compatible with msvc_x64 toolset. [#2449](https://github.com/valhalla/valhalla/pull/2449)
   * ADDED: Properly split returned path if traffic conditions change partway along edges [#2451](https://github.com/valhalla/valhalla/pull/2451/files)
   * ADDED: Add Dutch locale. [#2464](https://github.com/valhalla/valhalla/pull/2464)
   * ADDED: Check with address sanititizer in CI. Add support for undefined behavior sanitizer. [#2487](https://github.com/valhalla/valhalla/pull/2487)
   * ADDED: Ability to recost a path and increased cost/time details along the trippath and json output [#2425](https://github.com/valhalla/valhalla/pull/2425)
   * ADDED: Add the ability to do bikeshare based (ped/bike) multimodal routing [#2031](https://github.com/valhalla/valhalla/pull/2031)
   * ADDED: Route through restrictions enabled by introducing a costing option. [#2469](https://github.com/valhalla/valhalla/pull/2469)
   * ADDED: Migrated to Ubuntu 20.04 base-image [#2508](https://github.com/valhalla/valhalla/pull/2508)
   * CHANGED: Speed up parseways stage by avoiding multiple string comparisons [#2518](https://github.com/valhalla/valhalla/pull/2518)
   * CHANGED: Speed up enhance stage by avoiding GraphTileBuilder copying [#2468](https://github.com/valhalla/valhalla/pull/2468)
   * ADDED: Costing options now includes shortest flag which favors shortest path routes [#2555](https://github.com/valhalla/valhalla/pull/2555)
   * ADDED: Incidents in intersections [#2547](https://github.com/valhalla/valhalla/pull/2547)
   * CHANGED: Refactor mapmatching configuration to use a struct (instead of `boost::property_tree::ptree`). [#2485](https://github.com/valhalla/valhalla/pull/2485)
   * ADDED: Save exit maneuver's begin heading when combining enter & exit roundabout maneuvers. [#2554](https://github.com/valhalla/valhalla/pull/2554)
   * ADDED: Added new urban flag that can be set if edge is within city boundaries to data processing; new use_urban_tag config option; added to osrm response within intersections. [#2522](https://github.com/valhalla/valhalla/pull/2522)
   * ADDED: Parses OpenLr of type PointAlongLine [#2565](https://github.com/valhalla/valhalla/pull/2565)
   * ADDED: Use edge.is_urban is set for serializing is_urban. [#2568](https://github.com/valhalla/valhalla/pull/2568)
   * ADDED: Added new rest/service area uses on the edge. [#2533](https://github.com/valhalla/valhalla/pull/2533)
   * ADDED: Dependency cache for Azure [#2567](https://github.com/valhalla/valhalla/pull/2567)
   * ADDED: Added flexibility to remove the use of the admindb and to use the country and state iso from the tiles; [#2579](https://github.com/valhalla/valhalla/pull/2579)
   * ADDED: Added toll gates and collection points (gantry) to the node;  [#2532](https://github.com/valhalla/valhalla/pull/2532)
   * ADDED: Added osrm serialization for rest/service areas and admins. [#2594](https://github.com/valhalla/valhalla/pull/2594)
   * CHANGED: Improved Russian localization; [#2593](https://github.com/valhalla/valhalla/pull/2593)
   * ADDED: Support restricted class in intersection annotations [#2589](https://github.com/valhalla/valhalla/pull/2589)
   * ADDED: Added trail type trace [#2606](https://github.com/valhalla/valhalla/pull/2606)
   * ADDED: Added tunnel names to the edges as a tagged name.  [#2608](https://github.com/valhalla/valhalla/pull/2608)
   * CHANGED: Moved incidents to the trip leg and cut the shape of the leg at that location [#2610](https://github.com/valhalla/valhalla/pull/2610)
   * ADDED: Costing option to ignore_closures when routing with current flow [#2615](https://github.com/valhalla/valhalla/pull/2615)
   * ADDED: Cross-compilation ability with MinGW64 [#2619](https://github.com/valhalla/valhalla/pull/2619)
   * ADDED: Defines the incident tile schema and incident metadata [#2620](https://github.com/valhalla/valhalla/pull/2620)
   * ADDED: Moves incident serializer logic into a generic serializer [#2621](https://github.com/valhalla/valhalla/pull/2621)
   * ADDED: Incident loading singleton for continually refreshing incident tiles[#2573](https://github.com/valhalla/valhalla/pull/2573)
   * ADDED: One shot mode to valhalla_service so you can run a single request of any type without starting a server [#2624](https://github.com/valhalla/valhalla/pull/2624)
   * ADDED: Adds text instructions to OSRM output [#2625](https://github.com/valhalla/valhalla/pull/2625)
   * ADDED: Adds support for alternate routes [#2626](https://github.com/valhalla/valhalla/pull/2626)
   * CHANGED: Switch Python bindings generator from boost.python to header-only pybind11[#2644](https://github.com/valhalla/valhalla/pull/2644)
   * ADDED: Add support of input file for one-shot mode of valhalla_service [#2648](https://github.com/valhalla/valhalla/pull/2648)
   * ADDED: Linear reference support to locate api [#2645](https://github.com/valhalla/valhalla/pull/2645)
   * ADDED: Implemented OSRM-like turn duration calculation for car. Uses it now in auto costing. [#2651](https://github.com/valhalla/valhalla/pull/2651)
   * ADDED: Enhanced turn lane information in guidance [#2653](https://github.com/valhalla/valhalla/pull/2653)
   * ADDED: `top_speed` option for all motorized vehicles [#2667](https://github.com/valhalla/valhalla/issues/2667)
   * CHANGED: Move turn_lane_direction helper to odin/util [#2675](https://github.com/valhalla/valhalla/pull/2675)
   * ADDED: Add annotations to osrm response including speed limits, unit and sign conventions [#2668](https://github.com/valhalla/valhalla/pull/2668)
   * ADDED: Added functions for predicted speeds encoding-decoding [#2674](https://github.com/valhalla/valhalla/pull/2674)
   * ADDED: Time invariant routing via the bidirectional algorithm. This has the effect that when time dependent routes (arrive_by and depart_at) fall back to bidirectional due to length restrictions they will actually use the correct time of day for one of the search directions [#2660](https://github.com/valhalla/valhalla/pull/2660)
   * ADDED: If the length of the edge is greater than kMaxEdgeLength, then consider this a catastrophic error if the should_error bool is true in the set_length function. [2678](https://github.com/valhalla/valhalla/pull/2678)
   * ADDED: Moved lat,lon coordinates structures from single to double precision. Improves geometry accuracy noticibly at zooms above 17 as well as coordinate snapping and any other geometric operations. Addes about a 2% performance pentalty for standard routes. Graph nodes now have 7 digits of precision.  [#2693](https://github.com/valhalla/valhalla/pull/2693)
   * ADDED: Added signboards to guidance views.  [#2687](https://github.com/valhalla/valhalla/pull/2687)
   * ADDED: Regular speed on shortcut edges is calculated with turn durations taken into account. Truck, motorcycle and motorscooter profiles use OSRM-like turn duration. [#2662](https://github.com/valhalla/valhalla/pull/2662)
   * CHANGED: Remove astar algorithm and replace its use with timedep_forward as its redundant [#2706](https://github.com/valhalla/valhalla/pull/2706)
   * ADDED: Recover and recost all shortcuts in final path for bidirectional astar algorithm [#2711](https://github.com/valhalla/valhalla/pull/2711)
   * ADDED: An option for shortcut recovery to be cached at start up to reduce the time it takes to do so on the fly [#2714](https://github.com/valhalla/valhalla/pull/2714)
   * ADDED: If width <= 1.9 then no access for auto, truck, bus, taxi, emergency and hov. [#2713](https://github.com/valhalla/valhalla/pull/2713)
   * ADDED: Centroid/Converge/Rendezvous/Meet API which allows input locations to find a least cost convergence point from all locations [#2734](https://github.com/valhalla/valhalla/pull/2734)
   * ADDED: Added support to process the sump_buster tag.  Also, fixed a few small access bugs for nodes. [#2731](https://github.com/valhalla/valhalla/pull/2731)
   * ADDED: Log message if failed to create tiles directory. [#2738](https://github.com/valhalla/valhalla/pull/2738)
   * CHANGED: Tile memory is only owned by the GraphTile rather than shared amongst copies of the graph tile (in GraphReader and TileCaches). [#2340](https://github.com/valhalla/valhalla/pull/2340)
   * ADDED: Add Estonian locale. [#2748](https://github.com/valhalla/valhalla/pull/2748)
   * CHANGED: Handle GraphTile objects as smart pointers [#2703](https://github.com/valhalla/valhalla/pull/2703)
   * CHANGED: Improve stability with no RTTI build [#2759](https://github.com/valhalla/valhalla/pull/2759) and [#2760](https://github.com/valhalla/valhalla/pull/2760)
   * CHANGED: Change generic service roads to a new Use=kServiceRoad. This is for highway=service without other service= tags (such as driveway, alley, parking aisle) [#2419](https://github.com/valhalla/valhalla/pull/2419)
   * ADDED: Isochrones support isodistance lines as well [#2699](https://github.com/valhalla/valhalla/pull/2699)
   * ADDED: Add support for ignoring live traffic closures for waypoints [#2685](https://github.com/valhalla/valhalla/pull/2685)
   * ADDED: Add use_distance to auto cost to allow choosing between two primary cost components, time or distance [#2771](https://github.com/valhalla/valhalla/pull/2771)
   * CHANGED: nit: Enables compiler warnings in part of loki module [#2767](https://github.com/valhalla/valhalla/pull/2767)
   * CHANGED: Reducing the number of uturns by increasing the cost to for them to 9.5f. Note: Did not increase the cost for motorcycles or motorscooters. [#2770](https://github.com/valhalla/valhalla/pull/2770)
   * ADDED: Add option to use thread-safe GraphTile's reference counter. [#2772](https://github.com/valhalla/valhalla/pull/2772)
   * CHANGED: nit: Enables compiler warnings in part of thor module [#2768](https://github.com/valhalla/valhalla/pull/2768)
   * ADDED: Add costing option `use_tracks` to avoid or favor tracks in route. [#2769](https://github.com/valhalla/valhalla/pull/2769)
   * CHANGED: chore: Updates libosmium [#2786](https://github.com/valhalla/valhalla/pull/2786)
   * CHANGED: Optimize double bucket queue to reduce memory reallocations. [#2719](https://github.com/valhalla/valhalla/pull/2719)
   * CHANGED: Collapse merge maneuvers [#2773](https://github.com/valhalla/valhalla/pull/2773)
   * CHANGED: Add shortcuts to the tiles' bins so we can find them when doing spatial lookups. [#2744](https://github.com/valhalla/valhalla/pull/2744)

## Release Date: 2019-11-21 Valhalla 3.0.9
* **Bug Fix**
   * FIXED: Changed reachability computation to consider both directions of travel wrt candidate edges [#1965](https://github.com/valhalla/valhalla/pull/1965)
   * FIXED: toss ways where access=private and highway=service and service != driveway. [#1960](https://github.com/valhalla/valhalla/pull/1960)
   * FIXED: Fix search_cutoff check in loki correlate_node. [#2023](https://github.com/valhalla/valhalla/pull/2023)
   * FIXED: Computes notion of a deadend at runtime in bidirectional a-star which fixes no-route with a complicated u-turn. [#1982](https://github.com/valhalla/valhalla/issues/1982)
   * FIXED: Fix a bug with heading filter at nodes. [#2058](https://github.com/valhalla/valhalla/pull/2058)
   * FIXED: Bug in map matching continuity checking such that continuity must only be in the forward direction. [#2029](https://github.com/valhalla/valhalla/pull/2029)
   * FIXED: Allow setting the time for map matching paths such that the time is used for speed lookup. [#2030](https://github.com/valhalla/valhalla/pull/2030)
   * FIXED: Don't use density factor for transition cost when user specified flag disables flow speeds. [#2048](https://github.com/valhalla/valhalla/pull/2048)
   * FIXED: Map matching trace_route output now allows for discontinuities in the match though multi match is not supported in valhalla route output. [#2049](https://github.com/valhalla/valhalla/pull/2049)
   * FIXED: Allows routes with no time specified to use time conditional edges and restrictions with a flag denoting as much [#2055](https://github.com/valhalla/valhalla/pull/2055)
   * FIXED: Fixed a bug with 'current' time type map matches. [#2060](https://github.com/valhalla/valhalla/pull/2060)
   * FIXED: Fixed a bug with time dependent expansion in which the expansion distance heuristic was not being used. [#2064](https://github.com/valhalla/valhalla/pull/2064)

* **Enhancement**
   * ADDED: Establish pinpoint test pattern [#1969](https://github.com/valhalla/valhalla/pull/1969)
   * ADDED: Suppress relative direction in ramp/exit instructions if it matches driving side of street [#1990](https://github.com/valhalla/valhalla/pull/1990)
   * ADDED: Added relative direction to the merge maneuver [#1989](https://github.com/valhalla/valhalla/pull/1989)
   * ADDED: Refactor costing to better handle multiple speed datasources [#2026](https://github.com/valhalla/valhalla/pull/2026)
   * ADDED: Better usability of curl for fetching tiles on the fly [#2026](https://github.com/valhalla/valhalla/pull/2026)
   * ADDED: LRU cache scheme for tile storage [#2026](https://github.com/valhalla/valhalla/pull/2026)
   * ADDED: GraphTile size check [#2026](https://github.com/valhalla/valhalla/pull/2026)
   * ADDED: Pick more sane values for highway and toll avoidance [#2026](https://github.com/valhalla/valhalla/pull/2026)
   * ADDED: Refactor adding predicted speed info to speed up process [#2026](https://github.com/valhalla/valhalla/pull/2026)
   * ADDED: Allow selecting speed data sources at request time [#2026](https://github.com/valhalla/valhalla/pull/2026)
   * ADDED: Allow disabling certain neighbors in connectivity map [#2026](https://github.com/valhalla/valhalla/pull/2026)
   * ADDED: Allows routes with time-restricted edges if no time specified and notes restriction in response [#1992](https://github.com/valhalla/valhalla/issues/1992)
   * ADDED: Runtime deadend detection to timedependent a-star. [#2059](https://github.com/valhalla/valhalla/pull/2059)

## Release Date: 2019-09-06 Valhalla 3.0.8
* **Bug Fix**
   * FIXED: Added logic to detect if user is to merge to the left or right [#1892](https://github.com/valhalla/valhalla/pull/1892)
   * FIXED: Overriding the destination_only flag when reclassifying ferries; Also penalizing ferries with a 5 min. penalty in the cost to allow us to avoid destination_only the majority of the time except when it is necessary. [#1895](https://github.com/valhalla/valhalla/pull/1905)
   * FIXED: Suppress forks at motorway junctions and intersecting service roads [#1909](https://github.com/valhalla/valhalla/pull/1909)
   * FIXED: Enhanced fork assignment logic [#1912](https://github.com/valhalla/valhalla/pull/1912)
   * FIXED: Added logic to fall back to return country poly if no state and updated lua for Metro Manila and Ireland [#1910](https://github.com/valhalla/valhalla/pull/1910)
   * FIXED: Added missing motorway fork instruction [#1914](https://github.com/valhalla/valhalla/pull/1914)
   * FIXED: Use begin street name for osrm compat mode [#1916](https://github.com/valhalla/valhalla/pull/1916)
   * FIXED: Added logic to fix missing highway cardinal directions in the US [#1917](https://github.com/valhalla/valhalla/pull/1917)
   * FIXED: Handle forward traversable significant road class intersecting edges [#1928](https://github.com/valhalla/valhalla/pull/1928)
   * FIXED: Fixed bug with shape trimming that impacted Uturns at Via locations. [#1935](https://github.com/valhalla/valhalla/pull/1935)
   * FIXED: Dive bomb updates.  Updated default speeds for urban areas based on roadclass for the enhancer.  Also, updated default speeds based on roadclass in lua.  Fixed an issue where we were subtracting 1 from uint32_t when 0 for stop impact.  Updated reclassify link logic to allow residential roads to be added to the tree, but we only downgrade the links to tertiary.  Updated TransitionCost functions to add 1.5 to the turncost when transitioning from a ramp to a non ramp and vice versa.  Also, added 0.5f to the turncost if the edge is a roundabout. [#1931](https://github.com/valhalla/valhalla/pull/1931)

* **Enhancement**
   * ADDED: Caching url fetched tiles to disk [#1887](https://github.com/valhalla/valhalla/pull/1887)
   * ADDED: filesystem::remove_all [#1887](https://github.com/valhalla/valhalla/pull/1887)
   * ADDED: Minimum enclosing bounding box tool [#1887](https://github.com/valhalla/valhalla/pull/1887)
   * ADDED: Use constrained flow speeds in bidirectional_astar.cc [#1907](https://github.com/valhalla/valhalla/pull/1907)
   * ADDED: Bike Share Stations are now in the graph which should set us up to do multimodal walk/bike scenarios [#1852](https://github.com/valhalla/valhalla/pull/1852)

## Release Date: 2019-7-18 Valhalla 3.0.7
* **Bug Fix**
   * FIXED: Fix pedestrian fork [#1886](https://github.com/valhalla/valhalla/pull/1886)

## Release Date: 2019-7-15 Valhalla 3.0.6
* **Bug Fix**
   * FIXED: Admin name changes. [#1853](https://github.com/valhalla/valhalla/pull/1853) Ref: [#1854](https://github.com/valhalla/valhalla/issues/1854)
   * FIXED: valhalla_add_predicted_traffic was overcommitted while gathering stats. Added a clear. [#1857](https://github.com/valhalla/valhalla/pull/1857)
   * FIXED: regression in map matching when moving to valhalla v3.0.0 [#1863](https://github.com/valhalla/valhalla/pull/1863)
   * FIXED: last step shape in osrm serializer should be 2 of the same point [#1867](https://github.com/valhalla/valhalla/pull/1867)
   * FIXED: Shape trimming at the beginning and ending of the route to not be degenerate [#1876](https://github.com/valhalla/valhalla/pull/1876)
   * FIXED: Duplicate waypoints in osrm serializer [#1880](https://github.com/valhalla/valhalla/pull/1880)
   * FIXED: Updates for heading precision [#1881](https://github.com/valhalla/valhalla/pull/1881)
   * FIXED: Map matching allowed untraversable edges at start of route [#1884](https://github.com/valhalla/valhalla/pull/1884)

* **Enhancement**
   * ADDED: Use the same protobuf object the entire way through the request process [#1837](https://github.com/valhalla/valhalla/pull/1837)
   * ADDED: Enhanced turn lane processing [#1859](https://github.com/valhalla/valhalla/pull/1859)
   * ADDED: Add global_synchronized_cache in valhalla_build_config [#1851](https://github.com/valhalla/valhalla/pull/1851)

## Release Date: 2019-06-04 Valhalla 3.0.5
* **Bug Fix**
   * FIXED: Protect against unnamed rotaries and routes that end in roundabouts not turning off rotary logic [#1840](https://github.com/valhalla/valhalla/pull/1840)

* **Enhancement**
   * ADDED: Add turn lane info at maneuver point [#1830](https://github.com/valhalla/valhalla/pull/1830)

## Release Date: 2019-05-31 Valhalla 3.0.4
* **Bug Fix**
   * FIXED: Improved logic to decide between bear vs. continue [#1798](https://github.com/valhalla/valhalla/pull/1798)
   * FIXED: Bicycle costing allows use of roads with all surface values, but with a penalty based on bicycle type. However, the edge filter totally disallows bad surfaces for some bicycle types, creating situations where reroutes fail if a rider uses a road with a poor surface. [#1800](https://github.com/valhalla/valhalla/pull/1800)
   * FIXED: Moved complex restrictions building to before validate. [#1805](https://github.com/valhalla/valhalla/pull/1805)
   * FIXED: Fix bicycle edge filter whan avoid_bad_surfaces = 1.0 [#1806](https://github.com/valhalla/valhalla/pull/1806)
   * FIXED: Replace the EnhancedTripPath class inheritance with aggregation [#1807](https://github.com/valhalla/valhalla/pull/1807)
   * FIXED: Replace the old timezone shape zip file every time valhalla_build_timezones is ran [#1817](https://github.com/valhalla/valhalla/pull/1817)
   * FIXED: Don't use island snapped edge candidates (from disconnected components or low reach edges) when we rejected other high reachability edges that were closer [#1835](https://github.com/valhalla/valhalla/pull/1835)

## Release Date: 2019-05-08 Valhalla 3.0.3
* **Bug Fix**
   * FIXED: Fixed a rare loop condition in route matcher (edge walking to match a trace).
   * FIXED: Fixed VACUUM ANALYZE syntax issue.  [#1704](https://github.com/valhalla/valhalla/pull/1704)
   * FIXED: Fixed the osrm maneuver type when a maneuver has the to_stay_on attribute set.  [#1714](https://github.com/valhalla/valhalla/pull/1714)
   * FIXED: Fixed osrm compatibility mode attributes.  [#1716](https://github.com/valhalla/valhalla/pull/1716)
   * FIXED: Fixed rotary/roundabout issues in Valhalla OSRM compatibility.  [#1727](https://github.com/valhalla/valhalla/pull/1727)
   * FIXED: Fixed the destinations assignment for exit names in OSRM compatibility mode. [#1732](https://github.com/valhalla/valhalla/pull/1732)
   * FIXED: Enhance merge maneuver type assignment. [#1735](https://github.com/valhalla/valhalla/pull/1735)
   * FIXED: Fixed fork assignments and on ramps for OSRM compatibility mode. [#1738](https://github.com/valhalla/valhalla/pull/1738)
   * FIXED: Fixed cardinal direction on reference names when forward/backward tag is present on relations. Fixes singly digitized roads with opposing directional modifiers. [#1741](https://github.com/valhalla/valhalla/pull/1741)
   * FIXED: Fixed fork assignment and narrative logic when a highway ends and splits into multiple ramps. [#1742](https://github.com/valhalla/valhalla/pull/1742)
   * FIXED: Do not use any avoid edges as origin or destination of a route, matrix, or isochrone. [#1745](https://github.com/valhalla/valhalla/pull/1745)
   * FIXED: Add leg summary and remove unused hint attribute for OSRM compatibility mode. [#1753](https://github.com/valhalla/valhalla/pull/1753)
   * FIXED: Improvements for pedestrian forks, pedestrian roundabouts, and continue maneuvers. [#1768](https://github.com/valhalla/valhalla/pull/1768)
   * FIXED: Added simplified overview for OSRM response and added use_toll logic back to truck costing. [#1765](https://github.com/valhalla/valhalla/pull/1765)
   * FIXED: temp fix for location distance bug [#1774](https://github.com/valhalla/valhalla/pull/1774)
   * FIXED: Fix pedestrian routes using walkway_factor [#1780](https://github.com/valhalla/valhalla/pull/1780)
   * FIXED: Update the begin and end heading of short edges based on use [#1783](https://github.com/valhalla/valhalla/pull/1783)
   * FIXED: GraphReader::AreEdgesConnected update.  If transition count == 0 return false and do not call transition function. [#1786](https://github.com/valhalla/valhalla/pull/1786)
   * FIXED: Only edge candidates that were used in the path are send to serializer: [1788](https://github.com/valhalla/valhalla/pull/1788)
   * FIXED: Added logic to prevent the removal of a destination maneuver when ending on an internal edge [#1792](https://github.com/valhalla/valhalla/pull/1792)
   * FIXED: Fixed instructions when starting on an internal edge [#1796](https://github.com/valhalla/valhalla/pull/1796)

* **Enhancement**
   * Add the ability to run valhalla_build_tiles in stages. Specify the begin_stage and end_stage as command line options. Also cleans up temporary files as the last stage in the pipeline.
   * Add `remove` to `filesystem` namespace. [#1752](https://github.com/valhalla/valhalla/pull/1752)
   * Add TaxiCost into auto costing options.
   * Add `preferred_side` to allow per-location filtering of edges based on the side of the road the location is on and the driving side for that locale.
   * Slightly decreased the internal side-walk factor to .90f to favor roads with attached sidewalks. This impacts roads that have added sidewalk:left, sidewalk:right or sidewalk:both OSM tags (these become attributes on each directedEdge). The user can then avoid/penalize dedicated sidewalks and walkways, when they increase the walkway_factor. Since we slightly decreased the sidewalk_factor internally and only favor sidewalks if use is tagged as sidewalk_left or sidewalk_right, we should tend to route on roads with attached sidewalks rather than separate/dedicated sidewalks, allowing for more road names to be called out since these are labeled more.
   * Add `via` and `break_through` location types [#1737](https://github.com/valhalla/valhalla/pull/1737)
   * Add `street_side_tolerance` and `search_cutoff` to input `location` [#1777](https://github.com/valhalla/valhalla/pull/1777)
   * Return the Valhalla error `Path distance exceeds the max distance limit` for OSRM responses when the route is greater than the service limits. [#1781](https://github.com/valhalla/valhalla/pull/1781)

## Release Date: 2019-01-14 Valhalla 3.0.2
* **Bug Fix**
   * FIXED: Transit update - fix dow and exception when after midnight trips are normalized [#1682](https://github.com/valhalla/valhalla/pull/1682)
   * FIXED: valhalla_convert_transit segfault - GraphTileBuilder has null GraphTileHeader [#1683](https://github.com/valhalla/valhalla/issues/1683)
   * FIXED: Fix crash for trace_route with osrm serialization. Was passing shape rather than locations to the waypoint method.
   * FIXED: Properly set driving_side based on data set in TripPath.
   * FIXED: A bad bicycle route exposed an issue with bidirectional A* when the origin and destination edges are connected. Use A* in these cases to avoid requiring a high cost threshold in BD A*.
   * FIXED: x86 and x64 data compatibility was fixed as the structures weren't aligned.
   * FIXED: x86 tests were failing due mostly to floating point issues and the aforementioned structure misalignment.
* **Enhancement**
   * Add a durations list (delta time between each pair of trace points), a begin_time and a use_timestamp flag to trace_route requests. This allows using the input trace timestamps or durations plus the begin_time to compute elapsed time at each edge in the matched path (rather than using costing methods).
   * Add support for polyline5 encoding for OSRM formatted output.
* **Note**
   * Isochrones and openlr are both noted as not working with release builds for x86 (32bit) platforms. We'll look at getting this fixed in a future release

## Release Date: 2018-11-21 Valhalla 3.0.1
* **Bug Fix**
   * FIXED: Fixed a rare, but serious bug with bicycle costing. ferry_factor_ in bicycle costing shadowed the data member in the base dynamic cost class, leading to an unitialized variable. Occasionally, this would lead to negative costs which caused failures. [#1663](https://github.com/valhalla/valhalla/pull/1663)
   * FIXED: Fixed use of units in OSRM compatibility mode. [#1662](https://github.com/valhalla/valhalla/pull/1662)

## Release Date: 2018-11-21 Valhalla 3.0.0
* **NOTE**
   * This release changes the Valhalla graph tile formats to make the tile data more efficient and flexible. Tile data is incompatible with Valhalla 2.x builds, and code for 3.x is incompatible with data built for Valahalla 2.x versions. Valhalla tile sizes are slightly smaller (for datasets using elevation information the size savings is over 10%). In addition, there is increased flexibility for creating different variants of tiles to support different applications (e.g. bicycle only, or driving only).
* **Enhancement**
   * Remove the use of DirectedEdge for transitions between nodes on different hierarchy levels. A new structure, NodeTransition, is now used to transition to nodes on different hierarchy level. This saves space since only the end node GraphId is needed for the transitions (and DirectedEdge is a large data structure).
   * Change the NodeInfo lat,lon to use an offset from the tile base lat,lon. This potentially allows higher precision than using float, but more importantly saves space and allows support for NodeTransitions as well as spare for future growth.
   * Remove the EdgeElevation structure and max grade information into DirectedEdge and mean elevation into EdgeInfo. This saves space.
   * Reduce wayid to 32 bits. This allows sufficient growth when using OpenStreetMap data and frees space in EdgeInfo (allows moving speed limit and mean elevation from other structures).
   * Move name consistency from NodeInfo to DirectedEdge. This allows a more efficient lookup of name consistency.
   * Update all path algorithms to use NodeTransition logic rather than special DirectedEdge transition types. This simplifies PathAlgorithms slightly and removes some conditional logic.
   * Add an optional GraphFilter stage to tile building pipeline. This allows removal of edges and nodes based on access. This allows bicycle only, pedestrian only, or driving only datasets (or combinations) to be created - allowing smaller datasets for special purpose applications.
* **Deprecate**
   * Valhalla 3.0 removes support for OSMLR.

## Release Date: 2018-11-20 Valhalla 2.7.2
* **Enhancement**
   * UPDATED: Added a configuration variable for max_timedep_distance. This is used in selecting the path algorithm and provides the maximum distance between locations when choosing a time dependent path algorithm (other than multi modal). Above this distance, bidirectional A* is used with no time dependencies.
   * UPDATED: Remove transition edges from priority queue in Multimodal methods.
   * UPDATED: Fully implement street names and exit signs with ability to identify route numbers. [#1635](https://github.com/valhalla/valhalla/pull/1635)
* **Bug Fix**
   * FIXED: A timed-turned restriction should not be applied when a non-timed route is executed.  [#1615](https://github.com/valhalla/valhalla/pull/1615)
   * FIXED: Changed unordered_map to unordered_multimap for polys. Poly map can contain the same key but different multi-polygons. For example, islands for a country or timezone polygons for a country.
   * FIXED: Fixed timezone db issue where TZIDs did not exist in the Howard Hinnant date time db that is used in the date_time class for tz indexes.  Added logic to create aliases for TZIDs based on https://en.wikipedia.org/wiki/List_of_tz_database_time_zones
   * FIXED: Fixed the ramp turn modifiers for osrm compat [#1569](https://github.com/valhalla/valhalla/pull/1569)
   * FIXED: Fixed the step geometry when using the osrm compat mode [#1571](https://github.com/valhalla/valhalla/pull/1571)
   * FIXED: Fixed a data creation bug causing issues with A* routes ending on loops. [#1576](https://github.com/valhalla/valhalla/pull/1576)
   * FIXED: Fixed an issue with a bad route where destination only was present. Was due to thresholds in bidirectional A*. Changed threshold to be cost based rather than number of iterations). [#1586](https://github.com/valhalla/valhalla/pull/1586)
   * FIXED: Fixed an issue with destination only (private) roads being used in bicycle routes. Centralized some "base" transition cost logic in the base DynamicCost class. [#1587](https://github.com/valhalla/valhalla/pull/1587)
   * FIXED: Remove extraneous ramp maneuvers [#1657](https://github.com/valhalla/valhalla/pull/1657)

## Release Date: 2018-10-02 Valhalla 2.7.1
* **Enhancement**
   * UPDATED: Added date time support to forward and reverse isochrones. Add speed lookup (predicted speeds and/or free-flow or constrained flow speed) if date_time is present.
   * UPDATED: Add timezone checks to multimodal routes and isochrones (updates localtime if the path crosses into a timezone different than the start location).
* **Data Producer Update**
   * UPDATED: Removed boost date time support from transit.  Now using the Howard Hinnant date library.
* **Bug Fix**
   * FIXED: Fixed a bug with shortcuts that leads to inconsistent routes depending on whether shortcuts are taken, different origins can lead to different paths near the destination. This fix also improves performance on long routes and matrices.
   * FIXED: We were getting inconsistent results between departing at current date/time vs entering the current date/time.  This issue is due to the fact that the iso_date_time function returns the full iso date_time with the timezone offset (e.g., 2018-09-27T10:23-07:00 vs 2018-09-27T10:23). When we refactored the date_time code to use the new Howard Hinnant date library, we introduced this bug.
   * FIXED: Increased the threshold in CostMatrix to address null time and distance values occuring for truck costing with locations near the max distance.

## Release Date: 2018-09-13 Valhalla 2.7.0
* **Enhancement**
   * UPDATED: Refactor to use the pbf options instead of the ptree config [#1428](https://github.com/valhalla/valhalla/pull/1428) This completes [1357](https://github.com/valhalla/valhalla/issues/1357)
   * UPDATED: Removed the boost/date_time dependency from baldr and odin. We added the Howard Hinnant date and time library as a submodule. [#1494](https://github.com/valhalla/valhalla/pull/1494)
   * UPDATED: Fixed 'Drvie' typo [#1505](https://github.com/valhalla/valhalla/pull/1505) This completes [1504](https://github.com/valhalla/valhalla/issues/1504)
   * UPDATED: Optimizations of GetSpeed for predicted speeds [1490](https://github.com/valhalla/valhalla/issues/1490)
   * UPDATED: Isotile optimizations
   * UPDATED: Added stats to predictive traffic logging
   * UPDATED: resample_polyline - Breaks the polyline into equal length segments at a sample distance near the resolution. Break out of the loop through polyline points once we reach the specified number of samplesthen append the last
polyline point.
   * UPDATED: added android logging and uses a shared graph reader
   * UPDATED: Do not run a second pass on long pedestrian routes that include a ferry (but succeed on first pass). This is a performance fix. Long pedestrian routes with A star factor based on ferry speed end up being very inefficient.
* **Bug Fix**
   * FIXED: A* destination only
   * FIXED: Fixed through locations weren't honored [#1449](https://github.com/valhalla/valhalla/pull/1449)


## Release Date: 2018-08-02 Valhalla 3.0.0-rc.4
* **Node Bindings**
   * UPDATED: add some worker pool handling
   [#1467](https://github.com/valhalla/valhalla/pull/1467)

## Release Date: 2018-08-02 Valhalla 3.0.0-rc.3
* **Node Bindings**
   * UPDATED: replaced N-API with node-addon-api wrapper and made the actor
   functions asynchronous
   [#1457](https://github.com/valhalla/valhalla/pull/1457)

## Release Date: 2018-07-24 Valhalla 3.0.0-rc.2
* **Node Bindings**
   * FIXED: turn on the autocleanup functionality for the actor object.
   [#1439](https://github.com/valhalla/valhalla/pull/1439)

## Release Date: 2018-07-16 Valhalla 3.0.0-rc.1
* **Enhancement**
   * ADDED: exposed the rest of the actions to the node bindings and added tests. [#1415](https://github.com/valhalla/valhalla/pull/1415)

## Release Date: 2018-07-12 Valhalla 3.0.0-alpha.1
**NOTE**: There was already a small package named `valhalla` on the npm registry, only published up to version 0.0.3. The team at npm has transferred the package to us, but would like us to publish something to it ASAP to prove our stake in it. Though the bindings do not have all of the actor functionality exposed yet (just route), we are going to publish an alpha release of 3.0.0 to get something up on npm.
* **Infrastructure**:
   * ADDED: add in time dependent algorithms if the distance between locations is less than 500km.
   * ADDED: TurnLanes to indicate turning lanes at the end of a directed edge.
   * ADDED: Added PredictedSpeeds to Valhalla tiles and logic to compute speed based on predictive speed profiles.
* **Data Producer Update**
   * ADDED: is_route_num flag was added to Sign records. Set this to true if the exit sign comes from a route number/ref.
   * CHANGED: Lower speeds on driveways, drive-thru, and parking aisle. Set destination only flag for drive thru use.
   * ADDED: Initial implementation of turn lanes.
  **Bug Fix**
   * CHANGED: Fix destination only penalty for A* and time dependent cases.
   * CHANGED: Use the distance from GetOffsetForHeading, based on road classification and road use (e.g. ramp, turn channel, etc.), within tangent_angle function.
* **Map Matching**
   * FIXED: Fixed trace_route edge_walk server abort [#1365](https://github.com/valhalla/valhalla/pull/1365)
* **Enhancement**
   * ADDED: Added post process for updating free and constrained speeds in the directed edges.
   * UPDATED: Parse the json request once and store in a protocol buffer to pass along the pipeline. This completed the first portion of [1357](https://github.com/valhalla/valhalla/issues/1357)
   * UPDATED: Changed the shape_match attribute from a string to an enum. Fixes [1376](https://github.com/valhalla/valhalla/issues/1376)
   * ADDED: Node bindings for route [#1341](https://github.com/valhalla/valhalla/pull/1341)
   * UPDATED: Use a non-linear use_highways factor (to more heavily penalize highways as use_highways approaches 0).

## Release Date: 2018-07-15 Valhalla 2.6.3
* **API**:
   * FIXED: Use a non-linear use_highways factor (to more heavily penalize highways as use_highways approaches 0).
   * FIXED: Fixed the highway_factor when use_highways < 0.5.
   * ENHANCEMENT: Added logic to modulate the surface factor based on use_trails.
   * ADDED: New customer test requests for motorcycle costing.

## Release Date: 2018-06-28 Valhalla 2.6.2
* **Data Producer Update**
   * FIXED: Complex restriction sorting bug.  Check of has_dt in ComplexRestrictionBuilder::operator==.
* **API**:
   * FIXED: Fixed CostFactory convenience method that registers costing models
   * ADDED: Added use_tolls into motorcycle costing options

## Release Date: 2018-05-28 Valhalla 2.6.0
* **Infrastructure**:
   * CHANGED: Update cmake buildsystem to replace autoconf [#1272](https://github.com/valhalla/valhalla/pull/1272)
* **API**:
   * CHANGED: Move `trace_options` parsing to map matcher factory [#1260](https://github.com/valhalla/valhalla/pull/1260)
   * ADDED: New costing method for AutoDataFix [#1283](https://github.com/valhalla/valhalla/pull/1283)

## Release Date: 2018-05-21 Valhalla 2.5.0
* **Infrastructure**
   * ADDED: Add code formatting and linting.
* **API**
   * ADDED: Added new motorcycle costing, motorcycle access flag in data and use_trails option.
* **Routing**
   * ADDED: Add time dependnet forward and reverse A* methods.
   * FIXED: Increase minimum threshold for driving routes in bidirectional A* (fixes some instances of bad paths).
* **Data Producer Update**
   * CHANGED: Updates to properly handle cycleway crossings.
   * CHANGED: Conditionally include driveways that are private.
   * ADDED: Added logic to set motorcycle access.  This includes lua, country access, and user access flags for motorcycles.

## Release Date: 2018-04-11 Valhalla 2.4.9
* **Enhancement**
   * Added European Portuguese localization for Valhalla
   * Updates to EdgeStatus to improve performance. Use an unordered_map of tile Id and allocate an array for each edge in the tile. This allows using pointers to access status for sequential edges. This improves performance by 50% or so.
   * A couple of bicycle costing updates to improve route quality: avoid roads marked as part of a truck network, to remove the density penalty for transition costs.
   * When optimal matrix type is selected, now use CostMatrix for source to target pedestrian and bicycle matrix calls when both counts are above some threshold. This improves performance in general and lessens some long running requests.
*  **Data Producer Update**
   * Added logic to protect against setting a speed of 0 for ferries.

## Release Date: 2018-03-27 Valhalla 2.4.8
* **Enhancement**
   * Updates for Italian verbal translations
   * Optionally remove driveways at graph creation time
   * Optionally disable candidate edge penalty in path finding
   * OSRM compatible route, matrix and map matching response generation
   * Minimal Windows build compatibility
   * Refactoring to use PBF as the IPC mechanism for all objects
   * Improvements to internal intersection marking to reduce false positives
* **Bug Fix**
   * Cap candidate edge penalty in path finding to reduce excessive expansion
   * Fix trivial paths at deadends

## Release Date: 2018-02-08 Valhalla 2.4.7
* **Enhancement**
   * Speed up building tiles from small OSM imports by using boost directory iterator rather than going through all possible tiles and testing each if the file exists.
* **Bug Fix**
   * Protect against overflow in string to float conversion inside OSM parsing.

## Release Date: 2018-01-26 Valhalla 2.4.6
* **Enhancement**
   * Elevation library will lazy load RAW formatted sources

## Release Date: 2018-01-24 Valhalla 2.4.5
* **Enhancement**
   * Elevation packing utility can unpack lz4hc now
* **Bug Fix**
   * Fixed broken darwin builds

## Release Date: 2018-01-23 Valhalla 2.4.4
* **Enhancement**
   * Elevation service speed improvments and the ability to serve lz4hc compressed data
   * Basic support for downloading routing tiles on demand
   * Deprecated `valhalla_route_service`, now all services (including elevation) are found under `valhalla_service`

## Release Date: 2017-12-11 Valhalla 2.4.3
* **Enhancement**
   * Remove union from GraphId speeds up some platforms
   * Use SAC scale in pedestrian costing
   * Expanded python bindings to include all actions (route, matrix, isochrone, etc)
* **Bug Fix**
   * French translation typo fixes
*  **Data Producer Update**
   * Handling shapes that intersect the poles when binning
   * Handling when transit shapes are less than 2 points

## Release Date: 2017-11-09 Valhalla 2.4.1
*  **Data Producer Update**
   * Added kMopedAccess to modes for complex restrictions.  Remove the kMopedAccess when auto access is removed.  Also, add the kMopedAccess when an auto restriction is found.

## Release Date: 2017-11-08 Valhalla 2.4.0
*  **Data Producer Update**
   * Added logic to support restriction = x with a the except tag.  We apply the restriction to everything except for modes in the except tag.
   * Added logic to support railway_service and coach_service in transit.
* **Bug Fix**
  * Return proper edge_walk path for requested shape_match=walk_or_snap
  * Skip invalid stateid for Top-K requests

## Release Date: 2017-11-07 Valhalla 2.3.9
* **Enhancement**
  * Top-K map matched path generation now only returns unique paths and does so with fewer iterations
  * Navigator call outs for both imperial and metric units
  * The surface types allowed for a given bike route can now be controlled via a request parameter `avoid_bad_surfaces`
  * Improved support for motorscooter costing via surface types, road classification and vehicle specific tagging
* **Bug Fix**
  * Connectivity maps now include information about transit tiles
  * Lane counts for singly digitized roads are now correct for a given directed edge
  * Edge merging code for assigning osmlr segments is now robust to partial tile sets
  * Fix matrix path finding to allow transitioning down to lower levels when appropriate. In particular, do not supersede shortcut edges until no longer expanding on the next level.
  * Fix optimizer rotate location method. This fixes a bug where optimal ordering was bad for large location sets.
*  **Data Producer Update**
   * Duration tags are now used to properly set the speed of travel for a ferry routes

## Release Date: 2017-10-17 Valhalla 2.3.8
* **Bug Fix**
  * Fixed the roundabout exit count for bicycles when the roundabout is a road and not a cycleway
  * Enable a pedestrian path to remain on roundabout instead of getting off and back on
  * Fixed the penalization of candidate locations in the uni-directional A* algorithm (used for trivial paths)
*  **Data Producer Update**
   * Added logic to set bike forward and tag to true where kv["sac_scale"] == "hiking". All other values for sac_scale turn off bicycle access.  If sac_scale or mtb keys are found and a surface tag is not set we default to kPath.
   * Fixed a bug where surface=unpaved was being assigned Surface::kPavedSmooth.

## Release Date: 2017-9-11 Valhalla 2.3.7
* **Bug Fix**
  * Update bidirectional connections to handle cases where the connecting edge is one of the origin (or destination) edges and the cost is high. Fixes some pedestrian route issues that were reported.
*  **Data Producer Update**
   * Added support for motorroad tag (default and per country).
   * Update OSMLR segment association logic to fix issue where chunks wrote over leftover segments. Fix search along edges to include a radius so any nearby edges are also considered.

## Release Date: 2017-08-29 Valhalla 2.3.6
* **Bug Fix**
  * Pedestrian paths including ferries no longer cause circuitous routes
  * Fix a crash in map matching route finding where heading from shape was using a `nullptr` tile
  * Spanish language narrative corrections
  * Fix traffic segment matcher to always set the start time of a segment when its known
* **Enhancement**
  * Location correlation scoring improvements to avoid situations where less likely start or ending locations are selected

## Release Date: 2017-08-22 Valhalla 2.3.5
* **Bug Fix**
  * Clamp the edge score in thor. Extreme values were causing bad alloc crashes.
  * Fix multimodal isochrones. EdgeLabel refactor caused issues.
* **Data Producer Update**
  * Update lua logic to properly handle vehicle=no tags.

## Release Date: 2017-08-14 Valhalla 2.3.4
* **Bug Fix**
  * Enforce limits on maximum per point accuracy to avoid long running map matching computations

## Release Date: 2017-08-14 Valhalla 2.3.3
* **Bug Fix**
  * Maximum osm node reached now causes bitset to resize to accomodate when building tiles
  * Fix wrong side of street information and remove redundant node snapping
  * Fix path differences between services and `valhalla_run_route`
  * Fix map matching crash when interpolating duplicate input points
  * Fix unhandled exception when trace_route or trace_attributes when there are no continuous matches
* **Enhancement**
  * Folded Low-Stress Biking Code into the regular Bicycle code and removed the LowStressBicycleCost class. Now when making a query for bicycle routing, a value of 0 for use_hills and use_roads produces low-stress biking routes, while a value of 1 for both provides more intense professional bike routes.
  * Bike costing default values changed. use_roads and use_hills are now 0.25 by default instead of 0.5 and the default bike is now a hybrid bike instead of a road bike.
  * Added logic to use station hierarchy from transitland.  Osm and egress nodes are connected by transitconnections.  Egress and stations are connected by egressconnections.  Stations and platforms are connected by platformconnections.  This includes narrative updates for Odin as well.

## Release Date: 2017-07-31 Valhalla 2.3.2
* **Bug Fix**
  * Update to use oneway:psv if oneway:bus does not exist.
  * Fix out of bounds memory issue in DoubleBucketQueue.
  * Many things are now taken into consideration to determine which sides of the road have what cyclelanes, because they were not being parsed correctly before
  * Fixed issue where sometimes a "oneway:bicycle=no" tag on a two-way street would cause the road to become a oneway for bicycles
  * Fixed trace_attributes edge_walk cases where the start or end points in the shape are close to graph nodes (intersections)
  * Fixed 32bit architecture crashing for certain routes with non-deterministic placement of edges labels in bucketized queue datastructure
* **Enhancement**
  * Improve multi-modal routes by adjusting the pedestrian mode factor (routes use less walking in favor of public transit).
  * Added interface framework to support "top-k" paths within map-matching.
  * Created a base EdgeLabel class that contains all data needed within costing methods and supports the basic path algorithms (forward direction, A*, with accumulated path distance). Derive class for bidirectional algorithms (BDEdgeLabel) and for multimodal algorithms. Lowers memory use by combining some fields (using spare bits from GraphId).
  * Added elapsed time estimates to map-matching labels in preparation for using timestamps in map-matching.
  * Added parsing of various OSM tags: "bicycle=use_sidepath", "bicycle=dismount", "segregated=*", "shoulder=*", "cycleway:buffer=*", and several variations of these.
  * Both trace_route and trace_attributes will parse `time` and `accuracy` parameters when the shape is provided as unencoded
  * Map-matching will now use the time (in seconds) of each gps reading (if provided) to narrow the search space and avoid finding matches that are impossibly fast

## Release Date: 2017-07-10 Valhalla 2.3.0
* **Bug Fix**
  * Fixed a bug in traffic segment matcher where length was populated but had invalid times
* **Embedded Compilation**
  * Decoupled the service components from the rest of the worker objects so that the worker objects could be used in non http service contexts
   * Added an actor class which encapsulates the various worker objects and allows the various end points to be called /route /height etc. without needing to run a service
* **Low-Stress Bicycle**
  * Worked on creating a new low-stress biking option that focuses more on taking safer roads like cycle ways or residential roads than the standard bike costing option does.

## Release Date: 2017-06-26 Valhalla 2.2.9
* **Bug Fix**
  * Fix a bug introduced in 2.2.8 where map matching search extent was incorrect in longitude axis.

## Release Date: 2017-06-23 Valhalla 2.2.8
* **Bug Fix**
  * Traffic segment matcher (exposed through Python bindings) - fix cases where partial (or no) results could be returned when breaking out of loop in form_segments early.
* **Traffic Matching Update**
  * Traffic segment matcher - handle special cases when entering and exiting turn channels.
* **Guidance Improvements**
  * Added Swedish (se-SV) narrative file.

## Release Date: 2017-06-20 Valhalla 2.2.7
* **Bug Fixes**
  * Traffic segment matcher (exposed through Python bindings) makes use of accuracy per point in the input
  * Traffic segment matcher is robust to consecutive transition edges in matched path
* **Isochrone Changes**
  * Set up isochrone to be able to handle multi-location queries in the future
* **Data Producer Updates**
  * Fixes to valhalla_associate_segments to address threading issue.
  * Added support for restrictions that refers only to appropriate type of vehicle.
* **Navigator**
  * Added pre-alpha implementation that will perform guidance for mobile devices.
* **Map Matching Updates**
  * Added capability to customize match_options

## Release Date: 2017-06-12 Valhalla 2.2.6
* **Bug Fixes**
  * Fixed the begin shape index where an end_route_discontinuity exists
* **Guidance Improvements**
  * Updated Slovenian (sl-SI) narrative file.
* **Data Producer Updates**
  * Added support for per mode restrictions (e.g., restriction:&lt;type&gt;)  Saved these restrictions as "complex" restrictions which currently support per mode lookup (unlike simple restrictions which are assumed to apply to all driving modes).
* **Matrix Updates**
  * Increased max distance threshold for auto costing and other similar costings to 400 km instead of 200 km

## Release Date: 2017-06-05 Valhalla 2.2.5
* **Bug Fixes**
  * Fixed matched point edge_index by skipping transition edges.
  * Use double precision in meili grid traversal to fix some incorrect grid cases.
  * Update meili to use DoubleBucketQueue and GraphReader methods rather than internal methods.

## Release Date: 2017-05-17 Valhalla 2.2.4
* **Bug Fixes**
  * Fix isochrone bug where the default access mode was used - this rejected edges that should not have been rejected for cases than automobile.
  * Fix A* handling of edge costs for trivial routes. This fixed an issue with disconnected regions that projected to a single edge.
  * Fix TripPathBuilder crash if first edge is a transition edge (was occurring with map-matching in rare occasions).

## Release Date: 2017-05-15 Valhalla 2.2.3
* **Map Matching Improvement**
  * Return begin and end route discontinuities. Also, returns partial shape of edge at route discontinuity.
* **Isochrone Improvements**
  * Add logic to make sure the center location remains fixed at the center of a tile/grid in the isotile.
  * Add a default generalization factor that is based on the grid size. Users can still override this factor but the default behavior is improved.
  * Add ExpandForward and ExpandReverse methods as is done in bidirectional A*. This improves handling of transitions between hierarchy levels.
* **Graph Correlation Improvements**
  * Add options to control both radius and reachability per input location (with defaults) to control correlation of input locations to the graph in such a way as to avoid routing between disconnected regions and favor more likely paths.

## Release Date: 2017-05-08 Valhalla 2.2.0
* **Guidance Improvements**
  * Added Russian (ru-RU) narrative file.
  * Updated Slovenian (sl-SI) narrative file.
* **Data Producer Updates**
  * Assign destination sign info on bidirectional ramps.
  * Update ReclassifyLinks. Use a "link-tree" which is formed from the exit node and terminates at entrance nodes. Exit nodes are sorted by classification so motorway exits are done before trunks, etc. Updated the turn channel logic - now more consistently applies turn channel use.
  * Updated traffic segment associations to properly work with elevation and lane connectivity information (which is stored after the traffic association).

## Release Date: 2017-04-24 Valhalla 2.1.9
* **Elevation Update**
  * Created a new EdgeElevation structure which includes max upward and downward slope (moved from DirectedEdge) and mean elevation.
* **Routing Improvements**
  * Destination only fix when "nested" destination only areas cause a route failure. Allow destination only edges (with penalty) on 2nd pass.
  * Fix heading to properly use the partial edge shape rather than entire edge shape to determine heading at the begin and end locations.
  * Some cleanup and simplification of the bidirectional A* algorithm.
  * Some cleanup and simplification of TripPathBuilder.
  * Make TileHierarchy data and methods static and remove tile_dir from the tile hierarchy.
* **Map Matching Improvement**
  * Return matched points with trace attributes when using map_snap.
* **Data Producer Updates**
  * lua updates so that the chunnel will work again.

## Release Date: 2017-04-04 Valhalla 2.1.8
* **Map Matching Release**
  * Added max trace limits and out-of-bounds checks for customizable trace options

## Release Date: 2017-03-29 Valhalla 2.1.7
* **Map Matching Release**
  * Increased service limits for trace
* **Data Producer Updates**
  * Transit: Remove the dependency on using level 2 tiles for transit builder
* **Traffic Updates**
  * Segment matcher completely re-written to handle many complex issues when matching traces to OTSs
* **Service Improvement**
  * Bug Fix - relaxed rapidjson parsing to allow numeric type coercion
* **Routing Improvements**
  * Level the forward and reverse paths in bidirectional A * to account for distance approximation differences.
  * Add logic for Use==kPath to bicycle costing so that paths are favored (as are footways).

## Release Date: 2017-03-10 Valhalla 2.1.3
* **Guidance Improvement**
  * Corrections to Slovenian narrative language file
  **Routing Improvements**
  * Increased the pedestrian search radius from 25 to 50 within the meili configuration to reduce U-turns with map-matching
  * Added a max avoid location limit

## Release Date: 2017-02-22 Valhalla 2.1.0
* **Guidance Improvement**
  * Added ca-ES (Catalan) and sl-SI (Slovenian) narrative language files
* **Routing  Improvement**
  * Fix through location reverse ordering bug (introduced in 2.0.9) in output of route responses for depart_at routes
  * Fix edge_walking method to handle cases where more than 1 initial edge is found
* **Data Producer Updates**
  * Improved transit by processing frequency based schedules.
  * Updated graph validation to more aggressively check graph consistency on level 0 and level 1
  * Fix the EdgeInfo hash to not create duplicate edge info records when creating hierarchies

## Release Date: 2017-02-21 Valhalla 2.0.9
* **Guidance Improvement**
  * Improved Italian narrative by handling articulated prepositions
  * Properly calling out turn channel maneuver
* **Routing Improvement**
  * Improved path determination by increasing stop impact for link to link transitions at intersections
  * Fixed through location handling, now includes cost at throughs and properly uses heading
  * Added ability to adjust location heading tolerance
* **Traffic Updates**
  * Fixed segment matching json to properly return non-string values where apropriate
* **Data Producer Updates**
  * Process node:ref and way:junction_ref as a semicolon separated list for exit numbers
  * Removed duplicated interchange sign information when ways are split into edges
  * Use a sequence within HierarchyBuilder to lower memory requirements for planet / large data imports.
  * Add connecting OSM wayId to a transit stop within NodeInfo.
  * Lua update:  removed ways that were being added to the routing graph.
  * Transit:  Fixed an issue where add_service_day and remove_service_day was not using the tile creation date, but the service start date for transit.
  * Transit:  Added acceptance test logic.
  * Transit:  Added fallback option if the associated wayid is not found.  Use distance approximator to find the closest edge.
  * Transit:  Added URL encoding for one stop ids that contain diacriticals.  Also, added include_geometry=false for route requests.
* **Optimized Routing Update**
  * Added an original index to the location object in the optimized route response
* **Trace Route Improvement**
  * Updated find_start_node to fix "GraphTile NodeInfo index out of bounds" error

## Release Date: 2017-01-30 Valhalla 2.0.6
* **Guidance Improvement**
  * Italian phrases were updated
* **Routing Improvement**
  * Fixed an issue where date and time was returning an invalid ISO8601 time format for date_time values in positive UTC. + sign was missing.
  * Fixed an encoding issue that was discovered for tranist_fetcher.  We were not encoding onestop_ids or route_ids.  Also, added exclude_geometry=true for route API calls.
* **Data Producer Updates**
  * Added logic to grab a single feed in valhalla_build_transit.

## Release Date: 2017-01-04 Valhalla 2.0.3
* **Service Improvement**
  * Added support for interrupting requests. If the connection is closed, route computation and map-matching can be interrupted prior to completion.
* **Routing Improvement**
  * Ignore name inconsistency when entering a link to avoid double penalizing.
* **Data Producer Updates**
  * Fixed consistent name assignment for ramps and turn lanes which improved guidance.
  * Added a flag to directed edges indicating if the edge has names. This can potentially be used in costing methods.
  * Allow future use of spare GraphId bits within DirectedEdge.

## Release Date: 2016-12-13 Valhalla 2.0.2
* **Routing Improvement**
  * Added support for multi-way restrictions to matrix and isochrones.
  * Added HOV costing model.
  * Speed limit updates.   Added logic to save average speed separately from speed limits.
  * Added transit include and exclude logic to multimodal isochrone.
  * Fix some edge cases for trivial (single edge) paths.
  * Better treatment of destination access only when using bidirectional A*.
* **Performance Improvement**
  * Improved performance of the path algorithms by making many access methods inline.

## Release Date: 2016-11-28 Valhalla 2.0.1
* **Routing Improvement**
  * Preliminary support for multi-way restrictions
* **Issues Fixed**
  * Fixed tile incompatiblity between 64 and 32bit architectures
  * Fixed missing edges within tile edge search indexes
  * Fixed an issue where transit isochrone was cut off if we took transit that was greater than the max_seconds and other transit lines or buses were then not considered.

## Release Date: 2016-11-15 Valhalla 2.0

* **Tile Redesign**
  * Updated the graph tiles to store edges only on the hierarchy level they belong to. Prior to this, the highways were stored on all levels, they now exist only on the highway hierarchy. Similar changes were made for arterial level roads. This leads to about a 20% reduction in tile size.
  * The tile redesign required changes to the path generation algorithms. They must now transition freely beteeen levels, even for pedestrian and bicycle routes. To offset the extra transitions, the main algorithms were changed to expand nodes at each level that has directed edges, rather than adding the transition edges to the priority queue/adjacency list. This change helps performance. The hierarchy limits that are used to speed the computation of driving routes by utilizing the highway hierarchy were adjusted to work with the new path algorithms.
  * Some changes to costing were also required, for example pedestrian and bicycle routes skip shortcut edges.
  * Many tile data structures were altered to explicitly size different fields and make room for "spare" fields that will allow future growth. In addition, the tile itself has extra "spare" records that can be appended to the end of the tile and referenced from the tile header. This also will allow future growth without breaking backward compatibility.
* **Guidance Improvement**
  * Refactored trip path to use an enumerated `Use` for edge and an enumerated `NodeType` for node
  * Fixed some wording in the Hindi narrative file
  * Fixed missing turn maneuver by updating the forward intersecting edge logic
* **Issues Fixed**
  * Fixed an issue with pedestrian routes where a short u-turn was taken to avoid the "crossing" penalty.
  * Fixed bicycle routing due to high penalty to enter an access=destination area. Changed to a smaller, length based factor to try to avoid long regions where access = destination. Added a driveway penalty to avoid taking driveways (which are often marked as access=destination).
  * Fixed regression where service did not adhere to the list of allowed actions in the Loki configuration
* **Graph Correlation**
  * External contributions from Navitia have lead to greatly reduced per-location graph correlation. Average correlation time is now less than 1ms down from 4-9ms.

## Release Date: 2016-10-17

* **Guidance Improvement**
  * Added the Hindi (hi-IN) narrative language
* **Service Additions**
  * Added internal valhalla error codes utility in baldr and modified all services to make use of and return as JSON response
  * See documentation https://github.com/valhalla/valhalla-docs/blob/master/api-reference.md#internal-error-codes-and-conditions
* **Time-Distance Matrix Improvement**
  * Added a costmatrix performance fix for one_to_many matrix requests
* **Memory Mapped Tar Archive - Tile Extract Support**
  * Added the ability to load a tar archive of the routing graph tiles. This improves performance under heavy load and reduces the memory requirement while allowing multiple processes to share cache resources.

## Release Date: 2016-09-19

* **Guidance Improvement**
  * Added pirate narrative language
* **Routing Improvement**
  * Added the ability to include or exclude stops, routes, and operators in multimodal routing.
* **Service Improvement**
  * JSONify Error Response

## Release Date: 2016-08-30

* **Pedestrian Routing Improvement**
  * Fixes for trivial pedestrian routes

## Release Date: 2016-08-22

* **Guidance Improvements**
  * Added Spanish narrative
  * Updated the start and end edge heading calculation to be based on road class and edge use
* **Bicycle Routing Improvements**
  * Prevent getting off a higher class road for a small detour only to get back onto the road immediately.
  * Redo the speed penalties and road class factors - they were doubly penalizing many roads with very high values.
  * Simplify the computation of weighting factor for roads that do not have cycle lanes. Apply speed penalty to slightly reduce favoring
of non-separated bicycle lanes on high speed roads.
* **Routing Improvements**
  * Remove avoidance of U-turn for pedestrian routes. This improves use with map-matching since pedestrian routes can make U-turns.
  * Allow U-turns at dead-ends for driving (and bicycling) routes.
* **Service Additions**
  * Add support for multi-modal isochrones.
  * Added base code to allow reverse isochrones (path from anywhere to a single destination).
* **New Sources to Targets**
  * Added a new Matrix Service action that allows you to request any of the 3 types of time-distance matrices by calling 1 action.  This action takes a sources and targets parameter instead of the locations parameter.  Please see the updated Time-Distance Matrix Service API reference for more details.

## Release Date: 2016-08-08

 * **Service additions**
  * Latitude, longitude bounding boxes of the route and each leg have been added to the route results.
  * Added an initial isochrone capability. This includes methods to create an "isotile" - a 2-D gridded data set with time to reach each lat,lon grid from an origin location. This isoltile is then used to create contours at specified times. Interior contours are optionally removed and the remaining outer contours are generalized and converted to GeoJSON polygons. An initial version supporting multimodal route types has also been added.
 * **Data Producer Updates**
  * Fixed tranist scheduling issue where false schedules were getting added.
 * **Tools Additionas**
  * Added `valhalla_export_edges` tool to allow shape and names to be dumped from the routing tiles

## Release Date: 2016-07-19

 * **Guidance Improvements**
  * Added French narrative
  * Added capability to have narrative language aliases - For example: German `de-DE` has an alias of `de`
 * **Transit Stop Update** - Return latitude and longitude for each transit stop
 * **Data Producer Updates**
  * Added logic to use lanes:forward, lanes:backward, speed:forward, and speed:backward based on direction of the directed edge.
  * Added support for no_entry, no_exit, and no_turn restrictions.
  * Added logic to support country specific access. Based on country tables found here: http://wiki.openstreetmap.org/wiki/OSM_tags_for_routing/Access-Restrictions

## Release Date: 2016-06-08

 * **Bug Fix** - Fixed a bug where edge indexing created many small tiles where no edges actually intersected. This allowed impossible routes to be considered for path finding instead of rejecting them earlier.
 * **Guidance Improvements**
  * Fixed invalid u-turn direction
  * Updated to properly call out jughandle routes
  * Enhanced signless interchange maneuvers to help guide users
 * **Data Producer Updates**
  * Updated the speed assignment for ramp to be a percentage of the original road class speed assignment
  * Updated stop impact logic for turn channel onto ramp

## Release Date: 2016-05-19

 * **Bug Fix** - Fixed a bug where routes fail within small, disconnected "islands" due to the threshold logic in prior release. Also better logic for not-thru roads.

## Release Date: 2016-05-18

 * **Bidirectional A* Improvements** - Fixed an issue where if both origin and destination locations where on not-thru roads that meet at a common node the path ended up taking a long detour. Not all cases were fixed though - next release should fix. Trying to address the termination criteria for when the best connection point of the 2 paths is optimal. Turns out that the initial case where both opposing edges are settled is not guaranteed to be the least cost path. For now we are setting a threshold and extending the search while still tracking best connections. Fixed the opposing edge when a hierarchy transition occurs.
 * **Guidance Globalization** -  Fixed decimal distance to be locale based.
 * **Guidance Improvements**
  * Fixed roundabout spoke count issue by fixing the drive_on_right attribute.
  * Simplified narative by combining unnamed straight maneuvers
  * Added logic to confirm maneuver type assignment to avoid invalid guidance
  * Fixed turn maneuvers by improving logic for the following:
    * Internal intersection edges
    * 'T' intersections
    * Intersecting forward edges
 * **Data Producer Updates** - Fix the restrictions on a shortcut edge to be the same as the last directed edge of the shortcut (rather than the first one).

## Release Date: 2016-04-28

 * **Tile Format Updates** - Separated the transit graph from the "road only" graph into different tiles but retained their interconnectivity. Transit tiles are now hierarchy level 3.
 * **Tile Format Updates** - Reduced the size of graph edge shape data by 5% through the use of varint encoding (LEB128)
 * **Tile Format Updates** - Aligned `EdgeInfo` structures to proper byte boundaries so as to maintain compatibility for systems who don't support reading from unaligned addresses.
 * **Guidance Globalization** -  Added the it-IT(Italian) language file. Added support for CLDR plural rules. The cs-CZ(Czech), de-DE(German), and en-US(US English) language files have been updated.
 * **Travel mode based instructions** -  Updated the start, post ferry, and post transit insructions to be based on the travel mode, for example:
  * `Drive east on Main Street.`
  * `Walk northeast on Broadway.`
  * `Bike south on the cycleway.`

## Release Date: 2016-04-12

 * **Guidance Globalization** -  Added logic to use tagged language files that contain the guidance phrases. The initial versions of en-US, de-DE, and cs-CZ have been deployed.
 * **Updated ferry defaults** -  Bumped up use_ferry to 0.65 so that we don't penalize ferries as much.

## Release Date: 2016-03-31
 * **Data producer updates** - Do not generate shortcuts across a node which is a fork. This caused missing fork maneuvers on longer routes.  GetNames update ("Broadway fix").  Fixed an issue with looking up a name in the ref map and not the name map.  Also, removed duplicate names.  Private = false was unsetting destination only flags for parking aisles.

## Release Date: 2016-03-30
 * **TripPathBuilder Bug Fix** - Fixed an exception that was being thrown when trying to read directed edges past the end of the list within a tile. This was due to errors in setting walkability and cyclability on upper hierarchies.

## Release Date: 2016-03-28

 * **Improved Graph Correlation** -  Correlating input to the routing graph is carried out via closest first traversal of the graph's, now indexed, geometry. This results in faster correlation and gaurantees the absolute closest edge is found.

## Release Date: 2016-03-16

 * **Transit type returned** -  The transit type (e.g. tram, metro, rail, bus, ferry, cable car, gondola, funicular) is now returned with each transit maneuver.
 * **Guidance language** -  If the language option is not supplied or is unsupported then the language will be set to the default (en-US). Also, the service will return the language in the trip results.
 * **Update multimodal path algorithm** - Applied some fixes to multimodal path algorithm. In particular fixed a bug where the wrong sortcost was added to the adjacency list. Also separated "in-station" transfer costs from transfers between stops.
 * **Data producer updates** - Do not combine shortcut edges at gates or toll booths. Fixes avoid toll issues on routes that included shortcut edges.

## Release Date: 2016-03-07

 * **Updated all APIs to honor the optional DNT (Do not track) http header** -  This will avoid logging locations.
 * **Reduce 'Merge maneuver' verbal alert instructions** -  Only create a verbal alert instruction for a 'Merge maneuver' if the previous maneuver is > 1.5 km.
 * **Updated transit defaults.  Tweaked transit costing logic to obtain better routes.** -  use_rail = 0.6, use_transfers = 0.3, transfer_cost = 15.0 and transfer_penalty = 300.0.  Updated the TransferCostFactor to use the transfer_factor correctly.  TransitionCost for pedestrian costing bumped up from 20.0f to 30.0f when predecessor edge is a transit connection.
 * **Initial Guidance Globalization** -  Partial framework for Guidance Globalization. Started reading some guidance phrases from en-US.json file.

## Release Date: 2016-02-22

 * **Use bidirectional A* for automobile routes** - Switch to bidirectional A* for all but bus routes and short routes (where origin and destination are less than 10km apart). This improves performance and has less failure cases for longer routes. Some data import adjustments were made (02-19) to fix some issues encountered with arterial and highway hierarchies. Also only use a maximum of 2 passes for bidirecdtional A* to reduce "long time to fail" cases.
 * **Added verbal multi-cue guidance** - This combines verbal instructions when 2 successive maneuvers occur in a short amount of time (e.g., Turn right onto MainStreet. Then Turn left onto 1st Avenue).

## Release Date: 2016-02-19

 * **Data producer updates** - Reduce stop impact when all edges are links (ramps or turn channels). Update opposing edge logic to reject edges that do no have proper access (forward access == reverse access on opposing edge and vice-versa). Update ReclassifyLinks for cases where a single edge (often a service road) intersects a ramp improperly causing the ramp to reclassified when it should not be. Updated maximum OSM node Id (now exceeds 4000000000). Move lua from conf repository into mjolnir.

## Release Date: 2016-02-01

 * **Data producer updates** - Reduce speed on unpaved/rough roads. Add statistics for hgv (truck) restrictions.

## Release Date: 2016-01-26

 * **Added capability to disable narrative production** - Added the `narrative` boolean option to allow users to disable narrative production. Locations, shape, length, and time are still returned. The narrative production is enabled by default. The possible values for the `narrative` option are: false and true
 * **Added capability to mark a request with an id** - The `id` is returned with the response so a user could match to the corresponding request.
 * **Added some logging enhancements, specifically [ANALYTICS] logging** - We want to focus more on what our data is telling us by logging specific stats in Logstash.

## Release Date: 2016-01-18

 * **Data producer updates** - Data importer configuration (lua) updates to fix a bug where buses were not allowed on restricted lanes.  Fixed surface issue (change the default surface to be "compacted" for footways).

## Release Date: 2016-01-04

 * **Fixed Wrong Costing Options Applied** - Fixed a bug in which a previous requests costing options would be used as defaults for all subsequent requests.

## Release Date: 2015-12-18

 * **Fix for bus access** - Data importer configuration (lua) updates to fix a bug where bus lanes were turning off access for other modes.
 * **Fix for extra emergency data** - Data importer configuration (lua) updates to fix a bug where we were saving hospitals in the data.
 * **Bicycle costing update** - Updated kTCSlight and kTCFavorable so that cycleways are favored by default vs roads.

## Release Date: 2015-12-17

 * **Graph Tile Data Structure update** - Updated structures within graph tiles to support transit efforts and truck routing. Removed TransitTrip, changed TransitRoute and TransitStop to indexes (rather than binary search). Added access restrictions (like height and weight restrictions) and the mode which they impact to reduce need to look-up.
 * **Data producer updates** - Updated graph tile structures and import processes.

## Release Date: 2015-11-23

 * **Fixed Open App for OSRM functionality** - Added OSRM functionality back to Loki to support Open App.

## Release Date: 2015-11-13

 * **Improved narrative for unnamed walkway, cycleway, and mountain bike trail** - A generic description will be used for the street name when a walkway, cycleway, or mountain bike trail maneuver is unnamed. For example, a turn right onto a unnamed walkway maneuver will now be: "Turn right onto walkway."
 * **Fix costing bug** - Fix a bug introduced in EdgeLabel refactor (impacted time distance matrix only).

## Release Date: 2015-11-3

 * **Enhance bi-directional A* logic** - Updates to bidirectional A* algorithm to fix the route completion logic to handle cases where a long "connection" edge could lead to a sub-optimal path. Add hierarchy and shortcut logic so we can test and use bidirectional A* for driving routes. Fix the destination logic to properly handle oneways as the destination edge. Also fix U-turn detection for reverse search when hierarchy transitions occur.
 * **Change "Go" to "Head" for some instructions** - Start, exit ferry.
 * **Update to roundabout instructions** - Call out roundabouts for edges marked as links (ramps, turn channels).
 * **Update bicycle costing** - Fix the road factor (for applying weights based on road classification) and lower turn cost values.

## Data Producer Release Date: 2015-11-2

 * **Updated logic to not create shortcut edges on roundabouts** - This fixes some roundabout exit counts.

## Release Date: 2015-10-20

 * **Bug Fix for Pedestrian and Bicycle Routes** - Fixed a bug with setting the destination in the bi-directional Astar algorithm. Locations that snapped to a dead-end node would have failed the route and caused a timeout while searching for a valid path. Also fixed the elapsed time computation on the reverse path of bi-directional algorithm.

## Release Date: 2015-10-16

 * **Through Location Types** - Improved support for locations with type = "through". Routes now combine paths that meet at each through location to create a single "leg" between locations with type = "break". Paths that continue at a through location will not create a U-turn unless the path enters a "dead-end" region (neighborhood with no outbound access).
 * **Update shortcut edge logic** - Now skips long shortcut edges when close to the destination. This can lead to missing the proper connection if the shortcut is too long. Fixes #245 (thor).
 * **Per mode service limits** - Update configuration to allow setting different maximum number of locations and distance per mode.
 * **Fix shape index for trivial path** - Fix a bug where when building the the trip path for a "trivial" route (includes just one edge) where the shape index exceeded that size of the shape.

## Release Date: 2015-09-28

 * **Elevation Influenced Bicycle Routing** - Enabled elevation influenced bicycle routing. A "use-hills" option was added to the bicycle costing profile that can tune routes to avoid hills based on grade and amount of elevation change.
 * **"Loop Edge" Fix** - Fixed a bug with edges that form a loop. Split them into 2 edges during data import.
 * **Additional information returned from 'locate' method** - Added information that can be useful when debugging routes and data. Adds information about nodes and edges at a location.
 * **Guidance/Narrative Updates** - Added side of street to destination narrative. Updated verbal instructions.<|MERGE_RESOLUTION|>--- conflicted
+++ resolved
@@ -11,11 +11,8 @@
    * FIXED: parsing logic needed implicit order of stations/egresses/platforms in the GTFS feeds [#3949](https://github.com/valhalla/valhalla/pull/3949)
    * FIXED: segfault in TimeDistanceMatrix [#3964](https://github.com/valhalla/valhalla/pull/3949)
    * FIXED: write multiple PBFs if the protobuf object gets too big [#3954](https://github.com/valhalla/valhalla/pull/3954)
-<<<<<<< HEAD
    * FIXED: a few bugs in the GTFS test and multimodal routing, almost working! [#3988](https://github.com/valhalla/valhalla/pull/3988)
-=======
    * FIXED: pin conan version to latest 1.x for now [#3990](https://github.com/valhalla/valhalla/pull/3990)
->>>>>>> 8113a07f
 * **Enhancement**
    * CHANGED: replace boost::optional with C++17's std::optional where possible [#3890](https://github.com/valhalla/valhalla/pull/3890)
    * ADDED: parse `lit` tag on ways and add it to graph [#3893](https://github.com/valhalla/valhalla/pull/3893)
