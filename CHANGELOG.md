## Release Date: 2023-??-?? Valhalla 3.3.1
* **Removed**
* **Bug Fix**
   * FIXED: underflow of uint64_t cast for matrix time results [#3906](https://github.com/valhalla/valhalla/pull/3906)
   * FIXED: update vcpkg commit for Azure pipelines to fix libtool mirrors [#3915](https://github.com/valhalla/valhalla/pull/3915)
   * FIXED: fix CHANGELOG release year (2022->2023) [#3927](https://github.com/valhalla/valhalla/pull/3927)
   * FIXED: avoid segfault on invalid exclude_polygons input [#3907](https://github.com/valhalla/valhalla/pull/3907)
   * FIXED: allow \_WIN32_WINNT to be defined by build system [#3933](https://github.com/valhalla/valhalla/issues/3933)
   * FIXED: disconnected stop pairs in gtfs import [#3943](https://github.com/valhalla/valhalla/pull/3943)
<<<<<<< HEAD
   * FIXED: 
=======
   * FIXED: in/egress traversability in gtfs ingestion is now defaulted to kBoth to enable pedestrian access on transit connect edges and through the in/egress node [#3948](https://github.com/valhalla/valhalla/pull/3948)
>>>>>>> 3fac9705
* **Enhancement**
   * CHANGED: replace boost::optional with C++17's std::optional where possible [#3890](https://github.com/valhalla/valhalla/pull/3890)
   * ADDED: parse `lit` tag on ways and add it to graph [#3893](https://github.com/valhalla/valhalla/pull/3893)
   * ADDED: log lat/lon of node where children link edges exceed the configured maximum [#3911](https://github.com/valhalla/valhalla/pull/3911)
   * ADDED: log matrix algorithm which was used [#3916](https://github.com/valhalla/valhalla/pull/3916)
   * UPDATED: docker base image to Ubuntu 22.04 [#3912](https://github.com/valhalla/valhalla/pull/3912)
   * CHANGED: Unify handling of single-file -Werror in all modules [#3910](https://github.com/valhalla/valhalla/pull/3910)
   * CHANGED: Build skadi with -Werror [#3935](https://github.com/valhalla/valhalla/pull/3935)
   * ADDED: Connect transit tiles to the graph [#3700](https://github.com/valhalla/valhalla/pull/3700)
   * CHANGED: switch to C++17 master branch of `just_gtfs` [#3947](https://github.com/valhalla/valhalla/pull/3947)

## Release Date: 2023-01-03 Valhalla 3.3.0
* **Removed**
* **Bug Fix**
* **Enhancement**
  * CHANGED: Upgraded from C++14 to C++17. [#3878](https://github.com/valhalla/valhalla/pull/3878)

## Release Date: 2023-01-03 Valhalla 3.2.1
* **Removed**
* **Bug Fix**
   * FIXED: valhalla_run_route was missing config logic.[#3824](https://github.com/valhalla/valhalla/pull/3824)
   * FIXED: Added missing ferry tag if manoeuver uses a ferry. It's supposed to be there according to the docs. [#3815](https://github.com/valhalla/valhalla/issues/3815)
   * FIXED: Handle hexlifying strings with unsigned chars [#3842](https://github.com/valhalla/valhalla/pull/3842)
   * FIXED: Newer clang warns on `sprintf` which becomes a compilation error (due to `Werror`) so we use `snprintf` instead [#3846](https://github.com/valhalla/valhalla/issues/3846)
   * FIXED: Build all of Mjolnir with -Werror [#3845](https://github.com/valhalla/valhalla/pull/3845)
   * FIXED: Only set most destination information once for all origins in timedistancematrix [#3830](https://github.com/valhalla/valhalla/pull/3830)
   * FIXED: Integers to expansion JSON output were cast wrongly [#3857](https://github.com/valhalla/valhalla/pull/3857)
   * FIXED: hazmat=destination should be hazmat=false and fix the truckcost usage of hazmat [#3865](https://github.com/valhalla/valhalla/pull/3865)
   * FIXED: Make sure there is at least one path which is accessible for all vehicular modes when reclassifying ferry edges [#3860](https://github.com/valhalla/valhalla/pull/3860)
   * FIXED: valhalla_build_extract was failing to determine the tile ID to include in the extract [#3864](https://github.com/valhalla/valhalla/pull/3864)
   * FIXED: valhalla_ways_to_edges missed trimming the cache when overcommitted [#3872](https://github.com/valhalla/valhalla/pull/3864)
   * FIXED: Strange detours with multi-origin/destination unidirectional A* [#3585](https://github.com/valhalla/valhalla/pull/3585)
* **Enhancement**
   * ADDED: Added has_toll, has_higway, has_ferry tags to summary field of a leg and route and a highway tag to a maneuver if it includes a highway. [#3815](https://github.com/valhalla/valhalla/issues/3815)
   * ADDED: Add time info to sources_to_targets [#3795](https://github.com/valhalla/valhalla/pull/3795)
   * ADDED: "available_actions" to the /status response [#3836](https://github.com/valhalla/valhalla/pull/3836)
   * ADDED: "waiting" field on input/output intermediate break(_through) locations to respect services times [#3849](https://github.com/valhalla/valhalla/pull/3849)
   * ADDED: --bbox & --geojson-dir options to valhalla_build_extract to only archive a subset of tiles [#3856](https://github.com/valhalla/valhalla/pull/3856)
   * CHANGED: Replace unstable c++ geos API with a mix of geos' c api and boost::geometry for admin building [#3683](https://github.com/valhalla/valhalla/pull/3683)
   * ADDED: optional write-access to traffic extract from GraphReader [#3876](https://github.com/valhalla/valhalla/pull/3876)
   * UPDATED: locales from Transifex [#3879](https://github.com/valhalla/valhalla/pull/3879)
   * CHANGED: Build most of Baldr with -Werror [#3885](https://github.com/valhalla/valhalla/pull/3885)
   * UPDATED: some documentation overhaul to slim down root's README [#3881](https://github.com/valhalla/valhalla/pull/3881)
   * CHANGED: move documentation hosting to Github Pages from readthedocs.io [#3884](https://github.com/valhalla/valhalla/pull/3884)
   * ADDED: inline config arguments to some more executables [#3873](https://github.com/valhalla/valhalla/pull/3873)

## Release Date: 2022-10-26 Valhalla 3.2.0
* **Removed**
   * REMOVED: "build-\*" docker image to decrease complexity [#3689](https://github.com/valhalla/valhalla/pull/3541)

* **Bug Fix**
   * FIXED: Fix precision losses while encoding-decoding distance parameter in openlr [#3374](https://github.com/valhalla/valhalla/pull/3374)
   * FIXED: Fix bearing calculation for openlr records [#3379](https://github.com/valhalla/valhalla/pull/3379)
   * FIXED: Some refactoring that was proposed for the PR 3379 [3381](https://github.com/valhalla/valhalla/pull/3381)
   * FIXED: Avoid calling out "keep left/right" when passing an exit [3349](https://github.com/valhalla/valhalla/pull/3349)
   * FIXED: Fix iterator decrement beyond begin() in GeoPoint::HeadingAtEndOfPolyline() method [#3393](https://github.com/valhalla/valhalla/pull/3393)
   * FIXED: Add string for Use:kPedestrianCrossing to fix null output in to_string(Use). [#3416](https://github.com/valhalla/valhalla/pull/3416)
   * FIXED: Remove simple restrictions check for pedestrian cost calculation. [#3423](https://github.com/valhalla/valhalla/pull/3423)
   * FIXED: Parse "highway=busway" OSM tag: https://wiki.openstreetmap.org/wiki/Tag:highway%3Dbusway [#3413](https://github.com/valhalla/valhalla/pull/3413)
   * FIXED: Process int_ref irrespective of `use_directions_on_ways_` [#3446](https://github.com/valhalla/valhalla/pull/3446)
   * FIXED: workaround python's ArgumentParser bug to not accept negative numbers as arguments [#3443](https://github.com/valhalla/valhalla/pull/3443)
   * FIXED: Undefined behaviour on some platforms due to unaligned reads [#3447](https://github.com/valhalla/valhalla/pull/3447)
   * FIXED: Fixed undefined behavior due to invalid shift exponent when getting edge's heading [#3450](https://github.com/valhalla/valhalla/pull/3450)
   * FIXED: Use midgard::unaligned_read in GraphTileBuilder::AddSigns [#3456](https://github.com/valhalla/valhalla/pull/3456)
   * FIXED: Relax test margin for time dependent traffic test [#3467](https://github.com/valhalla/valhalla/pull/3467)
   * FIXED: Fixed missed intersection heading [#3463](https://github.com/valhalla/valhalla/pull/3463)
   * FIXED: Stopped putting binary bytes into a string field of the protobuf TaggedValue since proto3 protects against that for cross language support [#3468](https://github.com/valhalla/valhalla/pull/3468)
   * FIXED: valhalla_service uses now loki logging config instead of deprecated tyr logging [#3481](https://github.com/valhalla/valhalla/pull/3481)
   * FIXED: Docker image `valhalla/valhalla:run-latest`: conan error + python integration [#3485](https://github.com/valhalla/valhalla/pull/3485)
   * FIXED: fix more protobuf unstable 3.x API [#3494](https://github.com/valhalla/valhalla/pull/3494)
   * FIXED: fix one more protobuf unstable 3.x API [#3501](https://github.com/valhalla/valhalla/pull/3501)
   * FIXED: Fix valhalla_build_tiles imports only bss from last osm file [#3503](https://github.com/valhalla/valhalla/pull/3503)
   * FIXED: Fix total_run_stat.sh script. [#3511](https://github.com/valhalla/valhalla/pull/3511)
   * FIXED: Both `hov:designated` and `hov:minimum` have to be correctly set for the way to be considered hov-only [#3526](https://github.com/valhalla/valhalla/pull/3526)
   * FIXED: Wrong out index in route intersections [#3541](https://github.com/valhalla/valhalla/pull/3541)
   * FIXED: fix valhalla_export_edges: missing null columns separator [#3543](https://github.com/valhalla/valhalla/pull/3543)
   * FIXED: Removed/updated narrative language aliases that are not IETF BCP47 compliant [#3546](https://github.com/valhalla/valhalla/pull/3546)
   * FIXED: Wrong predecessor opposing edge in dijkstra's expansion [#3528](https://github.com/valhalla/valhalla/pull/3528)
   * FIXED: exit and exit_verbal in Russian locale should be same [#3545](https://github.com/valhalla/valhalla/pull/3545)
   * FIXED: Skip transit tiles in hierarchy builder [#3559](https://github.com/valhalla/valhalla/pull/3559)
   * FIXED: Fix some country overrides in adminconstants and add a couple new countries. [#3578](https://github.com/valhalla/valhalla/pull/3578)
   * FIXED: Improve build errors reporting [#3579](https://github.com/valhalla/valhalla/pull/3579)
   * FIXED: Fix "no elevation" values and /locate elevation response [#3571](https://github.com/valhalla/valhalla/pull/3571)
   * FIXED: Build tiles with admin/timezone support on Windows [#3580](https://github.com/valhalla/valhalla/pull/3580)
   * FIXED: admin "Saint-Martin" changed name to "Saint-Martin (France)" [#3619](https://github.com/valhalla/valhalla/pull/3619)
   * FIXED: openstreetmapspeeds global config with `null`s now supported [#3621](https://github.com/valhalla/valhalla/pull/3621)
   * FIXED: valhalla_run_matrix was failing (could not find proper max_matrix_distance) [#3635](https://github.com/valhalla/valhalla/pull/3635)
   * FIXED: Removed duplicate degrees/radians constants [#3642](https://github.com/valhalla/valhalla/pull/3642)
   * FIXED: Forgot to adapt driving side and country access rules in [#3619](https://github.com/valhalla/valhalla/pull/3619) [#3652](https://github.com/valhalla/valhalla/pull/3652)
   * FIXED: DateTime::is_conditional_active(...) incorrect end week handling [#3655](https://github.com/valhalla/valhalla/pull/3655)
   * FIXED: TimeDistanceBSSMatrix: incorrect initialization for destinations[#3659](https://github.com/valhalla/valhalla/pull/3659)
   * FIXED: Some interpolated points had invalid edge_index in trace_attributes response [#3646](https://github.com/valhalla/valhalla/pull/3670)
   * FIXED: Use a small node snap distance in map-matching. FIxes issue with incorrect turn followed by Uturn. [#3677](https://github.com/valhalla/valhalla/pull/3677)
   * FIXED: Conan error when building Docker image. [#3689](https://github.com/valhalla/valhalla/pull/3689)
   * FIXED: Allow country overrides for sidewalk [#3711](https://github.com/valhalla/valhalla/pull/3711)
   * FIXED: CostMatrix incorrect tile usage with oppedge. [#3719](https://github.com/valhalla/valhalla/pull/3719)
   * FIXED: Fix elevation serializing [#3735](https://github.com/valhalla/valhalla/pull/3735)
   * FIXED: Fix returning a potentially uninitialized value in PointXY::ClosestPoint [#3737](https://github.com/valhalla/valhalla/pull/3737)
   * FIXED: Wales and Scotland name change. [#3746](https://github.com/valhalla/valhalla/pull/3746)
   * FIXED: Pedestrian crossings are allowed for bikes [#3751](https://github.com/valhalla/valhalla/pull/3751)
   * FIXED: Fix for Mac OSx.  Small update for the workdir for the admin_sidewalk_override test.  [#3757](https://github.com/valhalla/valhalla/pull/3757)
   * FIXED: Add missing service road case from GetTripLegUse method. [#3763](https://github.com/valhalla/valhalla/pull/3763)
   * FIXED: Fix TimeDistanceMatrix results sequence [#3738](https://github.com/valhalla/valhalla/pull/3738)
   * FIXED: Fix status endpoint not reporting that the service is shutting down [#3785](https://github.com/valhalla/valhalla/pull/3785)
   * FIXED: Fix TimdDistanceMatrix SetSources and SetTargets [#3792](https://github.com/valhalla/valhalla/pull/3792)
   * FIXED: Added highway and surface factor in truckcost [#3590](https://github.com/valhalla/valhalla/pull/3590)
   * FIXED: Potential integer underflow in file suffix generation [#3783](https://github.com/valhalla/valhalla/pull/3783)
   * FIXED: Building Valhalla as a submodule [#3781](https://github.com/valhalla/valhalla/issues/3781)
   * FIXED: Fixed invalid time detection in GetSpeed [#3800](https://github.com/valhalla/valhalla/pull/3800)
   * FIXED: Osmway struct update: added up to 33 and not 32 [#3808](https://github.com/valhalla/valhalla/pull/3808)

* **Enhancement**
   * CHANGED: Pronunciation for names and destinations [#3132](https://github.com/valhalla/valhalla/pull/3132)
   * CHANGED: Requested code clean up for phonemes PR [#3356](https://github.com/valhalla/valhalla/pull/3356)
   * CHANGED: Refactor Pronunciation class to struct [#3359](https://github.com/valhalla/valhalla/pull/3359)
   * ADDED: Added support for probabale restrictions [#3361](https://github.com/valhalla/valhalla/pull/3361)
   * CHANGED: Refactored the verbal text formatter to handle logic for street name and sign [#3369](https://github.com/valhalla/valhalla/pull/3369)
   * CHANGED: return "version" and "tileset_age" on parameterless /status call [#3367](https://github.com/valhalla/valhalla/pull/3367)
   * CHANGED: de-singleton tile_extract by introducing an optional index.bin file created by valhalla_build_extract [#3281](https://github.com/valhalla/valhalla/pull/3281)
   * CHANGED: implement valhalla_build_elevation in python and add more --from-geojson & --from-graph options [#3318](https://github.com/valhalla/valhalla/pull/3318)
   * ADDED: Add boolean parameter to clear memory for edge labels from thor. [#2789](https://github.com/valhalla/valhalla/pull/2789)
   * CHANGED: Do not create statsd client in workers if it is not configured [#3394](https://github.com/valhalla/valhalla/pull/3394)
   * ADDED: Import of Bike Share Stations information in BSS Connection edges [#3411](https://github.com/valhalla/valhalla/pull/3411)
   * ADDED: Add heading to PathEdge to be able to return it on /locate [#3399](https://github.com/valhalla/valhalla/pull/3399)
   * ADDED: Add `prioritize_bidirectional` option for fast work and correct ETA calculation for `depart_at` date_time type. Smoothly stop using live-traffic [#3398](https://github.com/valhalla/valhalla/pull/3398)
   * CHANGED: Minor fix for headers  [#3436](https://github.com/valhalla/valhalla/pull/3436)
   * CHANGED: Use std::multimap for polygons returned for admin and timezone queries. Improves performance when building tiles. [#3427](https://github.com/valhalla/valhalla/pull/3427)
   * CHANGED: Refactored GraphBuilder::CreateSignInfoList [#3438](https://github.com/valhalla/valhalla/pull/3438)
   * ADDED: Add support for LZ4 compressed elevation tiles [#3401](https://github.com/valhalla/valhalla/pull/3401)
   * CHANGED: Rearranged some of the protobufs to remove redundancy [#3452](https://github.com/valhalla/valhalla/pull/3452)
   * CHANGED: overhaul python bindings [#3380](https://github.com/valhalla/valhalla/pull/3380)
   * CHANGED: Removed all protobuf defaults either by doing them in code or by relying on 0 initialization. Also deprecated best_paths and do_not_track [#3454](https://github.com/valhalla/valhalla/pull/3454)
   * ADDED: isochrone action for /expansion endpoint to track dijkstra expansion [#3215](https://github.com/valhalla/valhalla/pull/3215)
   * CHANGED: remove boost from dependencies and add conan as prep for #3346 [#3459](https://github.com/valhalla/valhalla/pull/3459)
   * CHANGED: Remove boost.program_options in favor of cxxopts header-only lib and use conan to install header-only boost. [#3346](https://github.com/valhalla/valhalla/pull/3346)
   * CHANGED: Moved all protos to proto3 for internal request/response handling [#3457](https://github.com/valhalla/valhalla/pull/3457)
   * CHANGED: Allow up to 32 outgoing link edges on a node when reclassifying links [#3483](https://github.com/valhalla/valhalla/pull/3483)
   * CHANGED: Reuse sample::get implementation [#3471](https://github.com/valhalla/valhalla/pull/3471)
   * ADDED: Beta support for interacting with the http/bindings/library via serialized and pbf objects respectively [#3464](https://github.com/valhalla/valhalla/pull/3464)
   * CHANGED: Update xcode to 12.4.0 [#3492](https://github.com/valhalla/valhalla/pull/3492)
   * ADDED: Add JSON generator to conan [#3493](https://github.com/valhalla/valhalla/pull/3493)
   * CHANGED: top_speed option: ignore live speed for speed based penalties [#3460](https://github.com/valhalla/valhalla/pull/3460)
   * ADDED: Add `include_construction` option into the config to include/exclude roads under construction from the graph [#3455](https://github.com/valhalla/valhalla/pull/3455)
   * CHANGED: Refactor options protobuf for Location and Costing objects [#3506](https://github.com/valhalla/valhalla/pull/3506)
   * CHANGED: valhalla.h and config.h don't need cmake configuration [#3502](https://github.com/valhalla/valhalla/pull/3502)
   * ADDED: New options to control what fields of the pbf are returned when pbf format responses are requested [#3207](https://github.com/valhalla/valhalla/pull/3507)
   * CHANGED: Rename tripcommon to common [#3516](https://github.com/valhalla/valhalla/pull/3516)
   * ADDED: Indoor routing - data model, data processing. [#3509](https://github.com/valhalla/valhalla/pull/3509)
   * ADDED: On-demand elevation tile fetching [#3391](https://github.com/valhalla/valhalla/pull/3391)
   * CHANGED: Remove many oneof uses from the protobuf api where the semantics of optional vs required isnt necessary [#3527](https://github.com/valhalla/valhalla/pull/3527)
   * ADDED: Indoor routing maneuvers [#3519](https://github.com/valhalla/valhalla/pull/3519)
   * ADDED: Expose reverse isochrone parameter for reverse expansion [#3528](https://github.com/valhalla/valhalla/pull/3528)
   * CHANGED: Add matrix classes to thor worker so they persist between requests. [#3560](https://github.com/valhalla/valhalla/pull/3560)
   * CHANGED: Remove `max_matrix_locations` and introduce `max_matrix_location_pairs` to configure the allowed number of total routes for the matrix action for more flexible asymmetric matrices [#3569](https://github.com/valhalla/valhalla/pull/3569)
   * CHANGED: modernized spatialite syntax [#3580](https://github.com/valhalla/valhalla/pull/3580)
   * ADDED: Options to generate partial results for time distance matrix when there is one source (one to many) or one target (many to one). [#3181](https://github.com/valhalla/valhalla/pull/3181)
   * ADDED: Enhance valhalla_build_elevation with LZ4 recompression support [#3607](https://github.com/valhalla/valhalla/pull/3607)
   * CHANGED: removed UK admin and upgraded its constituents to countries [#3619](https://github.com/valhalla/valhalla/pull/3619)
   * CHANGED: expansion service: only track requested max time/distance [#3532](https://github.com/valhalla/valhalla/pull/3509)
   * ADDED: Shorten down the request delay, when some sources/targets searches are early aborted [#3611](https://github.com/valhalla/valhalla/pull/3611)
   * ADDED: add `pre-commit` hook for running the `format.sh` script [#3637](https://github.com/valhalla/valhalla/pull/3637)
   * CHANGED: upgrade pybind11 to v2.9.2 to remove cmake warning [#3658](https://github.com/valhalla/valhalla/pull/3658)
   * ADDED: tests for just_gtfs reading and writing feeds [#3665](https://github.com/valhalla/valhalla/pull/3665)
   * CHANGED: Precise definition of types of edges on which BSS could be projected [#3658](https://github.com/valhalla/valhalla/pull/3663)
   * CHANGED: Remove duplicate implementation of `adjust_scores` [#3673](https://github.com/valhalla/valhalla/pull/3673)
   * ADDED: convert GTFS data into protobuf tiles [#3629](https://github.com/valhalla/valhalla/issues/3629)
   * CHANGED: Use `starts_with()` instead of `substr(0, N)` getting and comparing to prefix [#3702](https://github.com/valhalla/valhalla/pull/3702)
   * ADDED: Ferry support for HGV [#3710](https://github.com/valhalla/valhalla/issues/3710)
   * ADDED: Linting & formatting checks for Python code [#3713](https://github.com/valhalla/valhalla/pull/3713)
   * CHANGED: rename Turkey admin to Türkiye [#3720](https://github.com/valhalla/valhalla/pull/3713)
   * CHANGED: bumped vcpkg version to "2022.08.15" [#3754](https://github.com/valhalla/valhalla/pull/3754)
   * CHANGED: chore: Updates to clang-format 11.0.0 [#3533](https://github.com/valhalla/valhalla/pull/3533)
   * CHANGED: Ported trace_attributes serialization to RapidJSON. [#3333](https://github.com/valhalla/valhalla/pull/3333)
   * ADDED: Add helpers for DirectedEdgeExt and save them to file in GraphTileBuilder [#3562](https://github.com/valhalla/valhalla/pull/3562)
   * ADDED: Fixed Speed costing option [#3576](https://github.com/valhalla/valhalla/pull/3576)
   * ADDED: axle_count costing option for hgv [#3648](https://github.com/valhalla/valhalla/pull/3648)
   * ADDED: Matrix action for gurka [#3793](https://github.com/valhalla/valhalla/pull/3793)
   * ADDED: Add warnings array to response. [#3588](https://github.com/valhalla/valhalla/pull/3588)
   * CHANGED: Templatized TimeDistanceMatrix for forward/reverse search [#3773](https://github.com/valhalla/valhalla/pull/3773)
   * CHANGED: Templatized TimeDistanceBSSMatrix for forward/reverse search [#3778](https://github.com/valhalla/valhalla/pull/3778)
   * CHANGED: error code 154 shows distance limit in error message [#3779](https://github.com/valhalla/valhalla/pull/3779)

## Release Date: 2021-10-07 Valhalla 3.1.4
* **Removed**
* **Bug Fix**
   * FIXED: Revert default speed boost for turn channels [#3232](https://github.com/valhalla/valhalla/pull/3232)
   * FIXED: Use the right tile to get country for incident [#3235](https://github.com/valhalla/valhalla/pull/3235)
   * FIXED: Fix factors passed to `RelaxHierarchyLimits` [#3253](https://github.com/valhalla/valhalla/pull/3253)
   * FIXED: Fix TransitionCostReverse usage [#3260](https://github.com/valhalla/valhalla/pull/3260)
   * FIXED: Fix Tagged Value Support in EdgeInfo [#3262](https://github.com/valhalla/valhalla/issues/3262)
   * FIXED: TransitionCostReverse fix: revert internal_turn change [#3271](https://github.com/valhalla/valhalla/issues/3271)
   * FIXED: Optimize tiles usage in reach-based pruning [#3294](https://github.com/valhalla/valhalla/pull/3294)
   * FIXED: Slip lane detection: track visited nodes to avoid infinite loops [#3297](https://github.com/valhalla/valhalla/pull/3297)
   * FIXED: Fix distance value in a 0-length road [#3185](https://github.com/valhalla/valhalla/pull/3185)
   * FIXED: Trivial routes were broken when origin was node snapped and destnation was not and vice-versa for reverse astar [#3299](https://github.com/valhalla/valhalla/pull/3299)
   * FIXED: Tweaked TestAvoids map to get TestAvoidShortcutsTruck working [#3301](https://github.com/valhalla/valhalla/pull/3301)
   * FIXED: Overflow in sequence sort [#3303](https://github.com/valhalla/valhalla/pull/3303)
   * FIXED: Setting statsd tags in config via valhalla_build_config [#3225](https://github.com/valhalla/valhalla/pull/3225)
   * FIXED: Cache for gzipped elevation tiles [#3120](https://github.com/valhalla/valhalla/pull/3120)
   * FIXED: Current time conversion regression introduced in unidirectional algorithm refractor [#3278](https://github.com/valhalla/valhalla/issues/3278)
   * FIXED: Make combine_route_stats.py properly quote CSV output (best practice improvement) [#3328](https://github.com/valhalla/valhalla/pull/3328)
   * FIXED: Merge edge segment records in map matching properly so that resulting edge indices in trace_attributes are valid [#3280](https://github.com/valhalla/valhalla/pull/3280)
   * FIXED: Shape walking map matcher now sets correct edge candidates used in the match for origin and destination location [#3329](https://github.com/valhalla/valhalla/pull/3329)
   * FIXED: Better hash function of GraphId [#3332](https://github.com/valhalla/valhalla/pull/3332)

* **Enhancement**
   * CHANGED: Favor turn channels more [#3222](https://github.com/valhalla/valhalla/pull/3222)
   * CHANGED: Rename `valhalla::midgard::logging::LogLevel` enumerators to avoid clash with common macros [#3237](https://github.com/valhalla/valhalla/pull/3237)
   * CHANGED: Move pre-defined algorithm-based factors inside `RelaxHierarchyLimits` [#3253](https://github.com/valhalla/valhalla/pull/3253)
   * ADDED: Reject alternatives with too long detours [#3238](https://github.com/valhalla/valhalla/pull/3238)
   * ADDED: Added info to /status endpoint [#3008](https://github.com/valhalla/valhalla/pull/3008)
   * ADDED: Added stop and give_way/yield signs to the data and traffic signal fixes [#3251](https://github.com/valhalla/valhalla/pull/3251)
   * ADDED: use_hills for pedestrian costing, which also affects the walking speed [#3234](https://github.com/valhalla/valhalla/pull/3234)
   * CHANGED: Fixed cost threshold fot bidirectional astar. Implemented reach-based pruning for suboptimal branches [#3257](https://github.com/valhalla/valhalla/pull/3257)
   * ADDED: Added `exclude_unpaved` request parameter [#3240](https://github.com/valhalla/valhalla/pull/3240)
   * ADDED: Added support for routing onto HOV/HOT lanes via request parameters `include_hot`, `include_hov2`, and `include_hov3` [#3273](https://github.com/valhalla/valhalla/pull/3273)
   * ADDED: Add Z-level field to `EdgeInfo`. [#3261](https://github.com/valhalla/valhalla/pull/3261)
   * CHANGED: Calculate stretch threshold for alternatives based on the optimal route cost [#3276](https://github.com/valhalla/valhalla/pull/3276)
   * ADDED: Add `preferred_z_level` as a parameter of loki requests. [#3270](https://github.com/valhalla/valhalla/pull/3270)
   * ADDED: Add `preferred_layer` as a parameter of loki requests. [#3270](https://github.com/valhalla/valhalla/pull/3270)
   * ADDED: Exposing service area names in passive maneuvers. [#3277](https://github.com/valhalla/valhalla/pull/3277)
   * ADDED: Added traffic signal and stop sign check for stop impact. These traffic signals and stop sign are located on edges. [#3279](https://github.com/valhalla/valhalla/pull/3279)
   * CHANGED: Improved sharing criterion to obtain more reasonable alternatives; extended alternatives search [#3302](https://github.com/valhalla/valhalla/pull/3302)
   * ADDED: pull ubuntu:20.04 base image before building [#3233](https://github.com/valhalla/valhalla/pull/3223)
   * CHANGED: Improve Loki nearest-neighbour performance for large radius searches in open space [#3233](https://github.com/valhalla/valhalla/pull/3324)
   * ADDED: testing infrastructure for scripts and valhalla_build_config tests [#3308](https://github.com/valhalla/valhalla/pull/3308)
   * ADDED: Shape points and information about where intermediate locations are placed along the legs of a route [#3274](https://github.com/valhalla/valhalla/pull/3274)
   * CHANGED: Improved existing hov lane transition test case to make more realistic [#3330](https://github.com/valhalla/valhalla/pull/3330)
   * CHANGED: Update python usage in all scripts to python3 [#3337](https://github.com/valhalla/valhalla/pull/3337)
   * ADDED: Added `exclude_cash_only_tolls` request parameter [#3341](https://github.com/valhalla/valhalla/pull/3341)
   * CHANGED: Update api-reference for street_names [#3342](https://github.com/valhalla/valhalla/pull/3342)
   * ADDED: Disable msse2 flags when building on Apple Silicon chip [#3327](https://github.com/valhalla/valhalla/pull/3327)

## Release Date: 2021-07-20 Valhalla 3.1.3
* **Removed**
   * REMOVED: Unused overloads of `to_response` function [#3167](https://github.com/valhalla/valhalla/pull/3167)

* **Bug Fix**
   * FIXED: Fix heading on small edge [#3114](https://github.com/valhalla/valhalla/pull/3114)
   * FIXED: Added support for `access=psv`, which disables routing on these nodes and edges unless the mode is taxi or bus [#3107](https://github.com/valhalla/valhalla/pull/3107)
   * FIXED: Disables logging in CI to catch issues [#3121](https://github.com/valhalla/valhalla/pull/3121)
   * FIXED: Fixed U-turns through service roads [#3082](https://github.com/valhalla/valhalla/pull/3082)
   * FIXED: Added forgotten penalties for kLivingStreet and kTrack for pedestrian costing model [#3116](https://github.com/valhalla/valhalla/pull/3116)
   * FIXED: Updated the reverse turn bounds [#3122](https://github.com/valhalla/valhalla/pull/3122)
   * FIXED: Missing fork maneuver [#3134](https://github.com/valhalla/valhalla/pull/3134)
   * FIXED: Update turn channel logic to call out specific turn at the end of the turn channel if needed [#3140](https://github.com/valhalla/valhalla/pull/3140)
   * FIXED: Fixed cost thresholds for TimeDistanceMatrix. [#3131](https://github.com/valhalla/valhalla/pull/3131)
   * FIXED: Use distance threshold in hierarchy limits for bidirectional astar to expand more important lower level roads [#3156](https://github.com/valhalla/valhalla/pull/3156)
   * FIXED: Fixed incorrect dead-end roundabout labels. [#3129](https://github.com/valhalla/valhalla/pull/3129)
   * FIXED: googletest wasn't really updated in #3166 [#3187](https://github.com/valhalla/valhalla/pull/3187)
   * FIXED: Minor fix of benchmark code [#3190](https://github.com/valhalla/valhalla/pull/3190)
   * FIXED: avoid_polygons intersected edges as polygons instead of linestrings [#3194]((https://github.com/valhalla/valhalla/pull/3194)
   * FIXED: when binning horizontal edge shapes using single precision floats (converted from not double precision floats) allowed for the possiblity of marking many many tiles no where near the shape [#3204](https://github.com/valhalla/valhalla/pull/3204)
   * FIXED: Fix improper iterator usage in ManeuversBuilder [#3205](https://github.com/valhalla/valhalla/pull/3205)
   * FIXED: Modified approach for retrieving signs from a directed edge #3166 [#3208](https://github.com/valhalla/valhalla/pull/3208)
   * FIXED: Improve turn channel classification: detect slip lanes [#3196](https://github.com/valhalla/valhalla/pull/3196)
   * FIXED: Compatibility with older boost::optional versions [#3219](https://github.com/valhalla/valhalla/pull/3219)
   * FIXED: Older boost.geometry versions don't have correct() for geographic rings [#3218](https://github.com/valhalla/valhalla/pull/3218)
   * FIXED: Use default road speed for bicycle costing so traffic does not reduce penalty on high speed roads. [#3143](https://github.com/valhalla/valhalla/pull/3143)

* **Enhancement**
   * CHANGED: Refactor base costing options parsing to handle more common stuff in a one place [#3125](https://github.com/valhalla/valhalla/pull/3125)
   * CHANGED: Unified Sign/SignElement into sign.proto [#3146](https://github.com/valhalla/valhalla/pull/3146)
   * ADDED: New verbal succinct transition instruction to maneuver & narrativebuilder. Currently this instruction will be used in place of a very long street name to avoid repetition of long names [#2844](https://github.com/valhalla/valhalla/pull/2844)
   * ADDED: Added oneway support for pedestrian access and foot restrictions [#3123](https://github.com/valhalla/valhalla/pull/3123)
   * ADDED: Exposing rest-area names in passive maneuvers [#3172](https://github.com/valhalla/valhalla/pull/3172)
   * CHORE: Updates robin-hood-hashing third-party library
   * ADDED: Support `barrier=yes|swing_gate|jersey_barrier` tags [#3154](https://github.com/valhalla/valhalla/pull/3154)
   * ADDED: Maintain `access=permit|residents` tags as private [#3149](https://github.com/valhalla/valhalla/pull/3149)
   * CHANGED: Replace `avoid_*` API parameters with more accurate `exclude_*` [#3093](https://github.com/valhalla/valhalla/pull/3093)
   * ADDED: Penalize private gates [#3144](https://github.com/valhalla/valhalla/pull/3144)
   * CHANGED: Renamed protobuf Sign/SignElement to TripSign/TripSignElement [#3168](https://github.com/valhalla/valhalla/pull/3168)
   * CHORE: Updates googletest to release-1.11.0 [#3166](https://github.com/valhalla/valhalla/pull/3166)
   * CHORE: Enables -Wall on sif sources [#3178](https://github.com/valhalla/valhalla/pull/3178)
   * ADDED: Allow going through accessible `barrier=bollard` and penalize routing through it, when the access is private [#3175](https://github.com/valhalla/valhalla/pull/3175)
   * ADDED: Add country code to incident metadata [#3169](https://github.com/valhalla/valhalla/pull/3169)
   * CHANGED: Use distance instead of time to check limited sharing criteria [#3183](https://github.com/valhalla/valhalla/pull/3183)
   * ADDED: Introduced a new via_waypoints array on the leg in the osrm route serializer that describes where a particular waypoint from the root-level array matches to the route. [#3189](https://github.com/valhalla/valhalla/pull/3189)
   * ADDED: Added vehicle width and height as an option for auto (and derived: taxi, bus, hov) profile (https://github.com/valhalla/valhalla/pull/3179)
   * ADDED: Support for statsd integration for basic error and requests metrics [#3191](https://github.com/valhalla/valhalla/pull/3191)
   * CHANGED: Get rid of typeid in statistics-related code. [#3227](https://github.com/valhalla/valhalla/pull/3227)

## Release Date: 2021-05-26 Valhalla 3.1.2
* **Removed**
* **Bug Fix**
   * FIXED: Change unnamed road intersections from being treated as penil point u-turns [#3084](https://github.com/valhalla/valhalla/pull/3084)
   * FIXED: Fix TimeDepReverse termination and path cost calculation (for arrive_by routing) [#2987](https://github.com/valhalla/valhalla/pull/2987)
   * FIXED: Isochrone (::Generalize()) fix to avoid generating self-intersecting polygons [#3026](https://github.com/valhalla/valhalla/pull/3026)
   * FIXED: Handle day_on/day_off/hour_on/hour_off restrictions [#3029](https://github.com/valhalla/valhalla/pull/3029)
   * FIXED: Apply conditional restrictions with dow only to the edges when routing [#3039](https://github.com/valhalla/valhalla/pull/3039)
   * FIXED: Missing locking in incident handler needed to hang out to scop lock rather than let the temporary disolve [#3046](https://github.com/valhalla/valhalla/pull/3046)
   * FIXED: Continuous lane guidance fix [#3054](https://github.com/valhalla/valhalla/pull/3054)
   * FIXED: Fix reclassification for "shorter" ferries and rail ferries (for Chunnel routing issues) [#3038](https://github.com/valhalla/valhalla/pull/3038)
   * FIXED: Incorrect routing through motor_vehicle:conditional=destination. [#3041](https://github.com/valhalla/valhalla/pull/3041)
   * FIXED: Allow destination-only routing on the first-pass for non bidirectional Astar algorithms. [#3085](https://github.com/valhalla/valhalla/pull/3085)
   * FIXED: Highway/ramp lane bifurcation [#3088](https://github.com/valhalla/valhalla/pull/3088)
   * FIXED: out of bound access of tile hierarchy in base_ll function in graphheader [#3089](https://github.com/valhalla/valhalla/pull/3089)
   * FIXED: include shortcuts in avoid edge set for avoid_polygons [#3090](https://github.com/valhalla/valhalla/pull/3090)

* **Enhancement**
   * CHANGED: Refactor timedep forward/reverse to reduce code repetition [#2987](https://github.com/valhalla/valhalla/pull/2987)
   * CHANGED: Sync translation files with Transifex command line tool [#3030](https://github.com/valhalla/valhalla/pull/3030)
   * CHANGED: Use osm tags in links reclassification algorithm in order to reduce false positive downgrades [#3042](https://github.com/valhalla/valhalla/pull/3042)
   * CHANGED: Use CircleCI XL instances for linux based builds [#3043](https://github.com/valhalla/valhalla/pull/3043)
   * ADDED: ci: Enable undefined sanitizer [#2999](https://github.com/valhalla/valhalla/pull/2999)
   * ADDED: Optionally pass preconstructed graphreader to connectivity map [#3046](https://github.com/valhalla/valhalla/pull/3046)
   * CHANGED: ci: Skip Win CI runs for irrelevant files [#3014](https://github.com/valhalla/valhalla/pull/3014)
   * ADDED: Allow configuration-driven default speed assignment based on edge properties [#3055](https://github.com/valhalla/valhalla/pull/3055)
   * CHANGED: Use std::shared_ptr in case if ENABLE_THREAD_SAFE_TILE_REF_COUNT is ON. [#3067](https://github.com/valhalla/valhalla/pull/3067)
   * CHANGED: Reduce stop impact when driving in parking lots [#3051](https://github.com/valhalla/valhalla/pull/3051)
   * ADDED: Added another through route test [#3074](https://github.com/valhalla/valhalla/pull/3074)
   * ADDED: Adds incident-length to metadata proto [#3083](https://github.com/valhalla/valhalla/pull/3083)
   * ADDED: Do not penalize gates that have allowed access [#3078](https://github.com/valhalla/valhalla/pull/3078)
   * ADDED: Added missing k/v pairs to taginfo.json.  Updated PR template. [#3101](https://github.com/valhalla/valhalla/pull/3101)
   * CHANGED: Serialize isochrone 'contour' properties as floating point so they match user supplied value [#3078](https://github.com/valhalla/valhalla/pull/3095)
   * NIT: Enables compiler warnings as errors in midgard module [#3104](https://github.com/valhalla/valhalla/pull/3104)
   * CHANGED: Check all tiles for nullptr that reads from graphreader to avoid fails in case tiles might be missing. [#3065](https://github.com/valhalla/valhalla/pull/3065)

## Release Date: 2021-04-21 Valhalla 3.1.1
* **Removed**
   * REMOVED: The tossing of private roads in [#1960](https://github.com/valhalla/valhalla/pull/1960) was too aggressive and resulted in a lot of no routes.  Reverted this logic.  [#2934](https://github.com/valhalla/valhalla/pull/2934)
   * REMOVED: stray references to node bindings [#3012](https://github.com/valhalla/valhalla/pull/3012)

* **Bug Fix**
   * FIXED: Fix compression_utils.cc::inflate(...) throw - make it catchable [#2839](https://github.com/valhalla/valhalla/pull/2839)
   * FIXED: Fix compiler errors if HAVE_HTTP not enabled [#2807](https://github.com/valhalla/valhalla/pull/2807)
   * FIXED: Fix alternate route serialization [#2811](https://github.com/valhalla/valhalla/pull/2811)
   * FIXED: Store restrictions in the right tile [#2781](https://github.com/valhalla/valhalla/pull/2781)
   * FIXED: Failing to write tiles because of racing directory creation [#2810](https://github.com/valhalla/valhalla/pull/2810)
   * FIXED: Regression in stopping expansion on transitions down in time-dependent routes [#2815](https://github.com/valhalla/valhalla/pull/2815)
   * FIXED: Fix crash in loki when trace_route is called with 2 locations.[#2817](https://github.com/valhalla/valhalla/pull/2817)
   * FIXED: Mark the restriction start and end as via ways to fix IsBridgingEdge function in Bidirectional Astar [#2796](https://github.com/valhalla/valhalla/pull/2796)
   * FIXED: Dont add predictive traffic to the tile if it's empty [#2826](https://github.com/valhalla/valhalla/pull/2826)
   * FIXED: Fix logic bidirectional astar to avoid double u-turns and extra detours [#2802](https://github.com/valhalla/valhalla/pull/2802)
   * FIXED: Re-enable transition cost for motorcycle profile [#2837](https://github.com/valhalla/valhalla/pull/2837)
   * FIXED: Increase limits for timedep_* algorithms. Split track_factor into edge factor and transition penalty [#2845](https://github.com/valhalla/valhalla/pull/2845)
   * FIXED: Loki was looking up the wrong costing enum for avoids [#2856](https://github.com/valhalla/valhalla/pull/2856)
   * FIXED: Fix way_ids -> graph_ids conversion for complex restrictions: handle cases when a way is split into multiple edges [#2848](https://github.com/valhalla/valhalla/pull/2848)
   * FIXED: Honor access mode while matching OSMRestriction with the graph [#2849](https://github.com/valhalla/valhalla/pull/2849)
   * FIXED: Ensure route summaries are unique among all returned route/legs [#2874](https://github.com/valhalla/valhalla/pull/2874)
   * FIXED: Fix compilation errors when boost < 1.68 and libprotobuf < 3.6  [#2878](https://github.com/valhalla/valhalla/pull/2878)
   * FIXED: Allow u-turns at no-access barriers when forced by heading [#2875](https://github.com/valhalla/valhalla/pull/2875)
   * FIXED: Fixed "No route found" error in case of multipoint request with locations near low reachability edges [#2914](https://github.com/valhalla/valhalla/pull/2914)
   * FIXED: Python bindings installation [#2751](https://github.com/valhalla/valhalla/issues/2751)
   * FIXED: Skip bindings if there's no Python development version [#2893](https://github.com/valhalla/valhalla/pull/2893)
   * FIXED: Use CMakes built-in Python variables to configure installation [#2931](https://github.com/valhalla/valhalla/pull/2931)
   * FIXED: Sometimes emitting zero-length route geometry when traffic splits edge twice [#2943](https://github.com/valhalla/valhalla/pull/2943)
   * FIXED: Fix map-match segfault when gps-points project very near a node [#2946](https://github.com/valhalla/valhalla/pull/2946)
   * FIXED: Use kServiceRoad edges while searching for ferry connection [#2933](https://github.com/valhalla/valhalla/pull/2933)
   * FIXED: Enhanced logic for IsTurnChannelManeuverCombinable [#2952](https://github.com/valhalla/valhalla/pull/2952)
   * FIXED: Restore compatibility with gcc 6.3.0, libprotobuf 3.0.0, boost v1.62.0 [#2953](https://github.com/valhalla/valhalla/pull/2953)
   * FIXED: Dont abort bidirectional a-star search if only one direction is exhausted [#2936](https://github.com/valhalla/valhalla/pull/2936)
   * FIXED: Fixed missing comma in the scripts/valhalla_build_config [#2963](https://github.com/valhalla/valhalla/pull/2963)
   * FIXED: Reverse and Multimodal Isochrones were returning forward results [#2967](https://github.com/valhalla/valhalla/pull/2967)
   * FIXED: Map-match fix for first gps-point being exactly equal to street shape-point [#2977](https://github.com/valhalla/valhalla/pull/2977)
   * FIXED: Add missing GEOS:GEOS dep to mjolnir target [#2901](https://github.com/valhalla/valhalla/pull/2901)
   * FIXED: Allow expansion into a region when not_thru_pruning is false on 2nd pass [#2978](https://github.com/valhalla/valhalla/pull/2978)
   * FIXED: Fix polygon area calculation: use Shoelace formula [#2927](https://github.com/valhalla/valhalla/pull/2927)
   * FIXED: Isochrone: orient segments/rings acoording to the right-hand rule [#2932](https://github.com/valhalla/valhalla/pull/2932)
   * FIXED: Parsenodes fix: check if index is out-of-bound first [#2984](https://github.com/valhalla/valhalla/pull/2984)
   * FIXED: Fix for unique-summary logic [#2996](https://github.com/valhalla/valhalla/pull/2996)
   * FIXED: Isochrone: handle origin edges properly [#2990](https://github.com/valhalla/valhalla/pull/2990)
   * FIXED: Annotations fail with returning NaN speed when the same point is duplicated in route geometry [#2992](https://github.com/valhalla/valhalla/pull/2992)
   * FIXED: Fix run_with_server.py to work on macOS [#3003](https://github.com/valhalla/valhalla/pull/3003)
   * FIXED: Removed unexpected maneuvers at sharp bends [#2968](https://github.com/valhalla/valhalla/pull/2968)
   * FIXED: Remove large number formatting for non-US countries [#3015](https://github.com/valhalla/valhalla/pull/3015)
   * FIXED: Odin undefined behaviour: handle case when xedgeuse is not initialized [#3020](https://github.com/valhalla/valhalla/pull/3020)

* **Enhancement**
   * Pedestrian crossing should be a separate TripLeg_Use [#2950](https://github.com/valhalla/valhalla/pull/2950)
   * CHANGED: Azure uses ninja as generator [#2779](https://github.com/valhalla/valhalla/pull/2779)
   * ADDED: Support for date_time type invariant for map matching [#2712](https://github.com/valhalla/valhalla/pull/2712)
   * ADDED: Add Bulgarian locale [#2825](https://github.com/valhalla/valhalla/pull/2825)
   * FIXED: No need for write permissions on tarball indices [#2822](https://github.com/valhalla/valhalla/pull/2822)
   * ADDED: nit: Links debug build with lld [#2813](https://github.com/valhalla/valhalla/pull/2813)
   * ADDED: Add costing option `use_living_streets` to avoid or favor living streets in route. [#2788](https://github.com/valhalla/valhalla/pull/2788)
   * CHANGED: Do not allocate mapped_cache vector in skadi when no elevation source is provided. [#2841](https://github.com/valhalla/valhalla/pull/2841)
   * ADDED: avoid_polygons logic [#2750](https://github.com/valhalla/valhalla/pull/2750)
   * ADDED: Added support for destination for conditional access restrictions [#2857](https://github.com/valhalla/valhalla/pull/2857)
   * CHANGED: Large sequences are now merge sorted which can be dramatically faster with certain hardware configurations. This is especially useful in speeding up the earlier stages (parsing, graph construction) of tile building [#2850](https://github.com/valhalla/valhalla/pull/2850)
   * CHANGED: When creating the intial graph edges by setting at which nodes they start and end, first mark the indices of those nodes in another sequence and then sort them by edgeid so that we can do the setting of start and end node sequentially in the edges file. This is much more efficient on certain hardware configurations [#2851](https://github.com/valhalla/valhalla/pull/2851)
   * CHANGED: Use relative cost threshold to extend search in bidirectional astar in order to find more alternates [#2868](https://github.com/valhalla/valhalla/pull/2868)
   * CHANGED: Throw an exception if directory does not exist when building traffic extract [#2871](https://github.com/valhalla/valhalla/pull/2871)
   * CHANGED: Support for ignoring multiple consecutive closures at start/end locations [#2846](https://github.com/valhalla/valhalla/pull/2846)
   * ADDED: Added sac_scale to trace_attributes output and locate edge output [#2818](https://github.com/valhalla/valhalla/pull/2818)
   * ADDED: Ukrainian language translations [#2882](https://github.com/valhalla/valhalla/pull/2882)
   * ADDED: Add support for closure annotations [#2816](https://github.com/valhalla/valhalla/pull/2816)
   * ADDED: Add costing option `service_factor`. Implement possibility to avoid or favor generic service roads in route for all costing options. [#2870](https://github.com/valhalla/valhalla/pull/2870)
   * CHANGED: Reduce stop impact cost when flow data is present [#2891](https://github.com/valhalla/valhalla/pull/2891)
   * CHANGED: Update visual compare script [#2803](https://github.com/valhalla/valhalla/pull/2803)
   * CHANGED: Service roads are not penalized for `pedestrian` costing by default. [#2898](https://github.com/valhalla/valhalla/pull/2898)
   * ADDED: Add complex mandatory restrictions support [#2766](https://github.com/valhalla/valhalla/pull/2766)
   * ADDED: Status endpoint for future status info and health checking of running service [#2907](https://github.com/valhalla/valhalla/pull/2907)
   * ADDED: Add min_level argument to valhalla_ways_to_edges [#2918](https://github.com/valhalla/valhalla/pull/2918)
   * ADDED: Adding ability to store the roundabout_exit_turn_degree to the maneuver [#2941](https://github.com/valhalla/valhalla/pull/2941)
   * ADDED: Penalize pencil point uturns and uturns at short internal edges. Note: `motorcycle` and `motor_scooter` models do not penalize on short internal edges. No new uturn penalty logic has been added to the pedestrian and bicycle costing models. [#2944](https://github.com/valhalla/valhalla/pull/2944)
   * CHANGED: Allow config object to be passed-in to path algorithms [#2949](https://github.com/valhalla/valhalla/pull/2949)
   * CHANGED: Allow disabling Werror
   * ADDED: Add ability to build Valhalla modules as STATIC libraries. [#2957](https://github.com/valhalla/valhalla/pull/2957)
   * NIT: Enables compiler warnings in part of mjolnir module [#2922](https://github.com/valhalla/valhalla/pull/2922)
   * CHANGED: Refactor isochrone/reachability forward/reverse search to reduce code repetition [#2969](https://github.com/valhalla/valhalla/pull/2969)
   * ADDED: Set the roundabout exit shape index when we are collapsing the roundabout maneuvers. [#2975](https://github.com/valhalla/valhalla/pull/2975)
   * CHANGED: Penalized closed edges if using them at start/end locations [#2964](https://github.com/valhalla/valhalla/pull/2964)
   * ADDED: Add shoulder to trace_attributes output. [#2980](https://github.com/valhalla/valhalla/pull/2980)
   * CHANGED: Refactor bidirectional astar forward/reverse search to reduce code repetition [#2970](https://github.com/valhalla/valhalla/pull/2970)
   * CHANGED: Factor for service roads is 1.0 by default. [#2988](https://github.com/valhalla/valhalla/pull/2988)
   * ADDED: Support for conditionally skipping CI runs [#2986](https://github.com/valhalla/valhalla/pull/2986)
   * ADDED: Add instructions for building valhalla on `arm64` macbook [#2997](https://github.com/valhalla/valhalla/pull/2997)
   * NIT: Enables compiler warnings in part of mjolnir module [#2995](https://github.com/valhalla/valhalla/pull/2995)
   * CHANGED: nit(rename): Renames the encoded live speed properties [#2998](https://github.com/valhalla/valhalla/pull/2998)
   * ADDED: ci: Vendors the codecov script [#3002](https://github.com/valhalla/valhalla/pull/3002)
   * CHANGED: Allow None build type [#3005](https://github.com/valhalla/valhalla/pull/3005)
   * CHANGED: ci: Build Python bindings for Mac OS [#3013](https://github.com/valhalla/valhalla/pull/3013)

## Release Date: 2021-01-25 Valhalla 3.1.0
* **Removed**
   * REMOVED: Remove Node bindings. [#2502](https://github.com/valhalla/valhalla/pull/2502)
   * REMOVED: appveyor builds. [#2550](https://github.com/valhalla/valhalla/pull/2550)
   * REMOVED: Removed x86 CI builds. [#2792](https://github.com/valhalla/valhalla/pull/2792)

* **Bug Fix**
   * FIXED: Crazy ETAs.  If a way has forward speed with no backward speed and it is not oneway, then we must set the default speed.  The reverse logic applies as well.  If a way has no backward speed but has a forward speed and it is not a oneway, then set the default speed. [#2102](https://github.com/valhalla/valhalla/pull/2102)
   * FIXED: Map matching elapsed times spliced amongst different legs and discontinuities are now correct [#2104](https://github.com/valhalla/valhalla/pull/2104)
   * FIXED: Date time information is now propogated amongst different legs and discontinuities [#2107](https://github.com/valhalla/valhalla/pull/2107)
   * FIXED: Adds support for geos-3.8 c++ api [#2021](https://github.com/valhalla/valhalla/issues/2021)
   * FIXED: Updated the osrm serializer to not set junction name for osrm origin/start maneuver - this is not helpful since we are not transitioning through the intersection.  [#2121](https://github.com/valhalla/valhalla/pull/2121)
   * FIXED: Removes precomputing of edge-costs which lead to wrong results [#2120](https://github.com/valhalla/valhalla/pull/2120)
   * FIXED: Complex turn-restriction invalidates edge marked as kPermanent [#2103](https://github.com/valhalla/valhalla/issues/2103)
   * FIXED: Fixes bug with inverted time-restriction parsing [#2167](https://github.com/valhalla/valhalla/pull/2167)
   * FIXED: Fixed several bugs with numeric underflow in map-matching trip durations. These may
     occur when serializing match results where adjacent trace points appear out-of-sequence on the
     same edge [#2178](https://github.com/valhalla/valhalla/pull/2178)
     - `MapMatcher::FormPath` now catches route discontinuities on the same edge when the distance
       percentage along don't agree. The trip leg builder builds disconnected legs on a single edge
       to avoid duration underflow.
     - Correctly populate edge groups when matching results contain loops. When a loop occurs,
       the leg builder now starts at the correct edge where the loop ends, and correctly accounts
       for any contained edges.
     - Duration over-trimming at the terminating edge of a match.
   * FIXED: Increased internal precision of time tracking per edge and maneuver so that maneuver times sum to the same time represented in the leg summary [#2195](https://github.com/valhalla/valhalla/pull/2195)
   * FIXED: Tagged speeds were not properly marked. We were not using forward and backward speeds to flag if a speed is tagged or not.  Should not update turn channel speeds if we are not inferring them.  Added additional logic to handle PH in the conditional restrictions. Do not update stop impact for ramps if they are marked as internal. [#2198](https://github.com/valhalla/valhalla/pull/2198)
   * FIXED: Fixed the sharp turn phrase [#2226](https://github.com/valhalla/valhalla/pull/2226)
   * FIXED: Protect against duplicate points in the input or points that snap to the same location resulting in `nan` times for the legs of the map match (of a 0 distance route) [#2229](https://github.com/valhalla/valhalla/pull/2229)
   * FIXED: Improves restriction check on briding edge in Bidirectional Astar [#2228](https://github.com/valhalla/valhalla/pull/2242)
   * FIXED: Allow nodes at location 0,0 [#2245](https://github.com/valhalla/valhalla/pull/2245)
   * FIXED: Fix RapidJSON compiler warnings and naming conflict [#2249](https://github.com/valhalla/valhalla/pull/2249)
   * FIXED: Fixed bug in resample_spherical_polyline where duplicate successive lat,lng locations in the polyline resulting in `nan` for the distance computation which shortcuts further sampling [#2239](https://github.com/valhalla/valhalla/pull/2239)
   * FIXED: Update exit logic for non-motorways [#2252](https://github.com/valhalla/valhalla/pull/2252)
   * FIXED: Transition point map-matching. When match results are on a transition point, we search for the sibling nodes at that transition and snap it to the corresponding edges in the route. [#2258](https://github.com/valhalla/valhalla/pull/2258)
   * FIXED: Fixed verbal multi-cue logic [#2270](https://github.com/valhalla/valhalla/pull/2270)
   * FIXED: Fixed Uturn cases when a not_thru edge is connected to the origin edge. [#2272](https://github.com/valhalla/valhalla/pull/2272)
   * FIXED: Update intersection classes in osrm response to not label all ramps as motorway [#2279](https://github.com/valhalla/valhalla/pull/2279)
   * FIXED: Fixed bug in mapmatcher when interpolation point goes before the first valid match or after the last valid match. Such behavior usually leads to discontinuity in matching. [#2275](https://github.com/valhalla/valhalla/pull/2275)
   * FIXED: Fixed an issue for time_allowed logic.  Previously we returned false on the first time allowed restriction and did not check them all. Added conditional restriction gurka test and datetime optional argument to gurka header file. [#2286](https://github.com/valhalla/valhalla/pull/2286)
   * FIXED: Fixed an issue for date ranges.  For example, for the range Jan 04 to Jan 02 we need to test to end of the year and then from the first of the year to the end date.  Also, fixed an emergency tag issue.  We should only set the use to emergency if all other access is off. [#2290](https://github.com/valhalla/valhalla/pull/2290)
   * FIXED: Found a few issues with the initial ref and direction logic for ways.  We were overwriting the refs with directionals to the name_offset_map instead of concatenating them together.  Also, we did not allow for blank entries for GetTagTokens. [#2298](https://github.com/valhalla/valhalla/pull/2298)
   * FIXED: Fixed an issue where MatchGuidanceViewJunctions is only looking at the first edge. Set the data_id for guidance views to the changeset id as it is already being populated. Also added test for guidance views. [#2303](https://github.com/valhalla/valhalla/pull/2303)
   * FIXED: Fixed a problem with live speeds where live speeds were being used to determine access, even when a live
   speed (current time) route wasn't what was requested. [#2311](https://github.com/valhalla/valhalla/pull/2311)
   * FIXED: Fix break/continue typo in search filtering [#2317](https://github.com/valhalla/valhalla/pull/2317)
   * FIXED: Fix a crash in trace_route due to iterating past the end of a vector. [#2322](https://github.com/valhalla/valhalla/pull/2322)
   * FIXED: Don't allow timezone information in the local date time string attached at each location. [#2312](https://github.com/valhalla/valhalla/pull/2312)
   * FIXED: Fix short route trimming in bidirectional astar [#2323](https://github.com/valhalla/valhalla/pull/2323)
   * FIXED: Fix shape trimming in leg building for snap candidates that lie within the margin of rounding error [#2326](https://github.com/valhalla/valhalla/pull/2326)
   * FIXED: Fixes route duration underflow with traffic data [#2325](https://github.com/valhalla/valhalla/pull/2325)
   * FIXED: Parse mtb:scale tags and set bicycle access if present [#2117](https://github.com/valhalla/valhalla/pull/2117)
   * FIXED: Fixed segfault.  Shape was missing from options for valhalla_path_comparison and valhalla_run_route.  Also, costing options was missing in valhalla_path_comparison. [#2343](https://github.com/valhalla/valhalla/pull/2343)
   * FIXED: Handle decimal numbers with zero-value mantissa properly in Lua [#2355](https://github.com/valhalla/valhalla/pull/2355)
   * FIXED: Many issues that resulted in discontinuities, failed matches or incorrect time/duration for map matching requests. [#2292](https://github.com/valhalla/valhalla/pull/2292)
   * FIXED: Seeing segfault when loading large osmdata data files before loading LuaJit. LuaJit fails to create luaL_newstate() Ref: [#2158](https://github.com/ntop/ntopng/issues/2158) Resolution is to load LuaJit before loading the data files. [#2383](https://github.com/valhalla/valhalla/pull/2383)
   * FIXED: Store positive/negative OpenLR offsets in bucketed form [#2405](https://github.com/valhalla/valhalla/2405)
   * FIXED: Fix on map-matching return code when breakage distance limitation exceeds. Instead of letting the request goes into meili and fails in finding a route, we check the distance in loki and early return with exception code 172. [#2406](https://github.com/valhalla/valhalla/pull/2406)
   * FIXED: Don't create edges for portions of ways that are doubled back on themselves as this confuses opposing edge index computations [#2385](https://github.com/valhalla/valhalla/pull/2385)
   * FIXED: Protect against nan in uniform_resample_spherical_polyline. [#2431](https://github.com/valhalla/valhalla/pull/2431)
   * FIXED: Obvious maneuvers. [#2436](https://github.com/valhalla/valhalla/pull/2436)
   * FIXED: Base64 encoding/decoding [#2452](https://github.com/valhalla/valhalla/pull/2452)
   * FIXED: Added post roundabout instruction when enter/exit roundabout maneuvers are combined [#2454](https://github.com/valhalla/valhalla/pull/2454)
   * FIXED: openlr: Explicitly check for linear reference option for Valhalla serialization. [#2458](https://github.com/valhalla/valhalla/pull/2458)
   * FIXED: Fix segfault: Do not combine last turn channel maneuver. [#2463](https://github.com/valhalla/valhalla/pull/2463)
   * FIXED: Remove extraneous whitespaces from ja-JP.json. [#2471](https://github.com/valhalla/valhalla/pull/2471)
   * FIXED: Checks protobuf serialization/parsing success [#2477](https://github.com/valhalla/valhalla/pull/2477)
   * FIXED: Fix dereferencing of end for std::lower_bound in sequence and possible UB [#2488](https://github.com/valhalla/valhalla/pull/2488)
   * FIXED: Make tile building reproducible: fix UB-s [#2480](https://github.com/valhalla/valhalla/pull/2480)
   * FIXED: Zero initialize EdgeInfoInner.spare0_. Uninitialized spare0_ field produced UB which causes gurka_reproduce_tile_build to fail intermittently. [2499](https://github.com/valhalla/valhalla/pull/2499)
   * FIXED: Drop unused CHANGELOG validation script, straggling NodeJS references [#2506](https://github.com/valhalla/valhalla/pull/2506)
   * FIXED: Fix missing nullptr checks in graphreader and loki::Reach (causing segfault during routing with not all levels of tiles availble) [#2504](https://github.com/valhalla/valhalla/pull/2504)
   * FIXED: Fix mismatch of triplegedge roadclass and directededge roadclass [#2507](https://github.com/valhalla/valhalla/pull/2507)
   * FIXED: Improve german destination_verbal_alert phrases [#2509](https://github.com/valhalla/valhalla/pull/2509)
   * FIXED: Undefined behavior cases discovered with undefined behavior sanitizer tool. [2498](https://github.com/valhalla/valhalla/pull/2498)
   * FIXED: Fixed logic so verbal keep instructions use branch exit sign info for ramps [#2520](https://github.com/valhalla/valhalla/pull/2520)
   * FIXED: Fix bug in trace_route for uturns causing garbage coordinates [#2517](https://github.com/valhalla/valhalla/pull/2517)
   * FIXED: Simplify heading calculation for turn type. Remove undefined behavior case. [#2513](https://github.com/valhalla/valhalla/pull/2513)
   * FIXED: Always set costing name even if one is not provided for osrm serializer weight_name. [#2528](https://github.com/valhalla/valhalla/pull/2528)
   * FIXED: Make single-thread tile building reproducible: fix seed for shuffle, use concurrency configuration from the mjolnir section. [#2515](https://github.com/valhalla/valhalla/pull/2515)
   * FIXED: More Windows compatibility: build tiles and some run actions work now (including CI tests) [#2300](https://github.com/valhalla/valhalla/issues/2300)
   * FIXED: Transcoding of c++ location to pbf location used path edges in the place of filtered edges. [#2542](https://github.com/valhalla/valhalla/pull/2542)
   * FIXED: Add back whitelisting action types. [#2545](https://github.com/valhalla/valhalla/pull/2545)
   * FIXED: Allow uturns for truck costing now that we have derived deadends marked in the edge label [#2559](https://github.com/valhalla/valhalla/pull/2559)
   * FIXED: Map matching uturn trimming at the end of an edge where it wasn't needed. [#2558](https://github.com/valhalla/valhalla/pull/2558)
   * FIXED: Multicue enter roundabout [#2556](https://github.com/valhalla/valhalla/pull/2556)
   * FIXED: Changed reachability computation to take into account live speed [#2597](https://github.com/valhalla/valhalla/pull/2597)
   * FIXED: Fixed a bug where the temp files were not getting read in if you started with the construct edges or build phase for valhalla_build_tiles. [#2601](https://github.com/valhalla/valhalla/pull/2601)
   * FIXED: Updated fr-FR.json with partial translations. [#2605](https://github.com/valhalla/valhalla/pull/2605)
   * FIXED: Removed superfluous const qualifier from odin/signs [#2609](https://github.com/valhalla/valhalla/pull/2609)
   * FIXED: Internal maneuver placement [#2600](https://github.com/valhalla/valhalla/pull/2600)
   * FIXED: Complete fr-FR.json locale. [#2614](https://github.com/valhalla/valhalla/pull/2614)
   * FIXED: Don't truncate precision in polyline encoding [#2632](https://github.com/valhalla/valhalla/pull/2632)
   * FIXED: Fix all compiler warnings in sif and set to -Werror [#2642](https://github.com/valhalla/valhalla/pull/2642)
   * FIXED: Remove unnecessary maneuvers to continue straight [#2647](https://github.com/valhalla/valhalla/pull/2647)
   * FIXED: Linear reference support in route/mapmatch apis (FOW, FRC, bearing, and number of references) [#2645](https://github.com/valhalla/valhalla/pull/2645)
   * FIXED: Ambiguous local to global (with timezone information) date time conversions now all choose to use the later time instead of throwing unhandled exceptions [#2665](https://github.com/valhalla/valhalla/pull/2665)
   * FIXED: Overestimated reach caused be reenquing transition nodes without checking that they had been already expanded [#2670](https://github.com/valhalla/valhalla/pull/2670)
   * FIXED: Build with C++17 standard. Deprecated function calls are substituted with new ones. [#2669](https://github.com/valhalla/valhalla/pull/2669)
   * FIXED: Improve German post_transition_verbal instruction [#2677](https://github.com/valhalla/valhalla/pull/2677)
   * FIXED: Lane updates.  Add the turn lanes to all edges of the way.  Do not "enhance" turn lanes if they are part of a complex restriction.  Moved ProcessTurnLanes after UpdateManeuverPlacementForInternalIntersectionTurns.  Fix for a missing "uturn" indication for intersections on the previous maneuver, we were serializing an empty list. [#2679](https://github.com/valhalla/valhalla/pull/2679)
   * FIXED: Fixes OpenLr serialization [#2688](https://github.com/valhalla/valhalla/pull/2688)
   * FIXED: Internal edges can't be also a ramp or a turn channel.  Also, if an edge is marked as ramp and turn channel mark it as a ramp.  [2689](https://github.com/valhalla/valhalla/pull/2689)
   * FIXED: Check that speeds are equal for the edges going in the same direction while buildig shortcuts [#2691](https://github.com/valhalla/valhalla/pull/2691)
   * FIXED: Missing fork or bear instruction [#2683](https://github.com/valhalla/valhalla/pull/2683)
   * FIXED: Eliminate null pointer dereference in GraphReader::AreEdgesConnected [#2695](https://github.com/valhalla/valhalla/issues/2695)
   * FIXED: Fix polyline simplification float/double comparison [#2698](https://github.com/valhalla/valhalla/issues/2698)
   * FIXED: Weights were sometimes negative due to incorrect updates to elapsed_cost [#2702](https://github.com/valhalla/valhalla/pull/2702)
   * FIXED: Fix bidirectional route failures at deadends [#2705](https://github.com/valhalla/valhalla/pull/2705)
   * FIXED: Updated logic to call out a non-obvious turn [#2708](https://github.com/valhalla/valhalla/pull/2708)
   * FIXED: valhalla_build_statistics multithreaded mode fixed [#2707](https://github.com/valhalla/valhalla/pull/2707)
   * FIXED: If infer_internal_intersections is true then allow internals that are also ramps or TCs. Without this we produce an extra continue manuever.  [#2710](https://github.com/valhalla/valhalla/pull/2710)
   * FIXED: We were routing down roads that should be destination only. Now we mark roads with motor_vehicle=destination and motor_vehicle=customers or access=destination and access=customers as destination only. [#2722](https://github.com/valhalla/valhalla/pull/2722)
   * FIXED: Replace all Python2 print statements with Python3 syntax [#2716](https://github.com/valhalla/valhalla/issues/2716)
   * FIXED: Some HGT files not found [#2723](https://github.com/valhalla/valhalla/issues/2723)
   * FIXED: Fix PencilPointUturn detection by removing short-edge check and updating angle threshold [#2725](https://github.com/valhalla/valhalla/issues/2725)
   * FIXED: Fix invalid continue/bear maneuvers [#2729](https://github.com/valhalla/valhalla/issues/2729)
   * FIXED: Fixes an issue that lead to double turns within a very short distance, when instead, it should be a u-turn. We now collapse double L turns or double R turns in short non-internal intersections to u-turns. [#2740](https://github.com/valhalla/valhalla/pull/2740)
   * FIXED: fixes an issue that lead to adding an extra maneuver. We now combine a current maneuver short length non-internal edges (left or right) with the next maneuver that is a kRampStraight. [#2741](https://github.com/valhalla/valhalla/pull/2741)
   * FIXED: Reduce verbose instructions by collapsing small end ramp forks [#2762](https://github.com/valhalla/valhalla/issues/2762)
   * FIXED: Remove redundant return statements [#2776](https://github.com/valhalla/valhalla/pull/2776)
   * FIXED: Added unit test for BuildAdminFromPBF() to test GEOS 3.9 update. [#2787](https://github.com/valhalla/valhalla/pull/2787)
   * FIXED: Add support for geos-3.9 c++ api [#2739](https://github.com/valhalla/valhalla/issues/2739)
   * FIXED: Fix check for live speed validness [#2797](https://github.com/valhalla/valhalla/pull/2797)

* **Enhancement**
   * ADDED: Matrix of Bike Share [#2590](https://github.com/valhalla/valhalla/pull/2590)
   * ADDED: Add ability to provide custom implementation for candidate collection in CandidateQuery. [#2328](https://github.com/valhalla/valhalla/pull/2328)
   * ADDED: Cancellation of tile downloading. [#2319](https://github.com/valhalla/valhalla/pull/2319)
   * ADDED: Return the coordinates of the nodes isochrone input locations snapped to [#2111](https://github.com/valhalla/valhalla/pull/2111)
   * ADDED: Allows more complicated routes in timedependent a-star before timing out [#2068](https://github.com/valhalla/valhalla/pull/2068)
   * ADDED: Guide signs and junction names [#2096](https://github.com/valhalla/valhalla/pull/2096)
   * ADDED: Added a bool to the config indicating whether to use commercially set attributes.  Added logic to not call IsIntersectionInternal if this is a commercial data set.  [#2132](https://github.com/valhalla/valhalla/pull/2132)
   * ADDED: Removed commerical data set bool to the config and added more knobs for data.  Added infer_internal_intersections, infer_turn_channels, apply_country_overrides, and use_admin_db.  [#2173](https://github.com/valhalla/valhalla/pull/2173)
   * ADDED: Allow using googletest in unit tests and convert all tests to it (old test.cc is completely removed). [#2128](https://github.com/valhalla/valhalla/pull/2128)
   * ADDED: Add guidance view capability. [#2209](https://github.com/valhalla/valhalla/pull/2209)
   * ADDED: Collect turn cost information as path is formed so that it can be seralized out for trace attributes or osrm flavored intersections. Also add shape_index to osrm intersections. [#2207](https://github.com/valhalla/valhalla/pull/2207)
   * ADDED: Added alley factor to autocost.  Factor is defaulted at 1.0f or do not avoid alleys. [#2246](https://github.com/valhalla/valhalla/pull/2246)
   * ADDED: Support unlimited speed limits where maxspeed=none. [#2251](https://github.com/valhalla/valhalla/pull/2251)
   * ADDED: Implement improved Reachability check using base class Dijkstra. [#2243](https://github.com/valhalla/valhalla/pull/2243)
   * ADDED: Gurka integration test framework with ascii-art maps [#2244](https://github.com/valhalla/valhalla/pull/2244)
   * ADDED: Add to the stop impact when transitioning from higher to lower class road and we are not on a turn channel or ramp. Also, penalize lefts when driving on the right and vice versa. [#2282](https://github.com/valhalla/valhalla/pull/2282)
   * ADDED: Added reclassify_links, use_direction_on_ways, and allow_alt_name as config options.  If `use_direction_on_ways = true` then use `direction` and `int_direction` on the way to update the directional for the `ref` and `int_ref`.  Also, copy int_efs to the refs. [#2285](https://github.com/valhalla/valhalla/pull/2285)
   * ADDED: Add support for live traffic. [#2268](https://github.com/valhalla/valhalla/pull/2268)
   * ADDED: Implement per-location search filters for functional road class and forms of way. [#2289](https://github.com/valhalla/valhalla/pull/2289)
   * ADDED: Approach, multi-cue, and length updates [#2313](https://github.com/valhalla/valhalla/pull/2313)
   * ADDED: Speed up timezone differencing calculation if cache is provided. [#2316](https://github.com/valhalla/valhalla/pull/2316)
   * ADDED: Added rapidjson/schema.h to baldr/rapidjson_util.h to make it available for use within valhalla. [#2330](https://github.com/valhalla/valhalla/issues/2330)
   * ADDED: Support decimal precision for height values in elevation service. Also support polyline5 for encoded polylines input and output to elevation service. [#2324](https://github.com/valhalla/valhalla/pull/2324)
   * ADDED: Use both imminent and distant verbal multi-cue phrases. [#2353](https://github.com/valhalla/valhalla/pull/2353)
   * ADDED: Split parsing stage into 3 separate stages. [#2339](https://github.com/valhalla/valhalla/pull/2339)
   * CHANGED: Speed up graph enhancing by avoiding continuous unordered_set rebuilding [#2349](https://github.com/valhalla/valhalla/pull/2349)
   * CHANGED: Skip calling out to Lua for nodes/ways/relations with not tags - speeds up parsing. [#2351](https://github.com/valhalla/valhalla/pull/2351)
   * CHANGED: Switch to LuaJIT for lua scripting - speeds up file parsing [#2352](https://github.com/valhalla/valhalla/pull/2352)
   * ADDED: Ability to create OpenLR records from raw data. [#2356](https://github.com/valhalla/valhalla/pull/2356)
   * ADDED: Revamp length phrases [#2359](https://github.com/valhalla/valhalla/pull/2359)
   * CHANGED: Do not allocate memory in skadi if we don't need it. [#2373](https://github.com/valhalla/valhalla/pull/2373)
   * CHANGED: Map matching: throw error (443/NoSegment) when no candidate edges are available. [#2370](https://github.com/valhalla/valhalla/pull/2370/)
   * ADDED: Add sk-SK.json (slovak) localization file. [#2376](https://github.com/valhalla/valhalla/pull/2376)
   * ADDED: Extend roundabout phrases. [#2378](https://github.com/valhalla/valhalla/pull/2378)
   * ADDED: More roundabout phrase tests. [#2382](https://github.com/valhalla/valhalla/pull/2382)
   * ADDED: Update the turn and continue phrases to include junction names and guide signs. [#2386](https://github.com/valhalla/valhalla/pull/2386)
   * ADDED: Add the remaining guide sign toward phrases [#2389](https://github.com/valhalla/valhalla/pull/2389)
   * ADDED: The ability to allow immediate uturns at trace points in a map matching request [#2380](https://github.com/valhalla/valhalla/pull/2380)
   * ADDED: Add utility functions to Signs. [#2390](https://github.com/valhalla/valhalla/pull/2390)
   * ADDED: Unified time tracking for all algorithms that support time-based graph expansion. [#2278](https://github.com/valhalla/valhalla/pull/2278)
   * ADDED: Add rail_ferry use and costing. [#2408](https://github.com/valhalla/valhalla/pull/2408)
   * ADDED: `street_side_max_distance`, `display_lat` and `display_lon` to `locations` in input for better control of routing side of street [#1769](https://github.com/valhalla/valhalla/pull/1769)
   * ADDED: Add addtional exit phrases. [#2421](https://github.com/valhalla/valhalla/pull/2421)
   * ADDED: Add Japanese locale, update German. [#2432](https://github.com/valhalla/valhalla/pull/2432)
   * ADDED: Gurka expect_route refactor [#2435](https://github.com/valhalla/valhalla/pull/2435)
   * ADDED: Add option to suppress roundabout exits [#2437](https://github.com/valhalla/valhalla/pull/2437)
   * ADDED: Add Greek locale. [#2438](https://github.com/valhalla/valhalla/pull/2438)
   * ADDED (back): Support for 64bit wide way ids in the edgeinfo structure with no impact to size for data sources with ids 32bits wide. [#2422](https://github.com/valhalla/valhalla/pull/2422)
   * ADDED: Support for 64bit osm node ids in parsing stage of tile building [#2422](https://github.com/valhalla/valhalla/pull/2422)
   * CHANGED: Point2/PointLL are now templated to allow for higher precision coordinate math when desired [#2429](https://github.com/valhalla/valhalla/pull/2429)
   * ADDED: Optional OpenLR Encoded Path Edges in API Response [#2424](https://github.com/valhalla/valhalla/pull/2424)
   * ADDED: Add explicit include for sstream to be compatible with msvc_x64 toolset. [#2449](https://github.com/valhalla/valhalla/pull/2449)
   * ADDED: Properly split returned path if traffic conditions change partway along edges [#2451](https://github.com/valhalla/valhalla/pull/2451/files)
   * ADDED: Add Dutch locale. [#2464](https://github.com/valhalla/valhalla/pull/2464)
   * ADDED: Check with address sanititizer in CI. Add support for undefined behavior sanitizer. [#2487](https://github.com/valhalla/valhalla/pull/2487)
   * ADDED: Ability to recost a path and increased cost/time details along the trippath and json output [#2425](https://github.com/valhalla/valhalla/pull/2425)
   * ADDED: Add the ability to do bikeshare based (ped/bike) multimodal routing [#2031](https://github.com/valhalla/valhalla/pull/2031)
   * ADDED: Route through restrictions enabled by introducing a costing option. [#2469](https://github.com/valhalla/valhalla/pull/2469)
   * ADDED: Migrated to Ubuntu 20.04 base-image [#2508](https://github.com/valhalla/valhalla/pull/2508)
   * CHANGED: Speed up parseways stage by avoiding multiple string comparisons [#2518](https://github.com/valhalla/valhalla/pull/2518)
   * CHANGED: Speed up enhance stage by avoiding GraphTileBuilder copying [#2468](https://github.com/valhalla/valhalla/pull/2468)
   * ADDED: Costing options now includes shortest flag which favors shortest path routes [#2555](https://github.com/valhalla/valhalla/pull/2555)
   * ADDED: Incidents in intersections [#2547](https://github.com/valhalla/valhalla/pull/2547)
   * CHANGED: Refactor mapmatching configuration to use a struct (instead of `boost::property_tree::ptree`). [#2485](https://github.com/valhalla/valhalla/pull/2485)
   * ADDED: Save exit maneuver's begin heading when combining enter & exit roundabout maneuvers. [#2554](https://github.com/valhalla/valhalla/pull/2554)
   * ADDED: Added new urban flag that can be set if edge is within city boundaries to data processing; new use_urban_tag config option; added to osrm response within intersections. [#2522](https://github.com/valhalla/valhalla/pull/2522)
   * ADDED: Parses OpenLr of type PointAlongLine [#2565](https://github.com/valhalla/valhalla/pull/2565)
   * ADDED: Use edge.is_urban is set for serializing is_urban. [#2568](https://github.com/valhalla/valhalla/pull/2568)
   * ADDED: Added new rest/service area uses on the edge. [#2533](https://github.com/valhalla/valhalla/pull/2533)
   * ADDED: Dependency cache for Azure [#2567](https://github.com/valhalla/valhalla/pull/2567)
   * ADDED: Added flexibility to remove the use of the admindb and to use the country and state iso from the tiles; [#2579](https://github.com/valhalla/valhalla/pull/2579)
   * ADDED: Added toll gates and collection points (gantry) to the node;  [#2532](https://github.com/valhalla/valhalla/pull/2532)
   * ADDED: Added osrm serialization for rest/service areas and admins. [#2594](https://github.com/valhalla/valhalla/pull/2594)
   * CHANGED: Improved Russian localization; [#2593](https://github.com/valhalla/valhalla/pull/2593)
   * ADDED: Support restricted class in intersection annotations [#2589](https://github.com/valhalla/valhalla/pull/2589)
   * ADDED: Added trail type trace [#2606](https://github.com/valhalla/valhalla/pull/2606)
   * ADDED: Added tunnel names to the edges as a tagged name.  [#2608](https://github.com/valhalla/valhalla/pull/2608)
   * CHANGED: Moved incidents to the trip leg and cut the shape of the leg at that location [#2610](https://github.com/valhalla/valhalla/pull/2610)
   * ADDED: Costing option to ignore_closures when routing with current flow [#2615](https://github.com/valhalla/valhalla/pull/2615)
   * ADDED: Cross-compilation ability with MinGW64 [#2619](https://github.com/valhalla/valhalla/pull/2619)
   * ADDED: Defines the incident tile schema and incident metadata [#2620](https://github.com/valhalla/valhalla/pull/2620)
   * ADDED: Moves incident serializer logic into a generic serializer [#2621](https://github.com/valhalla/valhalla/pull/2621)
   * ADDED: Incident loading singleton for continually refreshing incident tiles[#2573](https://github.com/valhalla/valhalla/pull/2573)
   * ADDED: One shot mode to valhalla_service so you can run a single request of any type without starting a server [#2624](https://github.com/valhalla/valhalla/pull/2624)
   * ADDED: Adds text instructions to OSRM output [#2625](https://github.com/valhalla/valhalla/pull/2625)
   * ADDED: Adds support for alternate routes [#2626](https://github.com/valhalla/valhalla/pull/2626)
   * CHANGED: Switch Python bindings generator from boost.python to header-only pybind11[#2644](https://github.com/valhalla/valhalla/pull/2644)
   * ADDED: Add support of input file for one-shot mode of valhalla_service [#2648](https://github.com/valhalla/valhalla/pull/2648)
   * ADDED: Linear reference support to locate api [#2645](https://github.com/valhalla/valhalla/pull/2645)
   * ADDED: Implemented OSRM-like turn duration calculation for car. Uses it now in auto costing. [#2651](https://github.com/valhalla/valhalla/pull/2651)
   * ADDED: Enhanced turn lane information in guidance [#2653](https://github.com/valhalla/valhalla/pull/2653)
   * ADDED: `top_speed` option for all motorized vehicles [#2667](https://github.com/valhalla/valhalla/issues/2667)
   * CHANGED: Move turn_lane_direction helper to odin/util [#2675](https://github.com/valhalla/valhalla/pull/2675)
   * ADDED: Add annotations to osrm response including speed limits, unit and sign conventions [#2668](https://github.com/valhalla/valhalla/pull/2668)
   * ADDED: Added functions for predicted speeds encoding-decoding [#2674](https://github.com/valhalla/valhalla/pull/2674)
   * ADDED: Time invariant routing via the bidirectional algorithm. This has the effect that when time dependent routes (arrive_by and depart_at) fall back to bidirectional due to length restrictions they will actually use the correct time of day for one of the search directions [#2660](https://github.com/valhalla/valhalla/pull/2660)
   * ADDED: If the length of the edge is greater than kMaxEdgeLength, then consider this a catastrophic error if the should_error bool is true in the set_length function. [2678](https://github.com/valhalla/valhalla/pull/2678)
   * ADDED: Moved lat,lon coordinates structures from single to double precision. Improves geometry accuracy noticibly at zooms above 17 as well as coordinate snapping and any other geometric operations. Addes about a 2% performance pentalty for standard routes. Graph nodes now have 7 digits of precision.  [#2693](https://github.com/valhalla/valhalla/pull/2693)
   * ADDED: Added signboards to guidance views.  [#2687](https://github.com/valhalla/valhalla/pull/2687)
   * ADDED: Regular speed on shortcut edges is calculated with turn durations taken into account. Truck, motorcycle and motorscooter profiles use OSRM-like turn duration. [#2662](https://github.com/valhalla/valhalla/pull/2662)
   * CHANGED: Remove astar algorithm and replace its use with timedep_forward as its redundant [#2706](https://github.com/valhalla/valhalla/pull/2706)
   * ADDED: Recover and recost all shortcuts in final path for bidirectional astar algorithm [#2711](https://github.com/valhalla/valhalla/pull/2711)
   * ADDED: An option for shortcut recovery to be cached at start up to reduce the time it takes to do so on the fly [#2714](https://github.com/valhalla/valhalla/pull/2714)
   * ADDED: If width <= 1.9 then no access for auto, truck, bus, taxi, emergency and hov. [#2713](https://github.com/valhalla/valhalla/pull/2713)
   * ADDED: Centroid/Converge/Rendezvous/Meet API which allows input locations to find a least cost convergence point from all locations [#2734](https://github.com/valhalla/valhalla/pull/2734)
   * ADDED: Added support to process the sump_buster tag.  Also, fixed a few small access bugs for nodes. [#2731](https://github.com/valhalla/valhalla/pull/2731)
   * ADDED: Log message if failed to create tiles directory. [#2738](https://github.com/valhalla/valhalla/pull/2738)
   * CHANGED: Tile memory is only owned by the GraphTile rather than shared amongst copies of the graph tile (in GraphReader and TileCaches). [#2340](https://github.com/valhalla/valhalla/pull/2340)
   * ADDED: Add Estonian locale. [#2748](https://github.com/valhalla/valhalla/pull/2748)
   * CHANGED: Handle GraphTile objects as smart pointers [#2703](https://github.com/valhalla/valhalla/pull/2703)
   * CHANGED: Improve stability with no RTTI build [#2759](https://github.com/valhalla/valhalla/pull/2759) and [#2760](https://github.com/valhalla/valhalla/pull/2760)
   * CHANGED: Change generic service roads to a new Use=kServiceRoad. This is for highway=service without other service= tags (such as driveway, alley, parking aisle) [#2419](https://github.com/valhalla/valhalla/pull/2419)
   * ADDED: Isochrones support isodistance lines as well [#2699](https://github.com/valhalla/valhalla/pull/2699)
   * ADDED: Add support for ignoring live traffic closures for waypoints [#2685](https://github.com/valhalla/valhalla/pull/2685)
   * ADDED: Add use_distance to auto cost to allow choosing between two primary cost components, time or distance [#2771](https://github.com/valhalla/valhalla/pull/2771)
   * CHANGED: nit: Enables compiler warnings in part of loki module [#2767](https://github.com/valhalla/valhalla/pull/2767)
   * CHANGED: Reducing the number of uturns by increasing the cost to for them to 9.5f. Note: Did not increase the cost for motorcycles or motorscooters. [#2770](https://github.com/valhalla/valhalla/pull/2770)
   * ADDED: Add option to use thread-safe GraphTile's reference counter. [#2772](https://github.com/valhalla/valhalla/pull/2772)
   * CHANGED: nit: Enables compiler warnings in part of thor module [#2768](https://github.com/valhalla/valhalla/pull/2768)
   * ADDED: Add costing option `use_tracks` to avoid or favor tracks in route. [#2769](https://github.com/valhalla/valhalla/pull/2769)
   * CHANGED: chore: Updates libosmium [#2786](https://github.com/valhalla/valhalla/pull/2786)
   * CHANGED: Optimize double bucket queue to reduce memory reallocations. [#2719](https://github.com/valhalla/valhalla/pull/2719)
   * CHANGED: Collapse merge maneuvers [#2773](https://github.com/valhalla/valhalla/pull/2773)
   * CHANGED: Add shortcuts to the tiles' bins so we can find them when doing spatial lookups. [#2744](https://github.com/valhalla/valhalla/pull/2744)

## Release Date: 2019-11-21 Valhalla 3.0.9
* **Bug Fix**
   * FIXED: Changed reachability computation to consider both directions of travel wrt candidate edges [#1965](https://github.com/valhalla/valhalla/pull/1965)
   * FIXED: toss ways where access=private and highway=service and service != driveway. [#1960](https://github.com/valhalla/valhalla/pull/1960)
   * FIXED: Fix search_cutoff check in loki correlate_node. [#2023](https://github.com/valhalla/valhalla/pull/2023)
   * FIXED: Computes notion of a deadend at runtime in bidirectional a-star which fixes no-route with a complicated u-turn. [#1982](https://github.com/valhalla/valhalla/issues/1982)
   * FIXED: Fix a bug with heading filter at nodes. [#2058](https://github.com/valhalla/valhalla/pull/2058)
   * FIXED: Bug in map matching continuity checking such that continuity must only be in the forward direction. [#2029](https://github.com/valhalla/valhalla/pull/2029)
   * FIXED: Allow setting the time for map matching paths such that the time is used for speed lookup. [#2030](https://github.com/valhalla/valhalla/pull/2030)
   * FIXED: Don't use density factor for transition cost when user specified flag disables flow speeds. [#2048](https://github.com/valhalla/valhalla/pull/2048)
   * FIXED: Map matching trace_route output now allows for discontinuities in the match though multi match is not supported in valhalla route output. [#2049](https://github.com/valhalla/valhalla/pull/2049)
   * FIXED: Allows routes with no time specified to use time conditional edges and restrictions with a flag denoting as much [#2055](https://github.com/valhalla/valhalla/pull/2055)
   * FIXED: Fixed a bug with 'current' time type map matches. [#2060](https://github.com/valhalla/valhalla/pull/2060)
   * FIXED: Fixed a bug with time dependent expansion in which the expansion distance heuristic was not being used. [#2064](https://github.com/valhalla/valhalla/pull/2064)

* **Enhancement**
   * ADDED: Establish pinpoint test pattern [#1969](https://github.com/valhalla/valhalla/pull/1969)
   * ADDED: Suppress relative direction in ramp/exit instructions if it matches driving side of street [#1990](https://github.com/valhalla/valhalla/pull/1990)
   * ADDED: Added relative direction to the merge maneuver [#1989](https://github.com/valhalla/valhalla/pull/1989)
   * ADDED: Refactor costing to better handle multiple speed datasources [#2026](https://github.com/valhalla/valhalla/pull/2026)
   * ADDED: Better usability of curl for fetching tiles on the fly [#2026](https://github.com/valhalla/valhalla/pull/2026)
   * ADDED: LRU cache scheme for tile storage [#2026](https://github.com/valhalla/valhalla/pull/2026)
   * ADDED: GraphTile size check [#2026](https://github.com/valhalla/valhalla/pull/2026)
   * ADDED: Pick more sane values for highway and toll avoidance [#2026](https://github.com/valhalla/valhalla/pull/2026)
   * ADDED: Refactor adding predicted speed info to speed up process [#2026](https://github.com/valhalla/valhalla/pull/2026)
   * ADDED: Allow selecting speed data sources at request time [#2026](https://github.com/valhalla/valhalla/pull/2026)
   * ADDED: Allow disabling certain neighbors in connectivity map [#2026](https://github.com/valhalla/valhalla/pull/2026)
   * ADDED: Allows routes with time-restricted edges if no time specified and notes restriction in response [#1992](https://github.com/valhalla/valhalla/issues/1992)
   * ADDED: Runtime deadend detection to timedependent a-star. [#2059](https://github.com/valhalla/valhalla/pull/2059)

## Release Date: 2019-09-06 Valhalla 3.0.8
* **Bug Fix**
   * FIXED: Added logic to detect if user is to merge to the left or right [#1892](https://github.com/valhalla/valhalla/pull/1892)
   * FIXED: Overriding the destination_only flag when reclassifying ferries; Also penalizing ferries with a 5 min. penalty in the cost to allow us to avoid destination_only the majority of the time except when it is necessary. [#1895](https://github.com/valhalla/valhalla/pull/1905)
   * FIXED: Suppress forks at motorway junctions and intersecting service roads [#1909](https://github.com/valhalla/valhalla/pull/1909)
   * FIXED: Enhanced fork assignment logic [#1912](https://github.com/valhalla/valhalla/pull/1912)
   * FIXED: Added logic to fall back to return country poly if no state and updated lua for Metro Manila and Ireland [#1910](https://github.com/valhalla/valhalla/pull/1910)
   * FIXED: Added missing motorway fork instruction [#1914](https://github.com/valhalla/valhalla/pull/1914)
   * FIXED: Use begin street name for osrm compat mode [#1916](https://github.com/valhalla/valhalla/pull/1916)
   * FIXED: Added logic to fix missing highway cardinal directions in the US [#1917](https://github.com/valhalla/valhalla/pull/1917)
   * FIXED: Handle forward traversable significant road class intersecting edges [#1928](https://github.com/valhalla/valhalla/pull/1928)
   * FIXED: Fixed bug with shape trimming that impacted Uturns at Via locations. [#1935](https://github.com/valhalla/valhalla/pull/1935)
   * FIXED: Dive bomb updates.  Updated default speeds for urban areas based on roadclass for the enhancer.  Also, updated default speeds based on roadclass in lua.  Fixed an issue where we were subtracting 1 from uint32_t when 0 for stop impact.  Updated reclassify link logic to allow residential roads to be added to the tree, but we only downgrade the links to tertiary.  Updated TransitionCost functions to add 1.5 to the turncost when transitioning from a ramp to a non ramp and vice versa.  Also, added 0.5f to the turncost if the edge is a roundabout. [#1931](https://github.com/valhalla/valhalla/pull/1931)

* **Enhancement**
   * ADDED: Caching url fetched tiles to disk [#1887](https://github.com/valhalla/valhalla/pull/1887)
   * ADDED: filesystem::remove_all [#1887](https://github.com/valhalla/valhalla/pull/1887)
   * ADDED: Minimum enclosing bounding box tool [#1887](https://github.com/valhalla/valhalla/pull/1887)
   * ADDED: Use constrained flow speeds in bidirectional_astar.cc [#1907](https://github.com/valhalla/valhalla/pull/1907)
   * ADDED: Bike Share Stations are now in the graph which should set us up to do multimodal walk/bike scenarios [#1852](https://github.com/valhalla/valhalla/pull/1852)

## Release Date: 2019-7-18 Valhalla 3.0.7
* **Bug Fix**
   * FIXED: Fix pedestrian fork [#1886](https://github.com/valhalla/valhalla/pull/1886)

## Release Date: 2019-7-15 Valhalla 3.0.6
* **Bug Fix**
   * FIXED: Admin name changes. [#1853](https://github.com/valhalla/valhalla/pull/1853) Ref: [#1854](https://github.com/valhalla/valhalla/issues/1854)
   * FIXED: valhalla_add_predicted_traffic was overcommitted while gathering stats. Added a clear. [#1857](https://github.com/valhalla/valhalla/pull/1857)
   * FIXED: regression in map matching when moving to valhalla v3.0.0 [#1863](https://github.com/valhalla/valhalla/pull/1863)
   * FIXED: last step shape in osrm serializer should be 2 of the same point [#1867](https://github.com/valhalla/valhalla/pull/1867)
   * FIXED: Shape trimming at the beginning and ending of the route to not be degenerate [#1876](https://github.com/valhalla/valhalla/pull/1876)
   * FIXED: Duplicate waypoints in osrm serializer [#1880](https://github.com/valhalla/valhalla/pull/1880)
   * FIXED: Updates for heading precision [#1881](https://github.com/valhalla/valhalla/pull/1881)
   * FIXED: Map matching allowed untraversable edges at start of route [#1884](https://github.com/valhalla/valhalla/pull/1884)

* **Enhancement**
   * ADDED: Use the same protobuf object the entire way through the request process [#1837](https://github.com/valhalla/valhalla/pull/1837)
   * ADDED: Enhanced turn lane processing [#1859](https://github.com/valhalla/valhalla/pull/1859)
   * ADDED: Add global_synchronized_cache in valhalla_build_config [#1851](https://github.com/valhalla/valhalla/pull/1851)

## Release Date: 2019-06-04 Valhalla 3.0.5
* **Bug Fix**
   * FIXED: Protect against unnamed rotaries and routes that end in roundabouts not turning off rotary logic [#1840](https://github.com/valhalla/valhalla/pull/1840)

* **Enhancement**
   * ADDED: Add turn lane info at maneuver point [#1830](https://github.com/valhalla/valhalla/pull/1830)

## Release Date: 2019-05-31 Valhalla 3.0.4
* **Bug Fix**
   * FIXED: Improved logic to decide between bear vs. continue [#1798](https://github.com/valhalla/valhalla/pull/1798)
   * FIXED: Bicycle costing allows use of roads with all surface values, but with a penalty based on bicycle type. However, the edge filter totally disallows bad surfaces for some bicycle types, creating situations where reroutes fail if a rider uses a road with a poor surface. [#1800](https://github.com/valhalla/valhalla/pull/1800)
   * FIXED: Moved complex restrictions building to before validate. [#1805](https://github.com/valhalla/valhalla/pull/1805)
   * FIXED: Fix bicycle edge filter whan avoid_bad_surfaces = 1.0 [#1806](https://github.com/valhalla/valhalla/pull/1806)
   * FIXED: Replace the EnhancedTripPath class inheritance with aggregation [#1807](https://github.com/valhalla/valhalla/pull/1807)
   * FIXED: Replace the old timezone shape zip file every time valhalla_build_timezones is ran [#1817](https://github.com/valhalla/valhalla/pull/1817)
   * FIXED: Don't use island snapped edge candidates (from disconnected components or low reach edges) when we rejected other high reachability edges that were closer [#1835](https://github.com/valhalla/valhalla/pull/1835)

## Release Date: 2019-05-08 Valhalla 3.0.3
* **Bug Fix**
   * FIXED: Fixed a rare loop condition in route matcher (edge walking to match a trace).
   * FIXED: Fixed VACUUM ANALYZE syntax issue.  [#1704](https://github.com/valhalla/valhalla/pull/1704)
   * FIXED: Fixed the osrm maneuver type when a maneuver has the to_stay_on attribute set.  [#1714](https://github.com/valhalla/valhalla/pull/1714)
   * FIXED: Fixed osrm compatibility mode attributes.  [#1716](https://github.com/valhalla/valhalla/pull/1716)
   * FIXED: Fixed rotary/roundabout issues in Valhalla OSRM compatibility.  [#1727](https://github.com/valhalla/valhalla/pull/1727)
   * FIXED: Fixed the destinations assignment for exit names in OSRM compatibility mode. [#1732](https://github.com/valhalla/valhalla/pull/1732)
   * FIXED: Enhance merge maneuver type assignment. [#1735](https://github.com/valhalla/valhalla/pull/1735)
   * FIXED: Fixed fork assignments and on ramps for OSRM compatibility mode. [#1738](https://github.com/valhalla/valhalla/pull/1738)
   * FIXED: Fixed cardinal direction on reference names when forward/backward tag is present on relations. Fixes singly digitized roads with opposing directional modifiers. [#1741](https://github.com/valhalla/valhalla/pull/1741)
   * FIXED: Fixed fork assignment and narrative logic when a highway ends and splits into multiple ramps. [#1742](https://github.com/valhalla/valhalla/pull/1742)
   * FIXED: Do not use any avoid edges as origin or destination of a route, matrix, or isochrone. [#1745](https://github.com/valhalla/valhalla/pull/1745)
   * FIXED: Add leg summary and remove unused hint attribute for OSRM compatibility mode. [#1753](https://github.com/valhalla/valhalla/pull/1753)
   * FIXED: Improvements for pedestrian forks, pedestrian roundabouts, and continue maneuvers. [#1768](https://github.com/valhalla/valhalla/pull/1768)
   * FIXED: Added simplified overview for OSRM response and added use_toll logic back to truck costing. [#1765](https://github.com/valhalla/valhalla/pull/1765)
   * FIXED: temp fix for location distance bug [#1774](https://github.com/valhalla/valhalla/pull/1774)
   * FIXED: Fix pedestrian routes using walkway_factor [#1780](https://github.com/valhalla/valhalla/pull/1780)
   * FIXED: Update the begin and end heading of short edges based on use [#1783](https://github.com/valhalla/valhalla/pull/1783)
   * FIXED: GraphReader::AreEdgesConnected update.  If transition count == 0 return false and do not call transition function. [#1786](https://github.com/valhalla/valhalla/pull/1786)
   * FIXED: Only edge candidates that were used in the path are send to serializer: [1788](https://github.com/valhalla/valhalla/pull/1788)
   * FIXED: Added logic to prevent the removal of a destination maneuver when ending on an internal edge [#1792](https://github.com/valhalla/valhalla/pull/1792)
   * FIXED: Fixed instructions when starting on an internal edge [#1796](https://github.com/valhalla/valhalla/pull/1796)

* **Enhancement**
   * Add the ability to run valhalla_build_tiles in stages. Specify the begin_stage and end_stage as command line options. Also cleans up temporary files as the last stage in the pipeline.
   * Add `remove` to `filesystem` namespace. [#1752](https://github.com/valhalla/valhalla/pull/1752)
   * Add TaxiCost into auto costing options.
   * Add `preferred_side` to allow per-location filtering of edges based on the side of the road the location is on and the driving side for that locale.
   * Slightly decreased the internal side-walk factor to .90f to favor roads with attached sidewalks. This impacts roads that have added sidewalk:left, sidewalk:right or sidewalk:both OSM tags (these become attributes on each directedEdge). The user can then avoid/penalize dedicated sidewalks and walkways, when they increase the walkway_factor. Since we slightly decreased the sidewalk_factor internally and only favor sidewalks if use is tagged as sidewalk_left or sidewalk_right, we should tend to route on roads with attached sidewalks rather than separate/dedicated sidewalks, allowing for more road names to be called out since these are labeled more.
   * Add `via` and `break_through` location types [#1737](https://github.com/valhalla/valhalla/pull/1737)
   * Add `street_side_tolerance` and `search_cutoff` to input `location` [#1777](https://github.com/valhalla/valhalla/pull/1777)
   * Return the Valhalla error `Path distance exceeds the max distance limit` for OSRM responses when the route is greater than the service limits. [#1781](https://github.com/valhalla/valhalla/pull/1781)

## Release Date: 2019-01-14 Valhalla 3.0.2
* **Bug Fix**
   * FIXED: Transit update - fix dow and exception when after midnight trips are normalized [#1682](https://github.com/valhalla/valhalla/pull/1682)
   * FIXED: valhalla_convert_transit segfault - GraphTileBuilder has null GraphTileHeader [#1683](https://github.com/valhalla/valhalla/issues/1683)
   * FIXED: Fix crash for trace_route with osrm serialization. Was passing shape rather than locations to the waypoint method.
   * FIXED: Properly set driving_side based on data set in TripPath.
   * FIXED: A bad bicycle route exposed an issue with bidirectional A* when the origin and destination edges are connected. Use A* in these cases to avoid requiring a high cost threshold in BD A*.
   * FIXED: x86 and x64 data compatibility was fixed as the structures weren't aligned.
   * FIXED: x86 tests were failing due mostly to floating point issues and the aforementioned structure misalignment.
* **Enhancement**
   * Add a durations list (delta time between each pair of trace points), a begin_time and a use_timestamp flag to trace_route requests. This allows using the input trace timestamps or durations plus the begin_time to compute elapsed time at each edge in the matched path (rather than using costing methods).
   * Add support for polyline5 encoding for OSRM formatted output.
* **Note**
   * Isochrones and openlr are both noted as not working with release builds for x86 (32bit) platforms. We'll look at getting this fixed in a future release

## Release Date: 2018-11-21 Valhalla 3.0.1
* **Bug Fix**
   * FIXED: Fixed a rare, but serious bug with bicycle costing. ferry_factor_ in bicycle costing shadowed the data member in the base dynamic cost class, leading to an unitialized variable. Occasionally, this would lead to negative costs which caused failures. [#1663](https://github.com/valhalla/valhalla/pull/1663)
   * FIXED: Fixed use of units in OSRM compatibility mode. [#1662](https://github.com/valhalla/valhalla/pull/1662)

## Release Date: 2018-11-21 Valhalla 3.0.0
* **NOTE**
   * This release changes the Valhalla graph tile formats to make the tile data more efficient and flexible. Tile data is incompatible with Valhalla 2.x builds, and code for 3.x is incompatible with data built for Valahalla 2.x versions. Valhalla tile sizes are slightly smaller (for datasets using elevation information the size savings is over 10%). In addition, there is increased flexibility for creating different variants of tiles to support different applications (e.g. bicycle only, or driving only).
* **Enhancement**
   * Remove the use of DirectedEdge for transitions between nodes on different hierarchy levels. A new structure, NodeTransition, is now used to transition to nodes on different hierarchy level. This saves space since only the end node GraphId is needed for the transitions (and DirectedEdge is a large data structure).
   * Change the NodeInfo lat,lon to use an offset from the tile base lat,lon. This potentially allows higher precision than using float, but more importantly saves space and allows support for NodeTransitions as well as spare for future growth.
   * Remove the EdgeElevation structure and max grade information into DirectedEdge and mean elevation into EdgeInfo. This saves space.
   * Reduce wayid to 32 bits. This allows sufficient growth when using OpenStreetMap data and frees space in EdgeInfo (allows moving speed limit and mean elevation from other structures).
   * Move name consistency from NodeInfo to DirectedEdge. This allows a more efficient lookup of name consistency.
   * Update all path algorithms to use NodeTransition logic rather than special DirectedEdge transition types. This simplifies PathAlgorithms slightly and removes some conditional logic.
   * Add an optional GraphFilter stage to tile building pipeline. This allows removal of edges and nodes based on access. This allows bicycle only, pedestrian only, or driving only datasets (or combinations) to be created - allowing smaller datasets for special purpose applications.
* **Deprecate**
   * Valhalla 3.0 removes support for OSMLR.

## Release Date: 2018-11-20 Valhalla 2.7.2
* **Enhancement**
   * UPDATED: Added a configuration variable for max_timedep_distance. This is used in selecting the path algorithm and provides the maximum distance between locations when choosing a time dependent path algorithm (other than multi modal). Above this distance, bidirectional A* is used with no time dependencies.
   * UPDATED: Remove transition edges from priority queue in Multimodal methods.
   * UPDATED: Fully implement street names and exit signs with ability to identify route numbers. [#1635](https://github.com/valhalla/valhalla/pull/1635)
* **Bug Fix**
   * FIXED: A timed-turned restriction should not be applied when a non-timed route is executed.  [#1615](https://github.com/valhalla/valhalla/pull/1615)
   * FIXED: Changed unordered_map to unordered_multimap for polys. Poly map can contain the same key but different multi-polygons. For example, islands for a country or timezone polygons for a country.
   * FIXED: Fixed timezone db issue where TZIDs did not exist in the Howard Hinnant date time db that is used in the date_time class for tz indexes.  Added logic to create aliases for TZIDs based on https://en.wikipedia.org/wiki/List_of_tz_database_time_zones
   * FIXED: Fixed the ramp turn modifiers for osrm compat [#1569](https://github.com/valhalla/valhalla/pull/1569)
   * FIXED: Fixed the step geometry when using the osrm compat mode [#1571](https://github.com/valhalla/valhalla/pull/1571)
   * FIXED: Fixed a data creation bug causing issues with A* routes ending on loops. [#1576](https://github.com/valhalla/valhalla/pull/1576)
   * FIXED: Fixed an issue with a bad route where destination only was present. Was due to thresholds in bidirectional A*. Changed threshold to be cost based rather than number of iterations). [#1586](https://github.com/valhalla/valhalla/pull/1586)
   * FIXED: Fixed an issue with destination only (private) roads being used in bicycle routes. Centralized some "base" transition cost logic in the base DynamicCost class. [#1587](https://github.com/valhalla/valhalla/pull/1587)
   * FIXED: Remove extraneous ramp maneuvers [#1657](https://github.com/valhalla/valhalla/pull/1657)

## Release Date: 2018-10-02 Valhalla 2.7.1
* **Enhancement**
   * UPDATED: Added date time support to forward and reverse isochrones. Add speed lookup (predicted speeds and/or free-flow or constrained flow speed) if date_time is present.
   * UPDATED: Add timezone checks to multimodal routes and isochrones (updates localtime if the path crosses into a timezone different than the start location).
* **Data Producer Update**
   * UPDATED: Removed boost date time support from transit.  Now using the Howard Hinnant date library.
* **Bug Fix**
   * FIXED: Fixed a bug with shortcuts that leads to inconsistent routes depending on whether shortcuts are taken, different origins can lead to different paths near the destination. This fix also improves performance on long routes and matrices.
   * FIXED: We were getting inconsistent results between departing at current date/time vs entering the current date/time.  This issue is due to the fact that the iso_date_time function returns the full iso date_time with the timezone offset (e.g., 2018-09-27T10:23-07:00 vs 2018-09-27T10:23). When we refactored the date_time code to use the new Howard Hinnant date library, we introduced this bug.
   * FIXED: Increased the threshold in CostMatrix to address null time and distance values occuring for truck costing with locations near the max distance.

## Release Date: 2018-09-13 Valhalla 2.7.0
* **Enhancement**
   * UPDATED: Refactor to use the pbf options instead of the ptree config [#1428](https://github.com/valhalla/valhalla/pull/1428) This completes [1357](https://github.com/valhalla/valhalla/issues/1357)
   * UPDATED: Removed the boost/date_time dependency from baldr and odin. We added the Howard Hinnant date and time library as a submodule. [#1494](https://github.com/valhalla/valhalla/pull/1494)
   * UPDATED: Fixed 'Drvie' typo [#1505](https://github.com/valhalla/valhalla/pull/1505) This completes [1504](https://github.com/valhalla/valhalla/issues/1504)
   * UPDATED: Optimizations of GetSpeed for predicted speeds [1490](https://github.com/valhalla/valhalla/issues/1490)
   * UPDATED: Isotile optimizations
   * UPDATED: Added stats to predictive traffic logging
   * UPDATED: resample_polyline - Breaks the polyline into equal length segments at a sample distance near the resolution. Break out of the loop through polyline points once we reach the specified number of samplesthen append the last
polyline point.
   * UPDATED: added android logging and uses a shared graph reader
   * UPDATED: Do not run a second pass on long pedestrian routes that include a ferry (but succeed on first pass). This is a performance fix. Long pedestrian routes with A star factor based on ferry speed end up being very inefficient.
* **Bug Fix**
   * FIXED: A* destination only
   * FIXED: Fixed through locations weren't honored [#1449](https://github.com/valhalla/valhalla/pull/1449)


## Release Date: 2018-08-02 Valhalla 3.0.0-rc.4
* **Node Bindings**
   * UPDATED: add some worker pool handling
   [#1467](https://github.com/valhalla/valhalla/pull/1467)

## Release Date: 2018-08-02 Valhalla 3.0.0-rc.3
* **Node Bindings**
   * UPDATED: replaced N-API with node-addon-api wrapper and made the actor
   functions asynchronous
   [#1457](https://github.com/valhalla/valhalla/pull/1457)

## Release Date: 2018-07-24 Valhalla 3.0.0-rc.2
* **Node Bindings**
   * FIXED: turn on the autocleanup functionality for the actor object.
   [#1439](https://github.com/valhalla/valhalla/pull/1439)

## Release Date: 2018-07-16 Valhalla 3.0.0-rc.1
* **Enhancement**
   * ADDED: exposed the rest of the actions to the node bindings and added tests. [#1415](https://github.com/valhalla/valhalla/pull/1415)

## Release Date: 2018-07-12 Valhalla 3.0.0-alpha.1
**NOTE**: There was already a small package named `valhalla` on the npm registry, only published up to version 0.0.3. The team at npm has transferred the package to us, but would like us to publish something to it ASAP to prove our stake in it. Though the bindings do not have all of the actor functionality exposed yet (just route), we are going to publish an alpha release of 3.0.0 to get something up on npm.
* **Infrastructure**:
   * ADDED: add in time dependent algorithms if the distance between locations is less than 500km.
   * ADDED: TurnLanes to indicate turning lanes at the end of a directed edge.
   * ADDED: Added PredictedSpeeds to Valhalla tiles and logic to compute speed based on predictive speed profiles.
* **Data Producer Update**
   * ADDED: is_route_num flag was added to Sign records. Set this to true if the exit sign comes from a route number/ref.
   * CHANGED: Lower speeds on driveways, drive-thru, and parking aisle. Set destination only flag for drive thru use.
   * ADDED: Initial implementation of turn lanes.
  **Bug Fix**
   * CHANGED: Fix destination only penalty for A* and time dependent cases.
   * CHANGED: Use the distance from GetOffsetForHeading, based on road classification and road use (e.g. ramp, turn channel, etc.), within tangent_angle function.
* **Map Matching**
   * FIXED: Fixed trace_route edge_walk server abort [#1365](https://github.com/valhalla/valhalla/pull/1365)
* **Enhancement**
   * ADDED: Added post process for updating free and constrained speeds in the directed edges.
   * UPDATED: Parse the json request once and store in a protocol buffer to pass along the pipeline. This completed the first portion of [1357](https://github.com/valhalla/valhalla/issues/1357)
   * UPDATED: Changed the shape_match attribute from a string to an enum. Fixes [1376](https://github.com/valhalla/valhalla/issues/1376)
   * ADDED: Node bindings for route [#1341](https://github.com/valhalla/valhalla/pull/1341)
   * UPDATED: Use a non-linear use_highways factor (to more heavily penalize highways as use_highways approaches 0).

## Release Date: 2018-07-15 Valhalla 2.6.3
* **API**:
   * FIXED: Use a non-linear use_highways factor (to more heavily penalize highways as use_highways approaches 0).
   * FIXED: Fixed the highway_factor when use_highways < 0.5.
   * ENHANCEMENT: Added logic to modulate the surface factor based on use_trails.
   * ADDED: New customer test requests for motorcycle costing.

## Release Date: 2018-06-28 Valhalla 2.6.2
* **Data Producer Update**
   * FIXED: Complex restriction sorting bug.  Check of has_dt in ComplexRestrictionBuilder::operator==.
* **API**:
   * FIXED: Fixed CostFactory convenience method that registers costing models
   * ADDED: Added use_tolls into motorcycle costing options

## Release Date: 2018-05-28 Valhalla 2.6.0
* **Infrastructure**:
   * CHANGED: Update cmake buildsystem to replace autoconf [#1272](https://github.com/valhalla/valhalla/pull/1272)
* **API**:
   * CHANGED: Move `trace_options` parsing to map matcher factory [#1260](https://github.com/valhalla/valhalla/pull/1260)
   * ADDED: New costing method for AutoDataFix [#1283](https://github.com/valhalla/valhalla/pull/1283)

## Release Date: 2018-05-21 Valhalla 2.5.0
* **Infrastructure**
   * ADDED: Add code formatting and linting.
* **API**
   * ADDED: Added new motorcycle costing, motorcycle access flag in data and use_trails option.
* **Routing**
   * ADDED: Add time dependnet forward and reverse A* methods.
   * FIXED: Increase minimum threshold for driving routes in bidirectional A* (fixes some instances of bad paths).
* **Data Producer Update**
   * CHANGED: Updates to properly handle cycleway crossings.
   * CHANGED: Conditionally include driveways that are private.
   * ADDED: Added logic to set motorcycle access.  This includes lua, country access, and user access flags for motorcycles.

## Release Date: 2018-04-11 Valhalla 2.4.9
* **Enhancement**
   * Added European Portuguese localization for Valhalla
   * Updates to EdgeStatus to improve performance. Use an unordered_map of tile Id and allocate an array for each edge in the tile. This allows using pointers to access status for sequential edges. This improves performance by 50% or so.
   * A couple of bicycle costing updates to improve route quality: avoid roads marked as part of a truck network, to remove the density penalty for transition costs.
   * When optimal matrix type is selected, now use CostMatrix for source to target pedestrian and bicycle matrix calls when both counts are above some threshold. This improves performance in general and lessens some long running requests.
*  **Data Producer Update**
   * Added logic to protect against setting a speed of 0 for ferries.

## Release Date: 2018-03-27 Valhalla 2.4.8
* **Enhancement**
   * Updates for Italian verbal translations
   * Optionally remove driveways at graph creation time
   * Optionally disable candidate edge penalty in path finding
   * OSRM compatible route, matrix and map matching response generation
   * Minimal Windows build compatibility
   * Refactoring to use PBF as the IPC mechanism for all objects
   * Improvements to internal intersection marking to reduce false positives
* **Bug Fix**
   * Cap candidate edge penalty in path finding to reduce excessive expansion
   * Fix trivial paths at deadends

## Release Date: 2018-02-08 Valhalla 2.4.7
* **Enhancement**
   * Speed up building tiles from small OSM imports by using boost directory iterator rather than going through all possible tiles and testing each if the file exists.
* **Bug Fix**
   * Protect against overflow in string to float conversion inside OSM parsing.

## Release Date: 2018-01-26 Valhalla 2.4.6
* **Enhancement**
   * Elevation library will lazy load RAW formatted sources

## Release Date: 2018-01-24 Valhalla 2.4.5
* **Enhancement**
   * Elevation packing utility can unpack lz4hc now
* **Bug Fix**
   * Fixed broken darwin builds

## Release Date: 2018-01-23 Valhalla 2.4.4
* **Enhancement**
   * Elevation service speed improvments and the ability to serve lz4hc compressed data
   * Basic support for downloading routing tiles on demand
   * Deprecated `valhalla_route_service`, now all services (including elevation) are found under `valhalla_service`

## Release Date: 2017-12-11 Valhalla 2.4.3
* **Enhancement**
   * Remove union from GraphId speeds up some platforms
   * Use SAC scale in pedestrian costing
   * Expanded python bindings to include all actions (route, matrix, isochrone, etc)
* **Bug Fix**
   * French translation typo fixes
*  **Data Producer Update**
   * Handling shapes that intersect the poles when binning
   * Handling when transit shapes are less than 2 points

## Release Date: 2017-11-09 Valhalla 2.4.1
*  **Data Producer Update**
   * Added kMopedAccess to modes for complex restrictions.  Remove the kMopedAccess when auto access is removed.  Also, add the kMopedAccess when an auto restriction is found.

## Release Date: 2017-11-08 Valhalla 2.4.0
*  **Data Producer Update**
   * Added logic to support restriction = x with a the except tag.  We apply the restriction to everything except for modes in the except tag.
   * Added logic to support railway_service and coach_service in transit.
* **Bug Fix**
  * Return proper edge_walk path for requested shape_match=walk_or_snap
  * Skip invalid stateid for Top-K requests

## Release Date: 2017-11-07 Valhalla 2.3.9
* **Enhancement**
  * Top-K map matched path generation now only returns unique paths and does so with fewer iterations
  * Navigator call outs for both imperial and metric units
  * The surface types allowed for a given bike route can now be controlled via a request parameter `avoid_bad_surfaces`
  * Improved support for motorscooter costing via surface types, road classification and vehicle specific tagging
* **Bug Fix**
  * Connectivity maps now include information about transit tiles
  * Lane counts for singly digitized roads are now correct for a given directed edge
  * Edge merging code for assigning osmlr segments is now robust to partial tile sets
  * Fix matrix path finding to allow transitioning down to lower levels when appropriate. In particular, do not supersede shortcut edges until no longer expanding on the next level.
  * Fix optimizer rotate location method. This fixes a bug where optimal ordering was bad for large location sets.
*  **Data Producer Update**
   * Duration tags are now used to properly set the speed of travel for a ferry routes

## Release Date: 2017-10-17 Valhalla 2.3.8
* **Bug Fix**
  * Fixed the roundabout exit count for bicycles when the roundabout is a road and not a cycleway
  * Enable a pedestrian path to remain on roundabout instead of getting off and back on
  * Fixed the penalization of candidate locations in the uni-directional A* algorithm (used for trivial paths)
*  **Data Producer Update**
   * Added logic to set bike forward and tag to true where kv["sac_scale"] == "hiking". All other values for sac_scale turn off bicycle access.  If sac_scale or mtb keys are found and a surface tag is not set we default to kPath.
   * Fixed a bug where surface=unpaved was being assigned Surface::kPavedSmooth.

## Release Date: 2017-9-11 Valhalla 2.3.7
* **Bug Fix**
  * Update bidirectional connections to handle cases where the connecting edge is one of the origin (or destination) edges and the cost is high. Fixes some pedestrian route issues that were reported.
*  **Data Producer Update**
   * Added support for motorroad tag (default and per country).
   * Update OSMLR segment association logic to fix issue where chunks wrote over leftover segments. Fix search along edges to include a radius so any nearby edges are also considered.

## Release Date: 2017-08-29 Valhalla 2.3.6
* **Bug Fix**
  * Pedestrian paths including ferries no longer cause circuitous routes
  * Fix a crash in map matching route finding where heading from shape was using a `nullptr` tile
  * Spanish language narrative corrections
  * Fix traffic segment matcher to always set the start time of a segment when its known
* **Enhancement**
  * Location correlation scoring improvements to avoid situations where less likely start or ending locations are selected

## Release Date: 2017-08-22 Valhalla 2.3.5
* **Bug Fix**
  * Clamp the edge score in thor. Extreme values were causing bad alloc crashes.
  * Fix multimodal isochrones. EdgeLabel refactor caused issues.
* **Data Producer Update**
  * Update lua logic to properly handle vehicle=no tags.

## Release Date: 2017-08-14 Valhalla 2.3.4
* **Bug Fix**
  * Enforce limits on maximum per point accuracy to avoid long running map matching computations

## Release Date: 2017-08-14 Valhalla 2.3.3
* **Bug Fix**
  * Maximum osm node reached now causes bitset to resize to accomodate when building tiles
  * Fix wrong side of street information and remove redundant node snapping
  * Fix path differences between services and `valhalla_run_route`
  * Fix map matching crash when interpolating duplicate input points
  * Fix unhandled exception when trace_route or trace_attributes when there are no continuous matches
* **Enhancement**
  * Folded Low-Stress Biking Code into the regular Bicycle code and removed the LowStressBicycleCost class. Now when making a query for bicycle routing, a value of 0 for use_hills and use_roads produces low-stress biking routes, while a value of 1 for both provides more intense professional bike routes.
  * Bike costing default values changed. use_roads and use_hills are now 0.25 by default instead of 0.5 and the default bike is now a hybrid bike instead of a road bike.
  * Added logic to use station hierarchy from transitland.  Osm and egress nodes are connected by transitconnections.  Egress and stations are connected by egressconnections.  Stations and platforms are connected by platformconnections.  This includes narrative updates for Odin as well.

## Release Date: 2017-07-31 Valhalla 2.3.2
* **Bug Fix**
  * Update to use oneway:psv if oneway:bus does not exist.
  * Fix out of bounds memory issue in DoubleBucketQueue.
  * Many things are now taken into consideration to determine which sides of the road have what cyclelanes, because they were not being parsed correctly before
  * Fixed issue where sometimes a "oneway:bicycle=no" tag on a two-way street would cause the road to become a oneway for bicycles
  * Fixed trace_attributes edge_walk cases where the start or end points in the shape are close to graph nodes (intersections)
  * Fixed 32bit architecture crashing for certain routes with non-deterministic placement of edges labels in bucketized queue datastructure
* **Enhancement**
  * Improve multi-modal routes by adjusting the pedestrian mode factor (routes use less walking in favor of public transit).
  * Added interface framework to support "top-k" paths within map-matching.
  * Created a base EdgeLabel class that contains all data needed within costing methods and supports the basic path algorithms (forward direction, A*, with accumulated path distance). Derive class for bidirectional algorithms (BDEdgeLabel) and for multimodal algorithms. Lowers memory use by combining some fields (using spare bits from GraphId).
  * Added elapsed time estimates to map-matching labels in preparation for using timestamps in map-matching.
  * Added parsing of various OSM tags: "bicycle=use_sidepath", "bicycle=dismount", "segregated=*", "shoulder=*", "cycleway:buffer=*", and several variations of these.
  * Both trace_route and trace_attributes will parse `time` and `accuracy` parameters when the shape is provided as unencoded
  * Map-matching will now use the time (in seconds) of each gps reading (if provided) to narrow the search space and avoid finding matches that are impossibly fast

## Release Date: 2017-07-10 Valhalla 2.3.0
* **Bug Fix**
  * Fixed a bug in traffic segment matcher where length was populated but had invalid times
* **Embedded Compilation**
  * Decoupled the service components from the rest of the worker objects so that the worker objects could be used in non http service contexts
   * Added an actor class which encapsulates the various worker objects and allows the various end points to be called /route /height etc. without needing to run a service
* **Low-Stress Bicycle**
  * Worked on creating a new low-stress biking option that focuses more on taking safer roads like cycle ways or residential roads than the standard bike costing option does.

## Release Date: 2017-06-26 Valhalla 2.2.9
* **Bug Fix**
  * Fix a bug introduced in 2.2.8 where map matching search extent was incorrect in longitude axis.

## Release Date: 2017-06-23 Valhalla 2.2.8
* **Bug Fix**
  * Traffic segment matcher (exposed through Python bindings) - fix cases where partial (or no) results could be returned when breaking out of loop in form_segments early.
* **Traffic Matching Update**
  * Traffic segment matcher - handle special cases when entering and exiting turn channels.
* **Guidance Improvements**
  * Added Swedish (se-SV) narrative file.

## Release Date: 2017-06-20 Valhalla 2.2.7
* **Bug Fixes**
  * Traffic segment matcher (exposed through Python bindings) makes use of accuracy per point in the input
  * Traffic segment matcher is robust to consecutive transition edges in matched path
* **Isochrone Changes**
  * Set up isochrone to be able to handle multi-location queries in the future
* **Data Producer Updates**
  * Fixes to valhalla_associate_segments to address threading issue.
  * Added support for restrictions that refers only to appropriate type of vehicle.
* **Navigator**
  * Added pre-alpha implementation that will perform guidance for mobile devices.
* **Map Matching Updates**
  * Added capability to customize match_options

## Release Date: 2017-06-12 Valhalla 2.2.6
* **Bug Fixes**
  * Fixed the begin shape index where an end_route_discontinuity exists
* **Guidance Improvements**
  * Updated Slovenian (sl-SI) narrative file.
* **Data Producer Updates**
  * Added support for per mode restrictions (e.g., restriction:&lt;type&gt;)  Saved these restrictions as "complex" restrictions which currently support per mode lookup (unlike simple restrictions which are assumed to apply to all driving modes).
* **Matrix Updates**
  * Increased max distance threshold for auto costing and other similar costings to 400 km instead of 200 km

## Release Date: 2017-06-05 Valhalla 2.2.5
* **Bug Fixes**
  * Fixed matched point edge_index by skipping transition edges.
  * Use double precision in meili grid traversal to fix some incorrect grid cases.
  * Update meili to use DoubleBucketQueue and GraphReader methods rather than internal methods.

## Release Date: 2017-05-17 Valhalla 2.2.4
* **Bug Fixes**
  * Fix isochrone bug where the default access mode was used - this rejected edges that should not have been rejected for cases than automobile.
  * Fix A* handling of edge costs for trivial routes. This fixed an issue with disconnected regions that projected to a single edge.
  * Fix TripPathBuilder crash if first edge is a transition edge (was occurring with map-matching in rare occasions).

## Release Date: 2017-05-15 Valhalla 2.2.3
* **Map Matching Improvement**
  * Return begin and end route discontinuities. Also, returns partial shape of edge at route discontinuity.
* **Isochrone Improvements**
  * Add logic to make sure the center location remains fixed at the center of a tile/grid in the isotile.
  * Add a default generalization factor that is based on the grid size. Users can still override this factor but the default behavior is improved.
  * Add ExpandForward and ExpandReverse methods as is done in bidirectional A*. This improves handling of transitions between hierarchy levels.
* **Graph Correlation Improvements**
  * Add options to control both radius and reachability per input location (with defaults) to control correlation of input locations to the graph in such a way as to avoid routing between disconnected regions and favor more likely paths.

## Release Date: 2017-05-08 Valhalla 2.2.0
* **Guidance Improvements**
  * Added Russian (ru-RU) narrative file.
  * Updated Slovenian (sl-SI) narrative file.
* **Data Producer Updates**
  * Assign destination sign info on bidirectional ramps.
  * Update ReclassifyLinks. Use a "link-tree" which is formed from the exit node and terminates at entrance nodes. Exit nodes are sorted by classification so motorway exits are done before trunks, etc. Updated the turn channel logic - now more consistently applies turn channel use.
  * Updated traffic segment associations to properly work with elevation and lane connectivity information (which is stored after the traffic association).

## Release Date: 2017-04-24 Valhalla 2.1.9
* **Elevation Update**
  * Created a new EdgeElevation structure which includes max upward and downward slope (moved from DirectedEdge) and mean elevation.
* **Routing Improvements**
  * Destination only fix when "nested" destination only areas cause a route failure. Allow destination only edges (with penalty) on 2nd pass.
  * Fix heading to properly use the partial edge shape rather than entire edge shape to determine heading at the begin and end locations.
  * Some cleanup and simplification of the bidirectional A* algorithm.
  * Some cleanup and simplification of TripPathBuilder.
  * Make TileHierarchy data and methods static and remove tile_dir from the tile hierarchy.
* **Map Matching Improvement**
  * Return matched points with trace attributes when using map_snap.
* **Data Producer Updates**
  * lua updates so that the chunnel will work again.

## Release Date: 2017-04-04 Valhalla 2.1.8
* **Map Matching Release**
  * Added max trace limits and out-of-bounds checks for customizable trace options

## Release Date: 2017-03-29 Valhalla 2.1.7
* **Map Matching Release**
  * Increased service limits for trace
* **Data Producer Updates**
  * Transit: Remove the dependency on using level 2 tiles for transit builder
* **Traffic Updates**
  * Segment matcher completely re-written to handle many complex issues when matching traces to OTSs
* **Service Improvement**
  * Bug Fix - relaxed rapidjson parsing to allow numeric type coercion
* **Routing Improvements**
  * Level the forward and reverse paths in bidirectional A * to account for distance approximation differences.
  * Add logic for Use==kPath to bicycle costing so that paths are favored (as are footways).

## Release Date: 2017-03-10 Valhalla 2.1.3
* **Guidance Improvement**
  * Corrections to Slovenian narrative language file
  **Routing Improvements**
  * Increased the pedestrian search radius from 25 to 50 within the meili configuration to reduce U-turns with map-matching
  * Added a max avoid location limit

## Release Date: 2017-02-22 Valhalla 2.1.0
* **Guidance Improvement**
  * Added ca-ES (Catalan) and sl-SI (Slovenian) narrative language files
* **Routing  Improvement**
  * Fix through location reverse ordering bug (introduced in 2.0.9) in output of route responses for depart_at routes
  * Fix edge_walking method to handle cases where more than 1 initial edge is found
* **Data Producer Updates**
  * Improved transit by processing frequency based schedules.
  * Updated graph validation to more aggressively check graph consistency on level 0 and level 1
  * Fix the EdgeInfo hash to not create duplicate edge info records when creating hierarchies

## Release Date: 2017-02-21 Valhalla 2.0.9
* **Guidance Improvement**
  * Improved Italian narrative by handling articulated prepositions
  * Properly calling out turn channel maneuver
* **Routing Improvement**
  * Improved path determination by increasing stop impact for link to link transitions at intersections
  * Fixed through location handling, now includes cost at throughs and properly uses heading
  * Added ability to adjust location heading tolerance
* **Traffic Updates**
  * Fixed segment matching json to properly return non-string values where apropriate
* **Data Producer Updates**
  * Process node:ref and way:junction_ref as a semicolon separated list for exit numbers
  * Removed duplicated interchange sign information when ways are split into edges
  * Use a sequence within HierarchyBuilder to lower memory requirements for planet / large data imports.
  * Add connecting OSM wayId to a transit stop within NodeInfo.
  * Lua update:  removed ways that were being added to the routing graph.
  * Transit:  Fixed an issue where add_service_day and remove_service_day was not using the tile creation date, but the service start date for transit.
  * Transit:  Added acceptance test logic.
  * Transit:  Added fallback option if the associated wayid is not found.  Use distance approximator to find the closest edge.
  * Transit:  Added URL encoding for one stop ids that contain diacriticals.  Also, added include_geometry=false for route requests.
* **Optimized Routing Update**
  * Added an original index to the location object in the optimized route response
* **Trace Route Improvement**
  * Updated find_start_node to fix "GraphTile NodeInfo index out of bounds" error

## Release Date: 2017-01-30 Valhalla 2.0.6
* **Guidance Improvement**
  * Italian phrases were updated
* **Routing Improvement**
  * Fixed an issue where date and time was returning an invalid ISO8601 time format for date_time values in positive UTC. + sign was missing.
  * Fixed an encoding issue that was discovered for tranist_fetcher.  We were not encoding onestop_ids or route_ids.  Also, added exclude_geometry=true for route API calls.
* **Data Producer Updates**
  * Added logic to grab a single feed in valhalla_build_transit.

## Release Date: 2017-01-04 Valhalla 2.0.3
* **Service Improvement**
  * Added support for interrupting requests. If the connection is closed, route computation and map-matching can be interrupted prior to completion.
* **Routing Improvement**
  * Ignore name inconsistency when entering a link to avoid double penalizing.
* **Data Producer Updates**
  * Fixed consistent name assignment for ramps and turn lanes which improved guidance.
  * Added a flag to directed edges indicating if the edge has names. This can potentially be used in costing methods.
  * Allow future use of spare GraphId bits within DirectedEdge.

## Release Date: 2016-12-13 Valhalla 2.0.2
* **Routing Improvement**
  * Added support for multi-way restrictions to matrix and isochrones.
  * Added HOV costing model.
  * Speed limit updates.   Added logic to save average speed separately from speed limits.
  * Added transit include and exclude logic to multimodal isochrone.
  * Fix some edge cases for trivial (single edge) paths.
  * Better treatment of destination access only when using bidirectional A*.
* **Performance Improvement**
  * Improved performance of the path algorithms by making many access methods inline.

## Release Date: 2016-11-28 Valhalla 2.0.1
* **Routing Improvement**
  * Preliminary support for multi-way restrictions
* **Issues Fixed**
  * Fixed tile incompatiblity between 64 and 32bit architectures
  * Fixed missing edges within tile edge search indexes
  * Fixed an issue where transit isochrone was cut off if we took transit that was greater than the max_seconds and other transit lines or buses were then not considered.

## Release Date: 2016-11-15 Valhalla 2.0

* **Tile Redesign**
  * Updated the graph tiles to store edges only on the hierarchy level they belong to. Prior to this, the highways were stored on all levels, they now exist only on the highway hierarchy. Similar changes were made for arterial level roads. This leads to about a 20% reduction in tile size.
  * The tile redesign required changes to the path generation algorithms. They must now transition freely beteeen levels, even for pedestrian and bicycle routes. To offset the extra transitions, the main algorithms were changed to expand nodes at each level that has directed edges, rather than adding the transition edges to the priority queue/adjacency list. This change helps performance. The hierarchy limits that are used to speed the computation of driving routes by utilizing the highway hierarchy were adjusted to work with the new path algorithms.
  * Some changes to costing were also required, for example pedestrian and bicycle routes skip shortcut edges.
  * Many tile data structures were altered to explicitly size different fields and make room for "spare" fields that will allow future growth. In addition, the tile itself has extra "spare" records that can be appended to the end of the tile and referenced from the tile header. This also will allow future growth without breaking backward compatibility.
* **Guidance Improvement**
  * Refactored trip path to use an enumerated `Use` for edge and an enumerated `NodeType` for node
  * Fixed some wording in the Hindi narrative file
  * Fixed missing turn maneuver by updating the forward intersecting edge logic
* **Issues Fixed**
  * Fixed an issue with pedestrian routes where a short u-turn was taken to avoid the "crossing" penalty.
  * Fixed bicycle routing due to high penalty to enter an access=destination area. Changed to a smaller, length based factor to try to avoid long regions where access = destination. Added a driveway penalty to avoid taking driveways (which are often marked as access=destination).
  * Fixed regression where service did not adhere to the list of allowed actions in the Loki configuration
* **Graph Correlation**
  * External contributions from Navitia have lead to greatly reduced per-location graph correlation. Average correlation time is now less than 1ms down from 4-9ms.

## Release Date: 2016-10-17

* **Guidance Improvement**
  * Added the Hindi (hi-IN) narrative language
* **Service Additions**
  * Added internal valhalla error codes utility in baldr and modified all services to make use of and return as JSON response
  * See documentation https://github.com/valhalla/valhalla-docs/blob/master/api-reference.md#internal-error-codes-and-conditions
* **Time-Distance Matrix Improvement**
  * Added a costmatrix performance fix for one_to_many matrix requests
* **Memory Mapped Tar Archive - Tile Extract Support**
  * Added the ability to load a tar archive of the routing graph tiles. This improves performance under heavy load and reduces the memory requirement while allowing multiple processes to share cache resources.

## Release Date: 2016-09-19

* **Guidance Improvement**
  * Added pirate narrative language
* **Routing Improvement**
  * Added the ability to include or exclude stops, routes, and operators in multimodal routing.
* **Service Improvement**
  * JSONify Error Response

## Release Date: 2016-08-30

* **Pedestrian Routing Improvement**
  * Fixes for trivial pedestrian routes

## Release Date: 2016-08-22

* **Guidance Improvements**
  * Added Spanish narrative
  * Updated the start and end edge heading calculation to be based on road class and edge use
* **Bicycle Routing Improvements**
  * Prevent getting off a higher class road for a small detour only to get back onto the road immediately.
  * Redo the speed penalties and road class factors - they were doubly penalizing many roads with very high values.
  * Simplify the computation of weighting factor for roads that do not have cycle lanes. Apply speed penalty to slightly reduce favoring
of non-separated bicycle lanes on high speed roads.
* **Routing Improvements**
  * Remove avoidance of U-turn for pedestrian routes. This improves use with map-matching since pedestrian routes can make U-turns.
  * Allow U-turns at dead-ends for driving (and bicycling) routes.
* **Service Additions**
  * Add support for multi-modal isochrones.
  * Added base code to allow reverse isochrones (path from anywhere to a single destination).
* **New Sources to Targets**
  * Added a new Matrix Service action that allows you to request any of the 3 types of time-distance matrices by calling 1 action.  This action takes a sources and targets parameter instead of the locations parameter.  Please see the updated Time-Distance Matrix Service API reference for more details.

## Release Date: 2016-08-08

 * **Service additions**
  * Latitude, longitude bounding boxes of the route and each leg have been added to the route results.
  * Added an initial isochrone capability. This includes methods to create an "isotile" - a 2-D gridded data set with time to reach each lat,lon grid from an origin location. This isoltile is then used to create contours at specified times. Interior contours are optionally removed and the remaining outer contours are generalized and converted to GeoJSON polygons. An initial version supporting multimodal route types has also been added.
 * **Data Producer Updates**
  * Fixed tranist scheduling issue where false schedules were getting added.
 * **Tools Additionas**
  * Added `valhalla_export_edges` tool to allow shape and names to be dumped from the routing tiles

## Release Date: 2016-07-19

 * **Guidance Improvements**
  * Added French narrative
  * Added capability to have narrative language aliases - For example: German `de-DE` has an alias of `de`
 * **Transit Stop Update** - Return latitude and longitude for each transit stop
 * **Data Producer Updates**
  * Added logic to use lanes:forward, lanes:backward, speed:forward, and speed:backward based on direction of the directed edge.
  * Added support for no_entry, no_exit, and no_turn restrictions.
  * Added logic to support country specific access. Based on country tables found here: http://wiki.openstreetmap.org/wiki/OSM_tags_for_routing/Access-Restrictions

## Release Date: 2016-06-08

 * **Bug Fix** - Fixed a bug where edge indexing created many small tiles where no edges actually intersected. This allowed impossible routes to be considered for path finding instead of rejecting them earlier.
 * **Guidance Improvements**
  * Fixed invalid u-turn direction
  * Updated to properly call out jughandle routes
  * Enhanced signless interchange maneuvers to help guide users
 * **Data Producer Updates**
  * Updated the speed assignment for ramp to be a percentage of the original road class speed assignment
  * Updated stop impact logic for turn channel onto ramp

## Release Date: 2016-05-19

 * **Bug Fix** - Fixed a bug where routes fail within small, disconnected "islands" due to the threshold logic in prior release. Also better logic for not-thru roads.

## Release Date: 2016-05-18

 * **Bidirectional A* Improvements** - Fixed an issue where if both origin and destination locations where on not-thru roads that meet at a common node the path ended up taking a long detour. Not all cases were fixed though - next release should fix. Trying to address the termination criteria for when the best connection point of the 2 paths is optimal. Turns out that the initial case where both opposing edges are settled is not guaranteed to be the least cost path. For now we are setting a threshold and extending the search while still tracking best connections. Fixed the opposing edge when a hierarchy transition occurs.
 * **Guidance Globalization** -  Fixed decimal distance to be locale based.
 * **Guidance Improvements**
  * Fixed roundabout spoke count issue by fixing the drive_on_right attribute.
  * Simplified narative by combining unnamed straight maneuvers
  * Added logic to confirm maneuver type assignment to avoid invalid guidance
  * Fixed turn maneuvers by improving logic for the following:
    * Internal intersection edges
    * 'T' intersections
    * Intersecting forward edges
 * **Data Producer Updates** - Fix the restrictions on a shortcut edge to be the same as the last directed edge of the shortcut (rather than the first one).

## Release Date: 2016-04-28

 * **Tile Format Updates** - Separated the transit graph from the "road only" graph into different tiles but retained their interconnectivity. Transit tiles are now hierarchy level 3.
 * **Tile Format Updates** - Reduced the size of graph edge shape data by 5% through the use of varint encoding (LEB128)
 * **Tile Format Updates** - Aligned `EdgeInfo` structures to proper byte boundaries so as to maintain compatibility for systems who don't support reading from unaligned addresses.
 * **Guidance Globalization** -  Added the it-IT(Italian) language file. Added support for CLDR plural rules. The cs-CZ(Czech), de-DE(German), and en-US(US English) language files have been updated.
 * **Travel mode based instructions** -  Updated the start, post ferry, and post transit insructions to be based on the travel mode, for example:
  * `Drive east on Main Street.`
  * `Walk northeast on Broadway.`
  * `Bike south on the cycleway.`

## Release Date: 2016-04-12

 * **Guidance Globalization** -  Added logic to use tagged language files that contain the guidance phrases. The initial versions of en-US, de-DE, and cs-CZ have been deployed.
 * **Updated ferry defaults** -  Bumped up use_ferry to 0.65 so that we don't penalize ferries as much.

## Release Date: 2016-03-31
 * **Data producer updates** - Do not generate shortcuts across a node which is a fork. This caused missing fork maneuvers on longer routes.  GetNames update ("Broadway fix").  Fixed an issue with looking up a name in the ref map and not the name map.  Also, removed duplicate names.  Private = false was unsetting destination only flags for parking aisles.

## Release Date: 2016-03-30
 * **TripPathBuilder Bug Fix** - Fixed an exception that was being thrown when trying to read directed edges past the end of the list within a tile. This was due to errors in setting walkability and cyclability on upper hierarchies.

## Release Date: 2016-03-28

 * **Improved Graph Correlation** -  Correlating input to the routing graph is carried out via closest first traversal of the graph's, now indexed, geometry. This results in faster correlation and gaurantees the absolute closest edge is found.

## Release Date: 2016-03-16

 * **Transit type returned** -  The transit type (e.g. tram, metro, rail, bus, ferry, cable car, gondola, funicular) is now returned with each transit maneuver.
 * **Guidance language** -  If the language option is not supplied or is unsupported then the language will be set to the default (en-US). Also, the service will return the language in the trip results.
 * **Update multimodal path algorithm** - Applied some fixes to multimodal path algorithm. In particular fixed a bug where the wrong sortcost was added to the adjacency list. Also separated "in-station" transfer costs from transfers between stops.
 * **Data producer updates** - Do not combine shortcut edges at gates or toll booths. Fixes avoid toll issues on routes that included shortcut edges.

## Release Date: 2016-03-07

 * **Updated all APIs to honor the optional DNT (Do not track) http header** -  This will avoid logging locations.
 * **Reduce 'Merge maneuver' verbal alert instructions** -  Only create a verbal alert instruction for a 'Merge maneuver' if the previous maneuver is > 1.5 km.
 * **Updated transit defaults.  Tweaked transit costing logic to obtain better routes.** -  use_rail = 0.6, use_transfers = 0.3, transfer_cost = 15.0 and transfer_penalty = 300.0.  Updated the TransferCostFactor to use the transfer_factor correctly.  TransitionCost for pedestrian costing bumped up from 20.0f to 30.0f when predecessor edge is a transit connection.
 * **Initial Guidance Globalization** -  Partial framework for Guidance Globalization. Started reading some guidance phrases from en-US.json file.

## Release Date: 2016-02-22

 * **Use bidirectional A* for automobile routes** - Switch to bidirectional A* for all but bus routes and short routes (where origin and destination are less than 10km apart). This improves performance and has less failure cases for longer routes. Some data import adjustments were made (02-19) to fix some issues encountered with arterial and highway hierarchies. Also only use a maximum of 2 passes for bidirecdtional A* to reduce "long time to fail" cases.
 * **Added verbal multi-cue guidance** - This combines verbal instructions when 2 successive maneuvers occur in a short amount of time (e.g., Turn right onto MainStreet. Then Turn left onto 1st Avenue).

## Release Date: 2016-02-19

 * **Data producer updates** - Reduce stop impact when all edges are links (ramps or turn channels). Update opposing edge logic to reject edges that do no have proper access (forward access == reverse access on opposing edge and vice-versa). Update ReclassifyLinks for cases where a single edge (often a service road) intersects a ramp improperly causing the ramp to reclassified when it should not be. Updated maximum OSM node Id (now exceeds 4000000000). Move lua from conf repository into mjolnir.

## Release Date: 2016-02-01

 * **Data producer updates** - Reduce speed on unpaved/rough roads. Add statistics for hgv (truck) restrictions.

## Release Date: 2016-01-26

 * **Added capability to disable narrative production** - Added the `narrative` boolean option to allow users to disable narrative production. Locations, shape, length, and time are still returned. The narrative production is enabled by default. The possible values for the `narrative` option are: false and true
 * **Added capability to mark a request with an id** - The `id` is returned with the response so a user could match to the corresponding request.
 * **Added some logging enhancements, specifically [ANALYTICS] logging** - We want to focus more on what our data is telling us by logging specific stats in Logstash.

## Release Date: 2016-01-18

 * **Data producer updates** - Data importer configuration (lua) updates to fix a bug where buses were not allowed on restricted lanes.  Fixed surface issue (change the default surface to be "compacted" for footways).

## Release Date: 2016-01-04

 * **Fixed Wrong Costing Options Applied** - Fixed a bug in which a previous requests costing options would be used as defaults for all subsequent requests.

## Release Date: 2015-12-18

 * **Fix for bus access** - Data importer configuration (lua) updates to fix a bug where bus lanes were turning off access for other modes.
 * **Fix for extra emergency data** - Data importer configuration (lua) updates to fix a bug where we were saving hospitals in the data.
 * **Bicycle costing update** - Updated kTCSlight and kTCFavorable so that cycleways are favored by default vs roads.

## Release Date: 2015-12-17

 * **Graph Tile Data Structure update** - Updated structures within graph tiles to support transit efforts and truck routing. Removed TransitTrip, changed TransitRoute and TransitStop to indexes (rather than binary search). Added access restrictions (like height and weight restrictions) and the mode which they impact to reduce need to look-up.
 * **Data producer updates** - Updated graph tile structures and import processes.

## Release Date: 2015-11-23

 * **Fixed Open App for OSRM functionality** - Added OSRM functionality back to Loki to support Open App.

## Release Date: 2015-11-13

 * **Improved narrative for unnamed walkway, cycleway, and mountain bike trail** - A generic description will be used for the street name when a walkway, cycleway, or mountain bike trail maneuver is unnamed. For example, a turn right onto a unnamed walkway maneuver will now be: "Turn right onto walkway."
 * **Fix costing bug** - Fix a bug introduced in EdgeLabel refactor (impacted time distance matrix only).

## Release Date: 2015-11-3

 * **Enhance bi-directional A* logic** - Updates to bidirectional A* algorithm to fix the route completion logic to handle cases where a long "connection" edge could lead to a sub-optimal path. Add hierarchy and shortcut logic so we can test and use bidirectional A* for driving routes. Fix the destination logic to properly handle oneways as the destination edge. Also fix U-turn detection for reverse search when hierarchy transitions occur.
 * **Change "Go" to "Head" for some instructions** - Start, exit ferry.
 * **Update to roundabout instructions** - Call out roundabouts for edges marked as links (ramps, turn channels).
 * **Update bicycle costing** - Fix the road factor (for applying weights based on road classification) and lower turn cost values.

## Data Producer Release Date: 2015-11-2

 * **Updated logic to not create shortcut edges on roundabouts** - This fixes some roundabout exit counts.

## Release Date: 2015-10-20

 * **Bug Fix for Pedestrian and Bicycle Routes** - Fixed a bug with setting the destination in the bi-directional Astar algorithm. Locations that snapped to a dead-end node would have failed the route and caused a timeout while searching for a valid path. Also fixed the elapsed time computation on the reverse path of bi-directional algorithm.

## Release Date: 2015-10-16

 * **Through Location Types** - Improved support for locations with type = "through". Routes now combine paths that meet at each through location to create a single "leg" between locations with type = "break". Paths that continue at a through location will not create a U-turn unless the path enters a "dead-end" region (neighborhood with no outbound access).
 * **Update shortcut edge logic** - Now skips long shortcut edges when close to the destination. This can lead to missing the proper connection if the shortcut is too long. Fixes #245 (thor).
 * **Per mode service limits** - Update configuration to allow setting different maximum number of locations and distance per mode.
 * **Fix shape index for trivial path** - Fix a bug where when building the the trip path for a "trivial" route (includes just one edge) where the shape index exceeded that size of the shape.

## Release Date: 2015-09-28

 * **Elevation Influenced Bicycle Routing** - Enabled elevation influenced bicycle routing. A "use-hills" option was added to the bicycle costing profile that can tune routes to avoid hills based on grade and amount of elevation change.
 * **"Loop Edge" Fix** - Fixed a bug with edges that form a loop. Split them into 2 edges during data import.
 * **Additional information returned from 'locate' method** - Added information that can be useful when debugging routes and data. Adds information about nodes and edges at a location.
 * **Guidance/Narrative Updates** - Added side of street to destination narrative. Updated verbal instructions.<|MERGE_RESOLUTION|>--- conflicted
+++ resolved
@@ -7,11 +7,8 @@
    * FIXED: avoid segfault on invalid exclude_polygons input [#3907](https://github.com/valhalla/valhalla/pull/3907)
    * FIXED: allow \_WIN32_WINNT to be defined by build system [#3933](https://github.com/valhalla/valhalla/issues/3933)
    * FIXED: disconnected stop pairs in gtfs import [#3943](https://github.com/valhalla/valhalla/pull/3943)
-<<<<<<< HEAD
    * FIXED: 
-=======
    * FIXED: in/egress traversability in gtfs ingestion is now defaulted to kBoth to enable pedestrian access on transit connect edges and through the in/egress node [#3948](https://github.com/valhalla/valhalla/pull/3948)
->>>>>>> 3fac9705
 * **Enhancement**
    * CHANGED: replace boost::optional with C++17's std::optional where possible [#3890](https://github.com/valhalla/valhalla/pull/3890)
    * ADDED: parse `lit` tag on ways and add it to graph [#3893](https://github.com/valhalla/valhalla/pull/3893)
