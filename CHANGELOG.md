--- conflicted
+++ resolved
@@ -48,11 +48,8 @@
    * FIXED: Allow country overrides for sidewalk [#3711](https://github.com/valhalla/valhalla/pull/3711)
    * FIXED: CostMatrix incorrect tile usage with oppedge. [#3719](https://github.com/valhalla/valhalla/pull/3719)
    * FIXED: Fix elevation serializing [#3735](https://github.com/valhalla/valhalla/pull/3735)
-<<<<<<< HEAD
+   * FIXED: Fix returning a potentially uninitialized value in PointXY::ClosestPoint [#3737](https://github.com/valhalla/valhalla/pull/3737)
    * FIXED: Fix TimeDistanceMatrix results sequence [#3738](https://github.com/valhalla/valhalla/pull/3738)
-=======
-   * FIXED: Fix returning a potentially uninitialized value in PointXY::ClosestPoint [#3737](https://github.com/valhalla/valhalla/pull/3737)
->>>>>>> d2d8de4f
 
 * **Enhancement**
    * CHANGED: Pronunciation for names and destinations [#3132](https://github.com/valhalla/valhalla/pull/3132)
