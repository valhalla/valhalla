--- conflicted
+++ resolved
@@ -94,11 +94,8 @@
    * ADDED: Add utility functions to Signs. [#2390](https://github.com/valhalla/valhalla/pull/2390)
    * ADDED: Unified time tracking for all algorithms that support time-based graph expansion. [#2278](https://github.com/valhalla/valhalla/pull/2278)
    * ADDED: Add rail_ferry use and costing. [#2408](https://github.com/valhalla/valhalla/pull/2408)
-<<<<<<< HEAD
    * ADDED: `street_side_max_distance`, `display_lat` and `display_lon` to `locations` in input for better control of routing side of street [#1769](https://github.com/valhalla/valhalla/pull/1769)
-=======
    * ADDED: Add addtional exit phrases. [#2421](https://github.com/valhalla/valhalla/pull/2421)
->>>>>>> 4c07490e
 
 ## Release Date: 2019-11-21 Valhalla 3.0.9
 * **Bug Fix**
