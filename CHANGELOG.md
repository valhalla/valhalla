--- conflicted
+++ resolved
@@ -15,11 +15,8 @@
    * CHANGED: Avoid temporary std::string in some places in serializers [#5674](https://github.com/valhalla/valhalla/pull/5674)
    * ADDED: linux-aarch64 wheel for Python releases [#5670](https://github.com/valhalla/valhalla/pull/5670)
    * ADDED: PyPI `sdist` for python to install the bindings from source [#5649](https://github.com/valhalla/valhalla/pull/5649)
-<<<<<<< HEAD
    * CHANGED: make alternative_iterations_delta configurable [#5679](https://github.com/valhalla/valhalla/pull/5679)
-=======
    * CHANGED: Get rid of midgard::iterable_t in favor of std::span [#5682](https://github.com/valhalla/valhalla/pull/5682)
->>>>>>> 163be08a
 
 ## Release Date: 2025-10-23 Valhalla 3.6.0
 * **Removed**
