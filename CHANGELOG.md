## Release Date: 201?-??-?? Valhalla 3.0.2
* **Bug Fix**
   * FIXED: Fix crash for trace_route with osrm serialization. Was passing shape rather than locations to the waypoint method.
<<<<<<< HEAD
* **Enhancement**
   * Add a durations list (delta time between each pair of trace points), a begin_time and a use_timestamp flag to trace_route requests. This allows using the input trace timestamps or durations plus the begin_time to compute elapsed time at each edge in the matched path (rather than using costing methods).
=======
   * FIXED: Properly set driving_side based on data set in TripPath.
   * FIXED: A bad bicycle route exposed an issue with bidirectional A* when the origin and destination edges are connected. Use A* in these cases to avoid requiring a high cost threshold in BD A*.
   * FIXED: x86 and x64 data compatibility was fixed as the structures weren't aligned.
   * FIXED: x86 tests were failing due mostly to floating point issues and the aforementioned structure misalignment.
* **Note**
   * Isochrones and openlr are both noted as not working with release builds for x86 (32bit) platforms. We'll look at getting this fixed in a future release
>>>>>>> 87bb212c

## Release Date: 2018-11-21 Valhalla 3.0.1
* **Bug Fix**
   * FIXED: Fixed a rare, but serious bug with bicycle costing. ferry_factor_ in bicycle costing shadowed the data member in the base dynamic cost class, leading to an unitialized variable. Occasionally, this would lead to negative costs which caused failures. [#1663](https://github.com/valhalla/valhalla/pull/1663)
   * FIXED: Fixed use of units in OSRM compatibility mode. [#1662](https://github.com/valhalla/valhalla/pull/1662)

## Release Date: 2018-11-21 Valhalla 3.0.0
* **NOTE**
   * This release changes the Valhalla graph tile formats. Tile data is incompatible with Valhalla 2.x builds, and code for 3.x is incompatible with data built for Valahalla 2.x versions. Valhalla tile sizes are slightly smaller (for datasets using elevation information the size savings is over 10%). In addition, there is increased flexibility for creating different variants of tiles to support different applications (e.g. bicycle only, or driving only).
* **Enhancement**
   * Remove the use of DirectedEdge for transitions between nodes on different hierarchy levels. A new structure, NodeTransition, is now used to transition to nodes on different hierarchy level. This saves space since only the end node GraphId is needed for the transitions (and DirectedEdge is a large data structure).
   * Change the NodeInfo lat,lon to use an offset from the tile base lat,lon. This potentially allows higher precision than using float, but more importantly saves space and allows support for NodeTransitions as well as spare for future growth.
   * Remove the EdgeElevation structure and max grade information into DirectedEdge and mean elevation into EdgeInfo. This saves space.
   * Reduce wayid to 32 bits. This allows sufficient growth when using OpenStreetMap data and frees space in EdgeInfo (allows moving speed limit and mean elevation from other structures).
   * Move name consistency from NodeInfo to DirectedEdge. This allows a more efficient lookup of name consistency.
   * Update all path algorithms to use NodeTransition logic rather than special DirectedEdge transition types. This simplifies PathAlgorithms slightly and removes some conditional logic.
   * Add an optional GraphFilter stage to tile building pipeline. This allows removal of edges and nodes based on access. This allows bicycle only, pedestrian only, or driving only datasets (or combinations) to be created - allowing smaller datasets for special purpose applications.
* **Deprecate**
   * Valhalla 3.0 removes support for OSMLR.

## Release Date: 2018-11-20 Valhalla 2.7.2
* **Enhancement**
   * UPDATED: Added a configuration variable for max_timedep_distance. This is used in selecting the path algorithm and provides the maximum distance between locations when choosing a time dependent path algorithm (other than multi modal). Above this distance, bidirectional A* is used with no time dependencies.
   * UPDATED: Remove transition edges from priority queue in Multimodal methods.
   * UPDATED: Fully implement street names and exit signs with ability to identify route numbers. [#1635](https://github.com/valhalla/valhalla/pull/1635)
* **Bug Fix**
   * FIXED: A timed-turned restriction should not be applied when a non-timed route is executed.  [#1615](https://github.com/valhalla/valhalla/pull/1615)
   * FIXED: Changed unordered_map to unordered_multimap for polys. Poly map can contain the same key but different multi-polygons. For example, islands for a country or timezone polygons for a country.
   * FIXED: Fixed timezone db issue where TZIDs did not exist in the Howard Hinnant date time db that is used in the date_time class for tz indexes.  Added logic to create aliases for TZIDs based on https://en.wikipedia.org/wiki/List_of_tz_database_time_zones
   * FIXED: Fixed the ramp turn modifiers for osrm compat [#1569](https://github.com/valhalla/valhalla/pull/1569)
   * FIXED: Fixed the step geometry when using the osrm compat mode [#1571](https://github.com/valhalla/valhalla/pull/1571)
   * FIXED: Fixed a data creation bug causing issues with A* routes ending on loops. [#1576](https://github.com/valhalla/valhalla/pull/1576)
   * FIXED: Fixed an issue with a bad route where destination only was present. Was due to thresholds in bidirectional A*. Changed threshold to be cost based rather than number of iterations). [#1586](https://github.com/valhalla/valhalla/pull/1586)
   * FIXED: Fixed an issue with destination only (private) roads being used in bicycle routes. Centralized some "base" transition cost logic in the base DynamicCost class. [#1587](https://github.com/valhalla/valhalla/pull/1587)
   * FIXED: Remove extraneous ramp maneuvers [#1657](https://github.com/valhalla/valhalla/pull/1657)

## Release Date: 2018-10-02 Valhalla 2.7.1
* **Enhancement**
   * UPDATED: Added date time support to forward and reverse isochrones. Add speed lookup (predicted speeds and/or free-flow or constrained flow speed) if date_time is present.
   * UPDATED: Add timezone checks to multimodal routes and isochrones (updates localtime if the path crosses into a timezone different than the start location).
* **Data Producer Update**
   * UPDATED: Removed boost date time support from transit.  Now using the Howard Hinnant date library.
* **Bug Fix**
   * FIXED: Fixed a bug with shortcuts that leads to inconsistent routes depending on whether shortcuts are taken, different origins can lead to different paths near the destination. This fix also improves performance on long routes and matrices.
   * FIXED: We were getting inconsistent results between departing at current date/time vs entering the current date/time.  This issue is due to the fact that the iso_date_time function returns the full iso date_time with the timezone offset (e.g., 2018-09-27T10:23-07:00 vs 2018-09-27T10:23). When we refactored the date_time code to use the new Howard Hinnant date library, we introduced this bug.
   * FIXED: Increased the threshold in CostMatrix to address null time and distance values occuring for truck costing with locations near the max distance.

## Release Date: 2018-09-13 Valhalla 2.7.0
* **Enhancement**
   * UPDATED: Refactor to use the pbf options instead of the ptree config [#1428](https://github.com/valhalla/valhalla/pull/1428) This completes [1357](https://github.com/valhalla/valhalla/issues/1357)
   * UPDATED: Removed the boost/date_time dependency from baldr and odin. We added the Howard Hinnant date and time library as a submodule. [#1494](https://github.com/valhalla/valhalla/pull/1494)
   * UPDATED: Fixed 'Drvie' typo [#1505](https://github.com/valhalla/valhalla/pull/1505) This completes [1504](https://github.com/valhalla/valhalla/issues/1504)
   * UPDATED: Optimizations of GetSpeed for predicted speeds [1490](https://github.com/valhalla/valhalla/issues/1490)
   * UPDATED: Isotile optimizations
   * UPDATED: Added stats to predictive traffic logging
   * UPDATED: resample_polyline - Breaks the polyline into equal length segments at a sample distance near the resolution. Break out of the loop through polyline points once we reach the specified number of samplesthen append the last
polyline point.
   * UPDATED: added android logging and uses a shared graph reader
   * UPDATED: Do not run a second pass on long pedestrian routes that include a ferry (but succeed on first pass). This is a performance fix. Long pedestrian routes with A star factor based on ferry speed end up being very inefficient.
* **Bug Fix**
   * FIXED: A* destination only
   * FIXED: Fixed through locations weren't honored [#1449](https://github.com/valhalla/valhalla/pull/1449)


## Release Date: 2018-08-02 Valhalla 3.0.0-rc.4
* **Node Bindings**
   * UPDATED: add some worker pool handling
   [#1467](https://github.com/valhalla/valhalla/pull/1467)

## Release Date: 2018-08-02 Valhalla 3.0.0-rc.3
* **Node Bindings**
   * UPDATED: replaced N-API with node-addon-api wrapper and made the actor
   functions asynchronous
   [#1457](https://github.com/valhalla/valhalla/pull/1457)

## Release Date: 2018-07-24 Valhalla 3.0.0-rc.2
* **Node Bindings**
   * FIXED: turn on the autocleanup functionality for the actor object.
   [#1439](https://github.com/valhalla/valhalla/pull/1439)

## Release Date: 2018-07-16 Valhalla 3.0.0-rc.1
* **Enhancement**
   * ADDED: exposed the rest of the actions to the node bindings and added tests. [#1415](https://github.com/valhalla/valhalla/pull/1415)

## Release Date: 2018-07-12 Valhalla 3.0.0-alpha.1
**NOTE**: There was already a small package named `valhalla` on the npm registry, only published up to version 0.0.3. The team at npm has transferred the package to us, but would like us to publish something to it ASAP to prove our stake in it. Though the bindings do not have all of the actor functionality exposed yet (just route), we are going to publish an alpha release of 3.0.0 to get something up on npm.
* **Infrastructure**:
   * ADDED: add in time dependent algorithms if the distance between locations is less than 500km.
   * ADDED: TurnLanes to indicate turning lanes at the end of a directed edge.
   * ADDED: Added PredictedSpeeds to Valhalla tiles and logic to compute speed based on predictive speed profiles.
* **Data Producer Update**
   * ADDED: is_route_num flag was added to Sign records. Set this to true if the exit sign comes from a route number/ref.
   * CHANGED: Lower speeds on driveways, drive-thru, and parking aisle. Set destination only flag for drive thru use.
   * ADDED: Initial implementation of turn lanes.
  **Bug Fix**
   * CHANGED: Fix destination only penalty for A* and time dependent cases.
   * CHANGED: Use the distance from GetOffsetForHeading, based on road classification and road use (e.g. ramp, turn channel, etc.), within tangent_angle function.
* **Map Matching**
   * FIXED: Fixed trace_route edge_walk server abort [#1365](https://github.com/valhalla/valhalla/pull/1365)
* **Enhancement**
   * ADDED: Added post process for updating free and constrained speeds in the directed edges.
   * UPDATED: Parse the json request once and store in a protocol buffer to pass along the pipeline. This completed the first portion of [1357](https://github.com/valhalla/valhalla/issues/1357)
   * UPDATED: Changed the shape_match attribute from a string to an enum. Fixes [1376](https://github.com/valhalla/valhalla/issues/1376)
   * ADDED: Node bindings for route [#1341](https://github.com/valhalla/valhalla/pull/1341)
   * UPDATED: Use a non-linear use_highways factor (to more heavily penalize highways as use_highways approaches 0).

## Release Date: 2018-07-15 Valhalla 2.6.3
* **API**:
   * FIXED: Use a non-linear use_highways factor (to more heavily penalize highways as use_highways approaches 0).
   * FIXED: Fixed the highway_factor when use_highways < 0.5.
   * ENHANCEMENT: Added logic to modulate the surface factor based on use_trails.
   * ADDED: New customer test requests for motorcycle costing.

## Release Date: 2018-06-28 Valhalla 2.6.2
* **Data Producer Update**
   * FIXED: Complex restriction sorting bug.  Check of has_dt in ComplexRestrictionBuilder::operator==.
* **API**:
   * FIXED: Fixed CostFactory convenience method that registers costing models
   * ADDED: Added use_tolls into motorcycle costing options

## Release Date: 2018-05-28 Valhalla 2.6.0
* **Infrastructure**:
   * CHANGED: Update cmake buildsystem to replace autoconf [#1272](https://github.com/valhalla/valhalla/pull/1272)
* **API**:
   * CHANGED: Move `trace_options` parsing to map matcher factory [#1260](https://github.com/valhalla/valhalla/pull/1260)
   * ADDED: New costing method for AutoDataFix [#1283](https://github.com/valhalla/valhalla/pull/1283)

## Release Date: 2018-05-21 Valhalla 2.5.0
* **Infrastructure**
   * ADDED: Add code formatting and linting.
* **API**
   * ADDED: Added new motorcycle costing, motorcycle access flag in data and use_trails option.
* **Routing**
   * ADDED: Add time dependnet forward and reverse A* methods.
   * FIXED: Increase minimum threshold for driving routes in bidirectional A* (fixes some instances of bad paths).
* **Data Producer Update**
   * CHANGED: Updates to properly handle cycleway crossings.
   * CHANGED: Conditionally include driveways that are private.
   * ADDED: Added logic to set motorcycle access.  This includes lua, country access, and user access flags for motorcycles.

## Release Date: 2018-04-11 Valhalla 2.4.9
* **Enhancement**
   * Added European Portuguese localization for Valhalla
   * Updates to EdgeStatus to improve performance. Use an unordered_map of tile Id and allocate an array for each edge in the tile. This allows using pointers to access status for sequential edges. This improves performance by 50% or so.
   * A couple of bicycle costing updates to improve route quality: avoid roads marked as part of a truck network, to remove the density penalty for transition costs.
   * When optimal matrix type is selected, now use CostMatrix for source to target pedestrian and bicycle matrix calls when both counts are above some threshold. This improves performance in general and lessens some long running requests.
*  **Data Producer Update**
   * Added logic to protect against setting a speed of 0 for ferries.

## Release Date: 2018-03-27 Valhalla 2.4.8
* **Enhancement**
   * Updates for Italian verbal translations
   * Optionally remove driveways at graph creation time
   * Optionally disable candidate edge penalty in path finding
   * OSRM compatible route, matrix and map matching response generation
   * Minimal Windows build compatibility
   * Refactoring to use PBF as the IPC mechanism for all objects
   * Improvements to internal intersection marking to reduce false positives
* **Bug Fix**
   * Cap candidate edge penalty in path finding to reduce excessive expansion
   * Fix trivial paths at deadends

## Release Date: 2018-02-08 Valhalla 2.4.7
* **Enhancement**
   * Speed up building tiles from small OSM imports by using boost directory iterator rather than going through all possible tiles and testing each if the file exists.
* **Bug Fix**
   * Protect against overflow in string to float conversion inside OSM parsing.

## Release Date: 2018-01-26 Valhalla 2.4.6
* **Enhancement**
   * Elevation library will lazy load RAW formatted sources

## Release Date: 2018-01-24 Valhalla 2.4.5
* **Enhancement**
   * Elevation packing utility can unpack lz4hc now
* **Bug Fix**
   * Fixed broken darwin builds

## Release Date: 2018-01-23 Valhalla 2.4.4
* **Enhancement**
   * Elevation service speed improvments and the ability to serve lz4hc compressed data
   * Basic support for downloading routing tiles on demand
   * Deprecated `valhalla_route_service`, now all services (including elevation) are found under `valhalla_service`

## Release Date: 2017-12-11 Valhalla 2.4.3
* **Enhancement**
   * Remove union from GraphId speeds up some platforms
   * Use SAC scale in pedestrian costing
   * Expanded python bindings to include all actions (route, matrix, isochrone, etc)
* **Bug Fix**
   * French translation typo fixes
*  **Data Producer Update**
   * Handling shapes that intersect the poles when binning
   * Handling when transit shapes are less than 2 points

## Release Date: 2017-11-09 Valhalla 2.4.1
*  **Data Producer Update**
   * Added kMopedAccess to modes for complex restrictions.  Remove the kMopedAccess when auto access is removed.  Also, add the kMopedAccess when an auto restriction is found.

## Release Date: 2017-11-08 Valhalla 2.4.0
*  **Data Producer Update**
   * Added logic to support restriction = x with a the except tag.  We apply the restriction to everything except for modes in the except tag.
   * Added logic to support railway_service and coach_service in transit.
* **Bug Fix**
  * Return proper edge_walk path for requested shape_match=walk_or_snap
  * Skip invalid stateid for Top-K requests

## Release Date: 2017-11-07 Valhalla 2.3.9
* **Enhancement**
  * Top-K map matched path generation now only returns unique paths and does so with fewer iterations
  * Navigator call outs for both imperial and metric units
  * The surface types allowed for a given bike route can now be controlled via a request parameter `avoid_bad_surfaces`
  * Improved support for motorscooter costing via surface types, road classification and vehicle specific tagging
* **Bug Fix**
  * Connectivity maps now include information about transit tiles
  * Lane counts for singly digitized roads are now correct for a given directed edge
  * Edge merging code for assigning osmlr segments is now robust to partial tile sets
  * Fix matrix path finding to allow transitioning down to lower levels when appropriate. In particular, do not supersede shortcut edges until no longer expanding on the next level.
  * Fix optimizer rotate location method. This fixes a bug where optimal ordering was bad for large location sets.
*  **Data Producer Update**
   * Duration tags are now used to properly set the speed of travel for a ferry routes

## Release Date: 2017-10-17 Valhalla 2.3.8
* **Bug Fix**
  * Fixed the roundabout exit count for bicycles when the roundabout is a road and not a cycleway
  * Enable a pedestrian path to remain on roundabout instead of getting off and back on
  * Fixed the penalization of candidate locations in the uni-directional A* algorithm (used for trivial paths)
*  **Data Producer Update**
   * Added logic to set bike forward and tag to true where kv["sac_scale"] == "hiking". All other values for sac_scale turn off bicycle access.  If sac_scale or mtb keys are found and a surface tag is not set we default to kPath.
   * Fixed a bug where surface=unpaved was being assigned Surface::kPavedSmooth.

## Release Date: 2017-9-11 Valhalla 2.3.7
* **Bug Fix**
  * Update bidirectional connections to handle cases where the connecting edge is one of the origin (or destination) edges and the cost is high. Fixes some pedestrian route issues that were reported.
*  **Data Producer Update**
   * Added support for motorroad tag (default and per country).
   * Update OSMLR segment association logic to fix issue where chunks wrote over leftover segments. Fix search along edges to include a radius so any nearby edges are also considered.

## Release Date: 2017-08-29 Valhalla 2.3.6
* **Bug Fix**
  * Pedestrian paths including ferries no longer cause circuitous routes
  * Fix a crash in map matching route finding where heading from shape was using a `nullptr` tile
  * Spanish language narrative corrections
  * Fix traffic segment matcher to always set the start time of a segment when its known
* **Enhancement**
  * Location correlation scoring improvements to avoid situations where less likely start or ending locations are selected

## Release Date: 2017-08-22 Valhalla 2.3.5
* **Bug Fix**
  * Clamp the edge score in thor. Extreme values were causing bad alloc crashes.
  * Fix multimodal isochrones. EdgeLabel refactor caused issues.
* **Data Producer Update**
  * Update lua logic to properly handle vehicle=no tags.

## Release Date: 2017-08-14 Valhalla 2.3.4
* **Bug Fix**
  * Enforce limits on maximum per point accuracy to avoid long running map matching computations

## Release Date: 2017-08-14 Valhalla 2.3.3
* **Bug Fix**
  * Maximum osm node reached now causes bitset to resize to accomodate when building tiles
  * Fix wrong side of street information and remove redundant node snapping
  * Fix path differences between services and `valhalla_run_route`
  * Fix map matching crash when interpolating duplicate input points
  * Fix unhandled exception when trace_route or trace_attributes when there are no continuous matches
* **Enhancement**
  * Folded Low-Stress Biking Code into the regular Bicycle code and removed the LowStressBicycleCost class. Now when making a query for bicycle routing, a value of 0 for use_hills and use_roads produces low-stress biking routes, while a value of 1 for both provides more intense professional bike routes.
  * Bike costing default values changed. use_roads and use_hills are now 0.25 by default instead of 0.5 and the default bike is now a hybrid bike instead of a road bike.
  * Added logic to use station hierarchy from transitland.  Osm and egress nodes are connected by transitconnections.  Egress and stations are connected by egressconnections.  Stations and platforms are connected by platformconnections.  This includes narrative updates for Odin as well.

## Release Date: 2017-07-31 Valhalla 2.3.2
* **Bug Fix**
  * Update to use oneway:psv if oneway:bus does not exist.
  * Fix out of bounds memory issue in DoubleBucketQueue.
  * Many things are now taken into consideration to determine which sides of the road have what cyclelanes, because they were not being parsed correctly before
  * Fixed issue where sometimes a "oneway:bicycle=no" tag on a two-way street would cause the road to become a oneway for bicycles
  * Fixed trace_attributes edge_walk cases where the start or end points in the shape are close to graph nodes (intersections)
  * Fixed 32bit architecture crashing for certain routes with non-deterministic placement of edges labels in bucketized queue datastructure
* **Enhancement**
  * Improve multi-modal routes by adjusting the pedestrian mode factor (routes use less walking in favor of public transit).
  * Added interface framework to support "top-k" paths within map-matching.
  * Created a base EdgeLabel class that contains all data needed within costing methods and supports the basic path algorithms (forward direction, A*, with accumulated path distance). Derive class for bidirectional algorithms (BDEdgeLabel) and for multimodal algorithms. Lowers memory use by combining some fields (using spare bits from GraphId).
  * Added elapsed time estimates to map-matching labels in preparation for using timestamps in map-matching.
  * Added parsing of various OSM tags: "bicycle=use_sidepath", "bicycle=dismount", "segregated=*", "shoulder=*", "cycleway:buffer=*", and several variations of these.
  * Both trace_route and trace_attributes will parse `time` and `accuracy` parameters when the shape is provided as unencoded
  * Map-matching will now use the time (in seconds) of each gps reading (if provided) to narrow the search space and avoid finding matches that are impossibly fast

## Release Date: 2017-07-10 Valhalla 2.3.0
* **Bug Fix**
  * Fixed a bug in traffic segment matcher where length was populated but had invalid times
* **Embedded Compilation**
  * Decoupled the service components from the rest of the worker objects so that the worker objects could be used in non http service contexts
   * Added an actor class which encapsulates the various worker objects and allows the various end points to be called /route /height etc. without needing to run a service
* **Low-Stress Bicycle**
  * Worked on creating a new low-stress biking option that focuses more on taking safer roads like cycle ways or residential roads than the standard bike costing option does.

## Release Date: 2017-06-26 Valhalla 2.2.9
* **Bug Fix**
  * Fix a bug introduced in 2.2.8 where map matching search extent was incorrect in longitude axis.

## Release Date: 2017-06-23 Valhalla 2.2.8
* **Bug Fix**
  * Traffic segment matcher (exposed through Python bindings) - fix cases where partial (or no) results could be returned when breaking out of loop in form_segments early.
* **Traffic Matching Update**
  * Traffic segment matcher - handle special cases when entering and exiting turn channels.
* **Guidance Improvements**
  * Added Swedish (se-SV) narrative file.

## Release Date: 2017-06-20 Valhalla 2.2.7
* **Bug Fixes**
  * Traffic segment matcher (exposed through Python bindings) makes use of accuracy per point in the input
  * Traffic segment matcher is robust to consecutive transition edges in matched path
* **Isochrone Changes**
  * Set up isochrone to be able to handle multi-location queries in the future
* **Data Producer Updates**
  * Fixes to valhalla_associate_segments to address threading issue.
  * Added support for restrictions that refers only to appropriate type of vehicle.
* **Navigator**
  * Added pre-alpha implementation that will perform guidance for mobile devices.
* **Map Matching Updates**
  * Added capability to customize match_options

## Release Date: 2017-06-12 Valhalla 2.2.6
* **Bug Fixes**
  * Fixed the begin shape index where an end_route_discontinuity exists
* **Guidance Improvements**
  * Updated Slovenian (sl-SI) narrative file.
* **Data Producer Updates**
  * Added support for per mode restrictions (e.g., restriction:&lt;type&gt;)  Saved these restrictions as "complex" restrictions which currently support per mode lookup (unlike simple restrictions which are assumed to apply to all driving modes).
* **Matrix Updates**
  * Increased max distance threshold for auto costing and other similar costings to 400 km instead of 200 km

## Release Date: 2017-06-05 Valhalla 2.2.5
* **Bug Fixes**
  * Fixed matched point edge_index by skipping transition edges.
  * Use double precision in meili grid traversal to fix some incorrect grid cases.
  * Update meili to use DoubleBucketQueue and GraphReader methods rather than internal methods.

## Release Date: 2017-05-17 Valhalla 2.2.4
* **Bug Fixes**
  * Fix isochrone bug where the default access mode was used - this rejected edges that should not have been rejected for cases than automobile.
  * Fix A* handling of edge costs for trivial routes. This fixed an issue with disconnected regions that projected to a single edge.
  * Fix TripPathBuilder crash if first edge is a transition edge (was occurring with map-matching in rare occasions).

## Release Date: 2017-05-15 Valhalla 2.2.3
* **Map Matching Improvement**
  * Return begin and end route discontinuities. Also, returns partial shape of edge at route discontinuity.
* **Isochrone Improvements**
  * Add logic to make sure the center location remains fixed at the center of a tile/grid in the isotile.
  * Add a default generalization factor that is based on the grid size. Users can still override this factor but the default behavior is improved.
  * Add ExpandForward and ExpandReverse methods as is done in bidirectional A*. This improves handling of transitions between hierarchy levels.
* **Graph Correlation Improvements**
  * Add options to control both radius and reachability per input location (with defaults) to control correlation of input locations to the graph in such a way as to avoid routing between disconnected regions and favor more likely paths.

## Release Date: 2017-05-08 Valhalla 2.2.0
* **Guidance Improvements**
  * Added Russian (ru-RU) narrative file.
  * Updated Slovenian (sl-SI) narrative file.
* **Data Producer Updates**
  * Assign destination sign info on bidirectional ramps.
  * Update ReclassifyLinks. Use a "link-tree" which is formed from the exit node and terminates at entrance nodes. Exit nodes are sorted by classification so motorway exits are done before trunks, etc. Updated the turn channel logic - now more consistently applies turn channel use.
  * Updated traffic segment associations to properly work with elevation and lane connectivity information (which is stored after the traffic association).

## Release Date: 2017-04-24 Valhalla 2.1.9
* **Elevation Update**
  * Created a new EdgeElevation structure which includes max upward and downward slope (moved from DirectedEdge) and mean elevation.
* **Routing Improvements**
  * Destination only fix when "nested" destination only areas cause a route failure. Allow destination only edges (with penalty) on 2nd pass.
  * Fix heading to properly use the partial edge shape rather than entire edge shape to determine heading at the begin and end locations.
  * Some cleanup and simplification of the bidirectional A* algorithm.
  * Some cleanup and simplification of TripPathBuilder.
  * Make TileHierarchy data and methods static and remove tile_dir from the tile hierarchy.
* **Map Matching Improvement**
  * Return matched points with trace attributes when using map_snap.
* **Data Producer Updates**
  * lua updates so that the chunnel will work again.

## Release Date: 2017-04-04 Valhalla 2.1.8
* **Map Matching Release**
  * Added max trace limits and out-of-bounds checks for customizable trace options

## Release Date: 2017-03-29 Valhalla 2.1.7
* **Map Matching Release**
  * Increased service limits for trace
* **Data Producer Updates**
  * Transit: Remove the dependency on using level 2 tiles for transit builder
* **Traffic Updates**
  * Segment matcher completely re-written to handle many complex issues when matching traces to OTSs
* **Service Improvement**
  * Bug Fix - relaxed rapidjson parsing to allow numeric type coercion
* **Routing Improvements**
  * Level the forward and reverse paths in bidirectional A * to account for distance approximation differences.
  * Add logic for Use==kPath to bicycle costing so that paths are favored (as are footways).

## Release Date: 2017-03-10 Valhalla 2.1.3
* **Guidance Improvement**
  * Corrections to Slovenian narrative language file
  **Routing Improvements**
  * Increased the pedestrian search radius from 25 to 50 within the meili configuration to reduce U-turns with map-matching
  * Added a max avoid location limit

## Release Date: 2017-02-22 Valhalla 2.1.0
* **Guidance Improvement**
  * Added ca-ES (Catalan) and sl-SI (Slovenian) narrative language files
* **Routing  Improvement**
  * Fix through location reverse ordering bug (introduced in 2.0.9) in output of route responses for depart_at routes
  * Fix edge_walking method to handle cases where more than 1 initial edge is found
* **Data Producer Updates**
  * Improved transit by processing frequency based schedules.
  * Updated graph validation to more aggressively check graph consistency on level 0 and level 1
  * Fix the EdgeInfo hash to not create duplicate edge info records when creating hierarchies

## Release Date: 2017-02-21 Valhalla 2.0.9
* **Guidance Improvement**
  * Improved Italian narrative by handling articulated prepositions
  * Properly calling out turn channel maneuver
* **Routing Improvement**
  * Improved path determination by increasing stop impact for link to link transitions at intersections
  * Fixed through location handling, now includes cost at throughs and properly uses heading
  * Added ability to adjust location heading tolerance
* **Traffic Updates**
  * Fixed segment matching json to properly return non-string values where apropriate
* **Data Producer Updates**
  * Process node:ref and way:junction_ref as a semicolon separated list for exit numbers
  * Removed duplicated interchange sign information when ways are split into edges
  * Use a sequence within HierarchyBuilder to lower memory requirements for planet / large data imports.
  * Add connecting OSM wayId to a transit stop within NodeInfo.
  * Lua update:  removed ways that were being added to the routing graph.
  * Transit:  Fixed an issue where add_service_day and remove_service_day was not using the tile creation date, but the service start date for transit.
  * Transit:  Added acceptance test logic.
  * Transit:  Added fallback option if the associated wayid is not found.  Use distance approximator to find the closest edge.
  * Transit:  Added URL encoding for one stop ids that contain diacriticals.  Also, added include_geometry=false for route requests.
* **Optimized Routing Update**
  * Added an original index to the location object in the optimized route response
* **Trace Route Improvement**
  * Updated find_start_node to fix "GraphTile NodeInfo index out of bounds" error

## Release Date: 2017-01-30 Valhalla 2.0.6
* **Guidance Improvement**
  * Italian phrases were updated
* **Routing Improvement**
  * Fixed an issue where date and time was returning an invalid ISO8601 time format for date_time values in positive UTC. + sign was missing.
  * Fixed an encoding issue that was discovered for tranist_fetcher.  We were not encoding onestop_ids or route_ids.  Also, added exclude_geometry=true for route API calls.
* **Data Producer Updates**
  * Added logic to grab a single feed in valhalla_build_transit.

## Release Date: 2017-01-04 Valhalla 2.0.3
* **Service Improvement**
  * Added support for interrupting requests. If the connection is closed, route computation and map-matching can be interrupted prior to completion.
* **Routing Improvement**
  * Ignore name inconsistency when entering a link to avoid double penalizing.
* **Data Producer Updates**
  * Fixed consistent name assignment for ramps and turn lanes which improved guidance.
  * Added a flag to directed edges indicating if the edge has names. This can potentially be used in costing methods.
  * Allow future use of spare GraphId bits within DirectedEdge.

## Release Date: 2016-12-13 Valhalla 2.0.2
* **Routing Improvement**
  * Added support for multi-way restrictions to matrix and isochrones.
  * Added HOV costing model.
  * Speed limit updates.   Added logic to save average speed separately from speed limits.
  * Added transit include and exclude logic to multimodal isochrone.
  * Fix some edge cases for trivial (single edge) paths.
  * Better treatment of destination access only when using bidirectional A*.
* **Performance Improvement**
  * Improved performance of the path algorithms by making many access methods inline.

## Release Date: 2016-11-28 Valhalla 2.0.1
* **Routing Improvement**
  * Preliminary support for multi-way restrictions
* **Issues Fixed**
  * Fixed tile incompatiblity between 64 and 32bit architectures
  * Fixed missing edges within tile edge search indexes
  * Fixed an issue where transit isochrone was cut off if we took transit that was greater than the max_seconds and other transit lines or buses were then not considered.

## Release Date: 2016-11-15 Valhalla 2.0

* **Tile Redesign**
  * Updated the graph tiles to store edges only on the hierarchy level they belong to. Prior to this, the highways were stored on all levels, they now exist only on the highway hierarchy. Similar changes were made for arterial level roads. This leads to about a 20% reduction in tile size.
  * The tile redesign required changes to the path generation algorithms. They must now transition freely beteeen levels, even for pedestrian and bicycle routes. To offset the extra transitions, the main algorithms were changed to expand nodes at each level that has directed edges, rather than adding the transition edges to the priority queue/adjacency list. This change helps performance. The hierarchy limits that are used to speed the computation of driving routes by utilizing the highway hierarchy were adjusted to work with the new path algorithms.
  * Some changes to costing were also required, for example pedestrian and bicycle routes skip shortcut edges.
  * Many tile data structures were altered to explicitly size different fields and make room for "spare" fields that will allow future growth. In addition, the tile itself has extra "spare" records that can be appended to the end of the tile and referenced from the tile header. This also will allow future growth without breaking backward compatibility.
* **Guidance Improvement**
  * Refactored trip path to use an enumerated `Use` for edge and an enumerated `NodeType` for node
  * Fixed some wording in the Hindi narrative file
  * Fixed missing turn maneuver by updating the forward intersecting edge logic
* **Issues Fixed**
  * Fixed an issue with pedestrian routes where a short u-turn was taken to avoid the "crossing" penalty.
  * Fixed bicycle routing due to high penalty to enter an access=destination area. Changed to a smaller, length based factor to try to avoid long regions where access = destination. Added a driveway penalty to avoid taking driveways (which are often marked as access=destination).
  * Fixed regression where service did not adhere to the list of allowed actions in the Loki configuration
* **Graph Correlation**
  * External contributions from Navitia have lead to greatly reduced per-location graph correlation. Average correlation time is now less than 1ms down from 4-9ms.

## Release Date: 2016-10-17

* **Guidance Improvement**
  * Added the Hindi (hi-IN) narrative language
* **Service Additions**
  * Added internal valhalla error codes utility in baldr and modified all services to make use of and return as JSON response
  * See documentation https://github.com/valhalla/valhalla-docs/blob/master/api-reference.md#internal-error-codes-and-conditions
* **Time-Distance Matrix Improvement**
  * Added a costmatrix performance fix for one_to_many matrix requests
* **Memory Mapped Tar Archive - Tile Extract Support**
  * Added the ability to load a tar archive of the routing graph tiles. This improves performance under heavy load and reduces the memory requirement while allowing multiple processes to share cache resources.

## Release Date: 2016-09-19

* **Guidance Improvement**
  * Added pirate narrative language
* **Routing Improvement**
  * Added the ability to include or exclude stops, routes, and operators in multimodal routing.
* **Service Improvement**
  * JSONify Error Response

## Release Date: 2016-08-30

* **Pedestrian Routing Improvement**
  * Fixes for trivial pedestrian routes

## Release Date: 2016-08-22

* **Guidance Improvements**
  * Added Spanish narrative
  * Updated the start and end edge heading calculation to be based on road class and edge use
* **Bicycle Routing Improvements**
  * Prevent getting off a higher class road for a small detour only to get back onto the road immediately.
  * Redo the speed penalties and road class factors - they were doubly penalizing many roads with very high values.
  * Simplify the computation of weighting factor for roads that do not have cycle lanes. Apply speed penalty to slightly reduce favoring
of non-separated bicycle lanes on high speed roads.
* **Routing Improvements**
  * Remove avoidance of U-turn for pedestrian routes. This improves use with map-matching since pedestrian routes can make U-turns.
  * Allow U-turns at dead-ends for driving (and bicycling) routes.
* **Service Additions**
  * Add support for multi-modal isochrones.
  * Added base code to allow reverse isochrones (path from anywhere to a single destination).
* **New Sources to Targets**
  * Added a new Matrix Service action that allows you to request any of the 3 types of time-distance matrices by calling 1 action.  This action takes a sources and targets parameter instead of the locations parameter.  Please see the updated Time-Distance Matrix Service API reference for more details.

## Release Date: 2016-08-08

 * **Service additions**
  * Latitude, longitude bounding boxes of the route and each leg have been added to the route results.
  * Added an initial isochrone capability. This includes methods to create an "isotile" - a 2-D gridded data set with time to reach each lat,lon grid from an origin location. This isoltile is then used to create contours at specified times. Interior contours are optionally removed and the remaining outer contours are generalized and converted to GeoJSON polygons. An initial version supporting multimodal route types has also been added.
 * **Data Producer Updates**
  * Fixed tranist scheduling issue where false schedules were getting added.
 * **Tools Additionas**
  * Added `valhalla_export_edges` tool to allow shape and names to be dumped from the routing tiles

## Release Date: 2016-07-19

 * **Guidance Improvements**
  * Added French narrative
  * Added capability to have narrative language aliases - For example: German `de-DE` has an alias of `de`
 * **Transit Stop Update** - Return latitude and longitude for each transit stop
 * **Data Producer Updates**
  * Added logic to use lanes:forward, lanes:backward, speed:forward, and speed:backward based on direction of the directed edge.
  * Added support for no_entry, no_exit, and no_turn restrictions.
  * Added logic to support country specific access. Based on country tables found here: http://wiki.openstreetmap.org/wiki/OSM_tags_for_routing/Access-Restrictions

## Release Date: 2016-06-08

 * **Bug Fix** - Fixed a bug where edge indexing created many small tiles where no edges actually intersected. This allowed impossible routes to be considered for path finding instead of rejecting them earlier.
 * **Guidance Improvements**
  * Fixed invalid u-turn direction
  * Updated to properly call out jughandle routes
  * Enhanced signless interchange maneuvers to help guide users
 * **Data Producer Updates**
  * Updated the speed assignment for ramp to be a percentage of the original road class speed assignment
  * Updated stop impact logic for turn channel onto ramp

## Release Date: 2016-05-19

 * **Bug Fix** - Fixed a bug where routes fail within small, disconnected "islands" due to the threshold logic in prior release. Also better logic for not-thru roads.

## Release Date: 2016-05-18

 * **Bidirectional A* Improvements** - Fixed an issue where if both origin and destination locations where on not-thru roads that meet at a common node the path ended up taking a long detour. Not all cases were fixed though - next release should fix. Trying to address the termination criteria for when the best connection point of the 2 paths is optimal. Turns out that the initial case where both opposing edges are settled is not guaranteed to be the least cost path. For now we are setting a threshold and extending the search while still tracking best connections. Fixed the opposing edge when a hierarchy transition occurs.
 * **Guidance Globalization** -  Fixed decimal distance to be locale based.
 * **Guidance Improvements**
  * Fixed roundabout spoke count issue by fixing the drive_on_right attribute.
  * Simplified narative by combining unnamed straight maneuvers
  * Added logic to confirm maneuver type assignment to avoid invalid guidance
  * Fixed turn maneuvers by improving logic for the following:
    * Internal intersection edges
    * 'T' intersections
    * Intersecting forward edges
 * **Data Producer Updates** - Fix the restrictions on a shortcut edge to be the same as the last directed edge of the shortcut (rather than the first one).

## Release Date: 2016-04-28

 * **Tile Format Updates** - Separated the transit graph from the "road only" graph into different tiles but retained their interconnectivity. Transit tiles are now hierarchy level 3.
 * **Tile Format Updates** - Reduced the size of graph edge shape data by 5% through the use of varint encoding (LEB128)
 * **Tile Format Updates** - Aligned `EdgeInfo` structures to proper byte boundaries so as to maintain compatibility for systems who don't support reading from unaligned addresses.
 * **Guidance Globalization** -  Added the it-IT(Italian) language file. Added support for CLDR plural rules. The cs-CZ(Czech), de-DE(German), and en-US(US English) language files have been updated.
 * **Travel mode based instructions** -  Updated the start, post ferry, and post transit insructions to be based on the travel mode, for example:
  * `Drive east on Main Street.`
  * `Walk northeast on Broadway.`
  * `Bike south on the cycleway.`

## Release Date: 2016-04-12

 * **Guidance Globalization** -  Added logic to use tagged language files that contain the guidance phrases. The initial versions of en-US, de-DE, and cs-CZ have been deployed.
 * **Updated ferry defaults** -  Bumped up use_ferry to 0.65 so that we don't penalize ferries as much.

## Release Date: 2016-03-31
 * **Data producer updates** - Do not generate shortcuts across a node which is a fork. This caused missing fork maneuvers on longer routes.  GetNames update ("Broadway fix").  Fixed an issue with looking up a name in the ref map and not the name map.  Also, removed duplicate names.  Private = false was unsetting destination only flags for parking aisles.

## Release Date: 2016-03-30
 * **TripPathBuilder Bug Fix** - Fixed an exception that was being thrown when trying to read directed edges past the end of the list within a tile. This was due to errors in setting walkability and cyclability on upper hierarchies.

## Release Date: 2016-03-28

 * **Improved Graph Correlation** -  Correlating input to the routing graph is carried out via closest first traversal of the graph's, now indexed, geometry. This results in faster correlation and gaurantees the absolute closest edge is found.

## Release Date: 2016-03-16

 * **Transit type returned** -  The transit type (e.g. tram, metro, rail, bus, ferry, cable car, gondola, funicular) is now returned with each transit maneuver.
 * **Guidance language** -  If the language option is not supplied or is unsupported then the language will be set to the default (en-US). Also, the service will return the language in the trip results.
 * **Update multimodal path algorithm** - Applied some fixes to multimodal path algorithm. In particular fixed a bug where the wrong sortcost was added to the adjacency list. Also separated "in-station" transfer costs from transfers between stops.
 * **Data producer updates** - Do not combine shortcut edges at gates or toll booths. Fixes avoid toll issues on routes that included shortcut edges.

## Release Date: 2016-03-07

 * **Updated all APIs to honor the optional DNT (Do not track) http header** -  This will avoid logging locations.
 * **Reduce 'Merge maneuver' verbal alert instructions** -  Only create a verbal alert instruction for a 'Merge maneuver' if the previous maneuver is > 1.5 km.
 * **Updated transit defaults.  Tweaked transit costing logic to obtain better routes.** -  use_rail = 0.6, use_transfers = 0.3, transfer_cost = 15.0 and transfer_penalty = 300.0.  Updated the TransferCostFactor to use the transfer_factor correctly.  TransitionCost for pedestrian costing bumped up from 20.0f to 30.0f when predecessor edge is a transit connection.
 * **Initial Guidance Globalization** -  Partial framework for Guidance Globalization. Started reading some guidance phrases from en-US.json file.

## Release Date: 2016-02-22

 * **Use bidirectional A* for automobile routes** - Switch to bidirectional A* for all but bus routes and short routes (where origin and destination are less than 10km apart). This improves performance and has less failure cases for longer routes. Some data import adjustments were made (02-19) to fix some issues encountered with arterial and highway hierarchies. Also only use a maximum of 2 passes for bidirecdtional A* to reduce "long time to fail" cases.
 * **Added verbal multi-cue guidance** - This combines verbal instructions when 2 successive maneuvers occur in a short amount of time (e.g., Turn right onto MainStreet. Then Turn left onto 1st Avenue).

## Release Date: 2016-02-19

 * **Data producer updates** - Reduce stop impact when all edges are links (ramps or turn channels). Update opposing edge logic to reject edges that do no have proper access (forward access == reverse access on opposing edge and vice-versa). Update ReclassifyLinks for cases where a single edge (often a service road) intersects a ramp improperly causing the ramp to reclassified when it should not be. Updated maximum OSM node Id (now exceeds 4000000000). Move lua from conf repository into mjolnir.

## Release Date: 2016-02-01

 * **Data producer updates** - Reduce speed on unpaved/rough roads. Add statistics for hgv (truck) restrictions.

## Release Date: 2016-01-26

 * **Added capability to disable narrative production** - Added the `narrative` boolean option to allow users to disable narrative production. Locations, shape, length, and time are still returned. The narrative production is enabled by default. The possible values for the `narrative` option are: false and true
 * **Added capability to mark a request with an id** - The `id` is returned with the response so a user could match to the corresponding request.
 * **Added some logging enhancements, specifically [ANALYTICS] logging** - We want to focus more on what our data is telling us by logging specific stats in Logstash.

## Release Date: 2016-01-18

 * **Data producer updates** - Data importer configuration (lua) updates to fix a bug where buses were not allowed on restricted lanes.  Fixed surface issue (change the default surface to be "compacted" for footways).

## Release Date: 2016-01-04

 * **Fixed Wrong Costing Options Applied** - Fixed a bug in which a previous requests costing options would be used as defaults for all subsequent requests.

## Release Date: 2015-12-18

 * **Fix for bus access** - Data importer configuration (lua) updates to fix a bug where bus lanes were turning off access for other modes.
 * **Fix for extra emergency data** - Data importer configuration (lua) updates to fix a bug where we were saving hospitals in the data.
 * **Bicycle costing update** - Updated kTCSlight and kTCFavorable so that cycleways are favored by default vs roads.

## Release Date: 2015-12-17

 * **Graph Tile Data Structure update** - Updated structures within graph tiles to support transit efforts and truck routing. Removed TransitTrip, changed TransitRoute and TransitStop to indexes (rather than binary search). Added access restrictions (like height and weight restrictions) and the mode which they impact to reduce need to look-up.
 * **Data producer updates** - Updated graph tile structures and import processes.

## Release Date: 2015-11-23

 * **Fixed Open App for OSRM functionality** - Added OSRM functionality back to Loki to support Open App.

## Release Date: 2015-11-13

 * **Improved narrative for unnamed walkway, cycleway, and mountain bike trail** - A generic description will be used for the street name when a walkway, cycleway, or mountain bike trail maneuver is unnamed. For example, a turn right onto a unnamed walkway maneuver will now be: "Turn right onto walkway."
 * **Fix costing bug** - Fix a bug introduced in EdgeLabel refactor (impacted time distance matrix only).

## Release Date: 2015-11-3

 * **Enhance bi-directional A* logic** - Updates to bidirectional A* algorithm to fix the route completion logic to handle cases where a long "connection" edge could lead to a sub-optimal path. Add hierarchy and shortcut logic so we can test and use bidirectional A* for driving routes. Fix the destination logic to properly handle oneways as the destination edge. Also fix U-turn detection for reverse search when hierarchy transitions occur.
 * **Change "Go" to "Head" for some instructions** - Start, exit ferry.
 * **Update to roundabout instructions** - Call out roundabouts for edges marked as links (ramps, turn channels).
 * **Update bicycle costing** - Fix the road factor (for applying weights based on road classification) and lower turn cost values.

## Data Producer Release Date: 2015-11-2

 * **Updated logic to not create shortcut edges on roundabouts** - This fixes some roundabout exit counts.

## Release Date: 2015-10-20

 * **Bug Fix for Pedestrian and Bicycle Routes** - Fixed a bug with setting the destination in the bi-directional Astar algorithm. Locations that snapped to a dead-end node would have failed the route and caused a timeout while searching for a valid path. Also fixed the elapsed time computation on the reverse path of bi-directional algorithm.

## Release Date: 2015-10-16

 * **Through Location Types** - Improved support for locations with type = "through". Routes now combine paths that meet at each through location to create a single "leg" between locations with type = "break". Paths that continue at a through location will not create a U-turn unless the path enters a "dead-end" region (neighborhood with no outbound access).
 * **Update shortcut edge logic** - Now skips long shortcut edges when close to the destination. This can lead to missing the proper connection if the shortcut is too long. Fixes #245 (thor).
 * **Per mode service limits** - Update configuration to allow setting different maximum number of locations and distance per mode.
 * **Fix shape index for trivial path** - Fix a bug where when building the the trip path for a "trivial" route (includes just one edge) where the shape index exceeded that size of the shape.

## Release Date: 2015-09-28

 * **Elevation Influenced Bicycle Routing** - Enabled elevation influenced bicycle routing. A "use-hills" option was added to the bicycle costing profile that can tune routes to avoid hills based on grade and amount of elevation change.
 * **"Loop Edge" Fix** - Fixed a bug with edges that form a loop. Split them into 2 edges during data import.
 * **Additional information returned from 'locate' method** - Added information that can be useful when debugging routes and data. Adds information about nodes and edges at a location.
 * **Guidance/Narrative Updates** - Added side of street to destination narrative. Updated verbal instructions.<|MERGE_RESOLUTION|>--- conflicted
+++ resolved
@@ -1,17 +1,14 @@
 ## Release Date: 201?-??-?? Valhalla 3.0.2
 * **Bug Fix**
    * FIXED: Fix crash for trace_route with osrm serialization. Was passing shape rather than locations to the waypoint method.
-<<<<<<< HEAD
-* **Enhancement**
-   * Add a durations list (delta time between each pair of trace points), a begin_time and a use_timestamp flag to trace_route requests. This allows using the input trace timestamps or durations plus the begin_time to compute elapsed time at each edge in the matched path (rather than using costing methods).
-=======
    * FIXED: Properly set driving_side based on data set in TripPath.
    * FIXED: A bad bicycle route exposed an issue with bidirectional A* when the origin and destination edges are connected. Use A* in these cases to avoid requiring a high cost threshold in BD A*.
    * FIXED: x86 and x64 data compatibility was fixed as the structures weren't aligned.
    * FIXED: x86 tests were failing due mostly to floating point issues and the aforementioned structure misalignment.
+* **Enhancement**
+   * Add a durations list (delta time between each pair of trace points), a begin_time and a use_timestamp flag to trace_route requests. This allows using the input trace timestamps or durations plus the begin_time to compute elapsed time at each edge in the matched path (rather than using costing methods).
 * **Note**
    * Isochrones and openlr are both noted as not working with release builds for x86 (32bit) platforms. We'll look at getting this fixed in a future release
->>>>>>> 87bb212c
 
 ## Release Date: 2018-11-21 Valhalla 3.0.1
 * **Bug Fix**
