--- conflicted
+++ resolved
@@ -2,11 +2,8 @@
 * **Removed**
 * **Bug Fix**
 * **Enhancement**
-<<<<<<< HEAD
    * ADDED: Assign cost factors to linear features [#5584](https://github.com/valhalla/valhalla/pull/5584)
-=======
    * ADDED: Proper time tracking in Bidirectional A* [#5640](https://github.com/valhalla/valhalla/pull/5640/)
->>>>>>> 6e5179cd
 
 ## Release Date: 2025-11-14 Valhalla 3.6.1
 * **Removed**
@@ -32,12 +29,6 @@
    * ADDED: Make possible to use `-DCMAKE_UNITY_BUILD=ON` [#5691](https://github.com/valhalla/valhalla/pull/5691)
    * CHANGED: make alternative_iterations_delta configurable [#5679](https://github.com/valhalla/valhalla/pull/5679)
    * ADDED: `flow_sources` expansion property [#5697](https://github.com/valhalla/valhalla/pull/5697)
-<<<<<<< HEAD
-   * ADDED: Proper time tracking in Bidirectional A* [#5640](https://github.com/valhalla/valhalla/pull/5640/)
-   * CHANGED: Replace GDAL with libgeotiff, re-enable support for bindings [#5680](https://github.com/valhalla/valhalla/pull/5680)
-   * ADDED: Support for loading tiles from a remote tarball with optional HTTP basic auth [#5467](https://github.com/valhalla/valhalla/pull/5467)
-=======
->>>>>>> 6e5179cd
 
 ## Release Date: 2025-10-23 Valhalla 3.6.0
 * **Removed**
