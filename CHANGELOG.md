## Release Date: 2021-??-?? Valhalla 3.1.5
* **Removed**
   * REMOVED: geos dependencies in favor of boost geometry [#3615](https://github.com/valhalla/valhalla/pull/3615)
   
* **Bug Fix**
   * FIXED: Wrong out index in route intersections [#3541](https://github.com/valhalla/valhalla/pull/3541)
   * FIXED: Both `hov:designated` and `hov:minimum` have to be correctly set for the way to be considered hov-only [#3526](https://github.com/valhalla/valhalla/pull/3526)
   * FIXED: Fix precision losses while encoding-decoding distance parameter in openlr [#3374](https://github.com/valhalla/valhalla/pull/3374)
   * FIXED: Fix bearing calculation for openlr records [#3379](https://github.com/valhalla/valhalla/pull/3379)
   * FIXED: Some refactoring that was proposed for the PR 3379 [3381](https://github.com/valhalla/valhalla/pull/3381)
   * FIXED: Avoid calling out "keep left/right" when passing an exit [3349](https://github.com/valhalla/valhalla/pull/3349)
   * FIXED: Fix iterator decrement beyond begin() in GeoPoint::HeadingAtEndOfPolyline() method [#3393](https://github.com/valhalla/valhalla/pull/3393)
   * FIXED: Add string for Use:kPedestrianCrossing to fix null output in to_string(Use). [#3416](https://github.com/valhalla/valhalla/pull/3416)
   * FIXED: Remove simple restrictions check for pedestrian cost calculation. [#3423](https://github.com/valhalla/valhalla/pull/3423)
   * FIXED: Parse "highway=busway" OSM tag: https://wiki.openstreetmap.org/wiki/Tag:highway%3Dbusway [#3413](https://github.com/valhalla/valhalla/pull/3413)
   * FIXED: Process int_ref irrespective of `use_directions_on_ways_` [#3446](https://github.com/valhalla/valhalla/pull/3446)
   * FIXED: workaround python's ArgumentParser bug to not accept negative numbers as arguments [#3443](https://github.com/valhalla/valhalla/pull/3443)
   * FIXED: Undefined behaviour on some platforms due to unaligned reads [#3447](https://github.com/valhalla/valhalla/pull/3447)
   * FIXED: Fixed undefined behavior due to invalid shift exponent when getting edge's heading [#3450](https://github.com/valhalla/valhalla/pull/3450)
   * FIXED: Use midgard::unaligned_read in GraphTileBuilder::AddSigns [#3456](https://github.com/valhalla/valhalla/pull/3456)
   * FIXED: Relax test margin for time dependent traffic test [#3467](https://github.com/valhalla/valhalla/pull/3467)
   * FIXED: Fixed missed intersection heading [#3463](https://github.com/valhalla/valhalla/pull/3463)
   * FIXED: Stopped putting binary bytes into a string field of the protobuf TaggedValue since proto3 protects against that for cross language support [#3468](https://github.com/valhalla/valhalla/pull/3468)
   * FIXED: valhalla_service uses now loki logging config instead of deprecated tyr logging [#3481](https://github.com/valhalla/valhalla/pull/3481)
   * FIXED: Docker image `valhalla/valhalla:run-latest`: conan error + python integration [#3485](https://github.com/valhalla/valhalla/pull/3485)
   * FIXED: fix more protobuf unstable 3.x API [#3494](https://github.com/valhalla/valhalla/pull/3494)
   * FIXED: fix one more protobuf unstable 3.x API [#3501](https://github.com/valhalla/valhalla/pull/3501)
   * FIXED: Fix valhalla_build_tiles imports only bss from last osm file [#3503](https://github.com/valhalla/valhalla/pull/3503)
   * FIXED: Fix total_run_stat.sh script. [#3511](https://github.com/valhalla/valhalla/pull/3511)
   * FIXED: fix valhalla_export_edges: missing null columns separator [#3543](https://github.com/valhalla/valhalla/pull/3543)
   * FIXED: Removed/updated narrative language aliases that are not IETF BCP47 compliant [#3546](https://github.com/valhalla/valhalla/pull/3546)
   * FIXED: Wrong predecessor opposing edge in dijkstra's expansion [#3528](https://github.com/valhalla/valhalla/pull/3528)
   * FIXED: exit and exit_verbal in Russian locale should be same [#3545](https://github.com/valhalla/valhalla/pull/3545)
   * FIXED: Skip transit tiles in hierarchy builder [#3559](https://github.com/valhalla/valhalla/pull/3559)   
   * FIXED: Fix some country overrides in adminconstants and add a couple new countries. [#3578](https://github.com/valhalla/valhalla/pull/3578)
   * FIXED: Improve build errors reporting [#3579](https://github.com/valhalla/valhalla/pull/3579)
   * FIXED: Fix "no elevation" values and /locate elevation response [#3571](https://github.com/valhalla/valhalla/pull/3571)
   * FIXED: Build tiles with admin/timezone support on Windows [#3580](https://github.com/valhalla/valhalla/pull/3580)

* **Enhancement**
   * CHANGED: Pronunciation for names and destinations [#3132](https://github.com/valhalla/valhalla/pull/3132)
   * CHANGED: Requested code clean up for phonemes PR [#3356](https://github.com/valhalla/valhalla/pull/3356)
   * CHANGED: Refactor Pronunciation class to struct [#3359](https://github.com/valhalla/valhalla/pull/3359)
   * ADDED: Added support for probabale restrictions [#3361](https://github.com/valhalla/valhalla/pull/3361)
   * CHANGED: Refactored the verbal text formatter to handle logic for street name and sign [#3369](https://github.com/valhalla/valhalla/pull/3369)
   * CHANGED: return "version" and "tileset_age" on parameterless /status call [#3367](https://github.com/valhalla/valhalla/pull/3367)
   * CHANGED: de-singleton tile_extract by introducing an optional index.bin file created by valhalla_build_extract [#3281](https://github.com/valhalla/valhalla/pull/3281)
   * CHANGED: implement valhalla_build_elevation in python and add more --from-geojson & --from-graph options [#3318](https://github.com/valhalla/valhalla/pull/3318)
   * ADDED: Add boolean parameter to clear memory for edge labels from thor. [#2789](https://github.com/valhalla/valhalla/pull/2789)
   * CHANGED: Do not create statsd client in workers if it is not configured [#3394](https://github.com/valhalla/valhalla/pull/3394)
   * ADDED: Import of Bike Share Stations information in BSS Connection edges [#3411](https://github.com/valhalla/valhalla/pull/3411)
   * ADDED: Add heading to PathEdge to be able to return it on /locate [#3399](https://github.com/valhalla/valhalla/pull/3399)
   * ADDED: Add `prioritize_bidirectional` option for fast work and correct ETA calculation for `depart_at` date_time type. Smoothly stop using live-traffic [#3398](https://github.com/valhalla/valhalla/pull/3398)
   * CHANGED: Minor fix for headers  [#3436](https://github.com/valhalla/valhalla/pull/3436)
   * CHANGED: Use std::multimap for polygons returned for admin and timezone queries. Improves performance when building tiles. [#3427](https://github.com/valhalla/valhalla/pull/3427)
   * CHANGED: Refactored GraphBuilder::CreateSignInfoList [#3438](https://github.com/valhalla/valhalla/pull/3438)
   * ADDED: Add support for LZ4 compressed elevation tiles [#3401](https://github.com/valhalla/valhalla/pull/3401)
   * CHANGED: Rearranged some of the protobufs to remove redundancy [#3452](https://github.com/valhalla/valhalla/pull/3452)
   * CHANGED: overhaul python bindings [#3380](https://github.com/valhalla/valhalla/pull/3380)
   * CHANGED: Removed all protobuf defaults either by doing them in code or by relying on 0 initialization. Also deprecated best_paths and do_not_track [#3454](https://github.com/valhalla/valhalla/pull/3454)
   * ADDED: isochrone action for /expansion endpoint to track dijkstra expansion [#3215](https://github.com/valhalla/valhalla/pull/3215)
   * CHANGED: remove boost from dependencies and add conan as prep for #3346 [#3459](https://github.com/valhalla/valhalla/pull/3459)
   * CHANGED: Remove boost.program_options in favor of cxxopts header-only lib and use conan to install header-only boost. [#3346](https://github.com/valhalla/valhalla/pull/3346)
   * CHANGED: Moved all protos to proto3 for internal request/response handling [#3457](https://github.com/valhalla/valhalla/pull/3457)
   * CHANGED: Allow up to 32 outgoing link edges on a node when reclassifying links [#3483](https://github.com/valhalla/valhalla/pull/3483)
   * CHANGED: Reuse sample::get implementation [#3471](https://github.com/valhalla/valhalla/pull/3471)
   * ADDED: Beta support for interacting with the http/bindings/library via serialized and pbf objects respectively [#3464](https://github.com/valhalla/valhalla/pull/3464)
   * CHANGED: Update xcode to 12.4.0 [#3492](https://github.com/valhalla/valhalla/pull/3492)
   * ADDED: Add JSON generator to conan [#3493](https://github.com/valhalla/valhalla/pull/3493)
   * CHANGED: top_speed option: ignore live speed for speed based penalties [#3460](https://github.com/valhalla/valhalla/pull/3460)
   * ADDED: Add `include_construction` option into the config to include/exclude roads under construction from the graph [#3455](https://github.com/valhalla/valhalla/pull/3455)
   * CHANGED: Refactor options protobuf for Location and Costing objects [#3506](https://github.com/valhalla/valhalla/pull/3506)
   * CHANGED: valhalla.h and config.h don't need cmake configuration [#3502](https://github.com/valhalla/valhalla/pull/3502)
   * ADDED: New options to control what fields of the pbf are returned when pbf format responses are requested [#3207](https://github.com/valhalla/valhalla/pull/3507)
   * CHANGED: Rename tripcommon to common [#3516](https://github.com/valhalla/valhalla/pull/3516)
   * ADDED: Indoor routing - data model, data processing. [#3509](https://github.com/valhalla/valhalla/pull/3509)
   * ADDED: On-demand elevation tile fetching [#3391](https://github.com/valhalla/valhalla/pull/3391)
   * CHANGED: Remove many oneof uses from the protobuf api where the semantics of optional vs required isnt necessary [#3527](https://github.com/valhalla/valhalla/pull/3527)
   * ADDED: Indoor routing maneuvers [#3519](https://github.com/valhalla/valhalla/pull/3519)
   * ADDED: Expose reverse isochrone parameter for reverse expansion [#3528](https://github.com/valhalla/valhalla/pull/3528)
   * CHANGED: Add matrix classes to thor worker so they persist between requests. [#3560](https://github.com/valhalla/valhalla/pull/3560)
   * CHANGED: Remove `max_matrix_locations` and introduce `max_matrix_location_pairs` to configure the allowed number of total routes for the matrix action for more flexible asymmetric matrices [#3569](https://github.com/valhalla/valhalla/pull/3569)
   * CHANGED: modernized spatialite syntax [#3580](https://github.com/valhalla/valhalla/pull/3580)
<<<<<<< HEAD
=======
   * ADDED: Options to generate partial results for time distance matrix when there is one source (one to many) or one target (many to one). [#3181](https://github.com/valhalla/valhalla/pull/3181)
   * ADDED: Enhance valhalla_build_elevation with LZ4 recompression support [#3607](https://github.com/valhalla/valhalla/pull/3607) 
>>>>>>> 1cb73d45

## Release Date: 2021-10-07 Valhalla 3.1.4
* **Removed**
* **Bug Fix**
   * FIXED: Revert default speed boost for turn channels [#3232](https://github.com/valhalla/valhalla/pull/3232)
   * FIXED: Use the right tile to get country for incident [#3235](https://github.com/valhalla/valhalla/pull/3235)
   * FIXED: Fix factors passed to `RelaxHierarchyLimits` [#3253](https://github.com/valhalla/valhalla/pull/3253)
   * FIXED: Fix TransitionCostReverse usage [#3260](https://github.com/valhalla/valhalla/pull/3260)
   * FIXED: Fix Tagged Value Support in EdgeInfo [#3262](https://github.com/valhalla/valhalla/issues/3262)
   * FIXED: TransitionCostReverse fix: revert internal_turn change [#3271](https://github.com/valhalla/valhalla/issues/3271)
   * FIXED: Optimize tiles usage in reach-based pruning [#3294](https://github.com/valhalla/valhalla/pull/3294)
   * FIXED: Slip lane detection: track visited nodes to avoid infinite loops [#3297](https://github.com/valhalla/valhalla/pull/3297)
   * FIXED: Fix distance value in a 0-length road [#3185](https://github.com/valhalla/valhalla/pull/3185)
   * FIXED: Trivial routes were broken when origin was node snapped and destnation was not and vice-versa for reverse astar [#3299](https://github.com/valhalla/valhalla/pull/3299)
   * FIXED: Tweaked TestAvoids map to get TestAvoidShortcutsTruck working [#3301](https://github.com/valhalla/valhalla/pull/3301)
   * FIXED: Overflow in sequence sort [#3303](https://github.com/valhalla/valhalla/pull/3303)
   * FIXED: Setting statsd tags in config via valhalla_build_config [#3225](https://github.com/valhalla/valhalla/pull/3225)
   * FIXED: Cache for gzipped elevation tiles [#3120](https://github.com/valhalla/valhalla/pull/3120)
   * FIXED: Current time conversion regression introduced in unidirectional algorithm refractor [#3278](https://github.com/valhalla/valhalla/issues/3278)
   * FIXED: Make combine_route_stats.py properly quote CSV output (best practice improvement) [#3328](https://github.com/valhalla/valhalla/pull/3328)
   * FIXED: Merge edge segment records in map matching properly so that resulting edge indices in trace_attributes are valid [#3280](https://github.com/valhalla/valhalla/pull/3280)
   * FIXED: Shape walking map matcher now sets correct edge candidates used in the match for origin and destination location [#3329](https://github.com/valhalla/valhalla/pull/3329)
   * FIXED: Better hash function of GraphId [#3332](https://github.com/valhalla/valhalla/pull/3332)

* **Enhancement**
   * CHANGED: Favor turn channels more [#3222](https://github.com/valhalla/valhalla/pull/3222)
   * CHANGED: Rename `valhalla::midgard::logging::LogLevel` enumerators to avoid clash with common macros [#3237](https://github.com/valhalla/valhalla/pull/3237)
   * CHANGED: Move pre-defined algorithm-based factors inside `RelaxHierarchyLimits` [#3253](https://github.com/valhalla/valhalla/pull/3253)
   * ADDED: Reject alternatives with too long detours [#3238](https://github.com/valhalla/valhalla/pull/3238)
   * ADDED: Added info to /status endpoint [#3008](https://github.com/valhalla/valhalla/pull/3008)
   * ADDED: Added stop and give_way/yield signs to the data and traffic signal fixes [#3251](https://github.com/valhalla/valhalla/pull/3251)
   * ADDED: use_hills for pedestrian costing, which also affects the walking speed [#3234](https://github.com/valhalla/valhalla/pull/3234)
   * CHANGED: Fixed cost threshold fot bidirectional astar. Implemented reach-based pruning for suboptimal branches [#3257](https://github.com/valhalla/valhalla/pull/3257)
   * ADDED: Added `exclude_unpaved` request parameter [#3240](https://github.com/valhalla/valhalla/pull/3240)
   * ADDED: Added support for routing onto HOV/HOT lanes via request parameters `include_hot`, `include_hov2`, and `include_hov3` [#3273](https://github.com/valhalla/valhalla/pull/3273)
   * ADDED: Add Z-level field to `EdgeInfo`. [#3261](https://github.com/valhalla/valhalla/pull/3261)
   * CHANGED: Calculate stretch threshold for alternatives based on the optimal route cost [#3276](https://github.com/valhalla/valhalla/pull/3276)
   * ADDED: Add `preferred_z_level` as a parameter of loki requests. [#3270](https://github.com/valhalla/valhalla/pull/3270)
   * ADDED: Add `preferred_layer` as a parameter of loki requests. [#3270](https://github.com/valhalla/valhalla/pull/3270)
   * ADDED: Exposing service area names in passive maneuvers. [#3277](https://github.com/valhalla/valhalla/pull/3277)
   * ADDED: Added traffic signal and stop sign check for stop impact. These traffic signals and stop sign are located on edges. [#3279](https://github.com/valhalla/valhalla/pull/3279)
   * CHANGED: Improved sharing criterion to obtain more reasonable alternatives; extended alternatives search [#3302](https://github.com/valhalla/valhalla/pull/3302)
   * ADDED: pull ubuntu:20.04 base image before building [#3233](https://github.com/valhalla/valhalla/pull/3223)
   * CHANGED: Improve Loki nearest-neighbour performance for large radius searches in open space [#3233](https://github.com/valhalla/valhalla/pull/3324)
   * ADDED: testing infrastructure for scripts and valhalla_build_config tests [#3308](https://github.com/valhalla/valhalla/pull/3308)
   * ADDED: Shape points and information about where intermediate locations are placed along the legs of a route [#3274](https://github.com/valhalla/valhalla/pull/3274)
   * CHANGED: Improved existing hov lane transition test case to make more realistic [#3330](https://github.com/valhalla/valhalla/pull/3330)
   * CHANGED: Update python usage in all scripts to python3 [#3337](https://github.com/valhalla/valhalla/pull/3337)
   * ADDED: Added `exclude_cash_only_tolls` request parameter [#3341](https://github.com/valhalla/valhalla/pull/3341)
   * CHANGED: Update api-reference for street_names [#3342](https://github.com/valhalla/valhalla/pull/3342)
   * ADDED: Disable msse2 flags when building on Apple Silicon chip [#3327](https://github.com/valhalla/valhalla/pull/3327)

## Release Date: 2021-07-20 Valhalla 3.1.3
* **Removed**
   * REMOVED: Unused overloads of `to_response` function [#3167](https://github.com/valhalla/valhalla/pull/3167)

* **Bug Fix**
   * FIXED: Fix heading on small edge [#3114](https://github.com/valhalla/valhalla/pull/3114)
   * FIXED: Added support for `access=psv`, which disables routing on these nodes and edges unless the mode is taxi or bus [#3107](https://github.com/valhalla/valhalla/pull/3107)
   * FIXED: Disables logging in CI to catch issues [#3121](https://github.com/valhalla/valhalla/pull/3121)
   * FIXED: Fixed U-turns through service roads [#3082](https://github.com/valhalla/valhalla/pull/3082)
   * FIXED: Added forgotten penalties for kLivingStreet and kTrack for pedestrian costing model [#3116](https://github.com/valhalla/valhalla/pull/3116)
   * FIXED: Updated the reverse turn bounds [#3122](https://github.com/valhalla/valhalla/pull/3122)
   * FIXED: Missing fork maneuver [#3134](https://github.com/valhalla/valhalla/pull/3134)
   * FIXED: Update turn channel logic to call out specific turn at the end of the turn channel if needed [#3140](https://github.com/valhalla/valhalla/pull/3140)
   * FIXED: Fixed cost thresholds for TimeDistanceMatrix. [#3131](https://github.com/valhalla/valhalla/pull/3131)
   * FIXED: Use distance threshold in hierarchy limits for bidirectional astar to expand more important lower level roads [#3156](https://github.com/valhalla/valhalla/pull/3156)
   * FIXED: Fixed incorrect dead-end roundabout labels. [#3129](https://github.com/valhalla/valhalla/pull/3129)
   * FIXED: googletest wasn't really updated in #3166 [#3187](https://github.com/valhalla/valhalla/pull/3187)
   * FIXED: Minor fix of benchmark code [#3190](https://github.com/valhalla/valhalla/pull/3190)
   * FIXED: avoid_polygons intersected edges as polygons instead of linestrings [#3194]((https://github.com/valhalla/valhalla/pull/3194)
   * FIXED: when binning horizontal edge shapes using single precision floats (converted from not double precision floats) allowed for the possiblity of marking many many tiles no where near the shape [#3204](https://github.com/valhalla/valhalla/pull/3204)
   * FIXED: Fix improper iterator usage in ManeuversBuilder [#3205](https://github.com/valhalla/valhalla/pull/3205)
   * FIXED: Modified approach for retrieving signs from a directed edge #3166 [#3208](https://github.com/valhalla/valhalla/pull/3208)
   * FIXED: Improve turn channel classification: detect slip lanes [#3196](https://github.com/valhalla/valhalla/pull/3196)
   * FIXED: Compatibility with older boost::optional versions [#3219](https://github.com/valhalla/valhalla/pull/3219)
   * FIXED: Older boost.geometry versions don't have correct() for geographic rings [#3218](https://github.com/valhalla/valhalla/pull/3218)
   * FIXED: Use default road speed for bicycle costing so traffic does not reduce penalty on high speed roads. [#3143](https://github.com/valhalla/valhalla/pull/3143)

* **Enhancement**
   * CHANGED: Refactor base costing options parsing to handle more common stuff in a one place [#3125](https://github.com/valhalla/valhalla/pull/3125)
   * CHANGED: Unified Sign/SignElement into sign.proto [#3146](https://github.com/valhalla/valhalla/pull/3146)
   * ADDED: New verbal succinct transition instruction to maneuver & narrativebuilder. Currently this instruction will be used in place of a very long street name to avoid repetition of long names [#2844](https://github.com/valhalla/valhalla/pull/2844)
   * ADDED: Added oneway support for pedestrian access and foot restrictions [#3123](https://github.com/valhalla/valhalla/pull/3123)
   * ADDED: Exposing rest-area names in passive maneuvers [#3172](https://github.com/valhalla/valhalla/pull/3172)
   * CHORE: Updates robin-hood-hashing third-party library
   * ADDED: Support `barrier=yes|swing_gate|jersey_barrier` tags [#3154](https://github.com/valhalla/valhalla/pull/3154)
   * ADDED: Maintain `access=permit|residents` tags as private [#3149](https://github.com/valhalla/valhalla/pull/3149)
   * CHANGED: Replace `avoid_*` API parameters with more accurate `exclude_*` [#3093](https://github.com/valhalla/valhalla/pull/3093)
   * ADDED: Penalize private gates [#3144](https://github.com/valhalla/valhalla/pull/3144)
   * CHANGED: Renamed protobuf Sign/SignElement to TripSign/TripSignElement [#3168](https://github.com/valhalla/valhalla/pull/3168)
   * CHORE: Updates googletest to release-1.11.0 [#3166](https://github.com/valhalla/valhalla/pull/3166)
   * CHORE: Enables -Wall on sif sources [#3178](https://github.com/valhalla/valhalla/pull/3178)
   * ADDED: Allow going through accessible `barrier=bollard` and penalize routing through it, when the access is private [#3175](https://github.com/valhalla/valhalla/pull/3175)
   * ADDED: Add country code to incident metadata [#3169](https://github.com/valhalla/valhalla/pull/3169)
   * CHANGED: Use distance instead of time to check limited sharing criteria [#3183](https://github.com/valhalla/valhalla/pull/3183)
   * ADDED: Introduced a new via_waypoints array on the leg in the osrm route serializer that describes where a particular waypoint from the root-level array matches to the route. [#3189](https://github.com/valhalla/valhalla/pull/3189)
   * ADDED: Added vehicle width and height as an option for auto (and derived: taxi, bus, hov) profile (https://github.com/valhalla/valhalla/pull/3179)
   * ADDED: Support for statsd integration for basic error and requests metrics [#3191](https://github.com/valhalla/valhalla/pull/3191)
   * CHANGED: Get rid of typeid in statistics-related code. [#3227](https://github.com/valhalla/valhalla/pull/3227)

## Release Date: 2021-05-26 Valhalla 3.1.2
* **Removed**
* **Bug Fix**
   * FIXED: Change unnamed road intersections from being treated as penil point u-turns [#3084](https://github.com/valhalla/valhalla/pull/3084)
   * FIXED: Fix TimeDepReverse termination and path cost calculation (for arrive_by routing) [#2987](https://github.com/valhalla/valhalla/pull/2987)
   * FIXED: Isochrone (::Generalize()) fix to avoid generating self-intersecting polygons [#3026](https://github.com/valhalla/valhalla/pull/3026)
   * FIXED: Handle day_on/day_off/hour_on/hour_off restrictions [#3029](https://github.com/valhalla/valhalla/pull/3029)
   * FIXED: Apply conditional restrictions with dow only to the edges when routing [#3039](https://github.com/valhalla/valhalla/pull/3039)
   * FIXED: Missing locking in incident handler needed to hang out to scop lock rather than let the temporary disolve [#3046](https://github.com/valhalla/valhalla/pull/3046)
   * FIXED: Continuous lane guidance fix [#3054](https://github.com/valhalla/valhalla/pull/3054)
   * FIXED: Fix reclassification for "shorter" ferries and rail ferries (for Chunnel routing issues) [#3038](https://github.com/valhalla/valhalla/pull/3038)
   * FIXED: Incorrect routing through motor_vehicle:conditional=destination. [#3041](https://github.com/valhalla/valhalla/pull/3041)
   * FIXED: Allow destination-only routing on the first-pass for non bidirectional Astar algorithms. [#3085](https://github.com/valhalla/valhalla/pull/3085)
   * FIXED: Highway/ramp lane bifurcation [#3088](https://github.com/valhalla/valhalla/pull/3088)
   * FIXED: out of bound access of tile hierarchy in base_ll function in graphheader [#3089](https://github.com/valhalla/valhalla/pull/3089)
   * FIXED: include shortcuts in avoid edge set for avoid_polygons [#3090](https://github.com/valhalla/valhalla/pull/3090)

* **Enhancement**
   * CHANGED: Refactor timedep forward/reverse to reduce code repetition [#2987](https://github.com/valhalla/valhalla/pull/2987)
   * CHANGED: Sync translation files with Transifex command line tool [#3030](https://github.com/valhalla/valhalla/pull/3030)
   * CHANGED: Use osm tags in links reclassification algorithm in order to reduce false positive downgrades [#3042](https://github.com/valhalla/valhalla/pull/3042)
   * CHANGED: Use CircleCI XL instances for linux based builds [#3043](https://github.com/valhalla/valhalla/pull/3043)
   * ADDED: ci: Enable undefined sanitizer [#2999](https://github.com/valhalla/valhalla/pull/2999)
   * ADDED: Optionally pass preconstructed graphreader to connectivity map [#3046](https://github.com/valhalla/valhalla/pull/3046)
   * CHANGED: ci: Skip Win CI runs for irrelevant files [#3014](https://github.com/valhalla/valhalla/pull/3014)
   * ADDED: Allow configuration-driven default speed assignment based on edge properties [#3055](https://github.com/valhalla/valhalla/pull/3055)
   * CHANGED: Use std::shared_ptr in case if ENABLE_THREAD_SAFE_TILE_REF_COUNT is ON. [#3067](https://github.com/valhalla/valhalla/pull/3067)
   * CHANGED: Reduce stop impact when driving in parking lots [#3051](https://github.com/valhalla/valhalla/pull/3051)
   * ADDED: Added another through route test [#3074](https://github.com/valhalla/valhalla/pull/3074)
   * ADDED: Adds incident-length to metadata proto [#3083](https://github.com/valhalla/valhalla/pull/3083)
   * ADDED: Do not penalize gates that have allowed access [#3078](https://github.com/valhalla/valhalla/pull/3078)
   * ADDED: Added missing k/v pairs to taginfo.json.  Updated PR template. [#3101](https://github.com/valhalla/valhalla/pull/3101)
   * CHANGED: Serialize isochrone 'contour' properties as floating point so they match user supplied value [#3078](https://github.com/valhalla/valhalla/pull/3095)
   * NIT: Enables compiler warnings as errors in midgard module [#3104](https://github.com/valhalla/valhalla/pull/3104)
   * CHANGED: Check all tiles for nullptr that reads from graphreader to avoid fails in case tiles might be missing. [#3065](https://github.com/valhalla/valhalla/pull/3065)

## Release Date: 2021-04-21 Valhalla 3.1.1
* **Removed**
   * REMOVED: The tossing of private roads in [#1960](https://github.com/valhalla/valhalla/pull/1960) was too aggressive and resulted in a lot of no routes.  Reverted this logic.  [#2934](https://github.com/valhalla/valhalla/pull/2934)
   * REMOVED: stray references to node bindings [#3012](https://github.com/valhalla/valhalla/pull/3012)

* **Bug Fix**
   * FIXED: Fix compression_utils.cc::inflate(...) throw - make it catchable [#2839](https://github.com/valhalla/valhalla/pull/2839)
   * FIXED: Fix compiler errors if HAVE_HTTP not enabled [#2807](https://github.com/valhalla/valhalla/pull/2807)
   * FIXED: Fix alternate route serialization [#2811](https://github.com/valhalla/valhalla/pull/2811)
   * FIXED: Store restrictions in the right tile [#2781](https://github.com/valhalla/valhalla/pull/2781)
   * FIXED: Failing to write tiles because of racing directory creation [#2810](https://github.com/valhalla/valhalla/pull/2810)
   * FIXED: Regression in stopping expansion on transitions down in time-dependent routes [#2815](https://github.com/valhalla/valhalla/pull/2815)
   * FIXED: Fix crash in loki when trace_route is called with 2 locations.[#2817](https://github.com/valhalla/valhalla/pull/2817)
   * FIXED: Mark the restriction start and end as via ways to fix IsBridgingEdge function in Bidirectional Astar [#2796](https://github.com/valhalla/valhalla/pull/2796)
   * FIXED: Dont add predictive traffic to the tile if it's empty [#2826](https://github.com/valhalla/valhalla/pull/2826)
   * FIXED: Fix logic bidirectional astar to avoid double u-turns and extra detours [#2802](https://github.com/valhalla/valhalla/pull/2802)
   * FIXED: Re-enable transition cost for motorcycle profile [#2837](https://github.com/valhalla/valhalla/pull/2837)
   * FIXED: Increase limits for timedep_* algorithms. Split track_factor into edge factor and transition penalty [#2845](https://github.com/valhalla/valhalla/pull/2845)
   * FIXED: Loki was looking up the wrong costing enum for avoids [#2856](https://github.com/valhalla/valhalla/pull/2856)
   * FIXED: Fix way_ids -> graph_ids conversion for complex restrictions: handle cases when a way is split into multiple edges [#2848](https://github.com/valhalla/valhalla/pull/2848)
   * FIXED: Honor access mode while matching OSMRestriction with the graph [#2849](https://github.com/valhalla/valhalla/pull/2849)
   * FIXED: Ensure route summaries are unique among all returned route/legs [#2874](https://github.com/valhalla/valhalla/pull/2874)
   * FIXED: Fix compilation errors when boost < 1.68 and libprotobuf < 3.6  [#2878](https://github.com/valhalla/valhalla/pull/2878)
   * FIXED: Allow u-turns at no-access barriers when forced by heading [#2875](https://github.com/valhalla/valhalla/pull/2875)
   * FIXED: Fixed "No route found" error in case of multipoint request with locations near low reachability edges [#2914](https://github.com/valhalla/valhalla/pull/2914)
   * FIXED: Python bindings installation [#2751](https://github.com/valhalla/valhalla/issues/2751)
   * FIXED: Skip bindings if there's no Python development version [#2893](https://github.com/valhalla/valhalla/pull/2893)
   * FIXED: Use CMakes built-in Python variables to configure installation [#2931](https://github.com/valhalla/valhalla/pull/2931)
   * FIXED: Sometimes emitting zero-length route geometry when traffic splits edge twice [#2943](https://github.com/valhalla/valhalla/pull/2943)
   * FIXED: Fix map-match segfault when gps-points project very near a node [#2946](https://github.com/valhalla/valhalla/pull/2946)
   * FIXED: Use kServiceRoad edges while searching for ferry connection [#2933](https://github.com/valhalla/valhalla/pull/2933)
   * FIXED: Enhanced logic for IsTurnChannelManeuverCombinable [#2952](https://github.com/valhalla/valhalla/pull/2952)
   * FIXED: Restore compatibility with gcc 6.3.0, libprotobuf 3.0.0, boost v1.62.0 [#2953](https://github.com/valhalla/valhalla/pull/2953)
   * FIXED: Dont abort bidirectional a-star search if only one direction is exhausted [#2936](https://github.com/valhalla/valhalla/pull/2936)
   * FIXED: Fixed missing comma in the scripts/valhalla_build_config [#2963](https://github.com/valhalla/valhalla/pull/2963)
   * FIXED: Reverse and Multimodal Isochrones were returning forward results [#2967](https://github.com/valhalla/valhalla/pull/2967)
   * FIXED: Map-match fix for first gps-point being exactly equal to street shape-point [#2977](https://github.com/valhalla/valhalla/pull/2977)
   * FIXED: Add missing GEOS:GEOS dep to mjolnir target [#2901](https://github.com/valhalla/valhalla/pull/2901)
   * FIXED: Allow expansion into a region when not_thru_pruning is false on 2nd pass [#2978](https://github.com/valhalla/valhalla/pull/2978)
   * FIXED: Fix polygon area calculation: use Shoelace formula [#2927](https://github.com/valhalla/valhalla/pull/2927)
   * FIXED: Isochrone: orient segments/rings acoording to the right-hand rule [#2932](https://github.com/valhalla/valhalla/pull/2932)
   * FIXED: Parsenodes fix: check if index is out-of-bound first [#2984](https://github.com/valhalla/valhalla/pull/2984)
   * FIXED: Fix for unique-summary logic [#2996](https://github.com/valhalla/valhalla/pull/2996)
   * FIXED: Isochrone: handle origin edges properly [#2990](https://github.com/valhalla/valhalla/pull/2990)
   * FIXED: Annotations fail with returning NaN speed when the same point is duplicated in route geometry [#2992](https://github.com/valhalla/valhalla/pull/2992)
   * FIXED: Fix run_with_server.py to work on macOS [#3003](https://github.com/valhalla/valhalla/pull/3003)
   * FIXED: Removed unexpected maneuvers at sharp bends [#2968](https://github.com/valhalla/valhalla/pull/2968)
   * FIXED: Remove large number formatting for non-US countries [#3015](https://github.com/valhalla/valhalla/pull/3015)
   * FIXED: Odin undefined behaviour: handle case when xedgeuse is not initialized [#3020](https://github.com/valhalla/valhalla/pull/3020)

* **Enhancement**
   * Pedestrian crossing should be a separate TripLeg_Use [#2950](https://github.com/valhalla/valhalla/pull/2950)
   * CHANGED: Azure uses ninja as generator [#2779](https://github.com/valhalla/valhalla/pull/2779)
   * ADDED: Support for date_time type invariant for map matching [#2712](https://github.com/valhalla/valhalla/pull/2712)
   * ADDED: Add Bulgarian locale [#2825](https://github.com/valhalla/valhalla/pull/2825)
   * FIXED: No need for write permissions on tarball indices [#2822](https://github.com/valhalla/valhalla/pull/2822)
   * ADDED: nit: Links debug build with lld [#2813](https://github.com/valhalla/valhalla/pull/2813)
   * ADDED: Add costing option `use_living_streets` to avoid or favor living streets in route. [#2788](https://github.com/valhalla/valhalla/pull/2788)
   * CHANGED: Do not allocate mapped_cache vector in skadi when no elevation source is provided. [#2841](https://github.com/valhalla/valhalla/pull/2841)
   * ADDED: avoid_polygons logic [#2750](https://github.com/valhalla/valhalla/pull/2750)
   * ADDED: Added support for destination for conditional access restrictions [#2857](https://github.com/valhalla/valhalla/pull/2857)
   * CHANGED: Large sequences are now merge sorted which can be dramatically faster with certain hardware configurations. This is especially useful in speeding up the earlier stages (parsing, graph construction) of tile building [#2850](https://github.com/valhalla/valhalla/pull/2850)
   * CHANGED: When creating the intial graph edges by setting at which nodes they start and end, first mark the indices of those nodes in another sequence and then sort them by edgeid so that we can do the setting of start and end node sequentially in the edges file. This is much more efficient on certain hardware configurations [#2851](https://github.com/valhalla/valhalla/pull/2851)
   * CHANGED: Use relative cost threshold to extend search in bidirectional astar in order to find more alternates [#2868](https://github.com/valhalla/valhalla/pull/2868)
   * CHANGED: Throw an exception if directory does not exist when building traffic extract [#2871](https://github.com/valhalla/valhalla/pull/2871)
   * CHANGED: Support for ignoring multiple consecutive closures at start/end locations [#2846](https://github.com/valhalla/valhalla/pull/2846)
   * ADDED: Added sac_scale to trace_attributes output and locate edge output [#2818](https://github.com/valhalla/valhalla/pull/2818)
   * ADDED: Ukrainian language translations [#2882](https://github.com/valhalla/valhalla/pull/2882)
   * ADDED: Add support for closure annotations [#2816](https://github.com/valhalla/valhalla/pull/2816)
   * ADDED: Add costing option `service_factor`. Implement possibility to avoid or favor generic service roads in route for all costing options. [#2870](https://github.com/valhalla/valhalla/pull/2870)
   * CHANGED: Reduce stop impact cost when flow data is present [#2891](https://github.com/valhalla/valhalla/pull/2891)
   * CHANGED: Update visual compare script [#2803](https://github.com/valhalla/valhalla/pull/2803)
   * CHANGED: Service roads are not penalized for `pedestrian` costing by default. [#2898](https://github.com/valhalla/valhalla/pull/2898)
   * ADDED: Add complex mandatory restrictions support [#2766](https://github.com/valhalla/valhalla/pull/2766)
   * ADDED: Status endpoint for future status info and health checking of running service [#2907](https://github.com/valhalla/valhalla/pull/2907)
   * ADDED: Add min_level argument to valhalla_ways_to_edges [#2918](https://github.com/valhalla/valhalla/pull/2918)
   * ADDED: Adding ability to store the roundabout_exit_turn_degree to the maneuver [#2941](https://github.com/valhalla/valhalla/pull/2941)
   * ADDED: Penalize pencil point uturns and uturns at short internal edges. Note: `motorcycle` and `motor_scooter` models do not penalize on short internal edges. No new uturn penalty logic has been added to the pedestrian and bicycle costing models. [#2944](https://github.com/valhalla/valhalla/pull/2944)
   * CHANGED: Allow config object to be passed-in to path algorithms [#2949](https://github.com/valhalla/valhalla/pull/2949)
   * CHANGED: Allow disabling Werror
   * ADDED: Add ability to build Valhalla modules as STATIC libraries. [#2957](https://github.com/valhalla/valhalla/pull/2957)
   * NIT: Enables compiler warnings in part of mjolnir module [#2922](https://github.com/valhalla/valhalla/pull/2922)
   * CHANGED: Refactor isochrone/reachability forward/reverse search to reduce code repetition [#2969](https://github.com/valhalla/valhalla/pull/2969)
   * ADDED: Set the roundabout exit shape index when we are collapsing the roundabout maneuvers. [#2975](https://github.com/valhalla/valhalla/pull/2975)
   * CHANGED: Penalized closed edges if using them at start/end locations [#2964](https://github.com/valhalla/valhalla/pull/2964)
   * ADDED: Add shoulder to trace_attributes output. [#2980](https://github.com/valhalla/valhalla/pull/2980)
   * CHANGED: Refactor bidirectional astar forward/reverse search to reduce code repetition [#2970](https://github.com/valhalla/valhalla/pull/2970)
   * CHANGED: Factor for service roads is 1.0 by default. [#2988](https://github.com/valhalla/valhalla/pull/2988)
   * ADDED: Support for conditionally skipping CI runs [#2986](https://github.com/valhalla/valhalla/pull/2986)
   * ADDED: Add instructions for building valhalla on `arm64` macbook [#2997](https://github.com/valhalla/valhalla/pull/2997)
   * NIT: Enables compiler warnings in part of mjolnir module [#2995](https://github.com/valhalla/valhalla/pull/2995)
   * CHANGED: nit(rename): Renames the encoded live speed properties [#2998](https://github.com/valhalla/valhalla/pull/2998)
   * ADDED: ci: Vendors the codecov script [#3002](https://github.com/valhalla/valhalla/pull/3002)
   * CHANGED: Allow None build type [#3005](https://github.com/valhalla/valhalla/pull/3005)
   * CHANGED: ci: Build Python bindings for Mac OS [#3013](https://github.com/valhalla/valhalla/pull/3013)

## Release Date: 2021-01-25 Valhalla 3.1.0
* **Removed**
   * REMOVED: Remove Node bindings. [#2502](https://github.com/valhalla/valhalla/pull/2502)
   * REMOVED: appveyor builds. [#2550](https://github.com/valhalla/valhalla/pull/2550)
   * REMOVED: Removed x86 CI builds. [#2792](https://github.com/valhalla/valhalla/pull/2792)

* **Bug Fix**
   * FIXED: Crazy ETAs.  If a way has forward speed with no backward speed and it is not oneway, then we must set the default speed.  The reverse logic applies as well.  If a way has no backward speed but has a forward speed and it is not a oneway, then set the default speed. [#2102](https://github.com/valhalla/valhalla/pull/2102)
   * FIXED: Map matching elapsed times spliced amongst different legs and discontinuities are now correct [#2104](https://github.com/valhalla/valhalla/pull/2104)
   * FIXED: Date time information is now propogated amongst different legs and discontinuities [#2107](https://github.com/valhalla/valhalla/pull/2107)
   * FIXED: Adds support for geos-3.8 c++ api [#2021](https://github.com/valhalla/valhalla/issues/2021)
   * FIXED: Updated the osrm serializer to not set junction name for osrm origin/start maneuver - this is not helpful since we are not transitioning through the intersection.  [#2121](https://github.com/valhalla/valhalla/pull/2121)
   * FIXED: Removes precomputing of edge-costs which lead to wrong results [#2120](https://github.com/valhalla/valhalla/pull/2120)
   * FIXED: Complex turn-restriction invalidates edge marked as kPermanent [#2103](https://github.com/valhalla/valhalla/issues/2103)
   * FIXED: Fixes bug with inverted time-restriction parsing [#2167](https://github.com/valhalla/valhalla/pull/2167)
   * FIXED: Fixed several bugs with numeric underflow in map-matching trip durations. These may
     occur when serializing match results where adjacent trace points appear out-of-sequence on the
     same edge [#2178](https://github.com/valhalla/valhalla/pull/2178)
     - `MapMatcher::FormPath` now catches route discontinuities on the same edge when the distance
       percentage along don't agree. The trip leg builder builds disconnected legs on a single edge
       to avoid duration underflow.
     - Correctly populate edge groups when matching results contain loops. When a loop occurs,
       the leg builder now starts at the correct edge where the loop ends, and correctly accounts
       for any contained edges.
     - Duration over-trimming at the terminating edge of a match.
   * FIXED: Increased internal precision of time tracking per edge and maneuver so that maneuver times sum to the same time represented in the leg summary [#2195](https://github.com/valhalla/valhalla/pull/2195)
   * FIXED: Tagged speeds were not properly marked. We were not using forward and backward speeds to flag if a speed is tagged or not.  Should not update turn channel speeds if we are not inferring them.  Added additional logic to handle PH in the conditional restrictions. Do not update stop impact for ramps if they are marked as internal. [#2198](https://github.com/valhalla/valhalla/pull/2198)
   * FIXED: Fixed the sharp turn phrase [#2226](https://github.com/valhalla/valhalla/pull/2226)
   * FIXED: Protect against duplicate points in the input or points that snap to the same location resulting in `nan` times for the legs of the map match (of a 0 distance route) [#2229](https://github.com/valhalla/valhalla/pull/2229)
   * FIXED: Improves restriction check on briding edge in Bidirectional Astar [#2228](https://github.com/valhalla/valhalla/pull/2242)
   * FIXED: Allow nodes at location 0,0 [#2245](https://github.com/valhalla/valhalla/pull/2245)
   * FIXED: Fix RapidJSON compiler warnings and naming conflict [#2249](https://github.com/valhalla/valhalla/pull/2249)
   * FIXED: Fixed bug in resample_spherical_polyline where duplicate successive lat,lng locations in the polyline resulting in `nan` for the distance computation which shortcuts further sampling [#2239](https://github.com/valhalla/valhalla/pull/2239)
   * FIXED: Update exit logic for non-motorways [#2252](https://github.com/valhalla/valhalla/pull/2252)
   * FIXED: Transition point map-matching. When match results are on a transition point, we search for the sibling nodes at that transition and snap it to the corresponding edges in the route. [#2258](https://github.com/valhalla/valhalla/pull/2258)
   * FIXED: Fixed verbal multi-cue logic [#2270](https://github.com/valhalla/valhalla/pull/2270)
   * FIXED: Fixed Uturn cases when a not_thru edge is connected to the origin edge. [#2272](https://github.com/valhalla/valhalla/pull/2272)
   * FIXED: Update intersection classes in osrm response to not label all ramps as motorway [#2279](https://github.com/valhalla/valhalla/pull/2279)
   * FIXED: Fixed bug in mapmatcher when interpolation point goes before the first valid match or after the last valid match. Such behavior usually leads to discontinuity in matching. [#2275](https://github.com/valhalla/valhalla/pull/2275)
   * FIXED: Fixed an issue for time_allowed logic.  Previously we returned false on the first time allowed restriction and did not check them all. Added conditional restriction gurka test and datetime optional argument to gurka header file. [#2286](https://github.com/valhalla/valhalla/pull/2286)
   * FIXED: Fixed an issue for date ranges.  For example, for the range Jan 04 to Jan 02 we need to test to end of the year and then from the first of the year to the end date.  Also, fixed an emergency tag issue.  We should only set the use to emergency if all other access is off. [#2290](https://github.com/valhalla/valhalla/pull/2290)
   * FIXED: Found a few issues with the initial ref and direction logic for ways.  We were overwriting the refs with directionals to the name_offset_map instead of concatenating them together.  Also, we did not allow for blank entries for GetTagTokens. [#2298](https://github.com/valhalla/valhalla/pull/2298)
   * FIXED: Fixed an issue where MatchGuidanceViewJunctions is only looking at the first edge. Set the data_id for guidance views to the changeset id as it is already being populated. Also added test for guidance views. [#2303](https://github.com/valhalla/valhalla/pull/2303)
   * FIXED: Fixed a problem with live speeds where live speeds were being used to determine access, even when a live
   speed (current time) route wasn't what was requested. [#2311](https://github.com/valhalla/valhalla/pull/2311)
   * FIXED: Fix break/continue typo in search filtering [#2317](https://github.com/valhalla/valhalla/pull/2317)
   * FIXED: Fix a crash in trace_route due to iterating past the end of a vector. [#2322](https://github.com/valhalla/valhalla/pull/2322)
   * FIXED: Don't allow timezone information in the local date time string attached at each location. [#2312](https://github.com/valhalla/valhalla/pull/2312)
   * FIXED: Fix short route trimming in bidirectional astar [#2323](https://github.com/valhalla/valhalla/pull/2323)
   * FIXED: Fix shape trimming in leg building for snap candidates that lie within the margin of rounding error [#2326](https://github.com/valhalla/valhalla/pull/2326)
   * FIXED: Fixes route duration underflow with traffic data [#2325](https://github.com/valhalla/valhalla/pull/2325)
   * FIXED: Parse mtb:scale tags and set bicycle access if present [#2117](https://github.com/valhalla/valhalla/pull/2117)
   * FIXED: Fixed segfault.  Shape was missing from options for valhalla_path_comparison and valhalla_run_route.  Also, costing options was missing in valhalla_path_comparison. [#2343](https://github.com/valhalla/valhalla/pull/2343)
   * FIXED: Handle decimal numbers with zero-value mantissa properly in Lua [#2355](https://github.com/valhalla/valhalla/pull/2355)
   * FIXED: Many issues that resulted in discontinuities, failed matches or incorrect time/duration for map matching requests. [#2292](https://github.com/valhalla/valhalla/pull/2292)
   * FIXED: Seeing segfault when loading large osmdata data files before loading LuaJit. LuaJit fails to create luaL_newstate() Ref: [#2158](https://github.com/ntop/ntopng/issues/2158) Resolution is to load LuaJit before loading the data files. [#2383](https://github.com/valhalla/valhalla/pull/2383)
   * FIXED: Store positive/negative OpenLR offsets in bucketed form [#2405](https://github.com/valhalla/valhalla/2405)
   * FIXED: Fix on map-matching return code when breakage distance limitation exceeds. Instead of letting the request goes into meili and fails in finding a route, we check the distance in loki and early return with exception code 172. [#2406](https://github.com/valhalla/valhalla/pull/2406)
   * FIXED: Don't create edges for portions of ways that are doubled back on themselves as this confuses opposing edge index computations [#2385](https://github.com/valhalla/valhalla/pull/2385)
   * FIXED: Protect against nan in uniform_resample_spherical_polyline. [#2431](https://github.com/valhalla/valhalla/pull/2431)
   * FIXED: Obvious maneuvers. [#2436](https://github.com/valhalla/valhalla/pull/2436)
   * FIXED: Base64 encoding/decoding [#2452](https://github.com/valhalla/valhalla/pull/2452)
   * FIXED: Added post roundabout instruction when enter/exit roundabout maneuvers are combined [#2454](https://github.com/valhalla/valhalla/pull/2454)
   * FIXED: openlr: Explicitly check for linear reference option for Valhalla serialization. [#2458](https://github.com/valhalla/valhalla/pull/2458)
   * FIXED: Fix segfault: Do not combine last turn channel maneuver. [#2463](https://github.com/valhalla/valhalla/pull/2463)
   * FIXED: Remove extraneous whitespaces from ja-JP.json. [#2471](https://github.com/valhalla/valhalla/pull/2471)
   * FIXED: Checks protobuf serialization/parsing success [#2477](https://github.com/valhalla/valhalla/pull/2477)
   * FIXED: Fix dereferencing of end for std::lower_bound in sequence and possible UB [#2488](https://github.com/valhalla/valhalla/pull/2488)
   * FIXED: Make tile building reproducible: fix UB-s [#2480](https://github.com/valhalla/valhalla/pull/2480)
   * FIXED: Zero initialize EdgeInfoInner.spare0_. Uninitialized spare0_ field produced UB which causes gurka_reproduce_tile_build to fail intermittently. [2499](https://github.com/valhalla/valhalla/pull/2499)
   * FIXED: Drop unused CHANGELOG validation script, straggling NodeJS references [#2506](https://github.com/valhalla/valhalla/pull/2506)
   * FIXED: Fix missing nullptr checks in graphreader and loki::Reach (causing segfault during routing with not all levels of tiles availble) [#2504](https://github.com/valhalla/valhalla/pull/2504)
   * FIXED: Fix mismatch of triplegedge roadclass and directededge roadclass [#2507](https://github.com/valhalla/valhalla/pull/2507)
   * FIXED: Improve german destination_verbal_alert phrases [#2509](https://github.com/valhalla/valhalla/pull/2509)
   * FIXED: Undefined behavior cases discovered with undefined behavior sanitizer tool. [2498](https://github.com/valhalla/valhalla/pull/2498)
   * FIXED: Fixed logic so verbal keep instructions use branch exit sign info for ramps [#2520](https://github.com/valhalla/valhalla/pull/2520)
   * FIXED: Fix bug in trace_route for uturns causing garbage coordinates [#2517](https://github.com/valhalla/valhalla/pull/2517)
   * FIXED: Simplify heading calculation for turn type. Remove undefined behavior case. [#2513](https://github.com/valhalla/valhalla/pull/2513)
   * FIXED: Always set costing name even if one is not provided for osrm serializer weight_name. [#2528](https://github.com/valhalla/valhalla/pull/2528)
   * FIXED: Make single-thread tile building reproducible: fix seed for shuffle, use concurrency configuration from the mjolnir section. [#2515](https://github.com/valhalla/valhalla/pull/2515)
   * FIXED: More Windows compatibility: build tiles and some run actions work now (including CI tests) [#2300](https://github.com/valhalla/valhalla/issues/2300)
   * FIXED: Transcoding of c++ location to pbf location used path edges in the place of filtered edges. [#2542](https://github.com/valhalla/valhalla/pull/2542)
   * FIXED: Add back whitelisting action types. [#2545](https://github.com/valhalla/valhalla/pull/2545)
   * FIXED: Allow uturns for truck costing now that we have derived deadends marked in the edge label [#2559](https://github.com/valhalla/valhalla/pull/2559)
   * FIXED: Map matching uturn trimming at the end of an edge where it wasn't needed. [#2558](https://github.com/valhalla/valhalla/pull/2558)
   * FIXED: Multicue enter roundabout [#2556](https://github.com/valhalla/valhalla/pull/2556)
   * FIXED: Changed reachability computation to take into account live speed [#2597](https://github.com/valhalla/valhalla/pull/2597)
   * FIXED: Fixed a bug where the temp files were not getting read in if you started with the construct edges or build phase for valhalla_build_tiles. [#2601](https://github.com/valhalla/valhalla/pull/2601)
   * FIXED: Updated fr-FR.json with partial translations. [#2605](https://github.com/valhalla/valhalla/pull/2605)
   * FIXED: Removed superfluous const qualifier from odin/signs [#2609](https://github.com/valhalla/valhalla/pull/2609)
   * FIXED: Internal maneuver placement [#2600](https://github.com/valhalla/valhalla/pull/2600)
   * FIXED: Complete fr-FR.json locale. [#2614](https://github.com/valhalla/valhalla/pull/2614)
   * FIXED: Don't truncate precision in polyline encoding [#2632](https://github.com/valhalla/valhalla/pull/2632)
   * FIXED: Fix all compiler warnings in sif and set to -Werror [#2642](https://github.com/valhalla/valhalla/pull/2642)
   * FIXED: Remove unnecessary maneuvers to continue straight [#2647](https://github.com/valhalla/valhalla/pull/2647)
   * FIXED: Linear reference support in route/mapmatch apis (FOW, FRC, bearing, and number of references) [#2645](https://github.com/valhalla/valhalla/pull/2645)
   * FIXED: Ambiguous local to global (with timezone information) date time conversions now all choose to use the later time instead of throwing unhandled exceptions [#2665](https://github.com/valhalla/valhalla/pull/2665)
   * FIXED: Overestimated reach caused be reenquing transition nodes without checking that they had been already expanded [#2670](https://github.com/valhalla/valhalla/pull/2670)
   * FIXED: Build with C++17 standard. Deprecated function calls are substituted with new ones. [#2669](https://github.com/valhalla/valhalla/pull/2669)
   * FIXED: Improve German post_transition_verbal instruction [#2677](https://github.com/valhalla/valhalla/pull/2677)
   * FIXED: Lane updates.  Add the turn lanes to all edges of the way.  Do not "enhance" turn lanes if they are part of a complex restriction.  Moved ProcessTurnLanes after UpdateManeuverPlacementForInternalIntersectionTurns.  Fix for a missing "uturn" indication for intersections on the previous maneuver, we were serializing an empty list. [#2679](https://github.com/valhalla/valhalla/pull/2679)
   * FIXED: Fixes OpenLr serialization [#2688](https://github.com/valhalla/valhalla/pull/2688)
   * FIXED: Internal edges can't be also a ramp or a turn channel.  Also, if an edge is marked as ramp and turn channel mark it as a ramp.  [2689](https://github.com/valhalla/valhalla/pull/2689)
   * FIXED: Check that speeds are equal for the edges going in the same direction while buildig shortcuts [#2691](https://github.com/valhalla/valhalla/pull/2691)
   * FIXED: Missing fork or bear instruction [#2683](https://github.com/valhalla/valhalla/pull/2683)
   * FIXED: Eliminate null pointer dereference in GraphReader::AreEdgesConnected [#2695](https://github.com/valhalla/valhalla/issues/2695)
   * FIXED: Fix polyline simplification float/double comparison [#2698](https://github.com/valhalla/valhalla/issues/2698)
   * FIXED: Weights were sometimes negative due to incorrect updates to elapsed_cost [#2702](https://github.com/valhalla/valhalla/pull/2702)
   * FIXED: Fix bidirectional route failures at deadends [#2705](https://github.com/valhalla/valhalla/pull/2705)
   * FIXED: Updated logic to call out a non-obvious turn [#2708](https://github.com/valhalla/valhalla/pull/2708)
   * FIXED: valhalla_build_statistics multithreaded mode fixed [#2707](https://github.com/valhalla/valhalla/pull/2707)
   * FIXED: If infer_internal_intersections is true then allow internals that are also ramps or TCs. Without this we produce an extra continue manuever.  [#2710](https://github.com/valhalla/valhalla/pull/2710)
   * FIXED: We were routing down roads that should be destination only. Now we mark roads with motor_vehicle=destination and motor_vehicle=customers or access=destination and access=customers as destination only. [#2722](https://github.com/valhalla/valhalla/pull/2722)
   * FIXED: Replace all Python2 print statements with Python3 syntax [#2716](https://github.com/valhalla/valhalla/issues/2716)
   * FIXED: Some HGT files not found [#2723](https://github.com/valhalla/valhalla/issues/2723)
   * FIXED: Fix PencilPointUturn detection by removing short-edge check and updating angle threshold [#2725](https://github.com/valhalla/valhalla/issues/2725)
   * FIXED: Fix invalid continue/bear maneuvers [#2729](https://github.com/valhalla/valhalla/issues/2729)
   * FIXED: Fixes an issue that lead to double turns within a very short distance, when instead, it should be a u-turn. We now collapse double L turns or double R turns in short non-internal intersections to u-turns. [#2740](https://github.com/valhalla/valhalla/pull/2740)
   * FIXED: fixes an issue that lead to adding an extra maneuver. We now combine a current maneuver short length non-internal edges (left or right) with the next maneuver that is a kRampStraight. [#2741](https://github.com/valhalla/valhalla/pull/2741)
   * FIXED: Reduce verbose instructions by collapsing small end ramp forks [#2762](https://github.com/valhalla/valhalla/issues/2762)
   * FIXED: Remove redundant return statements [#2776](https://github.com/valhalla/valhalla/pull/2776)
   * FIXED: Added unit test for BuildAdminFromPBF() to test GEOS 3.9 update. [#2787](https://github.com/valhalla/valhalla/pull/2787)
   * FIXED: Add support for geos-3.9 c++ api [#2739](https://github.com/valhalla/valhalla/issues/2739)
   * FIXED: Fix check for live speed validness [#2797](https://github.com/valhalla/valhalla/pull/2797)

* **Enhancement**
   * ADDED: Matrix of Bike Share [#2590](https://github.com/valhalla/valhalla/pull/2590)
   * ADDED: Add ability to provide custom implementation for candidate collection in CandidateQuery. [#2328](https://github.com/valhalla/valhalla/pull/2328)
   * ADDED: Cancellation of tile downloading. [#2319](https://github.com/valhalla/valhalla/pull/2319)
   * ADDED: Return the coordinates of the nodes isochrone input locations snapped to [#2111](https://github.com/valhalla/valhalla/pull/2111)
   * ADDED: Allows more complicated routes in timedependent a-star before timing out [#2068](https://github.com/valhalla/valhalla/pull/2068)
   * ADDED: Guide signs and junction names [#2096](https://github.com/valhalla/valhalla/pull/2096)
   * ADDED: Added a bool to the config indicating whether to use commercially set attributes.  Added logic to not call IsIntersectionInternal if this is a commercial data set.  [#2132](https://github.com/valhalla/valhalla/pull/2132)
   * ADDED: Removed commerical data set bool to the config and added more knobs for data.  Added infer_internal_intersections, infer_turn_channels, apply_country_overrides, and use_admin_db.  [#2173](https://github.com/valhalla/valhalla/pull/2173)
   * ADDED: Allow using googletest in unit tests and convert all tests to it (old test.cc is completely removed). [#2128](https://github.com/valhalla/valhalla/pull/2128)
   * ADDED: Add guidance view capability. [#2209](https://github.com/valhalla/valhalla/pull/2209)
   * ADDED: Collect turn cost information as path is formed so that it can be seralized out for trace attributes or osrm flavored intersections. Also add shape_index to osrm intersections. [#2207](https://github.com/valhalla/valhalla/pull/2207)
   * ADDED: Added alley factor to autocost.  Factor is defaulted at 1.0f or do not avoid alleys. [#2246](https://github.com/valhalla/valhalla/pull/2246)
   * ADDED: Support unlimited speed limits where maxspeed=none. [#2251](https://github.com/valhalla/valhalla/pull/2251)
   * ADDED: Implement improved Reachability check using base class Dijkstra. [#2243](https://github.com/valhalla/valhalla/pull/2243)
   * ADDED: Gurka integration test framework with ascii-art maps [#2244](https://github.com/valhalla/valhalla/pull/2244)
   * ADDED: Add to the stop impact when transitioning from higher to lower class road and we are not on a turn channel or ramp. Also, penalize lefts when driving on the right and vice versa. [#2282](https://github.com/valhalla/valhalla/pull/2282)
   * ADDED: Added reclassify_links, use_direction_on_ways, and allow_alt_name as config options.  If `use_direction_on_ways = true` then use `direction` and `int_direction` on the way to update the directional for the `ref` and `int_ref`.  Also, copy int_efs to the refs. [#2285](https://github.com/valhalla/valhalla/pull/2285)
   * ADDED: Add support for live traffic. [#2268](https://github.com/valhalla/valhalla/pull/2268)
   * ADDED: Implement per-location search filters for functional road class and forms of way. [#2289](https://github.com/valhalla/valhalla/pull/2289)
   * ADDED: Approach, multi-cue, and length updates [#2313](https://github.com/valhalla/valhalla/pull/2313)
   * ADDED: Speed up timezone differencing calculation if cache is provided. [#2316](https://github.com/valhalla/valhalla/pull/2316)
   * ADDED: Added rapidjson/schema.h to baldr/rapidjson_util.h to make it available for use within valhalla. [#2330](https://github.com/valhalla/valhalla/issues/2330)
   * ADDED: Support decimal precision for height values in elevation service. Also support polyline5 for encoded polylines input and output to elevation service. [#2324](https://github.com/valhalla/valhalla/pull/2324)
   * ADDED: Use both imminent and distant verbal multi-cue phrases. [#2353](https://github.com/valhalla/valhalla/pull/2353)
   * ADDED: Split parsing stage into 3 separate stages. [#2339](https://github.com/valhalla/valhalla/pull/2339)
   * CHANGED: Speed up graph enhancing by avoiding continuous unordered_set rebuilding [#2349](https://github.com/valhalla/valhalla/pull/2349)
   * CHANGED: Skip calling out to Lua for nodes/ways/relations with not tags - speeds up parsing. [#2351](https://github.com/valhalla/valhalla/pull/2351)
   * CHANGED: Switch to LuaJIT for lua scripting - speeds up file parsing [#2352](https://github.com/valhalla/valhalla/pull/2352)
   * ADDED: Ability to create OpenLR records from raw data. [#2356](https://github.com/valhalla/valhalla/pull/2356)
   * ADDED: Revamp length phrases [#2359](https://github.com/valhalla/valhalla/pull/2359)
   * CHANGED: Do not allocate memory in skadi if we don't need it. [#2373](https://github.com/valhalla/valhalla/pull/2373)
   * CHANGED: Map matching: throw error (443/NoSegment) when no candidate edges are available. [#2370](https://github.com/valhalla/valhalla/pull/2370/)
   * ADDED: Add sk-SK.json (slovak) localization file. [#2376](https://github.com/valhalla/valhalla/pull/2376)
   * ADDED: Extend roundabout phrases. [#2378](https://github.com/valhalla/valhalla/pull/2378)
   * ADDED: More roundabout phrase tests. [#2382](https://github.com/valhalla/valhalla/pull/2382)
   * ADDED: Update the turn and continue phrases to include junction names and guide signs. [#2386](https://github.com/valhalla/valhalla/pull/2386)
   * ADDED: Add the remaining guide sign toward phrases [#2389](https://github.com/valhalla/valhalla/pull/2389)
   * ADDED: The ability to allow immediate uturns at trace points in a map matching request [#2380](https://github.com/valhalla/valhalla/pull/2380)
   * ADDED: Add utility functions to Signs. [#2390](https://github.com/valhalla/valhalla/pull/2390)
   * ADDED: Unified time tracking for all algorithms that support time-based graph expansion. [#2278](https://github.com/valhalla/valhalla/pull/2278)
   * ADDED: Add rail_ferry use and costing. [#2408](https://github.com/valhalla/valhalla/pull/2408)
   * ADDED: `street_side_max_distance`, `display_lat` and `display_lon` to `locations` in input for better control of routing side of street [#1769](https://github.com/valhalla/valhalla/pull/1769)
   * ADDED: Add addtional exit phrases. [#2421](https://github.com/valhalla/valhalla/pull/2421)
   * ADDED: Add Japanese locale, update German. [#2432](https://github.com/valhalla/valhalla/pull/2432)
   * ADDED: Gurka expect_route refactor [#2435](https://github.com/valhalla/valhalla/pull/2435)
   * ADDED: Add option to suppress roundabout exits [#2437](https://github.com/valhalla/valhalla/pull/2437)
   * ADDED: Add Greek locale. [#2438](https://github.com/valhalla/valhalla/pull/2438)
   * ADDED (back): Support for 64bit wide way ids in the edgeinfo structure with no impact to size for data sources with ids 32bits wide. [#2422](https://github.com/valhalla/valhalla/pull/2422)
   * ADDED: Support for 64bit osm node ids in parsing stage of tile building [#2422](https://github.com/valhalla/valhalla/pull/2422)
   * CHANGED: Point2/PointLL are now templated to allow for higher precision coordinate math when desired [#2429](https://github.com/valhalla/valhalla/pull/2429)
   * ADDED: Optional OpenLR Encoded Path Edges in API Response [#2424](https://github.com/valhalla/valhalla/pull/2424)
   * ADDED: Add explicit include for sstream to be compatible with msvc_x64 toolset. [#2449](https://github.com/valhalla/valhalla/pull/2449)
   * ADDED: Properly split returned path if traffic conditions change partway along edges [#2451](https://github.com/valhalla/valhalla/pull/2451/files)
   * ADDED: Add Dutch locale. [#2464](https://github.com/valhalla/valhalla/pull/2464)
   * ADDED: Check with address sanititizer in CI. Add support for undefined behavior sanitizer. [#2487](https://github.com/valhalla/valhalla/pull/2487)
   * ADDED: Ability to recost a path and increased cost/time details along the trippath and json output [#2425](https://github.com/valhalla/valhalla/pull/2425)
   * ADDED: Add the ability to do bikeshare based (ped/bike) multimodal routing [#2031](https://github.com/valhalla/valhalla/pull/2031)
   * ADDED: Route through restrictions enabled by introducing a costing option. [#2469](https://github.com/valhalla/valhalla/pull/2469)
   * ADDED: Migrated to Ubuntu 20.04 base-image [#2508](https://github.com/valhalla/valhalla/pull/2508)
   * CHANGED: Speed up parseways stage by avoiding multiple string comparisons [#2518](https://github.com/valhalla/valhalla/pull/2518)
   * CHANGED: Speed up enhance stage by avoiding GraphTileBuilder copying [#2468](https://github.com/valhalla/valhalla/pull/2468)
   * ADDED: Costing options now includes shortest flag which favors shortest path routes [#2555](https://github.com/valhalla/valhalla/pull/2555)
   * ADDED: Incidents in intersections [#2547](https://github.com/valhalla/valhalla/pull/2547)
   * CHANGED: Refactor mapmatching configuration to use a struct (instead of `boost::property_tree::ptree`). [#2485](https://github.com/valhalla/valhalla/pull/2485)
   * ADDED: Save exit maneuver's begin heading when combining enter & exit roundabout maneuvers. [#2554](https://github.com/valhalla/valhalla/pull/2554)
   * ADDED: Added new urban flag that can be set if edge is within city boundaries to data processing; new use_urban_tag config option; added to osrm response within intersections. [#2522](https://github.com/valhalla/valhalla/pull/2522)
   * ADDED: Parses OpenLr of type PointAlongLine [#2565](https://github.com/valhalla/valhalla/pull/2565)
   * ADDED: Use edge.is_urban is set for serializing is_urban. [#2568](https://github.com/valhalla/valhalla/pull/2568)
   * ADDED: Added new rest/service area uses on the edge. [#2533](https://github.com/valhalla/valhalla/pull/2533)
   * ADDED: Dependency cache for Azure [#2567](https://github.com/valhalla/valhalla/pull/2567)
   * ADDED: Added flexibility to remove the use of the admindb and to use the country and state iso from the tiles; [#2579](https://github.com/valhalla/valhalla/pull/2579)
   * ADDED: Added toll gates and collection points (gantry) to the node;  [#2532](https://github.com/valhalla/valhalla/pull/2532)
   * ADDED: Added osrm serialization for rest/service areas and admins. [#2594](https://github.com/valhalla/valhalla/pull/2594)
   * CHANGED: Improved Russian localization; [#2593](https://github.com/valhalla/valhalla/pull/2593)
   * ADDED: Support restricted class in intersection annotations [#2589](https://github.com/valhalla/valhalla/pull/2589)
   * ADDED: Added trail type trace [#2606](https://github.com/valhalla/valhalla/pull/2606)
   * ADDED: Added tunnel names to the edges as a tagged name.  [#2608](https://github.com/valhalla/valhalla/pull/2608)
   * CHANGED: Moved incidents to the trip leg and cut the shape of the leg at that location [#2610](https://github.com/valhalla/valhalla/pull/2610)
   * ADDED: Costing option to ignore_closures when routing with current flow [#2615](https://github.com/valhalla/valhalla/pull/2615)
   * ADDED: Cross-compilation ability with MinGW64 [#2619](https://github.com/valhalla/valhalla/pull/2619)
   * ADDED: Defines the incident tile schema and incident metadata [#2620](https://github.com/valhalla/valhalla/pull/2620)
   * ADDED: Moves incident serializer logic into a generic serializer [#2621](https://github.com/valhalla/valhalla/pull/2621)
   * ADDED: Incident loading singleton for continually refreshing incident tiles[#2573](https://github.com/valhalla/valhalla/pull/2573)
   * ADDED: One shot mode to valhalla_service so you can run a single request of any type without starting a server [#2624](https://github.com/valhalla/valhalla/pull/2624)
   * ADDED: Adds text instructions to OSRM output [#2625](https://github.com/valhalla/valhalla/pull/2625)
   * ADDED: Adds support for alternate routes [#2626](https://github.com/valhalla/valhalla/pull/2626)
   * CHANGED: Switch Python bindings generator from boost.python to header-only pybind11[#2644](https://github.com/valhalla/valhalla/pull/2644)
   * ADDED: Add support of input file for one-shot mode of valhalla_service [#2648](https://github.com/valhalla/valhalla/pull/2648)
   * ADDED: Linear reference support to locate api [#2645](https://github.com/valhalla/valhalla/pull/2645)
   * ADDED: Implemented OSRM-like turn duration calculation for car. Uses it now in auto costing. [#2651](https://github.com/valhalla/valhalla/pull/2651)
   * ADDED: Enhanced turn lane information in guidance [#2653](https://github.com/valhalla/valhalla/pull/2653)
   * ADDED: `top_speed` option for all motorized vehicles [#2667](https://github.com/valhalla/valhalla/issues/2667)
   * CHANGED: Move turn_lane_direction helper to odin/util [#2675](https://github.com/valhalla/valhalla/pull/2675)
   * ADDED: Add annotations to osrm response including speed limits, unit and sign conventions [#2668](https://github.com/valhalla/valhalla/pull/2668)
   * ADDED: Added functions for predicted speeds encoding-decoding [#2674](https://github.com/valhalla/valhalla/pull/2674)
   * ADDED: Time invariant routing via the bidirectional algorithm. This has the effect that when time dependent routes (arrive_by and depart_at) fall back to bidirectional due to length restrictions they will actually use the correct time of day for one of the search directions [#2660](https://github.com/valhalla/valhalla/pull/2660)
   * ADDED: If the length of the edge is greater than kMaxEdgeLength, then consider this a catastrophic error if the should_error bool is true in the set_length function. [2678](https://github.com/valhalla/valhalla/pull/2678)
   * ADDED: Moved lat,lon coordinates structures from single to double precision. Improves geometry accuracy noticibly at zooms above 17 as well as coordinate snapping and any other geometric operations. Addes about a 2% performance pentalty for standard routes. Graph nodes now have 7 digits of precision.  [#2693](https://github.com/valhalla/valhalla/pull/2693)
   * ADDED: Added signboards to guidance views.  [#2687](https://github.com/valhalla/valhalla/pull/2687)
   * ADDED: Regular speed on shortcut edges is calculated with turn durations taken into account. Truck, motorcycle and motorscooter profiles use OSRM-like turn duration. [#2662](https://github.com/valhalla/valhalla/pull/2662)
   * CHANGED: Remove astar algorithm and replace its use with timedep_forward as its redundant [#2706](https://github.com/valhalla/valhalla/pull/2706)
   * ADDED: Recover and recost all shortcuts in final path for bidirectional astar algorithm [#2711](https://github.com/valhalla/valhalla/pull/2711)
   * ADDED: An option for shortcut recovery to be cached at start up to reduce the time it takes to do so on the fly [#2714](https://github.com/valhalla/valhalla/pull/2714)
   * ADDED: If width <= 1.9 then no access for auto, truck, bus, taxi, emergency and hov. [#2713](https://github.com/valhalla/valhalla/pull/2713)
   * ADDED: Centroid/Converge/Rendezvous/Meet API which allows input locations to find a least cost convergence point from all locations [#2734](https://github.com/valhalla/valhalla/pull/2734)
   * ADDED: Added support to process the sump_buster tag.  Also, fixed a few small access bugs for nodes. [#2731](https://github.com/valhalla/valhalla/pull/2731)
   * ADDED: Log message if failed to create tiles directory. [#2738](https://github.com/valhalla/valhalla/pull/2738)
   * CHANGED: Tile memory is only owned by the GraphTile rather than shared amongst copies of the graph tile (in GraphReader and TileCaches). [#2340](https://github.com/valhalla/valhalla/pull/2340)
   * ADDED: Add Estonian locale. [#2748](https://github.com/valhalla/valhalla/pull/2748)
   * CHANGED: Handle GraphTile objects as smart pointers [#2703](https://github.com/valhalla/valhalla/pull/2703)
   * CHANGED: Improve stability with no RTTI build [#2759](https://github.com/valhalla/valhalla/pull/2759) and [#2760](https://github.com/valhalla/valhalla/pull/2760)
   * CHANGED: Change generic service roads to a new Use=kServiceRoad. This is for highway=service without other service= tags (such as driveway, alley, parking aisle) [#2419](https://github.com/valhalla/valhalla/pull/2419)
   * ADDED: Isochrones support isodistance lines as well [#2699](https://github.com/valhalla/valhalla/pull/2699)
   * ADDED: Add support for ignoring live traffic closures for waypoints [#2685](https://github.com/valhalla/valhalla/pull/2685)
   * ADDED: Add use_distance to auto cost to allow choosing between two primary cost components, time or distance [#2771](https://github.com/valhalla/valhalla/pull/2771)
   * CHANGED: nit: Enables compiler warnings in part of loki module [#2767](https://github.com/valhalla/valhalla/pull/2767)
   * CHANGED: Reducing the number of uturns by increasing the cost to for them to 9.5f. Note: Did not increase the cost for motorcycles or motorscooters. [#2770](https://github.com/valhalla/valhalla/pull/2770)
   * ADDED: Add option to use thread-safe GraphTile's reference counter. [#2772](https://github.com/valhalla/valhalla/pull/2772)
   * CHANGED: nit: Enables compiler warnings in part of thor module [#2768](https://github.com/valhalla/valhalla/pull/2768)
   * ADDED: Add costing option `use_tracks` to avoid or favor tracks in route. [#2769](https://github.com/valhalla/valhalla/pull/2769)
   * CHANGED: chore: Updates libosmium [#2786](https://github.com/valhalla/valhalla/pull/2786)
   * CHANGED: Optimize double bucket queue to reduce memory reallocations. [#2719](https://github.com/valhalla/valhalla/pull/2719)
   * CHANGED: Collapse merge maneuvers [#2773](https://github.com/valhalla/valhalla/pull/2773)
   * CHANGED: Add shortcuts to the tiles' bins so we can find them when doing spatial lookups. [#2744](https://github.com/valhalla/valhalla/pull/2744)

## Release Date: 2019-11-21 Valhalla 3.0.9
* **Bug Fix**
   * FIXED: Changed reachability computation to consider both directions of travel wrt candidate edges [#1965](https://github.com/valhalla/valhalla/pull/1965)
   * FIXED: toss ways where access=private and highway=service and service != driveway. [#1960](https://github.com/valhalla/valhalla/pull/1960)
   * FIXED: Fix search_cutoff check in loki correlate_node. [#2023](https://github.com/valhalla/valhalla/pull/2023)
   * FIXED: Computes notion of a deadend at runtime in bidirectional a-star which fixes no-route with a complicated u-turn. [#1982](https://github.com/valhalla/valhalla/issues/1982)
   * FIXED: Fix a bug with heading filter at nodes. [#2058](https://github.com/valhalla/valhalla/pull/2058)
   * FIXED: Bug in map matching continuity checking such that continuity must only be in the forward direction. [#2029](https://github.com/valhalla/valhalla/pull/2029)
   * FIXED: Allow setting the time for map matching paths such that the time is used for speed lookup. [#2030](https://github.com/valhalla/valhalla/pull/2030)
   * FIXED: Don't use density factor for transition cost when user specified flag disables flow speeds. [#2048](https://github.com/valhalla/valhalla/pull/2048)
   * FIXED: Map matching trace_route output now allows for discontinuities in the match though multi match is not supported in valhalla route output. [#2049](https://github.com/valhalla/valhalla/pull/2049)
   * FIXED: Allows routes with no time specified to use time conditional edges and restrictions with a flag denoting as much [#2055](https://github.com/valhalla/valhalla/pull/2055)
   * FIXED: Fixed a bug with 'current' time type map matches. [#2060](https://github.com/valhalla/valhalla/pull/2060)
   * FIXED: Fixed a bug with time dependent expansion in which the expansion distance heuristic was not being used. [#2064](https://github.com/valhalla/valhalla/pull/2064)

* **Enhancement**
   * ADDED: Establish pinpoint test pattern [#1969](https://github.com/valhalla/valhalla/pull/1969)
   * ADDED: Suppress relative direction in ramp/exit instructions if it matches driving side of street [#1990](https://github.com/valhalla/valhalla/pull/1990)
   * ADDED: Added relative direction to the merge maneuver [#1989](https://github.com/valhalla/valhalla/pull/1989)
   * ADDED: Refactor costing to better handle multiple speed datasources [#2026](https://github.com/valhalla/valhalla/pull/2026)
   * ADDED: Better usability of curl for fetching tiles on the fly [#2026](https://github.com/valhalla/valhalla/pull/2026)
   * ADDED: LRU cache scheme for tile storage [#2026](https://github.com/valhalla/valhalla/pull/2026)
   * ADDED: GraphTile size check [#2026](https://github.com/valhalla/valhalla/pull/2026)
   * ADDED: Pick more sane values for highway and toll avoidance [#2026](https://github.com/valhalla/valhalla/pull/2026)
   * ADDED: Refactor adding predicted speed info to speed up process [#2026](https://github.com/valhalla/valhalla/pull/2026)
   * ADDED: Allow selecting speed data sources at request time [#2026](https://github.com/valhalla/valhalla/pull/2026)
   * ADDED: Allow disabling certain neighbors in connectivity map [#2026](https://github.com/valhalla/valhalla/pull/2026)
   * ADDED: Allows routes with time-restricted edges if no time specified and notes restriction in response [#1992](https://github.com/valhalla/valhalla/issues/1992)
   * ADDED: Runtime deadend detection to timedependent a-star. [#2059](https://github.com/valhalla/valhalla/pull/2059)

## Release Date: 2019-09-06 Valhalla 3.0.8
* **Bug Fix**
   * FIXED: Added logic to detect if user is to merge to the left or right [#1892](https://github.com/valhalla/valhalla/pull/1892)
   * FIXED: Overriding the destination_only flag when reclassifying ferries; Also penalizing ferries with a 5 min. penalty in the cost to allow us to avoid destination_only the majority of the time except when it is necessary. [#1895](https://github.com/valhalla/valhalla/pull/1905)
   * FIXED: Suppress forks at motorway junctions and intersecting service roads [#1909](https://github.com/valhalla/valhalla/pull/1909)
   * FIXED: Enhanced fork assignment logic [#1912](https://github.com/valhalla/valhalla/pull/1912)
   * FIXED: Added logic to fall back to return country poly if no state and updated lua for Metro Manila and Ireland [#1910](https://github.com/valhalla/valhalla/pull/1910)
   * FIXED: Added missing motorway fork instruction [#1914](https://github.com/valhalla/valhalla/pull/1914)
   * FIXED: Use begin street name for osrm compat mode [#1916](https://github.com/valhalla/valhalla/pull/1916)
   * FIXED: Added logic to fix missing highway cardinal directions in the US [#1917](https://github.com/valhalla/valhalla/pull/1917)
   * FIXED: Handle forward traversable significant road class intersecting edges [#1928](https://github.com/valhalla/valhalla/pull/1928)
   * FIXED: Fixed bug with shape trimming that impacted Uturns at Via locations. [#1935](https://github.com/valhalla/valhalla/pull/1935)
   * FIXED: Dive bomb updates.  Updated default speeds for urban areas based on roadclass for the enhancer.  Also, updated default speeds based on roadclass in lua.  Fixed an issue where we were subtracting 1 from uint32_t when 0 for stop impact.  Updated reclassify link logic to allow residential roads to be added to the tree, but we only downgrade the links to tertiary.  Updated TransitionCost functions to add 1.5 to the turncost when transitioning from a ramp to a non ramp and vice versa.  Also, added 0.5f to the turncost if the edge is a roundabout. [#1931](https://github.com/valhalla/valhalla/pull/1931)

* **Enhancement**
   * ADDED: Caching url fetched tiles to disk [#1887](https://github.com/valhalla/valhalla/pull/1887)
   * ADDED: filesystem::remove_all [#1887](https://github.com/valhalla/valhalla/pull/1887)
   * ADDED: Minimum enclosing bounding box tool [#1887](https://github.com/valhalla/valhalla/pull/1887)
   * ADDED: Use constrained flow speeds in bidirectional_astar.cc [#1907](https://github.com/valhalla/valhalla/pull/1907)
   * ADDED: Bike Share Stations are now in the graph which should set us up to do multimodal walk/bike scenarios [#1852](https://github.com/valhalla/valhalla/pull/1852)

## Release Date: 2019-7-18 Valhalla 3.0.7
* **Bug Fix**
   * FIXED: Fix pedestrian fork [#1886](https://github.com/valhalla/valhalla/pull/1886)

## Release Date: 2019-7-15 Valhalla 3.0.6
* **Bug Fix**
   * FIXED: Admin name changes. [#1853](https://github.com/valhalla/valhalla/pull/1853) Ref: [#1854](https://github.com/valhalla/valhalla/issues/1854)
   * FIXED: valhalla_add_predicted_traffic was overcommitted while gathering stats. Added a clear. [#1857](https://github.com/valhalla/valhalla/pull/1857)
   * FIXED: regression in map matching when moving to valhalla v3.0.0 [#1863](https://github.com/valhalla/valhalla/pull/1863)
   * FIXED: last step shape in osrm serializer should be 2 of the same point [#1867](https://github.com/valhalla/valhalla/pull/1867)
   * FIXED: Shape trimming at the beginning and ending of the route to not be degenerate [#1876](https://github.com/valhalla/valhalla/pull/1876)
   * FIXED: Duplicate waypoints in osrm serializer [#1880](https://github.com/valhalla/valhalla/pull/1880)
   * FIXED: Updates for heading precision [#1881](https://github.com/valhalla/valhalla/pull/1881)
   * FIXED: Map matching allowed untraversable edges at start of route [#1884](https://github.com/valhalla/valhalla/pull/1884)

* **Enhancement**
   * ADDED: Use the same protobuf object the entire way through the request process [#1837](https://github.com/valhalla/valhalla/pull/1837)
   * ADDED: Enhanced turn lane processing [#1859](https://github.com/valhalla/valhalla/pull/1859)
   * ADDED: Add global_synchronized_cache in valhalla_build_config [#1851](https://github.com/valhalla/valhalla/pull/1851)

## Release Date: 2019-06-04 Valhalla 3.0.5
* **Bug Fix**
   * FIXED: Protect against unnamed rotaries and routes that end in roundabouts not turning off rotary logic [#1840](https://github.com/valhalla/valhalla/pull/1840)

* **Enhancement**
   * ADDED: Add turn lane info at maneuver point [#1830](https://github.com/valhalla/valhalla/pull/1830)

## Release Date: 2019-05-31 Valhalla 3.0.4
* **Bug Fix**
   * FIXED: Improved logic to decide between bear vs. continue [#1798](https://github.com/valhalla/valhalla/pull/1798)
   * FIXED: Bicycle costing allows use of roads with all surface values, but with a penalty based on bicycle type. However, the edge filter totally disallows bad surfaces for some bicycle types, creating situations where reroutes fail if a rider uses a road with a poor surface. [#1800](https://github.com/valhalla/valhalla/pull/1800)
   * FIXED: Moved complex restrictions building to before validate. [#1805](https://github.com/valhalla/valhalla/pull/1805)
   * FIXED: Fix bicycle edge filter whan avoid_bad_surfaces = 1.0 [#1806](https://github.com/valhalla/valhalla/pull/1806)
   * FIXED: Replace the EnhancedTripPath class inheritance with aggregation [#1807](https://github.com/valhalla/valhalla/pull/1807)
   * FIXED: Replace the old timezone shape zip file every time valhalla_build_timezones is ran [#1817](https://github.com/valhalla/valhalla/pull/1817)
   * FIXED: Don't use island snapped edge candidates (from disconnected components or low reach edges) when we rejected other high reachability edges that were closer [#1835](https://github.com/valhalla/valhalla/pull/1835)

## Release Date: 2019-05-08 Valhalla 3.0.3
* **Bug Fix**
   * FIXED: Fixed a rare loop condition in route matcher (edge walking to match a trace).
   * FIXED: Fixed VACUUM ANALYZE syntax issue.  [#1704](https://github.com/valhalla/valhalla/pull/1704)
   * FIXED: Fixed the osrm maneuver type when a maneuver has the to_stay_on attribute set.  [#1714](https://github.com/valhalla/valhalla/pull/1714)
   * FIXED: Fixed osrm compatibility mode attributes.  [#1716](https://github.com/valhalla/valhalla/pull/1716)
   * FIXED: Fixed rotary/roundabout issues in Valhalla OSRM compatibility.  [#1727](https://github.com/valhalla/valhalla/pull/1727)
   * FIXED: Fixed the destinations assignment for exit names in OSRM compatibility mode. [#1732](https://github.com/valhalla/valhalla/pull/1732)
   * FIXED: Enhance merge maneuver type assignment. [#1735](https://github.com/valhalla/valhalla/pull/1735)
   * FIXED: Fixed fork assignments and on ramps for OSRM compatibility mode. [#1738](https://github.com/valhalla/valhalla/pull/1738)
   * FIXED: Fixed cardinal direction on reference names when forward/backward tag is present on relations. Fixes singly digitized roads with opposing directional modifiers. [#1741](https://github.com/valhalla/valhalla/pull/1741)
   * FIXED: Fixed fork assignment and narrative logic when a highway ends and splits into multiple ramps. [#1742](https://github.com/valhalla/valhalla/pull/1742)
   * FIXED: Do not use any avoid edges as origin or destination of a route, matrix, or isochrone. [#1745](https://github.com/valhalla/valhalla/pull/1745)
   * FIXED: Add leg summary and remove unused hint attribute for OSRM compatibility mode. [#1753](https://github.com/valhalla/valhalla/pull/1753)
   * FIXED: Improvements for pedestrian forks, pedestrian roundabouts, and continue maneuvers. [#1768](https://github.com/valhalla/valhalla/pull/1768)
   * FIXED: Added simplified overview for OSRM response and added use_toll logic back to truck costing. [#1765](https://github.com/valhalla/valhalla/pull/1765)
   * FIXED: temp fix for location distance bug [#1774](https://github.com/valhalla/valhalla/pull/1774)
   * FIXED: Fix pedestrian routes using walkway_factor [#1780](https://github.com/valhalla/valhalla/pull/1780)
   * FIXED: Update the begin and end heading of short edges based on use [#1783](https://github.com/valhalla/valhalla/pull/1783)
   * FIXED: GraphReader::AreEdgesConnected update.  If transition count == 0 return false and do not call transition function. [#1786](https://github.com/valhalla/valhalla/pull/1786)
   * FIXED: Only edge candidates that were used in the path are send to serializer: [1788](https://github.com/valhalla/valhalla/pull/1788)
   * FIXED: Added logic to prevent the removal of a destination maneuver when ending on an internal edge [#1792](https://github.com/valhalla/valhalla/pull/1792)
   * FIXED: Fixed instructions when starting on an internal edge [#1796](https://github.com/valhalla/valhalla/pull/1796)

* **Enhancement**
   * Add the ability to run valhalla_build_tiles in stages. Specify the begin_stage and end_stage as command line options. Also cleans up temporary files as the last stage in the pipeline.
   * Add `remove` to `filesystem` namespace. [#1752](https://github.com/valhalla/valhalla/pull/1752)
   * Add TaxiCost into auto costing options.
   * Add `preferred_side` to allow per-location filtering of edges based on the side of the road the location is on and the driving side for that locale.
   * Slightly decreased the internal side-walk factor to .90f to favor roads with attached sidewalks. This impacts roads that have added sidewalk:left, sidewalk:right or sidewalk:both OSM tags (these become attributes on each directedEdge). The user can then avoid/penalize dedicated sidewalks and walkways, when they increase the walkway_factor. Since we slightly decreased the sidewalk_factor internally and only favor sidewalks if use is tagged as sidewalk_left or sidewalk_right, we should tend to route on roads with attached sidewalks rather than separate/dedicated sidewalks, allowing for more road names to be called out since these are labeled more.
   * Add `via` and `break_through` location types [#1737](https://github.com/valhalla/valhalla/pull/1737)
   * Add `street_side_tolerance` and `search_cutoff` to input `location` [#1777](https://github.com/valhalla/valhalla/pull/1777)
   * Return the Valhalla error `Path distance exceeds the max distance limit` for OSRM responses when the route is greater than the service limits. [#1781](https://github.com/valhalla/valhalla/pull/1781)

## Release Date: 2019-01-14 Valhalla 3.0.2
* **Bug Fix**
   * FIXED: Transit update - fix dow and exception when after midnight trips are normalized [#1682](https://github.com/valhalla/valhalla/pull/1682)
   * FIXED: valhalla_convert_transit segfault - GraphTileBuilder has null GraphTileHeader [#1683](https://github.com/valhalla/valhalla/issues/1683)
   * FIXED: Fix crash for trace_route with osrm serialization. Was passing shape rather than locations to the waypoint method.
   * FIXED: Properly set driving_side based on data set in TripPath.
   * FIXED: A bad bicycle route exposed an issue with bidirectional A* when the origin and destination edges are connected. Use A* in these cases to avoid requiring a high cost threshold in BD A*.
   * FIXED: x86 and x64 data compatibility was fixed as the structures weren't aligned.
   * FIXED: x86 tests were failing due mostly to floating point issues and the aforementioned structure misalignment.
* **Enhancement**
   * Add a durations list (delta time between each pair of trace points), a begin_time and a use_timestamp flag to trace_route requests. This allows using the input trace timestamps or durations plus the begin_time to compute elapsed time at each edge in the matched path (rather than using costing methods).
   * Add support for polyline5 encoding for OSRM formatted output.
* **Note**
   * Isochrones and openlr are both noted as not working with release builds for x86 (32bit) platforms. We'll look at getting this fixed in a future release

## Release Date: 2018-11-21 Valhalla 3.0.1
* **Bug Fix**
   * FIXED: Fixed a rare, but serious bug with bicycle costing. ferry_factor_ in bicycle costing shadowed the data member in the base dynamic cost class, leading to an unitialized variable. Occasionally, this would lead to negative costs which caused failures. [#1663](https://github.com/valhalla/valhalla/pull/1663)
   * FIXED: Fixed use of units in OSRM compatibility mode. [#1662](https://github.com/valhalla/valhalla/pull/1662)

## Release Date: 2018-11-21 Valhalla 3.0.0
* **NOTE**
   * This release changes the Valhalla graph tile formats to make the tile data more efficient and flexible. Tile data is incompatible with Valhalla 2.x builds, and code for 3.x is incompatible with data built for Valahalla 2.x versions. Valhalla tile sizes are slightly smaller (for datasets using elevation information the size savings is over 10%). In addition, there is increased flexibility for creating different variants of tiles to support different applications (e.g. bicycle only, or driving only).
* **Enhancement**
   * Remove the use of DirectedEdge for transitions between nodes on different hierarchy levels. A new structure, NodeTransition, is now used to transition to nodes on different hierarchy level. This saves space since only the end node GraphId is needed for the transitions (and DirectedEdge is a large data structure).
   * Change the NodeInfo lat,lon to use an offset from the tile base lat,lon. This potentially allows higher precision than using float, but more importantly saves space and allows support for NodeTransitions as well as spare for future growth.
   * Remove the EdgeElevation structure and max grade information into DirectedEdge and mean elevation into EdgeInfo. This saves space.
   * Reduce wayid to 32 bits. This allows sufficient growth when using OpenStreetMap data and frees space in EdgeInfo (allows moving speed limit and mean elevation from other structures).
   * Move name consistency from NodeInfo to DirectedEdge. This allows a more efficient lookup of name consistency.
   * Update all path algorithms to use NodeTransition logic rather than special DirectedEdge transition types. This simplifies PathAlgorithms slightly and removes some conditional logic.
   * Add an optional GraphFilter stage to tile building pipeline. This allows removal of edges and nodes based on access. This allows bicycle only, pedestrian only, or driving only datasets (or combinations) to be created - allowing smaller datasets for special purpose applications.
* **Deprecate**
   * Valhalla 3.0 removes support for OSMLR.

## Release Date: 2018-11-20 Valhalla 2.7.2
* **Enhancement**
   * UPDATED: Added a configuration variable for max_timedep_distance. This is used in selecting the path algorithm and provides the maximum distance between locations when choosing a time dependent path algorithm (other than multi modal). Above this distance, bidirectional A* is used with no time dependencies.
   * UPDATED: Remove transition edges from priority queue in Multimodal methods.
   * UPDATED: Fully implement street names and exit signs with ability to identify route numbers. [#1635](https://github.com/valhalla/valhalla/pull/1635)
* **Bug Fix**
   * FIXED: A timed-turned restriction should not be applied when a non-timed route is executed.  [#1615](https://github.com/valhalla/valhalla/pull/1615)
   * FIXED: Changed unordered_map to unordered_multimap for polys. Poly map can contain the same key but different multi-polygons. For example, islands for a country or timezone polygons for a country.
   * FIXED: Fixed timezone db issue where TZIDs did not exist in the Howard Hinnant date time db that is used in the date_time class for tz indexes.  Added logic to create aliases for TZIDs based on https://en.wikipedia.org/wiki/List_of_tz_database_time_zones
   * FIXED: Fixed the ramp turn modifiers for osrm compat [#1569](https://github.com/valhalla/valhalla/pull/1569)
   * FIXED: Fixed the step geometry when using the osrm compat mode [#1571](https://github.com/valhalla/valhalla/pull/1571)
   * FIXED: Fixed a data creation bug causing issues with A* routes ending on loops. [#1576](https://github.com/valhalla/valhalla/pull/1576)
   * FIXED: Fixed an issue with a bad route where destination only was present. Was due to thresholds in bidirectional A*. Changed threshold to be cost based rather than number of iterations). [#1586](https://github.com/valhalla/valhalla/pull/1586)
   * FIXED: Fixed an issue with destination only (private) roads being used in bicycle routes. Centralized some "base" transition cost logic in the base DynamicCost class. [#1587](https://github.com/valhalla/valhalla/pull/1587)
   * FIXED: Remove extraneous ramp maneuvers [#1657](https://github.com/valhalla/valhalla/pull/1657)

## Release Date: 2018-10-02 Valhalla 2.7.1
* **Enhancement**
   * UPDATED: Added date time support to forward and reverse isochrones. Add speed lookup (predicted speeds and/or free-flow or constrained flow speed) if date_time is present.
   * UPDATED: Add timezone checks to multimodal routes and isochrones (updates localtime if the path crosses into a timezone different than the start location).
* **Data Producer Update**
   * UPDATED: Removed boost date time support from transit.  Now using the Howard Hinnant date library.
* **Bug Fix**
   * FIXED: Fixed a bug with shortcuts that leads to inconsistent routes depending on whether shortcuts are taken, different origins can lead to different paths near the destination. This fix also improves performance on long routes and matrices.
   * FIXED: We were getting inconsistent results between departing at current date/time vs entering the current date/time.  This issue is due to the fact that the iso_date_time function returns the full iso date_time with the timezone offset (e.g., 2018-09-27T10:23-07:00 vs 2018-09-27T10:23). When we refactored the date_time code to use the new Howard Hinnant date library, we introduced this bug.
   * FIXED: Increased the threshold in CostMatrix to address null time and distance values occuring for truck costing with locations near the max distance.

## Release Date: 2018-09-13 Valhalla 2.7.0
* **Enhancement**
   * UPDATED: Refactor to use the pbf options instead of the ptree config [#1428](https://github.com/valhalla/valhalla/pull/1428) This completes [1357](https://github.com/valhalla/valhalla/issues/1357)
   * UPDATED: Removed the boost/date_time dependency from baldr and odin. We added the Howard Hinnant date and time library as a submodule. [#1494](https://github.com/valhalla/valhalla/pull/1494)
   * UPDATED: Fixed 'Drvie' typo [#1505](https://github.com/valhalla/valhalla/pull/1505) This completes [1504](https://github.com/valhalla/valhalla/issues/1504)
   * UPDATED: Optimizations of GetSpeed for predicted speeds [1490](https://github.com/valhalla/valhalla/issues/1490)
   * UPDATED: Isotile optimizations
   * UPDATED: Added stats to predictive traffic logging
   * UPDATED: resample_polyline - Breaks the polyline into equal length segments at a sample distance near the resolution. Break out of the loop through polyline points once we reach the specified number of samplesthen append the last
polyline point.
   * UPDATED: added android logging and uses a shared graph reader
   * UPDATED: Do not run a second pass on long pedestrian routes that include a ferry (but succeed on first pass). This is a performance fix. Long pedestrian routes with A star factor based on ferry speed end up being very inefficient.
* **Bug Fix**
   * FIXED: A* destination only
   * FIXED: Fixed through locations weren't honored [#1449](https://github.com/valhalla/valhalla/pull/1449)


## Release Date: 2018-08-02 Valhalla 3.0.0-rc.4
* **Node Bindings**
   * UPDATED: add some worker pool handling
   [#1467](https://github.com/valhalla/valhalla/pull/1467)

## Release Date: 2018-08-02 Valhalla 3.0.0-rc.3
* **Node Bindings**
   * UPDATED: replaced N-API with node-addon-api wrapper and made the actor
   functions asynchronous
   [#1457](https://github.com/valhalla/valhalla/pull/1457)

## Release Date: 2018-07-24 Valhalla 3.0.0-rc.2
* **Node Bindings**
   * FIXED: turn on the autocleanup functionality for the actor object.
   [#1439](https://github.com/valhalla/valhalla/pull/1439)

## Release Date: 2018-07-16 Valhalla 3.0.0-rc.1
* **Enhancement**
   * ADDED: exposed the rest of the actions to the node bindings and added tests. [#1415](https://github.com/valhalla/valhalla/pull/1415)

## Release Date: 2018-07-12 Valhalla 3.0.0-alpha.1
**NOTE**: There was already a small package named `valhalla` on the npm registry, only published up to version 0.0.3. The team at npm has transferred the package to us, but would like us to publish something to it ASAP to prove our stake in it. Though the bindings do not have all of the actor functionality exposed yet (just route), we are going to publish an alpha release of 3.0.0 to get something up on npm.
* **Infrastructure**:
   * ADDED: add in time dependent algorithms if the distance between locations is less than 500km.
   * ADDED: TurnLanes to indicate turning lanes at the end of a directed edge.
   * ADDED: Added PredictedSpeeds to Valhalla tiles and logic to compute speed based on predictive speed profiles.
* **Data Producer Update**
   * ADDED: is_route_num flag was added to Sign records. Set this to true if the exit sign comes from a route number/ref.
   * CHANGED: Lower speeds on driveways, drive-thru, and parking aisle. Set destination only flag for drive thru use.
   * ADDED: Initial implementation of turn lanes.
  **Bug Fix**
   * CHANGED: Fix destination only penalty for A* and time dependent cases.
   * CHANGED: Use the distance from GetOffsetForHeading, based on road classification and road use (e.g. ramp, turn channel, etc.), within tangent_angle function.
* **Map Matching**
   * FIXED: Fixed trace_route edge_walk server abort [#1365](https://github.com/valhalla/valhalla/pull/1365)
* **Enhancement**
   * ADDED: Added post process for updating free and constrained speeds in the directed edges.
   * UPDATED: Parse the json request once and store in a protocol buffer to pass along the pipeline. This completed the first portion of [1357](https://github.com/valhalla/valhalla/issues/1357)
   * UPDATED: Changed the shape_match attribute from a string to an enum. Fixes [1376](https://github.com/valhalla/valhalla/issues/1376)
   * ADDED: Node bindings for route [#1341](https://github.com/valhalla/valhalla/pull/1341)
   * UPDATED: Use a non-linear use_highways factor (to more heavily penalize highways as use_highways approaches 0).

## Release Date: 2018-07-15 Valhalla 2.6.3
* **API**:
   * FIXED: Use a non-linear use_highways factor (to more heavily penalize highways as use_highways approaches 0).
   * FIXED: Fixed the highway_factor when use_highways < 0.5.
   * ENHANCEMENT: Added logic to modulate the surface factor based on use_trails.
   * ADDED: New customer test requests for motorcycle costing.

## Release Date: 2018-06-28 Valhalla 2.6.2
* **Data Producer Update**
   * FIXED: Complex restriction sorting bug.  Check of has_dt in ComplexRestrictionBuilder::operator==.
* **API**:
   * FIXED: Fixed CostFactory convenience method that registers costing models
   * ADDED: Added use_tolls into motorcycle costing options

## Release Date: 2018-05-28 Valhalla 2.6.0
* **Infrastructure**:
   * CHANGED: Update cmake buildsystem to replace autoconf [#1272](https://github.com/valhalla/valhalla/pull/1272)
* **API**:
   * CHANGED: Move `trace_options` parsing to map matcher factory [#1260](https://github.com/valhalla/valhalla/pull/1260)
   * ADDED: New costing method for AutoDataFix [#1283](https://github.com/valhalla/valhalla/pull/1283)

## Release Date: 2018-05-21 Valhalla 2.5.0
* **Infrastructure**
   * ADDED: Add code formatting and linting.
* **API**
   * ADDED: Added new motorcycle costing, motorcycle access flag in data and use_trails option.
* **Routing**
   * ADDED: Add time dependnet forward and reverse A* methods.
   * FIXED: Increase minimum threshold for driving routes in bidirectional A* (fixes some instances of bad paths).
* **Data Producer Update**
   * CHANGED: Updates to properly handle cycleway crossings.
   * CHANGED: Conditionally include driveways that are private.
   * ADDED: Added logic to set motorcycle access.  This includes lua, country access, and user access flags for motorcycles.

## Release Date: 2018-04-11 Valhalla 2.4.9
* **Enhancement**
   * Added European Portuguese localization for Valhalla
   * Updates to EdgeStatus to improve performance. Use an unordered_map of tile Id and allocate an array for each edge in the tile. This allows using pointers to access status for sequential edges. This improves performance by 50% or so.
   * A couple of bicycle costing updates to improve route quality: avoid roads marked as part of a truck network, to remove the density penalty for transition costs.
   * When optimal matrix type is selected, now use CostMatrix for source to target pedestrian and bicycle matrix calls when both counts are above some threshold. This improves performance in general and lessens some long running requests.
*  **Data Producer Update**
   * Added logic to protect against setting a speed of 0 for ferries.

## Release Date: 2018-03-27 Valhalla 2.4.8
* **Enhancement**
   * Updates for Italian verbal translations
   * Optionally remove driveways at graph creation time
   * Optionally disable candidate edge penalty in path finding
   * OSRM compatible route, matrix and map matching response generation
   * Minimal Windows build compatibility
   * Refactoring to use PBF as the IPC mechanism for all objects
   * Improvements to internal intersection marking to reduce false positives
* **Bug Fix**
   * Cap candidate edge penalty in path finding to reduce excessive expansion
   * Fix trivial paths at deadends

## Release Date: 2018-02-08 Valhalla 2.4.7
* **Enhancement**
   * Speed up building tiles from small OSM imports by using boost directory iterator rather than going through all possible tiles and testing each if the file exists.
* **Bug Fix**
   * Protect against overflow in string to float conversion inside OSM parsing.

## Release Date: 2018-01-26 Valhalla 2.4.6
* **Enhancement**
   * Elevation library will lazy load RAW formatted sources

## Release Date: 2018-01-24 Valhalla 2.4.5
* **Enhancement**
   * Elevation packing utility can unpack lz4hc now
* **Bug Fix**
   * Fixed broken darwin builds

## Release Date: 2018-01-23 Valhalla 2.4.4
* **Enhancement**
   * Elevation service speed improvments and the ability to serve lz4hc compressed data
   * Basic support for downloading routing tiles on demand
   * Deprecated `valhalla_route_service`, now all services (including elevation) are found under `valhalla_service`

## Release Date: 2017-12-11 Valhalla 2.4.3
* **Enhancement**
   * Remove union from GraphId speeds up some platforms
   * Use SAC scale in pedestrian costing
   * Expanded python bindings to include all actions (route, matrix, isochrone, etc)
* **Bug Fix**
   * French translation typo fixes
*  **Data Producer Update**
   * Handling shapes that intersect the poles when binning
   * Handling when transit shapes are less than 2 points

## Release Date: 2017-11-09 Valhalla 2.4.1
*  **Data Producer Update**
   * Added kMopedAccess to modes for complex restrictions.  Remove the kMopedAccess when auto access is removed.  Also, add the kMopedAccess when an auto restriction is found.

## Release Date: 2017-11-08 Valhalla 2.4.0
*  **Data Producer Update**
   * Added logic to support restriction = x with a the except tag.  We apply the restriction to everything except for modes in the except tag.
   * Added logic to support railway_service and coach_service in transit.
* **Bug Fix**
  * Return proper edge_walk path for requested shape_match=walk_or_snap
  * Skip invalid stateid for Top-K requests

## Release Date: 2017-11-07 Valhalla 2.3.9
* **Enhancement**
  * Top-K map matched path generation now only returns unique paths and does so with fewer iterations
  * Navigator call outs for both imperial and metric units
  * The surface types allowed for a given bike route can now be controlled via a request parameter `avoid_bad_surfaces`
  * Improved support for motorscooter costing via surface types, road classification and vehicle specific tagging
* **Bug Fix**
  * Connectivity maps now include information about transit tiles
  * Lane counts for singly digitized roads are now correct for a given directed edge
  * Edge merging code for assigning osmlr segments is now robust to partial tile sets
  * Fix matrix path finding to allow transitioning down to lower levels when appropriate. In particular, do not supersede shortcut edges until no longer expanding on the next level.
  * Fix optimizer rotate location method. This fixes a bug where optimal ordering was bad for large location sets.
*  **Data Producer Update**
   * Duration tags are now used to properly set the speed of travel for a ferry routes

## Release Date: 2017-10-17 Valhalla 2.3.8
* **Bug Fix**
  * Fixed the roundabout exit count for bicycles when the roundabout is a road and not a cycleway
  * Enable a pedestrian path to remain on roundabout instead of getting off and back on
  * Fixed the penalization of candidate locations in the uni-directional A* algorithm (used for trivial paths)
*  **Data Producer Update**
   * Added logic to set bike forward and tag to true where kv["sac_scale"] == "hiking". All other values for sac_scale turn off bicycle access.  If sac_scale or mtb keys are found and a surface tag is not set we default to kPath.
   * Fixed a bug where surface=unpaved was being assigned Surface::kPavedSmooth.

## Release Date: 2017-9-11 Valhalla 2.3.7
* **Bug Fix**
  * Update bidirectional connections to handle cases where the connecting edge is one of the origin (or destination) edges and the cost is high. Fixes some pedestrian route issues that were reported.
*  **Data Producer Update**
   * Added support for motorroad tag (default and per country).
   * Update OSMLR segment association logic to fix issue where chunks wrote over leftover segments. Fix search along edges to include a radius so any nearby edges are also considered.

## Release Date: 2017-08-29 Valhalla 2.3.6
* **Bug Fix**
  * Pedestrian paths including ferries no longer cause circuitous routes
  * Fix a crash in map matching route finding where heading from shape was using a `nullptr` tile
  * Spanish language narrative corrections
  * Fix traffic segment matcher to always set the start time of a segment when its known
* **Enhancement**
  * Location correlation scoring improvements to avoid situations where less likely start or ending locations are selected

## Release Date: 2017-08-22 Valhalla 2.3.5
* **Bug Fix**
  * Clamp the edge score in thor. Extreme values were causing bad alloc crashes.
  * Fix multimodal isochrones. EdgeLabel refactor caused issues.
* **Data Producer Update**
  * Update lua logic to properly handle vehicle=no tags.

## Release Date: 2017-08-14 Valhalla 2.3.4
* **Bug Fix**
  * Enforce limits on maximum per point accuracy to avoid long running map matching computations

## Release Date: 2017-08-14 Valhalla 2.3.3
* **Bug Fix**
  * Maximum osm node reached now causes bitset to resize to accomodate when building tiles
  * Fix wrong side of street information and remove redundant node snapping
  * Fix path differences between services and `valhalla_run_route`
  * Fix map matching crash when interpolating duplicate input points
  * Fix unhandled exception when trace_route or trace_attributes when there are no continuous matches
* **Enhancement**
  * Folded Low-Stress Biking Code into the regular Bicycle code and removed the LowStressBicycleCost class. Now when making a query for bicycle routing, a value of 0 for use_hills and use_roads produces low-stress biking routes, while a value of 1 for both provides more intense professional bike routes.
  * Bike costing default values changed. use_roads and use_hills are now 0.25 by default instead of 0.5 and the default bike is now a hybrid bike instead of a road bike.
  * Added logic to use station hierarchy from transitland.  Osm and egress nodes are connected by transitconnections.  Egress and stations are connected by egressconnections.  Stations and platforms are connected by platformconnections.  This includes narrative updates for Odin as well.

## Release Date: 2017-07-31 Valhalla 2.3.2
* **Bug Fix**
  * Update to use oneway:psv if oneway:bus does not exist.
  * Fix out of bounds memory issue in DoubleBucketQueue.
  * Many things are now taken into consideration to determine which sides of the road have what cyclelanes, because they were not being parsed correctly before
  * Fixed issue where sometimes a "oneway:bicycle=no" tag on a two-way street would cause the road to become a oneway for bicycles
  * Fixed trace_attributes edge_walk cases where the start or end points in the shape are close to graph nodes (intersections)
  * Fixed 32bit architecture crashing for certain routes with non-deterministic placement of edges labels in bucketized queue datastructure
* **Enhancement**
  * Improve multi-modal routes by adjusting the pedestrian mode factor (routes use less walking in favor of public transit).
  * Added interface framework to support "top-k" paths within map-matching.
  * Created a base EdgeLabel class that contains all data needed within costing methods and supports the basic path algorithms (forward direction, A*, with accumulated path distance). Derive class for bidirectional algorithms (BDEdgeLabel) and for multimodal algorithms. Lowers memory use by combining some fields (using spare bits from GraphId).
  * Added elapsed time estimates to map-matching labels in preparation for using timestamps in map-matching.
  * Added parsing of various OSM tags: "bicycle=use_sidepath", "bicycle=dismount", "segregated=*", "shoulder=*", "cycleway:buffer=*", and several variations of these.
  * Both trace_route and trace_attributes will parse `time` and `accuracy` parameters when the shape is provided as unencoded
  * Map-matching will now use the time (in seconds) of each gps reading (if provided) to narrow the search space and avoid finding matches that are impossibly fast

## Release Date: 2017-07-10 Valhalla 2.3.0
* **Bug Fix**
  * Fixed a bug in traffic segment matcher where length was populated but had invalid times
* **Embedded Compilation**
  * Decoupled the service components from the rest of the worker objects so that the worker objects could be used in non http service contexts
   * Added an actor class which encapsulates the various worker objects and allows the various end points to be called /route /height etc. without needing to run a service
* **Low-Stress Bicycle**
  * Worked on creating a new low-stress biking option that focuses more on taking safer roads like cycle ways or residential roads than the standard bike costing option does.

## Release Date: 2017-06-26 Valhalla 2.2.9
* **Bug Fix**
  * Fix a bug introduced in 2.2.8 where map matching search extent was incorrect in longitude axis.

## Release Date: 2017-06-23 Valhalla 2.2.8
* **Bug Fix**
  * Traffic segment matcher (exposed through Python bindings) - fix cases where partial (or no) results could be returned when breaking out of loop in form_segments early.
* **Traffic Matching Update**
  * Traffic segment matcher - handle special cases when entering and exiting turn channels.
* **Guidance Improvements**
  * Added Swedish (se-SV) narrative file.

## Release Date: 2017-06-20 Valhalla 2.2.7
* **Bug Fixes**
  * Traffic segment matcher (exposed through Python bindings) makes use of accuracy per point in the input
  * Traffic segment matcher is robust to consecutive transition edges in matched path
* **Isochrone Changes**
  * Set up isochrone to be able to handle multi-location queries in the future
* **Data Producer Updates**
  * Fixes to valhalla_associate_segments to address threading issue.
  * Added support for restrictions that refers only to appropriate type of vehicle.
* **Navigator**
  * Added pre-alpha implementation that will perform guidance for mobile devices.
* **Map Matching Updates**
  * Added capability to customize match_options

## Release Date: 2017-06-12 Valhalla 2.2.6
* **Bug Fixes**
  * Fixed the begin shape index where an end_route_discontinuity exists
* **Guidance Improvements**
  * Updated Slovenian (sl-SI) narrative file.
* **Data Producer Updates**
  * Added support for per mode restrictions (e.g., restriction:&lt;type&gt;)  Saved these restrictions as "complex" restrictions which currently support per mode lookup (unlike simple restrictions which are assumed to apply to all driving modes).
* **Matrix Updates**
  * Increased max distance threshold for auto costing and other similar costings to 400 km instead of 200 km

## Release Date: 2017-06-05 Valhalla 2.2.5
* **Bug Fixes**
  * Fixed matched point edge_index by skipping transition edges.
  * Use double precision in meili grid traversal to fix some incorrect grid cases.
  * Update meili to use DoubleBucketQueue and GraphReader methods rather than internal methods.

## Release Date: 2017-05-17 Valhalla 2.2.4
* **Bug Fixes**
  * Fix isochrone bug where the default access mode was used - this rejected edges that should not have been rejected for cases than automobile.
  * Fix A* handling of edge costs for trivial routes. This fixed an issue with disconnected regions that projected to a single edge.
  * Fix TripPathBuilder crash if first edge is a transition edge (was occurring with map-matching in rare occasions).

## Release Date: 2017-05-15 Valhalla 2.2.3
* **Map Matching Improvement**
  * Return begin and end route discontinuities. Also, returns partial shape of edge at route discontinuity.
* **Isochrone Improvements**
  * Add logic to make sure the center location remains fixed at the center of a tile/grid in the isotile.
  * Add a default generalization factor that is based on the grid size. Users can still override this factor but the default behavior is improved.
  * Add ExpandForward and ExpandReverse methods as is done in bidirectional A*. This improves handling of transitions between hierarchy levels.
* **Graph Correlation Improvements**
  * Add options to control both radius and reachability per input location (with defaults) to control correlation of input locations to the graph in such a way as to avoid routing between disconnected regions and favor more likely paths.

## Release Date: 2017-05-08 Valhalla 2.2.0
* **Guidance Improvements**
  * Added Russian (ru-RU) narrative file.
  * Updated Slovenian (sl-SI) narrative file.
* **Data Producer Updates**
  * Assign destination sign info on bidirectional ramps.
  * Update ReclassifyLinks. Use a "link-tree" which is formed from the exit node and terminates at entrance nodes. Exit nodes are sorted by classification so motorway exits are done before trunks, etc. Updated the turn channel logic - now more consistently applies turn channel use.
  * Updated traffic segment associations to properly work with elevation and lane connectivity information (which is stored after the traffic association).

## Release Date: 2017-04-24 Valhalla 2.1.9
* **Elevation Update**
  * Created a new EdgeElevation structure which includes max upward and downward slope (moved from DirectedEdge) and mean elevation.
* **Routing Improvements**
  * Destination only fix when "nested" destination only areas cause a route failure. Allow destination only edges (with penalty) on 2nd pass.
  * Fix heading to properly use the partial edge shape rather than entire edge shape to determine heading at the begin and end locations.
  * Some cleanup and simplification of the bidirectional A* algorithm.
  * Some cleanup and simplification of TripPathBuilder.
  * Make TileHierarchy data and methods static and remove tile_dir from the tile hierarchy.
* **Map Matching Improvement**
  * Return matched points with trace attributes when using map_snap.
* **Data Producer Updates**
  * lua updates so that the chunnel will work again.

## Release Date: 2017-04-04 Valhalla 2.1.8
* **Map Matching Release**
  * Added max trace limits and out-of-bounds checks for customizable trace options

## Release Date: 2017-03-29 Valhalla 2.1.7
* **Map Matching Release**
  * Increased service limits for trace
* **Data Producer Updates**
  * Transit: Remove the dependency on using level 2 tiles for transit builder
* **Traffic Updates**
  * Segment matcher completely re-written to handle many complex issues when matching traces to OTSs
* **Service Improvement**
  * Bug Fix - relaxed rapidjson parsing to allow numeric type coercion
* **Routing Improvements**
  * Level the forward and reverse paths in bidirectional A * to account for distance approximation differences.
  * Add logic for Use==kPath to bicycle costing so that paths are favored (as are footways).

## Release Date: 2017-03-10 Valhalla 2.1.3
* **Guidance Improvement**
  * Corrections to Slovenian narrative language file
  **Routing Improvements**
  * Increased the pedestrian search radius from 25 to 50 within the meili configuration to reduce U-turns with map-matching
  * Added a max avoid location limit

## Release Date: 2017-02-22 Valhalla 2.1.0
* **Guidance Improvement**
  * Added ca-ES (Catalan) and sl-SI (Slovenian) narrative language files
* **Routing  Improvement**
  * Fix through location reverse ordering bug (introduced in 2.0.9) in output of route responses for depart_at routes
  * Fix edge_walking method to handle cases where more than 1 initial edge is found
* **Data Producer Updates**
  * Improved transit by processing frequency based schedules.
  * Updated graph validation to more aggressively check graph consistency on level 0 and level 1
  * Fix the EdgeInfo hash to not create duplicate edge info records when creating hierarchies

## Release Date: 2017-02-21 Valhalla 2.0.9
* **Guidance Improvement**
  * Improved Italian narrative by handling articulated prepositions
  * Properly calling out turn channel maneuver
* **Routing Improvement**
  * Improved path determination by increasing stop impact for link to link transitions at intersections
  * Fixed through location handling, now includes cost at throughs and properly uses heading
  * Added ability to adjust location heading tolerance
* **Traffic Updates**
  * Fixed segment matching json to properly return non-string values where apropriate
* **Data Producer Updates**
  * Process node:ref and way:junction_ref as a semicolon separated list for exit numbers
  * Removed duplicated interchange sign information when ways are split into edges
  * Use a sequence within HierarchyBuilder to lower memory requirements for planet / large data imports.
  * Add connecting OSM wayId to a transit stop within NodeInfo.
  * Lua update:  removed ways that were being added to the routing graph.
  * Transit:  Fixed an issue where add_service_day and remove_service_day was not using the tile creation date, but the service start date for transit.
  * Transit:  Added acceptance test logic.
  * Transit:  Added fallback option if the associated wayid is not found.  Use distance approximator to find the closest edge.
  * Transit:  Added URL encoding for one stop ids that contain diacriticals.  Also, added include_geometry=false for route requests.
* **Optimized Routing Update**
  * Added an original index to the location object in the optimized route response
* **Trace Route Improvement**
  * Updated find_start_node to fix "GraphTile NodeInfo index out of bounds" error

## Release Date: 2017-01-30 Valhalla 2.0.6
* **Guidance Improvement**
  * Italian phrases were updated
* **Routing Improvement**
  * Fixed an issue where date and time was returning an invalid ISO8601 time format for date_time values in positive UTC. + sign was missing.
  * Fixed an encoding issue that was discovered for tranist_fetcher.  We were not encoding onestop_ids or route_ids.  Also, added exclude_geometry=true for route API calls.
* **Data Producer Updates**
  * Added logic to grab a single feed in valhalla_build_transit.

## Release Date: 2017-01-04 Valhalla 2.0.3
* **Service Improvement**
  * Added support for interrupting requests. If the connection is closed, route computation and map-matching can be interrupted prior to completion.
* **Routing Improvement**
  * Ignore name inconsistency when entering a link to avoid double penalizing.
* **Data Producer Updates**
  * Fixed consistent name assignment for ramps and turn lanes which improved guidance.
  * Added a flag to directed edges indicating if the edge has names. This can potentially be used in costing methods.
  * Allow future use of spare GraphId bits within DirectedEdge.

## Release Date: 2016-12-13 Valhalla 2.0.2
* **Routing Improvement**
  * Added support for multi-way restrictions to matrix and isochrones.
  * Added HOV costing model.
  * Speed limit updates.   Added logic to save average speed separately from speed limits.
  * Added transit include and exclude logic to multimodal isochrone.
  * Fix some edge cases for trivial (single edge) paths.
  * Better treatment of destination access only when using bidirectional A*.
* **Performance Improvement**
  * Improved performance of the path algorithms by making many access methods inline.

## Release Date: 2016-11-28 Valhalla 2.0.1
* **Routing Improvement**
  * Preliminary support for multi-way restrictions
* **Issues Fixed**
  * Fixed tile incompatiblity between 64 and 32bit architectures
  * Fixed missing edges within tile edge search indexes
  * Fixed an issue where transit isochrone was cut off if we took transit that was greater than the max_seconds and other transit lines or buses were then not considered.

## Release Date: 2016-11-15 Valhalla 2.0

* **Tile Redesign**
  * Updated the graph tiles to store edges only on the hierarchy level they belong to. Prior to this, the highways were stored on all levels, they now exist only on the highway hierarchy. Similar changes were made for arterial level roads. This leads to about a 20% reduction in tile size.
  * The tile redesign required changes to the path generation algorithms. They must now transition freely beteeen levels, even for pedestrian and bicycle routes. To offset the extra transitions, the main algorithms were changed to expand nodes at each level that has directed edges, rather than adding the transition edges to the priority queue/adjacency list. This change helps performance. The hierarchy limits that are used to speed the computation of driving routes by utilizing the highway hierarchy were adjusted to work with the new path algorithms.
  * Some changes to costing were also required, for example pedestrian and bicycle routes skip shortcut edges.
  * Many tile data structures were altered to explicitly size different fields and make room for "spare" fields that will allow future growth. In addition, the tile itself has extra "spare" records that can be appended to the end of the tile and referenced from the tile header. This also will allow future growth without breaking backward compatibility.
* **Guidance Improvement**
  * Refactored trip path to use an enumerated `Use` for edge and an enumerated `NodeType` for node
  * Fixed some wording in the Hindi narrative file
  * Fixed missing turn maneuver by updating the forward intersecting edge logic
* **Issues Fixed**
  * Fixed an issue with pedestrian routes where a short u-turn was taken to avoid the "crossing" penalty.
  * Fixed bicycle routing due to high penalty to enter an access=destination area. Changed to a smaller, length based factor to try to avoid long regions where access = destination. Added a driveway penalty to avoid taking driveways (which are often marked as access=destination).
  * Fixed regression where service did not adhere to the list of allowed actions in the Loki configuration
* **Graph Correlation**
  * External contributions from Navitia have lead to greatly reduced per-location graph correlation. Average correlation time is now less than 1ms down from 4-9ms.

## Release Date: 2016-10-17

* **Guidance Improvement**
  * Added the Hindi (hi-IN) narrative language
* **Service Additions**
  * Added internal valhalla error codes utility in baldr and modified all services to make use of and return as JSON response
  * See documentation https://github.com/valhalla/valhalla-docs/blob/master/api-reference.md#internal-error-codes-and-conditions
* **Time-Distance Matrix Improvement**
  * Added a costmatrix performance fix for one_to_many matrix requests
* **Memory Mapped Tar Archive - Tile Extract Support**
  * Added the ability to load a tar archive of the routing graph tiles. This improves performance under heavy load and reduces the memory requirement while allowing multiple processes to share cache resources.

## Release Date: 2016-09-19

* **Guidance Improvement**
  * Added pirate narrative language
* **Routing Improvement**
  * Added the ability to include or exclude stops, routes, and operators in multimodal routing.
* **Service Improvement**
  * JSONify Error Response

## Release Date: 2016-08-30

* **Pedestrian Routing Improvement**
  * Fixes for trivial pedestrian routes

## Release Date: 2016-08-22

* **Guidance Improvements**
  * Added Spanish narrative
  * Updated the start and end edge heading calculation to be based on road class and edge use
* **Bicycle Routing Improvements**
  * Prevent getting off a higher class road for a small detour only to get back onto the road immediately.
  * Redo the speed penalties and road class factors - they were doubly penalizing many roads with very high values.
  * Simplify the computation of weighting factor for roads that do not have cycle lanes. Apply speed penalty to slightly reduce favoring
of non-separated bicycle lanes on high speed roads.
* **Routing Improvements**
  * Remove avoidance of U-turn for pedestrian routes. This improves use with map-matching since pedestrian routes can make U-turns.
  * Allow U-turns at dead-ends for driving (and bicycling) routes.
* **Service Additions**
  * Add support for multi-modal isochrones.
  * Added base code to allow reverse isochrones (path from anywhere to a single destination).
* **New Sources to Targets**
  * Added a new Matrix Service action that allows you to request any of the 3 types of time-distance matrices by calling 1 action.  This action takes a sources and targets parameter instead of the locations parameter.  Please see the updated Time-Distance Matrix Service API reference for more details.

## Release Date: 2016-08-08

 * **Service additions**
  * Latitude, longitude bounding boxes of the route and each leg have been added to the route results.
  * Added an initial isochrone capability. This includes methods to create an "isotile" - a 2-D gridded data set with time to reach each lat,lon grid from an origin location. This isoltile is then used to create contours at specified times. Interior contours are optionally removed and the remaining outer contours are generalized and converted to GeoJSON polygons. An initial version supporting multimodal route types has also been added.
 * **Data Producer Updates**
  * Fixed tranist scheduling issue where false schedules were getting added.
 * **Tools Additionas**
  * Added `valhalla_export_edges` tool to allow shape and names to be dumped from the routing tiles

## Release Date: 2016-07-19

 * **Guidance Improvements**
  * Added French narrative
  * Added capability to have narrative language aliases - For example: German `de-DE` has an alias of `de`
 * **Transit Stop Update** - Return latitude and longitude for each transit stop
 * **Data Producer Updates**
  * Added logic to use lanes:forward, lanes:backward, speed:forward, and speed:backward based on direction of the directed edge.
  * Added support for no_entry, no_exit, and no_turn restrictions.
  * Added logic to support country specific access. Based on country tables found here: http://wiki.openstreetmap.org/wiki/OSM_tags_for_routing/Access-Restrictions

## Release Date: 2016-06-08

 * **Bug Fix** - Fixed a bug where edge indexing created many small tiles where no edges actually intersected. This allowed impossible routes to be considered for path finding instead of rejecting them earlier.
 * **Guidance Improvements**
  * Fixed invalid u-turn direction
  * Updated to properly call out jughandle routes
  * Enhanced signless interchange maneuvers to help guide users
 * **Data Producer Updates**
  * Updated the speed assignment for ramp to be a percentage of the original road class speed assignment
  * Updated stop impact logic for turn channel onto ramp

## Release Date: 2016-05-19

 * **Bug Fix** - Fixed a bug where routes fail within small, disconnected "islands" due to the threshold logic in prior release. Also better logic for not-thru roads.

## Release Date: 2016-05-18

 * **Bidirectional A* Improvements** - Fixed an issue where if both origin and destination locations where on not-thru roads that meet at a common node the path ended up taking a long detour. Not all cases were fixed though - next release should fix. Trying to address the termination criteria for when the best connection point of the 2 paths is optimal. Turns out that the initial case where both opposing edges are settled is not guaranteed to be the least cost path. For now we are setting a threshold and extending the search while still tracking best connections. Fixed the opposing edge when a hierarchy transition occurs.
 * **Guidance Globalization** -  Fixed decimal distance to be locale based.
 * **Guidance Improvements**
  * Fixed roundabout spoke count issue by fixing the drive_on_right attribute.
  * Simplified narative by combining unnamed straight maneuvers
  * Added logic to confirm maneuver type assignment to avoid invalid guidance
  * Fixed turn maneuvers by improving logic for the following:
    * Internal intersection edges
    * 'T' intersections
    * Intersecting forward edges
 * **Data Producer Updates** - Fix the restrictions on a shortcut edge to be the same as the last directed edge of the shortcut (rather than the first one).

## Release Date: 2016-04-28

 * **Tile Format Updates** - Separated the transit graph from the "road only" graph into different tiles but retained their interconnectivity. Transit tiles are now hierarchy level 3.
 * **Tile Format Updates** - Reduced the size of graph edge shape data by 5% through the use of varint encoding (LEB128)
 * **Tile Format Updates** - Aligned `EdgeInfo` structures to proper byte boundaries so as to maintain compatibility for systems who don't support reading from unaligned addresses.
 * **Guidance Globalization** -  Added the it-IT(Italian) language file. Added support for CLDR plural rules. The cs-CZ(Czech), de-DE(German), and en-US(US English) language files have been updated.
 * **Travel mode based instructions** -  Updated the start, post ferry, and post transit insructions to be based on the travel mode, for example:
  * `Drive east on Main Street.`
  * `Walk northeast on Broadway.`
  * `Bike south on the cycleway.`

## Release Date: 2016-04-12

 * **Guidance Globalization** -  Added logic to use tagged language files that contain the guidance phrases. The initial versions of en-US, de-DE, and cs-CZ have been deployed.
 * **Updated ferry defaults** -  Bumped up use_ferry to 0.65 so that we don't penalize ferries as much.

## Release Date: 2016-03-31
 * **Data producer updates** - Do not generate shortcuts across a node which is a fork. This caused missing fork maneuvers on longer routes.  GetNames update ("Broadway fix").  Fixed an issue with looking up a name in the ref map and not the name map.  Also, removed duplicate names.  Private = false was unsetting destination only flags for parking aisles.

## Release Date: 2016-03-30
 * **TripPathBuilder Bug Fix** - Fixed an exception that was being thrown when trying to read directed edges past the end of the list within a tile. This was due to errors in setting walkability and cyclability on upper hierarchies.

## Release Date: 2016-03-28

 * **Improved Graph Correlation** -  Correlating input to the routing graph is carried out via closest first traversal of the graph's, now indexed, geometry. This results in faster correlation and gaurantees the absolute closest edge is found.

## Release Date: 2016-03-16

 * **Transit type returned** -  The transit type (e.g. tram, metro, rail, bus, ferry, cable car, gondola, funicular) is now returned with each transit maneuver.
 * **Guidance language** -  If the language option is not supplied or is unsupported then the language will be set to the default (en-US). Also, the service will return the language in the trip results.
 * **Update multimodal path algorithm** - Applied some fixes to multimodal path algorithm. In particular fixed a bug where the wrong sortcost was added to the adjacency list. Also separated "in-station" transfer costs from transfers between stops.
 * **Data producer updates** - Do not combine shortcut edges at gates or toll booths. Fixes avoid toll issues on routes that included shortcut edges.

## Release Date: 2016-03-07

 * **Updated all APIs to honor the optional DNT (Do not track) http header** -  This will avoid logging locations.
 * **Reduce 'Merge maneuver' verbal alert instructions** -  Only create a verbal alert instruction for a 'Merge maneuver' if the previous maneuver is > 1.5 km.
 * **Updated transit defaults.  Tweaked transit costing logic to obtain better routes.** -  use_rail = 0.6, use_transfers = 0.3, transfer_cost = 15.0 and transfer_penalty = 300.0.  Updated the TransferCostFactor to use the transfer_factor correctly.  TransitionCost for pedestrian costing bumped up from 20.0f to 30.0f when predecessor edge is a transit connection.
 * **Initial Guidance Globalization** -  Partial framework for Guidance Globalization. Started reading some guidance phrases from en-US.json file.

## Release Date: 2016-02-22

 * **Use bidirectional A* for automobile routes** - Switch to bidirectional A* for all but bus routes and short routes (where origin and destination are less than 10km apart). This improves performance and has less failure cases for longer routes. Some data import adjustments were made (02-19) to fix some issues encountered with arterial and highway hierarchies. Also only use a maximum of 2 passes for bidirecdtional A* to reduce "long time to fail" cases.
 * **Added verbal multi-cue guidance** - This combines verbal instructions when 2 successive maneuvers occur in a short amount of time (e.g., Turn right onto MainStreet. Then Turn left onto 1st Avenue).

## Release Date: 2016-02-19

 * **Data producer updates** - Reduce stop impact when all edges are links (ramps or turn channels). Update opposing edge logic to reject edges that do no have proper access (forward access == reverse access on opposing edge and vice-versa). Update ReclassifyLinks for cases where a single edge (often a service road) intersects a ramp improperly causing the ramp to reclassified when it should not be. Updated maximum OSM node Id (now exceeds 4000000000). Move lua from conf repository into mjolnir.

## Release Date: 2016-02-01

 * **Data producer updates** - Reduce speed on unpaved/rough roads. Add statistics for hgv (truck) restrictions.

## Release Date: 2016-01-26

 * **Added capability to disable narrative production** - Added the `narrative` boolean option to allow users to disable narrative production. Locations, shape, length, and time are still returned. The narrative production is enabled by default. The possible values for the `narrative` option are: false and true
 * **Added capability to mark a request with an id** - The `id` is returned with the response so a user could match to the corresponding request.
 * **Added some logging enhancements, specifically [ANALYTICS] logging** - We want to focus more on what our data is telling us by logging specific stats in Logstash.

## Release Date: 2016-01-18

 * **Data producer updates** - Data importer configuration (lua) updates to fix a bug where buses were not allowed on restricted lanes.  Fixed surface issue (change the default surface to be "compacted" for footways).

## Release Date: 2016-01-04

 * **Fixed Wrong Costing Options Applied** - Fixed a bug in which a previous requests costing options would be used as defaults for all subsequent requests.

## Release Date: 2015-12-18

 * **Fix for bus access** - Data importer configuration (lua) updates to fix a bug where bus lanes were turning off access for other modes.
 * **Fix for extra emergency data** - Data importer configuration (lua) updates to fix a bug where we were saving hospitals in the data.
 * **Bicycle costing update** - Updated kTCSlight and kTCFavorable so that cycleways are favored by default vs roads.

## Release Date: 2015-12-17

 * **Graph Tile Data Structure update** - Updated structures within graph tiles to support transit efforts and truck routing. Removed TransitTrip, changed TransitRoute and TransitStop to indexes (rather than binary search). Added access restrictions (like height and weight restrictions) and the mode which they impact to reduce need to look-up.
 * **Data producer updates** - Updated graph tile structures and import processes.

## Release Date: 2015-11-23

 * **Fixed Open App for OSRM functionality** - Added OSRM functionality back to Loki to support Open App.

## Release Date: 2015-11-13

 * **Improved narrative for unnamed walkway, cycleway, and mountain bike trail** - A generic description will be used for the street name when a walkway, cycleway, or mountain bike trail maneuver is unnamed. For example, a turn right onto a unnamed walkway maneuver will now be: "Turn right onto walkway."
 * **Fix costing bug** - Fix a bug introduced in EdgeLabel refactor (impacted time distance matrix only).

## Release Date: 2015-11-3

 * **Enhance bi-directional A* logic** - Updates to bidirectional A* algorithm to fix the route completion logic to handle cases where a long "connection" edge could lead to a sub-optimal path. Add hierarchy and shortcut logic so we can test and use bidirectional A* for driving routes. Fix the destination logic to properly handle oneways as the destination edge. Also fix U-turn detection for reverse search when hierarchy transitions occur.
 * **Change "Go" to "Head" for some instructions** - Start, exit ferry.
 * **Update to roundabout instructions** - Call out roundabouts for edges marked as links (ramps, turn channels).
 * **Update bicycle costing** - Fix the road factor (for applying weights based on road classification) and lower turn cost values.

## Data Producer Release Date: 2015-11-2

 * **Updated logic to not create shortcut edges on roundabouts** - This fixes some roundabout exit counts.

## Release Date: 2015-10-20

 * **Bug Fix for Pedestrian and Bicycle Routes** - Fixed a bug with setting the destination in the bi-directional Astar algorithm. Locations that snapped to a dead-end node would have failed the route and caused a timeout while searching for a valid path. Also fixed the elapsed time computation on the reverse path of bi-directional algorithm.

## Release Date: 2015-10-16

 * **Through Location Types** - Improved support for locations with type = "through". Routes now combine paths that meet at each through location to create a single "leg" between locations with type = "break". Paths that continue at a through location will not create a U-turn unless the path enters a "dead-end" region (neighborhood with no outbound access).
 * **Update shortcut edge logic** - Now skips long shortcut edges when close to the destination. This can lead to missing the proper connection if the shortcut is too long. Fixes #245 (thor).
 * **Per mode service limits** - Update configuration to allow setting different maximum number of locations and distance per mode.
 * **Fix shape index for trivial path** - Fix a bug where when building the the trip path for a "trivial" route (includes just one edge) where the shape index exceeded that size of the shape.

## Release Date: 2015-09-28

 * **Elevation Influenced Bicycle Routing** - Enabled elevation influenced bicycle routing. A "use-hills" option was added to the bicycle costing profile that can tune routes to avoid hills based on grade and amount of elevation change.
 * **"Loop Edge" Fix** - Fixed a bug with edges that form a loop. Split them into 2 edges during data import.
 * **Additional information returned from 'locate' method** - Added information that can be useful when debugging routes and data. Adds information about nodes and edges at a location.
 * **Guidance/Narrative Updates** - Added side of street to destination narrative. Updated verbal instructions.<|MERGE_RESOLUTION|>--- conflicted
+++ resolved
@@ -81,11 +81,8 @@
    * CHANGED: Add matrix classes to thor worker so they persist between requests. [#3560](https://github.com/valhalla/valhalla/pull/3560)
    * CHANGED: Remove `max_matrix_locations` and introduce `max_matrix_location_pairs` to configure the allowed number of total routes for the matrix action for more flexible asymmetric matrices [#3569](https://github.com/valhalla/valhalla/pull/3569)
    * CHANGED: modernized spatialite syntax [#3580](https://github.com/valhalla/valhalla/pull/3580)
-<<<<<<< HEAD
-=======
    * ADDED: Options to generate partial results for time distance matrix when there is one source (one to many) or one target (many to one). [#3181](https://github.com/valhalla/valhalla/pull/3181)
    * ADDED: Enhance valhalla_build_elevation with LZ4 recompression support [#3607](https://github.com/valhalla/valhalla/pull/3607) 
->>>>>>> 1cb73d45
 
 ## Release Date: 2021-10-07 Valhalla 3.1.4
 * **Removed**
