--- conflicted
+++ resolved
@@ -16,9 +16,7 @@
    * CHANGED: Unified Sign/SignElement into sign.proto [#3146](https://github.com/valhalla/valhalla/pull/3146)
    * ADDED: New verbal succinct transition instruction to maneuver & narrativebuilder. Currently this instruction will be used in place of a very long street name to avoid repetition of long names [#2844](https://github.com/valhalla/valhalla/pull/2844)
    * ADDED: Added oneway support for pedestrian access and foot restrictions [#3123](https://github.com/valhalla/valhalla/pull/3123)
-<<<<<<< HEAD
    * ADDED: Exposing rest-area names in passive maneuvers [#3150](https://github.com/valhalla/valhalla/pull/3150)
-=======
    * CHORE: Updates robin-hood-hashing third-party library
    * ADDED: Support `barrier=yes|swing_gate|jersey_barrier` tags [#3154](https://github.com/valhalla/valhalla/pull/3154)
    * ADDED: Maintain `access=permit|residents` tags as private [#3149](https://github.com/valhalla/valhalla/pull/3149)
@@ -26,7 +24,6 @@
    * ADDED: Penalize private gates [#3144](https://github.com/valhalla/valhalla/pull/3144)
    * CHANGED: Renamed protobuf Sign/SignElement to TripSign/TripSignElement [#3168](https://github.com/valhalla/valhalla/pull/3168)
    * CHORE: Updates googletest to release-1.11.0 [#3166](Updates googletest to release-1.11.0)
->>>>>>> ce781850
 
 ## Release Date: 2021-05-26 Valhalla 3.1.2
 * **Removed**
