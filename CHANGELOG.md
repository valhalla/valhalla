## UNRELEASED
* **Removed**
* **Bug Fix**
   * FIXED: `incremental_build_tiles` script works again [#4909](https://github.com/valhalla/valhalla/pull/4909)
   * FIXED: Fix ability to use Valhalla via cmake `add_subdirectory` [#4930](https://github.com/valhalla/valhalla/pull/4930)
   * FIXED: Fix valhalla_benchmark_loki benchmark application. [#4981](https://github.com/valhalla/valhalla/pull/4981)
   * FIXED: Double free crash during tiles build inside libxml2 on concurrent `spatialite_cleanup_ex()` calls [#5005](https://github.com/valhalla/valhalla/pull/5005)
   * FIXED: update CircleCI runners to Ubuntu 24.04 [#5002](https://github.com/valhalla/valhalla/pull/5002)
   * FIXED: Fixed a typo in the (previously undocumented) matrix-APIs responses `algorithm` field: `timedistancbssematrix` is now `timedistancebssmatrix` [#5000](https://github.com/valhalla/valhalla/pull/5000).
   * FIXED: More trivial cases in `CostMatrix` [#5001](https://github.com/valhalla/valhalla/pull/5001)
   * FIXED: Tag smoothness=impassable breaks pedestrian routing [#5023](https://github.com/valhalla/valhalla/pull/5023)
   * FIXED: Make isochrone geotiff serialization use "north up" geotransform [#5019](https://github.com/valhalla/valhalla/pull/5019)
* **Enhancement**
   * ADDED: Consider smoothness in all profiles that use surface [#4949](https://github.com/valhalla/valhalla/pull/4949)
   * ADDED: `admin_crossings` request parameter for `/route` [#4941](https://github.com/valhalla/valhalla/pull/4941)
   * ADDED: include level change info in `/route` response [#4942](https://github.com/valhalla/valhalla/pull/4942)
<<<<<<< HEAD
   * ADDED: steps and elevator maneuver improvements [#4960](https://github.com/valhalla/valhalla/pull/4960)
   * ADDED: per level elevator penalty [#4973](https://github.com/valhalla/valhalla/pull/4973)
=======
   * ADDED: steps maneuver improvements [#4960](https://github.com/valhalla/valhalla/pull/4960)
   * ADDED: instruction improvements for node-based elevators [#4988](https://github.com/valhalla/valhalla/pull/4988)
   * ADDED: customizable hierarchy limits [#5010](https://github.com/valhalla/valhalla/pull/5010)
   * ADDED: increased precision in route lengths [#5020](https://github.com/valhalla/valhalla/pull/5020)
   * ADDED: Allow specifying custom `graph.lua` file name via `valhalla_build_config` [#5036](https://github.com/valhalla/valhalla/pull/5036)
>>>>>>> 9f06cb16

## Release Date: 2024-10-10 Valhalla 3.5.1
* **Removed**
* **Bug Fix**
   * FIXED: All logging in `valhalla_export_edges` now goes to stderr [#4892](https://github.com/valhalla/valhalla/pull/4892)
   * FIXED: Iterate over only `kLandmark` tagged values in `AddLandmarks()` [#4873](https://github.com/valhalla/valhalla/pull/4873)
   * FIXED: `walk_or_snap` mode edge case with loop routes [#4895](https://github.com/valhalla/valhalla/pull/4895)
   * FIXED: `-Wdefaulted-function-deleted` compilation warning/error in `NarrativeBuilder` [#4877](https://github.com/valhalla/valhalla/pull/4877)
   * FIXED: For a long time we were potentially wrongly encoding varints by using `static_cast` vs `reinterpret_cast` [#4877]https://github.com/valhalla/valhalla/pull/4925
* **Enhancement**
   * CHANGED: voice instructions for OSRM serializer to work better in real-world environment [#4756](https://github.com/valhalla/valhalla/pull/4756)
   * ADDED: Add option `edge.forward` to trace attributes [#4876](https://github.com/valhalla/valhalla/pull/4876)
   * ADDED: Provide conditional speed limits from "maxspeed:conditional" in `/locate` and proto `/route` responses [#4851](https://github.com/valhalla/valhalla/pull/4851)
   * ADDED: Support multiple levels and level ranges [#4879](https://github.com/valhalla/valhalla/pull/4879)
   * ADDED: Level location search filter [#4926](https://github.com/valhalla/valhalla/pull/4926)

## Release Date: 2024-08-21 Valhalla 3.5.0
* **Removed**
   * REMOVED: needs_ci_run script [#4423](https://github.com/valhalla/valhalla/pull/4423)
   * REMOVED: unused vehicle types in AutoCost and segway; renamed kTruck to "truck" instead of "tractor_trailer" [#4430](https://github.com/valhalla/valhalla/pull/4430)
   * REMOVED: ./bench and related files/code [#4560](https://github.com/valhalla/valhalla/pull/4560)
   * REMOVED: unused headers [#4829](https://github.com/valhalla/valhalla/pull/4829)
* **Bug Fix**
   * FIXED: gcc13 was missing some std header includes [#4154](https://github.com/valhalla/valhalla/pull/4154)
   * FIXED: when reclassifying ferry edges, remove destonly from ways only if the connecting way was destonly [#4118](https://github.com/valhalla/valhalla/pull/4118)
   * FIXED: typo in use value of map matching API (`platform_connection` was misspelled) [#4174](https://github.com/valhalla/valhalla/pull/4174)
   * FIXED: fix crash in timedistancebssmatrix.cc  [#4244](https://github.com/valhalla/valhalla/pull/4244)
   * FIXED: missing protobuf CMake configuration to link abseil for protobuf >= 3.22.0 [#4207](https://github.com/valhalla/valhalla/pull/4207)
   * FIXED: broken links on the optimized route API page [#4260](https://github.com/valhalla/valhalla/pull/4260)
   * FIXED: remove clearing of headings while calculating a matrix [#4288](https://github.com/valhalla/valhalla/pull/4288)
   * FIXED: only recost matrix pairs which have connections found [#4344](https://github.com/valhalla/valhalla/pull/4344)
   * FIXED: arm builds. tons of errors due to floating point issues mostly [#4213](https://github.com/valhalla/valhalla/pull/4213)
   * FIXED: respond with correlated edges for format=valhalla and matrix [#4335](https://github.com/valhalla/valhalla/pull/4335)
   * FIXED: `sources` & `targets` for verbose matrix response was kinda broken due to #4335 above [#4366](https://github.com/valhalla/valhalla/pull/4366)
   * FIXED: recover proper shortest path to ferry connections (when multiple edges exist between node pair) [#4361](https://github.com/valhalla/valhalla/pull/4361)
   * FIXED: recover proper shortest path to ferry connections (make sure correct label index is used) [#4378](https://github.com/valhalla/valhalla/pull/4378)
   * FIXED: Allow all roads for motorcycles [#4348](https://github.com/valhalla/valhalla/pull/4348)
   * FIXED: motorcar:conditional should not apply to motorcycle and moped [#4359](https://github.com/valhalla/valhalla/pull/4359)
   * FIXED: break shortcuts when there are different restrictions on base edges [#4326](https://github.com/valhalla/valhalla/pull/4326)
   * FIXED: Incorrect `edge_index` assignment in `thor_worker_t::build_trace` [#4413](https://github.com/valhalla/valhalla/pull/4413)
   * FIXED: lots of issues with CostMatrix (primarily deadend logic) with a complete refactor modeling things very close to bidir A\*, also to prepare for a unification of the two [#4372](https://github.com/valhalla/valhalla/pull/4372)
   * FIXED: diff_names check was missing for Graphfilter and Shortcutbuilder for AddEdgeInfo call.  [#4436](https://github.com/valhalla/valhalla/pull/4436)
   * FIXED: updated timezone database and added code to keep compatibility with old servers/new data and vice versa [#4446](https://github.com/valhalla/valhalla/pull/4446)
   * FIXED: retry elevation tile download if the download failed for some reason or the downloaded tile was corrupt [#4461](https://github.com/valhalla/valhalla/pull/4461)
   * FIXED: base transition costs were getting overridden by osrm car turn duration [#4463](https://github.com/valhalla/valhalla/pull/4463)
   * FIXED: insane ETAs for `motor_scooter` on `track`s [#4468](https://github.com/valhalla/valhalla/pull/4468)
   * FIXED: -j wasn't taken into account anymore [#4483](https://github.com/valhalla/valhalla/pull/4483)
   * FIXED: time distance matrix was always using time zone of last settled edge id [#4494](https://github.com/valhalla/valhalla/pull/4494)
   * FIXED: log to stderr in valhalla_export_edges [#4498](https://github.com/valhalla/valhalla/pull/4498)
   * FIXED: set capped speed for truck at 90 KPH [#4493](https://github.com/valhalla/valhalla/pull/4493)
   * FIXED: Config singleton multiple instantiation issue [#4521](https://github.com/valhalla/valhalla/pull/4521)
   * FIXED: Prevent GetShortcut to run into an infinite loop [#4532](https://github.com/valhalla/valhalla/pull/4532)
   * FIXED: fix config generator with thor.costmatrix_allow_second_pass [#4567](https://github.com/valhalla/valhalla/pull/4567)
   * FIXED: infinite loop or other random corruption in isochrones when retrieving partial shape of an edge [#4547](https://github.com/valhalla/valhalla/pull/4547)
   * FIXED: Aggregation updates: update opposing local idx after aggregating the edges, added classification check for aggregation, and shortcut length changes [#4570](https://github.com/valhalla/valhalla/pull/4570)
   * FIXED: Use helper function for only parsing out names from DirectedEdge when populating intersecting edges [#4604](https://github.com/valhalla/valhalla/pull/4604)  
   * FIXED: Osmnode size reduction: Fixed excessive disk space for planet build [#4605](https://github.com/valhalla/valhalla/pull/4605)
   * FIXED: Conflict with signinfo's temporary linguistic node sequence file caused test failures. [#4625](https://github.com/valhalla/valhalla/pull/4625)
   * FIXED: CostMatrix for trivial routes with oneways [#4626](https://github.com/valhalla/valhalla/pull/4626)
   * FIXED: some entry points to creating geotiff isochrones output did not register the geotiff driver before attempting to use it [#4628](https://github.com/valhalla/valhalla/pull/4628)
   * FIXED: libgdal wasn't installed in docker image, so it never worked in docker [#4629](https://github.com/valhalla/valhalla/pull/4629)
   * FIXED: CostMatrix shapes for routes against trivial oneways [#4633](https://github.com/valhalla/valhalla/pull/4633)
   * FIXED: unidirectional_astar.cc doesn't work for date_time type = 2 #4652(https://github.com/valhalla/valhalla/issues/4652)
   * FIXED: a few fixes around the routing algorithms [#4626](https://github.com/valhalla/valhalla/pull/4642)
   * FIXED: no need to search for GDAL when building data [#4651](https://github.com/valhalla/valhalla/pull/4651)
   * FIXED: Fix segfault in OSRM serializer with bannerInstructions when destination is on roundabout [#4480](https://github.com/valhalla/valhalla/pull/4481)
   * FIXED: Fix segfault in costmatrix (date_time and time zone always added). [#4530](https://github.com/valhalla/valhalla/pull/4530)
   * FIXED: Fixed roundoff issue in Tiles Row and Col methods [#4585](https://github.com/valhalla/valhalla/pull/4585)
   * FIXED: Fix for assigning attributes has_(highway, ferry, toll) if directions_type is none [#4465](https://github.com/valhalla/valhalla/issues/4465)
   * FIXED: Have the `valhalla_add_predicted_speeds` summary always be created from `mjolnir.tile_dir` [#4722](https://github.com/valhalla/valhalla/pull/4722) 
   * FIXED: Fix inconsistency in graph.lua for motor_vehicle_node [#4723](https://github.com/valhalla/valhalla/issues/4723)
   * FIXED: Missing algorithm include in `baldr/admin.h` [#4766](https://github.com/valhalla/valhalla/pull/4766)
   * FIXED: remove old code that allows bicycle access on hiking trails. [#4781](https://github.com/valhalla/valhalla/pull/4781)
   * FIXED: Handle list type arguments correctly when overriding config with valhalla_build_config [#4799](https://github.com/valhalla/valhalla/pull/4799)
   * FIXED: `top_speed` range not fully allowed for trucks [#4793](https://github.com/valhalla/valhalla/pull/4793)
   * FIXED: Trivial routes for CostMatrix [#4634](https://github.com/valhalla/valhalla/pull/4634)
   * FIXED: Reset `not_thru_pruning` in CostMatrix after second pass was used [#4817](https://github.com/valhalla/valhalla/pull/4817)  
   * FIXED: wrong index used in CostMatrix expansion callback inside reverse connection check [#4821](https://github.com/valhalla/valhalla/pull/4821)
   * FIXED: oneway ferry connections classification [#4828](https://github.com/valhalla/valhalla/pull/4828)
   * FIXED: location search_filter ignored in certain cases [#4835](https://github.com/valhalla/valhalla/pull/4835)
   * FIXED: Ferry reclassification finds shortest path that is blocked by inaccessible node [#4854](https://github.com/valhalla/valhalla/pull/4854)
   * FIXED: `(Nov - Mar)` (and similar, months with spaces) condition parsing [#4857](https://github.com/valhalla/valhalla/pull/4857)
* **Enhancement**
   * UPDATED: French translations, thanks to @xlqian [#4159](https://github.com/valhalla/valhalla/pull/4159)
   * CHANGED: -j flag for multithreaded executables to override mjolnir.concurrency [#4168](https://github.com/valhalla/valhalla/pull/4168)
   * CHANGED: moved the argparse boilerplate code to a private header which all programs can share [#4169](https://github.com/valhalla/valhalla/pull/4169)
   * ADDED: CI runs a spell check on the PR to detect spelling mistakes [#4179](https://github.com/valhalla/valhalla/pull/4179)
   * ADDED: `preferred_side_cutoff` parameter for locations [#4182](https://github.com/valhalla/valhalla/pull/4182)
   * ADDED: PBF output for matrix endpoint [#4121](https://github.com/valhalla/valhalla/pull/4121)
   * CHANGED: sped up the transit gtfs ingestion process by sorting the feeds before querying them and avoiding copying their structures. forked just_gtfs into the valhalla org to accomplish it [#4167](https://github.com/valhalla/valhalla/pull/4167)
   * CHANGED: write traffic tile headers in `valhalla_build_extract` [#4195](https://github.com/valhalla/valhalla/pull/4195)
   * ADDED: `source_percent_along` & `target_percent_along` to /trace_attributes JSON response [#4199](https://github.com/valhalla/valhalla/pull/4199)
   * ADDED: sqlite database to store landmarks along with interfaces of insert and bounding box queries [#4189](https://github.com/valhalla/valhalla/pull/4189)
   * CHANGED: refactor landmark database interface to use a pimpl [#4202](https://github.com/valhalla/valhalla/pull/4202)
   * ADDED: support for `:forward` and `:backward` for `motor_vehicle`, `vehicle`, `foot` and `bicycle` tag prefixes [#4204](https://github.com/valhalla/valhalla/pull/4204)
   * ADDED: add `valhalla_build_landmarks` to parse POIs from osm pbfs and store them as landmarks in the landmark sqlite database [#4201](https://github.com/valhalla/valhalla/pull/4201)
   * ADDED: add primary key in the landmark sqlite database and a method to retrieve landmarks via their primary keys [#4224](https://github.com/valhalla/valhalla/pull/4224)
   * ADDED: update graph tile to allow adding landmarks to edge info, and refactor edgeinfo.cc [#4233](https://github.com/valhalla/valhalla/pull/4233)
   * ADDED: `sources_to_targets` action for `/expansion` [#4263](https://github.com/valhalla/valhalla/pull/4263)
   * ADDED: option `--extract-tar` to `valhalla_build_extract` to create extracts from .tar files instead of tile directory [#4255](https://github.com/valhalla/valhalla/pull/4255)
   * ADDED: Support for `bannerInstructions` attribute in OSRM serializer via `banner_instructions` request parameter [#4093](https://github.com/valhalla/valhalla/pull/4093)
   * UPDATED: submodules which had new releases, unless it was a major version change [#4231](https://github.com/valhalla/valhalla/pull/4231)
   * ADDED: Support for elevation along a route. Add elevation to EdgeInfo within Valhalla tiles [#4279](https://github.com/valhalla/valhalla/pull/4279)
   * ADDED: the workflow to find landmarks in a graph tile, associate them with nearby edges, and update the graph tile to store the associations [#4278](https://github.com/valhalla/valhalla/pull/4278)
   * ADDED: update maneuver generation to add nearby landmarks to maneuvers as direction support [#4293](https://github.com/valhalla/valhalla/pull/4293)
   * CHANGED: the boost property tree config is now read into a singleton that doesn't need to be passed around anymore [#4220](https://github.com/valhalla/valhalla/pull/4220)
   * ADDED: Update the street name and sign data processing include language and pronunciations [#4268](https://github.com/valhalla/valhalla/pull/4268)
   * CHANGED: more sustainable way to work with protobuf in cmake [#4334](https://github.com/valhalla/valhalla/pull/4334)
   * CHANGED: use date_time API to retrieve timezone aliases instead of our own curated list [#4382](https://github.com/valhalla/valhalla/pull/4382)
   * CHANGED: less aggressive logging for nodes' headings & ferry connections [#4420][https://github.com/valhalla/valhalla/pull/4420]
   * ADDED: add documentation about historical traffic [#4259](https://github.com/valhalla/valhalla/pull/4259)
   * ADDED: config option to control how much memory we'll reserve for CostMatrix locations [#4424](https://github.com/valhalla/valhalla/pull/4424)
   * CHANGED: refactor EdgeLabel (and derived classes) to reduce memory use. [#4439](https://github.com/valhalla/valhalla/pull/4439)
   * ADDED: "shape" field to matrix response for CostMatrix only [#4432](https://github.com/valhalla/valhalla/pull/4432)
   * CHANGED: `/expansion`: add field `prev_edge_id`, make the GeoJSON features `LineString`s [#4275](https://github.com/valhalla/valhalla/issues/4275)
   * ADDED: --optimize & --log-details to valhalla_run_matrix [#4355](https://github.com/valhalla/valhalla/pull/4334)
   * ADDED: most access restrictions to /locate response [#4431](https://github.com/valhalla/valhalla/pull/4431)
   * ADDED: hgv=destination and friends for truck-specific "destination_only" logic [#4450](https://github.com/valhalla/valhalla/issues/4450)
   * UPDATED: updated country access overrides [#4460](https://github.com/valhalla/valhalla/pull/4460)
   * CHANGED: date_time refactor as a preparation to return DST/timezone related offset in the response [#4365](https://github.com/valhalla/valhalla/pull/4365)
   * ADDED: find connection on backward search for bidir matrix algo [#4329](https://github.com/valhalla/valhalla/pull/4329)
   * CHANGED: Adjustment of walk speed when walking on slight downhill [#4302](https://github.com/valhalla/valhalla/pull/4302)
   * CHANGED: Do not reclassify ferry connections when no hierarchies are to be generated [#4487](https://github.com/valhalla/valhalla/pull/4487)
   * ADDED: Added a config option to sort nodes spatially during graph building [#4455](https://github.com/valhalla/valhalla/pull/4455)
   * ADDED: Timezone info in route and matrix responses [#4491](https://github.com/valhalla/valhalla/pull/4491)
   * ADDED: Support for `voiceInstructions` attribute in OSRM serializer via `voice_instructions` request parameter [#4506](https://github.com/valhalla/valhalla/pull/4506)
   * CHANGED: use pkg-config to find spatialite & geos and remove our cmake modules; upgraded conan's boost to 1.83.0 in the process [#4253](https://github.com/valhalla/valhalla/pull/4253)
   * ADDED: Added aggregation logic to filter stage of tile building [#4512](https://github.com/valhalla/valhalla/pull/4512)
   * UPDATED: tz to 2023d [#4519](https://github.com/valhalla/valhalla/pull/4519)
   * CHANGED: libvalhalla.pc generation to have finer controls; install third_party public headers; overhaul lots of CMake; remove conan support [#4516](https://github.com/valhalla/valhalla/pull/4516)
   * CHANGED: refactored matrix code to include a base class for all matrix algorithms to prepare for second passes on matrix [#4535](https://github.com/valhalla/valhalla/pull/4535)
   * ADDED: matrix second pass for connections not found in the first pass, analogous to /route [#4536](https://github.com/valhalla/valhalla/pull/4536)
   * UPDATED: cxxopts to 3.1.1 [#4541](https://github.com/valhalla/valhalla/pull/4541)
   * CHANGED: make use of vendored libraries optional (other than libraries which are not commonly in package managers or only used for testing) [#4544](https://github.com/valhalla/valhalla/pull/4544)
   * ADDED: Improved instructions for blind users [#3694](https://github.com/valhalla/valhalla/pull/3694)
   * ADDED: isochrone proper polygon support & pbf output for isochrone [#4575](https://github.com/valhalla/valhalla/pull/4575)
   * ADDED: return isotile grid as geotiff  [#4594](https://github.com/valhalla/valhalla/pull/4594)
   * ADDED: `ignore_non_vehicular_restrictions` parameter for truck costing [#4606](https://github.com/valhalla/valhalla/pull/4606)
   * UPDATED: tz database to 2024a [#4643](https://github.com/valhalla/valhalla/pull/4643)
   * ADDED: `hgv_no_penalty` costing option to allow penalized truck access to `hgv=no` edges [#4650](https://github.com/valhalla/valhalla/pull/4650)
   * CHANGED: Significantly improve performance of graphbuilder [#4669](https://github.com/valhalla/valhalla/pull/4669)
   * UPDATED: Improved turn by turn api reference documentation [#4675](https://github.com/valhalla/valhalla/pull/4675)
   * CHANGED: contract nodes if connecting edges have different names or speed or non-conditional access restrictions [#4613](https://github.com/valhalla/valhalla/pull/4613)
   * CHANGED: CostMatrix switched from Dijkstra to A* [#4650](https://github.com/valhalla/valhalla/pull/4650)
   * ADDED: some missing documentation about request parameters [#4687](https://github.com/valhalla/valhalla/pull/4687)
   * ADDED: Consider more forward/backward tags for access restrictions and speeds [#4686](https://github.com/valhalla/valhalla/pull/4686)
   * CHANGED: change costmatrix max_distance threshold to a distance threshold instead of duration [#4672](https://github.com/valhalla/valhalla/pull/4672)
   * ADDED: PBF support for expansion [#4614](https://github.com/valhalla/valhalla/pull/4614/)
   * ADDED: elapsed_cost field to map matching json response [#4709](https://github.com/valhalla/valhalla/pull/4709)
   * ADDED: error if we fail to find any matrix connection [#4718](https://github.com/valhalla/valhalla/pull/4718)
   * ADDED: Fail early in valhalla_ingest_transit if there's no valid GTFS feeds [#4710](https://github.com/valhalla/valhalla/pull/4710/)
   * ADDED: Support for `voiceLocale` attribute in OSRM serializer via `voice_instructions` request parameter [#4677](https://github.com/valhalla/valhalla/pull/4742)
   * ADDED: Added ssmlAnnouncements for voice instructions and removed voice and banner instructions from last step. [#4644](https://github.com/valhalla/valhalla/pull/4644)
   * ADDED: deadend information in directed edge JSON for `/locate` [#4751](https://github.com/valhalla/valhalla/pull/4751) 
   * ADDED: Dedupe option for expansion, significantly reducing the response size. [#4601](https://github.com/valhalla/valhalla/issues/4601)
   * ADDED: `expansion_type` property to `/expansion` [#4784](https://github.com/valhalla/valhalla/pull/4784)
   * ADDED: inline config arg for `valhalla_build_elevation` script [#4787](https://github.com/valhalla/valhalla/pull/4787)
   * ADDED: `use_truck_route` [#4809](https://github.com/valhalla/valhalla/pull/4809)
   * ADDED: Add option `edge.country_crossing` to trace attributes [#4825](https://github.com/valhalla/valhalla/pull/4825)
   * CHANGED: Unification of turn costs for ramps and roundabouts [#4827](https://github.com/valhalla/valhalla/pull/4827)
   * CHANGED: updated dockerfile to use ubuntu 24.04 [#4805](https://github.com/valhalla/valhalla/pull/4805)

## Release Date: 2023-05-11 Valhalla 3.4.0
* **Removed**
   * REMOVED: Docker image pushes to Dockerhub [#4033](https://github.com/valhalla/valhalla/pull/4033)
   * REMOVED: transitland references and scripts and replace with info for raw GTFS feeds [#4033](https://github.com/valhalla/valhalla/pull/3906)
* **Bug Fix**
   * FIXED: underflow of uint64_t cast for matrix time results [#3906](https://github.com/valhalla/valhalla/pull/3906)
   * FIXED: update vcpkg commit for Azure pipelines to fix libtool mirrors [#3915](https://github.com/valhalla/valhalla/pull/3915)
   * FIXED: fix CHANGELOG release year (2022->2023) [#3927](https://github.com/valhalla/valhalla/pull/3927)
   * FIXED: avoid segfault on invalid exclude_polygons input [#3907](https://github.com/valhalla/valhalla/pull/3907)
   * FIXED: allow \_WIN32_WINNT to be defined by build system [#3933](https://github.com/valhalla/valhalla/issues/3933)
   * FIXED: disconnected stop pairs in gtfs import [#3943](https://github.com/valhalla/valhalla/pull/3943)
   * FIXED: in/egress traversability in gtfs ingestion is now defaulted to kBoth to enable pedestrian access on transit connect edges and through the in/egress node [#3948](https://github.com/valhalla/valhalla/pull/3948)
   * FIXED: parsing logic needed implicit order of stations/egresses/platforms in the GTFS feeds [#3949](https://github.com/valhalla/valhalla/pull/3949)
   * FIXED: segfault in TimeDistanceMatrix [#3964](https://github.com/valhalla/valhalla/pull/3949)
   * FIXED: write multiple PBFs if the protobuf object gets too big [#3954](https://github.com/valhalla/valhalla/pull/3954)
   * FIXED: pin conan version to latest 1.x for now [#3990](https://github.com/valhalla/valhalla/pull/3990)
   * FIXED: Fix matrix_locations when used in pbf request [#3997](https://github.com/valhalla/valhalla/pull/3997)
   * FIXED: got to the point where the basic transit routing test works [#3988](https://github.com/valhalla/valhalla/pull/3988)
   * FIXED: fix build with LOGGING_LEVEL=ALL [#3992](https://github.com/valhalla/valhalla/pull/3992)
   * FIXED: transit stitching when determining whether a platform was generated [#4020](https://github.com/valhalla/valhalla/pull/4020)
   * FIXED: multimodal isochrones [#4030](https://github.com/valhalla/valhalla/pull/4030)
   * FIXED: duplicated recosting names should throw [#4042](https://github.com/valhalla/valhalla/pull/4042)
   * FIXED: Remove arch specificity from strip command of Python bindings to make it more compatible with other archs [#4040](https://github.com/valhalla/valhalla/pull/4040)
   * FIXED: GraphReader::GetShortcut no longer returns false positives or false negatives [#4019](https://github.com/valhalla/valhalla/pull/4019)
   * FIXED: Tagging with bus=permit or taxi=permit did not override access=no [#4045](https://github.com/valhalla/valhalla/pull/4045)
   * FIXED: Upgrade RapidJSON to address undefined behavior [#4051](https://github.com/valhalla/valhalla/pull/4051)
   * FIXED: time handling for transit service [#4052](https://github.com/valhalla/valhalla/pull/4052)
   * FIXED: multiple smaller bugs while testing more multimodal /route & /isochrones [#4055](https://github.com/valhalla/valhalla/pull/4055)
   * FIXED: `FindLuaJit.cmake` to include Windows paths/library names [#4067](https://github.com/valhalla/valhalla/pull/4067)
   * FIXED: Move complex turn restriction check out of can_form_shortcut() [#4047](https://github.com/valhalla/valhalla/pull/4047)
   * FIXED: fix `clear` methods on matrix algorithms and reserve some space for labels with a new config [#4075](https://github.com/valhalla/valhalla/pull/4075)
   * FIXED: fix `valhalla_build_admins` & `valhalla_ways_to_edges` argument parsing [#4097](https://github.com/valhalla/valhalla/pull/4097)
   * FIXED: fail early in `valhalla_build_admins` if parent directory can't be created, also exit with failure [#4099](https://github.com/valhalla/valhalla/pull/4099)
* **Enhancement**
   * CHANGED: replace boost::optional with C++17's std::optional where possible [#3890](https://github.com/valhalla/valhalla/pull/3890)
   * ADDED: parse `lit` tag on ways and add it to graph [#3893](https://github.com/valhalla/valhalla/pull/3893)
   * ADDED: log lat/lon of node where children link edges exceed the configured maximum [#3911](https://github.com/valhalla/valhalla/pull/3911)
   * ADDED: log matrix algorithm which was used [#3916](https://github.com/valhalla/valhalla/pull/3916)
   * UPDATED: docker base image to Ubuntu 22.04 [#3912](https://github.com/valhalla/valhalla/pull/3912)
   * CHANGED: Unify handling of single-file -Werror in all modules [#3910](https://github.com/valhalla/valhalla/pull/3910)
   * CHANGED: Build skadi with -Werror [#3935](https://github.com/valhalla/valhalla/pull/3935)
   * ADDED: Connect transit tiles to the graph [#3700](https://github.com/valhalla/valhalla/pull/3700)
   * CHANGED: switch to C++17 master branch of `just_gtfs` [#3947](https://github.com/valhalla/valhalla/pull/3947)
   * ADDED: Support for configuring a universal request timeout [#3966](https://github.com/valhalla/valhalla/pull/3966)
   * ADDED: optionally include highway=platform edges for pedestrian access [#3971](https://github.com/valhalla/valhalla/pull/3971)
   * ADDED: `use_lit` costing option for pedestrian costing [#3957](https://github.com/valhalla/valhalla/pull/3957)
   * CHANGED: Removed stray NULL values in log output [#3974](https://github.com/valhalla/valhalla/pull/3974)
   * CHANGED: More conservative estimates for cost of walking slopes [#3982](https://github.com/valhalla/valhalla/pull/3982)
   * ADDED: An option to slim down matrix response [#3987](https://github.com/valhalla/valhalla/pull/3987)
   * CHANGED: Updated url for just_gtfs library [#3994](https://github.com/valhalla/valhalla/pull/3995)
   * ADDED: Docker image pushes to Github's docker registry [#4033](https://github.com/valhalla/valhalla/pull/4033)
   * ADDED: `disable_hierarchy_pruning` costing option to find the actual optimal route for motorized costing modes, i.e `auto`, `motorcycle`, `motor_scooter`, `bus`, `truck` & `taxi`. [#4000](https://github.com/valhalla/valhalla/pull/4000)
   * CHANGED: baldr directory: remove warnings and C++17 adjustments [#4011](https://github.com/valhalla/valhalla/pull/4011)
   * UPDATED: `vcpkg` to latest master, iconv wasn't building anymore [#4066](https://github.com/valhalla/valhalla/pull/4066)
   * CHANGED: pybind11 upgrade for python 3.11 [#4067](https://github.com/valhalla/valhalla/pull/4067)
   * CHANGED: added transit level to connectivity map [#4082](https://github.com/valhalla/valhalla/pull/4082)
   * ADDED: "has_transit_tiles" & "osm_changeset" to verbose status response [#4062](https://github.com/valhalla/valhalla/pull/4062)
   * ADDED: time awareness to CostMatrix for e.g. traffic support [#4071](https://github.com/valhalla/valhalla/pull/4071)
   * UPDATED: transifex translations [#4102](https://github.com/valhalla/valhalla/pull/4102)
   * ADDED: costing parameters to exclude certain edges `exclude_tolls`, `exclude_bridges`, `exclude_tunnels`, `exclude_highways`, `exclude_ferries`. They need to be enabled in the config with `service_limits.allow_hard_exclusions`. Also added location search filters `exclude_ferry` and `exclude_toll` to complement these changes. [#4524](https://github.com/valhalla/valhalla/pull/4524)

## Release Date: 2023-01-03 Valhalla 3.3.0
* **Removed**
* **Bug Fix**
* **Enhancement**
  * CHANGED: Upgraded from C++14 to C++17. [#3878](https://github.com/valhalla/valhalla/pull/3878)

## Release Date: 2023-01-03 Valhalla 3.2.1
* **Removed**
* **Bug Fix**
   * FIXED: valhalla_run_route was missing config logic. [#3824](https://github.com/valhalla/valhalla/pull/3824)
   * FIXED: Added missing ferry tag if manoeuver uses a ferry. It's supposed to be there according to the docs. [#3815](https://github.com/valhalla/valhalla/issues/3815)
   * FIXED: Handle hexlifying strings with unsigned chars [#3842](https://github.com/valhalla/valhalla/pull/3842)
   * FIXED: Newer clang warns on `sprintf` which becomes a compilation error (due to `Werror`) so we use `snprintf` instead [#3846](https://github.com/valhalla/valhalla/issues/3846)
   * FIXED: Build all of Mjolnir with -Werror [#3845](https://github.com/valhalla/valhalla/pull/3845)
   * FIXED: Only set most destination information once for all origins in timedistancematrix [#3830](https://github.com/valhalla/valhalla/pull/3830)
   * FIXED: Integers to expansion JSON output were cast wrongly [#3857](https://github.com/valhalla/valhalla/pull/3857)
   * FIXED: hazmat=destination should be hazmat=false and fix the truckcost usage of hazmat [#3865](https://github.com/valhalla/valhalla/pull/3865)
   * FIXED: Make sure there is at least one path which is accessible for all vehicular modes when reclassifying ferry edges [#3860](https://github.com/valhalla/valhalla/pull/3860)
   * FIXED: valhalla_build_extract was failing to determine the tile ID to include in the extract [#3864](https://github.com/valhalla/valhalla/pull/3864)
   * FIXED: valhalla_ways_to_edges missed trimming the cache when overcommitted [#3872](https://github.com/valhalla/valhalla/pull/3864)
   * FIXED: Strange detours with multi-origin/destination unidirectional A* [#3585](https://github.com/valhalla/valhalla/pull/3585)
* **Enhancement**
   * ADDED: Added has_toll, has_highway, has_ferry tags to summary field of a leg and route and a highway tag to a maneuver if it includes a highway. [#3815](https://github.com/valhalla/valhalla/issues/3815)
   * ADDED: Add time info to sources_to_targets [#3795](https://github.com/valhalla/valhalla/pull/3795)
   * ADDED: "available_actions" to the /status response [#3836](https://github.com/valhalla/valhalla/pull/3836)
   * ADDED: "waiting" field on input/output intermediate break(\_through) locations to respect services times [#3849](https://github.com/valhalla/valhalla/pull/3849)
   * ADDED: --bbox & --geojson-dir options to valhalla_build_extract to only archive a subset of tiles [#3856](https://github.com/valhalla/valhalla/pull/3856)
   * CHANGED: Replace unstable c++ geos API with a mix of geos' c api and boost::geometry for admin building [#3683](https://github.com/valhalla/valhalla/pull/3683)
   * ADDED: optional write-access to traffic extract from GraphReader [#3876](https://github.com/valhalla/valhalla/pull/3876)
   * UPDATED: locales from Transifex [#3879](https://github.com/valhalla/valhalla/pull/3879)
   * CHANGED: Build most of Baldr with -Werror [#3885](https://github.com/valhalla/valhalla/pull/3885)
   * UPDATED: some documentation overhaul to slim down root's README [#3881](https://github.com/valhalla/valhalla/pull/3881)
   * CHANGED: move documentation hosting to Github Pages from readthedocs.io [#3884](https://github.com/valhalla/valhalla/pull/3884)
   * ADDED: inline config arguments to some more executables [#3873](https://github.com/valhalla/valhalla/pull/3873)

## Release Date: 2022-10-26 Valhalla 3.2.0
* **Removed**
   * REMOVED: "build-\*" docker image to decrease complexity [#3689](https://github.com/valhalla/valhalla/pull/3541)

* **Bug Fix**
   * FIXED: Fix precision losses while encoding-decoding distance parameter in openlr [#3374](https://github.com/valhalla/valhalla/pull/3374)
   * FIXED: Fix bearing calculation for openlr records [#3379](https://github.com/valhalla/valhalla/pull/3379)
   * FIXED: Some refactoring that was proposed for the PR 3379 [#3381](https://github.com/valhalla/valhalla/pull/3381)
   * FIXED: Avoid calling out "keep left/right" when passing an exit [#3349](https://github.com/valhalla/valhalla/pull/3349)
   * FIXED: Fix iterator decrement beyond begin() in GeoPoint::HeadingAtEndOfPolyline() method [#3393](https://github.com/valhalla/valhalla/pull/3393)
   * FIXED: Add string for Use:kPedestrianCrossing to fix null output in to_string(Use). [#3416](https://github.com/valhalla/valhalla/pull/3416)
   * FIXED: Remove simple restrictions check for pedestrian cost calculation. [#3423](https://github.com/valhalla/valhalla/pull/3423)
   * FIXED: Parse "highway=busway" OSM tag: https://wiki.openstreetmap.org/wiki/Tag:highway%3Dbusway [#3413](https://github.com/valhalla/valhalla/pull/3413)
   * FIXED: Process int_ref irrespective of `use_directions_on_ways_` [#3446](https://github.com/valhalla/valhalla/pull/3446)
   * FIXED: workaround python's ArgumentParser bug to not accept negative numbers as arguments [#3443](https://github.com/valhalla/valhalla/pull/3443)
   * FIXED: Undefined behaviour on some platforms due to unaligned reads [#3447](https://github.com/valhalla/valhalla/pull/3447)
   * FIXED: Fixed undefined behavior due to invalid shift exponent when getting edge's heading [#3450](https://github.com/valhalla/valhalla/pull/3450)
   * FIXED: Use midgard::unaligned_read in GraphTileBuilder::AddSigns [#3456](https://github.com/valhalla/valhalla/pull/3456)
   * FIXED: Relax test margin for time dependent traffic test [#3467](https://github.com/valhalla/valhalla/pull/3467)
   * FIXED: Fixed missed intersection heading [#3463](https://github.com/valhalla/valhalla/pull/3463)
   * FIXED: Stopped putting binary bytes into a string field of the protobuf TaggedValue since proto3 protects against that for cross language support [#3468](https://github.com/valhalla/valhalla/pull/3468)
   * FIXED: valhalla_service uses now loki logging config instead of deprecated tyr logging [#3481](https://github.com/valhalla/valhalla/pull/3481)
   * FIXED: Docker image `valhalla/valhalla:run-latest`: conan error + python integration [#3485](https://github.com/valhalla/valhalla/pull/3485)
   * FIXED: fix more protobuf unstable 3.x API [#3494](https://github.com/valhalla/valhalla/pull/3494)
   * FIXED: fix one more protobuf unstable 3.x API [#3501](https://github.com/valhalla/valhalla/pull/3501)
   * FIXED: Fix valhalla_build_tiles imports only bss from last osm file [#3503](https://github.com/valhalla/valhalla/pull/3503)
   * FIXED: Fix total_run_stat.sh script. [#3511](https://github.com/valhalla/valhalla/pull/3511)
   * FIXED: Both `hov:designated` and `hov:minimum` have to be correctly set for the way to be considered hov-only [#3526](https://github.com/valhalla/valhalla/pull/3526)
   * FIXED: Wrong out index in route intersections [#3541](https://github.com/valhalla/valhalla/pull/3541)
   * FIXED: fix valhalla_export_edges: missing null columns separator [#3543](https://github.com/valhalla/valhalla/pull/3543)
   * FIXED: Removed/updated narrative language aliases that are not IETF BCP47 compliant [#3546](https://github.com/valhalla/valhalla/pull/3546)
   * FIXED: Wrong predecessor opposing edge in dijkstra's expansion [#3528](https://github.com/valhalla/valhalla/pull/3528)
   * FIXED: exit and exit_verbal in Russian locale should be same [#3545](https://github.com/valhalla/valhalla/pull/3545)
   * FIXED: Skip transit tiles in hierarchy builder [#3559](https://github.com/valhalla/valhalla/pull/3559)
   * FIXED: Fix some country overrides in adminconstants and add a couple new countries. [#3578](https://github.com/valhalla/valhalla/pull/3578)
   * FIXED: Improve build errors reporting [#3579](https://github.com/valhalla/valhalla/pull/3579)
   * FIXED: Fix "no elevation" values and /locate elevation response [#3571](https://github.com/valhalla/valhalla/pull/3571)
   * FIXED: Build tiles with admin/timezone support on Windows [#3580](https://github.com/valhalla/valhalla/pull/3580)
   * FIXED: admin "Saint-Martin" changed name to "Saint-Martin (France)" [#3619](https://github.com/valhalla/valhalla/pull/3619)
   * FIXED: openstreetmapspeeds global config with `null`s now supported [#3621](https://github.com/valhalla/valhalla/pull/3621)
   * FIXED: valhalla_run_matrix was failing (could not find proper max_matrix_distance) [#3635](https://github.com/valhalla/valhalla/pull/3635)
   * FIXED: Removed duplicate degrees/radians constants [#3642](https://github.com/valhalla/valhalla/pull/3642)
   * FIXED: Forgot to adapt driving side and country access rules in [#3619](https://github.com/valhalla/valhalla/pull/3619) [#3652](https://github.com/valhalla/valhalla/pull/3652)
   * FIXED: DateTime::is_conditional_active(...) incorrect end week handling [#3655](https://github.com/valhalla/valhalla/pull/3655)
   * FIXED: TimeDistanceBSSMatrix: incorrect initialization for destinations [#3659](https://github.com/valhalla/valhalla/pull/3659)
   * FIXED: Some interpolated points had invalid edge_index in trace_attributes response [#3646](https://github.com/valhalla/valhalla/pull/3670)
   * FIXED: Use a small node snap distance in map-matching. FIxes issue with incorrect turn followed by Uturn. [#3677](https://github.com/valhalla/valhalla/pull/3677)
   * FIXED: Conan error when building Docker image. [#3689](https://github.com/valhalla/valhalla/pull/3689)
   * FIXED: Allow country overrides for sidewalk [#3711](https://github.com/valhalla/valhalla/pull/3711)
   * FIXED: CostMatrix incorrect tile usage with oppedge. [#3719](https://github.com/valhalla/valhalla/pull/3719)
   * FIXED: Fix elevation serializing [#3735](https://github.com/valhalla/valhalla/pull/3735)
   * FIXED: Fix returning a potentially uninitialized value in PointXY::ClosestPoint [#3737](https://github.com/valhalla/valhalla/pull/3737)
   * FIXED: Wales and Scotland name change. [#3746](https://github.com/valhalla/valhalla/pull/3746)
   * FIXED: Pedestrian crossings are allowed for bikes [#3751](https://github.com/valhalla/valhalla/pull/3751)
   * FIXED: Fix for Mac OSx.  Small update for the workdir for the admin_sidewalk_override test.  [#3757](https://github.com/valhalla/valhalla/pull/3757)
   * FIXED: Add missing service road case from GetTripLegUse method. [#3763](https://github.com/valhalla/valhalla/pull/3763)
   * FIXED: Fix TimeDistanceMatrix results sequence [#3738](https://github.com/valhalla/valhalla/pull/3738)
   * FIXED: Fix status endpoint not reporting that the service is shutting down [#3785](https://github.com/valhalla/valhalla/pull/3785)
   * FIXED: Fix TimdDistanceMatrix SetSources and SetTargets [#3792](https://github.com/valhalla/valhalla/pull/3792)
   * FIXED: Added highway and surface factor in truckcost [#3590](https://github.com/valhalla/valhalla/pull/3590)
   * FIXED: Potential integer underflow in file suffix generation [#3783](https://github.com/valhalla/valhalla/pull/3783)
   * FIXED: Building Valhalla as a submodule [#3781](https://github.com/valhalla/valhalla/issues/3781)
   * FIXED: Fixed invalid time detection in GetSpeed [#3800](https://github.com/valhalla/valhalla/pull/3800)
   * FIXED: Osmway struct update: added up to 33 and not 32 [#3808](https://github.com/valhalla/valhalla/pull/3808)
   * FIXED: Fix out-of-range linestrings in expansion [#4603](https://github.com/valhalla/valhalla/pull/4603)

* **Enhancement**
   * CHANGED: Pronunciation for names and destinations [#3132](https://github.com/valhalla/valhalla/pull/3132)
   * CHANGED: Requested code clean up for phonemes PR [#3356](https://github.com/valhalla/valhalla/pull/3356)
   * CHANGED: Refactor Pronunciation class to struct [#3359](https://github.com/valhalla/valhalla/pull/3359)
   * ADDED: Added support for probabale restrictions [#3361](https://github.com/valhalla/valhalla/pull/3361)
   * CHANGED: Refactored the verbal text formatter to handle logic for street name and sign [#3369](https://github.com/valhalla/valhalla/pull/3369)
   * CHANGED: return "version" and "tileset_age" on parameterless /status call [#3367](https://github.com/valhalla/valhalla/pull/3367)
   * CHANGED: de-singleton tile_extract by introducing an optional index.bin file created by valhalla_build_extract [#3281](https://github.com/valhalla/valhalla/pull/3281)
   * CHANGED: implement valhalla_build_elevation in python and add more --from-geojson & --from-graph options [#3318](https://github.com/valhalla/valhalla/pull/3318)
   * ADDED: Add boolean parameter to clear memory for edge labels from thor. [#2789](https://github.com/valhalla/valhalla/pull/2789)
   * CHANGED: Do not create statsd client in workers if it is not configured [#3394](https://github.com/valhalla/valhalla/pull/3394)
   * ADDED: Import of Bike Share Stations information in BSS Connection edges [#3411](https://github.com/valhalla/valhalla/pull/3411)
   * ADDED: Add heading to PathEdge to be able to return it on /locate [#3399](https://github.com/valhalla/valhalla/pull/3399)
   * ADDED: Add `prioritize_bidirectional` option for fast work and correct ETA calculation for `depart_at` date_time type. Smoothly stop using live-traffic [#3398](https://github.com/valhalla/valhalla/pull/3398)
   * CHANGED: Minor fix for headers  [#3436](https://github.com/valhalla/valhalla/pull/3436)
   * CHANGED: Use std::multimap for polygons returned for admin and timezone queries. Improves performance when building tiles. [#3427](https://github.com/valhalla/valhalla/pull/3427)
   * CHANGED: Refactored GraphBuilder::CreateSignInfoList [#3438](https://github.com/valhalla/valhalla/pull/3438)
   * ADDED: Add support for LZ4 compressed elevation tiles [#3401](https://github.com/valhalla/valhalla/pull/3401)
   * CHANGED: Rearranged some of the protobufs to remove redundancy [#3452](https://github.com/valhalla/valhalla/pull/3452)
   * CHANGED: overhaul python bindings [#3380](https://github.com/valhalla/valhalla/pull/3380)
   * CHANGED: Removed all protobuf defaults either by doing them in code or by relying on 0 initialization. Also deprecated best_paths and do_not_track [#3454](https://github.com/valhalla/valhalla/pull/3454)
   * ADDED: isochrone action for /expansion endpoint to track dijkstra expansion [#3215](https://github.com/valhalla/valhalla/pull/3215)
   * CHANGED: remove boost from dependencies and add conan as prep for #3346 [#3459](https://github.com/valhalla/valhalla/pull/3459)
   * CHANGED: Remove boost.program_options in favor of cxxopts header-only lib and use conan to install header-only boost. [#3346](https://github.com/valhalla/valhalla/pull/3346)
   * CHANGED: Moved all protos to proto3 for internal request/response handling [#3457](https://github.com/valhalla/valhalla/pull/3457)
   * CHANGED: Allow up to 32 outgoing link edges on a node when reclassifying links [#3483](https://github.com/valhalla/valhalla/pull/3483)
   * CHANGED: Reuse sample::get implementation [#3471](https://github.com/valhalla/valhalla/pull/3471)
   * ADDED: Beta support for interacting with the http/bindings/library via serialized and pbf objects respectively [#3464](https://github.com/valhalla/valhalla/pull/3464)
   * CHANGED: Update xcode to 12.4.0 [#3492](https://github.com/valhalla/valhalla/pull/3492)
   * ADDED: Add JSON generator to conan [#3493](https://github.com/valhalla/valhalla/pull/3493)
   * CHANGED: top_speed option: ignore live speed for speed based penalties [#3460](https://github.com/valhalla/valhalla/pull/3460)
   * ADDED: Add `include_construction` option into the config to include/exclude roads under construction from the graph [#3455](https://github.com/valhalla/valhalla/pull/3455)
   * CHANGED: Refactor options protobuf for Location and Costing objects [#3506](https://github.com/valhalla/valhalla/pull/3506)
   * CHANGED: valhalla.h and config.h don't need cmake configuration [#3502](https://github.com/valhalla/valhalla/pull/3502)
   * ADDED: New options to control what fields of the pbf are returned when pbf format responses are requested [#3207](https://github.com/valhalla/valhalla/pull/3507)
   * CHANGED: Rename tripcommon to common [#3516](https://github.com/valhalla/valhalla/pull/3516)
   * ADDED: Indoor routing - data model, data processing. [#3509](https://github.com/valhalla/valhalla/pull/3509)
   * ADDED: On-demand elevation tile fetching [#3391](https://github.com/valhalla/valhalla/pull/3391)
   * CHANGED: Remove many oneof uses from the protobuf api where the semantics of optional vs required isnt necessary [#3527](https://github.com/valhalla/valhalla/pull/3527)
   * ADDED: Indoor routing maneuvers [#3519](https://github.com/valhalla/valhalla/pull/3519)
   * ADDED: Expose reverse isochrone parameter for reverse expansion [#3528](https://github.com/valhalla/valhalla/pull/3528)
   * CHANGED: Add matrix classes to thor worker so they persist between requests. [#3560](https://github.com/valhalla/valhalla/pull/3560)
   * CHANGED: Remove `max_matrix_locations` and introduce `max_matrix_location_pairs` to configure the allowed number of total routes for the matrix action for more flexible asymmetric matrices [#3569](https://github.com/valhalla/valhalla/pull/3569)
   * CHANGED: modernized spatialite syntax [#3580](https://github.com/valhalla/valhalla/pull/3580)
   * ADDED: Options to generate partial results for time distance matrix when there is one source (one to many) or one target (many to one). [#3181](https://github.com/valhalla/valhalla/pull/3181)
   * ADDED: Enhance valhalla_build_elevation with LZ4 recompression support [#3607](https://github.com/valhalla/valhalla/pull/3607)
   * CHANGED: removed UK admin and upgraded its constituents to countries [#3619](https://github.com/valhalla/valhalla/pull/3619)
   * CHANGED: expansion service: only track requested max time/distance [#3532](https://github.com/valhalla/valhalla/pull/3509)
   * ADDED: Shorten down the request delay, when some sources/targets searches are early aborted [#3611](https://github.com/valhalla/valhalla/pull/3611)
   * ADDED: add `pre-commit` hook for running the `format.sh` script [#3637](https://github.com/valhalla/valhalla/pull/3637)
   * CHANGED: upgrade pybind11 to v2.9.2 to remove cmake warning [#3658](https://github.com/valhalla/valhalla/pull/3658)
   * ADDED: tests for just_gtfs reading and writing feeds [#3665](https://github.com/valhalla/valhalla/pull/3665)
   * CHANGED: Precise definition of types of edges on which BSS could be projected [#3658](https://github.com/valhalla/valhalla/pull/3663)
   * CHANGED: Remove duplicate implementation of `adjust_scores` [#3673](https://github.com/valhalla/valhalla/pull/3673)
   * ADDED: convert GTFS data into protobuf tiles [#3629](https://github.com/valhalla/valhalla/issues/3629)
   * CHANGED: Use `starts_with()` instead of `substr(0, N)` getting and comparing to prefix [#3702](https://github.com/valhalla/valhalla/pull/3702)
   * ADDED: Ferry support for HGV [#3710](https://github.com/valhalla/valhalla/issues/3710)
   * ADDED: Linting & formatting checks for Python code [#3713](https://github.com/valhalla/valhalla/pull/3713)
   * CHANGED: rename Turkey admin to Türkiye [#3720](https://github.com/valhalla/valhalla/pull/3713)
   * CHANGED: bumped vcpkg version to "2022.08.15" [#3754](https://github.com/valhalla/valhalla/pull/3754)
   * CHANGED: chore: Updates to clang-format 11.0.0 [#3533](https://github.com/valhalla/valhalla/pull/3533)
   * CHANGED: Ported trace_attributes serialization to RapidJSON. [#3333](https://github.com/valhalla/valhalla/pull/3333)
   * ADDED: Add helpers for DirectedEdgeExt and save them to file in GraphTileBuilder [#3562](https://github.com/valhalla/valhalla/pull/3562)
   * ADDED: Fixed Speed costing option [#3576](https://github.com/valhalla/valhalla/pull/3576)
   * ADDED: axle_count costing option for hgv [#3648](https://github.com/valhalla/valhalla/pull/3648)
   * ADDED: Matrix action for gurka [#3793](https://github.com/valhalla/valhalla/pull/3793)
   * ADDED: Add warnings array to response. [#3588](https://github.com/valhalla/valhalla/pull/3588)
   * CHANGED: Templatized TimeDistanceMatrix for forward/reverse search [#3773](https://github.com/valhalla/valhalla/pull/3773)
   * CHANGED: Templatized TimeDistanceBSSMatrix for forward/reverse search [#3778](https://github.com/valhalla/valhalla/pull/3778)
   * CHANGED: error code 154 shows distance limit in error message [#3779](https://github.com/valhalla/valhalla/pull/3779)

## Release Date: 2021-10-07 Valhalla 3.1.4
* **Removed**
* **Bug Fix**
   * FIXED: Revert default speed boost for turn channels [#3232](https://github.com/valhalla/valhalla/pull/3232)
   * FIXED: Use the right tile to get country for incident [#3235](https://github.com/valhalla/valhalla/pull/3235)
   * FIXED: Fix factors passed to `RelaxHierarchyLimits` [#3253](https://github.com/valhalla/valhalla/pull/3253)
   * FIXED: Fix TransitionCostReverse usage [#3260](https://github.com/valhalla/valhalla/pull/3260)
   * FIXED: Fix Tagged Value Support in EdgeInfo [#3262](https://github.com/valhalla/valhalla/issues/3262)
   * FIXED: TransitionCostReverse fix: revert internal_turn change [#3271](https://github.com/valhalla/valhalla/issues/3271)
   * FIXED: Optimize tiles usage in reach-based pruning [#3294](https://github.com/valhalla/valhalla/pull/3294)
   * FIXED: Slip lane detection: track visited nodes to avoid infinite loops [#3297](https://github.com/valhalla/valhalla/pull/3297)
   * FIXED: Fix distance value in a 0-length road [#3185](https://github.com/valhalla/valhalla/pull/3185)
   * FIXED: Trivial routes were broken when origin was node snapped and destnation was not and vice-versa for reverse astar [#3299](https://github.com/valhalla/valhalla/pull/3299)
   * FIXED: Tweaked TestAvoids map to get TestAvoidShortcutsTruck working [#3301](https://github.com/valhalla/valhalla/pull/3301)
   * FIXED: Overflow in sequence sort [#3303](https://github.com/valhalla/valhalla/pull/3303)
   * FIXED: Setting statsd tags in config via valhalla_build_config [#3225](https://github.com/valhalla/valhalla/pull/3225)
   * FIXED: Cache for gzipped elevation tiles [#3120](https://github.com/valhalla/valhalla/pull/3120)
   * FIXED: Current time conversion regression introduced in unidirectional algorithm refractor [#3278](https://github.com/valhalla/valhalla/issues/3278)
   * FIXED: Make combine_route_stats.py properly quote CSV output (best practice improvement) [#3328](https://github.com/valhalla/valhalla/pull/3328)
   * FIXED: Merge edge segment records in map matching properly so that resulting edge indices in trace_attributes are valid [#3280](https://github.com/valhalla/valhalla/pull/3280)
   * FIXED: Shape walking map matcher now sets correct edge candidates used in the match for origin and destination location [#3329](https://github.com/valhalla/valhalla/pull/3329)
   * FIXED: Better hash function of GraphId [#3332](https://github.com/valhalla/valhalla/pull/3332)

* **Enhancement**
   * CHANGED: Favor turn channels more [#3222](https://github.com/valhalla/valhalla/pull/3222)
   * CHANGED: Rename `valhalla::midgard::logging::LogLevel` enumerators to avoid clash with common macros [#3237](https://github.com/valhalla/valhalla/pull/3237)
   * CHANGED: Move pre-defined algorithm-based factors inside `RelaxHierarchyLimits` [#3253](https://github.com/valhalla/valhalla/pull/3253)
   * ADDED: Reject alternatives with too long detours [#3238](https://github.com/valhalla/valhalla/pull/3238)
   * ADDED: Added info to /status endpoint [#3008](https://github.com/valhalla/valhalla/pull/3008)
   * ADDED: Added stop and give_way/yield signs to the data and traffic signal fixes [#3251](https://github.com/valhalla/valhalla/pull/3251)
   * ADDED: use_hills for pedestrian costing, which also affects the walking speed [#3234](https://github.com/valhalla/valhalla/pull/3234)
   * CHANGED: Fixed cost threshold for bidirectional astar. Implemented reach-based pruning for suboptimal branches [#3257](https://github.com/valhalla/valhalla/pull/3257)
   * ADDED: Added `exclude_unpaved` request parameter [#3240](https://github.com/valhalla/valhalla/pull/3240)
   * ADDED: Added support for routing onto HOV/HOT lanes via request parameters `include_hot`, `include_hov2`, and `include_hov3` [#3273](https://github.com/valhalla/valhalla/pull/3273)
   * ADDED: Add Z-level field to `EdgeInfo`. [#3261](https://github.com/valhalla/valhalla/pull/3261)
   * CHANGED: Calculate stretch threshold for alternatives based on the optimal route cost [#3276](https://github.com/valhalla/valhalla/pull/3276)
   * ADDED: Add `preferred_z_level` as a parameter of loki requests. [#3270](https://github.com/valhalla/valhalla/pull/3270)
   * ADDED: Add `preferred_layer` as a parameter of loki requests. [#3270](https://github.com/valhalla/valhalla/pull/3270)
   * ADDED: Exposing service area names in passive maneuvers. [#3277](https://github.com/valhalla/valhalla/pull/3277)
   * ADDED: Added traffic signal and stop sign check for stop impact. These traffic signals and stop sign are located on edges. [#3279](https://github.com/valhalla/valhalla/pull/3279)
   * CHANGED: Improved sharing criterion to obtain more reasonable alternatives; extended alternatives search [#3302](https://github.com/valhalla/valhalla/pull/3302)
   * ADDED: pull ubuntu:20.04 base image before building [#3233](https://github.com/valhalla/valhalla/pull/3223)
   * CHANGED: Improve Loki nearest-neighbour performance for large radius searches in open space [#3233](https://github.com/valhalla/valhalla/pull/3324)
   * ADDED: testing infrastructure for scripts and valhalla_build_config tests [#3308](https://github.com/valhalla/valhalla/pull/3308)
   * ADDED: Shape points and information about where intermediate locations are placed along the legs of a route [#3274](https://github.com/valhalla/valhalla/pull/3274)
   * CHANGED: Improved existing hov lane transition test case to make more realistic [#3330](https://github.com/valhalla/valhalla/pull/3330)
   * CHANGED: Update python usage in all scripts to python3 [#3337](https://github.com/valhalla/valhalla/pull/3337)
   * ADDED: Added `exclude_cash_only_tolls` request parameter [#3341](https://github.com/valhalla/valhalla/pull/3341)
   * CHANGED: Update api-reference for street_names [#3342](https://github.com/valhalla/valhalla/pull/3342)
   * ADDED: Disable msse2 flags when building on Apple Silicon chip [#3327](https://github.com/valhalla/valhalla/pull/3327)

## Release Date: 2021-07-20 Valhalla 3.1.3
* **Removed**
   * REMOVED: Unused overloads of `to_response` function [#3167](https://github.com/valhalla/valhalla/pull/3167)

* **Bug Fix**
   * FIXED: Fix heading on small edge [#3114](https://github.com/valhalla/valhalla/pull/3114)
   * FIXED: Added support for `access=psv`, which disables routing on these nodes and edges unless the mode is taxi or bus [#3107](https://github.com/valhalla/valhalla/pull/3107)
   * FIXED: Disables logging in CI to catch issues [#3121](https://github.com/valhalla/valhalla/pull/3121)
   * FIXED: Fixed U-turns through service roads [#3082](https://github.com/valhalla/valhalla/pull/3082)
   * FIXED: Added forgotten penalties for kLivingStreet and kTrack for pedestrian costing model [#3116](https://github.com/valhalla/valhalla/pull/3116)
   * FIXED: Updated the reverse turn bounds [#3122](https://github.com/valhalla/valhalla/pull/3122)
   * FIXED: Missing fork maneuver [#3134](https://github.com/valhalla/valhalla/pull/3134)
   * FIXED: Update turn channel logic to call out specific turn at the end of the turn channel if needed [#3140](https://github.com/valhalla/valhalla/pull/3140)
   * FIXED: Fixed cost thresholds for TimeDistanceMatrix. [#3131](https://github.com/valhalla/valhalla/pull/3131)
   * FIXED: Use distance threshold in hierarchy limits for bidirectional astar to expand more important lower level roads [#3156](https://github.com/valhalla/valhalla/pull/3156)
   * FIXED: Fixed incorrect dead-end roundabout labels. [#3129](https://github.com/valhalla/valhalla/pull/3129)
   * FIXED: googletest wasn't really updated in #3166 [#3187](https://github.com/valhalla/valhalla/pull/3187)
   * FIXED: Minor fix of benchmark code [#3190](https://github.com/valhalla/valhalla/pull/3190)
   * FIXED: avoid_polygons intersected edges as polygons instead of linestrings [#3194]((https://github.com/valhalla/valhalla/pull/3194)
   * FIXED: when binning horizontal edge shapes using single precision floats (converted from not double precision floats) allowed for the possibility of marking many many tiles no where near the shape [#3204](https://github.com/valhalla/valhalla/pull/3204)
   * FIXED: Fix improper iterator usage in ManeuversBuilder [#3205](https://github.com/valhalla/valhalla/pull/3205)
   * FIXED: Modified approach for retrieving signs from a directed edge #3166 [#3208](https://github.com/valhalla/valhalla/pull/3208)
   * FIXED: Improve turn channel classification: detect slip lanes [#3196](https://github.com/valhalla/valhalla/pull/3196)
   * FIXED: Compatibility with older boost::optional versions [#3219](https://github.com/valhalla/valhalla/pull/3219)
   * FIXED: Older boost.geometry versions don't have correct() for geographic rings [#3218](https://github.com/valhalla/valhalla/pull/3218)
   * FIXED: Use default road speed for bicycle costing so traffic does not reduce penalty on high speed roads. [#3143](https://github.com/valhalla/valhalla/pull/3143)

* **Enhancement**
   * CHANGED: Refactor base costing options parsing to handle more common stuff in a one place [#3125](https://github.com/valhalla/valhalla/pull/3125)
   * CHANGED: Unified Sign/SignElement into sign.proto [#3146](https://github.com/valhalla/valhalla/pull/3146)
   * ADDED: New verbal succinct transition instruction to maneuver & narrativebuilder. Currently this instruction will be used in place of a very long street name to avoid repetition of long names [#2844](https://github.com/valhalla/valhalla/pull/2844)
   * ADDED: Added oneway support for pedestrian access and foot restrictions [#3123](https://github.com/valhalla/valhalla/pull/3123)
   * ADDED: Exposing rest-area names in passive maneuvers [#3172](https://github.com/valhalla/valhalla/pull/3172)
   * CHORE: Updates robin-hood-hashing third-party library
   * ADDED: Support `barrier=yes|swing_gate|jersey_barrier` tags [#3154](https://github.com/valhalla/valhalla/pull/3154)
   * ADDED: Maintain `access=permit|residents` tags as private [#3149](https://github.com/valhalla/valhalla/pull/3149)
   * CHANGED: Replace `avoid_*` API parameters with more accurate `exclude_*` [#3093](https://github.com/valhalla/valhalla/pull/3093)
   * ADDED: Penalize private gates [#3144](https://github.com/valhalla/valhalla/pull/3144)
   * CHANGED: Renamed protobuf Sign/SignElement to TripSign/TripSignElement [#3168](https://github.com/valhalla/valhalla/pull/3168)
   * CHORE: Updates googletest to release-1.11.0 [#3166](https://github.com/valhalla/valhalla/pull/3166)
   * CHORE: Enables -Wall on sif sources [#3178](https://github.com/valhalla/valhalla/pull/3178)
   * ADDED: Allow going through accessible `barrier=bollard` and penalize routing through it, when the access is private [#3175](https://github.com/valhalla/valhalla/pull/3175)
   * ADDED: Add country code to incident metadata [#3169](https://github.com/valhalla/valhalla/pull/3169)
   * CHANGED: Use distance instead of time to check limited sharing criteria [#3183](https://github.com/valhalla/valhalla/pull/3183)
   * ADDED: Introduced a new via_waypoints array on the leg in the osrm route serializer that describes where a particular waypoint from the root-level array matches to the route. [#3189](https://github.com/valhalla/valhalla/pull/3189)
   * ADDED: Added vehicle width and height as an option for auto (and derived: taxi, bus, hov) profile (https://github.com/valhalla/valhalla/pull/3179)
   * ADDED: Support for statsd integration for basic error and requests metrics [#3191](https://github.com/valhalla/valhalla/pull/3191)
   * CHANGED: Get rid of typeid in statistics-related code. [#3227](https://github.com/valhalla/valhalla/pull/3227)

## Release Date: 2021-05-26 Valhalla 3.1.2
* **Removed**
* **Bug Fix**
   * FIXED: Change unnamed road intersections from being treated as penil point u-turns [#3084](https://github.com/valhalla/valhalla/pull/3084)
   * FIXED: Fix TimeDepReverse termination and path cost calculation (for arrive_by routing) [#2987](https://github.com/valhalla/valhalla/pull/2987)
   * FIXED: Isochrone (::Generalize()) fix to avoid generating self-intersecting polygons [#3026](https://github.com/valhalla/valhalla/pull/3026)
   * FIXED: Handle day_on/day_off/hour_on/hour_off restrictions [#3029](https://github.com/valhalla/valhalla/pull/3029)
   * FIXED: Apply conditional restrictions with dow only to the edges when routing [#3039](https://github.com/valhalla/valhalla/pull/3039)
   * FIXED: Missing locking in incident handler needed to hang out to scop lock rather than let the temporary dissolve [#3046](https://github.com/valhalla/valhalla/pull/3046)
   * FIXED: Continuous lane guidance fix [#3054](https://github.com/valhalla/valhalla/pull/3054)
   * FIXED: Fix reclassification for "shorter" ferries and rail ferries (for Chunnel routing issues) [#3038](https://github.com/valhalla/valhalla/pull/3038)
   * FIXED: Incorrect routing through motor_vehicle:conditional=destination. [#3041](https://github.com/valhalla/valhalla/pull/3041)
   * FIXED: Allow destination-only routing on the first-pass for non bidirectional Astar algorithms. [#3085](https://github.com/valhalla/valhalla/pull/3085)
   * FIXED: Highway/ramp lane bifurcation [#3088](https://github.com/valhalla/valhalla/pull/3088)
   * FIXED: out of bound access of tile hierarchy in base_ll function in graphheader [#3089](https://github.com/valhalla/valhalla/pull/3089)
   * FIXED: include shortcuts in avoid edge set for avoid_polygons [#3090](https://github.com/valhalla/valhalla/pull/3090)

* **Enhancement**
   * CHANGED: Refactor timedep forward/reverse to reduce code repetition [#2987](https://github.com/valhalla/valhalla/pull/2987)
   * CHANGED: Sync translation files with Transifex command line tool [#3030](https://github.com/valhalla/valhalla/pull/3030)
   * CHANGED: Use osm tags in links reclassification algorithm in order to reduce false positive downgrades [#3042](https://github.com/valhalla/valhalla/pull/3042)
   * CHANGED: Use CircleCI XL instances for linux based builds [#3043](https://github.com/valhalla/valhalla/pull/3043)
   * ADDED: ci: Enable undefined sanitizer [#2999](https://github.com/valhalla/valhalla/pull/2999)
   * ADDED: Optionally pass preconstructed graphreader to connectivity map [#3046](https://github.com/valhalla/valhalla/pull/3046)
   * CHANGED: ci: Skip Win CI runs for irrelevant files [#3014](https://github.com/valhalla/valhalla/pull/3014)
   * ADDED: Allow configuration-driven default speed assignment based on edge properties [#3055](https://github.com/valhalla/valhalla/pull/3055)
   * CHANGED: Use std::shared_ptr in case if ENABLE_THREAD_SAFE_TILE_REF_COUNT is ON. [#3067](https://github.com/valhalla/valhalla/pull/3067)
   * CHANGED: Reduce stop impact when driving in parking lots [#3051](https://github.com/valhalla/valhalla/pull/3051)
   * ADDED: Added another through route test [#3074](https://github.com/valhalla/valhalla/pull/3074)
   * ADDED: Adds incident-length to metadata proto [#3083](https://github.com/valhalla/valhalla/pull/3083)
   * ADDED: Do not penalize gates that have allowed access [#3078](https://github.com/valhalla/valhalla/pull/3078)
   * ADDED: Added missing k/v pairs to taginfo.json.  Updated PR template. [#3101](https://github.com/valhalla/valhalla/pull/3101)
   * CHANGED: Serialize isochrone 'contour' properties as floating point so they match user supplied value [#3078](https://github.com/valhalla/valhalla/pull/3095)
   * NIT: Enables compiler warnings as errors in midgard module [#3104](https://github.com/valhalla/valhalla/pull/3104)
   * CHANGED: Check all tiles for nullptr that reads from graphreader to avoid fails in case tiles might be missing. [#3065](https://github.com/valhalla/valhalla/pull/3065)

## Release Date: 2021-04-21 Valhalla 3.1.1
* **Removed**
   * REMOVED: The tossing of private roads in [#1960](https://github.com/valhalla/valhalla/pull/1960) was too aggressive and resulted in a lot of no routes.  Reverted this logic.  [#2934](https://github.com/valhalla/valhalla/pull/2934)
   * REMOVED: stray references to node bindings [#3012](https://github.com/valhalla/valhalla/pull/3012)

* **Bug Fix**
   * FIXED: Fix compression_utils.cc::inflate(...) throw - make it catchable [#2839](https://github.com/valhalla/valhalla/pull/2839)
   * FIXED: Fix compiler errors if HAVE_HTTP not enabled [#2807](https://github.com/valhalla/valhalla/pull/2807)
   * FIXED: Fix alternate route serialization [#2811](https://github.com/valhalla/valhalla/pull/2811)
   * FIXED: Store restrictions in the right tile [#2781](https://github.com/valhalla/valhalla/pull/2781)
   * FIXED: Failing to write tiles because of racing directory creation [#2810](https://github.com/valhalla/valhalla/pull/2810)
   * FIXED: Regression in stopping expansion on transitions down in time-dependent routes [#2815](https://github.com/valhalla/valhalla/pull/2815)
   * FIXED: Fix crash in loki when trace_route is called with 2 locations. [#2817](https://github.com/valhalla/valhalla/pull/2817)
   * FIXED: Mark the restriction start and end as via ways to fix IsBridgingEdge function in Bidirectional Astar [#2796](https://github.com/valhalla/valhalla/pull/2796)
   * FIXED: Dont add predictive traffic to the tile if it's empty [#2826](https://github.com/valhalla/valhalla/pull/2826)
   * FIXED: Fix logic bidirectional astar to avoid double u-turns and extra detours [#2802](https://github.com/valhalla/valhalla/pull/2802)
   * FIXED: Re-enable transition cost for motorcycle profile [#2837](https://github.com/valhalla/valhalla/pull/2837)
   * FIXED: Increase limits for timedep_* algorithms. Split track_factor into edge factor and transition penalty [#2845](https://github.com/valhalla/valhalla/pull/2845)
   * FIXED: Loki was looking up the wrong costing enum for avoids [#2856](https://github.com/valhalla/valhalla/pull/2856)
   * FIXED: Fix way_ids -> graph_ids conversion for complex restrictions: handle cases when a way is split into multiple edges [#2848](https://github.com/valhalla/valhalla/pull/2848)
   * FIXED: Honor access mode while matching OSMRestriction with the graph [#2849](https://github.com/valhalla/valhalla/pull/2849)
   * FIXED: Ensure route summaries are unique among all returned route/legs [#2874](https://github.com/valhalla/valhalla/pull/2874)
   * FIXED: Fix compilation errors when boost < 1.68 and libprotobuf < 3.6  [#2878](https://github.com/valhalla/valhalla/pull/2878)
   * FIXED: Allow u-turns at no-access barriers when forced by heading [#2875](https://github.com/valhalla/valhalla/pull/2875)
   * FIXED: Fixed "No route found" error in case of multipoint request with locations near low reachability edges [#2914](https://github.com/valhalla/valhalla/pull/2914)
   * FIXED: Python bindings installation [#2751](https://github.com/valhalla/valhalla/issues/2751)
   * FIXED: Skip bindings if there's no Python development version [#2893](https://github.com/valhalla/valhalla/pull/2893)
   * FIXED: Use CMakes built-in Python variables to configure installation [#2931](https://github.com/valhalla/valhalla/pull/2931)
   * FIXED: Sometimes emitting zero-length route geometry when traffic splits edge twice [#2943](https://github.com/valhalla/valhalla/pull/2943)
   * FIXED: Fix map-match segfault when gps-points project very near a node [#2946](https://github.com/valhalla/valhalla/pull/2946)
   * FIXED: Use kServiceRoad edges while searching for ferry connection [#2933](https://github.com/valhalla/valhalla/pull/2933)
   * FIXED: Enhanced logic for IsTurnChannelManeuverCombinable [#2952](https://github.com/valhalla/valhalla/pull/2952)
   * FIXED: Restore compatibility with gcc 6.3.0, libprotobuf 3.0.0, boost v1.62.0 [#2953](https://github.com/valhalla/valhalla/pull/2953)
   * FIXED: Dont abort bidirectional a-star search if only one direction is exhausted [#2936](https://github.com/valhalla/valhalla/pull/2936)
   * FIXED: Fixed missing comma in the scripts/valhalla_build_config [#2963](https://github.com/valhalla/valhalla/pull/2963)
   * FIXED: Reverse and Multimodal Isochrones were returning forward results [#2967](https://github.com/valhalla/valhalla/pull/2967)
   * FIXED: Map-match fix for first gps-point being exactly equal to street shape-point [#2977](https://github.com/valhalla/valhalla/pull/2977)
   * FIXED: Add missing GEOS:GEOS dep to mjolnir target [#2901](https://github.com/valhalla/valhalla/pull/2901)
   * FIXED: Allow expansion into a region when not_thru_pruning is false on 2nd pass [#2978](https://github.com/valhalla/valhalla/pull/2978)
   * FIXED: Fix polygon area calculation: use Shoelace formula [#2927](https://github.com/valhalla/valhalla/pull/2927)
   * FIXED: Isochrone: orient segments/rings according to the right-hand rule [#2932](https://github.com/valhalla/valhalla/pull/2932)
   * FIXED: Parsenodes fix: check if index is out-of-bound first [#2984](https://github.com/valhalla/valhalla/pull/2984)
   * FIXED: Fix for unique-summary logic [#2996](https://github.com/valhalla/valhalla/pull/2996)
   * FIXED: Isochrone: handle origin edges properly [#2990](https://github.com/valhalla/valhalla/pull/2990)
   * FIXED: Annotations fail with returning NaN speed when the same point is duplicated in route geometry [#2992](https://github.com/valhalla/valhalla/pull/2992)
   * FIXED: Fix run_with_server.py to work on macOS [#3003](https://github.com/valhalla/valhalla/pull/3003)
   * FIXED: Removed unexpected maneuvers at sharp bends [#2968](https://github.com/valhalla/valhalla/pull/2968)
   * FIXED: Remove large number formatting for non-US countries [#3015](https://github.com/valhalla/valhalla/pull/3015)
   * FIXED: Odin undefined behaviour: handle case when xedgeuse is not initialized [#3020](https://github.com/valhalla/valhalla/pull/3020)

* **Enhancement**
   * Pedestrian crossing should be a separate TripLeg_Use [#2950](https://github.com/valhalla/valhalla/pull/2950)
   * CHANGED: Azure uses ninja as generator [#2779](https://github.com/valhalla/valhalla/pull/2779)
   * ADDED: Support for date_time type invariant for map matching [#2712](https://github.com/valhalla/valhalla/pull/2712)
   * ADDED: Add Bulgarian locale [#2825](https://github.com/valhalla/valhalla/pull/2825)
   * FIXED: No need for write permissions on tarball indices [#2822](https://github.com/valhalla/valhalla/pull/2822)
   * ADDED: nit: Links debug build with lld [#2813](https://github.com/valhalla/valhalla/pull/2813)
   * ADDED: Add costing option `use_living_streets` to avoid or favor living streets in route. [#2788](https://github.com/valhalla/valhalla/pull/2788)
   * CHANGED: Do not allocate mapped_cache vector in skadi when no elevation source is provided. [#2841](https://github.com/valhalla/valhalla/pull/2841)
   * ADDED: avoid_polygons logic [#2750](https://github.com/valhalla/valhalla/pull/2750)
   * ADDED: Added support for destination for conditional access restrictions [#2857](https://github.com/valhalla/valhalla/pull/2857)
   * CHANGED: Large sequences are now merge sorted which can be dramatically faster with certain hardware configurations. This is especially useful in speeding up the earlier stages (parsing, graph construction) of tile building [#2850](https://github.com/valhalla/valhalla/pull/2850)
   * CHANGED: When creating the initial graph edges by setting at which nodes they start and end, first mark the indices of those nodes in another sequence and then sort them by edgeid so that we can do the setting of start and end node sequentially in the edges file. This is much more efficient on certain hardware configurations [#2851](https://github.com/valhalla/valhalla/pull/2851)
   * CHANGED: Use relative cost threshold to extend search in bidirectional astar in order to find more alternates [#2868](https://github.com/valhalla/valhalla/pull/2868)
   * CHANGED: Throw an exception if directory does not exist when building traffic extract [#2871](https://github.com/valhalla/valhalla/pull/2871)
   * CHANGED: Support for ignoring multiple consecutive closures at start/end locations [#2846](https://github.com/valhalla/valhalla/pull/2846)
   * ADDED: Added sac_scale to trace_attributes output and locate edge output [#2818](https://github.com/valhalla/valhalla/pull/2818)
   * ADDED: Ukrainian language translations [#2882](https://github.com/valhalla/valhalla/pull/2882)
   * ADDED: Add support for closure annotations [#2816](https://github.com/valhalla/valhalla/pull/2816)
   * ADDED: Add costing option `service_factor`. Implement possibility to avoid or favor generic service roads in route for all costing options. [#2870](https://github.com/valhalla/valhalla/pull/2870)
   * CHANGED: Reduce stop impact cost when flow data is present [#2891](https://github.com/valhalla/valhalla/pull/2891)
   * CHANGED: Update visual compare script [#2803](https://github.com/valhalla/valhalla/pull/2803)
   * CHANGED: Service roads are not penalized for `pedestrian` costing by default. [#2898](https://github.com/valhalla/valhalla/pull/2898)
   * ADDED: Add complex mandatory restrictions support [#2766](https://github.com/valhalla/valhalla/pull/2766)
   * ADDED: Status endpoint for future status info and health checking of running service [#2907](https://github.com/valhalla/valhalla/pull/2907)
   * ADDED: Add min_level argument to valhalla_ways_to_edges [#2918](https://github.com/valhalla/valhalla/pull/2918)
   * ADDED: Adding ability to store the roundabout_exit_turn_degree to the maneuver [#2941](https://github.com/valhalla/valhalla/pull/2941)
   * ADDED: Penalize pencil point uturns and uturns at short internal edges. Note: `motorcycle` and `motor_scooter` models do not penalize on short internal edges. No new uturn penalty logic has been added to the pedestrian and bicycle costing models. [#2944](https://github.com/valhalla/valhalla/pull/2944)
   * CHANGED: Allow config object to be passed-in to path algorithms [#2949](https://github.com/valhalla/valhalla/pull/2949)
   * CHANGED: Allow disabling Werror
   * ADDED: Add ability to build Valhalla modules as STATIC libraries. [#2957](https://github.com/valhalla/valhalla/pull/2957)
   * NIT: Enables compiler warnings in part of mjolnir module [#2922](https://github.com/valhalla/valhalla/pull/2922)
   * CHANGED: Refactor isochrone/reachability forward/reverse search to reduce code repetition [#2969](https://github.com/valhalla/valhalla/pull/2969)
   * ADDED: Set the roundabout exit shape index when we are collapsing the roundabout maneuvers. [#2975](https://github.com/valhalla/valhalla/pull/2975)
   * CHANGED: Penalized closed edges if using them at start/end locations [#2964](https://github.com/valhalla/valhalla/pull/2964)
   * ADDED: Add shoulder to trace_attributes output. [#2980](https://github.com/valhalla/valhalla/pull/2980)
   * CHANGED: Refactor bidirectional astar forward/reverse search to reduce code repetition [#2970](https://github.com/valhalla/valhalla/pull/2970)
   * CHANGED: Factor for service roads is 1.0 by default. [#2988](https://github.com/valhalla/valhalla/pull/2988)
   * ADDED: Support for conditionally skipping CI runs [#2986](https://github.com/valhalla/valhalla/pull/2986)
   * ADDED: Add instructions for building valhalla on `arm64` macbook [#2997](https://github.com/valhalla/valhalla/pull/2997)
   * NIT: Enables compiler warnings in part of mjolnir module [#2995](https://github.com/valhalla/valhalla/pull/2995)
   * CHANGED: nit(rename): Renames the encoded live speed properties [#2998](https://github.com/valhalla/valhalla/pull/2998)
   * ADDED: ci: Vendors the codecov script [#3002](https://github.com/valhalla/valhalla/pull/3002)
   * CHANGED: Allow None build type [#3005](https://github.com/valhalla/valhalla/pull/3005)
   * CHANGED: ci: Build Python bindings for Mac OS [#3013](https://github.com/valhalla/valhalla/pull/3013)

## Release Date: 2021-01-25 Valhalla 3.1.0
* **Removed**
   * REMOVED: Remove Node bindings. [#2502](https://github.com/valhalla/valhalla/pull/2502)
   * REMOVED: appveyor builds. [#2550](https://github.com/valhalla/valhalla/pull/2550)
   * REMOVED: Removed x86 CI builds. [#2792](https://github.com/valhalla/valhalla/pull/2792)

* **Bug Fix**
   * FIXED: Crazy ETAs.  If a way has forward speed with no backward speed and it is not oneway, then we must set the default speed.  The reverse logic applies as well.  If a way has no backward speed but has a forward speed and it is not a oneway, then set the default speed. [#2102](https://github.com/valhalla/valhalla/pull/2102)
   * FIXED: Map matching elapsed times spliced amongst different legs and discontinuities are now correct [#2104](https://github.com/valhalla/valhalla/pull/2104)
   * FIXED: Date time information is now propagated amongst different legs and discontinuities [#2107](https://github.com/valhalla/valhalla/pull/2107)
   * FIXED: Adds support for geos-3.8 c++ api [#2021](https://github.com/valhalla/valhalla/issues/2021)
   * FIXED: Updated the osrm serializer to not set junction name for osrm origin/start maneuver - this is not helpful since we are not transitioning through the intersection.  [#2121](https://github.com/valhalla/valhalla/pull/2121)
   * FIXED: Removes precomputing of edge-costs which lead to wrong results [#2120](https://github.com/valhalla/valhalla/pull/2120)
   * FIXED: Complex turn-restriction invalidates edge marked as kPermanent [#2103](https://github.com/valhalla/valhalla/issues/2103)
   * FIXED: Fixes bug with inverted time-restriction parsing [#2167](https://github.com/valhalla/valhalla/pull/2167)
   * FIXED: Fixed several bugs with numeric underflow in map-matching trip durations. These may
     occur when serializing match results where adjacent trace points appear out-of-sequence on the
     same edge [#2178](https://github.com/valhalla/valhalla/pull/2178)
     - `MapMatcher::FormPath` now catches route discontinuities on the same edge when the distance
       percentage along don't agree. The trip leg builder builds disconnected legs on a single edge
       to avoid duration underflow.
     - Correctly populate edge groups when matching results contain loops. When a loop occurs,
       the leg builder now starts at the correct edge where the loop ends, and correctly accounts
       for any contained edges.
     - Duration over-trimming at the terminating edge of a match.
   * FIXED: Increased internal precision of time tracking per edge and maneuver so that maneuver times sum to the same time represented in the leg summary [#2195](https://github.com/valhalla/valhalla/pull/2195)
   * FIXED: Tagged speeds were not properly marked. We were not using forward and backward speeds to flag if a speed is tagged or not.  Should not update turn channel speeds if we are not inferring them.  Added additional logic to handle PH in the conditional restrictions. Do not update stop impact for ramps if they are marked as internal. [#2198](https://github.com/valhalla/valhalla/pull/2198)
   * FIXED: Fixed the sharp turn phrase [#2226](https://github.com/valhalla/valhalla/pull/2226)
   * FIXED: Protect against duplicate points in the input or points that snap to the same location resulting in `nan` times for the legs of the map match (of a 0 distance route) [#2229](https://github.com/valhalla/valhalla/pull/2229)
   * FIXED: Improves restriction check on briding edge in Bidirectional Astar [#2228](https://github.com/valhalla/valhalla/pull/2242)
   * FIXED: Allow nodes at location 0,0 [#2245](https://github.com/valhalla/valhalla/pull/2245)
   * FIXED: Fix RapidJSON compiler warnings and naming conflict [#2249](https://github.com/valhalla/valhalla/pull/2249)
   * FIXED: Fixed bug in resample_spherical_polyline where duplicate successive lat,lng locations in the polyline resulting in `nan` for the distance computation which shortcuts further sampling [#2239](https://github.com/valhalla/valhalla/pull/2239)
   * FIXED: Update exit logic for non-motorways [#2252](https://github.com/valhalla/valhalla/pull/2252)
   * FIXED: Transition point map-matching. When match results are on a transition point, we search for the sibling nodes at that transition and snap it to the corresponding edges in the route. [#2258](https://github.com/valhalla/valhalla/pull/2258)
   * FIXED: Fixed verbal multi-cue logic [#2270](https://github.com/valhalla/valhalla/pull/2270)
   * FIXED: Fixed Uturn cases when a not_thru edge is connected to the origin edge. [#2272](https://github.com/valhalla/valhalla/pull/2272)
   * FIXED: Update intersection classes in osrm response to not label all ramps as motorway [#2279](https://github.com/valhalla/valhalla/pull/2279)
   * FIXED: Fixed bug in mapmatcher when interpolation point goes before the first valid match or after the last valid match. Such behavior usually leads to discontinuity in matching. [#2275](https://github.com/valhalla/valhalla/pull/2275)
   * FIXED: Fixed an issue for time_allowed logic.  Previously we returned false on the first time allowed restriction and did not check them all. Added conditional restriction gurka test and datetime optional argument to gurka header file. [#2286](https://github.com/valhalla/valhalla/pull/2286)
   * FIXED: Fixed an issue for date ranges.  For example, for the range Jan 04 to Jan 02 we need to test to end of the year and then from the first of the year to the end date.  Also, fixed an emergency tag issue.  We should only set the use to emergency if all other access is off. [#2290](https://github.com/valhalla/valhalla/pull/2290)
   * FIXED: Found a few issues with the initial ref and direction logic for ways.  We were overwriting the refs with directionals to the name_offset_map instead of concatenating them together.  Also, we did not allow for blank entries for GetTagTokens. [#2298](https://github.com/valhalla/valhalla/pull/2298)
   * FIXED: Fixed an issue where MatchGuidanceViewJunctions is only looking at the first edge. Set the data_id for guidance views to the changeset id as it is already being populated. Also added test for guidance views. [#2303](https://github.com/valhalla/valhalla/pull/2303)
   * FIXED: Fixed a problem with live speeds where live speeds were being used to determine access, even when a live
   speed (current time) route wasn't what was requested. [#2311](https://github.com/valhalla/valhalla/pull/2311)
   * FIXED: Fix break/continue typo in search filtering [#2317](https://github.com/valhalla/valhalla/pull/2317)
   * FIXED: Fix a crash in trace_route due to iterating past the end of a vector. [#2322](https://github.com/valhalla/valhalla/pull/2322)
   * FIXED: Don't allow timezone information in the local date time string attached at each location. [#2312](https://github.com/valhalla/valhalla/pull/2312)
   * FIXED: Fix short route trimming in bidirectional astar [#2323](https://github.com/valhalla/valhalla/pull/2323)
   * FIXED: Fix shape trimming in leg building for snap candidates that lie within the margin of rounding error [#2326](https://github.com/valhalla/valhalla/pull/2326)
   * FIXED: Fixes route duration underflow with traffic data [#2325](https://github.com/valhalla/valhalla/pull/2325)
   * FIXED: Parse mtb:scale tags and set bicycle access if present [#2117](https://github.com/valhalla/valhalla/pull/2117)
   * FIXED: Fixed segfault.  Shape was missing from options for valhalla_path_comparison and valhalla_run_route.  Also, costing options was missing in valhalla_path_comparison. [#2343](https://github.com/valhalla/valhalla/pull/2343)
   * FIXED: Handle decimal numbers with zero-value mantissa properly in Lua [#2355](https://github.com/valhalla/valhalla/pull/2355)
   * FIXED: Many issues that resulted in discontinuities, failed matches or incorrect time/duration for map matching requests. [#2292](https://github.com/valhalla/valhalla/pull/2292)
   * FIXED: Seeing segfault when loading large osmdata data files before loading LuaJit. LuaJit fails to create luaL_newstate() Ref: [#2158](https://github.com/ntop/ntopng/issues/2158) Resolution is to load LuaJit before loading the data files. [#2383](https://github.com/valhalla/valhalla/pull/2383)
   * FIXED: Store positive/negative OpenLR offsets in bucketed form [#2405](https://github.com/valhalla/valhalla/2405)
   * FIXED: Fix on map-matching return code when breakage distance limitation exceeds. Instead of letting the request goes into meili and fails in finding a route, we check the distance in loki and early return with exception code 172. [#2406](https://github.com/valhalla/valhalla/pull/2406)
   * FIXED: Don't create edges for portions of ways that are doubled back on themselves as this confuses opposing edge index computations [#2385](https://github.com/valhalla/valhalla/pull/2385)
   * FIXED: Protect against nan in uniform_resample_spherical_polyline. [#2431](https://github.com/valhalla/valhalla/pull/2431)
   * FIXED: Obvious maneuvers. [#2436](https://github.com/valhalla/valhalla/pull/2436)
   * FIXED: Base64 encoding/decoding [#2452](https://github.com/valhalla/valhalla/pull/2452)
   * FIXED: Added post roundabout instruction when enter/exit roundabout maneuvers are combined [#2454](https://github.com/valhalla/valhalla/pull/2454)
   * FIXED: openlr: Explicitly check for linear reference option for Valhalla serialization. [#2458](https://github.com/valhalla/valhalla/pull/2458)
   * FIXED: Fix segfault: Do not combine last turn channel maneuver. [#2463](https://github.com/valhalla/valhalla/pull/2463)
   * FIXED: Remove extraneous whitespaces from ja-JP.json. [#2471](https://github.com/valhalla/valhalla/pull/2471)
   * FIXED: Checks protobuf serialization/parsing success [#2477](https://github.com/valhalla/valhalla/pull/2477)
   * FIXED: Fix dereferencing of end for std::lower_bound in sequence and possible UB [#2488](https://github.com/valhalla/valhalla/pull/2488)
   * FIXED: Make tile building reproducible: fix UB-s [#2480](https://github.com/valhalla/valhalla/pull/2480)
   * FIXED: Zero initialize EdgeInfoInner.spare0_. Uninitialized spare0_ field produced UB which causes gurka_reproduce_tile_build to fail intermittently. [#2499](https://github.com/valhalla/valhalla/pull/2499)
   * FIXED: Drop unused CHANGELOG validation script, straggling NodeJS references [#2506](https://github.com/valhalla/valhalla/pull/2506)
   * FIXED: Fix missing nullptr checks in graphreader and loki::Reach (causing segfault during routing with not all levels of tiles available) [#2504](https://github.com/valhalla/valhalla/pull/2504)
   * FIXED: Fix mismatch of triplegedge roadclass and directededge roadclass [#2507](https://github.com/valhalla/valhalla/pull/2507)
   * FIXED: Improve german destination_verbal_alert phrases [#2509](https://github.com/valhalla/valhalla/pull/2509)
   * FIXED: Undefined behavior cases discovered with undefined behavior sanitizer tool. [#2498](https://github.com/valhalla/valhalla/pull/2498)
   * FIXED: Fixed logic so verbal keep instructions use branch exit sign info for ramps [#2520](https://github.com/valhalla/valhalla/pull/2520)
   * FIXED: Fix bug in trace_route for uturns causing garbage coordinates [#2517](https://github.com/valhalla/valhalla/pull/2517)
   * FIXED: Simplify heading calculation for turn type. Remove undefined behavior case. [#2513](https://github.com/valhalla/valhalla/pull/2513)
   * FIXED: Always set costing name even if one is not provided for osrm serializer weight_name. [#2528](https://github.com/valhalla/valhalla/pull/2528)
   * FIXED: Make single-thread tile building reproducible: fix seed for shuffle, use concurrency configuration from the mjolnir section. [#2515](https://github.com/valhalla/valhalla/pull/2515)
   * FIXED: More Windows compatibility: build tiles and some run actions work now (including CI tests) [#2300](https://github.com/valhalla/valhalla/issues/2300)
   * FIXED: Transcoding of c++ location to pbf location used path edges in the place of filtered edges. [#2542](https://github.com/valhalla/valhalla/pull/2542)
   * FIXED: Add back whitelisting action types. [#2545](https://github.com/valhalla/valhalla/pull/2545)
   * FIXED: Allow uturns for truck costing now that we have derived deadends marked in the edge label [#2559](https://github.com/valhalla/valhalla/pull/2559)
   * FIXED: Map matching uturn trimming at the end of an edge where it wasn't needed. [#2558](https://github.com/valhalla/valhalla/pull/2558)
   * FIXED: Multicue enter roundabout [#2556](https://github.com/valhalla/valhalla/pull/2556)
   * FIXED: Changed reachability computation to take into account live speed [#2597](https://github.com/valhalla/valhalla/pull/2597)
   * FIXED: Fixed a bug where the temp files were not getting read in if you started with the construct edges or build phase for valhalla_build_tiles. [#2601](https://github.com/valhalla/valhalla/pull/2601)
   * FIXED: Updated fr-FR.json with partial translations. [#2605](https://github.com/valhalla/valhalla/pull/2605)
   * FIXED: Removed superfluous const qualifier from odin/signs [#2609](https://github.com/valhalla/valhalla/pull/2609)
   * FIXED: Internal maneuver placement [#2600](https://github.com/valhalla/valhalla/pull/2600)
   * FIXED: Complete fr-FR.json locale. [#2614](https://github.com/valhalla/valhalla/pull/2614)
   * FIXED: Don't truncate precision in polyline encoding [#2632](https://github.com/valhalla/valhalla/pull/2632)
   * FIXED: Fix all compiler warnings in sif and set to -Werror [#2642](https://github.com/valhalla/valhalla/pull/2642)
   * FIXED: Remove unnecessary maneuvers to continue straight [#2647](https://github.com/valhalla/valhalla/pull/2647)
   * FIXED: Linear reference support in route/mapmatch apis (FOW, FRC, bearing, and number of references) [#2645](https://github.com/valhalla/valhalla/pull/2645)
   * FIXED: Ambiguous local to global (with timezone information) date time conversions now all choose to use the later time instead of throwing unhandled exceptions [#2665](https://github.com/valhalla/valhalla/pull/2665)
   * FIXED: Overestimated reach caused be reenquing transition nodes without checking that they had been already expanded [#2670](https://github.com/valhalla/valhalla/pull/2670)
   * FIXED: Build with C++17 standard. Deprecated function calls are substituted with new ones. [#2669](https://github.com/valhalla/valhalla/pull/2669)
   * FIXED: Improve German post_transition_verbal instruction [#2677](https://github.com/valhalla/valhalla/pull/2677)
   * FIXED: Lane updates.  Add the turn lanes to all edges of the way.  Do not "enhance" turn lanes if they are part of a complex restriction.  Moved ProcessTurnLanes after UpdateManeuverPlacementForInternalIntersectionTurns.  Fix for a missing "uturn" indication for intersections on the previous maneuver, we were serializing an empty list. [#2679](https://github.com/valhalla/valhalla/pull/2679)
   * FIXED: Fixes OpenLr serialization [#2688](https://github.com/valhalla/valhalla/pull/2688)
   * FIXED: Internal edges can't be also a ramp or a turn channel.  Also, if an edge is marked as ramp and turn channel mark it as a ramp.  [#2689](https://github.com/valhalla/valhalla/pull/2689)
   * FIXED: Check that speeds are equal for the edges going in the same direction while buildig shortcuts [#2691](https://github.com/valhalla/valhalla/pull/2691)
   * FIXED: Missing fork or bear instruction [#2683](https://github.com/valhalla/valhalla/pull/2683)
   * FIXED: Eliminate null pointer dereference in GraphReader::AreEdgesConnected [#2695](https://github.com/valhalla/valhalla/issues/2695)
   * FIXED: Fix polyline simplification float/double comparison [#2698](https://github.com/valhalla/valhalla/issues/2698)
   * FIXED: Weights were sometimes negative due to incorrect updates to elapsed_cost [#2702](https://github.com/valhalla/valhalla/pull/2702)
   * FIXED: Fix bidirectional route failures at deadends [#2705](https://github.com/valhalla/valhalla/pull/2705)
   * FIXED: Updated logic to call out a non-obvious turn [#2708](https://github.com/valhalla/valhalla/pull/2708)
   * FIXED: valhalla_build_statistics multithreaded mode fixed [#2707](https://github.com/valhalla/valhalla/pull/2707)
   * FIXED: If infer_internal_intersections is true then allow internals that are also ramps or TCs. Without this we produce an extra continue maneuver.  [#2710](https://github.com/valhalla/valhalla/pull/2710)
   * FIXED: We were routing down roads that should be destination only. Now we mark roads with motor_vehicle=destination and motor_vehicle=customers or access=destination and access=customers as destination only. [#2722](https://github.com/valhalla/valhalla/pull/2722)
   * FIXED: Replace all Python2 print statements with Python3 syntax [#2716](https://github.com/valhalla/valhalla/issues/2716)
   * FIXED: Some HGT files not found [#2723](https://github.com/valhalla/valhalla/issues/2723)
   * FIXED: Fix PencilPointUturn detection by removing short-edge check and updating angle threshold [#2725](https://github.com/valhalla/valhalla/issues/2725)
   * FIXED: Fix invalid continue/bear maneuvers [#2729](https://github.com/valhalla/valhalla/issues/2729)
   * FIXED: Fixes an issue that lead to double turns within a very short distance, when instead, it should be a u-turn. We now collapse double L turns or double R turns in short non-internal intersections to u-turns. [#2740](https://github.com/valhalla/valhalla/pull/2740)
   * FIXED: fixes an issue that lead to adding an extra maneuver. We now combine a current maneuver short length non-internal edges (left or right) with the next maneuver that is a kRampStraight. [#2741](https://github.com/valhalla/valhalla/pull/2741)
   * FIXED: Reduce verbose instructions by collapsing small end ramp forks [#2762](https://github.com/valhalla/valhalla/issues/2762)
   * FIXED: Remove redundant return statements [#2776](https://github.com/valhalla/valhalla/pull/2776)
   * FIXED: Added unit test for BuildAdminFromPBF() to test GEOS 3.9 update. [#2787](https://github.com/valhalla/valhalla/pull/2787)
   * FIXED: Add support for geos-3.9 c++ api [#2739](https://github.com/valhalla/valhalla/issues/2739)
   * FIXED: Fix check for live speed validness [#2797](https://github.com/valhalla/valhalla/pull/2797)

* **Enhancement**
   * ADDED: Matrix of Bike Share [#2590](https://github.com/valhalla/valhalla/pull/2590)
   * ADDED: Add ability to provide custom implementation for candidate collection in CandidateQuery. [#2328](https://github.com/valhalla/valhalla/pull/2328)
   * ADDED: Cancellation of tile downloading. [#2319](https://github.com/valhalla/valhalla/pull/2319)
   * ADDED: Return the coordinates of the nodes isochrone input locations snapped to [#2111](https://github.com/valhalla/valhalla/pull/2111)
   * ADDED: Allows more complicated routes in timedependent a-star before timing out [#2068](https://github.com/valhalla/valhalla/pull/2068)
   * ADDED: Guide signs and junction names [#2096](https://github.com/valhalla/valhalla/pull/2096)
   * ADDED: Added a bool to the config indicating whether to use commercially set attributes.  Added logic to not call IsIntersectionInternal if this is a commercial data set.  [#2132](https://github.com/valhalla/valhalla/pull/2132)
   * ADDED: Removed commercial data set bool to the config and added more knobs for data.  Added infer_internal_intersections, infer_turn_channels, apply_country_overrides, and use_admin_db.  [#2173](https://github.com/valhalla/valhalla/pull/2173)
   * ADDED: Allow using googletest in unit tests and convert all tests to it (old test.cc is completely removed). [#2128](https://github.com/valhalla/valhalla/pull/2128)
   * ADDED: Add guidance view capability. [#2209](https://github.com/valhalla/valhalla/pull/2209)
   * ADDED: Collect turn cost information as path is formed so that it can be serialized out for trace attributes or osrm flavored intersections. Also add shape_index to osrm intersections. [#2207](https://github.com/valhalla/valhalla/pull/2207)
   * ADDED: Added alley factor to autocost.  Factor is defaulted at 1.0f or do not avoid alleys. [#2246](https://github.com/valhalla/valhalla/pull/2246)
   * ADDED: Support unlimited speed limits where maxspeed=none. [#2251](https://github.com/valhalla/valhalla/pull/2251)
   * ADDED: Implement improved Reachability check using base class Dijkstra. [#2243](https://github.com/valhalla/valhalla/pull/2243)
   * ADDED: Gurka integration test framework with ascii-art maps [#2244](https://github.com/valhalla/valhalla/pull/2244)
   * ADDED: Add to the stop impact when transitioning from higher to lower class road and we are not on a turn channel or ramp. Also, penalize lefts when driving on the right and vice versa. [#2282](https://github.com/valhalla/valhalla/pull/2282)
   * ADDED: Added reclassify_links, use_direction_on_ways, and allow_alt_name as config options.  If `use_direction_on_ways = true` then use `direction` and `int_direction` on the way to update the directional for the `ref` and `int_ref`.  Also, copy int_efs to the refs. [#2285](https://github.com/valhalla/valhalla/pull/2285)
   * ADDED: Add support for live traffic. [#2268](https://github.com/valhalla/valhalla/pull/2268)
   * ADDED: Implement per-location search filters for functional road class and forms of way. [#2289](https://github.com/valhalla/valhalla/pull/2289)
   * ADDED: Approach, multi-cue, and length updates [#2313](https://github.com/valhalla/valhalla/pull/2313)
   * ADDED: Speed up timezone differencing calculation if cache is provided. [#2316](https://github.com/valhalla/valhalla/pull/2316)
   * ADDED: Added rapidjson/schema.h to baldr/rapidjson_util.h to make it available for use within valhalla. [#2330](https://github.com/valhalla/valhalla/issues/2330)
   * ADDED: Support decimal precision for height values in elevation service. Also support polyline5 for encoded polylines input and output to elevation service. [#2324](https://github.com/valhalla/valhalla/pull/2324)
   * ADDED: Use both imminent and distant verbal multi-cue phrases. [#2353](https://github.com/valhalla/valhalla/pull/2353)
   * ADDED: Split parsing stage into 3 separate stages. [#2339](https://github.com/valhalla/valhalla/pull/2339)
   * CHANGED: Speed up graph enhancing by avoiding continuous unordered_set rebuilding [#2349](https://github.com/valhalla/valhalla/pull/2349)
   * CHANGED: Skip calling out to Lua for nodes/ways/relations with not tags - speeds up parsing. [#2351](https://github.com/valhalla/valhalla/pull/2351)
   * CHANGED: Switch to LuaJIT for lua scripting - speeds up file parsing [#2352](https://github.com/valhalla/valhalla/pull/2352)
   * ADDED: Ability to create OpenLR records from raw data. [#2356](https://github.com/valhalla/valhalla/pull/2356)
   * ADDED: Revamp length phrases [#2359](https://github.com/valhalla/valhalla/pull/2359)
   * CHANGED: Do not allocate memory in skadi if we don't need it. [#2373](https://github.com/valhalla/valhalla/pull/2373)
   * CHANGED: Map matching: throw error (443/NoSegment) when no candidate edges are available. [#2370](https://github.com/valhalla/valhalla/pull/2370/)
   * ADDED: Add sk-SK.json (slovak) localization file. [#2376](https://github.com/valhalla/valhalla/pull/2376)
   * ADDED: Extend roundabout phrases. [#2378](https://github.com/valhalla/valhalla/pull/2378)
   * ADDED: More roundabout phrase tests. [#2382](https://github.com/valhalla/valhalla/pull/2382)
   * ADDED: Update the turn and continue phrases to include junction names and guide signs. [#2386](https://github.com/valhalla/valhalla/pull/2386)
   * ADDED: Add the remaining guide sign toward phrases [#2389](https://github.com/valhalla/valhalla/pull/2389)
   * ADDED: The ability to allow immediate uturns at trace points in a map matching request [#2380](https://github.com/valhalla/valhalla/pull/2380)
   * ADDED: Add utility functions to Signs. [#2390](https://github.com/valhalla/valhalla/pull/2390)
   * ADDED: Unified time tracking for all algorithms that support time-based graph expansion. [#2278](https://github.com/valhalla/valhalla/pull/2278)
   * ADDED: Add rail_ferry use and costing. [#2408](https://github.com/valhalla/valhalla/pull/2408)
   * ADDED: `street_side_max_distance`, `display_lat` and `display_lon` to `locations` in input for better control of routing side of street [#1769](https://github.com/valhalla/valhalla/pull/1769)
   * ADDED: Add additional exit phrases. [#2421](https://github.com/valhalla/valhalla/pull/2421)
   * ADDED: Add Japanese locale, update German. [#2432](https://github.com/valhalla/valhalla/pull/2432)
   * ADDED: Gurka expect_route refactor [#2435](https://github.com/valhalla/valhalla/pull/2435)
   * ADDED: Add option to suppress roundabout exits [#2437](https://github.com/valhalla/valhalla/pull/2437)
   * ADDED: Add Greek locale. [#2438](https://github.com/valhalla/valhalla/pull/2438)
   * ADDED (back): Support for 64bit wide way ids in the edgeinfo structure with no impact to size for data sources with ids 32bits wide. [#2422](https://github.com/valhalla/valhalla/pull/2422)
   * ADDED: Support for 64bit osm node ids in parsing stage of tile building [#2422](https://github.com/valhalla/valhalla/pull/2422)
   * CHANGED: Point2/PointLL are now templated to allow for higher precision coordinate math when desired [#2429](https://github.com/valhalla/valhalla/pull/2429)
   * ADDED: Optional OpenLR Encoded Path Edges in API Response [#2424](https://github.com/valhalla/valhalla/pull/2424)
   * ADDED: Add explicit include for sstream to be compatible with msvc_x64 toolset. [#2449](https://github.com/valhalla/valhalla/pull/2449)
   * ADDED: Properly split returned path if traffic conditions change partway along edges [#2451](https://github.com/valhalla/valhalla/pull/2451/files)
   * ADDED: Add Dutch locale. [#2464](https://github.com/valhalla/valhalla/pull/2464)
   * ADDED: Check with address sanititizer in CI. Add support for undefined behavior sanitizer. [#2487](https://github.com/valhalla/valhalla/pull/2487)
   * ADDED: Ability to recost a path and increased cost/time details along the trippath and json output [#2425](https://github.com/valhalla/valhalla/pull/2425)
   * ADDED: Add the ability to do bikeshare based (ped/bike) multimodal routing [#2031](https://github.com/valhalla/valhalla/pull/2031)
   * ADDED: Route through restrictions enabled by introducing a costing option. [#2469](https://github.com/valhalla/valhalla/pull/2469)
   * ADDED: Migrated to Ubuntu 20.04 base-image [#2508](https://github.com/valhalla/valhalla/pull/2508)
   * CHANGED: Speed up parseways stage by avoiding multiple string comparisons [#2518](https://github.com/valhalla/valhalla/pull/2518)
   * CHANGED: Speed up enhance stage by avoiding GraphTileBuilder copying [#2468](https://github.com/valhalla/valhalla/pull/2468)
   * ADDED: Costing options now includes shortest flag which favors shortest path routes [#2555](https://github.com/valhalla/valhalla/pull/2555)
   * ADDED: Incidents in intersections [#2547](https://github.com/valhalla/valhalla/pull/2547)
   * CHANGED: Refactor mapmatching configuration to use a struct (instead of `boost::property_tree::ptree`). [#2485](https://github.com/valhalla/valhalla/pull/2485)
   * ADDED: Save exit maneuver's begin heading when combining enter & exit roundabout maneuvers. [#2554](https://github.com/valhalla/valhalla/pull/2554)
   * ADDED: Added new urban flag that can be set if edge is within city boundaries to data processing; new use_urban_tag config option; added to osrm response within intersections. [#2522](https://github.com/valhalla/valhalla/pull/2522)
   * ADDED: Parses OpenLr of type PointAlongLine [#2565](https://github.com/valhalla/valhalla/pull/2565)
   * ADDED: Use edge.is_urban is set for serializing is_urban. [#2568](https://github.com/valhalla/valhalla/pull/2568)
   * ADDED: Added new rest/service area uses on the edge. [#2533](https://github.com/valhalla/valhalla/pull/2533)
   * ADDED: Dependency cache for Azure [#2567](https://github.com/valhalla/valhalla/pull/2567)
   * ADDED: Added flexibility to remove the use of the admindb and to use the country and state iso from the tiles; [#2579](https://github.com/valhalla/valhalla/pull/2579)
   * ADDED: Added toll gates and collection points (gantry) to the node;  [#2532](https://github.com/valhalla/valhalla/pull/2532)
   * ADDED: Added osrm serialization for rest/service areas and admins. [#2594](https://github.com/valhalla/valhalla/pull/2594)
   * CHANGED: Improved Russian localization; [#2593](https://github.com/valhalla/valhalla/pull/2593)
   * ADDED: Support restricted class in intersection annotations [#2589](https://github.com/valhalla/valhalla/pull/2589)
   * ADDED: Added trail type trace [#2606](https://github.com/valhalla/valhalla/pull/2606)
   * ADDED: Added tunnel names to the edges as a tagged name.  [#2608](https://github.com/valhalla/valhalla/pull/2608)
   * CHANGED: Moved incidents to the trip leg and cut the shape of the leg at that location [#2610](https://github.com/valhalla/valhalla/pull/2610)
   * ADDED: Costing option to ignore_closures when routing with current flow [#2615](https://github.com/valhalla/valhalla/pull/2615)
   * ADDED: Cross-compilation ability with MinGW64 [#2619](https://github.com/valhalla/valhalla/pull/2619)
   * ADDED: Defines the incident tile schema and incident metadata [#2620](https://github.com/valhalla/valhalla/pull/2620)
   * ADDED: Moves incident serializer logic into a generic serializer [#2621](https://github.com/valhalla/valhalla/pull/2621)
   * ADDED: Incident loading singleton for continually refreshing incident tiles [#2573](https://github.com/valhalla/valhalla/pull/2573)
   * ADDED: One shot mode to valhalla_service so you can run a single request of any type without starting a server [#2624](https://github.com/valhalla/valhalla/pull/2624)
   * ADDED: Adds text instructions to OSRM output [#2625](https://github.com/valhalla/valhalla/pull/2625)
   * ADDED: Adds support for alternate routes [#2626](https://github.com/valhalla/valhalla/pull/2626)
   * CHANGED: Switch Python bindings generator from boost.python to header-only pybind11[#2644](https://github.com/valhalla/valhalla/pull/2644)
   * ADDED: Add support of input file for one-shot mode of valhalla_service [#2648](https://github.com/valhalla/valhalla/pull/2648)
   * ADDED: Linear reference support to locate api [#2645](https://github.com/valhalla/valhalla/pull/2645)
   * ADDED: Implemented OSRM-like turn duration calculation for car. Uses it now in auto costing. [#2651](https://github.com/valhalla/valhalla/pull/2651)
   * ADDED: Enhanced turn lane information in guidance [#2653](https://github.com/valhalla/valhalla/pull/2653)
   * ADDED: `top_speed` option for all motorized vehicles [#2667](https://github.com/valhalla/valhalla/issues/2667)
   * CHANGED: Move turn_lane_direction helper to odin/util [#2675](https://github.com/valhalla/valhalla/pull/2675)
   * ADDED: Add annotations to osrm response including speed limits, unit and sign conventions [#2668](https://github.com/valhalla/valhalla/pull/2668)
   * ADDED: Added functions for predicted speeds encoding-decoding [#2674](https://github.com/valhalla/valhalla/pull/2674)
   * ADDED: Time invariant routing via the bidirectional algorithm. This has the effect that when time dependent routes (arrive_by and depart_at) fall back to bidirectional due to length restrictions they will actually use the correct time of day for one of the search directions [#2660](https://github.com/valhalla/valhalla/pull/2660)
   * ADDED: If the length of the edge is greater than kMaxEdgeLength, then consider this a catastrophic error if the should_error bool is true in the set_length function. [#2678](https://github.com/valhalla/valhalla/pull/2678)
   * ADDED: Moved lat,lon coordinates structures from single to double precision. Improves geometry accuracy noticibly at zooms above 17 as well as coordinate snapping and any other geometric operations. Adds about a 2% performance penalty for standard routes. Graph nodes now have 7 digits of precision.  [#2693](https://github.com/valhalla/valhalla/pull/2693)
   * ADDED: Added signboards to guidance views.  [#2687](https://github.com/valhalla/valhalla/pull/2687)
   * ADDED: Regular speed on shortcut edges is calculated with turn durations taken into account. Truck, motorcycle and motorscooter profiles use OSRM-like turn duration. [#2662](https://github.com/valhalla/valhalla/pull/2662)
   * CHANGED: Remove astar algorithm and replace its use with timedep_forward as its redundant [#2706](https://github.com/valhalla/valhalla/pull/2706)
   * ADDED: Recover and recost all shortcuts in final path for bidirectional astar algorithm [#2711](https://github.com/valhalla/valhalla/pull/2711)
   * ADDED: An option for shortcut recovery to be cached at start up to reduce the time it takes to do so on the fly [#2714](https://github.com/valhalla/valhalla/pull/2714)
   * ADDED: If width <= 1.9 then no access for auto, truck, bus, taxi, emergency and hov. [#2713](https://github.com/valhalla/valhalla/pull/2713)
   * ADDED: Centroid/Converge/Rendezvous/Meet API which allows input locations to find a least cost convergence point from all locations [#2734](https://github.com/valhalla/valhalla/pull/2734)
   * ADDED: Added support to process the sump_buster tag.  Also, fixed a few small access bugs for nodes. [#2731](https://github.com/valhalla/valhalla/pull/2731)
   * ADDED: Log message if failed to create tiles directory. [#2738](https://github.com/valhalla/valhalla/pull/2738)
   * CHANGED: Tile memory is only owned by the GraphTile rather than shared amongst copies of the graph tile (in GraphReader and TileCaches). [#2340](https://github.com/valhalla/valhalla/pull/2340)
   * ADDED: Add Estonian locale. [#2748](https://github.com/valhalla/valhalla/pull/2748)
   * CHANGED: Handle GraphTile objects as smart pointers [#2703](https://github.com/valhalla/valhalla/pull/2703)
   * CHANGED: Improve stability with no RTTI build [#2759](https://github.com/valhalla/valhalla/pull/2759) and [#2760](https://github.com/valhalla/valhalla/pull/2760)
   * CHANGED: Change generic service roads to a new Use=kServiceRoad. This is for highway=service without other service= tags (such as driveway, alley, parking aisle) [#2419](https://github.com/valhalla/valhalla/pull/2419)
   * ADDED: Isochrones support isodistance lines as well [#2699](https://github.com/valhalla/valhalla/pull/2699)
   * ADDED: Add support for ignoring live traffic closures for waypoints [#2685](https://github.com/valhalla/valhalla/pull/2685)
   * ADDED: Add use_distance to auto cost to allow choosing between two primary cost components, time or distance [#2771](https://github.com/valhalla/valhalla/pull/2771)
   * CHANGED: nit: Enables compiler warnings in part of loki module [#2767](https://github.com/valhalla/valhalla/pull/2767)
   * CHANGED: Reducing the number of uturns by increasing the cost to for them to 9.5f. Note: Did not increase the cost for motorcycles or motorscooters. [#2770](https://github.com/valhalla/valhalla/pull/2770)
   * ADDED: Add option to use thread-safe GraphTile's reference counter. [#2772](https://github.com/valhalla/valhalla/pull/2772)
   * CHANGED: nit: Enables compiler warnings in part of thor module [#2768](https://github.com/valhalla/valhalla/pull/2768)
   * ADDED: Add costing option `use_tracks` to avoid or favor tracks in route. [#2769](https://github.com/valhalla/valhalla/pull/2769)
   * CHANGED: chore: Updates libosmium [#2786](https://github.com/valhalla/valhalla/pull/2786)
   * CHANGED: Optimize double bucket queue to reduce memory reallocations. [#2719](https://github.com/valhalla/valhalla/pull/2719)
   * CHANGED: Collapse merge maneuvers [#2773](https://github.com/valhalla/valhalla/pull/2773)
   * CHANGED: Add shortcuts to the tiles' bins so we can find them when doing spatial lookups. [#2744](https://github.com/valhalla/valhalla/pull/2744)

## Release Date: 2019-11-21 Valhalla 3.0.9
* **Bug Fix**
   * FIXED: Changed reachability computation to consider both directions of travel wrt candidate edges [#1965](https://github.com/valhalla/valhalla/pull/1965)
   * FIXED: toss ways where access=private and highway=service and service != driveway. [#1960](https://github.com/valhalla/valhalla/pull/1960)
   * FIXED: Fix search_cutoff check in loki correlate_node. [#2023](https://github.com/valhalla/valhalla/pull/2023)
   * FIXED: Computes notion of a deadend at runtime in bidirectional a-star which fixes no-route with a complicated u-turn. [#1982](https://github.com/valhalla/valhalla/issues/1982)
   * FIXED: Fix a bug with heading filter at nodes. [#2058](https://github.com/valhalla/valhalla/pull/2058)
   * FIXED: Bug in map matching continuity checking such that continuity must only be in the forward direction. [#2029](https://github.com/valhalla/valhalla/pull/2029)
   * FIXED: Allow setting the time for map matching paths such that the time is used for speed lookup. [#2030](https://github.com/valhalla/valhalla/pull/2030)
   * FIXED: Don't use density factor for transition cost when user specified flag disables flow speeds. [#2048](https://github.com/valhalla/valhalla/pull/2048)
   * FIXED: Map matching trace_route output now allows for discontinuities in the match though multi match is not supported in valhalla route output. [#2049](https://github.com/valhalla/valhalla/pull/2049)
   * FIXED: Allows routes with no time specified to use time conditional edges and restrictions with a flag denoting as much [#2055](https://github.com/valhalla/valhalla/pull/2055)
   * FIXED: Fixed a bug with 'current' time type map matches. [#2060](https://github.com/valhalla/valhalla/pull/2060)
   * FIXED: Fixed a bug with time dependent expansion in which the expansion distance heuristic was not being used. [#2064](https://github.com/valhalla/valhalla/pull/2064)

* **Enhancement**
   * ADDED: Establish pinpoint test pattern [#1969](https://github.com/valhalla/valhalla/pull/1969)
   * ADDED: Suppress relative direction in ramp/exit instructions if it matches driving side of street [#1990](https://github.com/valhalla/valhalla/pull/1990)
   * ADDED: Added relative direction to the merge maneuver [#1989](https://github.com/valhalla/valhalla/pull/1989)
   * ADDED: Refactor costing to better handle multiple speed datasources [#2026](https://github.com/valhalla/valhalla/pull/2026)
   * ADDED: Better usability of curl for fetching tiles on the fly [#2026](https://github.com/valhalla/valhalla/pull/2026)
   * ADDED: LRU cache scheme for tile storage [#2026](https://github.com/valhalla/valhalla/pull/2026)
   * ADDED: GraphTile size check [#2026](https://github.com/valhalla/valhalla/pull/2026)
   * ADDED: Pick more sane values for highway and toll avoidance [#2026](https://github.com/valhalla/valhalla/pull/2026)
   * ADDED: Refactor adding predicted speed info to speed up process [#2026](https://github.com/valhalla/valhalla/pull/2026)
   * ADDED: Allow selecting speed data sources at request time [#2026](https://github.com/valhalla/valhalla/pull/2026)
   * ADDED: Allow disabling certain neighbors in connectivity map [#2026](https://github.com/valhalla/valhalla/pull/2026)
   * ADDED: Allows routes with time-restricted edges if no time specified and notes restriction in response [#1992](https://github.com/valhalla/valhalla/issues/1992)
   * ADDED: Runtime deadend detection to timedependent a-star. [#2059](https://github.com/valhalla/valhalla/pull/2059)

## Release Date: 2019-09-06 Valhalla 3.0.8
* **Bug Fix**
   * FIXED: Added logic to detect if user is to merge to the left or right [#1892](https://github.com/valhalla/valhalla/pull/1892)
   * FIXED: Overriding the destination_only flag when reclassifying ferries; Also penalizing ferries with a 5 min. penalty in the cost to allow us to avoid destination_only the majority of the time except when it is necessary. [#1895](https://github.com/valhalla/valhalla/pull/1905)
   * FIXED: Suppress forks at motorway junctions and intersecting service roads [#1909](https://github.com/valhalla/valhalla/pull/1909)
   * FIXED: Enhanced fork assignment logic [#1912](https://github.com/valhalla/valhalla/pull/1912)
   * FIXED: Added logic to fall back to return country poly if no state and updated lua for Metro Manila and Ireland [#1910](https://github.com/valhalla/valhalla/pull/1910)
   * FIXED: Added missing motorway fork instruction [#1914](https://github.com/valhalla/valhalla/pull/1914)
   * FIXED: Use begin street name for osrm compat mode [#1916](https://github.com/valhalla/valhalla/pull/1916)
   * FIXED: Added logic to fix missing highway cardinal directions in the US [#1917](https://github.com/valhalla/valhalla/pull/1917)
   * FIXED: Handle forward traversable significant road class intersecting edges [#1928](https://github.com/valhalla/valhalla/pull/1928)
   * FIXED: Fixed bug with shape trimming that impacted Uturns at Via locations. [#1935](https://github.com/valhalla/valhalla/pull/1935)
   * FIXED: Dive bomb updates.  Updated default speeds for urban areas based on roadclass for the enhancer.  Also, updated default speeds based on roadclass in lua.  Fixed an issue where we were subtracting 1 from uint32_t when 0 for stop impact.  Updated reclassify link logic to allow residential roads to be added to the tree, but we only downgrade the links to tertiary.  Updated TransitionCost functions to add 1.5 to the turncost when transitioning from a ramp to a non ramp and vice versa.  Also, added 0.5f to the turncost if the edge is a roundabout. [#1931](https://github.com/valhalla/valhalla/pull/1931)

* **Enhancement**
   * ADDED: Caching url fetched tiles to disk [#1887](https://github.com/valhalla/valhalla/pull/1887)
   * ADDED: filesystem::remove_all [#1887](https://github.com/valhalla/valhalla/pull/1887)
   * ADDED: Minimum enclosing bounding box tool [#1887](https://github.com/valhalla/valhalla/pull/1887)
   * ADDED: Use constrained flow speeds in bidirectional_astar.cc [#1907](https://github.com/valhalla/valhalla/pull/1907)
   * ADDED: Bike Share Stations are now in the graph which should set us up to do multimodal walk/bike scenarios [#1852](https://github.com/valhalla/valhalla/pull/1852)

## Release Date: 2019-7-18 Valhalla 3.0.7
* **Bug Fix**
   * FIXED: Fix pedestrian fork [#1886](https://github.com/valhalla/valhalla/pull/1886)

## Release Date: 2019-7-15 Valhalla 3.0.6
* **Bug Fix**
   * FIXED: Admin name changes. [#1853](https://github.com/valhalla/valhalla/pull/1853) Ref: [#1854](https://github.com/valhalla/valhalla/issues/1854)
   * FIXED: valhalla_add_predicted_traffic was overcommitted while gathering stats. Added a clear. [#1857](https://github.com/valhalla/valhalla/pull/1857)
   * FIXED: regression in map matching when moving to valhalla v3.0.0 [#1863](https://github.com/valhalla/valhalla/pull/1863)
   * FIXED: last step shape in osrm serializer should be 2 of the same point [#1867](https://github.com/valhalla/valhalla/pull/1867)
   * FIXED: Shape trimming at the beginning and ending of the route to not be degenerate [#1876](https://github.com/valhalla/valhalla/pull/1876)
   * FIXED: Duplicate waypoints in osrm serializer [#1880](https://github.com/valhalla/valhalla/pull/1880)
   * FIXED: Updates for heading precision [#1881](https://github.com/valhalla/valhalla/pull/1881)
   * FIXED: Map matching allowed untraversable edges at start of route [#1884](https://github.com/valhalla/valhalla/pull/1884)

* **Enhancement**
   * ADDED: Use the same protobuf object the entire way through the request process [#1837](https://github.com/valhalla/valhalla/pull/1837)
   * ADDED: Enhanced turn lane processing [#1859](https://github.com/valhalla/valhalla/pull/1859)
   * ADDED: Add global_synchronized_cache in valhalla_build_config [#1851](https://github.com/valhalla/valhalla/pull/1851)

## Release Date: 2019-06-04 Valhalla 3.0.5
* **Bug Fix**
   * FIXED: Protect against unnamed rotaries and routes that end in roundabouts not turning off rotary logic [#1840](https://github.com/valhalla/valhalla/pull/1840)

* **Enhancement**
   * ADDED: Add turn lane info at maneuver point [#1830](https://github.com/valhalla/valhalla/pull/1830)

## Release Date: 2019-05-31 Valhalla 3.0.4
* **Bug Fix**
   * FIXED: Improved logic to decide between bear vs. continue [#1798](https://github.com/valhalla/valhalla/pull/1798)
   * FIXED: Bicycle costing allows use of roads with all surface values, but with a penalty based on bicycle type. However, the edge filter totally disallows bad surfaces for some bicycle types, creating situations where reroutes fail if a rider uses a road with a poor surface. [#1800](https://github.com/valhalla/valhalla/pull/1800)
   * FIXED: Moved complex restrictions building to before validate. [#1805](https://github.com/valhalla/valhalla/pull/1805)
   * FIXED: Fix bicycle edge filter when avoid_bad_surfaces = 1.0 [#1806](https://github.com/valhalla/valhalla/pull/1806)
   * FIXED: Replace the EnhancedTripPath class inheritance with aggregation [#1807](https://github.com/valhalla/valhalla/pull/1807)
   * FIXED: Replace the old timezone shape zip file every time valhalla_build_timezones is ran [#1817](https://github.com/valhalla/valhalla/pull/1817)
   * FIXED: Don't use island snapped edge candidates (from disconnected components or low reach edges) when we rejected other high reachability edges that were closer [#1835](https://github.com/valhalla/valhalla/pull/1835)

## Release Date: 2019-05-08 Valhalla 3.0.3
* **Bug Fix**
   * FIXED: Fixed a rare loop condition in route matcher (edge walking to match a trace).
   * FIXED: Fixed VACUUM ANALYZE syntax issue.  [#1704](https://github.com/valhalla/valhalla/pull/1704)
   * FIXED: Fixed the osrm maneuver type when a maneuver has the to_stay_on attribute set.  [#1714](https://github.com/valhalla/valhalla/pull/1714)
   * FIXED: Fixed osrm compatibility mode attributes.  [#1716](https://github.com/valhalla/valhalla/pull/1716)
   * FIXED: Fixed rotary/roundabout issues in Valhalla OSRM compatibility.  [#1727](https://github.com/valhalla/valhalla/pull/1727)
   * FIXED: Fixed the destinations assignment for exit names in OSRM compatibility mode. [#1732](https://github.com/valhalla/valhalla/pull/1732)
   * FIXED: Enhance merge maneuver type assignment. [#1735](https://github.com/valhalla/valhalla/pull/1735)
   * FIXED: Fixed fork assignments and on ramps for OSRM compatibility mode. [#1738](https://github.com/valhalla/valhalla/pull/1738)
   * FIXED: Fixed cardinal direction on reference names when forward/backward tag is present on relations. Fixes singly digitized roads with opposing directional modifiers. [#1741](https://github.com/valhalla/valhalla/pull/1741)
   * FIXED: Fixed fork assignment and narrative logic when a highway ends and splits into multiple ramps. [#1742](https://github.com/valhalla/valhalla/pull/1742)
   * FIXED: Do not use any avoid edges as origin or destination of a route, matrix, or isochrone. [#1745](https://github.com/valhalla/valhalla/pull/1745)
   * FIXED: Add leg summary and remove unused hint attribute for OSRM compatibility mode. [#1753](https://github.com/valhalla/valhalla/pull/1753)
   * FIXED: Improvements for pedestrian forks, pedestrian roundabouts, and continue maneuvers. [#1768](https://github.com/valhalla/valhalla/pull/1768)
   * FIXED: Added simplified overview for OSRM response and added use_toll logic back to truck costing. [#1765](https://github.com/valhalla/valhalla/pull/1765)
   * FIXED: temp fix for location distance bug [#1774](https://github.com/valhalla/valhalla/pull/1774)
   * FIXED: Fix pedestrian routes using walkway_factor [#1780](https://github.com/valhalla/valhalla/pull/1780)
   * FIXED: Update the begin and end heading of short edges based on use [#1783](https://github.com/valhalla/valhalla/pull/1783)
   * FIXED: GraphReader::AreEdgesConnected update.  If transition count == 0 return false and do not call transition function. [#1786](https://github.com/valhalla/valhalla/pull/1786)
   * FIXED: Only edge candidates that were used in the path are send to serializer: [#1788](https://github.com/valhalla/valhalla/pull/1788)
   * FIXED: Added logic to prevent the removal of a destination maneuver when ending on an internal edge [#1792](https://github.com/valhalla/valhalla/pull/1792)
   * FIXED: Fixed instructions when starting on an internal edge [#1796](https://github.com/valhalla/valhalla/pull/1796)

* **Enhancement**
   * Add the ability to run valhalla_build_tiles in stages. Specify the begin_stage and end_stage as command line options. Also cleans up temporary files as the last stage in the pipeline.
   * Add `remove` to `filesystem` namespace. [#1752](https://github.com/valhalla/valhalla/pull/1752)
   * Add TaxiCost into auto costing options.
   * Add `preferred_side` to allow per-location filtering of edges based on the side of the road the location is on and the driving side for that locale.
   * Slightly decreased the internal side-walk factor to .90f to favor roads with attached sidewalks. This impacts roads that have added sidewalk:left, sidewalk:right or sidewalk:both OSM tags (these become attributes on each directedEdge). The user can then avoid/penalize dedicated sidewalks and walkways, when they increase the walkway_factor. Since we slightly decreased the sidewalk_factor internally and only favor sidewalks if use is tagged as sidewalk_left or sidewalk_right, we should tend to route on roads with attached sidewalks rather than separate/dedicated sidewalks, allowing for more road names to be called out since these are labeled more.
   * Add `via` and `break_through` location types [#1737](https://github.com/valhalla/valhalla/pull/1737)
   * Add `street_side_tolerance` and `search_cutoff` to input `location` [#1777](https://github.com/valhalla/valhalla/pull/1777)
   * Return the Valhalla error `Path distance exceeds the max distance limit` for OSRM responses when the route is greater than the service limits. [#1781](https://github.com/valhalla/valhalla/pull/1781)

## Release Date: 2019-01-14 Valhalla 3.0.2
* **Bug Fix**
   * FIXED: Transit update - fix dow and exception when after midnight trips are normalized [#1682](https://github.com/valhalla/valhalla/pull/1682)
   * FIXED: valhalla_convert_transit segfault - GraphTileBuilder has null GraphTileHeader [#1683](https://github.com/valhalla/valhalla/issues/1683)
   * FIXED: Fix crash for trace_route with osrm serialization. Was passing shape rather than locations to the waypoint method.
   * FIXED: Properly set driving_side based on data set in TripPath.
   * FIXED: A bad bicycle route exposed an issue with bidirectional A* when the origin and destination edges are connected. Use A* in these cases to avoid requiring a high cost threshold in BD A*.
   * FIXED: x86 and x64 data compatibility was fixed as the structures weren't aligned.
   * FIXED: x86 tests were failing due mostly to floating point issues and the aforementioned structure misalignment.
* **Enhancement**
   * Add a durations list (delta time between each pair of trace points), a begin_time and a use_timestamp flag to trace_route requests. This allows using the input trace timestamps or durations plus the begin_time to compute elapsed time at each edge in the matched path (rather than using costing methods).
   * Add support for polyline5 encoding for OSRM formatted output.
* **Note**
   * Isochrones and openlr are both noted as not working with release builds for x86 (32bit) platforms. We'll look at getting this fixed in a future release

## Release Date: 2018-11-21 Valhalla 3.0.1
* **Bug Fix**
   * FIXED: Fixed a rare, but serious bug with bicycle costing. ferry_factor_ in bicycle costing shadowed the data member in the base dynamic cost class, leading to an uninitialized variable. Occasionally, this would lead to negative costs which caused failures. [#1663](https://github.com/valhalla/valhalla/pull/1663)
   * FIXED: Fixed use of units in OSRM compatibility mode. [#1662](https://github.com/valhalla/valhalla/pull/1662)

## Release Date: 2018-11-21 Valhalla 3.0.0
* **NOTE**
   * This release changes the Valhalla graph tile formats to make the tile data more efficient and flexible. Tile data is incompatible with Valhalla 2.x builds, and code for 3.x is incompatible with data built for Valahalla 2.x versions. Valhalla tile sizes are slightly smaller (for datasets using elevation information the size savings is over 10%). In addition, there is increased flexibility for creating different variants of tiles to support different applications (e.g. bicycle only, or driving only).
* **Enhancement**
   * Remove the use of DirectedEdge for transitions between nodes on different hierarchy levels. A new structure, NodeTransition, is now used to transition to nodes on different hierarchy level. This saves space since only the end node GraphId is needed for the transitions (and DirectedEdge is a large data structure).
   * Change the NodeInfo lat,lon to use an offset from the tile base lat,lon. This potentially allows higher precision than using float, but more importantly saves space and allows support for NodeTransitions as well as spare for future growth.
   * Remove the EdgeElevation structure and max grade information into DirectedEdge and mean elevation into EdgeInfo. This saves space.
   * Reduce wayid to 32 bits. This allows sufficient growth when using OpenStreetMap data and frees space in EdgeInfo (allows moving speed limit and mean elevation from other structures).
   * Move name consistency from NodeInfo to DirectedEdge. This allows a more efficient lookup of name consistency.
   * Update all path algorithms to use NodeTransition logic rather than special DirectedEdge transition types. This simplifies PathAlgorithms slightly and removes some conditional logic.
   * Add an optional GraphFilter stage to tile building pipeline. This allows removal of edges and nodes based on access. This allows bicycle only, pedestrian only, or driving only datasets (or combinations) to be created - allowing smaller datasets for special purpose applications.
* **Deprecate**
   * Valhalla 3.0 removes support for OSMLR.

## Release Date: 2018-11-20 Valhalla 2.7.2
* **Enhancement**
   * UPDATED: Added a configuration variable for max_timedep_distance. This is used in selecting the path algorithm and provides the maximum distance between locations when choosing a time dependent path algorithm (other than multi modal). Above this distance, bidirectional A* is used with no time dependencies.
   * UPDATED: Remove transition edges from priority queue in Multimodal methods.
   * UPDATED: Fully implement street names and exit signs with ability to identify route numbers. [#1635](https://github.com/valhalla/valhalla/pull/1635)
* **Bug Fix**
   * FIXED: A timed-turned restriction should not be applied when a non-timed route is executed.  [#1615](https://github.com/valhalla/valhalla/pull/1615)
   * FIXED: Changed unordered_map to unordered_multimap for polys. Poly map can contain the same key but different multi-polygons. For example, islands for a country or timezone polygons for a country.
   * FIXED: Fixed timezone db issue where TZIDs did not exist in the Howard Hinnant date time db that is used in the date_time class for tz indexes.  Added logic to create aliases for TZIDs based on https://en.wikipedia.org/wiki/List_of_tz_database_time_zones
   * FIXED: Fixed the ramp turn modifiers for osrm compat [#1569](https://github.com/valhalla/valhalla/pull/1569)
   * FIXED: Fixed the step geometry when using the osrm compat mode [#1571](https://github.com/valhalla/valhalla/pull/1571)
   * FIXED: Fixed a data creation bug causing issues with A* routes ending on loops. [#1576](https://github.com/valhalla/valhalla/pull/1576)
   * FIXED: Fixed an issue with a bad route where destination only was present. Was due to thresholds in bidirectional A*. Changed threshold to be cost based rather than number of iterations). [#1586](https://github.com/valhalla/valhalla/pull/1586)
   * FIXED: Fixed an issue with destination only (private) roads being used in bicycle routes. Centralized some "base" transition cost logic in the base DynamicCost class. [#1587](https://github.com/valhalla/valhalla/pull/1587)
   * FIXED: Remove extraneous ramp maneuvers [#1657](https://github.com/valhalla/valhalla/pull/1657)

## Release Date: 2018-10-02 Valhalla 2.7.1
* **Enhancement**
   * UPDATED: Added date time support to forward and reverse isochrones. Add speed lookup (predicted speeds and/or free-flow or constrained flow speed) if date_time is present.
   * UPDATED: Add timezone checks to multimodal routes and isochrones (updates localtime if the path crosses into a timezone different than the start location).
* **Data Producer Update**
   * UPDATED: Removed boost date time support from transit.  Now using the Howard Hinnant date library.
* **Bug Fix**
   * FIXED: Fixed a bug with shortcuts that leads to inconsistent routes depending on whether shortcuts are taken, different origins can lead to different paths near the destination. This fix also improves performance on long routes and matrices.
   * FIXED: We were getting inconsistent results between departing at current date/time vs entering the current date/time.  This issue is due to the fact that the iso_date_time function returns the full iso date_time with the timezone offset (e.g., 2018-09-27T10:23-07:00 vs 2018-09-27T10:23). When we refactored the date_time code to use the new Howard Hinnant date library, we introduced this bug.
   * FIXED: Increased the threshold in CostMatrix to address null time and distance values occurring for truck costing with locations near the max distance.

## Release Date: 2018-09-13 Valhalla 2.7.0
* **Enhancement**
   * UPDATED: Refactor to use the pbf options instead of the ptree config [#1428](https://github.com/valhalla/valhalla/pull/1428) This completes [#1357](https://github.com/valhalla/valhalla/issues/1357)
   * UPDATED: Removed the boost/date_time dependency from baldr and odin. We added the Howard Hinnant date and time library as a submodule. [#1494](https://github.com/valhalla/valhalla/pull/1494)
   * UPDATED: Fixed 'Drvie' typo [#1505](https://github.com/valhalla/valhalla/pull/1505) This completes [#1504](https://github.com/valhalla/valhalla/issues/1504)
   * UPDATED: Optimizations of GetSpeed for predicted speeds [#1490](https://github.com/valhalla/valhalla/issues/1490)
   * UPDATED: Isotile optimizations
   * UPDATED: Added stats to predictive traffic logging
   * UPDATED: resample_polyline - Breaks the polyline into equal length segments at a sample distance near the resolution. Break out of the loop through polyline points once we reach the specified number of samplesthen append the last
polyline point.
   * UPDATED: added android logging and uses a shared graph reader
   * UPDATED: Do not run a second pass on long pedestrian routes that include a ferry (but succeed on first pass). This is a performance fix. Long pedestrian routes with A star factor based on ferry speed end up being very inefficient.
* **Bug Fix**
   * FIXED: A* destination only
   * FIXED: Fixed through locations weren't honored [#1449](https://github.com/valhalla/valhalla/pull/1449)


## Release Date: 2018-08-02 Valhalla 3.0.0-rc.4
* **Node Bindings**
   * UPDATED: add some worker pool handling
   [#1467](https://github.com/valhalla/valhalla/pull/1467)

## Release Date: 2018-08-02 Valhalla 3.0.0-rc.3
* **Node Bindings**
   * UPDATED: replaced N-API with node-addon-api wrapper and made the actor
   functions asynchronous
   [#1457](https://github.com/valhalla/valhalla/pull/1457)

## Release Date: 2018-07-24 Valhalla 3.0.0-rc.2
* **Node Bindings**
   * FIXED: turn on the autocleanup functionality for the actor object.
   [#1439](https://github.com/valhalla/valhalla/pull/1439)

## Release Date: 2018-07-16 Valhalla 3.0.0-rc.1
* **Enhancement**
   * ADDED: exposed the rest of the actions to the node bindings and added tests. [#1415](https://github.com/valhalla/valhalla/pull/1415)

## Release Date: 2018-07-12 Valhalla 3.0.0-alpha.1
**NOTE**: There was already a small package named `valhalla` on the npm registry, only published up to version 0.0.3. The team at npm has transferred the package to us, but would like us to publish something to it ASAP to prove our stake in it. Though the bindings do not have all of the actor functionality exposed yet (just route), we are going to publish an alpha release of 3.0.0 to get something up on npm.
* **Infrastructure**:
   * ADDED: add in time dependent algorithms if the distance between locations is less than 500km.
   * ADDED: TurnLanes to indicate turning lanes at the end of a directed edge.
   * ADDED: Added PredictedSpeeds to Valhalla tiles and logic to compute speed based on predictive speed profiles.
* **Data Producer Update**
   * ADDED: is_route_num flag was added to Sign records. Set this to true if the exit sign comes from a route number/ref.
   * CHANGED: Lower speeds on driveways, drive-thru, and parking aisle. Set destination only flag for drive thru use.
   * ADDED: Initial implementation of turn lanes.
  **Bug Fix**
   * CHANGED: Fix destination only penalty for A* and time dependent cases.
   * CHANGED: Use the distance from GetOffsetForHeading, based on road classification and road use (e.g. ramp, turn channel, etc.), within tangent_angle function.
* **Map Matching**
   * FIXED: Fixed trace_route edge_walk server abort [#1365](https://github.com/valhalla/valhalla/pull/1365)
* **Enhancement**
   * ADDED: Added post process for updating free and constrained speeds in the directed edges.
   * UPDATED: Parse the json request once and store in a protocol buffer to pass along the pipeline. This completed the first portion of [#1357](https://github.com/valhalla/valhalla/issues/1357)
   * UPDATED: Changed the shape_match attribute from a string to an enum. Fixes [#1376](https://github.com/valhalla/valhalla/issues/1376)
   * ADDED: Node bindings for route [#1341](https://github.com/valhalla/valhalla/pull/1341)
   * UPDATED: Use a non-linear use_highways factor (to more heavily penalize highways as use_highways approaches 0).

## Release Date: 2018-07-15 Valhalla 2.6.3
* **API**:
   * FIXED: Use a non-linear use_highways factor (to more heavily penalize highways as use_highways approaches 0).
   * FIXED: Fixed the highway_factor when use_highways < 0.5.
   * ENHANCEMENT: Added logic to modulate the surface factor based on use_trails.
   * ADDED: New customer test requests for motorcycle costing.

## Release Date: 2018-06-28 Valhalla 2.6.2
* **Data Producer Update**
   * FIXED: Complex restriction sorting bug.  Check of has_dt in ComplexRestrictionBuilder::operator==.
* **API**:
   * FIXED: Fixed CostFactory convenience method that registers costing models
   * ADDED: Added use_tolls into motorcycle costing options

## Release Date: 2018-05-28 Valhalla 2.6.0
* **Infrastructure**:
   * CHANGED: Update cmake buildsystem to replace autoconf [#1272](https://github.com/valhalla/valhalla/pull/1272)
* **API**:
   * CHANGED: Move `trace_options` parsing to map matcher factory [#1260](https://github.com/valhalla/valhalla/pull/1260)
   * ADDED: New costing method for AutoDataFix [#1283](https://github.com/valhalla/valhalla/pull/1283)

## Release Date: 2018-05-21 Valhalla 2.5.0
* **Infrastructure**
   * ADDED: Add code formatting and linting.
* **API**
   * ADDED: Added new motorcycle costing, motorcycle access flag in data and use_trails option.
* **Routing**
   * ADDED: Add time dependnet forward and reverse A* methods.
   * FIXED: Increase minimum threshold for driving routes in bidirectional A* (fixes some instances of bad paths).
* **Data Producer Update**
   * CHANGED: Updates to properly handle cycleway crossings.
   * CHANGED: Conditionally include driveways that are private.
   * ADDED: Added logic to set motorcycle access.  This includes lua, country access, and user access flags for motorcycles.

## Release Date: 2018-04-11 Valhalla 2.4.9
* **Enhancement**
   * Added European Portuguese localization for Valhalla
   * Updates to EdgeStatus to improve performance. Use an unordered_map of tile Id and allocate an array for each edge in the tile. This allows using pointers to access status for sequential edges. This improves performance by 50% or so.
   * A couple of bicycle costing updates to improve route quality: avoid roads marked as part of a truck network, to remove the density penalty for transition costs.
   * When optimal matrix type is selected, now use CostMatrix for source to target pedestrian and bicycle matrix calls when both counts are above some threshold. This improves performance in general and lessens some long running requests.
*  **Data Producer Update**
   * Added logic to protect against setting a speed of 0 for ferries.

## Release Date: 2018-03-27 Valhalla 2.4.8
* **Enhancement**
   * Updates for Italian verbal translations
   * Optionally remove driveways at graph creation time
   * Optionally disable candidate edge penalty in path finding
   * OSRM compatible route, matrix and map matching response generation
   * Minimal Windows build compatibility
   * Refactoring to use PBF as the IPC mechanism for all objects
   * Improvements to internal intersection marking to reduce false positives
* **Bug Fix**
   * Cap candidate edge penalty in path finding to reduce excessive expansion
   * Fix trivial paths at deadends

## Release Date: 2018-02-08 Valhalla 2.4.7
* **Enhancement**
   * Speed up building tiles from small OSM imports by using boost directory iterator rather than going through all possible tiles and testing each if the file exists.
* **Bug Fix**
   * Protect against overflow in string to float conversion inside OSM parsing.

## Release Date: 2018-01-26 Valhalla 2.4.6
* **Enhancement**
   * Elevation library will lazy load RAW formatted sources

## Release Date: 2018-01-24 Valhalla 2.4.5
* **Enhancement**
   * Elevation packing utility can unpack lz4hc now
* **Bug Fix**
   * Fixed broken darwin builds

## Release Date: 2018-01-23 Valhalla 2.4.4
* **Enhancement**
   * Elevation service speed improvements and the ability to serve lz4hc compressed data
   * Basic support for downloading routing tiles on demand
   * Deprecated `valhalla_route_service`, now all services (including elevation) are found under `valhalla_service`

## Release Date: 2017-12-11 Valhalla 2.4.3
* **Enhancement**
   * Remove union from GraphId speeds up some platforms
   * Use SAC scale in pedestrian costing
   * Expanded python bindings to include all actions (route, matrix, isochrone, etc)
* **Bug Fix**
   * French translation typo fixes
*  **Data Producer Update**
   * Handling shapes that intersect the poles when binning
   * Handling when transit shapes are less than 2 points

## Release Date: 2017-11-09 Valhalla 2.4.1
*  **Data Producer Update**
   * Added kMopedAccess to modes for complex restrictions.  Remove the kMopedAccess when auto access is removed.  Also, add the kMopedAccess when an auto restriction is found.

## Release Date: 2017-11-08 Valhalla 2.4.0
*  **Data Producer Update**
   * Added logic to support restriction = x with a the except tag.  We apply the restriction to everything except for modes in the except tag.
   * Added logic to support railway_service and coach_service in transit.
* **Bug Fix**
  * Return proper edge_walk path for requested shape_match=walk_or_snap
  * Skip invalid stateid for Top-K requests

## Release Date: 2017-11-07 Valhalla 2.3.9
* **Enhancement**
  * Top-K map matched path generation now only returns unique paths and does so with fewer iterations
  * Navigator call outs for both imperial and metric units
  * The surface types allowed for a given bike route can now be controlled via a request parameter `avoid_bad_surfaces`
  * Improved support for motorscooter costing via surface types, road classification and vehicle specific tagging
* **Bug Fix**
  * Connectivity maps now include information about transit tiles
  * Lane counts for singly digitized roads are now correct for a given directed edge
  * Edge merging code for assigning osmlr segments is now robust to partial tile sets
  * Fix matrix path finding to allow transitioning down to lower levels when appropriate. In particular, do not supersede shortcut edges until no longer expanding on the next level.
  * Fix optimizer rotate location method. This fixes a bug where optimal ordering was bad for large location sets.
*  **Data Producer Update**
   * Duration tags are now used to properly set the speed of travel for a ferry routes

## Release Date: 2017-10-17 Valhalla 2.3.8
* **Bug Fix**
  * Fixed the roundabout exit count for bicycles when the roundabout is a road and not a cycleway
  * Enable a pedestrian path to remain on roundabout instead of getting off and back on
  * Fixed the penalization of candidate locations in the uni-directional A* algorithm (used for trivial paths)
*  **Data Producer Update**
   * Added logic to set bike forward and tag to true where kv["sac_scale"] == "hiking". All other values for sac_scale turn off bicycle access.  If sac_scale or mtb keys are found and a surface tag is not set we default to kPath.
   * Fixed a bug where surface=unpaved was being assigned Surface::kPavedSmooth.

## Release Date: 2017-9-11 Valhalla 2.3.7
* **Bug Fix**
  * Update bidirectional connections to handle cases where the connecting edge is one of the origin (or destination) edges and the cost is high. Fixes some pedestrian route issues that were reported.
*  **Data Producer Update**
   * Added support for motorroad tag (default and per country).
   * Update OSMLR segment association logic to fix issue where chunks wrote over leftover segments. Fix search along edges to include a radius so any nearby edges are also considered.

## Release Date: 2017-08-29 Valhalla 2.3.6
* **Bug Fix**
  * Pedestrian paths including ferries no longer cause circuitous routes
  * Fix a crash in map matching route finding where heading from shape was using a `nullptr` tile
  * Spanish language narrative corrections
  * Fix traffic segment matcher to always set the start time of a segment when its known
* **Enhancement**
  * Location correlation scoring improvements to avoid situations where less likely start or ending locations are selected

## Release Date: 2017-08-22 Valhalla 2.3.5
* **Bug Fix**
  * Clamp the edge score in thor. Extreme values were causing bad alloc crashes.
  * Fix multimodal isochrones. EdgeLabel refactor caused issues.
* **Data Producer Update**
  * Update lua logic to properly handle vehicle=no tags.

## Release Date: 2017-08-14 Valhalla 2.3.4
* **Bug Fix**
  * Enforce limits on maximum per point accuracy to avoid long running map matching computations

## Release Date: 2017-08-14 Valhalla 2.3.3
* **Bug Fix**
  * Maximum osm node reached now causes bitset to resize to accommodate when building tiles
  * Fix wrong side of street information and remove redundant node snapping
  * Fix path differences between services and `valhalla_run_route`
  * Fix map matching crash when interpolating duplicate input points
  * Fix unhandled exception when trace_route or trace_attributes when there are no continuous matches
* **Enhancement**
  * Folded Low-Stress Biking Code into the regular Bicycle code and removed the LowStressBicycleCost class. Now when making a query for bicycle routing, a value of 0 for use_hills and use_roads produces low-stress biking routes, while a value of 1 for both provides more intense professional bike routes.
  * Bike costing default values changed. use_roads and use_hills are now 0.25 by default instead of 0.5 and the default bike is now a hybrid bike instead of a road bike.
  * Added logic to use station hierarchy from transitland.  Osm and egress nodes are connected by transitconnections.  Egress and stations are connected by egressconnections.  Stations and platforms are connected by platformconnections.  This includes narrative updates for Odin as well.

## Release Date: 2017-07-31 Valhalla 2.3.2
* **Bug Fix**
  * Update to use oneway:psv if oneway:bus does not exist.
  * Fix out of bounds memory issue in DoubleBucketQueue.
  * Many things are now taken into consideration to determine which sides of the road have what cyclelanes, because they were not being parsed correctly before
  * Fixed issue where sometimes a "oneway:bicycle=no" tag on a two-way street would cause the road to become a oneway for bicycles
  * Fixed trace_attributes edge_walk cases where the start or end points in the shape are close to graph nodes (intersections)
  * Fixed 32bit architecture crashing for certain routes with non-deterministic placement of edges labels in bucketized queue datastructure
* **Enhancement**
  * Improve multi-modal routes by adjusting the pedestrian mode factor (routes use less walking in favor of public transit).
  * Added interface framework to support "top-k" paths within map-matching.
  * Created a base EdgeLabel class that contains all data needed within costing methods and supports the basic path algorithms (forward direction, A*, with accumulated path distance). Derive class for bidirectional algorithms (BDEdgeLabel) and for multimodal algorithms. Lowers memory use by combining some fields (using spare bits from GraphId).
  * Added elapsed time estimates to map-matching labels in preparation for using timestamps in map-matching.
  * Added parsing of various OSM tags: "bicycle=use_sidepath", "bicycle=dismount", "segregated=*", "shoulder=*", "cycleway:buffer=*", and several variations of these.
  * Both trace_route and trace_attributes will parse `time` and `accuracy` parameters when the shape is provided as unencoded
  * Map-matching will now use the time (in seconds) of each gps reading (if provided) to narrow the search space and avoid finding matches that are impossibly fast

## Release Date: 2017-07-10 Valhalla 2.3.0
* **Bug Fix**
  * Fixed a bug in traffic segment matcher where length was populated but had invalid times
* **Embedded Compilation**
  * Decoupled the service components from the rest of the worker objects so that the worker objects could be used in non http service contexts
   * Added an actor class which encapsulates the various worker objects and allows the various end points to be called /route /height etc. without needing to run a service
* **Low-Stress Bicycle**
  * Worked on creating a new low-stress biking option that focuses more on taking safer roads like cycle ways or residential roads than the standard bike costing option does.

## Release Date: 2017-06-26 Valhalla 2.2.9
* **Bug Fix**
  * Fix a bug introduced in 2.2.8 where map matching search extent was incorrect in longitude axis.

## Release Date: 2017-06-23 Valhalla 2.2.8
* **Bug Fix**
  * Traffic segment matcher (exposed through Python bindings) - fix cases where partial (or no) results could be returned when breaking out of loop in form_segments early.
* **Traffic Matching Update**
  * Traffic segment matcher - handle special cases when entering and exiting turn channels.
* **Guidance Improvements**
  * Added Swedish (se-SV) narrative file.

## Release Date: 2017-06-20 Valhalla 2.2.7
* **Bug Fixes**
  * Traffic segment matcher (exposed through Python bindings) makes use of accuracy per point in the input
  * Traffic segment matcher is robust to consecutive transition edges in matched path
* **Isochrone Changes**
  * Set up isochrone to be able to handle multi-location queries in the future
* **Data Producer Updates**
  * Fixes to valhalla_associate_segments to address threading issue.
  * Added support for restrictions that refers only to appropriate type of vehicle.
* **Navigator**
  * Added pre-alpha implementation that will perform guidance for mobile devices.
* **Map Matching Updates**
  * Added capability to customize match_options

## Release Date: 2017-06-12 Valhalla 2.2.6
* **Bug Fixes**
  * Fixed the begin shape index where an end_route_discontinuity exists
* **Guidance Improvements**
  * Updated Slovenian (sl-SI) narrative file.
* **Data Producer Updates**
  * Added support for per mode restrictions (e.g., restriction:&lt;type&gt;)  Saved these restrictions as "complex" restrictions which currently support per mode lookup (unlike simple restrictions which are assumed to apply to all driving modes).
* **Matrix Updates**
  * Increased max distance threshold for auto costing and other similar costings to 400 km instead of 200 km

## Release Date: 2017-06-05 Valhalla 2.2.5
* **Bug Fixes**
  * Fixed matched point edge_index by skipping transition edges.
  * Use double precision in meili grid traversal to fix some incorrect grid cases.
  * Update meili to use DoubleBucketQueue and GraphReader methods rather than internal methods.

## Release Date: 2017-05-17 Valhalla 2.2.4
* **Bug Fixes**
  * Fix isochrone bug where the default access mode was used - this rejected edges that should not have been rejected for cases than automobile.
  * Fix A* handling of edge costs for trivial routes. This fixed an issue with disconnected regions that projected to a single edge.
  * Fix TripPathBuilder crash if first edge is a transition edge (was occurring with map-matching in rare occasions).

## Release Date: 2017-05-15 Valhalla 2.2.3
* **Map Matching Improvement**
  * Return begin and end route discontinuities. Also, returns partial shape of edge at route discontinuity.
* **Isochrone Improvements**
  * Add logic to make sure the center location remains fixed at the center of a tile/grid in the isotile.
  * Add a default generalization factor that is based on the grid size. Users can still override this factor but the default behavior is improved.
  * Add ExpandForward and ExpandReverse methods as is done in bidirectional A*. This improves handling of transitions between hierarchy levels.
* **Graph Correlation Improvements**
  * Add options to control both radius and reachability per input location (with defaults) to control correlation of input locations to the graph in such a way as to avoid routing between disconnected regions and favor more likely paths.

## Release Date: 2017-05-08 Valhalla 2.2.0
* **Guidance Improvements**
  * Added Russian (ru-RU) narrative file.
  * Updated Slovenian (sl-SI) narrative file.
* **Data Producer Updates**
  * Assign destination sign info on bidirectional ramps.
  * Update ReclassifyLinks. Use a "link-tree" which is formed from the exit node and terminates at entrance nodes. Exit nodes are sorted by classification so motorway exits are done before trunks, etc. Updated the turn channel logic - now more consistently applies turn channel use.
  * Updated traffic segment associations to properly work with elevation and lane connectivity information (which is stored after the traffic association).

## Release Date: 2017-04-24 Valhalla 2.1.9
* **Elevation Update**
  * Created a new EdgeElevation structure which includes max upward and downward slope (moved from DirectedEdge) and mean elevation.
* **Routing Improvements**
  * Destination only fix when "nested" destination only areas cause a route failure. Allow destination only edges (with penalty) on 2nd pass.
  * Fix heading to properly use the partial edge shape rather than entire edge shape to determine heading at the begin and end locations.
  * Some cleanup and simplification of the bidirectional A* algorithm.
  * Some cleanup and simplification of TripPathBuilder.
  * Make TileHierarchy data and methods static and remove tile_dir from the tile hierarchy.
* **Map Matching Improvement**
  * Return matched points with trace attributes when using map_snap.
* **Data Producer Updates**
  * lua updates so that the chunnel will work again.

## Release Date: 2017-04-04 Valhalla 2.1.8
* **Map Matching Release**
  * Added max trace limits and out-of-bounds checks for customizable trace options

## Release Date: 2017-03-29 Valhalla 2.1.7
* **Map Matching Release**
  * Increased service limits for trace
* **Data Producer Updates**
  * Transit: Remove the dependency on using level 2 tiles for transit builder
* **Traffic Updates**
  * Segment matcher completely re-written to handle many complex issues when matching traces to OTSs
* **Service Improvement**
  * Bug Fix - relaxed rapidjson parsing to allow numeric type coercion
* **Routing Improvements**
  * Level the forward and reverse paths in bidirectional A * to account for distance approximation differences.
  * Add logic for Use==kPath to bicycle costing so that paths are favored (as are footways).

## Release Date: 2017-03-10 Valhalla 2.1.3
* **Guidance Improvement**
  * Corrections to Slovenian narrative language file
  **Routing Improvements**
  * Increased the pedestrian search radius from 25 to 50 within the meili configuration to reduce U-turns with map-matching
  * Added a max avoid location limit

## Release Date: 2017-02-22 Valhalla 2.1.0
* **Guidance Improvement**
  * Added ca-ES (Catalan) and sl-SI (Slovenian) narrative language files
* **Routing  Improvement**
  * Fix through location reverse ordering bug (introduced in 2.0.9) in output of route responses for depart_at routes
  * Fix edge_walking method to handle cases where more than 1 initial edge is found
* **Data Producer Updates**
  * Improved transit by processing frequency based schedules.
  * Updated graph validation to more aggressively check graph consistency on level 0 and level 1
  * Fix the EdgeInfo hash to not create duplicate edge info records when creating hierarchies

## Release Date: 2017-02-21 Valhalla 2.0.9
* **Guidance Improvement**
  * Improved Italian narrative by handling articulated prepositions
  * Properly calling out turn channel maneuver
* **Routing Improvement**
  * Improved path determination by increasing stop impact for link to link transitions at intersections
  * Fixed through location handling, now includes cost at throughs and properly uses heading
  * Added ability to adjust location heading tolerance
* **Traffic Updates**
  * Fixed segment matching json to properly return non-string values where appropriate
* **Data Producer Updates**
  * Process node:ref and way:junction_ref as a semicolon separated list for exit numbers
  * Removed duplicated interchange sign information when ways are split into edges
  * Use a sequence within HierarchyBuilder to lower memory requirements for planet / large data imports.
  * Add connecting OSM wayId to a transit stop within NodeInfo.
  * Lua update:  removed ways that were being added to the routing graph.
  * Transit:  Fixed an issue where add_service_day and remove_service_day was not using the tile creation date, but the service start date for transit.
  * Transit:  Added acceptance test logic.
  * Transit:  Added fallback option if the associated wayid is not found.  Use distance approximator to find the closest edge.
  * Transit:  Added URL encoding for one stop ids that contain diacriticals.  Also, added include_geometry=false for route requests.
* **Optimized Routing Update**
  * Added an original index to the location object in the optimized route response
* **Trace Route Improvement**
  * Updated find_start_node to fix "GraphTile NodeInfo index out of bounds" error

## Release Date: 2017-01-30 Valhalla 2.0.6
* **Guidance Improvement**
  * Italian phrases were updated
* **Routing Improvement**
  * Fixed an issue where date and time was returning an invalid ISO8601 time format for date_time values in positive UTC. + sign was missing.
  * Fixed an encoding issue that was discovered for tranist_fetcher.  We were not encoding onestop_ids or route_ids.  Also, added exclude_geometry=true for route API calls.
* **Data Producer Updates**
  * Added logic to grab a single feed in valhalla_build_transit.

## Release Date: 2017-01-04 Valhalla 2.0.3
* **Service Improvement**
  * Added support for interrupting requests. If the connection is closed, route computation and map-matching can be interrupted prior to completion.
* **Routing Improvement**
  * Ignore name inconsistency when entering a link to avoid double penalizing.
* **Data Producer Updates**
  * Fixed consistent name assignment for ramps and turn lanes which improved guidance.
  * Added a flag to directed edges indicating if the edge has names. This can potentially be used in costing methods.
  * Allow future use of spare GraphId bits within DirectedEdge.

## Release Date: 2016-12-13 Valhalla 2.0.2
* **Routing Improvement**
  * Added support for multi-way restrictions to matrix and isochrones.
  * Added HOV costing model.
  * Speed limit updates.   Added logic to save average speed separately from speed limits.
  * Added transit include and exclude logic to multimodal isochrone.
  * Fix some edge cases for trivial (single edge) paths.
  * Better treatment of destination access only when using bidirectional A*.
* **Performance Improvement**
  * Improved performance of the path algorithms by making many access methods inline.

## Release Date: 2016-11-28 Valhalla 2.0.1
* **Routing Improvement**
  * Preliminary support for multi-way restrictions
* **Issues Fixed**
  * Fixed tile incompatibility between 64 and 32bit architectures
  * Fixed missing edges within tile edge search indexes
  * Fixed an issue where transit isochrone was cut off if we took transit that was greater than the max_seconds and other transit lines or buses were then not considered.

## Release Date: 2016-11-15 Valhalla 2.0

* **Tile Redesign**
  * Updated the graph tiles to store edges only on the hierarchy level they belong to. Prior to this, the highways were stored on all levels, they now exist only on the highway hierarchy. Similar changes were made for arterial level roads. This leads to about a 20% reduction in tile size.
  * The tile redesign required changes to the path generation algorithms. They must now transition freely between levels, even for pedestrian and bicycle routes. To offset the extra transitions, the main algorithms were changed to expand nodes at each level that has directed edges, rather than adding the transition edges to the priority queue/adjacency list. This change helps performance. The hierarchy limits that are used to speed the computation of driving routes by utilizing the highway hierarchy were adjusted to work with the new path algorithms.
  * Some changes to costing were also required, for example pedestrian and bicycle routes skip shortcut edges.
  * Many tile data structures were altered to explicitly size different fields and make room for "spare" fields that will allow future growth. In addition, the tile itself has extra "spare" records that can be appended to the end of the tile and referenced from the tile header. This also will allow future growth without breaking backward compatibility.
* **Guidance Improvement**
  * Refactored trip path to use an enumerated `Use` for edge and an enumerated `NodeType` for node
  * Fixed some wording in the Hindi narrative file
  * Fixed missing turn maneuver by updating the forward intersecting edge logic
* **Issues Fixed**
  * Fixed an issue with pedestrian routes where a short u-turn was taken to avoid the "crossing" penalty.
  * Fixed bicycle routing due to high penalty to enter an access=destination area. Changed to a smaller, length based factor to try to avoid long regions where access = destination. Added a driveway penalty to avoid taking driveways (which are often marked as access=destination).
  * Fixed regression where service did not adhere to the list of allowed actions in the Loki configuration
* **Graph Correlation**
  * External contributions from Navitia have lead to greatly reduced per-location graph correlation. Average correlation time is now less than 1ms down from 4-9ms.

## Release Date: 2016-10-17

* **Guidance Improvement**
  * Added the Hindi (hi-IN) narrative language
* **Service Additions**
  * Added internal valhalla error codes utility in baldr and modified all services to make use of and return as JSON response
  * See documentation https://github.com/valhalla/valhalla-docs/blob/master/api-reference.md#internal-error-codes-and-conditions
* **Time-Distance Matrix Improvement**
  * Added a costmatrix performance fix for one_to_many matrix requests
* **Memory Mapped Tar Archive - Tile Extract Support**
  * Added the ability to load a tar archive of the routing graph tiles. This improves performance under heavy load and reduces the memory requirement while allowing multiple processes to share cache resources.

## Release Date: 2016-09-19

* **Guidance Improvement**
  * Added pirate narrative language
* **Routing Improvement**
  * Added the ability to include or exclude stops, routes, and operators in multimodal routing.
* **Service Improvement**
  * JSONify Error Response

## Release Date: 2016-08-30

* **Pedestrian Routing Improvement**
  * Fixes for trivial pedestrian routes

## Release Date: 2016-08-22

* **Guidance Improvements**
  * Added Spanish narrative
  * Updated the start and end edge heading calculation to be based on road class and edge use
* **Bicycle Routing Improvements**
  * Prevent getting off a higher class road for a small detour only to get back onto the road immediately.
  * Redo the speed penalties and road class factors - they were doubly penalizing many roads with very high values.
  * Simplify the computation of weighting factor for roads that do not have cycle lanes. Apply speed penalty to slightly reduce favoring
of non-separated bicycle lanes on high speed roads.
* **Routing Improvements**
  * Remove avoidance of U-turn for pedestrian routes. This improves use with map-matching since pedestrian routes can make U-turns.
  * Allow U-turns at dead-ends for driving (and bicycling) routes.
* **Service Additions**
  * Add support for multi-modal isochrones.
  * Added base code to allow reverse isochrones (path from anywhere to a single destination).
* **New Sources to Targets**
  * Added a new Matrix Service action that allows you to request any of the 3 types of time-distance matrices by calling 1 action.  This action takes a sources and targets parameter instead of the locations parameter.  Please see the updated Time-Distance Matrix Service API reference for more details.

## Release Date: 2016-08-08

 * **Service additions**
  * Latitude, longitude bounding boxes of the route and each leg have been added to the route results.
  * Added an initial isochrone capability. This includes methods to create an "isotile" - a 2-D gridded data set with time to reach each lat,lon grid from an origin location. This isoltile is then used to create contours at specified times. Interior contours are optionally removed and the remaining outer contours are generalized and converted to GeoJSON polygons. An initial version supporting multimodal route types has also been added.
 * **Data Producer Updates**
  * Fixed tranist scheduling issue where false schedules were getting added.
 * **Tools Additionas**
  * Added `valhalla_export_edges` tool to allow shape and names to be dumped from the routing tiles

## Release Date: 2016-07-19

 * **Guidance Improvements**
  * Added French narrative
  * Added capability to have narrative language aliases - For example: German `de-DE` has an alias of `de`
 * **Transit Stop Update** - Return latitude and longitude for each transit stop
 * **Data Producer Updates**
  * Added logic to use lanes:forward, lanes:backward, speed:forward, and speed:backward based on direction of the directed edge.
  * Added support for no_entry, no_exit, and no_turn restrictions.
  * Added logic to support country specific access. Based on country tables found here: http://wiki.openstreetmap.org/wiki/OSM_tags_for_routing/Access-Restrictions

## Release Date: 2016-06-08

 * **Bug Fix** - Fixed a bug where edge indexing created many small tiles where no edges actually intersected. This allowed impossible routes to be considered for path finding instead of rejecting them earlier.
 * **Guidance Improvements**
  * Fixed invalid u-turn direction
  * Updated to properly call out jughandle routes
  * Enhanced signless interchange maneuvers to help guide users
 * **Data Producer Updates**
  * Updated the speed assignment for ramp to be a percentage of the original road class speed assignment
  * Updated stop impact logic for turn channel onto ramp

## Release Date: 2016-05-19

 * **Bug Fix** - Fixed a bug where routes fail within small, disconnected "islands" due to the threshold logic in prior release. Also better logic for not-thru roads.

## Release Date: 2016-05-18

 * **Bidirectional A* Improvements** - Fixed an issue where if both origin and destination locations where on not-thru roads that meet at a common node the path ended up taking a long detour. Not all cases were fixed though - next release should fix. Trying to address the termination criteria for when the best connection point of the 2 paths is optimal. Turns out that the initial case where both opposing edges are settled is not guaranteed to be the least cost path. For now we are setting a threshold and extending the search while still tracking best connections. Fixed the opposing edge when a hierarchy transition occurs.
 * **Guidance Globalization** -  Fixed decimal distance to be locale based.
 * **Guidance Improvements**
  * Fixed roundabout spoke count issue by fixing the drive_on_right attribute.
  * Simplified narative by combining unnamed straight maneuvers
  * Added logic to confirm maneuver type assignment to avoid invalid guidance
  * Fixed turn maneuvers by improving logic for the following:
    * Internal intersection edges
    * 'T' intersections
    * Intersecting forward edges
 * **Data Producer Updates** - Fix the restrictions on a shortcut edge to be the same as the last directed edge of the shortcut (rather than the first one).

## Release Date: 2016-04-28

 * **Tile Format Updates** - Separated the transit graph from the "road only" graph into different tiles but retained their interconnectivity. Transit tiles are now hierarchy level 3.
 * **Tile Format Updates** - Reduced the size of graph edge shape data by 5% through the use of varint encoding (LEB128)
 * **Tile Format Updates** - Aligned `EdgeInfo` structures to proper byte boundaries so as to maintain compatibility for systems who don't support reading from unaligned addresses.
 * **Guidance Globalization** -  Added the it-IT(Italian) language file. Added support for CLDR plural rules. The cs-CZ(Czech), de-DE(German), and en-US(US English) language files have been updated.
 * **Travel mode based instructions** -  Updated the start, post ferry, and post transit insructions to be based on the travel mode, for example:
  * `Drive east on Main Street.`
  * `Walk northeast on Broadway.`
  * `Bike south on the cycleway.`

## Release Date: 2016-04-12

 * **Guidance Globalization** -  Added logic to use tagged language files that contain the guidance phrases. The initial versions of en-US, de-DE, and cs-CZ have been deployed.
 * **Updated ferry defaults** -  Bumped up use_ferry to 0.65 so that we don't penalize ferries as much.

## Release Date: 2016-03-31
 * **Data producer updates** - Do not generate shortcuts across a node which is a fork. This caused missing fork maneuvers on longer routes.  GetNames update ("Broadway fix").  Fixed an issue with looking up a name in the ref map and not the name map.  Also, removed duplicate names.  Private = false was unsetting destination only flags for parking aisles.

## Release Date: 2016-03-30
 * **TripPathBuilder Bug Fix** - Fixed an exception that was being thrown when trying to read directed edges past the end of the list within a tile. This was due to errors in setting walkability and cyclability on upper hierarchies.

## Release Date: 2016-03-28

 * **Improved Graph Correlation** -  Correlating input to the routing graph is carried out via closest first traversal of the graph's, now indexed, geometry. This results in faster correlation and guarantees the absolute closest edge is found.

## Release Date: 2016-03-16

 * **Transit type returned** -  The transit type (e.g. tram, metro, rail, bus, ferry, cable car, gondola, funicular) is now returned with each transit maneuver.
 * **Guidance language** -  If the language option is not supplied or is unsupported then the language will be set to the default (en-US). Also, the service will return the language in the trip results.
 * **Update multimodal path algorithm** - Applied some fixes to multimodal path algorithm. In particular fixed a bug where the wrong sortcost was added to the adjacency list. Also separated "in-station" transfer costs from transfers between stops.
 * **Data producer updates** - Do not combine shortcut edges at gates or toll booths. Fixes avoid toll issues on routes that included shortcut edges.

## Release Date: 2016-03-07

 * **Updated all APIs to honor the optional DNT (Do not track) http header** -  This will avoid logging locations.
 * **Reduce 'Merge maneuver' verbal alert instructions** -  Only create a verbal alert instruction for a 'Merge maneuver' if the previous maneuver is > 1.5 km.
 * **Updated transit defaults.  Tweaked transit costing logic to obtain better routes.** -  use_rail = 0.6, use_transfers = 0.3, transfer_cost = 15.0 and transfer_penalty = 300.0.  Updated the TransferCostFactor to use the transfer_factor correctly.  TransitionCost for pedestrian costing bumped up from 20.0f to 30.0f when predecessor edge is a transit connection.
 * **Initial Guidance Globalization** -  Partial framework for Guidance Globalization. Started reading some guidance phrases from en-US.json file.

## Release Date: 2016-02-22

 * **Use bidirectional A* for automobile routes** - Switch to bidirectional A* for all but bus routes and short routes (where origin and destination are less than 10km apart). This improves performance and has less failure cases for longer routes. Some data import adjustments were made (02-19) to fix some issues encountered with arterial and highway hierarchies. Also only use a maximum of 2 passes for bidirecdtional A* to reduce "long time to fail" cases.
 * **Added verbal multi-cue guidance** - This combines verbal instructions when 2 successive maneuvers occur in a short amount of time (e.g., Turn right onto MainStreet. Then Turn left onto 1st Avenue).

## Release Date: 2016-02-19

 * **Data producer updates** - Reduce stop impact when all edges are links (ramps or turn channels). Update opposing edge logic to reject edges that do no have proper access (forward access == reverse access on opposing edge and vice-versa). Update ReclassifyLinks for cases where a single edge (often a service road) intersects a ramp improperly causing the ramp to reclassified when it should not be. Updated maximum OSM node Id (now exceeds 4000000000). Move lua from conf repository into mjolnir.

## Release Date: 2016-02-01

 * **Data producer updates** - Reduce speed on unpaved/rough roads. Add statistics for hgv (truck) restrictions.

## Release Date: 2016-01-26

 * **Added capability to disable narrative production** - Added the `narrative` boolean option to allow users to disable narrative production. Locations, shape, length, and time are still returned. The narrative production is enabled by default. The possible values for the `narrative` option are: false and true
 * **Added capability to mark a request with an id** - The `id` is returned with the response so a user could match to the corresponding request.
 * **Added some logging enhancements, specifically [ANALYTICS] logging** - We want to focus more on what our data is telling us by logging specific stats in Logstash.

## Release Date: 2016-01-18

 * **Data producer updates** - Data importer configuration (lua) updates to fix a bug where buses were not allowed on restricted lanes.  Fixed surface issue (change the default surface to be "compacted" for footways).

## Release Date: 2016-01-04

 * **Fixed Wrong Costing Options Applied** - Fixed a bug in which a previous requests costing options would be used as defaults for all subsequent requests.

## Release Date: 2015-12-18

 * **Fix for bus access** - Data importer configuration (lua) updates to fix a bug where bus lanes were turning off access for other modes.
 * **Fix for extra emergency data** - Data importer configuration (lua) updates to fix a bug where we were saving hospitals in the data.
 * **Bicycle costing update** - Updated kTCSlight and kTCFavorable so that cycleways are favored by default vs roads.

## Release Date: 2015-12-17

 * **Graph Tile Data Structure update** - Updated structures within graph tiles to support transit efforts and truck routing. Removed TransitTrip, changed TransitRoute and TransitStop to indexes (rather than binary search). Added access restrictions (like height and weight restrictions) and the mode which they impact to reduce need to look-up.
 * **Data producer updates** - Updated graph tile structures and import processes.

## Release Date: 2015-11-23

 * **Fixed Open App for OSRM functionality** - Added OSRM functionality back to Loki to support Open App.

## Release Date: 2015-11-13

 * **Improved narrative for unnamed walkway, cycleway, and mountain bike trail** - A generic description will be used for the street name when a walkway, cycleway, or mountain bike trail maneuver is unnamed. For example, a turn right onto a unnamed walkway maneuver will now be: "Turn right onto walkway."
 * **Fix costing bug** - Fix a bug introduced in EdgeLabel refactor (impacted time distance matrix only).

## Release Date: 2015-11-3

 * **Enhance bi-directional A* logic** - Updates to bidirectional A* algorithm to fix the route completion logic to handle cases where a long "connection" edge could lead to a sub-optimal path. Add hierarchy and shortcut logic so we can test and use bidirectional A* for driving routes. Fix the destination logic to properly handle oneways as the destination edge. Also fix U-turn detection for reverse search when hierarchy transitions occur.
 * **Change "Go" to "Head" for some instructions** - Start, exit ferry.
 * **Update to roundabout instructions** - Call out roundabouts for edges marked as links (ramps, turn channels).
 * **Update bicycle costing** - Fix the road factor (for applying weights based on road classification) and lower turn cost values.

## Data Producer Release Date: 2015-11-2

 * **Updated logic to not create shortcut edges on roundabouts** - This fixes some roundabout exit counts.

## Release Date: 2015-10-20

 * **Bug Fix for Pedestrian and Bicycle Routes** - Fixed a bug with setting the destination in the bi-directional Astar algorithm. Locations that snapped to a dead-end node would have failed the route and caused a timeout while searching for a valid path. Also fixed the elapsed time computation on the reverse path of bi-directional algorithm.

## Release Date: 2015-10-16

 * **Through Location Types** - Improved support for locations with type = "through". Routes now combine paths that meet at each through location to create a single "leg" between locations with type = "break". Paths that continue at a through location will not create a U-turn unless the path enters a "dead-end" region (neighborhood with no outbound access).
 * **Update shortcut edge logic** - Now skips long shortcut edges when close to the destination. This can lead to missing the proper connection if the shortcut is too long. Fixes #245 (thor).
 * **Per mode service limits** - Update configuration to allow setting different maximum number of locations and distance per mode.
 * **Fix shape index for trivial path** - Fix a bug where when building the the trip path for a "trivial" route (includes just one edge) where the shape index exceeded that size of the shape.

## Release Date: 2015-09-28

 * **Elevation Influenced Bicycle Routing** - Enabled elevation influenced bicycle routing. A "use-hills" option was added to the bicycle costing profile that can tune routes to avoid hills based on grade and amount of elevation change.
 * **"Loop Edge" Fix** - Fixed a bug with edges that form a loop. Split them into 2 edges during data import.
 * **Additional information returned from 'locate' method** - Added information that can be useful when debugging routes and data. Adds information about nodes and edges at a location.
 * **Guidance/Narrative Updates** - Added side of street to destination narrative. Updated verbal instructions.<|MERGE_RESOLUTION|>--- conflicted
+++ resolved
@@ -14,16 +14,12 @@
    * ADDED: Consider smoothness in all profiles that use surface [#4949](https://github.com/valhalla/valhalla/pull/4949)
    * ADDED: `admin_crossings` request parameter for `/route` [#4941](https://github.com/valhalla/valhalla/pull/4941)
    * ADDED: include level change info in `/route` response [#4942](https://github.com/valhalla/valhalla/pull/4942)
-<<<<<<< HEAD
-   * ADDED: steps and elevator maneuver improvements [#4960](https://github.com/valhalla/valhalla/pull/4960)
-   * ADDED: per level elevator penalty [#4973](https://github.com/valhalla/valhalla/pull/4973)
-=======
    * ADDED: steps maneuver improvements [#4960](https://github.com/valhalla/valhalla/pull/4960)
    * ADDED: instruction improvements for node-based elevators [#4988](https://github.com/valhalla/valhalla/pull/4988)
    * ADDED: customizable hierarchy limits [#5010](https://github.com/valhalla/valhalla/pull/5010)
    * ADDED: increased precision in route lengths [#5020](https://github.com/valhalla/valhalla/pull/5020)
    * ADDED: Allow specifying custom `graph.lua` file name via `valhalla_build_config` [#5036](https://github.com/valhalla/valhalla/pull/5036)
->>>>>>> 9f06cb16
+   * ADDED: per level elevator penalty [#4973](https://github.com/valhalla/valhalla/pull/4973)
 
 ## Release Date: 2024-10-10 Valhalla 3.5.1
 * **Removed**
