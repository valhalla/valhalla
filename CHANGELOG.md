## UNRELEASED
* **Removed**
   * REMOVED: validity checks for historical speeds [#5087](https://github.com/valhalla/valhalla/pull/5087)
   * REMOVED: `seasonal` bit from OSMWay & DirectedEdge [#5156](https://github.com/valhalla/valhalla/pull/5156)
   * REMOVED: hard-coded tz alias map and associated logic [#5164](https://github.com/valhalla/valhalla/pull/5164)
   * REMOVED: `valhalla/filesystem` from the project in favor of the std equivalent [#5321](https://github.com/valhalla/valhalla/pull/5321)
* **Bug Fix**
   * FIXED: `incremental_build_tiles` script works again [#4909](https://github.com/valhalla/valhalla/pull/4909)
   * FIXED: Fix ability to use Valhalla via cmake `add_subdirectory` [#4930](https://github.com/valhalla/valhalla/pull/4930)
   * FIXED: Fix valhalla_benchmark_loki benchmark application. [#4981](https://github.com/valhalla/valhalla/pull/4981)
   * FIXED: Double free crash during tiles build inside libxml2 on concurrent `spatialite_cleanup_ex()` calls [#5005](https://github.com/valhalla/valhalla/pull/5005)
   * FIXED: update CircleCI runners to Ubuntu 24.04 [#5002](https://github.com/valhalla/valhalla/pull/5002)
   * FIXED: Fixed a typo in the (previously undocumented) matrix-APIs responses `algorithm` field: `timedistancbssematrix` is now `timedistancebssmatrix` [#5000](https://github.com/valhalla/valhalla/pull/5000).
   * FIXED: More trivial cases in `CostMatrix` [#5001](https://github.com/valhalla/valhalla/pull/5001)
   * FIXED: Tag smoothness=impassable breaks pedestrian routing [#5023](https://github.com/valhalla/valhalla/pull/5023)
   * FIXED: Make isochrone geotiff serialization use "north up" geotransform [#5019](https://github.com/valhalla/valhalla/pull/5019)
   * FIXED: Get CostMatrix allow second pass option from new location in config [#5055](https://github.com/valhalla/valhalla/pull/5055/)
   * FIXED: Slim down Matrix PBF response [#5066](https://github.com/valhalla/valhalla/pull/5066)
   * FIXED: restore ignoring hierarchy limits for bicycle and pedestrian [#5080](https://github.com/valhalla/valhalla/pull/5080)
   * FIXED: GCC warning 'template-id not allowed for constructor in C++20' [#5110](https://github.com/valhalla/valhalla/pull/5110)
   * FIXED: update deprecated boost geometry headers [#5117](https://github.com/valhalla/valhalla/pull/5117)
   * FIXED: Fix type mismatch in `src/tyr/serializers.cc` [#5145](https://github.com/valhalla/valhalla/pull/5145)
   * FIXED: Multimodal ferry reclassification [#5139](https://github.com/valhalla/valhalla/pull/5139)
   * FIXED: Fix time info calculation across time zone boundaries [#5163](https://github.com/valhalla/valhalla/pull/5163)
   * FIXED: pass thor config to matrix algorithms in `valhalla_run_matrix` [#5053](https://github.com/valhalla/valhalla/pull/5053)
   * FIXED: clang warning: bool literal returned from `main` `[-Wmain]` [#5173](https://github.com/valhalla/valhalla/pull/5173)
   * FIXED: normalize paths on valhalla_build_extract for windows  [#5176](https://github.com/valhalla/valhalla/pull/5176)
   * FIXED: level changes for multi-level start/end edges [#5126](https://github.com/valhalla/valhalla/pull/5126)
   * FIXED: Fix edge walk across tiles when traffic or predicted speeds are used [#5198](https://github.com/valhalla/valhalla/pull/5198)
   * FIXED: multi-edge steps maneuvers [#5191](https://github.com/valhalla/valhalla/pull/5191)
   * FIXED: remove start maneuver if route starts on stairs/escalators [#5127](https://github.com/valhalla/valhalla/pull/5127)
   * FIXED: Verify edge shapes in edge walking to find the correct edges when there are multiple path with approximately the same length (e.g. in a roundabout) [#5210](https://github.com/valhalla/valhalla/pull/5210)
   * FIXED: compilation with clang 20 [#5208](https://github.com/valhalla/valhalla/pull/5208)
   * FIXED: compatibility with GEOS <3.12 [#5224](https://github.com/valhalla/valhalla/pull/5224)
   * FIXED: gtest linkage errors with clang 17+ on MacOS [#5227](https://github.com/valhalla/valhalla/pull/5227)
   * FIXED: matrix headings [#5244](https://github.com/valhalla/valhalla/pull/5244)
   * FIXED: fix semi-trivial paths in costmatrix [#5249](https://github.com/valhalla/valhalla/pull/5249)
   * FIXED: rename `check_reverse_connections` [#5255](https://github.com/valhalla/valhalla/pull/5255)
   * FIXED: invert expansion_direction for expansion properties in costmatrix [#5266](https://github.com/valhalla/valhalla/pull/5266)
   * FIXED: set initial precision in matrix serializer [#5267](https://github.com/valhalla/valhalla/pull/5267)
   * FIXED: pass correct edge id to expansion callback in bidirectional a* [#5265](https://github.com/valhalla/valhalla/pull/5265)
   * FIXED: remove `GraphId` and `OSMWay` incompatible forward declarations [#5270](https://github.com/valhalla/valhalla/pull/5270)
   * FIXED: Number of compile/linker issues on Windows for the test targets. [#5313](https://github.com/valhalla/valhalla/pull/5313)
   * FIXED: Fix reference to the GHA variable to resolve `version_modifier` on CI [#5333](https://github.com/valhalla/valhalla/pull/5333)
   * FIXED: Ability to run `valhalla_service` with `[CONCURRENCY]` arg [#5335](https://github.com/valhalla/valhalla/pull/5335)
   * FIXED: version modifier in `/status` response [#5357](https://github.com/valhalla/valhalla/pull/5357)
   * FIXED: unknowns should be 500 and not 400 [#5359](https://github.com/valhalla/valhalla/pull/5359)
   * FIXED: Cover **all** nodes in the current tile by density index [#5338](https://github.com/valhalla/valhalla/pull/5338)
   * FIXED: Narrowing bug leading to nodes being misplaced in wrong tiles [#5364](https://github.com/valhalla/valhalla/pull/5364)
   * FIXED: wrong integer types in expansion properties [#5380](https://github.com/valhalla/valhalla/pull/5380)
   * FIXED: fix: `std::terminate` on unsupported request format for some actions [#5387](https://github.com/valhalla/valhalla/pull/5387)
   * FIXED: python installation issue in docker image [#5424](https://github.com/valhalla/valhalla/pull/5424)
   * FIXED: uk-UA translation issue with issue with "approach_verbal_alert" [#5182](https://github.com/valhalla/valhalla/pull/5182)
   * FIXED: Missing argument in `BDEdgeLabel` constructor [#5444](https://github.com/valhalla/valhalla/pull/5444)
   * FIXED: ferries shouldn't be set to destination only [#5447](https://github.com/valhalla/valhalla/pull/5447)
   * FIXED: `actor_t` cleans up workers even in the case of exceptions when `auto_cleanup` is true [#5452](https://github.com/valhalla/valhalla/pull/5452)
   * FIXED: Graphfilter issue where local edge index and count, edge transitions, stop impact, headings, local_driveability, restrictions, and name consistency was not updated after filtering. [#5464](https://github.com/valhalla/valhalla/pull/5464)
   * FIXED: around-the-block paths when node tolerance == 0 [#5451](https://github.com/valhalla/valhalla/pull/5451)
   * FIXED: Trivial CostMatrix and multiple candidates [#5376](https://github.com/valhalla/valhalla/pull/5376)
   * FIXED: "access": "no" + specific overrides for ferries [#5476](https://github.com/valhalla/valhalla/pull/5476)
   * FIXED: Build libspatialite for vcpkg with librttopo support for valhalla_build_admins [#5475](https://github.com/valhalla/valhalla/pull/5475)
   * FIXED: CMake install target: for PREFER_EXTERNAL_DEPS=ON, no gtest installation, python bindings [#5455](https://github.com/valhalla/valhalla/pull/5455)
* **Enhancement**
   * ADDED: Consider smoothness in all profiles that use surface [#4949](https://github.com/valhalla/valhalla/pull/4949)
   * ADDED: costing parameters to exclude certain edges `exclude_tolls`, `exclude_bridges`, `exclude_tunnels`, `exclude_highways`, `exclude_ferries`. They need to be enabled in the config with `service_limits.allow_hard_exclusions`. Also added location search filters `exclude_ferry` and `exclude_toll` to complement these changes. [#4524](https://github.com/valhalla/valhalla/pull/4524)
   * ADDED: `admin_crossings` request parameter for `/route` [#4941](https://github.com/valhalla/valhalla/pull/4941)
   * ADDED: include level change info in `/route` response [#4942](https://github.com/valhalla/valhalla/pull/4942)
   * ADDED: steps maneuver improvements [#4960](https://github.com/valhalla/valhalla/pull/4960)
   * ADDED: instruction improvements for node-based elevators [#4988](https://github.com/valhalla/valhalla/pull/4988)
   * ADDED: customizable hierarchy limits [#5010](https://github.com/valhalla/valhalla/pull/5010)
   * ADDED: increased precision in route lengths [#5020](https://github.com/valhalla/valhalla/pull/5020)
   * ADDED: Add maneuver bearings in route json response [#5024](https://github.com/valhalla/valhalla/pull/5024)
   * ADDED: Allow specifying custom `graph.lua` file name via `valhalla_build_config` [#5036](https://github.com/valhalla/valhalla/pull/5036)
   * ADDED: per level elevator penalty [#4973](https://github.com/valhalla/valhalla/pull/4973)
   * ADDED: `ignore_construction` allows routing on ways with construction tag [#5030](https://github.com/valhalla/valhalla/pull/5030)
   * ADDED: Australian English language translations [#5057](https://github.com/valhalla/valhalla/pull/5057)
   * ADDED: Support `"access:conditional"` conditional restrictions like `"access:conditional"="no @ (Oct-May)"` [#5048](https://github.com/valhalla/valhalla/pull/5048)
   * CHANGED: Speed up pbf parsing by using libosmium [#5070](https://github.com/valhalla/valhalla/pull/5070)
   * ADDED: headings and correlated ll's in verbose matrix output [#5072](https://github.com/valhalla/valhalla/pull/5072)
   * CHANGED: Faster Docker builds in CI [#5082](https://github.com/valhalla/valhalla/pull/5082)
   * ADDED: Retrieve traffic signal information of nodes through trace_attribute request [#5121](https://github.com/valhalla/valhalla/pull/5121)
   * CHANGED: Remove redundant callback-style pbf parsing [#5119](https://github.com/valhalla/valhalla/pull/5119)
   * ADDED: Multimodal expansion endpoint support [#5129](https://github.com/valhalla/valhalla/pull/5129)
   * ADDED: Sort tweeners by GraphId to make tile generation deterministic [#5133](https://github.com/valhalla/valhalla/pull/5133)
   * ADDED: Turn lane information for valhalla serializer [#5078](https://github.com/valhalla/valhalla/pull/5078)
   * ADDED: Add scoped timer macro for timing stages and sub-stages of the tile build process [#5136](https://github.com/valhalla/valhalla/pull/5136)
   * CHANGED: Speed up `valhalla_build_admins` by using intermediate in-memory database [#5146](https://github.com/valhalla/valhalla/pull/5146)
   * UPDATED: bump tz from 2024a to 2025a [#5061](https://github.com/valhalla/valhalla/pull/5061)
   * ADDED: Add shoulder attribute to locate API [#5144](https://github.com/valhalla/valhalla/pull/5144)
   * CHANGED: Move `bss_info_` from `OSMNode` to the new `OSMBSSNode` to reduce `way_nodes.bin` size [#5147](https://github.com/valhalla/valhalla/pull/5147)
   * UPDATED: bump tz from 2025a to 2025b [#5164](https://github.com/valhalla/valhalla/pull/5164)
   * ADDED: Mutithreaded `PBFGraphParser::ParseWays()` [#5143](https://github.com/valhalla/valhalla/pull/5143)
   * CHANGED: "Multilevel Way" message logging level changed from WARN to DEBUG [#5188](https://github.com/valhalla/valhalla/pull/5188)
   * CHANGED: Use rapidjson for matrix serializers [#5189](https://github.com/valhalla/valhalla/pull/5189)
   * CHANGED: Make static factor vectors/arrays in sif constexpr [#5200](https://github.com/valhalla/valhalla/pull/5200)
   * ADDED: Sqlite3 RAII wrapper around sqlite3* and spatielite connection [#5206](https://github.com/valhalla/valhalla/pull/5206)
   * CHANGED: Improved SQL statements when building admins [#5219](https://github.com/valhalla/valhalla/pull/5219)
   * CHANGED: Replace `boost::geometry` by GEOS for operations with admin/tz polygons and clip them by tile bbox [#5204](https://github.com/valhalla/valhalla/pull/5204)
   * UPDATED: bump cxxopts [#5243](https://github.com/valhalla/valhalla/pull/5243)
   * ADDED: Make iterations limit configurable in costmatrix [#5221](https://github.com/valhalla/valhalla/pull/5221)
   * ADDED: Enforce the order of includes via `clang-format` [5230](https://github.com/valhalla/valhalla/pull/5230)
   * CHANGED: Switch to PyPI version of `clang-format` [#5237](https://github.com/valhalla/valhalla/pull/5237)
   * ADDED: More barrier types to consider for car routing [#5217](https://github.com/valhalla/valhalla/pull/5217)
   * CHANGED: Removed ferry reclassification and only move edges in hierarchy [#5269](https://github.com/valhalla/valhalla/pull/5269)
   * CHANGED: More clang-tidy fixes [#5253](https://github.com/valhalla/valhalla/pull/5253)
   * CHANGED: Removed unused headers [#5254](https://github.com/valhalla/valhalla/pull/5254)
   * ADDED: "destination_only_hgv" in directed edge json [#5281](https://github.com/valhalla/valhalla/pull/5281)
   * CHANGED: Link libvalhalla to libgeos. Build command to use `nmake` on Windows instead of `make`. Skipping check for `CMAKE_BUILD_TYPE` when using a multi-config generator like Visual Studio or XCode. [#5294](https://github.com/valhalla/valhalla/pull/5294)
   * ADDED: workflow to publish Python bindings for all major platforms to PyPI [#5280](https://github.com/valhalla/valhalla/pull/5280)
   * ADDED: git sha version suffix for executables [#5307](https://github.com/valhalla/valhalla/pull/5307)
   * ADDED: version modifier in public servers [#5316](https://github.com/valhalla/valhalla/pull/5316)
   * CHANGED: pyvalhalla-git PyPI repository to pyvalhalla-weekly [#5310](https://github.com/valhalla/valhalla/pull/5310)
   * ADDED: `valhalla_service` to Linux Python package [#5315](https://github.com/valhalla/valhalla/pull/5315)
   * CHANGED: add full version string with git hash to any program's `--help` message [#5317](https://github.com/valhalla/valhalla/pull/5317)
   * CHANGED: `valhalla_service` CLI based on `cxxopts` [#5318](https://github.com/valhalla/valhalla/pull/5317)
   * ADDED: script to analyze build logs for warnings [#5312](https://github.com/valhalla/valhalla/pull/5312)
   * CHANGED: Replace robin-hood-hashing with `ankerl::unordered_dense::{map, set}` [#5325](https://github.com/valhalla/valhalla/pull/5325)
   * CHANGED: Speed up density calculus by using grid index [#5328](https://github.com/valhalla/valhalla/pull/5328)
   * CHANGED: refactor to make valhalla/filesystem functionally redundant [#5319](https://github.com/valhalla/valhalla/pull/5319)
   * ADDED: Distribute C++ executables for Windows Python bindings [#5348](https://github.com/valhalla/valhalla/pull/5348)
   * ADDED: Distribute C++ executables for OSX Python bindings [#5301](https://github.com/valhalla/valhalla/pull/5301)
   * ADDED: `trace_attributes` now also returns all the speed informations on edges when `edge.speeds_faded` or `edge.speeds_non_faded` is set in request. Also `edge.speed_type` returns how the edge speed was set [#5324](https://github.com/valhalla/valhalla/pull/5324)
   * CHANGED: Use `ankerl::unordered_dense` for `loki::Reach()` for faster search [#5384](https://github.com/valhalla/valhalla/pull/5384)
   * ADDED: support for destination exceptions for access restrictions [#5354](https://github.com/valhalla/valhalla/pull/5354)
   * ADDED: Add option `edge.traffic_signal` to trace attributes [#5385](https://github.com/valhalla/valhalla/pull/5385)
   * CHANGED: Cleaned up Dockerfile a bit to make caching more effective [#5396](https://github.com/valhalla/valhalla/pull/5396)
   * ADDED: Port https://github.com/nilsnolde/docker-valhalla, an orchestrated/scripted Docker image for convenience [#5388](https://github.com/valhalla/valhalla/pull/5388)
   * ADDED: Graph utilities for Python bindings [#5367](https://github.com/valhalla/valhalla/pull/5367)
   * CHANGED: Decouple `traffic_signal` on node from `kNodeType` in `TripLegBuilder` [#5349](https://github.com/valhalla/valhalla/pull/5394)
   * CHANGED: Use rapidjson for locate serializers [#5260](https://github.com/valhalla/valhalla/pull/5260)
   * CHANGED: set`check_reverse_connection` default value to `true` [#5404](https://github.com/valhalla/valhalla/pull/5404)
   * CHANGED: updated translation files and added mn-MN lang [#5425](https://github.com/valhalla/valhalla/pull/5425)
   * CHANGED: Use rapidjson for height serializer [#5277](https://github.com/valhalla/valhalla/pull/5277)
   * CHANGED: Use rapidjson for transit_available serializer [#5430](https://github.com/valhalla/valhalla/pull/5430)
   * CHANGED: Switch from CircleCI to Github Actions [#5427](https://github.com/valhalla/valhalla/pull/5427)
   * CHANGED: Use rapidjson for isochrone serializer [#5429](https://github.com/valhalla/valhalla/pull/5429)
<<<<<<< HEAD
   * ADDED: support for destination exceptions for access restrictions [#5370](https://github.com/valhalla/valhalla/pull/5370)
=======
   * ADDED: Allow pedestrian routing through highway=via_ferrata [#5480](https://github.com/valhalla/valhalla/pull/5480)
   * ADDED: generic level change maneuver [#5431](https://github.com/valhalla/valhalla/pull/5431)
   * ADDED: Publish timezone db on Github Actions artifacts [#5479](https://github.com/valhalla/valhalla/pull/5479)
>>>>>>> 139ec318

## Release Date: 2024-10-10 Valhalla 3.5.1
* **Removed**
* **Bug Fix**
   * FIXED: All logging in `valhalla_export_edges` now goes to stderr [#4892](https://github.com/valhalla/valhalla/pull/4892)
   * FIXED: Iterate over only `kLandmark` tagged values in `AddLandmarks()` [#4873](https://github.com/valhalla/valhalla/pull/4873)
   * FIXED: `walk_or_snap` mode edge case with loop routes [#4895](https://github.com/valhalla/valhalla/pull/4895)
   * FIXED: `-Wdefaulted-function-deleted` compilation warning/error in `NarrativeBuilder` [#4877](https://github.com/valhalla/valhalla/pull/4877)
   * FIXED: For a long time we were potentially wrongly encoding varints by using `static_cast` vs `reinterpret_cast` [#4877]https://github.com/valhalla/valhalla/pull/4925
* **Enhancement**
   * CHANGED: voice instructions for OSRM serializer to work better in real-world environment [#4756](https://github.com/valhalla/valhalla/pull/4756)
   * ADDED: Add option `edge.forward` to trace attributes [#4876](https://github.com/valhalla/valhalla/pull/4876)
   * ADDED: Provide conditional speed limits from "maxspeed:conditional" in `/locate` and proto `/route` responses [#4851](https://github.com/valhalla/valhalla/pull/4851)
   * ADDED: Support multiple levels and level ranges [#4879](https://github.com/valhalla/valhalla/pull/4879)
   * ADDED: Level location search filter [#4926](https://github.com/valhalla/valhalla/pull/4926)

## Release Date: 2024-08-21 Valhalla 3.5.0
* **Removed**
   * REMOVED: needs_ci_run script [#4423](https://github.com/valhalla/valhalla/pull/4423)
   * REMOVED: unused vehicle types in AutoCost and segway; renamed kTruck to "truck" instead of "tractor_trailer" [#4430](https://github.com/valhalla/valhalla/pull/4430)
   * REMOVED: ./bench and related files/code [#4560](https://github.com/valhalla/valhalla/pull/4560)
   * REMOVED: unused headers [#4829](https://github.com/valhalla/valhalla/pull/4829)
* **Bug Fix**
   * FIXED: gcc13 was missing some std header includes [#4154](https://github.com/valhalla/valhalla/pull/4154)
   * FIXED: when reclassifying ferry edges, remove destonly from ways only if the connecting way was destonly [#4118](https://github.com/valhalla/valhalla/pull/4118)
   * FIXED: typo in use value of map matching API (`platform_connection` was misspelled) [#4174](https://github.com/valhalla/valhalla/pull/4174)
   * FIXED: fix crash in timedistancebssmatrix.cc  [#4244](https://github.com/valhalla/valhalla/pull/4244)
   * FIXED: missing protobuf CMake configuration to link abseil for protobuf >= 3.22.0 [#4207](https://github.com/valhalla/valhalla/pull/4207)
   * FIXED: broken links on the optimized route API page [#4260](https://github.com/valhalla/valhalla/pull/4260)
   * FIXED: remove clearing of headings while calculating a matrix [#4288](https://github.com/valhalla/valhalla/pull/4288)
   * FIXED: only recost matrix pairs which have connections found [#4344](https://github.com/valhalla/valhalla/pull/4344)
   * FIXED: arm builds. tons of errors due to floating point issues mostly [#4213](https://github.com/valhalla/valhalla/pull/4213)
   * FIXED: respond with correlated edges for format=valhalla and matrix [#4335](https://github.com/valhalla/valhalla/pull/4335)
   * FIXED: `sources` & `targets` for verbose matrix response was kinda broken due to #4335 above [#4366](https://github.com/valhalla/valhalla/pull/4366)
   * FIXED: recover proper shortest path to ferry connections (when multiple edges exist between node pair) [#4361](https://github.com/valhalla/valhalla/pull/4361)
   * FIXED: recover proper shortest path to ferry connections (make sure correct label index is used) [#4378](https://github.com/valhalla/valhalla/pull/4378)
   * FIXED: Allow all roads for motorcycles [#4348](https://github.com/valhalla/valhalla/pull/4348)
   * FIXED: motorcar:conditional should not apply to motorcycle and moped [#4359](https://github.com/valhalla/valhalla/pull/4359)
   * FIXED: break shortcuts when there are different restrictions on base edges [#4326](https://github.com/valhalla/valhalla/pull/4326)
   * FIXED: Incorrect `edge_index` assignment in `thor_worker_t::build_trace` [#4413](https://github.com/valhalla/valhalla/pull/4413)
   * FIXED: lots of issues with CostMatrix (primarily deadend logic) with a complete refactor modeling things very close to bidir A\*, also to prepare for a unification of the two [#4372](https://github.com/valhalla/valhalla/pull/4372)
   * FIXED: diff_names check was missing for Graphfilter and Shortcutbuilder for AddEdgeInfo call.  [#4436](https://github.com/valhalla/valhalla/pull/4436)
   * FIXED: updated timezone database and added code to keep compatibility with old servers/new data and vice versa [#4446](https://github.com/valhalla/valhalla/pull/4446)
   * FIXED: retry elevation tile download if the download failed for some reason or the downloaded tile was corrupt [#4461](https://github.com/valhalla/valhalla/pull/4461)
   * FIXED: base transition costs were getting overridden by osrm car turn duration [#4463](https://github.com/valhalla/valhalla/pull/4463)
   * FIXED: insane ETAs for `motor_scooter` on `track`s [#4468](https://github.com/valhalla/valhalla/pull/4468)
   * FIXED: -j wasn't taken into account anymore [#4483](https://github.com/valhalla/valhalla/pull/4483)
   * FIXED: time distance matrix was always using time zone of last settled edge id [#4494](https://github.com/valhalla/valhalla/pull/4494)
   * FIXED: log to stderr in valhalla_export_edges [#4498](https://github.com/valhalla/valhalla/pull/4498)
   * FIXED: set capped speed for truck at 90 KPH [#4493](https://github.com/valhalla/valhalla/pull/4493)
   * FIXED: Config singleton multiple instantiation issue [#4521](https://github.com/valhalla/valhalla/pull/4521)
   * FIXED: Prevent GetShortcut to run into an infinite loop [#4532](https://github.com/valhalla/valhalla/pull/4532)
   * FIXED: fix config generator with thor.costmatrix_allow_second_pass [#4567](https://github.com/valhalla/valhalla/pull/4567)
   * FIXED: infinite loop or other random corruption in isochrones when retrieving partial shape of an edge [#4547](https://github.com/valhalla/valhalla/pull/4547)
   * FIXED: Aggregation updates: update opposing local idx after aggregating the edges, added classification check for aggregation, and shortcut length changes [#4570](https://github.com/valhalla/valhalla/pull/4570)
   * FIXED: Use helper function for only parsing out names from DirectedEdge when populating intersecting edges [#4604](https://github.com/valhalla/valhalla/pull/4604)
   * FIXED: Osmnode size reduction: Fixed excessive disk space for planet build [#4605](https://github.com/valhalla/valhalla/pull/4605)
   * FIXED: Conflict with signinfo's temporary linguistic node sequence file caused test failures. [#4625](https://github.com/valhalla/valhalla/pull/4625)
   * FIXED: CostMatrix for trivial routes with oneways [#4626](https://github.com/valhalla/valhalla/pull/4626)
   * FIXED: some entry points to creating geotiff isochrones output did not register the geotiff driver before attempting to use it [#4628](https://github.com/valhalla/valhalla/pull/4628)
   * FIXED: libgdal wasn't installed in docker image, so it never worked in docker [#4629](https://github.com/valhalla/valhalla/pull/4629)
   * FIXED: CostMatrix shapes for routes against trivial oneways [#4633](https://github.com/valhalla/valhalla/pull/4633)
   * FIXED: unidirectional_astar.cc doesn't work for date_time type = 2 #4652(https://github.com/valhalla/valhalla/issues/4652)
   * FIXED: a few fixes around the routing algorithms [#4626](https://github.com/valhalla/valhalla/pull/4642)
   * FIXED: no need to search for GDAL when building data [#4651](https://github.com/valhalla/valhalla/pull/4651)
   * FIXED: Fix segfault in OSRM serializer with bannerInstructions when destination is on roundabout [#4480](https://github.com/valhalla/valhalla/pull/4481)
   * FIXED: Fix segfault in costmatrix (date_time and time zone always added). [#4530](https://github.com/valhalla/valhalla/pull/4530)
   * FIXED: Fixed roundoff issue in Tiles Row and Col methods [#4585](https://github.com/valhalla/valhalla/pull/4585)
   * FIXED: Fix for assigning attributes has_(highway, ferry, toll) if directions_type is none [#4465](https://github.com/valhalla/valhalla/issues/4465)
   * FIXED: Have the `valhalla_add_predicted_speeds` summary always be created from `mjolnir.tile_dir` [#4722](https://github.com/valhalla/valhalla/pull/4722)
   * FIXED: Fix inconsistency in graph.lua for motor_vehicle_node [#4723](https://github.com/valhalla/valhalla/issues/4723)
   * FIXED: Missing algorithm include in `baldr/admin.h` [#4766](https://github.com/valhalla/valhalla/pull/4766)
   * FIXED: remove old code that allows bicycle access on hiking trails. [#4781](https://github.com/valhalla/valhalla/pull/4781)
   * FIXED: Handle list type arguments correctly when overriding config with valhalla_build_config [#4799](https://github.com/valhalla/valhalla/pull/4799)
   * FIXED: `top_speed` range not fully allowed for trucks [#4793](https://github.com/valhalla/valhalla/pull/4793)
   * FIXED: Trivial routes for CostMatrix [#4634](https://github.com/valhalla/valhalla/pull/4634)
   * FIXED: Reset `not_thru_pruning` in CostMatrix after second pass was used [#4817](https://github.com/valhalla/valhalla/pull/4817)
   * FIXED: wrong index used in CostMatrix expansion callback inside reverse connection check [#4821](https://github.com/valhalla/valhalla/pull/4821)
   * FIXED: oneway ferry connections classification [#4828](https://github.com/valhalla/valhalla/pull/4828)
   * FIXED: location search_filter ignored in certain cases [#4835](https://github.com/valhalla/valhalla/pull/4835)
   * FIXED: Ferry reclassification finds shortest path that is blocked by inaccessible node [#4854](https://github.com/valhalla/valhalla/pull/4854)
   * FIXED: `(Nov - Mar)` (and similar, months with spaces) condition parsing [#4857](https://github.com/valhalla/valhalla/pull/4857)
* **Enhancement**
   * UPDATED: French translations, thanks to @xlqian [#4159](https://github.com/valhalla/valhalla/pull/4159)
   * CHANGED: -j flag for multithreaded executables to override mjolnir.concurrency [#4168](https://github.com/valhalla/valhalla/pull/4168)
   * CHANGED: moved the argparse boilerplate code to a private header which all programs can share [#4169](https://github.com/valhalla/valhalla/pull/4169)
   * ADDED: CI runs a spell check on the PR to detect spelling mistakes [#4179](https://github.com/valhalla/valhalla/pull/4179)
   * ADDED: `preferred_side_cutoff` parameter for locations [#4182](https://github.com/valhalla/valhalla/pull/4182)
   * ADDED: PBF output for matrix endpoint [#4121](https://github.com/valhalla/valhalla/pull/4121)
   * CHANGED: sped up the transit gtfs ingestion process by sorting the feeds before querying them and avoiding copying their structures. forked just_gtfs into the valhalla org to accomplish it [#4167](https://github.com/valhalla/valhalla/pull/4167)
   * CHANGED: write traffic tile headers in `valhalla_build_extract` [#4195](https://github.com/valhalla/valhalla/pull/4195)
   * ADDED: `source_percent_along` & `target_percent_along` to /trace_attributes JSON response [#4199](https://github.com/valhalla/valhalla/pull/4199)
   * ADDED: sqlite database to store landmarks along with interfaces of insert and bounding box queries [#4189](https://github.com/valhalla/valhalla/pull/4189)
   * CHANGED: refactor landmark database interface to use a pimpl [#4202](https://github.com/valhalla/valhalla/pull/4202)
   * ADDED: support for `:forward` and `:backward` for `motor_vehicle`, `vehicle`, `foot` and `bicycle` tag prefixes [#4204](https://github.com/valhalla/valhalla/pull/4204)
   * ADDED: add `valhalla_build_landmarks` to parse POIs from osm pbfs and store them as landmarks in the landmark sqlite database [#4201](https://github.com/valhalla/valhalla/pull/4201)
   * ADDED: add primary key in the landmark sqlite database and a method to retrieve landmarks via their primary keys [#4224](https://github.com/valhalla/valhalla/pull/4224)
   * ADDED: update graph tile to allow adding landmarks to edge info, and refactor edgeinfo.cc [#4233](https://github.com/valhalla/valhalla/pull/4233)
   * ADDED: `sources_to_targets` action for `/expansion` [#4263](https://github.com/valhalla/valhalla/pull/4263)
   * ADDED: option `--extract-tar` to `valhalla_build_extract` to create extracts from .tar files instead of tile directory [#4255](https://github.com/valhalla/valhalla/pull/4255)
   * ADDED: Support for `bannerInstructions` attribute in OSRM serializer via `banner_instructions` request parameter [#4093](https://github.com/valhalla/valhalla/pull/4093)
   * UPDATED: submodules which had new releases, unless it was a major version change [#4231](https://github.com/valhalla/valhalla/pull/4231)
   * ADDED: Support for elevation along a route. Add elevation to EdgeInfo within Valhalla tiles [#4279](https://github.com/valhalla/valhalla/pull/4279)
   * ADDED: the workflow to find landmarks in a graph tile, associate them with nearby edges, and update the graph tile to store the associations [#4278](https://github.com/valhalla/valhalla/pull/4278)
   * ADDED: update maneuver generation to add nearby landmarks to maneuvers as direction support [#4293](https://github.com/valhalla/valhalla/pull/4293)
   * CHANGED: the boost property tree config is now read into a singleton that doesn't need to be passed around anymore [#4220](https://github.com/valhalla/valhalla/pull/4220)
   * ADDED: Update the street name and sign data processing include language and pronunciations [#4268](https://github.com/valhalla/valhalla/pull/4268)
   * CHANGED: more sustainable way to work with protobuf in cmake [#4334](https://github.com/valhalla/valhalla/pull/4334)
   * CHANGED: use date_time API to retrieve timezone aliases instead of our own curated list [#4382](https://github.com/valhalla/valhalla/pull/4382)
   * CHANGED: less aggressive logging for nodes' headings & ferry connections [#4420][https://github.com/valhalla/valhalla/pull/4420]
   * ADDED: add documentation about historical traffic [#4259](https://github.com/valhalla/valhalla/pull/4259)
   * ADDED: config option to control how much memory we'll reserve for CostMatrix locations [#4424](https://github.com/valhalla/valhalla/pull/4424)
   * CHANGED: refactor EdgeLabel (and derived classes) to reduce memory use. [#4439](https://github.com/valhalla/valhalla/pull/4439)
   * ADDED: "shape" field to matrix response for CostMatrix only [#4432](https://github.com/valhalla/valhalla/pull/4432)
   * CHANGED: `/expansion`: add field `prev_edge_id`, make the GeoJSON features `LineString`s [#4275](https://github.com/valhalla/valhalla/issues/4275)
   * ADDED: --optimize & --log-details to valhalla_run_matrix [#4355](https://github.com/valhalla/valhalla/pull/4334)
   * ADDED: most access restrictions to /locate response [#4431](https://github.com/valhalla/valhalla/pull/4431)
   * ADDED: hgv=destination and friends for truck-specific "destination_only" logic [#4450](https://github.com/valhalla/valhalla/issues/4450)
   * UPDATED: updated country access overrides [#4460](https://github.com/valhalla/valhalla/pull/4460)
   * CHANGED: date_time refactor as a preparation to return DST/timezone related offset in the response [#4365](https://github.com/valhalla/valhalla/pull/4365)
   * ADDED: find connection on backward search for bidir matrix algo [#4329](https://github.com/valhalla/valhalla/pull/4329)
   * CHANGED: Adjustment of walk speed when walking on slight downhill [#4302](https://github.com/valhalla/valhalla/pull/4302)
   * CHANGED: Do not reclassify ferry connections when no hierarchies are to be generated [#4487](https://github.com/valhalla/valhalla/pull/4487)
   * ADDED: Added a config option to sort nodes spatially during graph building [#4455](https://github.com/valhalla/valhalla/pull/4455)
   * ADDED: Timezone info in route and matrix responses [#4491](https://github.com/valhalla/valhalla/pull/4491)
   * ADDED: Support for `voiceInstructions` attribute in OSRM serializer via `voice_instructions` request parameter [#4506](https://github.com/valhalla/valhalla/pull/4506)
   * CHANGED: use pkg-config to find spatialite & geos and remove our cmake modules; upgraded conan's boost to 1.83.0 in the process [#4253](https://github.com/valhalla/valhalla/pull/4253)
   * ADDED: Added aggregation logic to filter stage of tile building [#4512](https://github.com/valhalla/valhalla/pull/4512)
   * UPDATED: tz to 2023d [#4519](https://github.com/valhalla/valhalla/pull/4519)
   * CHANGED: libvalhalla.pc generation to have finer controls; install third_party public headers; overhaul lots of CMake; remove conan support [#4516](https://github.com/valhalla/valhalla/pull/4516)
   * CHANGED: refactored matrix code to include a base class for all matrix algorithms to prepare for second passes on matrix [#4535](https://github.com/valhalla/valhalla/pull/4535)
   * ADDED: matrix second pass for connections not found in the first pass, analogous to /route [#4536](https://github.com/valhalla/valhalla/pull/4536)
   * UPDATED: cxxopts to 3.1.1 [#4541](https://github.com/valhalla/valhalla/pull/4541)
   * CHANGED: make use of vendored libraries optional (other than libraries which are not commonly in package managers or only used for testing) [#4544](https://github.com/valhalla/valhalla/pull/4544)
   * ADDED: Improved instructions for blind users [#3694](https://github.com/valhalla/valhalla/pull/3694)
   * ADDED: isochrone proper polygon support & pbf output for isochrone [#4575](https://github.com/valhalla/valhalla/pull/4575)
   * ADDED: return isotile grid as geotiff  [#4594](https://github.com/valhalla/valhalla/pull/4594)
   * ADDED: `ignore_non_vehicular_restrictions` parameter for truck costing [#4606](https://github.com/valhalla/valhalla/pull/4606)
   * UPDATED: tz database to 2024a [#4643](https://github.com/valhalla/valhalla/pull/4643)
   * ADDED: `hgv_no_penalty` costing option to allow penalized truck access to `hgv=no` edges [#4650](https://github.com/valhalla/valhalla/pull/4650)
   * CHANGED: Significantly improve performance of graphbuilder [#4669](https://github.com/valhalla/valhalla/pull/4669)
   * UPDATED: Improved turn by turn api reference documentation [#4675](https://github.com/valhalla/valhalla/pull/4675)
   * CHANGED: contract nodes if connecting edges have different names or speed or non-conditional access restrictions [#4613](https://github.com/valhalla/valhalla/pull/4613)
   * CHANGED: CostMatrix switched from Dijkstra to A* [#4650](https://github.com/valhalla/valhalla/pull/4650)
   * ADDED: some missing documentation about request parameters [#4687](https://github.com/valhalla/valhalla/pull/4687)
   * ADDED: Consider more forward/backward tags for access restrictions and speeds [#4686](https://github.com/valhalla/valhalla/pull/4686)
   * CHANGED: change costmatrix max_distance threshold to a distance threshold instead of duration [#4672](https://github.com/valhalla/valhalla/pull/4672)
   * ADDED: PBF support for expansion [#4614](https://github.com/valhalla/valhalla/pull/4614/)
   * ADDED: elapsed_cost field to map matching json response [#4709](https://github.com/valhalla/valhalla/pull/4709)
   * ADDED: error if we fail to find any matrix connection [#4718](https://github.com/valhalla/valhalla/pull/4718)
   * ADDED: Fail early in valhalla_ingest_transit if there's no valid GTFS feeds [#4710](https://github.com/valhalla/valhalla/pull/4710/)
   * ADDED: Support for `voiceLocale` attribute in OSRM serializer via `voice_instructions` request parameter [#4677](https://github.com/valhalla/valhalla/pull/4742)
   * ADDED: Added ssmlAnnouncements for voice instructions and removed voice and banner instructions from last step. [#4644](https://github.com/valhalla/valhalla/pull/4644)
   * ADDED: deadend information in directed edge JSON for `/locate` [#4751](https://github.com/valhalla/valhalla/pull/4751)
   * ADDED: Dedupe option for expansion, significantly reducing the response size. [#4601](https://github.com/valhalla/valhalla/issues/4601)
   * ADDED: `expansion_type` property to `/expansion` [#4784](https://github.com/valhalla/valhalla/pull/4784)
   * ADDED: inline config arg for `valhalla_build_elevation` script [#4787](https://github.com/valhalla/valhalla/pull/4787)
   * ADDED: `use_truck_route` [#4809](https://github.com/valhalla/valhalla/pull/4809)
   * ADDED: Add option `edge.country_crossing` to trace attributes [#4825](https://github.com/valhalla/valhalla/pull/4825)
   * CHANGED: Unification of turn costs for ramps and roundabouts [#4827](https://github.com/valhalla/valhalla/pull/4827)
   * CHANGED: updated dockerfile to use ubuntu 24.04 [#4805](https://github.com/valhalla/valhalla/pull/4805)

## Release Date: 2023-05-11 Valhalla 3.4.0
* **Removed**
   * REMOVED: Docker image pushes to Dockerhub [#4033](https://github.com/valhalla/valhalla/pull/4033)
   * REMOVED: transitland references and scripts and replace with info for raw GTFS feeds [#4033](https://github.com/valhalla/valhalla/pull/3906)
* **Bug Fix**
   * FIXED: underflow of uint64_t cast for matrix time results [#3906](https://github.com/valhalla/valhalla/pull/3906)
   * FIXED: update vcpkg commit for Azure pipelines to fix libtool mirrors [#3915](https://github.com/valhalla/valhalla/pull/3915)
   * FIXED: fix CHANGELOG release year (2022->2023) [#3927](https://github.com/valhalla/valhalla/pull/3927)
   * FIXED: avoid segfault on invalid exclude_polygons input [#3907](https://github.com/valhalla/valhalla/pull/3907)
   * FIXED: allow \_WIN32_WINNT to be defined by build system [#3933](https://github.com/valhalla/valhalla/issues/3933)
   * FIXED: disconnected stop pairs in gtfs import [#3943](https://github.com/valhalla/valhalla/pull/3943)
   * FIXED: in/egress traversability in gtfs ingestion is now defaulted to kBoth to enable pedestrian access on transit connect edges and through the in/egress node [#3948](https://github.com/valhalla/valhalla/pull/3948)
   * FIXED: parsing logic needed implicit order of stations/egresses/platforms in the GTFS feeds [#3949](https://github.com/valhalla/valhalla/pull/3949)
   * FIXED: segfault in TimeDistanceMatrix [#3964](https://github.com/valhalla/valhalla/pull/3949)
   * FIXED: write multiple PBFs if the protobuf object gets too big [#3954](https://github.com/valhalla/valhalla/pull/3954)
   * FIXED: pin conan version to latest 1.x for now [#3990](https://github.com/valhalla/valhalla/pull/3990)
   * FIXED: Fix matrix_locations when used in pbf request [#3997](https://github.com/valhalla/valhalla/pull/3997)
   * FIXED: got to the point where the basic transit routing test works [#3988](https://github.com/valhalla/valhalla/pull/3988)
   * FIXED: fix build with LOGGING_LEVEL=ALL [#3992](https://github.com/valhalla/valhalla/pull/3992)
   * FIXED: transit stitching when determining whether a platform was generated [#4020](https://github.com/valhalla/valhalla/pull/4020)
   * FIXED: multimodal isochrones [#4030](https://github.com/valhalla/valhalla/pull/4030)
   * FIXED: duplicated recosting names should throw [#4042](https://github.com/valhalla/valhalla/pull/4042)
   * FIXED: Remove arch specificity from strip command of Python bindings to make it more compatible with other archs [#4040](https://github.com/valhalla/valhalla/pull/4040)
   * FIXED: GraphReader::GetShortcut no longer returns false positives or false negatives [#4019](https://github.com/valhalla/valhalla/pull/4019)
   * FIXED: Tagging with bus=permit or taxi=permit did not override access=no [#4045](https://github.com/valhalla/valhalla/pull/4045)
   * FIXED: Upgrade RapidJSON to address undefined behavior [#4051](https://github.com/valhalla/valhalla/pull/4051)
   * FIXED: time handling for transit service [#4052](https://github.com/valhalla/valhalla/pull/4052)
   * FIXED: multiple smaller bugs while testing more multimodal /route & /isochrones [#4055](https://github.com/valhalla/valhalla/pull/4055)
   * FIXED: `FindLuaJit.cmake` to include Windows paths/library names [#4067](https://github.com/valhalla/valhalla/pull/4067)
   * FIXED: Move complex turn restriction check out of can_form_shortcut() [#4047](https://github.com/valhalla/valhalla/pull/4047)
   * FIXED: fix `clear` methods on matrix algorithms and reserve some space for labels with a new config [#4075](https://github.com/valhalla/valhalla/pull/4075)
   * FIXED: fix `valhalla_build_admins` & `valhalla_ways_to_edges` argument parsing [#4097](https://github.com/valhalla/valhalla/pull/4097)
   * FIXED: fail early in `valhalla_build_admins` if parent directory can't be created, also exit with failure [#4099](https://github.com/valhalla/valhalla/pull/4099)
* **Enhancement**
   * CHANGED: replace boost::optional with C++17's std::optional where possible [#3890](https://github.com/valhalla/valhalla/pull/3890)
   * ADDED: parse `lit` tag on ways and add it to graph [#3893](https://github.com/valhalla/valhalla/pull/3893)
   * ADDED: log lat/lon of node where children link edges exceed the configured maximum [#3911](https://github.com/valhalla/valhalla/pull/3911)
   * ADDED: log matrix algorithm which was used [#3916](https://github.com/valhalla/valhalla/pull/3916)
   * UPDATED: docker base image to Ubuntu 22.04 [#3912](https://github.com/valhalla/valhalla/pull/3912)
   * CHANGED: Unify handling of single-file -Werror in all modules [#3910](https://github.com/valhalla/valhalla/pull/3910)
   * CHANGED: Build skadi with -Werror [#3935](https://github.com/valhalla/valhalla/pull/3935)
   * ADDED: Connect transit tiles to the graph [#3700](https://github.com/valhalla/valhalla/pull/3700)
   * CHANGED: switch to C++17 master branch of `just_gtfs` [#3947](https://github.com/valhalla/valhalla/pull/3947)
   * ADDED: Support for configuring a universal request timeout [#3966](https://github.com/valhalla/valhalla/pull/3966)
   * ADDED: optionally include highway=platform edges for pedestrian access [#3971](https://github.com/valhalla/valhalla/pull/3971)
   * ADDED: `use_lit` costing option for pedestrian costing [#3957](https://github.com/valhalla/valhalla/pull/3957)
   * CHANGED: Removed stray NULL values in log output [#3974](https://github.com/valhalla/valhalla/pull/3974)
   * CHANGED: More conservative estimates for cost of walking slopes [#3982](https://github.com/valhalla/valhalla/pull/3982)
   * ADDED: An option to slim down matrix response [#3987](https://github.com/valhalla/valhalla/pull/3987)
   * CHANGED: Updated url for just_gtfs library [#3994](https://github.com/valhalla/valhalla/pull/3995)
   * ADDED: Docker image pushes to Github's docker registry [#4033](https://github.com/valhalla/valhalla/pull/4033)
   * ADDED: `disable_hierarchy_pruning` costing option to find the actual optimal route for motorized costing modes, i.e `auto`, `motorcycle`, `motor_scooter`, `bus`, `truck` & `taxi`. [#4000](https://github.com/valhalla/valhalla/pull/4000)
   * CHANGED: baldr directory: remove warnings and C++17 adjustments [#4011](https://github.com/valhalla/valhalla/pull/4011)
   * UPDATED: `vcpkg` to latest master, iconv wasn't building anymore [#4066](https://github.com/valhalla/valhalla/pull/4066)
   * CHANGED: pybind11 upgrade for python 3.11 [#4067](https://github.com/valhalla/valhalla/pull/4067)
   * CHANGED: added transit level to connectivity map [#4082](https://github.com/valhalla/valhalla/pull/4082)
   * ADDED: "has_transit_tiles" & "osm_changeset" to verbose status response [#4062](https://github.com/valhalla/valhalla/pull/4062)
   * ADDED: time awareness to CostMatrix for e.g. traffic support [#4071](https://github.com/valhalla/valhalla/pull/4071)
   * UPDATED: transifex translations [#4102](https://github.com/valhalla/valhalla/pull/4102)

## Release Date: 2023-01-03 Valhalla 3.3.0
* **Removed**
* **Bug Fix**
* **Enhancement**
  * CHANGED: Upgraded from C++14 to C++17. [#3878](https://github.com/valhalla/valhalla/pull/3878)

## Release Date: 2023-01-03 Valhalla 3.2.1
* **Removed**
* **Bug Fix**
   * FIXED: valhalla_run_route was missing config logic. [#3824](https://github.com/valhalla/valhalla/pull/3824)
   * FIXED: Added missing ferry tag if manoeuver uses a ferry. It's supposed to be there according to the docs. [#3815](https://github.com/valhalla/valhalla/issues/3815)
   * FIXED: Handle hexlifying strings with unsigned chars [#3842](https://github.com/valhalla/valhalla/pull/3842)
   * FIXED: Newer clang warns on `sprintf` which becomes a compilation error (due to `Werror`) so we use `snprintf` instead [#3846](https://github.com/valhalla/valhalla/issues/3846)
   * FIXED: Build all of Mjolnir with -Werror [#3845](https://github.com/valhalla/valhalla/pull/3845)
   * FIXED: Only set most destination information once for all origins in timedistancematrix [#3830](https://github.com/valhalla/valhalla/pull/3830)
   * FIXED: Integers to expansion JSON output were cast wrongly [#3857](https://github.com/valhalla/valhalla/pull/3857)
   * FIXED: hazmat=destination should be hazmat=false and fix the truckcost usage of hazmat [#3865](https://github.com/valhalla/valhalla/pull/3865)
   * FIXED: Make sure there is at least one path which is accessible for all vehicular modes when reclassifying ferry edges [#3860](https://github.com/valhalla/valhalla/pull/3860)
   * FIXED: valhalla_build_extract was failing to determine the tile ID to include in the extract [#3864](https://github.com/valhalla/valhalla/pull/3864)
   * FIXED: valhalla_ways_to_edges missed trimming the cache when overcommitted [#3872](https://github.com/valhalla/valhalla/pull/3864)
   * FIXED: Strange detours with multi-origin/destination unidirectional A* [#3585](https://github.com/valhalla/valhalla/pull/3585)
* **Enhancement**
   * ADDED: Added has_toll, has_highway, has_ferry tags to summary field of a leg and route and a highway tag to a maneuver if it includes a highway. [#3815](https://github.com/valhalla/valhalla/issues/3815)
   * ADDED: Add time info to sources_to_targets [#3795](https://github.com/valhalla/valhalla/pull/3795)
   * ADDED: "available_actions" to the /status response [#3836](https://github.com/valhalla/valhalla/pull/3836)
   * ADDED: "waiting" field on input/output intermediate break(\_through) locations to respect services times [#3849](https://github.com/valhalla/valhalla/pull/3849)
   * ADDED: --bbox & --geojson-dir options to valhalla_build_extract to only archive a subset of tiles [#3856](https://github.com/valhalla/valhalla/pull/3856)
   * CHANGED: Replace unstable c++ geos API with a mix of geos' c api and boost::geometry for admin building [#3683](https://github.com/valhalla/valhalla/pull/3683)
   * ADDED: optional write-access to traffic extract from GraphReader [#3876](https://github.com/valhalla/valhalla/pull/3876)
   * UPDATED: locales from Transifex [#3879](https://github.com/valhalla/valhalla/pull/3879)
   * CHANGED: Build most of Baldr with -Werror [#3885](https://github.com/valhalla/valhalla/pull/3885)
   * UPDATED: some documentation overhaul to slim down root's README [#3881](https://github.com/valhalla/valhalla/pull/3881)
   * CHANGED: move documentation hosting to Github Pages from readthedocs.io [#3884](https://github.com/valhalla/valhalla/pull/3884)
   * ADDED: inline config arguments to some more executables [#3873](https://github.com/valhalla/valhalla/pull/3873)

## Release Date: 2022-10-26 Valhalla 3.2.0
* **Removed**
   * REMOVED: "build-\*" docker image to decrease complexity [#3689](https://github.com/valhalla/valhalla/pull/3541)

* **Bug Fix**
   * FIXED: Fix precision losses while encoding-decoding distance parameter in openlr [#3374](https://github.com/valhalla/valhalla/pull/3374)
   * FIXED: Fix bearing calculation for openlr records [#3379](https://github.com/valhalla/valhalla/pull/3379)
   * FIXED: Some refactoring that was proposed for the PR 3379 [#3381](https://github.com/valhalla/valhalla/pull/3381)
   * FIXED: Avoid calling out "keep left/right" when passing an exit [#3349](https://github.com/valhalla/valhalla/pull/3349)
   * FIXED: Fix iterator decrement beyond begin() in GeoPoint::HeadingAtEndOfPolyline() method [#3393](https://github.com/valhalla/valhalla/pull/3393)
   * FIXED: Add string for Use:kPedestrianCrossing to fix null output in to_string(Use). [#3416](https://github.com/valhalla/valhalla/pull/3416)
   * FIXED: Remove simple restrictions check for pedestrian cost calculation. [#3423](https://github.com/valhalla/valhalla/pull/3423)
   * FIXED: Parse "highway=busway" OSM tag: https://wiki.openstreetmap.org/wiki/Tag:highway%3Dbusway [#3413](https://github.com/valhalla/valhalla/pull/3413)
   * FIXED: Process int_ref irrespective of `use_directions_on_ways_` [#3446](https://github.com/valhalla/valhalla/pull/3446)
   * FIXED: workaround python's ArgumentParser bug to not accept negative numbers as arguments [#3443](https://github.com/valhalla/valhalla/pull/3443)
   * FIXED: Undefined behaviour on some platforms due to unaligned reads [#3447](https://github.com/valhalla/valhalla/pull/3447)
   * FIXED: Fixed undefined behavior due to invalid shift exponent when getting edge's heading [#3450](https://github.com/valhalla/valhalla/pull/3450)
   * FIXED: Use midgard::unaligned_read in GraphTileBuilder::AddSigns [#3456](https://github.com/valhalla/valhalla/pull/3456)
   * FIXED: Relax test margin for time dependent traffic test [#3467](https://github.com/valhalla/valhalla/pull/3467)
   * FIXED: Fixed missed intersection heading [#3463](https://github.com/valhalla/valhalla/pull/3463)
   * FIXED: Stopped putting binary bytes into a string field of the protobuf TaggedValue since proto3 protects against that for cross language support [#3468](https://github.com/valhalla/valhalla/pull/3468)
   * FIXED: valhalla_service uses now loki logging config instead of deprecated tyr logging [#3481](https://github.com/valhalla/valhalla/pull/3481)
   * FIXED: Docker image `valhalla/valhalla:run-latest`: conan error + python integration [#3485](https://github.com/valhalla/valhalla/pull/3485)
   * FIXED: fix more protobuf unstable 3.x API [#3494](https://github.com/valhalla/valhalla/pull/3494)
   * FIXED: fix one more protobuf unstable 3.x API [#3501](https://github.com/valhalla/valhalla/pull/3501)
   * FIXED: Fix valhalla_build_tiles imports only bss from last osm file [#3503](https://github.com/valhalla/valhalla/pull/3503)
   * FIXED: Fix total_run_stat.sh script. [#3511](https://github.com/valhalla/valhalla/pull/3511)
   * FIXED: Both `hov:designated` and `hov:minimum` have to be correctly set for the way to be considered hov-only [#3526](https://github.com/valhalla/valhalla/pull/3526)
   * FIXED: Wrong out index in route intersections [#3541](https://github.com/valhalla/valhalla/pull/3541)
   * FIXED: fix valhalla_export_edges: missing null columns separator [#3543](https://github.com/valhalla/valhalla/pull/3543)
   * FIXED: Removed/updated narrative language aliases that are not IETF BCP47 compliant [#3546](https://github.com/valhalla/valhalla/pull/3546)
   * FIXED: Wrong predecessor opposing edge in dijkstra's expansion [#3528](https://github.com/valhalla/valhalla/pull/3528)
   * FIXED: exit and exit_verbal in Russian locale should be same [#3545](https://github.com/valhalla/valhalla/pull/3545)
   * FIXED: Skip transit tiles in hierarchy builder [#3559](https://github.com/valhalla/valhalla/pull/3559)
   * FIXED: Fix some country overrides in adminconstants and add a couple new countries. [#3578](https://github.com/valhalla/valhalla/pull/3578)
   * FIXED: Improve build errors reporting [#3579](https://github.com/valhalla/valhalla/pull/3579)
   * FIXED: Fix "no elevation" values and /locate elevation response [#3571](https://github.com/valhalla/valhalla/pull/3571)
   * FIXED: Build tiles with admin/timezone support on Windows [#3580](https://github.com/valhalla/valhalla/pull/3580)
   * FIXED: admin "Saint-Martin" changed name to "Saint-Martin (France)" [#3619](https://github.com/valhalla/valhalla/pull/3619)
   * FIXED: openstreetmapspeeds global config with `null`s now supported [#3621](https://github.com/valhalla/valhalla/pull/3621)
   * FIXED: valhalla_run_matrix was failing (could not find proper max_matrix_distance) [#3635](https://github.com/valhalla/valhalla/pull/3635)
   * FIXED: Removed duplicate degrees/radians constants [#3642](https://github.com/valhalla/valhalla/pull/3642)
   * FIXED: Forgot to adapt driving side and country access rules in [#3619](https://github.com/valhalla/valhalla/pull/3619) [#3652](https://github.com/valhalla/valhalla/pull/3652)
   * FIXED: DateTime::is_conditional_active(...) incorrect end week handling [#3655](https://github.com/valhalla/valhalla/pull/3655)
   * FIXED: TimeDistanceBSSMatrix: incorrect initialization for destinations [#3659](https://github.com/valhalla/valhalla/pull/3659)
   * FIXED: Some interpolated points had invalid edge_index in trace_attributes response [#3646](https://github.com/valhalla/valhalla/pull/3670)
   * FIXED: Use a small node snap distance in map-matching. FIxes issue with incorrect turn followed by Uturn. [#3677](https://github.com/valhalla/valhalla/pull/3677)
   * FIXED: Conan error when building Docker image. [#3689](https://github.com/valhalla/valhalla/pull/3689)
   * FIXED: Allow country overrides for sidewalk [#3711](https://github.com/valhalla/valhalla/pull/3711)
   * FIXED: CostMatrix incorrect tile usage with oppedge. [#3719](https://github.com/valhalla/valhalla/pull/3719)
   * FIXED: Fix elevation serializing [#3735](https://github.com/valhalla/valhalla/pull/3735)
   * FIXED: Fix returning a potentially uninitialized value in PointXY::ClosestPoint [#3737](https://github.com/valhalla/valhalla/pull/3737)
   * FIXED: Wales and Scotland name change. [#3746](https://github.com/valhalla/valhalla/pull/3746)
   * FIXED: Pedestrian crossings are allowed for bikes [#3751](https://github.com/valhalla/valhalla/pull/3751)
   * FIXED: Fix for Mac OSx.  Small update for the workdir for the admin_sidewalk_override test.  [#3757](https://github.com/valhalla/valhalla/pull/3757)
   * FIXED: Add missing service road case from GetTripLegUse method. [#3763](https://github.com/valhalla/valhalla/pull/3763)
   * FIXED: Fix TimeDistanceMatrix results sequence [#3738](https://github.com/valhalla/valhalla/pull/3738)
   * FIXED: Fix status endpoint not reporting that the service is shutting down [#3785](https://github.com/valhalla/valhalla/pull/3785)
   * FIXED: Fix TimdDistanceMatrix SetSources and SetTargets [#3792](https://github.com/valhalla/valhalla/pull/3792)
   * FIXED: Added highway and surface factor in truckcost [#3590](https://github.com/valhalla/valhalla/pull/3590)
   * FIXED: Potential integer underflow in file suffix generation [#3783](https://github.com/valhalla/valhalla/pull/3783)
   * FIXED: Building Valhalla as a submodule [#3781](https://github.com/valhalla/valhalla/issues/3781)
   * FIXED: Fixed invalid time detection in GetSpeed [#3800](https://github.com/valhalla/valhalla/pull/3800)
   * FIXED: Osmway struct update: added up to 33 and not 32 [#3808](https://github.com/valhalla/valhalla/pull/3808)
   * FIXED: Fix out-of-range linestrings in expansion [#4603](https://github.com/valhalla/valhalla/pull/4603)
   * FIXED: Osmway struct update: used 1 bit for multiple levels from spare bits [#5112](https://github.com/valhalla/valhalla/issues/5112)

* **Enhancement**
   * CHANGED: Pronunciation for names and destinations [#3132](https://github.com/valhalla/valhalla/pull/3132)
   * CHANGED: Requested code clean up for phonemes PR [#3356](https://github.com/valhalla/valhalla/pull/3356)
   * CHANGED: Refactor Pronunciation class to struct [#3359](https://github.com/valhalla/valhalla/pull/3359)
   * ADDED: Added support for probabale restrictions [#3361](https://github.com/valhalla/valhalla/pull/3361)
   * CHANGED: Refactored the verbal text formatter to handle logic for street name and sign [#3369](https://github.com/valhalla/valhalla/pull/3369)
   * CHANGED: return "version" and "tileset_age" on parameterless /status call [#3367](https://github.com/valhalla/valhalla/pull/3367)
   * CHANGED: de-singleton tile_extract by introducing an optional index.bin file created by valhalla_build_extract [#3281](https://github.com/valhalla/valhalla/pull/3281)
   * CHANGED: implement valhalla_build_elevation in python and add more --from-geojson & --from-graph options [#3318](https://github.com/valhalla/valhalla/pull/3318)
   * ADDED: Add boolean parameter to clear memory for edge labels from thor. [#2789](https://github.com/valhalla/valhalla/pull/2789)
   * CHANGED: Do not create statsd client in workers if it is not configured [#3394](https://github.com/valhalla/valhalla/pull/3394)
   * ADDED: Import of Bike Share Stations information in BSS Connection edges [#3411](https://github.com/valhalla/valhalla/pull/3411)
   * ADDED: Add heading to PathEdge to be able to return it on /locate [#3399](https://github.com/valhalla/valhalla/pull/3399)
   * ADDED: Add `prioritize_bidirectional` option for fast work and correct ETA calculation for `depart_at` date_time type. Smoothly stop using live-traffic [#3398](https://github.com/valhalla/valhalla/pull/3398)
   * CHANGED: Minor fix for headers  [#3436](https://github.com/valhalla/valhalla/pull/3436)
   * CHANGED: Use std::multimap for polygons returned for admin and timezone queries. Improves performance when building tiles. [#3427](https://github.com/valhalla/valhalla/pull/3427)
   * CHANGED: Refactored GraphBuilder::CreateSignInfoList [#3438](https://github.com/valhalla/valhalla/pull/3438)
   * ADDED: Add support for LZ4 compressed elevation tiles [#3401](https://github.com/valhalla/valhalla/pull/3401)
   * CHANGED: Rearranged some of the protobufs to remove redundancy [#3452](https://github.com/valhalla/valhalla/pull/3452)
   * CHANGED: overhaul python bindings [#3380](https://github.com/valhalla/valhalla/pull/3380)
   * CHANGED: Removed all protobuf defaults either by doing them in code or by relying on 0 initialization. Also deprecated best_paths and do_not_track [#3454](https://github.com/valhalla/valhalla/pull/3454)
   * ADDED: isochrone action for /expansion endpoint to track dijkstra expansion [#3215](https://github.com/valhalla/valhalla/pull/3215)
   * CHANGED: remove boost from dependencies and add conan as prep for #3346 [#3459](https://github.com/valhalla/valhalla/pull/3459)
   * CHANGED: Remove boost.program_options in favor of cxxopts header-only lib and use conan to install header-only boost. [#3346](https://github.com/valhalla/valhalla/pull/3346)
   * CHANGED: Moved all protos to proto3 for internal request/response handling [#3457](https://github.com/valhalla/valhalla/pull/3457)
   * CHANGED: Allow up to 32 outgoing link edges on a node when reclassifying links [#3483](https://github.com/valhalla/valhalla/pull/3483)
   * CHANGED: Reuse sample::get implementation [#3471](https://github.com/valhalla/valhalla/pull/3471)
   * ADDED: Beta support for interacting with the http/bindings/library via serialized and pbf objects respectively [#3464](https://github.com/valhalla/valhalla/pull/3464)
   * CHANGED: Update xcode to 12.4.0 [#3492](https://github.com/valhalla/valhalla/pull/3492)
   * ADDED: Add JSON generator to conan [#3493](https://github.com/valhalla/valhalla/pull/3493)
   * CHANGED: top_speed option: ignore live speed for speed based penalties [#3460](https://github.com/valhalla/valhalla/pull/3460)
   * ADDED: Add `include_construction` option into the config to include/exclude roads under construction from the graph [#3455](https://github.com/valhalla/valhalla/pull/3455)
   * CHANGED: Refactor options protobuf for Location and Costing objects [#3506](https://github.com/valhalla/valhalla/pull/3506)
   * CHANGED: valhalla.h and config.h don't need cmake configuration [#3502](https://github.com/valhalla/valhalla/pull/3502)
   * ADDED: New options to control what fields of the pbf are returned when pbf format responses are requested [#3207](https://github.com/valhalla/valhalla/pull/3507)
   * CHANGED: Rename tripcommon to common [#3516](https://github.com/valhalla/valhalla/pull/3516)
   * ADDED: Indoor routing - data model, data processing. [#3509](https://github.com/valhalla/valhalla/pull/3509)
   * ADDED: On-demand elevation tile fetching [#3391](https://github.com/valhalla/valhalla/pull/3391)
   * CHANGED: Remove many oneof uses from the protobuf api where the semantics of optional vs required isnt necessary [#3527](https://github.com/valhalla/valhalla/pull/3527)
   * ADDED: Indoor routing maneuvers [#3519](https://github.com/valhalla/valhalla/pull/3519)
   * ADDED: Expose reverse isochrone parameter for reverse expansion [#3528](https://github.com/valhalla/valhalla/pull/3528)
   * CHANGED: Add matrix classes to thor worker so they persist between requests. [#3560](https://github.com/valhalla/valhalla/pull/3560)
   * CHANGED: Remove `max_matrix_locations` and introduce `max_matrix_location_pairs` to configure the allowed number of total routes for the matrix action for more flexible asymmetric matrices [#3569](https://github.com/valhalla/valhalla/pull/3569)
   * CHANGED: modernized spatialite syntax [#3580](https://github.com/valhalla/valhalla/pull/3580)
   * ADDED: Options to generate partial results for time distance matrix when there is one source (one to many) or one target (many to one). [#3181](https://github.com/valhalla/valhalla/pull/3181)
   * ADDED: Enhance valhalla_build_elevation with LZ4 recompression support [#3607](https://github.com/valhalla/valhalla/pull/3607)
   * CHANGED: removed UK admin and upgraded its constituents to countries [#3619](https://github.com/valhalla/valhalla/pull/3619)
   * CHANGED: expansion service: only track requested max time/distance [#3532](https://github.com/valhalla/valhalla/pull/3509)
   * ADDED: Shorten down the request delay, when some sources/targets searches are early aborted [#3611](https://github.com/valhalla/valhalla/pull/3611)
   * ADDED: add `pre-commit` hook for running the `format.sh` script [#3637](https://github.com/valhalla/valhalla/pull/3637)
   * CHANGED: upgrade pybind11 to v2.9.2 to remove cmake warning [#3658](https://github.com/valhalla/valhalla/pull/3658)
   * ADDED: tests for just_gtfs reading and writing feeds [#3665](https://github.com/valhalla/valhalla/pull/3665)
   * CHANGED: Precise definition of types of edges on which BSS could be projected [#3658](https://github.com/valhalla/valhalla/pull/3663)
   * CHANGED: Remove duplicate implementation of `adjust_scores` [#3673](https://github.com/valhalla/valhalla/pull/3673)
   * ADDED: convert GTFS data into protobuf tiles [#3629](https://github.com/valhalla/valhalla/issues/3629)
   * CHANGED: Use `starts_with()` instead of `substr(0, N)` getting and comparing to prefix [#3702](https://github.com/valhalla/valhalla/pull/3702)
   * ADDED: Ferry support for HGV [#3710](https://github.com/valhalla/valhalla/issues/3710)
   * ADDED: Linting & formatting checks for Python code [#3713](https://github.com/valhalla/valhalla/pull/3713)
   * CHANGED: rename Turkey admin to Türkiye [#3720](https://github.com/valhalla/valhalla/pull/3713)
   * CHANGED: bumped vcpkg version to "2022.08.15" [#3754](https://github.com/valhalla/valhalla/pull/3754)
   * CHANGED: chore: Updates to clang-format 11.0.0 [#3533](https://github.com/valhalla/valhalla/pull/3533)
   * CHANGED: Ported trace_attributes serialization to RapidJSON. [#3333](https://github.com/valhalla/valhalla/pull/3333)
   * ADDED: Add helpers for DirectedEdgeExt and save them to file in GraphTileBuilder [#3562](https://github.com/valhalla/valhalla/pull/3562)
   * ADDED: Fixed Speed costing option [#3576](https://github.com/valhalla/valhalla/pull/3576)
   * ADDED: axle_count costing option for hgv [#3648](https://github.com/valhalla/valhalla/pull/3648)
   * ADDED: Matrix action for gurka [#3793](https://github.com/valhalla/valhalla/pull/3793)
   * ADDED: Add warnings array to response. [#3588](https://github.com/valhalla/valhalla/pull/3588)
   * CHANGED: Templatized TimeDistanceMatrix for forward/reverse search [#3773](https://github.com/valhalla/valhalla/pull/3773)
   * CHANGED: Templatized TimeDistanceBSSMatrix for forward/reverse search [#3778](https://github.com/valhalla/valhalla/pull/3778)
   * CHANGED: error code 154 shows distance limit in error message [#3779](https://github.com/valhalla/valhalla/pull/3779)

## Release Date: 2021-10-07 Valhalla 3.1.4
* **Removed**
* **Bug Fix**
   * FIXED: Revert default speed boost for turn channels [#3232](https://github.com/valhalla/valhalla/pull/3232)
   * FIXED: Use the right tile to get country for incident [#3235](https://github.com/valhalla/valhalla/pull/3235)
   * FIXED: Fix factors passed to `RelaxHierarchyLimits` [#3253](https://github.com/valhalla/valhalla/pull/3253)
   * FIXED: Fix TransitionCostReverse usage [#3260](https://github.com/valhalla/valhalla/pull/3260)
   * FIXED: Fix Tagged Value Support in EdgeInfo [#3262](https://github.com/valhalla/valhalla/issues/3262)
   * FIXED: TransitionCostReverse fix: revert internal_turn change [#3271](https://github.com/valhalla/valhalla/issues/3271)
   * FIXED: Optimize tiles usage in reach-based pruning [#3294](https://github.com/valhalla/valhalla/pull/3294)
   * FIXED: Slip lane detection: track visited nodes to avoid infinite loops [#3297](https://github.com/valhalla/valhalla/pull/3297)
   * FIXED: Fix distance value in a 0-length road [#3185](https://github.com/valhalla/valhalla/pull/3185)
   * FIXED: Trivial routes were broken when origin was node snapped and destnation was not and vice-versa for reverse astar [#3299](https://github.com/valhalla/valhalla/pull/3299)
   * FIXED: Tweaked TestAvoids map to get TestAvoidShortcutsTruck working [#3301](https://github.com/valhalla/valhalla/pull/3301)
   * FIXED: Overflow in sequence sort [#3303](https://github.com/valhalla/valhalla/pull/3303)
   * FIXED: Setting statsd tags in config via valhalla_build_config [#3225](https://github.com/valhalla/valhalla/pull/3225)
   * FIXED: Cache for gzipped elevation tiles [#3120](https://github.com/valhalla/valhalla/pull/3120)
   * FIXED: Current time conversion regression introduced in unidirectional algorithm refractor [#3278](https://github.com/valhalla/valhalla/issues/3278)
   * FIXED: Make combine_route_stats.py properly quote CSV output (best practice improvement) [#3328](https://github.com/valhalla/valhalla/pull/3328)
   * FIXED: Merge edge segment records in map matching properly so that resulting edge indices in trace_attributes are valid [#3280](https://github.com/valhalla/valhalla/pull/3280)
   * FIXED: Shape walking map matcher now sets correct edge candidates used in the match for origin and destination location [#3329](https://github.com/valhalla/valhalla/pull/3329)
   * FIXED: Better hash function of GraphId [#3332](https://github.com/valhalla/valhalla/pull/3332)

* **Enhancement**
   * CHANGED: Favor turn channels more [#3222](https://github.com/valhalla/valhalla/pull/3222)
   * CHANGED: Rename `valhalla::midgard::logging::LogLevel` enumerators to avoid clash with common macros [#3237](https://github.com/valhalla/valhalla/pull/3237)
   * CHANGED: Move pre-defined algorithm-based factors inside `RelaxHierarchyLimits` [#3253](https://github.com/valhalla/valhalla/pull/3253)
   * ADDED: Reject alternatives with too long detours [#3238](https://github.com/valhalla/valhalla/pull/3238)
   * ADDED: Added info to /status endpoint [#3008](https://github.com/valhalla/valhalla/pull/3008)
   * ADDED: Added stop and give_way/yield signs to the data and traffic signal fixes [#3251](https://github.com/valhalla/valhalla/pull/3251)
   * ADDED: use_hills for pedestrian costing, which also affects the walking speed [#3234](https://github.com/valhalla/valhalla/pull/3234)
   * CHANGED: Fixed cost threshold for bidirectional astar. Implemented reach-based pruning for suboptimal branches [#3257](https://github.com/valhalla/valhalla/pull/3257)
   * ADDED: Added `exclude_unpaved` request parameter [#3240](https://github.com/valhalla/valhalla/pull/3240)
   * ADDED: Added support for routing onto HOV/HOT lanes via request parameters `include_hot`, `include_hov2`, and `include_hov3` [#3273](https://github.com/valhalla/valhalla/pull/3273)
   * ADDED: Add Z-level field to `EdgeInfo`. [#3261](https://github.com/valhalla/valhalla/pull/3261)
   * CHANGED: Calculate stretch threshold for alternatives based on the optimal route cost [#3276](https://github.com/valhalla/valhalla/pull/3276)
   * ADDED: Add `preferred_z_level` as a parameter of loki requests. [#3270](https://github.com/valhalla/valhalla/pull/3270)
   * ADDED: Add `preferred_layer` as a parameter of loki requests. [#3270](https://github.com/valhalla/valhalla/pull/3270)
   * ADDED: Exposing service area names in passive maneuvers. [#3277](https://github.com/valhalla/valhalla/pull/3277)
   * ADDED: Added traffic signal and stop sign check for stop impact. These traffic signals and stop sign are located on edges. [#3279](https://github.com/valhalla/valhalla/pull/3279)
   * CHANGED: Improved sharing criterion to obtain more reasonable alternatives; extended alternatives search [#3302](https://github.com/valhalla/valhalla/pull/3302)
   * ADDED: pull ubuntu:20.04 base image before building [#3233](https://github.com/valhalla/valhalla/pull/3223)
   * CHANGED: Improve Loki nearest-neighbour performance for large radius searches in open space [#3233](https://github.com/valhalla/valhalla/pull/3324)
   * ADDED: testing infrastructure for scripts and valhalla_build_config tests [#3308](https://github.com/valhalla/valhalla/pull/3308)
   * ADDED: Shape points and information about where intermediate locations are placed along the legs of a route [#3274](https://github.com/valhalla/valhalla/pull/3274)
   * CHANGED: Improved existing hov lane transition test case to make more realistic [#3330](https://github.com/valhalla/valhalla/pull/3330)
   * CHANGED: Update python usage in all scripts to python3 [#3337](https://github.com/valhalla/valhalla/pull/3337)
   * ADDED: Added `exclude_cash_only_tolls` request parameter [#3341](https://github.com/valhalla/valhalla/pull/3341)
   * CHANGED: Update api-reference for street_names [#3342](https://github.com/valhalla/valhalla/pull/3342)
   * ADDED: Disable msse2 flags when building on Apple Silicon chip [#3327](https://github.com/valhalla/valhalla/pull/3327)

## Release Date: 2021-07-20 Valhalla 3.1.3
* **Removed**
   * REMOVED: Unused overloads of `to_response` function [#3167](https://github.com/valhalla/valhalla/pull/3167)

* **Bug Fix**
   * FIXED: Fix heading on small edge [#3114](https://github.com/valhalla/valhalla/pull/3114)
   * FIXED: Added support for `access=psv`, which disables routing on these nodes and edges unless the mode is taxi or bus [#3107](https://github.com/valhalla/valhalla/pull/3107)
   * FIXED: Disables logging in CI to catch issues [#3121](https://github.com/valhalla/valhalla/pull/3121)
   * FIXED: Fixed U-turns through service roads [#3082](https://github.com/valhalla/valhalla/pull/3082)
   * FIXED: Added forgotten penalties for kLivingStreet and kTrack for pedestrian costing model [#3116](https://github.com/valhalla/valhalla/pull/3116)
   * FIXED: Updated the reverse turn bounds [#3122](https://github.com/valhalla/valhalla/pull/3122)
   * FIXED: Missing fork maneuver [#3134](https://github.com/valhalla/valhalla/pull/3134)
   * FIXED: Update turn channel logic to call out specific turn at the end of the turn channel if needed [#3140](https://github.com/valhalla/valhalla/pull/3140)
   * FIXED: Fixed cost thresholds for TimeDistanceMatrix. [#3131](https://github.com/valhalla/valhalla/pull/3131)
   * FIXED: Use distance threshold in hierarchy limits for bidirectional astar to expand more important lower level roads [#3156](https://github.com/valhalla/valhalla/pull/3156)
   * FIXED: Fixed incorrect dead-end roundabout labels. [#3129](https://github.com/valhalla/valhalla/pull/3129)
   * FIXED: googletest wasn't really updated in #3166 [#3187](https://github.com/valhalla/valhalla/pull/3187)
   * FIXED: Minor fix of benchmark code [#3190](https://github.com/valhalla/valhalla/pull/3190)
   * FIXED: avoid_polygons intersected edges as polygons instead of linestrings [#3194]((https://github.com/valhalla/valhalla/pull/3194)
   * FIXED: when binning horizontal edge shapes using single precision floats (converted from not double precision floats) allowed for the possibility of marking many many tiles no where near the shape [#3204](https://github.com/valhalla/valhalla/pull/3204)
   * FIXED: Fix improper iterator usage in ManeuversBuilder [#3205](https://github.com/valhalla/valhalla/pull/3205)
   * FIXED: Modified approach for retrieving signs from a directed edge #3166 [#3208](https://github.com/valhalla/valhalla/pull/3208)
   * FIXED: Improve turn channel classification: detect slip lanes [#3196](https://github.com/valhalla/valhalla/pull/3196)
   * FIXED: Compatibility with older boost::optional versions [#3219](https://github.com/valhalla/valhalla/pull/3219)
   * FIXED: Older boost.geometry versions don't have correct() for geographic rings [#3218](https://github.com/valhalla/valhalla/pull/3218)
   * FIXED: Use default road speed for bicycle costing so traffic does not reduce penalty on high speed roads. [#3143](https://github.com/valhalla/valhalla/pull/3143)

* **Enhancement**
   * CHANGED: Refactor base costing options parsing to handle more common stuff in a one place [#3125](https://github.com/valhalla/valhalla/pull/3125)
   * CHANGED: Unified Sign/SignElement into sign.proto [#3146](https://github.com/valhalla/valhalla/pull/3146)
   * ADDED: New verbal succinct transition instruction to maneuver & narrativebuilder. Currently this instruction will be used in place of a very long street name to avoid repetition of long names [#2844](https://github.com/valhalla/valhalla/pull/2844)
   * ADDED: Added oneway support for pedestrian access and foot restrictions [#3123](https://github.com/valhalla/valhalla/pull/3123)
   * ADDED: Exposing rest-area names in passive maneuvers [#3172](https://github.com/valhalla/valhalla/pull/3172)
   * CHORE: Updates robin-hood-hashing third-party library
   * ADDED: Support `barrier=yes|swing_gate|jersey_barrier` tags [#3154](https://github.com/valhalla/valhalla/pull/3154)
   * ADDED: Maintain `access=permit|residents` tags as private [#3149](https://github.com/valhalla/valhalla/pull/3149)
   * CHANGED: Replace `avoid_*` API parameters with more accurate `exclude_*` [#3093](https://github.com/valhalla/valhalla/pull/3093)
   * ADDED: Penalize private gates [#3144](https://github.com/valhalla/valhalla/pull/3144)
   * CHANGED: Renamed protobuf Sign/SignElement to TripSign/TripSignElement [#3168](https://github.com/valhalla/valhalla/pull/3168)
   * CHORE: Updates googletest to release-1.11.0 [#3166](https://github.com/valhalla/valhalla/pull/3166)
   * CHORE: Enables -Wall on sif sources [#3178](https://github.com/valhalla/valhalla/pull/3178)
   * ADDED: Allow going through accessible `barrier=bollard` and penalize routing through it, when the access is private [#3175](https://github.com/valhalla/valhalla/pull/3175)
   * ADDED: Add country code to incident metadata [#3169](https://github.com/valhalla/valhalla/pull/3169)
   * CHANGED: Use distance instead of time to check limited sharing criteria [#3183](https://github.com/valhalla/valhalla/pull/3183)
   * ADDED: Introduced a new via_waypoints array on the leg in the osrm route serializer that describes where a particular waypoint from the root-level array matches to the route. [#3189](https://github.com/valhalla/valhalla/pull/3189)
   * ADDED: Added vehicle width and height as an option for auto (and derived: taxi, bus, hov) profile (https://github.com/valhalla/valhalla/pull/3179)
   * ADDED: Support for statsd integration for basic error and requests metrics [#3191](https://github.com/valhalla/valhalla/pull/3191)
   * CHANGED: Get rid of typeid in statistics-related code. [#3227](https://github.com/valhalla/valhalla/pull/3227)

## Release Date: 2021-05-26 Valhalla 3.1.2
* **Removed**
* **Bug Fix**
   * FIXED: Change unnamed road intersections from being treated as penil point u-turns [#3084](https://github.com/valhalla/valhalla/pull/3084)
   * FIXED: Fix TimeDepReverse termination and path cost calculation (for arrive_by routing) [#2987](https://github.com/valhalla/valhalla/pull/2987)
   * FIXED: Isochrone (::Generalize()) fix to avoid generating self-intersecting polygons [#3026](https://github.com/valhalla/valhalla/pull/3026)
   * FIXED: Handle day_on/day_off/hour_on/hour_off restrictions [#3029](https://github.com/valhalla/valhalla/pull/3029)
   * FIXED: Apply conditional restrictions with dow only to the edges when routing [#3039](https://github.com/valhalla/valhalla/pull/3039)
   * FIXED: Missing locking in incident handler needed to hang out to scop lock rather than let the temporary dissolve [#3046](https://github.com/valhalla/valhalla/pull/3046)
   * FIXED: Continuous lane guidance fix [#3054](https://github.com/valhalla/valhalla/pull/3054)
   * FIXED: Fix reclassification for "shorter" ferries and rail ferries (for Chunnel routing issues) [#3038](https://github.com/valhalla/valhalla/pull/3038)
   * FIXED: Incorrect routing through motor_vehicle:conditional=destination. [#3041](https://github.com/valhalla/valhalla/pull/3041)
   * FIXED: Allow destination-only routing on the first-pass for non bidirectional Astar algorithms. [#3085](https://github.com/valhalla/valhalla/pull/3085)
   * FIXED: Highway/ramp lane bifurcation [#3088](https://github.com/valhalla/valhalla/pull/3088)
   * FIXED: out of bound access of tile hierarchy in base_ll function in graphheader [#3089](https://github.com/valhalla/valhalla/pull/3089)
   * FIXED: include shortcuts in avoid edge set for avoid_polygons [#3090](https://github.com/valhalla/valhalla/pull/3090)

* **Enhancement**
   * CHANGED: Refactor timedep forward/reverse to reduce code repetition [#2987](https://github.com/valhalla/valhalla/pull/2987)
   * CHANGED: Sync translation files with Transifex command line tool [#3030](https://github.com/valhalla/valhalla/pull/3030)
   * CHANGED: Use osm tags in links reclassification algorithm in order to reduce false positive downgrades [#3042](https://github.com/valhalla/valhalla/pull/3042)
   * CHANGED: Use CircleCI XL instances for linux based builds [#3043](https://github.com/valhalla/valhalla/pull/3043)
   * ADDED: ci: Enable undefined sanitizer [#2999](https://github.com/valhalla/valhalla/pull/2999)
   * ADDED: Optionally pass preconstructed graphreader to connectivity map [#3046](https://github.com/valhalla/valhalla/pull/3046)
   * CHANGED: ci: Skip Win CI runs for irrelevant files [#3014](https://github.com/valhalla/valhalla/pull/3014)
   * ADDED: Allow configuration-driven default speed assignment based on edge properties [#3055](https://github.com/valhalla/valhalla/pull/3055)
   * CHANGED: Use std::shared_ptr in case if ENABLE_THREAD_SAFE_TILE_REF_COUNT is ON. [#3067](https://github.com/valhalla/valhalla/pull/3067)
   * CHANGED: Reduce stop impact when driving in parking lots [#3051](https://github.com/valhalla/valhalla/pull/3051)
   * ADDED: Added another through route test [#3074](https://github.com/valhalla/valhalla/pull/3074)
   * ADDED: Adds incident-length to metadata proto [#3083](https://github.com/valhalla/valhalla/pull/3083)
   * ADDED: Do not penalize gates that have allowed access [#3078](https://github.com/valhalla/valhalla/pull/3078)
   * ADDED: Added missing k/v pairs to taginfo.json.  Updated PR template. [#3101](https://github.com/valhalla/valhalla/pull/3101)
   * CHANGED: Serialize isochrone 'contour' properties as floating point so they match user supplied value [#3078](https://github.com/valhalla/valhalla/pull/3095)
   * NIT: Enables compiler warnings as errors in midgard module [#3104](https://github.com/valhalla/valhalla/pull/3104)
   * CHANGED: Check all tiles for nullptr that reads from graphreader to avoid fails in case tiles might be missing. [#3065](https://github.com/valhalla/valhalla/pull/3065)

## Release Date: 2021-04-21 Valhalla 3.1.1
* **Removed**
   * REMOVED: The tossing of private roads in [#1960](https://github.com/valhalla/valhalla/pull/1960) was too aggressive and resulted in a lot of no routes.  Reverted this logic.  [#2934](https://github.com/valhalla/valhalla/pull/2934)
   * REMOVED: stray references to node bindings [#3012](https://github.com/valhalla/valhalla/pull/3012)

* **Bug Fix**
   * FIXED: Fix compression_utils.cc::inflate(...) throw - make it catchable [#2839](https://github.com/valhalla/valhalla/pull/2839)
   * FIXED: Fix compiler errors if HAVE_HTTP not enabled [#2807](https://github.com/valhalla/valhalla/pull/2807)
   * FIXED: Fix alternate route serialization [#2811](https://github.com/valhalla/valhalla/pull/2811)
   * FIXED: Store restrictions in the right tile [#2781](https://github.com/valhalla/valhalla/pull/2781)
   * FIXED: Failing to write tiles because of racing directory creation [#2810](https://github.com/valhalla/valhalla/pull/2810)
   * FIXED: Regression in stopping expansion on transitions down in time-dependent routes [#2815](https://github.com/valhalla/valhalla/pull/2815)
   * FIXED: Fix crash in loki when trace_route is called with 2 locations. [#2817](https://github.com/valhalla/valhalla/pull/2817)
   * FIXED: Mark the restriction start and end as via ways to fix IsBridgingEdge function in Bidirectional Astar [#2796](https://github.com/valhalla/valhalla/pull/2796)
   * FIXED: Dont add predictive traffic to the tile if it's empty [#2826](https://github.com/valhalla/valhalla/pull/2826)
   * FIXED: Fix logic bidirectional astar to avoid double u-turns and extra detours [#2802](https://github.com/valhalla/valhalla/pull/2802)
   * FIXED: Re-enable transition cost for motorcycle profile [#2837](https://github.com/valhalla/valhalla/pull/2837)
   * FIXED: Increase limits for timedep_* algorithms. Split track_factor into edge factor and transition penalty [#2845](https://github.com/valhalla/valhalla/pull/2845)
   * FIXED: Loki was looking up the wrong costing enum for avoids [#2856](https://github.com/valhalla/valhalla/pull/2856)
   * FIXED: Fix way_ids -> graph_ids conversion for complex restrictions: handle cases when a way is split into multiple edges [#2848](https://github.com/valhalla/valhalla/pull/2848)
   * FIXED: Honor access mode while matching OSMRestriction with the graph [#2849](https://github.com/valhalla/valhalla/pull/2849)
   * FIXED: Ensure route summaries are unique among all returned route/legs [#2874](https://github.com/valhalla/valhalla/pull/2874)
   * FIXED: Fix compilation errors when boost < 1.68 and libprotobuf < 3.6  [#2878](https://github.com/valhalla/valhalla/pull/2878)
   * FIXED: Allow u-turns at no-access barriers when forced by heading [#2875](https://github.com/valhalla/valhalla/pull/2875)
   * FIXED: Fixed "No route found" error in case of multipoint request with locations near low reachability edges [#2914](https://github.com/valhalla/valhalla/pull/2914)
   * FIXED: Python bindings installation [#2751](https://github.com/valhalla/valhalla/issues/2751)
   * FIXED: Skip bindings if there's no Python development version [#2893](https://github.com/valhalla/valhalla/pull/2893)
   * FIXED: Use CMakes built-in Python variables to configure installation [#2931](https://github.com/valhalla/valhalla/pull/2931)
   * FIXED: Sometimes emitting zero-length route geometry when traffic splits edge twice [#2943](https://github.com/valhalla/valhalla/pull/2943)
   * FIXED: Fix map-match segfault when gps-points project very near a node [#2946](https://github.com/valhalla/valhalla/pull/2946)
   * FIXED: Use kServiceRoad edges while searching for ferry connection [#2933](https://github.com/valhalla/valhalla/pull/2933)
   * FIXED: Enhanced logic for IsTurnChannelManeuverCombinable [#2952](https://github.com/valhalla/valhalla/pull/2952)
   * FIXED: Restore compatibility with gcc 6.3.0, libprotobuf 3.0.0, boost v1.62.0 [#2953](https://github.com/valhalla/valhalla/pull/2953)
   * FIXED: Dont abort bidirectional a-star search if only one direction is exhausted [#2936](https://github.com/valhalla/valhalla/pull/2936)
   * FIXED: Fixed missing comma in the scripts/valhalla_build_config [#2963](https://github.com/valhalla/valhalla/pull/2963)
   * FIXED: Reverse and Multimodal Isochrones were returning forward results [#2967](https://github.com/valhalla/valhalla/pull/2967)
   * FIXED: Map-match fix for first gps-point being exactly equal to street shape-point [#2977](https://github.com/valhalla/valhalla/pull/2977)
   * FIXED: Add missing GEOS:GEOS dep to mjolnir target [#2901](https://github.com/valhalla/valhalla/pull/2901)
   * FIXED: Allow expansion into a region when not_thru_pruning is false on 2nd pass [#2978](https://github.com/valhalla/valhalla/pull/2978)
   * FIXED: Fix polygon area calculation: use Shoelace formula [#2927](https://github.com/valhalla/valhalla/pull/2927)
   * FIXED: Isochrone: orient segments/rings according to the right-hand rule [#2932](https://github.com/valhalla/valhalla/pull/2932)
   * FIXED: Parsenodes fix: check if index is out-of-bound first [#2984](https://github.com/valhalla/valhalla/pull/2984)
   * FIXED: Fix for unique-summary logic [#2996](https://github.com/valhalla/valhalla/pull/2996)
   * FIXED: Isochrone: handle origin edges properly [#2990](https://github.com/valhalla/valhalla/pull/2990)
   * FIXED: Annotations fail with returning NaN speed when the same point is duplicated in route geometry [#2992](https://github.com/valhalla/valhalla/pull/2992)
   * FIXED: Fix run_with_server.py to work on macOS [#3003](https://github.com/valhalla/valhalla/pull/3003)
   * FIXED: Removed unexpected maneuvers at sharp bends [#2968](https://github.com/valhalla/valhalla/pull/2968)
   * FIXED: Remove large number formatting for non-US countries [#3015](https://github.com/valhalla/valhalla/pull/3015)
   * FIXED: Odin undefined behaviour: handle case when xedgeuse is not initialized [#3020](https://github.com/valhalla/valhalla/pull/3020)

* **Enhancement**
   * Pedestrian crossing should be a separate TripLeg_Use [#2950](https://github.com/valhalla/valhalla/pull/2950)
   * CHANGED: Azure uses ninja as generator [#2779](https://github.com/valhalla/valhalla/pull/2779)
   * ADDED: Support for date_time type invariant for map matching [#2712](https://github.com/valhalla/valhalla/pull/2712)
   * ADDED: Add Bulgarian locale [#2825](https://github.com/valhalla/valhalla/pull/2825)
   * FIXED: No need for write permissions on tarball indices [#2822](https://github.com/valhalla/valhalla/pull/2822)
   * ADDED: nit: Links debug build with lld [#2813](https://github.com/valhalla/valhalla/pull/2813)
   * ADDED: Add costing option `use_living_streets` to avoid or favor living streets in route. [#2788](https://github.com/valhalla/valhalla/pull/2788)
   * CHANGED: Do not allocate mapped_cache vector in skadi when no elevation source is provided. [#2841](https://github.com/valhalla/valhalla/pull/2841)
   * ADDED: avoid_polygons logic [#2750](https://github.com/valhalla/valhalla/pull/2750)
   * ADDED: Added support for destination for conditional access restrictions [#2857](https://github.com/valhalla/valhalla/pull/2857)
   * CHANGED: Large sequences are now merge sorted which can be dramatically faster with certain hardware configurations. This is especially useful in speeding up the earlier stages (parsing, graph construction) of tile building [#2850](https://github.com/valhalla/valhalla/pull/2850)
   * CHANGED: When creating the initial graph edges by setting at which nodes they start and end, first mark the indices of those nodes in another sequence and then sort them by edgeid so that we can do the setting of start and end node sequentially in the edges file. This is much more efficient on certain hardware configurations [#2851](https://github.com/valhalla/valhalla/pull/2851)
   * CHANGED: Use relative cost threshold to extend search in bidirectional astar in order to find more alternates [#2868](https://github.com/valhalla/valhalla/pull/2868)
   * CHANGED: Throw an exception if directory does not exist when building traffic extract [#2871](https://github.com/valhalla/valhalla/pull/2871)
   * CHANGED: Support for ignoring multiple consecutive closures at start/end locations [#2846](https://github.com/valhalla/valhalla/pull/2846)
   * ADDED: Added sac_scale to trace_attributes output and locate edge output [#2818](https://github.com/valhalla/valhalla/pull/2818)
   * ADDED: Ukrainian language translations [#2882](https://github.com/valhalla/valhalla/pull/2882)
   * ADDED: Add support for closure annotations [#2816](https://github.com/valhalla/valhalla/pull/2816)
   * ADDED: Add costing option `service_factor`. Implement possibility to avoid or favor generic service roads in route for all costing options. [#2870](https://github.com/valhalla/valhalla/pull/2870)
   * CHANGED: Reduce stop impact cost when flow data is present [#2891](https://github.com/valhalla/valhalla/pull/2891)
   * CHANGED: Update visual compare script [#2803](https://github.com/valhalla/valhalla/pull/2803)
   * CHANGED: Service roads are not penalized for `pedestrian` costing by default. [#2898](https://github.com/valhalla/valhalla/pull/2898)
   * ADDED: Add complex mandatory restrictions support [#2766](https://github.com/valhalla/valhalla/pull/2766)
   * ADDED: Status endpoint for future status info and health checking of running service [#2907](https://github.com/valhalla/valhalla/pull/2907)
   * ADDED: Add min_level argument to valhalla_ways_to_edges [#2918](https://github.com/valhalla/valhalla/pull/2918)
   * ADDED: Adding ability to store the roundabout_exit_turn_degree to the maneuver [#2941](https://github.com/valhalla/valhalla/pull/2941)
   * ADDED: Penalize pencil point uturns and uturns at short internal edges. Note: `motorcycle` and `motor_scooter` models do not penalize on short internal edges. No new uturn penalty logic has been added to the pedestrian and bicycle costing models. [#2944](https://github.com/valhalla/valhalla/pull/2944)
   * CHANGED: Allow config object to be passed-in to path algorithms [#2949](https://github.com/valhalla/valhalla/pull/2949)
   * CHANGED: Allow disabling Werror
   * ADDED: Add ability to build Valhalla modules as STATIC libraries. [#2957](https://github.com/valhalla/valhalla/pull/2957)
   * NIT: Enables compiler warnings in part of mjolnir module [#2922](https://github.com/valhalla/valhalla/pull/2922)
   * CHANGED: Refactor isochrone/reachability forward/reverse search to reduce code repetition [#2969](https://github.com/valhalla/valhalla/pull/2969)
   * ADDED: Set the roundabout exit shape index when we are collapsing the roundabout maneuvers. [#2975](https://github.com/valhalla/valhalla/pull/2975)
   * CHANGED: Penalized closed edges if using them at start/end locations [#2964](https://github.com/valhalla/valhalla/pull/2964)
   * ADDED: Add shoulder to trace_attributes output. [#2980](https://github.com/valhalla/valhalla/pull/2980)
   * CHANGED: Refactor bidirectional astar forward/reverse search to reduce code repetition [#2970](https://github.com/valhalla/valhalla/pull/2970)
   * CHANGED: Factor for service roads is 1.0 by default. [#2988](https://github.com/valhalla/valhalla/pull/2988)
   * ADDED: Support for conditionally skipping CI runs [#2986](https://github.com/valhalla/valhalla/pull/2986)
   * ADDED: Add instructions for building valhalla on `arm64` macbook [#2997](https://github.com/valhalla/valhalla/pull/2997)
   * NIT: Enables compiler warnings in part of mjolnir module [#2995](https://github.com/valhalla/valhalla/pull/2995)
   * CHANGED: nit(rename): Renames the encoded live speed properties [#2998](https://github.com/valhalla/valhalla/pull/2998)
   * ADDED: ci: Vendors the codecov script [#3002](https://github.com/valhalla/valhalla/pull/3002)
   * CHANGED: Allow None build type [#3005](https://github.com/valhalla/valhalla/pull/3005)
   * CHANGED: ci: Build Python bindings for Mac OS [#3013](https://github.com/valhalla/valhalla/pull/3013)

## Release Date: 2021-01-25 Valhalla 3.1.0
* **Removed**
   * REMOVED: Remove Node bindings. [#2502](https://github.com/valhalla/valhalla/pull/2502)
   * REMOVED: appveyor builds. [#2550](https://github.com/valhalla/valhalla/pull/2550)
   * REMOVED: Removed x86 CI builds. [#2792](https://github.com/valhalla/valhalla/pull/2792)

* **Bug Fix**
   * FIXED: Crazy ETAs.  If a way has forward speed with no backward speed and it is not oneway, then we must set the default speed.  The reverse logic applies as well.  If a way has no backward speed but has a forward speed and it is not a oneway, then set the default speed. [#2102](https://github.com/valhalla/valhalla/pull/2102)
   * FIXED: Map matching elapsed times spliced amongst different legs and discontinuities are now correct [#2104](https://github.com/valhalla/valhalla/pull/2104)
   * FIXED: Date time information is now propagated amongst different legs and discontinuities [#2107](https://github.com/valhalla/valhalla/pull/2107)
   * FIXED: Adds support for geos-3.8 c++ api [#2021](https://github.com/valhalla/valhalla/issues/2021)
   * FIXED: Updated the osrm serializer to not set junction name for osrm origin/start maneuver - this is not helpful since we are not transitioning through the intersection.  [#2121](https://github.com/valhalla/valhalla/pull/2121)
   * FIXED: Removes precomputing of edge-costs which lead to wrong results [#2120](https://github.com/valhalla/valhalla/pull/2120)
   * FIXED: Complex turn-restriction invalidates edge marked as kPermanent [#2103](https://github.com/valhalla/valhalla/issues/2103)
   * FIXED: Fixes bug with inverted time-restriction parsing [#2167](https://github.com/valhalla/valhalla/pull/2167)
   * FIXED: Fixed several bugs with numeric underflow in map-matching trip durations. These may
     occur when serializing match results where adjacent trace points appear out-of-sequence on the
     same edge [#2178](https://github.com/valhalla/valhalla/pull/2178)
     - `MapMatcher::FormPath` now catches route discontinuities on the same edge when the distance
       percentage along don't agree. The trip leg builder builds disconnected legs on a single edge
       to avoid duration underflow.
     - Correctly populate edge groups when matching results contain loops. When a loop occurs,
       the leg builder now starts at the correct edge where the loop ends, and correctly accounts
       for any contained edges.
     - Duration over-trimming at the terminating edge of a match.
   * FIXED: Increased internal precision of time tracking per edge and maneuver so that maneuver times sum to the same time represented in the leg summary [#2195](https://github.com/valhalla/valhalla/pull/2195)
   * FIXED: Tagged speeds were not properly marked. We were not using forward and backward speeds to flag if a speed is tagged or not.  Should not update turn channel speeds if we are not inferring them.  Added additional logic to handle PH in the conditional restrictions. Do not update stop impact for ramps if they are marked as internal. [#2198](https://github.com/valhalla/valhalla/pull/2198)
   * FIXED: Fixed the sharp turn phrase [#2226](https://github.com/valhalla/valhalla/pull/2226)
   * FIXED: Protect against duplicate points in the input or points that snap to the same location resulting in `nan` times for the legs of the map match (of a 0 distance route) [#2229](https://github.com/valhalla/valhalla/pull/2229)
   * FIXED: Improves restriction check on briding edge in Bidirectional Astar [#2228](https://github.com/valhalla/valhalla/pull/2242)
   * FIXED: Allow nodes at location 0,0 [#2245](https://github.com/valhalla/valhalla/pull/2245)
   * FIXED: Fix RapidJSON compiler warnings and naming conflict [#2249](https://github.com/valhalla/valhalla/pull/2249)
   * FIXED: Fixed bug in resample_spherical_polyline where duplicate successive lat,lng locations in the polyline resulting in `nan` for the distance computation which shortcuts further sampling [#2239](https://github.com/valhalla/valhalla/pull/2239)
   * FIXED: Update exit logic for non-motorways [#2252](https://github.com/valhalla/valhalla/pull/2252)
   * FIXED: Transition point map-matching. When match results are on a transition point, we search for the sibling nodes at that transition and snap it to the corresponding edges in the route. [#2258](https://github.com/valhalla/valhalla/pull/2258)
   * FIXED: Fixed verbal multi-cue logic [#2270](https://github.com/valhalla/valhalla/pull/2270)
   * FIXED: Fixed Uturn cases when a not_thru edge is connected to the origin edge. [#2272](https://github.com/valhalla/valhalla/pull/2272)
   * FIXED: Update intersection classes in osrm response to not label all ramps as motorway [#2279](https://github.com/valhalla/valhalla/pull/2279)
   * FIXED: Fixed bug in mapmatcher when interpolation point goes before the first valid match or after the last valid match. Such behavior usually leads to discontinuity in matching. [#2275](https://github.com/valhalla/valhalla/pull/2275)
   * FIXED: Fixed an issue for time_allowed logic.  Previously we returned false on the first time allowed restriction and did not check them all. Added conditional restriction gurka test and datetime optional argument to gurka header file. [#2286](https://github.com/valhalla/valhalla/pull/2286)
   * FIXED: Fixed an issue for date ranges.  For example, for the range Jan 04 to Jan 02 we need to test to end of the year and then from the first of the year to the end date.  Also, fixed an emergency tag issue.  We should only set the use to emergency if all other access is off. [#2290](https://github.com/valhalla/valhalla/pull/2290)
   * FIXED: Found a few issues with the initial ref and direction logic for ways.  We were overwriting the refs with directionals to the name_offset_map instead of concatenating them together.  Also, we did not allow for blank entries for GetTagTokens. [#2298](https://github.com/valhalla/valhalla/pull/2298)
   * FIXED: Fixed an issue where MatchGuidanceViewJunctions is only looking at the first edge. Set the data_id for guidance views to the changeset id as it is already being populated. Also added test for guidance views. [#2303](https://github.com/valhalla/valhalla/pull/2303)
   * FIXED: Fixed a problem with live speeds where live speeds were being used to determine access, even when a live
   speed (current time) route wasn't what was requested. [#2311](https://github.com/valhalla/valhalla/pull/2311)
   * FIXED: Fix break/continue typo in search filtering [#2317](https://github.com/valhalla/valhalla/pull/2317)
   * FIXED: Fix a crash in trace_route due to iterating past the end of a vector. [#2322](https://github.com/valhalla/valhalla/pull/2322)
   * FIXED: Don't allow timezone information in the local date time string attached at each location. [#2312](https://github.com/valhalla/valhalla/pull/2312)
   * FIXED: Fix short route trimming in bidirectional astar [#2323](https://github.com/valhalla/valhalla/pull/2323)
   * FIXED: Fix shape trimming in leg building for snap candidates that lie within the margin of rounding error [#2326](https://github.com/valhalla/valhalla/pull/2326)
   * FIXED: Fixes route duration underflow with traffic data [#2325](https://github.com/valhalla/valhalla/pull/2325)
   * FIXED: Parse mtb:scale tags and set bicycle access if present [#2117](https://github.com/valhalla/valhalla/pull/2117)
   * FIXED: Fixed segfault.  Shape was missing from options for valhalla_path_comparison and valhalla_run_route.  Also, costing options was missing in valhalla_path_comparison. [#2343](https://github.com/valhalla/valhalla/pull/2343)
   * FIXED: Handle decimal numbers with zero-value mantissa properly in Lua [#2355](https://github.com/valhalla/valhalla/pull/2355)
   * FIXED: Many issues that resulted in discontinuities, failed matches or incorrect time/duration for map matching requests. [#2292](https://github.com/valhalla/valhalla/pull/2292)
   * FIXED: Seeing segfault when loading large osmdata data files before loading LuaJit. LuaJit fails to create luaL_newstate() Ref: [#2158](https://github.com/ntop/ntopng/issues/2158) Resolution is to load LuaJit before loading the data files. [#2383](https://github.com/valhalla/valhalla/pull/2383)
   * FIXED: Store positive/negative OpenLR offsets in bucketed form [#2405](https://github.com/valhalla/valhalla/2405)
   * FIXED: Fix on map-matching return code when breakage distance limitation exceeds. Instead of letting the request goes into meili and fails in finding a route, we check the distance in loki and early return with exception code 172. [#2406](https://github.com/valhalla/valhalla/pull/2406)
   * FIXED: Don't create edges for portions of ways that are doubled back on themselves as this confuses opposing edge index computations [#2385](https://github.com/valhalla/valhalla/pull/2385)
   * FIXED: Protect against nan in uniform_resample_spherical_polyline. [#2431](https://github.com/valhalla/valhalla/pull/2431)
   * FIXED: Obvious maneuvers. [#2436](https://github.com/valhalla/valhalla/pull/2436)
   * FIXED: Base64 encoding/decoding [#2452](https://github.com/valhalla/valhalla/pull/2452)
   * FIXED: Added post roundabout instruction when enter/exit roundabout maneuvers are combined [#2454](https://github.com/valhalla/valhalla/pull/2454)
   * FIXED: openlr: Explicitly check for linear reference option for Valhalla serialization. [#2458](https://github.com/valhalla/valhalla/pull/2458)
   * FIXED: Fix segfault: Do not combine last turn channel maneuver. [#2463](https://github.com/valhalla/valhalla/pull/2463)
   * FIXED: Remove extraneous whitespaces from ja-JP.json. [#2471](https://github.com/valhalla/valhalla/pull/2471)
   * FIXED: Checks protobuf serialization/parsing success [#2477](https://github.com/valhalla/valhalla/pull/2477)
   * FIXED: Fix dereferencing of end for std::lower_bound in sequence and possible UB [#2488](https://github.com/valhalla/valhalla/pull/2488)
   * FIXED: Make tile building reproducible: fix UB-s [#2480](https://github.com/valhalla/valhalla/pull/2480)
   * FIXED: Zero initialize EdgeInfoInner.spare0_. Uninitialized spare0_ field produced UB which causes gurka_reproduce_tile_build to fail intermittently. [#2499](https://github.com/valhalla/valhalla/pull/2499)
   * FIXED: Drop unused CHANGELOG validation script, straggling NodeJS references [#2506](https://github.com/valhalla/valhalla/pull/2506)
   * FIXED: Fix missing nullptr checks in graphreader and loki::Reach (causing segfault during routing with not all levels of tiles available) [#2504](https://github.com/valhalla/valhalla/pull/2504)
   * FIXED: Fix mismatch of triplegedge roadclass and directededge roadclass [#2507](https://github.com/valhalla/valhalla/pull/2507)
   * FIXED: Improve german destination_verbal_alert phrases [#2509](https://github.com/valhalla/valhalla/pull/2509)
   * FIXED: Undefined behavior cases discovered with undefined behavior sanitizer tool. [#2498](https://github.com/valhalla/valhalla/pull/2498)
   * FIXED: Fixed logic so verbal keep instructions use branch exit sign info for ramps [#2520](https://github.com/valhalla/valhalla/pull/2520)
   * FIXED: Fix bug in trace_route for uturns causing garbage coordinates [#2517](https://github.com/valhalla/valhalla/pull/2517)
   * FIXED: Simplify heading calculation for turn type. Remove undefined behavior case. [#2513](https://github.com/valhalla/valhalla/pull/2513)
   * FIXED: Always set costing name even if one is not provided for osrm serializer weight_name. [#2528](https://github.com/valhalla/valhalla/pull/2528)
   * FIXED: Make single-thread tile building reproducible: fix seed for shuffle, use concurrency configuration from the mjolnir section. [#2515](https://github.com/valhalla/valhalla/pull/2515)
   * FIXED: More Windows compatibility: build tiles and some run actions work now (including CI tests) [#2300](https://github.com/valhalla/valhalla/issues/2300)
   * FIXED: Transcoding of c++ location to pbf location used path edges in the place of filtered edges. [#2542](https://github.com/valhalla/valhalla/pull/2542)
   * FIXED: Add back whitelisting action types. [#2545](https://github.com/valhalla/valhalla/pull/2545)
   * FIXED: Allow uturns for truck costing now that we have derived deadends marked in the edge label [#2559](https://github.com/valhalla/valhalla/pull/2559)
   * FIXED: Map matching uturn trimming at the end of an edge where it wasn't needed. [#2558](https://github.com/valhalla/valhalla/pull/2558)
   * FIXED: Multicue enter roundabout [#2556](https://github.com/valhalla/valhalla/pull/2556)
   * FIXED: Changed reachability computation to take into account live speed [#2597](https://github.com/valhalla/valhalla/pull/2597)
   * FIXED: Fixed a bug where the temp files were not getting read in if you started with the construct edges or build phase for valhalla_build_tiles. [#2601](https://github.com/valhalla/valhalla/pull/2601)
   * FIXED: Updated fr-FR.json with partial translations. [#2605](https://github.com/valhalla/valhalla/pull/2605)
   * FIXED: Removed superfluous const qualifier from odin/signs [#2609](https://github.com/valhalla/valhalla/pull/2609)
   * FIXED: Internal maneuver placement [#2600](https://github.com/valhalla/valhalla/pull/2600)
   * FIXED: Complete fr-FR.json locale. [#2614](https://github.com/valhalla/valhalla/pull/2614)
   * FIXED: Don't truncate precision in polyline encoding [#2632](https://github.com/valhalla/valhalla/pull/2632)
   * FIXED: Fix all compiler warnings in sif and set to -Werror [#2642](https://github.com/valhalla/valhalla/pull/2642)
   * FIXED: Remove unnecessary maneuvers to continue straight [#2647](https://github.com/valhalla/valhalla/pull/2647)
   * FIXED: Linear reference support in route/mapmatch apis (FOW, FRC, bearing, and number of references) [#2645](https://github.com/valhalla/valhalla/pull/2645)
   * FIXED: Ambiguous local to global (with timezone information) date time conversions now all choose to use the later time instead of throwing unhandled exceptions [#2665](https://github.com/valhalla/valhalla/pull/2665)
   * FIXED: Overestimated reach caused be reenquing transition nodes without checking that they had been already expanded [#2670](https://github.com/valhalla/valhalla/pull/2670)
   * FIXED: Build with C++17 standard. Deprecated function calls are substituted with new ones. [#2669](https://github.com/valhalla/valhalla/pull/2669)
   * FIXED: Improve German post_transition_verbal instruction [#2677](https://github.com/valhalla/valhalla/pull/2677)
   * FIXED: Lane updates.  Add the turn lanes to all edges of the way.  Do not "enhance" turn lanes if they are part of a complex restriction.  Moved ProcessTurnLanes after UpdateManeuverPlacementForInternalIntersectionTurns.  Fix for a missing "uturn" indication for intersections on the previous maneuver, we were serializing an empty list. [#2679](https://github.com/valhalla/valhalla/pull/2679)
   * FIXED: Fixes OpenLr serialization [#2688](https://github.com/valhalla/valhalla/pull/2688)
   * FIXED: Internal edges can't be also a ramp or a turn channel.  Also, if an edge is marked as ramp and turn channel mark it as a ramp.  [#2689](https://github.com/valhalla/valhalla/pull/2689)
   * FIXED: Check that speeds are equal for the edges going in the same direction while buildig shortcuts [#2691](https://github.com/valhalla/valhalla/pull/2691)
   * FIXED: Missing fork or bear instruction [#2683](https://github.com/valhalla/valhalla/pull/2683)
   * FIXED: Eliminate null pointer dereference in GraphReader::AreEdgesConnected [#2695](https://github.com/valhalla/valhalla/issues/2695)
   * FIXED: Fix polyline simplification float/double comparison [#2698](https://github.com/valhalla/valhalla/issues/2698)
   * FIXED: Weights were sometimes negative due to incorrect updates to elapsed_cost [#2702](https://github.com/valhalla/valhalla/pull/2702)
   * FIXED: Fix bidirectional route failures at deadends [#2705](https://github.com/valhalla/valhalla/pull/2705)
   * FIXED: Updated logic to call out a non-obvious turn [#2708](https://github.com/valhalla/valhalla/pull/2708)
   * FIXED: valhalla_build_statistics multithreaded mode fixed [#2707](https://github.com/valhalla/valhalla/pull/2707)
   * FIXED: If infer_internal_intersections is true then allow internals that are also ramps or TCs. Without this we produce an extra continue maneuver.  [#2710](https://github.com/valhalla/valhalla/pull/2710)
   * FIXED: We were routing down roads that should be destination only. Now we mark roads with motor_vehicle=destination and motor_vehicle=customers or access=destination and access=customers as destination only. [#2722](https://github.com/valhalla/valhalla/pull/2722)
   * FIXED: Replace all Python2 print statements with Python3 syntax [#2716](https://github.com/valhalla/valhalla/issues/2716)
   * FIXED: Some HGT files not found [#2723](https://github.com/valhalla/valhalla/issues/2723)
   * FIXED: Fix PencilPointUturn detection by removing short-edge check and updating angle threshold [#2725](https://github.com/valhalla/valhalla/issues/2725)
   * FIXED: Fix invalid continue/bear maneuvers [#2729](https://github.com/valhalla/valhalla/issues/2729)
   * FIXED: Fixes an issue that lead to double turns within a very short distance, when instead, it should be a u-turn. We now collapse double L turns or double R turns in short non-internal intersections to u-turns. [#2740](https://github.com/valhalla/valhalla/pull/2740)
   * FIXED: fixes an issue that lead to adding an extra maneuver. We now combine a current maneuver short length non-internal edges (left or right) with the next maneuver that is a kRampStraight. [#2741](https://github.com/valhalla/valhalla/pull/2741)
   * FIXED: Reduce verbose instructions by collapsing small end ramp forks [#2762](https://github.com/valhalla/valhalla/issues/2762)
   * FIXED: Remove redundant return statements [#2776](https://github.com/valhalla/valhalla/pull/2776)
   * FIXED: Added unit test for BuildAdminFromPBF() to test GEOS 3.9 update. [#2787](https://github.com/valhalla/valhalla/pull/2787)
   * FIXED: Add support for geos-3.9 c++ api [#2739](https://github.com/valhalla/valhalla/issues/2739)
   * FIXED: Fix check for live speed validness [#2797](https://github.com/valhalla/valhalla/pull/2797)

* **Enhancement**
   * ADDED: Matrix of Bike Share [#2590](https://github.com/valhalla/valhalla/pull/2590)
   * ADDED: Add ability to provide custom implementation for candidate collection in CandidateQuery. [#2328](https://github.com/valhalla/valhalla/pull/2328)
   * ADDED: Cancellation of tile downloading. [#2319](https://github.com/valhalla/valhalla/pull/2319)
   * ADDED: Return the coordinates of the nodes isochrone input locations snapped to [#2111](https://github.com/valhalla/valhalla/pull/2111)
   * ADDED: Allows more complicated routes in timedependent a-star before timing out [#2068](https://github.com/valhalla/valhalla/pull/2068)
   * ADDED: Guide signs and junction names [#2096](https://github.com/valhalla/valhalla/pull/2096)
   * ADDED: Added a bool to the config indicating whether to use commercially set attributes.  Added logic to not call IsIntersectionInternal if this is a commercial data set.  [#2132](https://github.com/valhalla/valhalla/pull/2132)
   * ADDED: Removed commercial data set bool to the config and added more knobs for data.  Added infer_internal_intersections, infer_turn_channels, apply_country_overrides, and use_admin_db.  [#2173](https://github.com/valhalla/valhalla/pull/2173)
   * ADDED: Allow using googletest in unit tests and convert all tests to it (old test.cc is completely removed). [#2128](https://github.com/valhalla/valhalla/pull/2128)
   * ADDED: Add guidance view capability. [#2209](https://github.com/valhalla/valhalla/pull/2209)
   * ADDED: Collect turn cost information as path is formed so that it can be serialized out for trace attributes or osrm flavored intersections. Also add shape_index to osrm intersections. [#2207](https://github.com/valhalla/valhalla/pull/2207)
   * ADDED: Added alley factor to autocost.  Factor is defaulted at 1.0f or do not avoid alleys. [#2246](https://github.com/valhalla/valhalla/pull/2246)
   * ADDED: Support unlimited speed limits where maxspeed=none. [#2251](https://github.com/valhalla/valhalla/pull/2251)
   * ADDED: Implement improved Reachability check using base class Dijkstra. [#2243](https://github.com/valhalla/valhalla/pull/2243)
   * ADDED: Gurka integration test framework with ascii-art maps [#2244](https://github.com/valhalla/valhalla/pull/2244)
   * ADDED: Add to the stop impact when transitioning from higher to lower class road and we are not on a turn channel or ramp. Also, penalize lefts when driving on the right and vice versa. [#2282](https://github.com/valhalla/valhalla/pull/2282)
   * ADDED: Added reclassify_links, use_direction_on_ways, and allow_alt_name as config options.  If `use_direction_on_ways = true` then use `direction` and `int_direction` on the way to update the directional for the `ref` and `int_ref`.  Also, copy int_efs to the refs. [#2285](https://github.com/valhalla/valhalla/pull/2285)
   * ADDED: Add support for live traffic. [#2268](https://github.com/valhalla/valhalla/pull/2268)
   * ADDED: Implement per-location search filters for functional road class and forms of way. [#2289](https://github.com/valhalla/valhalla/pull/2289)
   * ADDED: Approach, multi-cue, and length updates [#2313](https://github.com/valhalla/valhalla/pull/2313)
   * ADDED: Speed up timezone differencing calculation if cache is provided. [#2316](https://github.com/valhalla/valhalla/pull/2316)
   * ADDED: Added rapidjson/schema.h to baldr/rapidjson_util.h to make it available for use within valhalla. [#2330](https://github.com/valhalla/valhalla/issues/2330)
   * ADDED: Support decimal precision for height values in elevation service. Also support polyline5 for encoded polylines input and output to elevation service. [#2324](https://github.com/valhalla/valhalla/pull/2324)
   * ADDED: Use both imminent and distant verbal multi-cue phrases. [#2353](https://github.com/valhalla/valhalla/pull/2353)
   * ADDED: Split parsing stage into 3 separate stages. [#2339](https://github.com/valhalla/valhalla/pull/2339)
   * CHANGED: Speed up graph enhancing by avoiding continuous unordered_set rebuilding [#2349](https://github.com/valhalla/valhalla/pull/2349)
   * CHANGED: Skip calling out to Lua for nodes/ways/relations with not tags - speeds up parsing. [#2351](https://github.com/valhalla/valhalla/pull/2351)
   * CHANGED: Switch to LuaJIT for lua scripting - speeds up file parsing [#2352](https://github.com/valhalla/valhalla/pull/2352)
   * ADDED: Ability to create OpenLR records from raw data. [#2356](https://github.com/valhalla/valhalla/pull/2356)
   * ADDED: Revamp length phrases [#2359](https://github.com/valhalla/valhalla/pull/2359)
   * CHANGED: Do not allocate memory in skadi if we don't need it. [#2373](https://github.com/valhalla/valhalla/pull/2373)
   * CHANGED: Map matching: throw error (443/NoSegment) when no candidate edges are available. [#2370](https://github.com/valhalla/valhalla/pull/2370/)
   * ADDED: Add sk-SK.json (slovak) localization file. [#2376](https://github.com/valhalla/valhalla/pull/2376)
   * ADDED: Extend roundabout phrases. [#2378](https://github.com/valhalla/valhalla/pull/2378)
   * ADDED: More roundabout phrase tests. [#2382](https://github.com/valhalla/valhalla/pull/2382)
   * ADDED: Update the turn and continue phrases to include junction names and guide signs. [#2386](https://github.com/valhalla/valhalla/pull/2386)
   * ADDED: Add the remaining guide sign toward phrases [#2389](https://github.com/valhalla/valhalla/pull/2389)
   * ADDED: The ability to allow immediate uturns at trace points in a map matching request [#2380](https://github.com/valhalla/valhalla/pull/2380)
   * ADDED: Add utility functions to Signs. [#2390](https://github.com/valhalla/valhalla/pull/2390)
   * ADDED: Unified time tracking for all algorithms that support time-based graph expansion. [#2278](https://github.com/valhalla/valhalla/pull/2278)
   * ADDED: Add rail_ferry use and costing. [#2408](https://github.com/valhalla/valhalla/pull/2408)
   * ADDED: `street_side_max_distance`, `display_lat` and `display_lon` to `locations` in input for better control of routing side of street [#1769](https://github.com/valhalla/valhalla/pull/1769)
   * ADDED: Add additional exit phrases. [#2421](https://github.com/valhalla/valhalla/pull/2421)
   * ADDED: Add Japanese locale, update German. [#2432](https://github.com/valhalla/valhalla/pull/2432)
   * ADDED: Gurka expect_route refactor [#2435](https://github.com/valhalla/valhalla/pull/2435)
   * ADDED: Add option to suppress roundabout exits [#2437](https://github.com/valhalla/valhalla/pull/2437)
   * ADDED: Add Greek locale. [#2438](https://github.com/valhalla/valhalla/pull/2438)
   * ADDED (back): Support for 64bit wide way ids in the edgeinfo structure with no impact to size for data sources with ids 32bits wide. [#2422](https://github.com/valhalla/valhalla/pull/2422)
   * ADDED: Support for 64bit osm node ids in parsing stage of tile building [#2422](https://github.com/valhalla/valhalla/pull/2422)
   * CHANGED: Point2/PointLL are now templated to allow for higher precision coordinate math when desired [#2429](https://github.com/valhalla/valhalla/pull/2429)
   * ADDED: Optional OpenLR Encoded Path Edges in API Response [#2424](https://github.com/valhalla/valhalla/pull/2424)
   * ADDED: Add explicit include for sstream to be compatible with msvc_x64 toolset. [#2449](https://github.com/valhalla/valhalla/pull/2449)
   * ADDED: Properly split returned path if traffic conditions change partway along edges [#2451](https://github.com/valhalla/valhalla/pull/2451/files)
   * ADDED: Add Dutch locale. [#2464](https://github.com/valhalla/valhalla/pull/2464)
   * ADDED: Check with address sanititizer in CI. Add support for undefined behavior sanitizer. [#2487](https://github.com/valhalla/valhalla/pull/2487)
   * ADDED: Ability to recost a path and increased cost/time details along the trippath and json output [#2425](https://github.com/valhalla/valhalla/pull/2425)
   * ADDED: Add the ability to do bikeshare based (ped/bike) multimodal routing [#2031](https://github.com/valhalla/valhalla/pull/2031)
   * ADDED: Route through restrictions enabled by introducing a costing option. [#2469](https://github.com/valhalla/valhalla/pull/2469)
   * ADDED: Migrated to Ubuntu 20.04 base-image [#2508](https://github.com/valhalla/valhalla/pull/2508)
   * CHANGED: Speed up parseways stage by avoiding multiple string comparisons [#2518](https://github.com/valhalla/valhalla/pull/2518)
   * CHANGED: Speed up enhance stage by avoiding GraphTileBuilder copying [#2468](https://github.com/valhalla/valhalla/pull/2468)
   * ADDED: Costing options now includes shortest flag which favors shortest path routes [#2555](https://github.com/valhalla/valhalla/pull/2555)
   * ADDED: Incidents in intersections [#2547](https://github.com/valhalla/valhalla/pull/2547)
   * CHANGED: Refactor mapmatching configuration to use a struct (instead of `boost::property_tree::ptree`). [#2485](https://github.com/valhalla/valhalla/pull/2485)
   * ADDED: Save exit maneuver's begin heading when combining enter & exit roundabout maneuvers. [#2554](https://github.com/valhalla/valhalla/pull/2554)
   * ADDED: Added new urban flag that can be set if edge is within city boundaries to data processing; new use_urban_tag config option; added to osrm response within intersections. [#2522](https://github.com/valhalla/valhalla/pull/2522)
   * ADDED: Parses OpenLr of type PointAlongLine [#2565](https://github.com/valhalla/valhalla/pull/2565)
   * ADDED: Use edge.is_urban is set for serializing is_urban. [#2568](https://github.com/valhalla/valhalla/pull/2568)
   * ADDED: Added new rest/service area uses on the edge. [#2533](https://github.com/valhalla/valhalla/pull/2533)
   * ADDED: Dependency cache for Azure [#2567](https://github.com/valhalla/valhalla/pull/2567)
   * ADDED: Added flexibility to remove the use of the admindb and to use the country and state iso from the tiles; [#2579](https://github.com/valhalla/valhalla/pull/2579)
   * ADDED: Added toll gates and collection points (gantry) to the node;  [#2532](https://github.com/valhalla/valhalla/pull/2532)
   * ADDED: Added osrm serialization for rest/service areas and admins. [#2594](https://github.com/valhalla/valhalla/pull/2594)
   * CHANGED: Improved Russian localization; [#2593](https://github.com/valhalla/valhalla/pull/2593)
   * ADDED: Support restricted class in intersection annotations [#2589](https://github.com/valhalla/valhalla/pull/2589)
   * ADDED: Added trail type trace [#2606](https://github.com/valhalla/valhalla/pull/2606)
   * ADDED: Added tunnel names to the edges as a tagged name.  [#2608](https://github.com/valhalla/valhalla/pull/2608)
   * CHANGED: Moved incidents to the trip leg and cut the shape of the leg at that location [#2610](https://github.com/valhalla/valhalla/pull/2610)
   * ADDED: Costing option to ignore_closures when routing with current flow [#2615](https://github.com/valhalla/valhalla/pull/2615)
   * ADDED: Cross-compilation ability with MinGW64 [#2619](https://github.com/valhalla/valhalla/pull/2619)
   * ADDED: Defines the incident tile schema and incident metadata [#2620](https://github.com/valhalla/valhalla/pull/2620)
   * ADDED: Moves incident serializer logic into a generic serializer [#2621](https://github.com/valhalla/valhalla/pull/2621)
   * ADDED: Incident loading singleton for continually refreshing incident tiles [#2573](https://github.com/valhalla/valhalla/pull/2573)
   * ADDED: One shot mode to valhalla_service so you can run a single request of any type without starting a server [#2624](https://github.com/valhalla/valhalla/pull/2624)
   * ADDED: Adds text instructions to OSRM output [#2625](https://github.com/valhalla/valhalla/pull/2625)
   * ADDED: Adds support for alternate routes [#2626](https://github.com/valhalla/valhalla/pull/2626)
   * CHANGED: Switch Python bindings generator from boost.python to header-only pybind11[#2644](https://github.com/valhalla/valhalla/pull/2644)
   * ADDED: Add support of input file for one-shot mode of valhalla_service [#2648](https://github.com/valhalla/valhalla/pull/2648)
   * ADDED: Linear reference support to locate api [#2645](https://github.com/valhalla/valhalla/pull/2645)
   * ADDED: Implemented OSRM-like turn duration calculation for car. Uses it now in auto costing. [#2651](https://github.com/valhalla/valhalla/pull/2651)
   * ADDED: Enhanced turn lane information in guidance [#2653](https://github.com/valhalla/valhalla/pull/2653)
   * ADDED: `top_speed` option for all motorized vehicles [#2667](https://github.com/valhalla/valhalla/issues/2667)
   * CHANGED: Move turn_lane_direction helper to odin/util [#2675](https://github.com/valhalla/valhalla/pull/2675)
   * ADDED: Add annotations to osrm response including speed limits, unit and sign conventions [#2668](https://github.com/valhalla/valhalla/pull/2668)
   * ADDED: Added functions for predicted speeds encoding-decoding [#2674](https://github.com/valhalla/valhalla/pull/2674)
   * ADDED: Time invariant routing via the bidirectional algorithm. This has the effect that when time dependent routes (arrive_by and depart_at) fall back to bidirectional due to length restrictions they will actually use the correct time of day for one of the search directions [#2660](https://github.com/valhalla/valhalla/pull/2660)
   * ADDED: If the length of the edge is greater than kMaxEdgeLength, then consider this a catastrophic error if the should_error bool is true in the set_length function. [#2678](https://github.com/valhalla/valhalla/pull/2678)
   * ADDED: Moved lat,lon coordinates structures from single to double precision. Improves geometry accuracy noticibly at zooms above 17 as well as coordinate snapping and any other geometric operations. Adds about a 2% performance penalty for standard routes. Graph nodes now have 7 digits of precision.  [#2693](https://github.com/valhalla/valhalla/pull/2693)
   * ADDED: Added signboards to guidance views.  [#2687](https://github.com/valhalla/valhalla/pull/2687)
   * ADDED: Regular speed on shortcut edges is calculated with turn durations taken into account. Truck, motorcycle and motorscooter profiles use OSRM-like turn duration. [#2662](https://github.com/valhalla/valhalla/pull/2662)
   * CHANGED: Remove astar algorithm and replace its use with timedep_forward as its redundant [#2706](https://github.com/valhalla/valhalla/pull/2706)
   * ADDED: Recover and recost all shortcuts in final path for bidirectional astar algorithm [#2711](https://github.com/valhalla/valhalla/pull/2711)
   * ADDED: An option for shortcut recovery to be cached at start up to reduce the time it takes to do so on the fly [#2714](https://github.com/valhalla/valhalla/pull/2714)
   * ADDED: If width <= 1.9 then no access for auto, truck, bus, taxi, emergency and hov. [#2713](https://github.com/valhalla/valhalla/pull/2713)
   * ADDED: Centroid/Converge/Rendezvous/Meet API which allows input locations to find a least cost convergence point from all locations [#2734](https://github.com/valhalla/valhalla/pull/2734)
   * ADDED: Added support to process the sump_buster tag.  Also, fixed a few small access bugs for nodes. [#2731](https://github.com/valhalla/valhalla/pull/2731)
   * ADDED: Log message if failed to create tiles directory. [#2738](https://github.com/valhalla/valhalla/pull/2738)
   * CHANGED: Tile memory is only owned by the GraphTile rather than shared amongst copies of the graph tile (in GraphReader and TileCaches). [#2340](https://github.com/valhalla/valhalla/pull/2340)
   * ADDED: Add Estonian locale. [#2748](https://github.com/valhalla/valhalla/pull/2748)
   * CHANGED: Handle GraphTile objects as smart pointers [#2703](https://github.com/valhalla/valhalla/pull/2703)
   * CHANGED: Improve stability with no RTTI build [#2759](https://github.com/valhalla/valhalla/pull/2759) and [#2760](https://github.com/valhalla/valhalla/pull/2760)
   * CHANGED: Change generic service roads to a new Use=kServiceRoad. This is for highway=service without other service= tags (such as driveway, alley, parking aisle) [#2419](https://github.com/valhalla/valhalla/pull/2419)
   * ADDED: Isochrones support isodistance lines as well [#2699](https://github.com/valhalla/valhalla/pull/2699)
   * ADDED: Add support for ignoring live traffic closures for waypoints [#2685](https://github.com/valhalla/valhalla/pull/2685)
   * ADDED: Add use_distance to auto cost to allow choosing between two primary cost components, time or distance [#2771](https://github.com/valhalla/valhalla/pull/2771)
   * CHANGED: nit: Enables compiler warnings in part of loki module [#2767](https://github.com/valhalla/valhalla/pull/2767)
   * CHANGED: Reducing the number of uturns by increasing the cost to for them to 9.5f. Note: Did not increase the cost for motorcycles or motorscooters. [#2770](https://github.com/valhalla/valhalla/pull/2770)
   * ADDED: Add option to use thread-safe GraphTile's reference counter. [#2772](https://github.com/valhalla/valhalla/pull/2772)
   * CHANGED: nit: Enables compiler warnings in part of thor module [#2768](https://github.com/valhalla/valhalla/pull/2768)
   * ADDED: Add costing option `use_tracks` to avoid or favor tracks in route. [#2769](https://github.com/valhalla/valhalla/pull/2769)
   * CHANGED: chore: Updates libosmium [#2786](https://github.com/valhalla/valhalla/pull/2786)
   * CHANGED: Optimize double bucket queue to reduce memory reallocations. [#2719](https://github.com/valhalla/valhalla/pull/2719)
   * CHANGED: Collapse merge maneuvers [#2773](https://github.com/valhalla/valhalla/pull/2773)
   * CHANGED: Add shortcuts to the tiles' bins so we can find them when doing spatial lookups. [#2744](https://github.com/valhalla/valhalla/pull/2744)

## Release Date: 2019-11-21 Valhalla 3.0.9
* **Bug Fix**
   * FIXED: Changed reachability computation to consider both directions of travel wrt candidate edges [#1965](https://github.com/valhalla/valhalla/pull/1965)
   * FIXED: toss ways where access=private and highway=service and service != driveway. [#1960](https://github.com/valhalla/valhalla/pull/1960)
   * FIXED: Fix search_cutoff check in loki correlate_node. [#2023](https://github.com/valhalla/valhalla/pull/2023)
   * FIXED: Computes notion of a deadend at runtime in bidirectional a-star which fixes no-route with a complicated u-turn. [#1982](https://github.com/valhalla/valhalla/issues/1982)
   * FIXED: Fix a bug with heading filter at nodes. [#2058](https://github.com/valhalla/valhalla/pull/2058)
   * FIXED: Bug in map matching continuity checking such that continuity must only be in the forward direction. [#2029](https://github.com/valhalla/valhalla/pull/2029)
   * FIXED: Allow setting the time for map matching paths such that the time is used for speed lookup. [#2030](https://github.com/valhalla/valhalla/pull/2030)
   * FIXED: Don't use density factor for transition cost when user specified flag disables flow speeds. [#2048](https://github.com/valhalla/valhalla/pull/2048)
   * FIXED: Map matching trace_route output now allows for discontinuities in the match though multi match is not supported in valhalla route output. [#2049](https://github.com/valhalla/valhalla/pull/2049)
   * FIXED: Allows routes with no time specified to use time conditional edges and restrictions with a flag denoting as much [#2055](https://github.com/valhalla/valhalla/pull/2055)
   * FIXED: Fixed a bug with 'current' time type map matches. [#2060](https://github.com/valhalla/valhalla/pull/2060)
   * FIXED: Fixed a bug with time dependent expansion in which the expansion distance heuristic was not being used. [#2064](https://github.com/valhalla/valhalla/pull/2064)

* **Enhancement**
   * ADDED: Establish pinpoint test pattern [#1969](https://github.com/valhalla/valhalla/pull/1969)
   * ADDED: Suppress relative direction in ramp/exit instructions if it matches driving side of street [#1990](https://github.com/valhalla/valhalla/pull/1990)
   * ADDED: Added relative direction to the merge maneuver [#1989](https://github.com/valhalla/valhalla/pull/1989)
   * ADDED: Refactor costing to better handle multiple speed datasources [#2026](https://github.com/valhalla/valhalla/pull/2026)
   * ADDED: Better usability of curl for fetching tiles on the fly [#2026](https://github.com/valhalla/valhalla/pull/2026)
   * ADDED: LRU cache scheme for tile storage [#2026](https://github.com/valhalla/valhalla/pull/2026)
   * ADDED: GraphTile size check [#2026](https://github.com/valhalla/valhalla/pull/2026)
   * ADDED: Pick more sane values for highway and toll avoidance [#2026](https://github.com/valhalla/valhalla/pull/2026)
   * ADDED: Refactor adding predicted speed info to speed up process [#2026](https://github.com/valhalla/valhalla/pull/2026)
   * ADDED: Allow selecting speed data sources at request time [#2026](https://github.com/valhalla/valhalla/pull/2026)
   * ADDED: Allow disabling certain neighbors in connectivity map [#2026](https://github.com/valhalla/valhalla/pull/2026)
   * ADDED: Allows routes with time-restricted edges if no time specified and notes restriction in response [#1992](https://github.com/valhalla/valhalla/issues/1992)
   * ADDED: Runtime deadend detection to timedependent a-star. [#2059](https://github.com/valhalla/valhalla/pull/2059)

## Release Date: 2019-09-06 Valhalla 3.0.8
* **Bug Fix**
   * FIXED: Added logic to detect if user is to merge to the left or right [#1892](https://github.com/valhalla/valhalla/pull/1892)
   * FIXED: Overriding the destination_only flag when reclassifying ferries; Also penalizing ferries with a 5 min. penalty in the cost to allow us to avoid destination_only the majority of the time except when it is necessary. [#1895](https://github.com/valhalla/valhalla/pull/1905)
   * FIXED: Suppress forks at motorway junctions and intersecting service roads [#1909](https://github.com/valhalla/valhalla/pull/1909)
   * FIXED: Enhanced fork assignment logic [#1912](https://github.com/valhalla/valhalla/pull/1912)
   * FIXED: Added logic to fall back to return country poly if no state and updated lua for Metro Manila and Ireland [#1910](https://github.com/valhalla/valhalla/pull/1910)
   * FIXED: Added missing motorway fork instruction [#1914](https://github.com/valhalla/valhalla/pull/1914)
   * FIXED: Use begin street name for osrm compat mode [#1916](https://github.com/valhalla/valhalla/pull/1916)
   * FIXED: Added logic to fix missing highway cardinal directions in the US [#1917](https://github.com/valhalla/valhalla/pull/1917)
   * FIXED: Handle forward traversable significant road class intersecting edges [#1928](https://github.com/valhalla/valhalla/pull/1928)
   * FIXED: Fixed bug with shape trimming that impacted Uturns at Via locations. [#1935](https://github.com/valhalla/valhalla/pull/1935)
   * FIXED: Dive bomb updates.  Updated default speeds for urban areas based on roadclass for the enhancer.  Also, updated default speeds based on roadclass in lua.  Fixed an issue where we were subtracting 1 from uint32_t when 0 for stop impact.  Updated reclassify link logic to allow residential roads to be added to the tree, but we only downgrade the links to tertiary.  Updated TransitionCost functions to add 1.5 to the turncost when transitioning from a ramp to a non ramp and vice versa.  Also, added 0.5f to the turncost if the edge is a roundabout. [#1931](https://github.com/valhalla/valhalla/pull/1931)

* **Enhancement**
   * ADDED: Caching url fetched tiles to disk [#1887](https://github.com/valhalla/valhalla/pull/1887)
   * ADDED: filesystem::remove_all [#1887](https://github.com/valhalla/valhalla/pull/1887)
   * ADDED: Minimum enclosing bounding box tool [#1887](https://github.com/valhalla/valhalla/pull/1887)
   * ADDED: Use constrained flow speeds in bidirectional_astar.cc [#1907](https://github.com/valhalla/valhalla/pull/1907)
   * ADDED: Bike Share Stations are now in the graph which should set us up to do multimodal walk/bike scenarios [#1852](https://github.com/valhalla/valhalla/pull/1852)

## Release Date: 2019-7-18 Valhalla 3.0.7
* **Bug Fix**
   * FIXED: Fix pedestrian fork [#1886](https://github.com/valhalla/valhalla/pull/1886)

## Release Date: 2019-7-15 Valhalla 3.0.6
* **Bug Fix**
   * FIXED: Admin name changes. [#1853](https://github.com/valhalla/valhalla/pull/1853) Ref: [#1854](https://github.com/valhalla/valhalla/issues/1854)
   * FIXED: valhalla_add_predicted_traffic was overcommitted while gathering stats. Added a clear. [#1857](https://github.com/valhalla/valhalla/pull/1857)
   * FIXED: regression in map matching when moving to valhalla v3.0.0 [#1863](https://github.com/valhalla/valhalla/pull/1863)
   * FIXED: last step shape in osrm serializer should be 2 of the same point [#1867](https://github.com/valhalla/valhalla/pull/1867)
   * FIXED: Shape trimming at the beginning and ending of the route to not be degenerate [#1876](https://github.com/valhalla/valhalla/pull/1876)
   * FIXED: Duplicate waypoints in osrm serializer [#1880](https://github.com/valhalla/valhalla/pull/1880)
   * FIXED: Updates for heading precision [#1881](https://github.com/valhalla/valhalla/pull/1881)
   * FIXED: Map matching allowed untraversable edges at start of route [#1884](https://github.com/valhalla/valhalla/pull/1884)

* **Enhancement**
   * ADDED: Use the same protobuf object the entire way through the request process [#1837](https://github.com/valhalla/valhalla/pull/1837)
   * ADDED: Enhanced turn lane processing [#1859](https://github.com/valhalla/valhalla/pull/1859)
   * ADDED: Add global_synchronized_cache in valhalla_build_config [#1851](https://github.com/valhalla/valhalla/pull/1851)

## Release Date: 2019-06-04 Valhalla 3.0.5
* **Bug Fix**
   * FIXED: Protect against unnamed rotaries and routes that end in roundabouts not turning off rotary logic [#1840](https://github.com/valhalla/valhalla/pull/1840)

* **Enhancement**
   * ADDED: Add turn lane info at maneuver point [#1830](https://github.com/valhalla/valhalla/pull/1830)

## Release Date: 2019-05-31 Valhalla 3.0.4
* **Bug Fix**
   * FIXED: Improved logic to decide between bear vs. continue [#1798](https://github.com/valhalla/valhalla/pull/1798)
   * FIXED: Bicycle costing allows use of roads with all surface values, but with a penalty based on bicycle type. However, the edge filter totally disallows bad surfaces for some bicycle types, creating situations where reroutes fail if a rider uses a road with a poor surface. [#1800](https://github.com/valhalla/valhalla/pull/1800)
   * FIXED: Moved complex restrictions building to before validate. [#1805](https://github.com/valhalla/valhalla/pull/1805)
   * FIXED: Fix bicycle edge filter when avoid_bad_surfaces = 1.0 [#1806](https://github.com/valhalla/valhalla/pull/1806)
   * FIXED: Replace the EnhancedTripPath class inheritance with aggregation [#1807](https://github.com/valhalla/valhalla/pull/1807)
   * FIXED: Replace the old timezone shape zip file every time valhalla_build_timezones is ran [#1817](https://github.com/valhalla/valhalla/pull/1817)
   * FIXED: Don't use island snapped edge candidates (from disconnected components or low reach edges) when we rejected other high reachability edges that were closer [#1835](https://github.com/valhalla/valhalla/pull/1835)

## Release Date: 2019-05-08 Valhalla 3.0.3
* **Bug Fix**
   * FIXED: Fixed a rare loop condition in route matcher (edge walking to match a trace).
   * FIXED: Fixed VACUUM ANALYZE syntax issue.  [#1704](https://github.com/valhalla/valhalla/pull/1704)
   * FIXED: Fixed the osrm maneuver type when a maneuver has the to_stay_on attribute set.  [#1714](https://github.com/valhalla/valhalla/pull/1714)
   * FIXED: Fixed osrm compatibility mode attributes.  [#1716](https://github.com/valhalla/valhalla/pull/1716)
   * FIXED: Fixed rotary/roundabout issues in Valhalla OSRM compatibility.  [#1727](https://github.com/valhalla/valhalla/pull/1727)
   * FIXED: Fixed the destinations assignment for exit names in OSRM compatibility mode. [#1732](https://github.com/valhalla/valhalla/pull/1732)
   * FIXED: Enhance merge maneuver type assignment. [#1735](https://github.com/valhalla/valhalla/pull/1735)
   * FIXED: Fixed fork assignments and on ramps for OSRM compatibility mode. [#1738](https://github.com/valhalla/valhalla/pull/1738)
   * FIXED: Fixed cardinal direction on reference names when forward/backward tag is present on relations. Fixes singly digitized roads with opposing directional modifiers. [#1741](https://github.com/valhalla/valhalla/pull/1741)
   * FIXED: Fixed fork assignment and narrative logic when a highway ends and splits into multiple ramps. [#1742](https://github.com/valhalla/valhalla/pull/1742)
   * FIXED: Do not use any avoid edges as origin or destination of a route, matrix, or isochrone. [#1745](https://github.com/valhalla/valhalla/pull/1745)
   * FIXED: Add leg summary and remove unused hint attribute for OSRM compatibility mode. [#1753](https://github.com/valhalla/valhalla/pull/1753)
   * FIXED: Improvements for pedestrian forks, pedestrian roundabouts, and continue maneuvers. [#1768](https://github.com/valhalla/valhalla/pull/1768)
   * FIXED: Added simplified overview for OSRM response and added use_toll logic back to truck costing. [#1765](https://github.com/valhalla/valhalla/pull/1765)
   * FIXED: temp fix for location distance bug [#1774](https://github.com/valhalla/valhalla/pull/1774)
   * FIXED: Fix pedestrian routes using walkway_factor [#1780](https://github.com/valhalla/valhalla/pull/1780)
   * FIXED: Update the begin and end heading of short edges based on use [#1783](https://github.com/valhalla/valhalla/pull/1783)
   * FIXED: GraphReader::AreEdgesConnected update.  If transition count == 0 return false and do not call transition function. [#1786](https://github.com/valhalla/valhalla/pull/1786)
   * FIXED: Only edge candidates that were used in the path are send to serializer: [#1788](https://github.com/valhalla/valhalla/pull/1788)
   * FIXED: Added logic to prevent the removal of a destination maneuver when ending on an internal edge [#1792](https://github.com/valhalla/valhalla/pull/1792)
   * FIXED: Fixed instructions when starting on an internal edge [#1796](https://github.com/valhalla/valhalla/pull/1796)

* **Enhancement**
   * Add the ability to run valhalla_build_tiles in stages. Specify the begin_stage and end_stage as command line options. Also cleans up temporary files as the last stage in the pipeline.
   * Add `remove` to `filesystem` namespace. [#1752](https://github.com/valhalla/valhalla/pull/1752)
   * Add TaxiCost into auto costing options.
   * Add `preferred_side` to allow per-location filtering of edges based on the side of the road the location is on and the driving side for that locale.
   * Slightly decreased the internal side-walk factor to .90f to favor roads with attached sidewalks. This impacts roads that have added sidewalk:left, sidewalk:right or sidewalk:both OSM tags (these become attributes on each directedEdge). The user can then avoid/penalize dedicated sidewalks and walkways, when they increase the walkway_factor. Since we slightly decreased the sidewalk_factor internally and only favor sidewalks if use is tagged as sidewalk_left or sidewalk_right, we should tend to route on roads with attached sidewalks rather than separate/dedicated sidewalks, allowing for more road names to be called out since these are labeled more.
   * Add `via` and `break_through` location types [#1737](https://github.com/valhalla/valhalla/pull/1737)
   * Add `street_side_tolerance` and `search_cutoff` to input `location` [#1777](https://github.com/valhalla/valhalla/pull/1777)
   * Return the Valhalla error `Path distance exceeds the max distance limit` for OSRM responses when the route is greater than the service limits. [#1781](https://github.com/valhalla/valhalla/pull/1781)

## Release Date: 2019-01-14 Valhalla 3.0.2
* **Bug Fix**
   * FIXED: Transit update - fix dow and exception when after midnight trips are normalized [#1682](https://github.com/valhalla/valhalla/pull/1682)
   * FIXED: valhalla_convert_transit segfault - GraphTileBuilder has null GraphTileHeader [#1683](https://github.com/valhalla/valhalla/issues/1683)
   * FIXED: Fix crash for trace_route with osrm serialization. Was passing shape rather than locations to the waypoint method.
   * FIXED: Properly set driving_side based on data set in TripPath.
   * FIXED: A bad bicycle route exposed an issue with bidirectional A* when the origin and destination edges are connected. Use A* in these cases to avoid requiring a high cost threshold in BD A*.
   * FIXED: x86 and x64 data compatibility was fixed as the structures weren't aligned.
   * FIXED: x86 tests were failing due mostly to floating point issues and the aforementioned structure misalignment.
* **Enhancement**
   * Add a durations list (delta time between each pair of trace points), a begin_time and a use_timestamp flag to trace_route requests. This allows using the input trace timestamps or durations plus the begin_time to compute elapsed time at each edge in the matched path (rather than using costing methods).
   * Add support for polyline5 encoding for OSRM formatted output.
* **Note**
   * Isochrones and openlr are both noted as not working with release builds for x86 (32bit) platforms. We'll look at getting this fixed in a future release

## Release Date: 2018-11-21 Valhalla 3.0.1
* **Bug Fix**
   * FIXED: Fixed a rare, but serious bug with bicycle costing. ferry_factor_ in bicycle costing shadowed the data member in the base dynamic cost class, leading to an uninitialized variable. Occasionally, this would lead to negative costs which caused failures. [#1663](https://github.com/valhalla/valhalla/pull/1663)
   * FIXED: Fixed use of units in OSRM compatibility mode. [#1662](https://github.com/valhalla/valhalla/pull/1662)

## Release Date: 2018-11-21 Valhalla 3.0.0
* **NOTE**
   * This release changes the Valhalla graph tile formats to make the tile data more efficient and flexible. Tile data is incompatible with Valhalla 2.x builds, and code for 3.x is incompatible with data built for Valahalla 2.x versions. Valhalla tile sizes are slightly smaller (for datasets using elevation information the size savings is over 10%). In addition, there is increased flexibility for creating different variants of tiles to support different applications (e.g. bicycle only, or driving only).
* **Enhancement**
   * Remove the use of DirectedEdge for transitions between nodes on different hierarchy levels. A new structure, NodeTransition, is now used to transition to nodes on different hierarchy level. This saves space since only the end node GraphId is needed for the transitions (and DirectedEdge is a large data structure).
   * Change the NodeInfo lat,lon to use an offset from the tile base lat,lon. This potentially allows higher precision than using float, but more importantly saves space and allows support for NodeTransitions as well as spare for future growth.
   * Remove the EdgeElevation structure and max grade information into DirectedEdge and mean elevation into EdgeInfo. This saves space.
   * Reduce wayid to 32 bits. This allows sufficient growth when using OpenStreetMap data and frees space in EdgeInfo (allows moving speed limit and mean elevation from other structures).
   * Move name consistency from NodeInfo to DirectedEdge. This allows a more efficient lookup of name consistency.
   * Update all path algorithms to use NodeTransition logic rather than special DirectedEdge transition types. This simplifies PathAlgorithms slightly and removes some conditional logic.
   * Add an optional GraphFilter stage to tile building pipeline. This allows removal of edges and nodes based on access. This allows bicycle only, pedestrian only, or driving only datasets (or combinations) to be created - allowing smaller datasets for special purpose applications.
* **Deprecate**
   * Valhalla 3.0 removes support for OSMLR.

## Release Date: 2018-11-20 Valhalla 2.7.2
* **Enhancement**
   * UPDATED: Added a configuration variable for max_timedep_distance. This is used in selecting the path algorithm and provides the maximum distance between locations when choosing a time dependent path algorithm (other than multi modal). Above this distance, bidirectional A* is used with no time dependencies.
   * UPDATED: Remove transition edges from priority queue in Multimodal methods.
   * UPDATED: Fully implement street names and exit signs with ability to identify route numbers. [#1635](https://github.com/valhalla/valhalla/pull/1635)
* **Bug Fix**
   * FIXED: A timed-turned restriction should not be applied when a non-timed route is executed.  [#1615](https://github.com/valhalla/valhalla/pull/1615)
   * FIXED: Changed unordered_map to unordered_multimap for polys. Poly map can contain the same key but different multi-polygons. For example, islands for a country or timezone polygons for a country.
   * FIXED: Fixed timezone db issue where TZIDs did not exist in the Howard Hinnant date time db that is used in the date_time class for tz indexes.  Added logic to create aliases for TZIDs based on https://en.wikipedia.org/wiki/List_of_tz_database_time_zones
   * FIXED: Fixed the ramp turn modifiers for osrm compat [#1569](https://github.com/valhalla/valhalla/pull/1569)
   * FIXED: Fixed the step geometry when using the osrm compat mode [#1571](https://github.com/valhalla/valhalla/pull/1571)
   * FIXED: Fixed a data creation bug causing issues with A* routes ending on loops. [#1576](https://github.com/valhalla/valhalla/pull/1576)
   * FIXED: Fixed an issue with a bad route where destination only was present. Was due to thresholds in bidirectional A*. Changed threshold to be cost based rather than number of iterations). [#1586](https://github.com/valhalla/valhalla/pull/1586)
   * FIXED: Fixed an issue with destination only (private) roads being used in bicycle routes. Centralized some "base" transition cost logic in the base DynamicCost class. [#1587](https://github.com/valhalla/valhalla/pull/1587)
   * FIXED: Remove extraneous ramp maneuvers [#1657](https://github.com/valhalla/valhalla/pull/1657)

## Release Date: 2018-10-02 Valhalla 2.7.1
* **Enhancement**
   * UPDATED: Added date time support to forward and reverse isochrones. Add speed lookup (predicted speeds and/or free-flow or constrained flow speed) if date_time is present.
   * UPDATED: Add timezone checks to multimodal routes and isochrones (updates localtime if the path crosses into a timezone different than the start location).
* **Data Producer Update**
   * UPDATED: Removed boost date time support from transit.  Now using the Howard Hinnant date library.
* **Bug Fix**
   * FIXED: Fixed a bug with shortcuts that leads to inconsistent routes depending on whether shortcuts are taken, different origins can lead to different paths near the destination. This fix also improves performance on long routes and matrices.
   * FIXED: We were getting inconsistent results between departing at current date/time vs entering the current date/time.  This issue is due to the fact that the iso_date_time function returns the full iso date_time with the timezone offset (e.g., 2018-09-27T10:23-07:00 vs 2018-09-27T10:23). When we refactored the date_time code to use the new Howard Hinnant date library, we introduced this bug.
   * FIXED: Increased the threshold in CostMatrix to address null time and distance values occurring for truck costing with locations near the max distance.

## Release Date: 2018-09-13 Valhalla 2.7.0
* **Enhancement**
   * UPDATED: Refactor to use the pbf options instead of the ptree config [#1428](https://github.com/valhalla/valhalla/pull/1428) This completes [#1357](https://github.com/valhalla/valhalla/issues/1357)
   * UPDATED: Removed the boost/date_time dependency from baldr and odin. We added the Howard Hinnant date and time library as a submodule. [#1494](https://github.com/valhalla/valhalla/pull/1494)
   * UPDATED: Fixed 'Drvie' typo [#1505](https://github.com/valhalla/valhalla/pull/1505) This completes [#1504](https://github.com/valhalla/valhalla/issues/1504)
   * UPDATED: Optimizations of GetSpeed for predicted speeds [#1490](https://github.com/valhalla/valhalla/issues/1490)
   * UPDATED: Isotile optimizations
   * UPDATED: Added stats to predictive traffic logging
   * UPDATED: resample_polyline - Breaks the polyline into equal length segments at a sample distance near the resolution. Break out of the loop through polyline points once we reach the specified number of samplesthen append the last
polyline point.
   * UPDATED: added android logging and uses a shared graph reader
   * UPDATED: Do not run a second pass on long pedestrian routes that include a ferry (but succeed on first pass). This is a performance fix. Long pedestrian routes with A star factor based on ferry speed end up being very inefficient.
* **Bug Fix**
   * FIXED: A* destination only
   * FIXED: Fixed through locations weren't honored [#1449](https://github.com/valhalla/valhalla/pull/1449)


## Release Date: 2018-08-02 Valhalla 3.0.0-rc.4
* **Node Bindings**
   * UPDATED: add some worker pool handling
   [#1467](https://github.com/valhalla/valhalla/pull/1467)

## Release Date: 2018-08-02 Valhalla 3.0.0-rc.3
* **Node Bindings**
   * UPDATED: replaced N-API with node-addon-api wrapper and made the actor
   functions asynchronous
   [#1457](https://github.com/valhalla/valhalla/pull/1457)

## Release Date: 2018-07-24 Valhalla 3.0.0-rc.2
* **Node Bindings**
   * FIXED: turn on the autocleanup functionality for the actor object.
   [#1439](https://github.com/valhalla/valhalla/pull/1439)

## Release Date: 2018-07-16 Valhalla 3.0.0-rc.1
* **Enhancement**
   * ADDED: exposed the rest of the actions to the node bindings and added tests. [#1415](https://github.com/valhalla/valhalla/pull/1415)

## Release Date: 2018-07-12 Valhalla 3.0.0-alpha.1
**NOTE**: There was already a small package named `valhalla` on the npm registry, only published up to version 0.0.3. The team at npm has transferred the package to us, but would like us to publish something to it ASAP to prove our stake in it. Though the bindings do not have all of the actor functionality exposed yet (just route), we are going to publish an alpha release of 3.0.0 to get something up on npm.
* **Infrastructure**:
   * ADDED: add in time dependent algorithms if the distance between locations is less than 500km.
   * ADDED: TurnLanes to indicate turning lanes at the end of a directed edge.
   * ADDED: Added PredictedSpeeds to Valhalla tiles and logic to compute speed based on predictive speed profiles.
* **Data Producer Update**
   * ADDED: is_route_num flag was added to Sign records. Set this to true if the exit sign comes from a route number/ref.
   * CHANGED: Lower speeds on driveways, drive-thru, and parking aisle. Set destination only flag for drive thru use.
   * ADDED: Initial implementation of turn lanes.
  **Bug Fix**
   * CHANGED: Fix destination only penalty for A* and time dependent cases.
   * CHANGED: Use the distance from GetOffsetForHeading, based on road classification and road use (e.g. ramp, turn channel, etc.), within tangent_angle function.
* **Map Matching**
   * FIXED: Fixed trace_route edge_walk server abort [#1365](https://github.com/valhalla/valhalla/pull/1365)
* **Enhancement**
   * ADDED: Added post process for updating free and constrained speeds in the directed edges.
   * UPDATED: Parse the json request once and store in a protocol buffer to pass along the pipeline. This completed the first portion of [#1357](https://github.com/valhalla/valhalla/issues/1357)
   * UPDATED: Changed the shape_match attribute from a string to an enum. Fixes [#1376](https://github.com/valhalla/valhalla/issues/1376)
   * ADDED: Node bindings for route [#1341](https://github.com/valhalla/valhalla/pull/1341)
   * UPDATED: Use a non-linear use_highways factor (to more heavily penalize highways as use_highways approaches 0).

## Release Date: 2018-07-15 Valhalla 2.6.3
* **API**:
   * FIXED: Use a non-linear use_highways factor (to more heavily penalize highways as use_highways approaches 0).
   * FIXED: Fixed the highway_factor when use_highways < 0.5.
   * ENHANCEMENT: Added logic to modulate the surface factor based on use_trails.
   * ADDED: New customer test requests for motorcycle costing.

## Release Date: 2018-06-28 Valhalla 2.6.2
* **Data Producer Update**
   * FIXED: Complex restriction sorting bug.  Check of has_dt in ComplexRestrictionBuilder::operator==.
* **API**:
   * FIXED: Fixed CostFactory convenience method that registers costing models
   * ADDED: Added use_tolls into motorcycle costing options

## Release Date: 2018-05-28 Valhalla 2.6.0
* **Infrastructure**:
   * CHANGED: Update cmake buildsystem to replace autoconf [#1272](https://github.com/valhalla/valhalla/pull/1272)
* **API**:
   * CHANGED: Move `trace_options` parsing to map matcher factory [#1260](https://github.com/valhalla/valhalla/pull/1260)
   * ADDED: New costing method for AutoDataFix [#1283](https://github.com/valhalla/valhalla/pull/1283)

## Release Date: 2018-05-21 Valhalla 2.5.0
* **Infrastructure**
   * ADDED: Add code formatting and linting.
* **API**
   * ADDED: Added new motorcycle costing, motorcycle access flag in data and use_trails option.
* **Routing**
   * ADDED: Add time dependnet forward and reverse A* methods.
   * FIXED: Increase minimum threshold for driving routes in bidirectional A* (fixes some instances of bad paths).
* **Data Producer Update**
   * CHANGED: Updates to properly handle cycleway crossings.
   * CHANGED: Conditionally include driveways that are private.
   * ADDED: Added logic to set motorcycle access.  This includes lua, country access, and user access flags for motorcycles.

## Release Date: 2018-04-11 Valhalla 2.4.9
* **Enhancement**
   * Added European Portuguese localization for Valhalla
   * Updates to EdgeStatus to improve performance. Use an unordered_map of tile Id and allocate an array for each edge in the tile. This allows using pointers to access status for sequential edges. This improves performance by 50% or so.
   * A couple of bicycle costing updates to improve route quality: avoid roads marked as part of a truck network, to remove the density penalty for transition costs.
   * When optimal matrix type is selected, now use CostMatrix for source to target pedestrian and bicycle matrix calls when both counts are above some threshold. This improves performance in general and lessens some long running requests.
*  **Data Producer Update**
   * Added logic to protect against setting a speed of 0 for ferries.

## Release Date: 2018-03-27 Valhalla 2.4.8
* **Enhancement**
   * Updates for Italian verbal translations
   * Optionally remove driveways at graph creation time
   * Optionally disable candidate edge penalty in path finding
   * OSRM compatible route, matrix and map matching response generation
   * Minimal Windows build compatibility
   * Refactoring to use PBF as the IPC mechanism for all objects
   * Improvements to internal intersection marking to reduce false positives
* **Bug Fix**
   * Cap candidate edge penalty in path finding to reduce excessive expansion
   * Fix trivial paths at deadends

## Release Date: 2018-02-08 Valhalla 2.4.7
* **Enhancement**
   * Speed up building tiles from small OSM imports by using boost directory iterator rather than going through all possible tiles and testing each if the file exists.
* **Bug Fix**
   * Protect against overflow in string to float conversion inside OSM parsing.

## Release Date: 2018-01-26 Valhalla 2.4.6
* **Enhancement**
   * Elevation library will lazy load RAW formatted sources

## Release Date: 2018-01-24 Valhalla 2.4.5
* **Enhancement**
   * Elevation packing utility can unpack lz4hc now
* **Bug Fix**
   * Fixed broken darwin builds

## Release Date: 2018-01-23 Valhalla 2.4.4
* **Enhancement**
   * Elevation service speed improvements and the ability to serve lz4hc compressed data
   * Basic support for downloading routing tiles on demand
   * Deprecated `valhalla_route_service`, now all services (including elevation) are found under `valhalla_service`

## Release Date: 2017-12-11 Valhalla 2.4.3
* **Enhancement**
   * Remove union from GraphId speeds up some platforms
   * Use SAC scale in pedestrian costing
   * Expanded python bindings to include all actions (route, matrix, isochrone, etc)
* **Bug Fix**
   * French translation typo fixes
*  **Data Producer Update**
   * Handling shapes that intersect the poles when binning
   * Handling when transit shapes are less than 2 points

## Release Date: 2017-11-09 Valhalla 2.4.1
*  **Data Producer Update**
   * Added kMopedAccess to modes for complex restrictions.  Remove the kMopedAccess when auto access is removed.  Also, add the kMopedAccess when an auto restriction is found.

## Release Date: 2017-11-08 Valhalla 2.4.0
*  **Data Producer Update**
   * Added logic to support restriction = x with a the except tag.  We apply the restriction to everything except for modes in the except tag.
   * Added logic to support railway_service and coach_service in transit.
* **Bug Fix**
  * Return proper edge_walk path for requested shape_match=walk_or_snap
  * Skip invalid stateid for Top-K requests

## Release Date: 2017-11-07 Valhalla 2.3.9
* **Enhancement**
  * Top-K map matched path generation now only returns unique paths and does so with fewer iterations
  * Navigator call outs for both imperial and metric units
  * The surface types allowed for a given bike route can now be controlled via a request parameter `avoid_bad_surfaces`
  * Improved support for motorscooter costing via surface types, road classification and vehicle specific tagging
* **Bug Fix**
  * Connectivity maps now include information about transit tiles
  * Lane counts for singly digitized roads are now correct for a given directed edge
  * Edge merging code for assigning osmlr segments is now robust to partial tile sets
  * Fix matrix path finding to allow transitioning down to lower levels when appropriate. In particular, do not supersede shortcut edges until no longer expanding on the next level.
  * Fix optimizer rotate location method. This fixes a bug where optimal ordering was bad for large location sets.
*  **Data Producer Update**
   * Duration tags are now used to properly set the speed of travel for a ferry routes

## Release Date: 2017-10-17 Valhalla 2.3.8
* **Bug Fix**
  * Fixed the roundabout exit count for bicycles when the roundabout is a road and not a cycleway
  * Enable a pedestrian path to remain on roundabout instead of getting off and back on
  * Fixed the penalization of candidate locations in the uni-directional A* algorithm (used for trivial paths)
*  **Data Producer Update**
   * Added logic to set bike forward and tag to true where kv["sac_scale"] == "hiking". All other values for sac_scale turn off bicycle access.  If sac_scale or mtb keys are found and a surface tag is not set we default to kPath.
   * Fixed a bug where surface=unpaved was being assigned Surface::kPavedSmooth.

## Release Date: 2017-9-11 Valhalla 2.3.7
* **Bug Fix**
  * Update bidirectional connections to handle cases where the connecting edge is one of the origin (or destination) edges and the cost is high. Fixes some pedestrian route issues that were reported.
*  **Data Producer Update**
   * Added support for motorroad tag (default and per country).
   * Update OSMLR segment association logic to fix issue where chunks wrote over leftover segments. Fix search along edges to include a radius so any nearby edges are also considered.

## Release Date: 2017-08-29 Valhalla 2.3.6
* **Bug Fix**
  * Pedestrian paths including ferries no longer cause circuitous routes
  * Fix a crash in map matching route finding where heading from shape was using a `nullptr` tile
  * Spanish language narrative corrections
  * Fix traffic segment matcher to always set the start time of a segment when its known
* **Enhancement**
  * Location correlation scoring improvements to avoid situations where less likely start or ending locations are selected

## Release Date: 2017-08-22 Valhalla 2.3.5
* **Bug Fix**
  * Clamp the edge score in thor. Extreme values were causing bad alloc crashes.
  * Fix multimodal isochrones. EdgeLabel refactor caused issues.
* **Data Producer Update**
  * Update lua logic to properly handle vehicle=no tags.

## Release Date: 2017-08-14 Valhalla 2.3.4
* **Bug Fix**
  * Enforce limits on maximum per point accuracy to avoid long running map matching computations

## Release Date: 2017-08-14 Valhalla 2.3.3
* **Bug Fix**
  * Maximum osm node reached now causes bitset to resize to accommodate when building tiles
  * Fix wrong side of street information and remove redundant node snapping
  * Fix path differences between services and `valhalla_run_route`
  * Fix map matching crash when interpolating duplicate input points
  * Fix unhandled exception when trace_route or trace_attributes when there are no continuous matches
* **Enhancement**
  * Folded Low-Stress Biking Code into the regular Bicycle code and removed the LowStressBicycleCost class. Now when making a query for bicycle routing, a value of 0 for use_hills and use_roads produces low-stress biking routes, while a value of 1 for both provides more intense professional bike routes.
  * Bike costing default values changed. use_roads and use_hills are now 0.25 by default instead of 0.5 and the default bike is now a hybrid bike instead of a road bike.
  * Added logic to use station hierarchy from transitland.  Osm and egress nodes are connected by transitconnections.  Egress and stations are connected by egressconnections.  Stations and platforms are connected by platformconnections.  This includes narrative updates for Odin as well.

## Release Date: 2017-07-31 Valhalla 2.3.2
* **Bug Fix**
  * Update to use oneway:psv if oneway:bus does not exist.
  * Fix out of bounds memory issue in DoubleBucketQueue.
  * Many things are now taken into consideration to determine which sides of the road have what cyclelanes, because they were not being parsed correctly before
  * Fixed issue where sometimes a "oneway:bicycle=no" tag on a two-way street would cause the road to become a oneway for bicycles
  * Fixed trace_attributes edge_walk cases where the start or end points in the shape are close to graph nodes (intersections)
  * Fixed 32bit architecture crashing for certain routes with non-deterministic placement of edges labels in bucketized queue datastructure
* **Enhancement**
  * Improve multi-modal routes by adjusting the pedestrian mode factor (routes use less walking in favor of public transit).
  * Added interface framework to support "top-k" paths within map-matching.
  * Created a base EdgeLabel class that contains all data needed within costing methods and supports the basic path algorithms (forward direction, A*, with accumulated path distance). Derive class for bidirectional algorithms (BDEdgeLabel) and for multimodal algorithms. Lowers memory use by combining some fields (using spare bits from GraphId).
  * Added elapsed time estimates to map-matching labels in preparation for using timestamps in map-matching.
  * Added parsing of various OSM tags: "bicycle=use_sidepath", "bicycle=dismount", "segregated=*", "shoulder=*", "cycleway:buffer=*", and several variations of these.
  * Both trace_route and trace_attributes will parse `time` and `accuracy` parameters when the shape is provided as unencoded
  * Map-matching will now use the time (in seconds) of each gps reading (if provided) to narrow the search space and avoid finding matches that are impossibly fast

## Release Date: 2017-07-10 Valhalla 2.3.0
* **Bug Fix**
  * Fixed a bug in traffic segment matcher where length was populated but had invalid times
* **Embedded Compilation**
  * Decoupled the service components from the rest of the worker objects so that the worker objects could be used in non http service contexts
   * Added an actor class which encapsulates the various worker objects and allows the various end points to be called /route /height etc. without needing to run a service
* **Low-Stress Bicycle**
  * Worked on creating a new low-stress biking option that focuses more on taking safer roads like cycle ways or residential roads than the standard bike costing option does.

## Release Date: 2017-06-26 Valhalla 2.2.9
* **Bug Fix**
  * Fix a bug introduced in 2.2.8 where map matching search extent was incorrect in longitude axis.

## Release Date: 2017-06-23 Valhalla 2.2.8
* **Bug Fix**
  * Traffic segment matcher (exposed through Python bindings) - fix cases where partial (or no) results could be returned when breaking out of loop in form_segments early.
* **Traffic Matching Update**
  * Traffic segment matcher - handle special cases when entering and exiting turn channels.
* **Guidance Improvements**
  * Added Swedish (se-SV) narrative file.

## Release Date: 2017-06-20 Valhalla 2.2.7
* **Bug Fixes**
  * Traffic segment matcher (exposed through Python bindings) makes use of accuracy per point in the input
  * Traffic segment matcher is robust to consecutive transition edges in matched path
* **Isochrone Changes**
  * Set up isochrone to be able to handle multi-location queries in the future
* **Data Producer Updates**
  * Fixes to valhalla_associate_segments to address threading issue.
  * Added support for restrictions that refers only to appropriate type of vehicle.
* **Navigator**
  * Added pre-alpha implementation that will perform guidance for mobile devices.
* **Map Matching Updates**
  * Added capability to customize match_options

## Release Date: 2017-06-12 Valhalla 2.2.6
* **Bug Fixes**
  * Fixed the begin shape index where an end_route_discontinuity exists
* **Guidance Improvements**
  * Updated Slovenian (sl-SI) narrative file.
* **Data Producer Updates**
  * Added support for per mode restrictions (e.g., restriction:&lt;type&gt;)  Saved these restrictions as "complex" restrictions which currently support per mode lookup (unlike simple restrictions which are assumed to apply to all driving modes).
* **Matrix Updates**
  * Increased max distance threshold for auto costing and other similar costings to 400 km instead of 200 km

## Release Date: 2017-06-05 Valhalla 2.2.5
* **Bug Fixes**
  * Fixed matched point edge_index by skipping transition edges.
  * Use double precision in meili grid traversal to fix some incorrect grid cases.
  * Update meili to use DoubleBucketQueue and GraphReader methods rather than internal methods.

## Release Date: 2017-05-17 Valhalla 2.2.4
* **Bug Fixes**
  * Fix isochrone bug where the default access mode was used - this rejected edges that should not have been rejected for cases than automobile.
  * Fix A* handling of edge costs for trivial routes. This fixed an issue with disconnected regions that projected to a single edge.
  * Fix TripPathBuilder crash if first edge is a transition edge (was occurring with map-matching in rare occasions).

## Release Date: 2017-05-15 Valhalla 2.2.3
* **Map Matching Improvement**
  * Return begin and end route discontinuities. Also, returns partial shape of edge at route discontinuity.
* **Isochrone Improvements**
  * Add logic to make sure the center location remains fixed at the center of a tile/grid in the isotile.
  * Add a default generalization factor that is based on the grid size. Users can still override this factor but the default behavior is improved.
  * Add ExpandForward and ExpandReverse methods as is done in bidirectional A*. This improves handling of transitions between hierarchy levels.
* **Graph Correlation Improvements**
  * Add options to control both radius and reachability per input location (with defaults) to control correlation of input locations to the graph in such a way as to avoid routing between disconnected regions and favor more likely paths.

## Release Date: 2017-05-08 Valhalla 2.2.0
* **Guidance Improvements**
  * Added Russian (ru-RU) narrative file.
  * Updated Slovenian (sl-SI) narrative file.
* **Data Producer Updates**
  * Assign destination sign info on bidirectional ramps.
  * Update ReclassifyLinks. Use a "link-tree" which is formed from the exit node and terminates at entrance nodes. Exit nodes are sorted by classification so motorway exits are done before trunks, etc. Updated the turn channel logic - now more consistently applies turn channel use.
  * Updated traffic segment associations to properly work with elevation and lane connectivity information (which is stored after the traffic association).

## Release Date: 2017-04-24 Valhalla 2.1.9
* **Elevation Update**
  * Created a new EdgeElevation structure which includes max upward and downward slope (moved from DirectedEdge) and mean elevation.
* **Routing Improvements**
  * Destination only fix when "nested" destination only areas cause a route failure. Allow destination only edges (with penalty) on 2nd pass.
  * Fix heading to properly use the partial edge shape rather than entire edge shape to determine heading at the begin and end locations.
  * Some cleanup and simplification of the bidirectional A* algorithm.
  * Some cleanup and simplification of TripPathBuilder.
  * Make TileHierarchy data and methods static and remove tile_dir from the tile hierarchy.
* **Map Matching Improvement**
  * Return matched points with trace attributes when using map_snap.
* **Data Producer Updates**
  * lua updates so that the chunnel will work again.

## Release Date: 2017-04-04 Valhalla 2.1.8
* **Map Matching Release**
  * Added max trace limits and out-of-bounds checks for customizable trace options

## Release Date: 2017-03-29 Valhalla 2.1.7
* **Map Matching Release**
  * Increased service limits for trace
* **Data Producer Updates**
  * Transit: Remove the dependency on using level 2 tiles for transit builder
* **Traffic Updates**
  * Segment matcher completely re-written to handle many complex issues when matching traces to OTSs
* **Service Improvement**
  * Bug Fix - relaxed rapidjson parsing to allow numeric type coercion
* **Routing Improvements**
  * Level the forward and reverse paths in bidirectional A * to account for distance approximation differences.
  * Add logic for Use==kPath to bicycle costing so that paths are favored (as are footways).

## Release Date: 2017-03-10 Valhalla 2.1.3
* **Guidance Improvement**
  * Corrections to Slovenian narrative language file
  **Routing Improvements**
  * Increased the pedestrian search radius from 25 to 50 within the meili configuration to reduce U-turns with map-matching
  * Added a max avoid location limit

## Release Date: 2017-02-22 Valhalla 2.1.0
* **Guidance Improvement**
  * Added ca-ES (Catalan) and sl-SI (Slovenian) narrative language files
* **Routing  Improvement**
  * Fix through location reverse ordering bug (introduced in 2.0.9) in output of route responses for depart_at routes
  * Fix edge_walking method to handle cases where more than 1 initial edge is found
* **Data Producer Updates**
  * Improved transit by processing frequency based schedules.
  * Updated graph validation to more aggressively check graph consistency on level 0 and level 1
  * Fix the EdgeInfo hash to not create duplicate edge info records when creating hierarchies

## Release Date: 2017-02-21 Valhalla 2.0.9
* **Guidance Improvement**
  * Improved Italian narrative by handling articulated prepositions
  * Properly calling out turn channel maneuver
* **Routing Improvement**
  * Improved path determination by increasing stop impact for link to link transitions at intersections
  * Fixed through location handling, now includes cost at throughs and properly uses heading
  * Added ability to adjust location heading tolerance
* **Traffic Updates**
  * Fixed segment matching json to properly return non-string values where appropriate
* **Data Producer Updates**
  * Process node:ref and way:junction_ref as a semicolon separated list for exit numbers
  * Removed duplicated interchange sign information when ways are split into edges
  * Use a sequence within HierarchyBuilder to lower memory requirements for planet / large data imports.
  * Add connecting OSM wayId to a transit stop within NodeInfo.
  * Lua update:  removed ways that were being added to the routing graph.
  * Transit:  Fixed an issue where add_service_day and remove_service_day was not using the tile creation date, but the service start date for transit.
  * Transit:  Added acceptance test logic.
  * Transit:  Added fallback option if the associated wayid is not found.  Use distance approximator to find the closest edge.
  * Transit:  Added URL encoding for one stop ids that contain diacriticals.  Also, added include_geometry=false for route requests.
* **Optimized Routing Update**
  * Added an original index to the location object in the optimized route response
* **Trace Route Improvement**
  * Updated find_start_node to fix "GraphTile NodeInfo index out of bounds" error

## Release Date: 2017-01-30 Valhalla 2.0.6
* **Guidance Improvement**
  * Italian phrases were updated
* **Routing Improvement**
  * Fixed an issue where date and time was returning an invalid ISO8601 time format for date_time values in positive UTC. + sign was missing.
  * Fixed an encoding issue that was discovered for tranist_fetcher.  We were not encoding onestop_ids or route_ids.  Also, added exclude_geometry=true for route API calls.
* **Data Producer Updates**
  * Added logic to grab a single feed in valhalla_build_transit.

## Release Date: 2017-01-04 Valhalla 2.0.3
* **Service Improvement**
  * Added support for interrupting requests. If the connection is closed, route computation and map-matching can be interrupted prior to completion.
* **Routing Improvement**
  * Ignore name inconsistency when entering a link to avoid double penalizing.
* **Data Producer Updates**
  * Fixed consistent name assignment for ramps and turn lanes which improved guidance.
  * Added a flag to directed edges indicating if the edge has names. This can potentially be used in costing methods.
  * Allow future use of spare GraphId bits within DirectedEdge.

## Release Date: 2016-12-13 Valhalla 2.0.2
* **Routing Improvement**
  * Added support for multi-way restrictions to matrix and isochrones.
  * Added HOV costing model.
  * Speed limit updates.   Added logic to save average speed separately from speed limits.
  * Added transit include and exclude logic to multimodal isochrone.
  * Fix some edge cases for trivial (single edge) paths.
  * Better treatment of destination access only when using bidirectional A*.
* **Performance Improvement**
  * Improved performance of the path algorithms by making many access methods inline.

## Release Date: 2016-11-28 Valhalla 2.0.1
* **Routing Improvement**
  * Preliminary support for multi-way restrictions
* **Issues Fixed**
  * Fixed tile incompatibility between 64 and 32bit architectures
  * Fixed missing edges within tile edge search indexes
  * Fixed an issue where transit isochrone was cut off if we took transit that was greater than the max_seconds and other transit lines or buses were then not considered.

## Release Date: 2016-11-15 Valhalla 2.0

* **Tile Redesign**
  * Updated the graph tiles to store edges only on the hierarchy level they belong to. Prior to this, the highways were stored on all levels, they now exist only on the highway hierarchy. Similar changes were made for arterial level roads. This leads to about a 20% reduction in tile size.
  * The tile redesign required changes to the path generation algorithms. They must now transition freely between levels, even for pedestrian and bicycle routes. To offset the extra transitions, the main algorithms were changed to expand nodes at each level that has directed edges, rather than adding the transition edges to the priority queue/adjacency list. This change helps performance. The hierarchy limits that are used to speed the computation of driving routes by utilizing the highway hierarchy were adjusted to work with the new path algorithms.
  * Some changes to costing were also required, for example pedestrian and bicycle routes skip shortcut edges.
  * Many tile data structures were altered to explicitly size different fields and make room for "spare" fields that will allow future growth. In addition, the tile itself has extra "spare" records that can be appended to the end of the tile and referenced from the tile header. This also will allow future growth without breaking backward compatibility.
* **Guidance Improvement**
  * Refactored trip path to use an enumerated `Use` for edge and an enumerated `NodeType` for node
  * Fixed some wording in the Hindi narrative file
  * Fixed missing turn maneuver by updating the forward intersecting edge logic
* **Issues Fixed**
  * Fixed an issue with pedestrian routes where a short u-turn was taken to avoid the "crossing" penalty.
  * Fixed bicycle routing due to high penalty to enter an access=destination area. Changed to a smaller, length based factor to try to avoid long regions where access = destination. Added a driveway penalty to avoid taking driveways (which are often marked as access=destination).
  * Fixed regression where service did not adhere to the list of allowed actions in the Loki configuration
* **Graph Correlation**
  * External contributions from Navitia have lead to greatly reduced per-location graph correlation. Average correlation time is now less than 1ms down from 4-9ms.

## Release Date: 2016-10-17

* **Guidance Improvement**
  * Added the Hindi (hi-IN) narrative language
* **Service Additions**
  * Added internal valhalla error codes utility in baldr and modified all services to make use of and return as JSON response
  * See documentation https://github.com/valhalla/valhalla-docs/blob/master/api-reference.md#internal-error-codes-and-conditions
* **Time-Distance Matrix Improvement**
  * Added a costmatrix performance fix for one_to_many matrix requests
* **Memory Mapped Tar Archive - Tile Extract Support**
  * Added the ability to load a tar archive of the routing graph tiles. This improves performance under heavy load and reduces the memory requirement while allowing multiple processes to share cache resources.

## Release Date: 2016-09-19

* **Guidance Improvement**
  * Added pirate narrative language
* **Routing Improvement**
  * Added the ability to include or exclude stops, routes, and operators in multimodal routing.
* **Service Improvement**
  * JSONify Error Response

## Release Date: 2016-08-30

* **Pedestrian Routing Improvement**
  * Fixes for trivial pedestrian routes

## Release Date: 2016-08-22

* **Guidance Improvements**
  * Added Spanish narrative
  * Updated the start and end edge heading calculation to be based on road class and edge use
* **Bicycle Routing Improvements**
  * Prevent getting off a higher class road for a small detour only to get back onto the road immediately.
  * Redo the speed penalties and road class factors - they were doubly penalizing many roads with very high values.
  * Simplify the computation of weighting factor for roads that do not have cycle lanes. Apply speed penalty to slightly reduce favoring
of non-separated bicycle lanes on high speed roads.
* **Routing Improvements**
  * Remove avoidance of U-turn for pedestrian routes. This improves use with map-matching since pedestrian routes can make U-turns.
  * Allow U-turns at dead-ends for driving (and bicycling) routes.
* **Service Additions**
  * Add support for multi-modal isochrones.
  * Added base code to allow reverse isochrones (path from anywhere to a single destination).
* **New Sources to Targets**
  * Added a new Matrix Service action that allows you to request any of the 3 types of time-distance matrices by calling 1 action.  This action takes a sources and targets parameter instead of the locations parameter.  Please see the updated Time-Distance Matrix Service API reference for more details.

## Release Date: 2016-08-08

 * **Service additions**
  * Latitude, longitude bounding boxes of the route and each leg have been added to the route results.
  * Added an initial isochrone capability. This includes methods to create an "isotile" - a 2-D gridded data set with time to reach each lat,lon grid from an origin location. This isoltile is then used to create contours at specified times. Interior contours are optionally removed and the remaining outer contours are generalized and converted to GeoJSON polygons. An initial version supporting multimodal route types has also been added.
 * **Data Producer Updates**
  * Fixed tranist scheduling issue where false schedules were getting added.
 * **Tools Additionas**
  * Added `valhalla_export_edges` tool to allow shape and names to be dumped from the routing tiles

## Release Date: 2016-07-19

 * **Guidance Improvements**
  * Added French narrative
  * Added capability to have narrative language aliases - For example: German `de-DE` has an alias of `de`
 * **Transit Stop Update** - Return latitude and longitude for each transit stop
 * **Data Producer Updates**
  * Added logic to use lanes:forward, lanes:backward, speed:forward, and speed:backward based on direction of the directed edge.
  * Added support for no_entry, no_exit, and no_turn restrictions.
  * Added logic to support country specific access. Based on country tables found here: http://wiki.openstreetmap.org/wiki/OSM_tags_for_routing/Access-Restrictions

## Release Date: 2016-06-08

 * **Bug Fix** - Fixed a bug where edge indexing created many small tiles where no edges actually intersected. This allowed impossible routes to be considered for path finding instead of rejecting them earlier.
 * **Guidance Improvements**
  * Fixed invalid u-turn direction
  * Updated to properly call out jughandle routes
  * Enhanced signless interchange maneuvers to help guide users
 * **Data Producer Updates**
  * Updated the speed assignment for ramp to be a percentage of the original road class speed assignment
  * Updated stop impact logic for turn channel onto ramp

## Release Date: 2016-05-19

 * **Bug Fix** - Fixed a bug where routes fail within small, disconnected "islands" due to the threshold logic in prior release. Also better logic for not-thru roads.

## Release Date: 2016-05-18

 * **Bidirectional A* Improvements** - Fixed an issue where if both origin and destination locations where on not-thru roads that meet at a common node the path ended up taking a long detour. Not all cases were fixed though - next release should fix. Trying to address the termination criteria for when the best connection point of the 2 paths is optimal. Turns out that the initial case where both opposing edges are settled is not guaranteed to be the least cost path. For now we are setting a threshold and extending the search while still tracking best connections. Fixed the opposing edge when a hierarchy transition occurs.
 * **Guidance Globalization** -  Fixed decimal distance to be locale based.
 * **Guidance Improvements**
  * Fixed roundabout spoke count issue by fixing the drive_on_right attribute.
  * Simplified narative by combining unnamed straight maneuvers
  * Added logic to confirm maneuver type assignment to avoid invalid guidance
  * Fixed turn maneuvers by improving logic for the following:
    * Internal intersection edges
    * 'T' intersections
    * Intersecting forward edges
 * **Data Producer Updates** - Fix the restrictions on a shortcut edge to be the same as the last directed edge of the shortcut (rather than the first one).

## Release Date: 2016-04-28

 * **Tile Format Updates** - Separated the transit graph from the "road only" graph into different tiles but retained their interconnectivity. Transit tiles are now hierarchy level 3.
 * **Tile Format Updates** - Reduced the size of graph edge shape data by 5% through the use of varint encoding (LEB128)
 * **Tile Format Updates** - Aligned `EdgeInfo` structures to proper byte boundaries so as to maintain compatibility for systems who don't support reading from unaligned addresses.
 * **Guidance Globalization** -  Added the it-IT(Italian) language file. Added support for CLDR plural rules. The cs-CZ(Czech), de-DE(German), and en-US(US English) language files have been updated.
 * **Travel mode based instructions** -  Updated the start, post ferry, and post transit insructions to be based on the travel mode, for example:
  * `Drive east on Main Street.`
  * `Walk northeast on Broadway.`
  * `Bike south on the cycleway.`

## Release Date: 2016-04-12

 * **Guidance Globalization** -  Added logic to use tagged language files that contain the guidance phrases. The initial versions of en-US, de-DE, and cs-CZ have been deployed.
 * **Updated ferry defaults** -  Bumped up use_ferry to 0.65 so that we don't penalize ferries as much.

## Release Date: 2016-03-31
 * **Data producer updates** - Do not generate shortcuts across a node which is a fork. This caused missing fork maneuvers on longer routes.  GetNames update ("Broadway fix").  Fixed an issue with looking up a name in the ref map and not the name map.  Also, removed duplicate names.  Private = false was unsetting destination only flags for parking aisles.

## Release Date: 2016-03-30
 * **TripPathBuilder Bug Fix** - Fixed an exception that was being thrown when trying to read directed edges past the end of the list within a tile. This was due to errors in setting walkability and cyclability on upper hierarchies.

## Release Date: 2016-03-28

 * **Improved Graph Correlation** -  Correlating input to the routing graph is carried out via closest first traversal of the graph's, now indexed, geometry. This results in faster correlation and guarantees the absolute closest edge is found.

## Release Date: 2016-03-16

 * **Transit type returned** -  The transit type (e.g. tram, metro, rail, bus, ferry, cable car, gondola, funicular) is now returned with each transit maneuver.
 * **Guidance language** -  If the language option is not supplied or is unsupported then the language will be set to the default (en-US). Also, the service will return the language in the trip results.
 * **Update multimodal path algorithm** - Applied some fixes to multimodal path algorithm. In particular fixed a bug where the wrong sortcost was added to the adjacency list. Also separated "in-station" transfer costs from transfers between stops.
 * **Data producer updates** - Do not combine shortcut edges at gates or toll booths. Fixes avoid toll issues on routes that included shortcut edges.

## Release Date: 2016-03-07

 * **Updated all APIs to honor the optional DNT (Do not track) http header** -  This will avoid logging locations.
 * **Reduce 'Merge maneuver' verbal alert instructions** -  Only create a verbal alert instruction for a 'Merge maneuver' if the previous maneuver is > 1.5 km.
 * **Updated transit defaults.  Tweaked transit costing logic to obtain better routes.** -  use_rail = 0.6, use_transfers = 0.3, transfer_cost = 15.0 and transfer_penalty = 300.0.  Updated the TransferCostFactor to use the transfer_factor correctly.  TransitionCost for pedestrian costing bumped up from 20.0f to 30.0f when predecessor edge is a transit connection.
 * **Initial Guidance Globalization** -  Partial framework for Guidance Globalization. Started reading some guidance phrases from en-US.json file.

## Release Date: 2016-02-22

 * **Use bidirectional A* for automobile routes** - Switch to bidirectional A* for all but bus routes and short routes (where origin and destination are less than 10km apart). This improves performance and has less failure cases for longer routes. Some data import adjustments were made (02-19) to fix some issues encountered with arterial and highway hierarchies. Also only use a maximum of 2 passes for bidirecdtional A* to reduce "long time to fail" cases.
 * **Added verbal multi-cue guidance** - This combines verbal instructions when 2 successive maneuvers occur in a short amount of time (e.g., Turn right onto MainStreet. Then Turn left onto 1st Avenue).

## Release Date: 2016-02-19

 * **Data producer updates** - Reduce stop impact when all edges are links (ramps or turn channels). Update opposing edge logic to reject edges that do no have proper access (forward access == reverse access on opposing edge and vice-versa). Update ReclassifyLinks for cases where a single edge (often a service road) intersects a ramp improperly causing the ramp to reclassified when it should not be. Updated maximum OSM node Id (now exceeds 4000000000). Move lua from conf repository into mjolnir.

## Release Date: 2016-02-01

 * **Data producer updates** - Reduce speed on unpaved/rough roads. Add statistics for hgv (truck) restrictions.

## Release Date: 2016-01-26

 * **Added capability to disable narrative production** - Added the `narrative` boolean option to allow users to disable narrative production. Locations, shape, length, and time are still returned. The narrative production is enabled by default. The possible values for the `narrative` option are: false and true
 * **Added capability to mark a request with an id** - The `id` is returned with the response so a user could match to the corresponding request.
 * **Added some logging enhancements, specifically [ANALYTICS] logging** - We want to focus more on what our data is telling us by logging specific stats in Logstash.

## Release Date: 2016-01-18

 * **Data producer updates** - Data importer configuration (lua) updates to fix a bug where buses were not allowed on restricted lanes.  Fixed surface issue (change the default surface to be "compacted" for footways).

## Release Date: 2016-01-04

 * **Fixed Wrong Costing Options Applied** - Fixed a bug in which a previous requests costing options would be used as defaults for all subsequent requests.

## Release Date: 2015-12-18

 * **Fix for bus access** - Data importer configuration (lua) updates to fix a bug where bus lanes were turning off access for other modes.
 * **Fix for extra emergency data** - Data importer configuration (lua) updates to fix a bug where we were saving hospitals in the data.
 * **Bicycle costing update** - Updated kTCSlight and kTCFavorable so that cycleways are favored by default vs roads.

## Release Date: 2015-12-17

 * **Graph Tile Data Structure update** - Updated structures within graph tiles to support transit efforts and truck routing. Removed TransitTrip, changed TransitRoute and TransitStop to indexes (rather than binary search). Added access restrictions (like height and weight restrictions) and the mode which they impact to reduce need to look-up.
 * **Data producer updates** - Updated graph tile structures and import processes.

## Release Date: 2015-11-23

 * **Fixed Open App for OSRM functionality** - Added OSRM functionality back to Loki to support Open App.

## Release Date: 2015-11-13

 * **Improved narrative for unnamed walkway, cycleway, and mountain bike trail** - A generic description will be used for the street name when a walkway, cycleway, or mountain bike trail maneuver is unnamed. For example, a turn right onto a unnamed walkway maneuver will now be: "Turn right onto walkway."
 * **Fix costing bug** - Fix a bug introduced in EdgeLabel refactor (impacted time distance matrix only).

## Release Date: 2015-11-3

 * **Enhance bi-directional A* logic** - Updates to bidirectional A* algorithm to fix the route completion logic to handle cases where a long "connection" edge could lead to a sub-optimal path. Add hierarchy and shortcut logic so we can test and use bidirectional A* for driving routes. Fix the destination logic to properly handle oneways as the destination edge. Also fix U-turn detection for reverse search when hierarchy transitions occur.
 * **Change "Go" to "Head" for some instructions** - Start, exit ferry.
 * **Update to roundabout instructions** - Call out roundabouts for edges marked as links (ramps, turn channels).
 * **Update bicycle costing** - Fix the road factor (for applying weights based on road classification) and lower turn cost values.

## Data Producer Release Date: 2015-11-2

 * **Updated logic to not create shortcut edges on roundabouts** - This fixes some roundabout exit counts.

## Release Date: 2015-10-20

 * **Bug Fix for Pedestrian and Bicycle Routes** - Fixed a bug with setting the destination in the bi-directional Astar algorithm. Locations that snapped to a dead-end node would have failed the route and caused a timeout while searching for a valid path. Also fixed the elapsed time computation on the reverse path of bi-directional algorithm.

## Release Date: 2015-10-16

 * **Through Location Types** - Improved support for locations with type = "through". Routes now combine paths that meet at each through location to create a single "leg" between locations with type = "break". Paths that continue at a through location will not create a U-turn unless the path enters a "dead-end" region (neighborhood with no outbound access).
 * **Update shortcut edge logic** - Now skips long shortcut edges when close to the destination. This can lead to missing the proper connection if the shortcut is too long. Fixes #245 (thor).
 * **Per mode service limits** - Update configuration to allow setting different maximum number of locations and distance per mode.
 * **Fix shape index for trivial path** - Fix a bug where when building the the trip path for a "trivial" route (includes just one edge) where the shape index exceeded that size of the shape.

## Release Date: 2015-09-28

 * **Elevation Influenced Bicycle Routing** - Enabled elevation influenced bicycle routing. A "use-hills" option was added to the bicycle costing profile that can tune routes to avoid hills based on grade and amount of elevation change.
 * **"Loop Edge" Fix** - Fixed a bug with edges that form a loop. Split them into 2 edges during data import.
 * **Additional information returned from 'locate' method** - Added information that can be useful when debugging routes and data. Adds information about nodes and edges at a location.
 * **Guidance/Narrative Updates** - Added side of street to destination narrative. Updated verbal instructions.<|MERGE_RESOLUTION|>--- conflicted
+++ resolved
@@ -134,13 +134,10 @@
    * CHANGED: Use rapidjson for transit_available serializer [#5430](https://github.com/valhalla/valhalla/pull/5430)
    * CHANGED: Switch from CircleCI to Github Actions [#5427](https://github.com/valhalla/valhalla/pull/5427)
    * CHANGED: Use rapidjson for isochrone serializer [#5429](https://github.com/valhalla/valhalla/pull/5429)
-<<<<<<< HEAD
-   * ADDED: support for destination exceptions for access restrictions [#5370](https://github.com/valhalla/valhalla/pull/5370)
-=======
    * ADDED: Allow pedestrian routing through highway=via_ferrata [#5480](https://github.com/valhalla/valhalla/pull/5480)
    * ADDED: generic level change maneuver [#5431](https://github.com/valhalla/valhalla/pull/5431)
    * ADDED: Publish timezone db on Github Actions artifacts [#5479](https://github.com/valhalla/valhalla/pull/5479)
->>>>>>> 139ec318
+   * ADDED: support for destination exceptions for access restrictions [#5370](https://github.com/valhalla/valhalla/pull/5370)
 
 ## Release Date: 2024-10-10 Valhalla 3.5.1
 * **Removed**
