--- conflicted
+++ resolved
@@ -58,14 +58,10 @@
    * CHANGED: `/expansion`: add field `prev_edge_id`, make the GeoJSON features `LineString`s [#4275](https://github.com/valhalla/valhalla/issues/4275)
    * ADDED: --optimize & --log-details to valhalla_run_matrix [#4355](https://github.com/valhalla/valhalla/pull/4334)
    * ADDED: most access restrictions to /locate response [#4431](https://github.com/valhalla/valhalla/pull/4431)
-<<<<<<< HEAD
-   * ADDED: find connection on backward search for bidir matrix algo [#4329](https://github.com/valhalla/valhalla/pull/4329)
-   * ADDED: most access restrictions to /locate response [#4431](https://github.com/valhalla/valhalla/pull/4431
-=======
->>>>>>> d25c8eee
    * ADDED: hgv=destination and friends for truck-specific "destination_only" logic [#4450](https://github.com/valhalla/valhalla/issues/4450)
    * UPDATED: updated country access overrides [#4460](https://github.com/valhalla/valhalla/pull/4460)
    * CHANGED: date_time refactor as a preparation to return DST/timezone related offset in the response [#4365](https://github.com/valhalla/valhalla/pull/4365)
+   * ADDED: find connection on backward search for bidir matrix algo [#4329](https://github.com/valhalla/valhalla/pull/4329)
 
 ## Release Date: 2023-05-11 Valhalla 3.4.0
 * **Removed**
