## Release Date: 2021-??-?? Valhalla 3.1.1
* **Removed**
   * REMOVED: The tossing of private roads in [#1960](https://github.com/valhalla/valhalla/pull/1960) was too aggressive and resulted in a lot of no routes.  Reverted this logic.  [#2934](https://github.com/valhalla/valhalla/pull/2934)
   * REMOVED: stray references to node bindings [#3012](https://github.com/valhalla/valhalla/pull/3012)

* **Bug Fix**
   * FIXED: Fix compression_utils.cc::inflate(...) throw - make it catchable [#2839](https://github.com/valhalla/valhalla/pull/2839)
   * FIXED: Fix compiler errors if HAVE_HTTP not enabled [#2807](https://github.com/valhalla/valhalla/pull/2807)
   * FIXED: Fix alternate route serialization [#2811](https://github.com/valhalla/valhalla/pull/2811)
   * FIXED: Store restrictions in the right tile [#2781](https://github.com/valhalla/valhalla/pull/2781)
   * FIXED: Failing to write tiles because of racing directory creation [#2810](https://github.com/valhalla/valhalla/pull/2810)
   * FIXED: Regression in stopping expansion on transitions down in time-dependent routes [#2815](https://github.com/valhalla/valhalla/pull/2815)
   * FIXED: Fix crash in loki when trace_route is called with 2 locations.[#2817](https://github.com/valhalla/valhalla/pull/2817)
   * FIXED: Mark the restriction start and end as via ways to fix IsBridgingEdge function in Bidirectional Astar [#2796](https://github.com/valhalla/valhalla/pull/2796)
   * FIXED: Dont add predictive traffic to the tile if it's empty [#2826](https://github.com/valhalla/valhalla/pull/2826)
   * FIXED: Fix logic bidirectional astar to avoid double u-turns and extra detours [#2802](https://github.com/valhalla/valhalla/pull/2802)
   * FIXED: Re-enable transition cost for motorcycle profile [#2837](https://github.com/valhalla/valhalla/pull/2837)
   * FIXED: Increase limits for timedep_* algorithms. Split track_factor into edge factor and transition penalty [#2845](https://github.com/valhalla/valhalla/pull/2845)
   * FIXED: Loki was looking up the wrong costing enum for avoids [#2856](https://github.com/valhalla/valhalla/pull/2856)
   * FIXED: Fix way_ids -> graph_ids conversion for complex restrictions: handle cases when a way is split into multiple edges [#2848](https://github.com/valhalla/valhalla/pull/2848)
   * FIXED: Honor access mode while matching OSMRestriction with the graph [#2849](https://github.com/valhalla/valhalla/pull/2849)
   * FIXED: Ensure route summaries are unique among all returned route/legs [#2874](https://github.com/valhalla/valhalla/pull/2874)
   * FIXED: Fix compilation errors when boost < 1.68 and libprotobuf < 3.6  [#2878](https://github.com/valhalla/valhalla/pull/2878)
   * FIXED: Allow u-turns at no-access barriers when forced by heading [#2875](https://github.com/valhalla/valhalla/pull/2875)
   * FIXED: Fixed "No route found" error in case of multipoint request with locations near low reachability edges [#2914](https://github.com/valhalla/valhalla/pull/2914)
   * FIXED: Python bindings installation [#2751](https://github.com/valhalla/valhalla/issues/2751)
   * FIXED: Skip bindings if there's no Python development version [#2893](https://github.com/valhalla/valhalla/pull/2893)
   * FIXED: Use CMakes built-in Python variables to configure installation [#2931](https://github.com/valhalla/valhalla/pull/2931)
   * FIXED: Sometimes emitting zero-length route geometry when traffic splits edge twice [#2943](https://github.com/valhalla/valhalla/pull/2943)
   * FIXED: Fix map-match segfault when gps-points project very near a node [#2946](https://github.com/valhalla/valhalla/pull/2946)
   * FIXED: Use kServiceRoad edges while searching for ferry connection [#2933](https://github.com/valhalla/valhalla/pull/2933)
   * FIXED: Enhanced logic for IsTurnChannelManeuverCombinable [#2952](https://github.com/valhalla/valhalla/pull/2952)
   * FIXED: Restore compatibility with gcc 6.3.0, libprotobuf 3.0.0, boost v1.62.0 [#2953](https://github.com/valhalla/valhalla/pull/2953)
   * FIXED: Dont abort bidirectional a-star search if only one direction is exhausted [#2936](https://github.com/valhalla/valhalla/pull/2936)
   * FIXED: Fixed missing comma in the scripts/valhalla_build_config [#2963](https://github.com/valhalla/valhalla/pull/2963)
   * FIXED: Reverse and Multimodal Isochrones were returning forward results [#2967](https://github.com/valhalla/valhalla/pull/2967)
   * FIXED: Map-match fix for first gps-point being exactly equal to street shape-point [#2977](https://github.com/valhalla/valhalla/pull/2977)
   * FIXED: Add missing GEOS:GEOS dep to mjolnir target [#2901](https://github.com/valhalla/valhalla/pull/2901)
   * FIXED: Allow expansion into a region when not_thru_pruning is false on 2nd pass [#2978](https://github.com/valhalla/valhalla/pull/2978)
   * FIXED: Fix polygon area calculation: use Shoelace formula [#2927](https://github.com/valhalla/valhalla/pull/2927)
   * FIXED: Isochrone: orient segments/rings acoording to the right-hand rule [#2932](https://github.com/valhalla/valhalla/pull/2932)
   * FIXED: Parsenodes fix: check if index is out-of-bound first [#2984](https://github.com/valhalla/valhalla/pull/2984)
   * FIXED: Fix for unique-summary logic [#2996](https://github.com/valhalla/valhalla/pull/2996)
   * FIXED: Isochrone: handle origin edges properly [#2990](https://github.com/valhalla/valhalla/pull/2990)
   * FIXED: Annotations fail with returning NaN speed when the same point is duplicated in route geometry [#2992](https://github.com/valhalla/valhalla/pull/2992)
   * FIXED: Fix run_with_server.py to work on macOS [#3003](https://github.com/valhalla/valhalla/pull/3003)
   * FIXED: Removed unexpected maneuvers at sharp bends [#2968](https://github.com/valhalla/valhalla/pull/2968)
   * FIXED: Remove large number formatting for non-US countries [#3015](https://github.com/valhalla/valhalla/pull/3015)
   * FIXED: Odin undefined behaviour: handle case when xedgeuse is not initialized [#3020](https://github.com/valhalla/valhalla/pull/3020)

* **Enhancement**
   * Pedestrian crossing should be a separate TripLeg_Use [#2950](https://github.com/valhalla/valhalla/pull/2950)
   * CHANGED: Azure uses ninja as generator [#2779](https://github.com/valhalla/valhalla/pull/2779)
   * ADDED: Support for date_time type invariant for map matching [#2712](https://github.com/valhalla/valhalla/pull/2712)
   * ADDED: Add Bulgarian locale [#2825](https://github.com/valhalla/valhalla/pull/2825)
   * FIXED: No need for write permissions on tarball indices [#2822](https://github.com/valhalla/valhalla/pull/2822)
   * ADDED: nit: Links debug build with lld [#2813](https://github.com/valhalla/valhalla/pull/2813)
   * ADDED: Add costing option `use_living_streets` to avoid or favor living streets in route. [#2788](https://github.com/valhalla/valhalla/pull/2788)
   * CHANGED: Do not allocate mapped_cache vector in skadi when no elevation source is provided. [#2841](https://github.com/valhalla/valhalla/pull/2841)
   * ADDED: avoid_polygons logic [#2750](https://github.com/valhalla/valhalla/pull/2750)
   * ADDED: Added support for destination for conditional access restrictions [#2857](https://github.com/valhalla/valhalla/pull/2857)
   * CHANGED: Large sequences are now merge sorted which can be dramatically faster with certain hardware configurations. This is especially useful in speeding up the earlier stages (parsing, graph construction) of tile building [#2850](https://github.com/valhalla/valhalla/pull/2850)
   * CHANGED: When creating the intial graph edges by setting at which nodes they start and end, first mark the indices of those nodes in another sequence and then sort them by edgeid so that we can do the setting of start and end node sequentially in the edges file. This is much more efficient on certain hardware configurations [#2851](https://github.com/valhalla/valhalla/pull/2851)
   * CHANGED: Use relative cost threshold to extend search in bidirectional astar in order to find more alternates [#2868](https://github.com/valhalla/valhalla/pull/2868)
   * CHANGED: Throw an exception if directory does not exist when building traffic extract [#2871](https://github.com/valhalla/valhalla/pull/2871)
   * CHANGED: Support for ignoring multiple consecutive closures at start/end locations [#2846](https://github.com/valhalla/valhalla/pull/2846)
   * ADDED: Added sac_scale to trace_attributes output and locate edge output [#2818](https://github.com/valhalla/valhalla/pull/2818)
   * ADDED: Ukrainian language translations [#2882](https://github.com/valhalla/valhalla/pull/2882)
   * ADDED: Add support for closure annotations [#2816](https://github.com/valhalla/valhalla/pull/2816)
   * ADDED: Add costing option `service_factor`. Implement possibility to avoid or favor generic service roads in route for all costing options. [#2870](https://github.com/valhalla/valhalla/pull/2870)
   * CHANGED: Reduce stop impact cost when flow data is present [#2891](https://github.com/valhalla/valhalla/pull/2891)
   * CHANGED: Update visual compare script [#2803](https://github.com/valhalla/valhalla/pull/2803)
   * CHANGED: Service roads are not penalized for `pedestrian` costing by default. [#2898](https://github.com/valhalla/valhalla/pull/2898)
   * ADDED: Add complex mandatory restrictions support [#2766](https://github.com/valhalla/valhalla/pull/2766)
   * ADDED: Status endpoint for future status info and health checking of running service [#2907](https://github.com/valhalla/valhalla/pull/2907)
   * ADDED: Add min_level argument to valhalla_ways_to_edges [#2918](https://github.com/valhalla/valhalla/pull/2918)
   * ADDED: Adding ability to store the roundabout_exit_turn_degree to the maneuver [#2941](https://github.com/valhalla/valhalla/pull/2941)
   * ADDED: Penalize pencil point uturns and uturns at short internal edges. Note: `motorcycle` and `motor_scooter` models do not penalize on short internal edges. No new uturn penalty logic has been added to the pedestrian and bicycle costing models. [#2944](https://github.com/valhalla/valhalla/pull/2944)
   * CHANGED: Allow config object to be passed-in to path algorithms [#2949](https://github.com/valhalla/valhalla/pull/2949)
   * CHANGED: Allow disabling Werror
   * ADDED: Add ability to build Valhalla modules as STATIC libraries. [#2957](https://github.com/valhalla/valhalla/pull/2957)
   * NIT: Enables compiler warnings in part of mjolnir module [#2922](https://github.com/valhalla/valhalla/pull/2922)
   * CHANGED: Refactor isochrone/reachability forward/reverse search to reduce code repetition [#2969](https://github.com/valhalla/valhalla/pull/2969)
   * ADDED: Set the roundabout exit shape index when we are collapsing the roundabout maneuvers. [#2975](https://github.com/valhalla/valhalla/pull/2975)
   * CHANGED: Penalized closed edges if using them at start/end locations [#2964](https://github.com/valhalla/valhalla/pull/2964)
   * ADDED: Add shoulder to trace_attributes output. [#2980](https://github.com/valhalla/valhalla/pull/2980)
   * CHANGED: Refactor bidirectional astar forward/reverse search to reduce code repetition [#2970](https://github.com/valhalla/valhalla/pull/2970)
   * CHANGED: Factor for service roads is 1.0 by default. [#2988](https://github.com/valhalla/valhalla/pull/2988)
   * ADDED: Support for conditionally skipping CI runs [#2986](https://github.com/valhalla/valhalla/pull/2986)
   * ADDED: Add instructions for building valhalla on `arm64` macbook [#2997](https://github.com/valhalla/valhalla/pull/2997)
   * CHANGED: nit(rename): Renames the encoded live speed properties [#2998](https://github.com/valhalla/valhalla/pull/2998)
<<<<<<< HEAD
   * CHANGED: Refactor timedep forward/reverse to reduce code repetition [#2987](https://github.com/valhalla/valhalla/pull/2987)

=======
   * ADDED: ci: Vendors the codecov script [#3002](https://github.com/valhalla/valhalla/pull/3002)
   * CHANGED: Allow None build type [#3005](https://github.com/valhalla/valhalla/pull/3005)
   * CHANGED: ci: Build Python bindings for Mac OS [#3011](https://github.com/valhalla/valhalla/pull/3011)
>>>>>>> 0cc3538a

## Release Date: 2021-01-25 Valhalla 3.1.0
* **Removed**
   * REMOVED: Remove Node bindings. [#2502](https://github.com/valhalla/valhalla/pull/2502)
   * REMOVED: appveyor builds. [#2550](https://github.com/valhalla/valhalla/pull/2550)
   * REMOVED: Removed x86 CI builds. [#2792](https://github.com/valhalla/valhalla/pull/2792)

* **Bug Fix**
   * FIXED: Crazy ETAs.  If a way has forward speed with no backward speed and it is not oneway, then we must set the default speed.  The reverse logic applies as well.  If a way has no backward speed but has a forward speed and it is not a oneway, then set the default speed. [#2102](https://github.com/valhalla/valhalla/pull/2102)
   * FIXED: Map matching elapsed times spliced amongst different legs and discontinuities are now correct [#2104](https://github.com/valhalla/valhalla/pull/2104)
   * FIXED: Date time information is now propogated amongst different legs and discontinuities [#2107](https://github.com/valhalla/valhalla/pull/2107)
   * FIXED: Adds support for geos-3.8 c++ api [#2021](https://github.com/valhalla/valhalla/issues/2021)
   * FIXED: Updated the osrm serializer to not set junction name for osrm origin/start maneuver - this is not helpful since we are not transitioning through the intersection.  [#2121](https://github.com/valhalla/valhalla/pull/2121)
   * FIXED: Removes precomputing of edge-costs which lead to wrong results [#2120](https://github.com/valhalla/valhalla/pull/2120)
   * FIXED: Complex turn-restriction invalidates edge marked as kPermanent [#2103](https://github.com/valhalla/valhalla/issues/2103)
   * FIXED: Fixes bug with inverted time-restriction parsing [#2167](https://github.com/valhalla/valhalla/pull/2167)
   * FIXED: Fixed several bugs with numeric underflow in map-matching trip durations. These may
     occur when serializing match results where adjacent trace points appear out-of-sequence on the
     same edge [#2178](https://github.com/valhalla/valhalla/pull/2178)
     - `MapMatcher::FormPath` now catches route discontinuities on the same edge when the distance
       percentage along don't agree. The trip leg builder builds disconnected legs on a single edge
       to avoid duration underflow.
     - Correctly populate edge groups when matching results contain loops. When a loop occurs,
       the leg builder now starts at the correct edge where the loop ends, and correctly accounts
       for any contained edges.
     - Duration over-trimming at the terminating edge of a match.
   * FIXED: Increased internal precision of time tracking per edge and maneuver so that maneuver times sum to the same time represented in the leg summary [#2195](https://github.com/valhalla/valhalla/pull/2195)
   * FIXED: Tagged speeds were not properly marked. We were not using forward and backward speeds to flag if a speed is tagged or not.  Should not update turn channel speeds if we are not inferring them.  Added additional logic to handle PH in the conditional restrictions. Do not update stop impact for ramps if they are marked as internal. [#2198](https://github.com/valhalla/valhalla/pull/2198)
   * FIXED: Fixed the sharp turn phrase [#2226](https://github.com/valhalla/valhalla/pull/2226)
   * FIXED: Protect against duplicate points in the input or points that snap to the same location resulting in `nan` times for the legs of the map match (of a 0 distance route) [#2229](https://github.com/valhalla/valhalla/pull/2229)
   * FIXED: Improves restriction check on briding edge in Bidirectional Astar [#2228](https://github.com/valhalla/valhalla/pull/2242)
   * FIXED: Allow nodes at location 0,0 [#2245](https://github.com/valhalla/valhalla/pull/2245)
   * FIXED: Fix RapidJSON compiler warnings and naming conflict [#2249](https://github.com/valhalla/valhalla/pull/2249)
   * FIXED: Fixed bug in resample_spherical_polyline where duplicate successive lat,lng locations in the polyline resulting in `nan` for the distance computation which shortcuts further sampling [#2239](https://github.com/valhalla/valhalla/pull/2239)
   * FIXED: Update exit logic for non-motorways [#2252](https://github.com/valhalla/valhalla/pull/2252)
   * FIXED: Transition point map-matching. When match results are on a transition point, we search for the sibling nodes at that transition and snap it to the corresponding edges in the route. [#2258](https://github.com/valhalla/valhalla/pull/2258)
   * FIXED: Fixed verbal multi-cue logic [#2270](https://github.com/valhalla/valhalla/pull/2270)
   * FIXED: Fixed Uturn cases when a not_thru edge is connected to the origin edge. [#2272](https://github.com/valhalla/valhalla/pull/2272)
   * FIXED: Update intersection classes in osrm response to not label all ramps as motorway [#2279](https://github.com/valhalla/valhalla/pull/2279)
   * FIXED: Fixed bug in mapmatcher when interpolation point goes before the first valid match or after the last valid match. Such behavior usually leads to discontinuity in matching. [#2275](https://github.com/valhalla/valhalla/pull/2275)
   * FIXED: Fixed an issue for time_allowed logic.  Previously we returned false on the first time allowed restriction and did not check them all. Added conditional restriction gurka test and datetime optional argument to gurka header file. [#2286](https://github.com/valhalla/valhalla/pull/2286)
   * FIXED: Fixed an issue for date ranges.  For example, for the range Jan 04 to Jan 02 we need to test to end of the year and then from the first of the year to the end date.  Also, fixed an emergency tag issue.  We should only set the use to emergency if all other access is off. [#2290](https://github.com/valhalla/valhalla/pull/2290)
   * FIXED: Found a few issues with the initial ref and direction logic for ways.  We were overwriting the refs with directionals to the name_offset_map instead of concatenating them together.  Also, we did not allow for blank entries for GetTagTokens. [#2298](https://github.com/valhalla/valhalla/pull/2298)
   * FIXED: Fixed an issue where MatchGuidanceViewJunctions is only looking at the first edge. Set the data_id for guidance views to the changeset id as it is already being populated. Also added test for guidance views. [#2303](https://github.com/valhalla/valhalla/pull/2303)
   * FIXED: Fixed a problem with live speeds where live speeds were being used to determine access, even when a live
   speed (current time) route wasn't what was requested. [#2311](https://github.com/valhalla/valhalla/pull/2311)
   * FIXED: Fix break/continue typo in search filtering [#2317](https://github.com/valhalla/valhalla/pull/2317)
   * FIXED: Fix a crash in trace_route due to iterating past the end of a vector. [#2322](https://github.com/valhalla/valhalla/pull/2322)
   * FIXED: Don't allow timezone information in the local date time string attached at each location. [#2312](https://github.com/valhalla/valhalla/pull/2312)
   * FIXED: Fix short route trimming in bidirectional astar [#2323](https://github.com/valhalla/valhalla/pull/2323)
   * FIXED: Fix shape trimming in leg building for snap candidates that lie within the margin of rounding error [#2326](https://github.com/valhalla/valhalla/pull/2326)
   * FIXED: Fixes route duration underflow with traffic data [#2325](https://github.com/valhalla/valhalla/pull/2325)
   * FIXED: Parse mtb:scale tags and set bicycle access if present [#2117](https://github.com/valhalla/valhalla/pull/2117)
   * FIXED: Fixed segfault.  Shape was missing from options for valhalla_path_comparison and valhalla_run_route.  Also, costing options was missing in valhalla_path_comparison. [#2343](https://github.com/valhalla/valhalla/pull/2343)
   * FIXED: Handle decimal numbers with zero-value mantissa properly in Lua [#2355](https://github.com/valhalla/valhalla/pull/2355)
   * FIXED: Many issues that resulted in discontinuities, failed matches or incorrect time/duration for map matching requests. [#2292](https://github.com/valhalla/valhalla/pull/2292)
   * FIXED: Seeing segfault when loading large osmdata data files before loading LuaJit. LuaJit fails to create luaL_newstate() Ref: [#2158](https://github.com/ntop/ntopng/issues/2158) Resolution is to load LuaJit before loading the data files. [#2383](https://github.com/valhalla/valhalla/pull/2383)
   * FIXED: Store positive/negative OpenLR offsets in bucketed form [#2405](https://github.com/valhalla/valhalla/2405)
   * FIXED: Fix on map-matching return code when breakage distance limitation exceeds. Instead of letting the request goes into meili and fails in finding a route, we check the distance in loki and early return with exception code 172. [#2406](https://github.com/valhalla/valhalla/pull/2406)
   * FIXED: Don't create edges for portions of ways that are doubled back on themselves as this confuses opposing edge index computations [#2385](https://github.com/valhalla/valhalla/pull/2385)
   * FIXED: Protect against nan in uniform_resample_spherical_polyline. [#2431](https://github.com/valhalla/valhalla/pull/2431)
   * FIXED: Obvious maneuvers. [#2436](https://github.com/valhalla/valhalla/pull/2436)
   * FIXED: Base64 encoding/decoding [#2452](https://github.com/valhalla/valhalla/pull/2452)
   * FIXED: Added post roundabout instruction when enter/exit roundabout maneuvers are combined [#2454](https://github.com/valhalla/valhalla/pull/2454)
   * FIXED: openlr: Explicitly check for linear reference option for Valhalla serialization. [#2458](https://github.com/valhalla/valhalla/pull/2458)
   * FIXED: Fix segfault: Do not combine last turn channel maneuver. [#2463](https://github.com/valhalla/valhalla/pull/2463)
   * FIXED: Remove extraneous whitespaces from ja-JP.json. [#2471](https://github.com/valhalla/valhalla/pull/2471)
   * FIXED: Checks protobuf serialization/parsing success [#2477](https://github.com/valhalla/valhalla/pull/2477)
   * FIXED: Fix dereferencing of end for std::lower_bound in sequence and possible UB [#2488](https://github.com/valhalla/valhalla/pull/2488)
   * FIXED: Make tile building reproducible: fix UB-s [#2480](https://github.com/valhalla/valhalla/pull/2480)
   * FIXED: Zero initialize EdgeInfoInner.spare0_. Uninitialized spare0_ field produced UB which causes gurka_reproduce_tile_build to fail intermittently. [2499](https://github.com/valhalla/valhalla/pull/2499)
   * FIXED: Drop unused CHANGELOG validation script, straggling NodeJS references [#2506](https://github.com/valhalla/valhalla/pull/2506)
   * FIXED: Fix missing nullptr checks in graphreader and loki::Reach (causing segfault during routing with not all levels of tiles availble) [#2504](https://github.com/valhalla/valhalla/pull/2504)
   * FIXED: Fix mismatch of triplegedge roadclass and directededge roadclass [#2507](https://github.com/valhalla/valhalla/pull/2507)
   * FIXED: Improve german destination_verbal_alert phrases [#2509](https://github.com/valhalla/valhalla/pull/2509)
   * FIXED: Undefined behavior cases discovered with undefined behavior sanitizer tool. [2498](https://github.com/valhalla/valhalla/pull/2498)
   * FIXED: Fixed logic so verbal keep instructions use branch exit sign info for ramps [#2520](https://github.com/valhalla/valhalla/pull/2520)
   * FIXED: Fix bug in trace_route for uturns causing garbage coordinates [#2517](https://github.com/valhalla/valhalla/pull/2517)
   * FIXED: Simplify heading calculation for turn type. Remove undefined behavior case. [#2513](https://github.com/valhalla/valhalla/pull/2513)
   * FIXED: Always set costing name even if one is not provided for osrm serializer weight_name. [#2528](https://github.com/valhalla/valhalla/pull/2528)
   * FIXED: Make single-thread tile building reproducible: fix seed for shuffle, use concurrency configuration from the mjolnir section. [#2515](https://github.com/valhalla/valhalla/pull/2515)
   * FIXED: More Windows compatibility: build tiles and some run actions work now (including CI tests) [#2300](https://github.com/valhalla/valhalla/issues/2300)
   * FIXED: Transcoding of c++ location to pbf location used path edges in the place of filtered edges. [#2542](https://github.com/valhalla/valhalla/pull/2542)
   * FIXED: Add back whitelisting action types. [#2545](https://github.com/valhalla/valhalla/pull/2545)
   * FIXED: Allow uturns for truck costing now that we have derived deadends marked in the edge label [#2559](https://github.com/valhalla/valhalla/pull/2559)
   * FIXED: Map matching uturn trimming at the end of an edge where it wasn't needed. [#2558](https://github.com/valhalla/valhalla/pull/2558)
   * FIXED: Multicue enter roundabout [#2556](https://github.com/valhalla/valhalla/pull/2556)
   * FIXED: Changed reachability computation to take into account live speed [#2597](https://github.com/valhalla/valhalla/pull/2597)
   * FIXED: Fixed a bug where the temp files were not getting read in if you started with the construct edges or build phase for valhalla_build_tiles. [#2601](https://github.com/valhalla/valhalla/pull/2601)
   * FIXED: Updated fr-FR.json with partial translations. [#2605](https://github.com/valhalla/valhalla/pull/2605)
   * FIXED: Removed superfluous const qualifier from odin/signs [#2609](https://github.com/valhalla/valhalla/pull/2609)
   * FIXED: Internal maneuver placement [#2600](https://github.com/valhalla/valhalla/pull/2600)
   * FIXED: Complete fr-FR.json locale. [#2614](https://github.com/valhalla/valhalla/pull/2614)
   * FIXED: Don't truncate precision in polyline encoding [#2632](https://github.com/valhalla/valhalla/pull/2632)
   * FIXED: Fix all compiler warnings in sif and set to -Werror [#2642](https://github.com/valhalla/valhalla/pull/2642)
   * FIXED: Remove unnecessary maneuvers to continue straight [#2647](https://github.com/valhalla/valhalla/pull/2647)
   * FIXED: Linear reference support in route/mapmatch apis (FOW, FRC, bearing, and number of references) [#2645](https://github.com/valhalla/valhalla/pull/2645)
   * FIXED: Ambiguous local to global (with timezone information) date time conversions now all choose to use the later time instead of throwing unhandled exceptions [#2665](https://github.com/valhalla/valhalla/pull/2665)
   * FIXED: Overestimated reach caused be reenquing transition nodes without checking that they had been already expanded [#2670](https://github.com/valhalla/valhalla/pull/2670)
   * FIXED: Build with C++17 standard. Deprecated function calls are substituted with new ones. [#2669](https://github.com/valhalla/valhalla/pull/2669)
   * FIXED: Improve German post_transition_verbal instruction [#2677](https://github.com/valhalla/valhalla/pull/2677)
   * FIXED: Lane updates.  Add the turn lanes to all edges of the way.  Do not "enhance" turn lanes if they are part of a complex restriction.  Moved ProcessTurnLanes after UpdateManeuverPlacementForInternalIntersectionTurns.  Fix for a missing "uturn" indication for intersections on the previous maneuver, we were serializing an empty list. [#2679](https://github.com/valhalla/valhalla/pull/2679)
   * FIXED: Fixes OpenLr serialization [#2688](https://github.com/valhalla/valhalla/pull/2688)
   * FIXED: Internal edges can't be also a ramp or a turn channel.  Also, if an edge is marked as ramp and turn channel mark it as a ramp.  [2689](https://github.com/valhalla/valhalla/pull/2689)
   * FIXED: Check that speeds are equal for the edges going in the same direction while buildig shortcuts [#2691](https://github.com/valhalla/valhalla/pull/2691)
   * FIXED: Missing fork or bear instruction [#2683](https://github.com/valhalla/valhalla/pull/2683)
   * FIXED: Eliminate null pointer dereference in GraphReader::AreEdgesConnected [#2695](https://github.com/valhalla/valhalla/issues/2695)
   * FIXED: Fix polyline simplification float/double comparison [#2698](https://github.com/valhalla/valhalla/issues/2698)
   * FIXED: Weights were sometimes negative due to incorrect updates to elapsed_cost [#2702](https://github.com/valhalla/valhalla/pull/2702)
   * FIXED: Fix bidirectional route failures at deadends [#2705](https://github.com/valhalla/valhalla/pull/2705)
   * FIXED: Updated logic to call out a non-obvious turn [#2708](https://github.com/valhalla/valhalla/pull/2708)
   * FIXED: valhalla_build_statistics multithreaded mode fixed [#2707](https://github.com/valhalla/valhalla/pull/2707)
   * FIXED: If infer_internal_intersections is true then allow internals that are also ramps or TCs. Without this we produce an extra continue manuever.  [#2710](https://github.com/valhalla/valhalla/pull/2710)
   * FIXED: We were routing down roads that should be destination only. Now we mark roads with motor_vehicle=destination and motor_vehicle=customers or access=destination and access=customers as destination only. [#2722](https://github.com/valhalla/valhalla/pull/2722)
   * FIXED: Replace all Python2 print statements with Python3 syntax [#2716](https://github.com/valhalla/valhalla/issues/2716)
   * FIXED: Some HGT files not found [#2723](https://github.com/valhalla/valhalla/issues/2723)
   * FIXED: Fix PencilPointUturn detection by removing short-edge check and updating angle threshold [#2725](https://github.com/valhalla/valhalla/issues/2725)
   * FIXED: Fix invalid continue/bear maneuvers [#2729](https://github.com/valhalla/valhalla/issues/2729)
   * FIXED: Fixes an issue that lead to double turns within a very short distance, when instead, it should be a u-turn. We now collapse double L turns or double R turns in short non-internal intersections to u-turns. [#2740](https://github.com/valhalla/valhalla/pull/2740)
   * FIXED: fixes an issue that lead to adding an extra maneuver. We now combine a current maneuver short length non-internal edges (left or right) with the next maneuver that is a kRampStraight. [#2741](https://github.com/valhalla/valhalla/pull/2741)
   * FIXED: Reduce verbose instructions by collapsing small end ramp forks [#2762](https://github.com/valhalla/valhalla/issues/2762)
   * FIXED: Remove redundant return statements [#2776](https://github.com/valhalla/valhalla/pull/2776)
   * FIXED: Added unit test for BuildAdminFromPBF() to test GEOS 3.9 update. [#2787](https://github.com/valhalla/valhalla/pull/2787)
   * FIXED: Add support for geos-3.9 c++ api [#2739](https://github.com/valhalla/valhalla/issues/2739)
   * FIXED: Fix check for live speed validness [#2797](https://github.com/valhalla/valhalla/pull/2797)

* **Enhancement**
   * ADDED: Matrix of Bike Share [#2590](https://github.com/valhalla/valhalla/pull/2590)
   * ADDED: Add ability to provide custom implementation for candidate collection in CandidateQuery. [#2328](https://github.com/valhalla/valhalla/pull/2328)
   * ADDED: Cancellation of tile downloading. [#2319](https://github.com/valhalla/valhalla/pull/2319)
   * ADDED: Return the coordinates of the nodes isochrone input locations snapped to [#2111](https://github.com/valhalla/valhalla/pull/2111)
   * ADDED: Allows more complicated routes in timedependent a-star before timing out [#2068](https://github.com/valhalla/valhalla/pull/2068)
   * ADDED: Guide signs and junction names [#2096](https://github.com/valhalla/valhalla/pull/2096)
   * ADDED: Added a bool to the config indicating whether to use commercially set attributes.  Added logic to not call IsIntersectionInternal if this is a commercial data set.  [#2132](https://github.com/valhalla/valhalla/pull/2132)
   * ADDED: Removed commerical data set bool to the config and added more knobs for data.  Added infer_internal_intersections, infer_turn_channels, apply_country_overrides, and use_admin_db.  [#2173](https://github.com/valhalla/valhalla/pull/2173)
   * ADDED: Allow using googletest in unit tests and convert all tests to it (old test.cc is completely removed). [#2128](https://github.com/valhalla/valhalla/pull/2128)
   * ADDED: Add guidance view capability. [#2209](https://github.com/valhalla/valhalla/pull/2209)
   * ADDED: Collect turn cost information as path is formed so that it can be seralized out for trace attributes or osrm flavored intersections. Also add shape_index to osrm intersections. [#2207](https://github.com/valhalla/valhalla/pull/2207)
   * ADDED: Added alley factor to autocost.  Factor is defaulted at 1.0f or do not avoid alleys. [#2246](https://github.com/valhalla/valhalla/pull/2246)
   * ADDED: Support unlimited speed limits where maxspeed=none. [#2251](https://github.com/valhalla/valhalla/pull/2251)
   * ADDED: Implement improved Reachability check using base class Dijkstra. [#2243](https://github.com/valhalla/valhalla/pull/2243)
   * ADDED: Gurka integration test framework with ascii-art maps [#2244](https://github.com/valhalla/valhalla/pull/2244)
   * ADDED: Add to the stop impact when transitioning from higher to lower class road and we are not on a turn channel or ramp. Also, penalize lefts when driving on the right and vice versa. [#2282](https://github.com/valhalla/valhalla/pull/2282)
   * ADDED: Added reclassify_links, use_direction_on_ways, and allow_alt_name as config options.  If `use_direction_on_ways = true` then use `direction` and `int_direction` on the way to update the directional for the `ref` and `int_ref`.  Also, copy int_efs to the refs. [#2285](https://github.com/valhalla/valhalla/pull/2285)
   * ADDED: Add support for live traffic. [#2268](https://github.com/valhalla/valhalla/pull/2268)
   * ADDED: Implement per-location search filters for functional road class and forms of way. [#2289](https://github.com/valhalla/valhalla/pull/2289)
   * ADDED: Approach, multi-cue, and length updates [#2313](https://github.com/valhalla/valhalla/pull/2313)
   * ADDED: Speed up timezone differencing calculation if cache is provided. [#2316](https://github.com/valhalla/valhalla/pull/2316)
   * ADDED: Added rapidjson/schema.h to baldr/rapidjson_util.h to make it available for use within valhalla. [#2330](https://github.com/valhalla/valhalla/issues/2330)
   * ADDED: Support decimal precision for height values in elevation service. Also support polyline5 for encoded polylines input and output to elevation service. [#2324](https://github.com/valhalla/valhalla/pull/2324)
   * ADDED: Use both imminent and distant verbal multi-cue phrases. [#2353](https://github.com/valhalla/valhalla/pull/2353)
   * ADDED: Split parsing stage into 3 separate stages. [#2339](https://github.com/valhalla/valhalla/pull/2339)
   * CHANGED: Speed up graph enhancing by avoiding continuous unordered_set rebuilding [#2349](https://github.com/valhalla/valhalla/pull/2349)
   * CHANGED: Skip calling out to Lua for nodes/ways/relations with not tags - speeds up parsing. [#2351](https://github.com/valhalla/valhalla/pull/2351)
   * CHANGED: Switch to LuaJIT for lua scripting - speeds up file parsing [#2352](https://github.com/valhalla/valhalla/pull/2352)
   * ADDED: Ability to create OpenLR records from raw data. [#2356](https://github.com/valhalla/valhalla/pull/2356)
   * ADDED: Revamp length phrases [#2359](https://github.com/valhalla/valhalla/pull/2359)
   * CHANGED: Do not allocate memory in skadi if we don't need it. [#2373](https://github.com/valhalla/valhalla/pull/2373)
   * CHANGED: Map matching: throw error (443/NoSegment) when no candidate edges are available. [#2370](https://github.com/valhalla/valhalla/pull/2370/)
   * ADDED: Add sk-SK.json (slovak) localization file. [#2376](https://github.com/valhalla/valhalla/pull/2376)
   * ADDED: Extend roundabout phrases. [#2378](https://github.com/valhalla/valhalla/pull/2378)
   * ADDED: More roundabout phrase tests. [#2382](https://github.com/valhalla/valhalla/pull/2382)
   * ADDED: Update the turn and continue phrases to include junction names and guide signs. [#2386](https://github.com/valhalla/valhalla/pull/2386)
   * ADDED: Add the remaining guide sign toward phrases [#2389](https://github.com/valhalla/valhalla/pull/2389)
   * ADDED: The ability to allow immediate uturns at trace points in a map matching request [#2380](https://github.com/valhalla/valhalla/pull/2380)
   * ADDED: Add utility functions to Signs. [#2390](https://github.com/valhalla/valhalla/pull/2390)
   * ADDED: Unified time tracking for all algorithms that support time-based graph expansion. [#2278](https://github.com/valhalla/valhalla/pull/2278)
   * ADDED: Add rail_ferry use and costing. [#2408](https://github.com/valhalla/valhalla/pull/2408)
   * ADDED: `street_side_max_distance`, `display_lat` and `display_lon` to `locations` in input for better control of routing side of street [#1769](https://github.com/valhalla/valhalla/pull/1769)
   * ADDED: Add addtional exit phrases. [#2421](https://github.com/valhalla/valhalla/pull/2421)
   * ADDED: Add Japanese locale, update German. [#2432](https://github.com/valhalla/valhalla/pull/2432)
   * ADDED: Gurka expect_route refactor [#2435](https://github.com/valhalla/valhalla/pull/2435)
   * ADDED: Add option to suppress roundabout exits [#2437](https://github.com/valhalla/valhalla/pull/2437)
   * ADDED: Add Greek locale. [#2438](https://github.com/valhalla/valhalla/pull/2438)
   * ADDED (back): Support for 64bit wide way ids in the edgeinfo structure with no impact to size for data sources with ids 32bits wide. [#2422](https://github.com/valhalla/valhalla/pull/2422)
   * ADDED: Support for 64bit osm node ids in parsing stage of tile building [#2422](https://github.com/valhalla/valhalla/pull/2422)
   * CHANGED: Point2/PointLL are now templated to allow for higher precision coordinate math when desired [#2429](https://github.com/valhalla/valhalla/pull/2429)
   * ADDED: Optional OpenLR Encoded Path Edges in API Response [#2424](https://github.com/valhalla/valhalla/pull/2424)
   * ADDED: Add explicit include for sstream to be compatible with msvc_x64 toolset. [#2449](https://github.com/valhalla/valhalla/pull/2449)
   * ADDED: Properly split returned path if traffic conditions change partway along edges [#2451](https://github.com/valhalla/valhalla/pull/2451/files)
   * ADDED: Add Dutch locale. [#2464](https://github.com/valhalla/valhalla/pull/2464)
   * ADDED: Check with address sanititizer in CI. Add support for undefined behavior sanitizer. [#2487](https://github.com/valhalla/valhalla/pull/2487)
   * ADDED: Ability to recost a path and increased cost/time details along the trippath and json output [#2425](https://github.com/valhalla/valhalla/pull/2425)
   * ADDED: Add the ability to do bikeshare based (ped/bike) multimodal routing [#2031](https://github.com/valhalla/valhalla/pull/2031)
   * ADDED: Route through restrictions enabled by introducing a costing option. [#2469](https://github.com/valhalla/valhalla/pull/2469)
   * ADDED: Migrated to Ubuntu 20.04 base-image [#2508](https://github.com/valhalla/valhalla/pull/2508)
   * CHANGED: Speed up parseways stage by avoiding multiple string comparisons [#2518](https://github.com/valhalla/valhalla/pull/2518)
   * CHANGED: Speed up enhance stage by avoiding GraphTileBuilder copying [#2468](https://github.com/valhalla/valhalla/pull/2468)
   * ADDED: Costing options now includes shortest flag which favors shortest path routes [#2555](https://github.com/valhalla/valhalla/pull/2555)
   * ADDED: Incidents in intersections [#2547](https://github.com/valhalla/valhalla/pull/2547)
   * CHANGED: Refactor mapmatching configuration to use a struct (instead of `boost::property_tree::ptree`). [#2485](https://github.com/valhalla/valhalla/pull/2485)
   * ADDED: Save exit maneuver's begin heading when combining enter & exit roundabout maneuvers. [#2554](https://github.com/valhalla/valhalla/pull/2554)
   * ADDED: Added new urban flag that can be set if edge is within city boundaries to data processing; new use_urban_tag config option; added to osrm response within intersections. [#2522](https://github.com/valhalla/valhalla/pull/2522)
   * ADDED: Parses OpenLr of type PointAlongLine [#2565](https://github.com/valhalla/valhalla/pull/2565)
   * ADDED: Use edge.is_urban is set for serializing is_urban. [#2568](https://github.com/valhalla/valhalla/pull/2568)
   * ADDED: Added new rest/service area uses on the edge. [#2533](https://github.com/valhalla/valhalla/pull/2533)
   * ADDED: Dependency cache for Azure [#2567](https://github.com/valhalla/valhalla/pull/2567)
   * ADDED: Added flexibility to remove the use of the admindb and to use the country and state iso from the tiles; [#2579](https://github.com/valhalla/valhalla/pull/2579)
   * ADDED: Added toll gates and collection points (gantry) to the node;  [#2532](https://github.com/valhalla/valhalla/pull/2532)
   * ADDED: Added osrm serialization for rest/service areas and admins. [#2594](https://github.com/valhalla/valhalla/pull/2594)
   * CHANGED: Improved Russian localization; [#2593](https://github.com/valhalla/valhalla/pull/2593)
   * ADDED: Support restricted class in intersection annotations [#2589](https://github.com/valhalla/valhalla/pull/2589)
   * ADDED: Added trail type trace [#2606](https://github.com/valhalla/valhalla/pull/2606)
   * ADDED: Added tunnel names to the edges as a tagged name.  [#2608](https://github.com/valhalla/valhalla/pull/2608)
   * CHANGED: Moved incidents to the trip leg and cut the shape of the leg at that location [#2610](https://github.com/valhalla/valhalla/pull/2610)
   * ADDED: Costing option to ignore_closures when routing with current flow [#2615](https://github.com/valhalla/valhalla/pull/2615)
   * ADDED: Cross-compilation ability with MinGW64 [#2619](https://github.com/valhalla/valhalla/pull/2619)
   * ADDED: Defines the incident tile schema and incident metadata [#2620](https://github.com/valhalla/valhalla/pull/2620)
   * ADDED: Moves incident serializer logic into a generic serializer [#2621](https://github.com/valhalla/valhalla/pull/2621)
   * ADDED: Incident loading singleton for continually refreshing incident tiles[#2573](https://github.com/valhalla/valhalla/pull/2573)
   * ADDED: One shot mode to valhalla_service so you can run a single request of any type without starting a server [#2624](https://github.com/valhalla/valhalla/pull/2624)
   * ADDED: Adds text instructions to OSRM output [#2625](https://github.com/valhalla/valhalla/pull/2625)
   * ADDED: Adds support for alternate routes [#2626](https://github.com/valhalla/valhalla/pull/2626)
   * CHANGED: Switch Python bindings generator from boost.python to header-only pybind11[#2644](https://github.com/valhalla/valhalla/pull/2644)
   * ADDED: Add support of input file for one-shot mode of valhalla_service [#2648](https://github.com/valhalla/valhalla/pull/2648)
   * ADDED: Linear reference support to locate api [#2645](https://github.com/valhalla/valhalla/pull/2645)
   * ADDED: Implemented OSRM-like turn duration calculation for car. Uses it now in auto costing. [#2651](https://github.com/valhalla/valhalla/pull/2651)
   * ADDED: Enhanced turn lane information in guidance [#2653](https://github.com/valhalla/valhalla/pull/2653)
   * ADDED: `top_speed` option for all motorized vehicles [#2667](https://github.com/valhalla/valhalla/issues/2667)
   * CHANGED: Move turn_lane_direction helper to odin/util [#2675](https://github.com/valhalla/valhalla/pull/2675)
   * ADDED: Add annotations to osrm response including speed limits, unit and sign conventions [#2668](https://github.com/valhalla/valhalla/pull/2668)
   * ADDED: Added functions for predicted speeds encoding-decoding [#2674](https://github.com/valhalla/valhalla/pull/2674)
   * ADDED: Time invariant routing via the bidirectional algorithm. This has the effect that when time dependent routes (arrive_by and depart_at) fall back to bidirectional due to length restrictions they will actually use the correct time of day for one of the search directions [#2660](https://github.com/valhalla/valhalla/pull/2660)
   * ADDED: If the length of the edge is greater than kMaxEdgeLength, then consider this a catastrophic error if the should_error bool is true in the set_length function. [2678](https://github.com/valhalla/valhalla/pull/2678)
   * ADDED: Moved lat,lon coordinates structures from single to double precision. Improves geometry accuracy noticibly at zooms above 17 as well as coordinate snapping and any other geometric operations. Addes about a 2% performance pentalty for standard routes. Graph nodes now have 7 digits of precision.  [#2693](https://github.com/valhalla/valhalla/pull/2693)
   * ADDED: Added signboards to guidance views.  [#2687](https://github.com/valhalla/valhalla/pull/2687)
   * ADDED: Regular speed on shortcut edges is calculated with turn durations taken into account. Truck, motorcycle and motorscooter profiles use OSRM-like turn duration. [#2662](https://github.com/valhalla/valhalla/pull/2662)
   * CHANGED: Remove astar algorithm and replace its use with timedep_forward as its redundant [#2706](https://github.com/valhalla/valhalla/pull/2706)
   * ADDED: Recover and recost all shortcuts in final path for bidirectional astar algorithm [#2711](https://github.com/valhalla/valhalla/pull/2711)
   * ADDED: An option for shortcut recovery to be cached at start up to reduce the time it takes to do so on the fly [#2714](https://github.com/valhalla/valhalla/pull/2714)
   * ADDED: If width <= 1.9 then no access for auto, truck, bus, taxi, emergency and hov. [#2713](https://github.com/valhalla/valhalla/pull/2713)
   * ADDED: Centroid/Converge/Rendezvous/Meet API which allows input locations to find a least cost convergence point from all locations [#2734](https://github.com/valhalla/valhalla/pull/2734)
   * ADDED: Added support to process the sump_buster tag.  Also, fixed a few small access bugs for nodes. [#2731](https://github.com/valhalla/valhalla/pull/2731)
   * ADDED: Log message if failed to create tiles directory. [#2738](https://github.com/valhalla/valhalla/pull/2738)
   * CHANGED: Tile memory is only owned by the GraphTile rather than shared amongst copies of the graph tile (in GraphReader and TileCaches). [#2340](https://github.com/valhalla/valhalla/pull/2340)
   * ADDED: Add Estonian locale. [#2748](https://github.com/valhalla/valhalla/pull/2748)
   * CHANGED: Handle GraphTile objects as smart pointers [#2703](https://github.com/valhalla/valhalla/pull/2703)
   * CHANGED: Improve stability with no RTTI build [#2759](https://github.com/valhalla/valhalla/pull/2759) and [#2760](https://github.com/valhalla/valhalla/pull/2760)
   * CHANGED: Change generic service roads to a new Use=kServiceRoad. This is for highway=service without other service= tags (such as driveway, alley, parking aisle) [#2419](https://github.com/valhalla/valhalla/pull/2419)
   * ADDED: Isochrones support isodistance lines as well [#2699](https://github.com/valhalla/valhalla/pull/2699)
   * ADDED: Add support for ignoring live traffic closures for waypoints [#2685](https://github.com/valhalla/valhalla/pull/2685)
   * ADDED: Add use_distance to auto cost to allow choosing between two primary cost components, time or distance [#2771](https://github.com/valhalla/valhalla/pull/2771)
   * CHANGED: nit: Enables compiler warnings in part of loki module [#2767](https://github.com/valhalla/valhalla/pull/2767)
   * CHANGED: Reducing the number of uturns by increasing the cost to for them to 9.5f. Note: Did not increase the cost for motorcycles or motorscooters. [#2770](https://github.com/valhalla/valhalla/pull/2770)
   * ADDED: Add option to use thread-safe GraphTile's reference counter. [#2772](https://github.com/valhalla/valhalla/pull/2772)
   * CHANGED: nit: Enables compiler warnings in part of thor module [#2768](https://github.com/valhalla/valhalla/pull/2768)
   * ADDED: Add costing option `use_tracks` to avoid or favor tracks in route. [#2769](https://github.com/valhalla/valhalla/pull/2769)
   * CHANGED: chore: Updates libosmium [#2786](https://github.com/valhalla/valhalla/pull/2786)
   * CHANGED: Optimize double bucket queue to reduce memory reallocations. [#2719](https://github.com/valhalla/valhalla/pull/2719)
   * CHANGED: Collapse merge maneuvers [#2773](https://github.com/valhalla/valhalla/pull/2773)
   * CHANGED: Add shortcuts to the tiles' bins so we can find them when doing spatial lookups. [#2744](https://github.com/valhalla/valhalla/pull/2744)

## Release Date: 2019-11-21 Valhalla 3.0.9
* **Bug Fix**
   * FIXED: Changed reachability computation to consider both directions of travel wrt candidate edges [#1965](https://github.com/valhalla/valhalla/pull/1965)
   * FIXED: toss ways where access=private and highway=service and service != driveway. [#1960](https://github.com/valhalla/valhalla/pull/1960)
   * FIXED: Fix search_cutoff check in loki correlate_node. [#2023](https://github.com/valhalla/valhalla/pull/2023)
   * FIXED: Computes notion of a deadend at runtime in bidirectional a-star which fixes no-route with a complicated u-turn. [#1982](https://github.com/valhalla/valhalla/issues/1982)
   * FIXED: Fix a bug with heading filter at nodes. [#2058](https://github.com/valhalla/valhalla/pull/2058)
   * FIXED: Bug in map matching continuity checking such that continuity must only be in the forward direction. [#2029](https://github.com/valhalla/valhalla/pull/2029)
   * FIXED: Allow setting the time for map matching paths such that the time is used for speed lookup. [#2030](https://github.com/valhalla/valhalla/pull/2030)
   * FIXED: Don't use density factor for transition cost when user specified flag disables flow speeds. [#2048](https://github.com/valhalla/valhalla/pull/2048)
   * FIXED: Map matching trace_route output now allows for discontinuities in the match though multi match is not supported in valhalla route output. [#2049](https://github.com/valhalla/valhalla/pull/2049)
   * FIXED: Allows routes with no time specified to use time conditional edges and restrictions with a flag denoting as much [#2055](https://github.com/valhalla/valhalla/pull/2055)
   * FIXED: Fixed a bug with 'current' time type map matches. [#2060](https://github.com/valhalla/valhalla/pull/2060)
   * FIXED: Fixed a bug with time dependent expansion in which the expansion distance heuristic was not being used. [#2064](https://github.com/valhalla/valhalla/pull/2064)

* **Enhancement**
   * ADDED: Establish pinpoint test pattern [#1969](https://github.com/valhalla/valhalla/pull/1969)
   * ADDED: Suppress relative direction in ramp/exit instructions if it matches driving side of street [#1990](https://github.com/valhalla/valhalla/pull/1990)
   * ADDED: Added relative direction to the merge maneuver [#1989](https://github.com/valhalla/valhalla/pull/1989)
   * ADDED: Refactor costing to better handle multiple speed datasources [#2026](https://github.com/valhalla/valhalla/pull/2026)
   * ADDED: Better usability of curl for fetching tiles on the fly [#2026](https://github.com/valhalla/valhalla/pull/2026)
   * ADDED: LRU cache scheme for tile storage [#2026](https://github.com/valhalla/valhalla/pull/2026)
   * ADDED: GraphTile size check [#2026](https://github.com/valhalla/valhalla/pull/2026)
   * ADDED: Pick more sane values for highway and toll avoidance [#2026](https://github.com/valhalla/valhalla/pull/2026)
   * ADDED: Refactor adding predicted speed info to speed up process [#2026](https://github.com/valhalla/valhalla/pull/2026)
   * ADDED: Allow selecting speed data sources at request time [#2026](https://github.com/valhalla/valhalla/pull/2026)
   * ADDED: Allow disabling certain neighbors in connectivity map [#2026](https://github.com/valhalla/valhalla/pull/2026)
   * ADDED: Allows routes with time-restricted edges if no time specified and notes restriction in response [#1992](https://github.com/valhalla/valhalla/issues/1992)
   * ADDED: Runtime deadend detection to timedependent a-star. [#2059](https://github.com/valhalla/valhalla/pull/2059)

## Release Date: 2019-09-06 Valhalla 3.0.8
* **Bug Fix**
   * FIXED: Added logic to detect if user is to merge to the left or right [#1892](https://github.com/valhalla/valhalla/pull/1892)
   * FIXED: Overriding the destination_only flag when reclassifying ferries; Also penalizing ferries with a 5 min. penalty in the cost to allow us to avoid destination_only the majority of the time except when it is necessary. [#1895](https://github.com/valhalla/valhalla/pull/1905)
   * FIXED: Suppress forks at motorway junctions and intersecting service roads [#1909](https://github.com/valhalla/valhalla/pull/1909)
   * FIXED: Enhanced fork assignment logic [#1912](https://github.com/valhalla/valhalla/pull/1912)
   * FIXED: Added logic to fall back to return country poly if no state and updated lua for Metro Manila and Ireland [#1910](https://github.com/valhalla/valhalla/pull/1910)
   * FIXED: Added missing motorway fork instruction [#1914](https://github.com/valhalla/valhalla/pull/1914)
   * FIXED: Use begin street name for osrm compat mode [#1916](https://github.com/valhalla/valhalla/pull/1916)
   * FIXED: Added logic to fix missing highway cardinal directions in the US [#1917](https://github.com/valhalla/valhalla/pull/1917)
   * FIXED: Handle forward traversable significant road class intersecting edges [#1928](https://github.com/valhalla/valhalla/pull/1928)
   * FIXED: Fixed bug with shape trimming that impacted Uturns at Via locations. [#1935](https://github.com/valhalla/valhalla/pull/1935)
   * FIXED: Dive bomb updates.  Updated default speeds for urban areas based on roadclass for the enhancer.  Also, updated default speeds based on roadclass in lua.  Fixed an issue where we were subtracting 1 from uint32_t when 0 for stop impact.  Updated reclassify link logic to allow residential roads to be added to the tree, but we only downgrade the links to tertiary.  Updated TransitionCost functions to add 1.5 to the turncost when transitioning from a ramp to a non ramp and vice versa.  Also, added 0.5f to the turncost if the edge is a roundabout. [#1931](https://github.com/valhalla/valhalla/pull/1931)

* **Enhancement**
   * ADDED: Caching url fetched tiles to disk [#1887](https://github.com/valhalla/valhalla/pull/1887)
   * ADDED: filesystem::remove_all [#1887](https://github.com/valhalla/valhalla/pull/1887)
   * ADDED: Minimum enclosing bounding box tool [#1887](https://github.com/valhalla/valhalla/pull/1887)
   * ADDED: Use constrained flow speeds in bidirectional_astar.cc [#1907](https://github.com/valhalla/valhalla/pull/1907)
   * ADDED: Bike Share Stations are now in the graph which should set us up to do multimodal walk/bike scenarios [#1852](https://github.com/valhalla/valhalla/pull/1852)

## Release Date: 2019-7-18 Valhalla 3.0.7
* **Bug Fix**
   * FIXED: Fix pedestrian fork [#1886](https://github.com/valhalla/valhalla/pull/1886)

## Release Date: 2019-7-15 Valhalla 3.0.6
* **Bug Fix**
   * FIXED: Admin name changes. [#1853](https://github.com/valhalla/valhalla/pull/1853) Ref: [#1854](https://github.com/valhalla/valhalla/issues/1854)
   * FIXED: valhalla_add_predicted_traffic was overcommitted while gathering stats. Added a clear. [#1857](https://github.com/valhalla/valhalla/pull/1857)
   * FIXED: regression in map matching when moving to valhalla v3.0.0 [#1863](https://github.com/valhalla/valhalla/pull/1863)
   * FIXED: last step shape in osrm serializer should be 2 of the same point [#1867](https://github.com/valhalla/valhalla/pull/1867)
   * FIXED: Shape trimming at the beginning and ending of the route to not be degenerate [#1876](https://github.com/valhalla/valhalla/pull/1876)
   * FIXED: Duplicate waypoints in osrm serializer [#1880](https://github.com/valhalla/valhalla/pull/1880)
   * FIXED: Updates for heading precision [#1881](https://github.com/valhalla/valhalla/pull/1881)
   * FIXED: Map matching allowed untraversable edges at start of route [#1884](https://github.com/valhalla/valhalla/pull/1884)

* **Enhancement**
   * ADDED: Use the same protobuf object the entire way through the request process [#1837](https://github.com/valhalla/valhalla/pull/1837)
   * ADDED: Enhanced turn lane processing [#1859](https://github.com/valhalla/valhalla/pull/1859)
   * ADDED: Add global_synchronized_cache in valhalla_build_config [#1851](https://github.com/valhalla/valhalla/pull/1851)

## Release Date: 2019-06-04 Valhalla 3.0.5
* **Bug Fix**
   * FIXED: Protect against unnamed rotaries and routes that end in roundabouts not turning off rotary logic [#1840](https://github.com/valhalla/valhalla/pull/1840)

* **Enhancement**
   * ADDED: Add turn lane info at maneuver point [#1830](https://github.com/valhalla/valhalla/pull/1830)

## Release Date: 2019-05-31 Valhalla 3.0.4
* **Bug Fix**
   * FIXED: Improved logic to decide between bear vs. continue [#1798](https://github.com/valhalla/valhalla/pull/1798)
   * FIXED: Bicycle costing allows use of roads with all surface values, but with a penalty based on bicycle type. However, the edge filter totally disallows bad surfaces for some bicycle types, creating situations where reroutes fail if a rider uses a road with a poor surface. [#1800](https://github.com/valhalla/valhalla/pull/1800)
   * FIXED: Moved complex restrictions building to before validate. [#1805](https://github.com/valhalla/valhalla/pull/1805)
   * FIXED: Fix bicycle edge filter whan avoid_bad_surfaces = 1.0 [#1806](https://github.com/valhalla/valhalla/pull/1806)
   * FIXED: Replace the EnhancedTripPath class inheritance with aggregation [#1807](https://github.com/valhalla/valhalla/pull/1807)
   * FIXED: Replace the old timezone shape zip file every time valhalla_build_timezones is ran [#1817](https://github.com/valhalla/valhalla/pull/1817)
   * FIXED: Don't use island snapped edge candidates (from disconnected components or low reach edges) when we rejected other high reachability edges that were closer [#1835](https://github.com/valhalla/valhalla/pull/1835)

## Release Date: 2019-05-08 Valhalla 3.0.3
* **Bug Fix**
   * FIXED: Fixed a rare loop condition in route matcher (edge walking to match a trace).
   * FIXED: Fixed VACUUM ANALYZE syntax issue.  [#1704](https://github.com/valhalla/valhalla/pull/1704)
   * FIXED: Fixed the osrm maneuver type when a maneuver has the to_stay_on attribute set.  [#1714](https://github.com/valhalla/valhalla/pull/1714)
   * FIXED: Fixed osrm compatibility mode attributes.  [#1716](https://github.com/valhalla/valhalla/pull/1716)
   * FIXED: Fixed rotary/roundabout issues in Valhalla OSRM compatibility.  [#1727](https://github.com/valhalla/valhalla/pull/1727)
   * FIXED: Fixed the destinations assignment for exit names in OSRM compatibility mode. [#1732](https://github.com/valhalla/valhalla/pull/1732)
   * FIXED: Enhance merge maneuver type assignment. [#1735](https://github.com/valhalla/valhalla/pull/1735)
   * FIXED: Fixed fork assignments and on ramps for OSRM compatibility mode. [#1738](https://github.com/valhalla/valhalla/pull/1738)
   * FIXED: Fixed cardinal direction on reference names when forward/backward tag is present on relations. Fixes singly digitized roads with opposing directional modifiers. [#1741](https://github.com/valhalla/valhalla/pull/1741)
   * FIXED: Fixed fork assignment and narrative logic when a highway ends and splits into multiple ramps. [#1742](https://github.com/valhalla/valhalla/pull/1742)
   * FIXED: Do not use any avoid edges as origin or destination of a route, matrix, or isochrone. [#1745](https://github.com/valhalla/valhalla/pull/1745)
   * FIXED: Add leg summary and remove unused hint attribute for OSRM compatibility mode. [#1753](https://github.com/valhalla/valhalla/pull/1753)
   * FIXED: Improvements for pedestrian forks, pedestrian roundabouts, and continue maneuvers. [#1768](https://github.com/valhalla/valhalla/pull/1768)
   * FIXED: Added simplified overview for OSRM response and added use_toll logic back to truck costing. [#1765](https://github.com/valhalla/valhalla/pull/1765)
   * FIXED: temp fix for location distance bug [#1774](https://github.com/valhalla/valhalla/pull/1774)
   * FIXED: Fix pedestrian routes using walkway_factor [#1780](https://github.com/valhalla/valhalla/pull/1780)
   * FIXED: Update the begin and end heading of short edges based on use [#1783](https://github.com/valhalla/valhalla/pull/1783)
   * FIXED: GraphReader::AreEdgesConnected update.  If transition count == 0 return false and do not call transition function. [#1786](https://github.com/valhalla/valhalla/pull/1786)
   * FIXED: Only edge candidates that were used in the path are send to serializer: [1788](https://github.com/valhalla/valhalla/pull/1788)
   * FIXED: Added logic to prevent the removal of a destination maneuver when ending on an internal edge [#1792](https://github.com/valhalla/valhalla/pull/1792)
   * FIXED: Fixed instructions when starting on an internal edge [#1796](https://github.com/valhalla/valhalla/pull/1796)

* **Enhancement**
   * Add the ability to run valhalla_build_tiles in stages. Specify the begin_stage and end_stage as command line options. Also cleans up temporary files as the last stage in the pipeline.
   * Add `remove` to `filesystem` namespace. [#1752](https://github.com/valhalla/valhalla/pull/1752)
   * Add TaxiCost into auto costing options.
   * Add `preferred_side` to allow per-location filtering of edges based on the side of the road the location is on and the driving side for that locale.
   * Slightly decreased the internal side-walk factor to .90f to favor roads with attached sidewalks. This impacts roads that have added sidewalk:left, sidewalk:right or sidewalk:both OSM tags (these become attributes on each directedEdge). The user can then avoid/penalize dedicated sidewalks and walkways, when they increase the walkway_factor. Since we slightly decreased the sidewalk_factor internally and only favor sidewalks if use is tagged as sidewalk_left or sidewalk_right, we should tend to route on roads with attached sidewalks rather than separate/dedicated sidewalks, allowing for more road names to be called out since these are labeled more.
   * Add `via` and `break_through` location types [#1737](https://github.com/valhalla/valhalla/pull/1737)
   * Add `street_side_tolerance` and `search_cutoff` to input `location` [#1777](https://github.com/valhalla/valhalla/pull/1777)
   * Return the Valhalla error `Path distance exceeds the max distance limit` for OSRM responses when the route is greater than the service limits. [#1781](https://github.com/valhalla/valhalla/pull/1781)

## Release Date: 2019-01-14 Valhalla 3.0.2
* **Bug Fix**
   * FIXED: Transit update - fix dow and exception when after midnight trips are normalized [#1682](https://github.com/valhalla/valhalla/pull/1682)
   * FIXED: valhalla_convert_transit segfault - GraphTileBuilder has null GraphTileHeader [#1683](https://github.com/valhalla/valhalla/issues/1683)
   * FIXED: Fix crash for trace_route with osrm serialization. Was passing shape rather than locations to the waypoint method.
   * FIXED: Properly set driving_side based on data set in TripPath.
   * FIXED: A bad bicycle route exposed an issue with bidirectional A* when the origin and destination edges are connected. Use A* in these cases to avoid requiring a high cost threshold in BD A*.
   * FIXED: x86 and x64 data compatibility was fixed as the structures weren't aligned.
   * FIXED: x86 tests were failing due mostly to floating point issues and the aforementioned structure misalignment.
* **Enhancement**
   * Add a durations list (delta time between each pair of trace points), a begin_time and a use_timestamp flag to trace_route requests. This allows using the input trace timestamps or durations plus the begin_time to compute elapsed time at each edge in the matched path (rather than using costing methods).
   * Add support for polyline5 encoding for OSRM formatted output.
* **Note**
   * Isochrones and openlr are both noted as not working with release builds for x86 (32bit) platforms. We'll look at getting this fixed in a future release

## Release Date: 2018-11-21 Valhalla 3.0.1
* **Bug Fix**
   * FIXED: Fixed a rare, but serious bug with bicycle costing. ferry_factor_ in bicycle costing shadowed the data member in the base dynamic cost class, leading to an unitialized variable. Occasionally, this would lead to negative costs which caused failures. [#1663](https://github.com/valhalla/valhalla/pull/1663)
   * FIXED: Fixed use of units in OSRM compatibility mode. [#1662](https://github.com/valhalla/valhalla/pull/1662)

## Release Date: 2018-11-21 Valhalla 3.0.0
* **NOTE**
   * This release changes the Valhalla graph tile formats to make the tile data more efficient and flexible. Tile data is incompatible with Valhalla 2.x builds, and code for 3.x is incompatible with data built for Valahalla 2.x versions. Valhalla tile sizes are slightly smaller (for datasets using elevation information the size savings is over 10%). In addition, there is increased flexibility for creating different variants of tiles to support different applications (e.g. bicycle only, or driving only).
* **Enhancement**
   * Remove the use of DirectedEdge for transitions between nodes on different hierarchy levels. A new structure, NodeTransition, is now used to transition to nodes on different hierarchy level. This saves space since only the end node GraphId is needed for the transitions (and DirectedEdge is a large data structure).
   * Change the NodeInfo lat,lon to use an offset from the tile base lat,lon. This potentially allows higher precision than using float, but more importantly saves space and allows support for NodeTransitions as well as spare for future growth.
   * Remove the EdgeElevation structure and max grade information into DirectedEdge and mean elevation into EdgeInfo. This saves space.
   * Reduce wayid to 32 bits. This allows sufficient growth when using OpenStreetMap data and frees space in EdgeInfo (allows moving speed limit and mean elevation from other structures).
   * Move name consistency from NodeInfo to DirectedEdge. This allows a more efficient lookup of name consistency.
   * Update all path algorithms to use NodeTransition logic rather than special DirectedEdge transition types. This simplifies PathAlgorithms slightly and removes some conditional logic.
   * Add an optional GraphFilter stage to tile building pipeline. This allows removal of edges and nodes based on access. This allows bicycle only, pedestrian only, or driving only datasets (or combinations) to be created - allowing smaller datasets for special purpose applications.
* **Deprecate**
   * Valhalla 3.0 removes support for OSMLR.

## Release Date: 2018-11-20 Valhalla 2.7.2
* **Enhancement**
   * UPDATED: Added a configuration variable for max_timedep_distance. This is used in selecting the path algorithm and provides the maximum distance between locations when choosing a time dependent path algorithm (other than multi modal). Above this distance, bidirectional A* is used with no time dependencies.
   * UPDATED: Remove transition edges from priority queue in Multimodal methods.
   * UPDATED: Fully implement street names and exit signs with ability to identify route numbers. [#1635](https://github.com/valhalla/valhalla/pull/1635)
* **Bug Fix**
   * FIXED: A timed-turned restriction should not be applied when a non-timed route is executed.  [#1615](https://github.com/valhalla/valhalla/pull/1615)
   * FIXED: Changed unordered_map to unordered_multimap for polys. Poly map can contain the same key but different multi-polygons. For example, islands for a country or timezone polygons for a country.
   * FIXED: Fixed timezone db issue where TZIDs did not exist in the Howard Hinnant date time db that is used in the date_time class for tz indexes.  Added logic to create aliases for TZIDs based on https://en.wikipedia.org/wiki/List_of_tz_database_time_zones
   * FIXED: Fixed the ramp turn modifiers for osrm compat [#1569](https://github.com/valhalla/valhalla/pull/1569)
   * FIXED: Fixed the step geometry when using the osrm compat mode [#1571](https://github.com/valhalla/valhalla/pull/1571)
   * FIXED: Fixed a data creation bug causing issues with A* routes ending on loops. [#1576](https://github.com/valhalla/valhalla/pull/1576)
   * FIXED: Fixed an issue with a bad route where destination only was present. Was due to thresholds in bidirectional A*. Changed threshold to be cost based rather than number of iterations). [#1586](https://github.com/valhalla/valhalla/pull/1586)
   * FIXED: Fixed an issue with destination only (private) roads being used in bicycle routes. Centralized some "base" transition cost logic in the base DynamicCost class. [#1587](https://github.com/valhalla/valhalla/pull/1587)
   * FIXED: Remove extraneous ramp maneuvers [#1657](https://github.com/valhalla/valhalla/pull/1657)

## Release Date: 2018-10-02 Valhalla 2.7.1
* **Enhancement**
   * UPDATED: Added date time support to forward and reverse isochrones. Add speed lookup (predicted speeds and/or free-flow or constrained flow speed) if date_time is present.
   * UPDATED: Add timezone checks to multimodal routes and isochrones (updates localtime if the path crosses into a timezone different than the start location).
* **Data Producer Update**
   * UPDATED: Removed boost date time support from transit.  Now using the Howard Hinnant date library.
* **Bug Fix**
   * FIXED: Fixed a bug with shortcuts that leads to inconsistent routes depending on whether shortcuts are taken, different origins can lead to different paths near the destination. This fix also improves performance on long routes and matrices.
   * FIXED: We were getting inconsistent results between departing at current date/time vs entering the current date/time.  This issue is due to the fact that the iso_date_time function returns the full iso date_time with the timezone offset (e.g., 2018-09-27T10:23-07:00 vs 2018-09-27T10:23). When we refactored the date_time code to use the new Howard Hinnant date library, we introduced this bug.
   * FIXED: Increased the threshold in CostMatrix to address null time and distance values occuring for truck costing with locations near the max distance.

## Release Date: 2018-09-13 Valhalla 2.7.0
* **Enhancement**
   * UPDATED: Refactor to use the pbf options instead of the ptree config [#1428](https://github.com/valhalla/valhalla/pull/1428) This completes [1357](https://github.com/valhalla/valhalla/issues/1357)
   * UPDATED: Removed the boost/date_time dependency from baldr and odin. We added the Howard Hinnant date and time library as a submodule. [#1494](https://github.com/valhalla/valhalla/pull/1494)
   * UPDATED: Fixed 'Drvie' typo [#1505](https://github.com/valhalla/valhalla/pull/1505) This completes [1504](https://github.com/valhalla/valhalla/issues/1504)
   * UPDATED: Optimizations of GetSpeed for predicted speeds [1490](https://github.com/valhalla/valhalla/issues/1490)
   * UPDATED: Isotile optimizations
   * UPDATED: Added stats to predictive traffic logging
   * UPDATED: resample_polyline - Breaks the polyline into equal length segments at a sample distance near the resolution. Break out of the loop through polyline points once we reach the specified number of samplesthen append the last
polyline point.
   * UPDATED: added android logging and uses a shared graph reader
   * UPDATED: Do not run a second pass on long pedestrian routes that include a ferry (but succeed on first pass). This is a performance fix. Long pedestrian routes with A star factor based on ferry speed end up being very inefficient.
* **Bug Fix**
   * FIXED: A* destination only
   * FIXED: Fixed through locations weren't honored [#1449](https://github.com/valhalla/valhalla/pull/1449)


## Release Date: 2018-08-02 Valhalla 3.0.0-rc.4
* **Node Bindings**
   * UPDATED: add some worker pool handling
   [#1467](https://github.com/valhalla/valhalla/pull/1467)

## Release Date: 2018-08-02 Valhalla 3.0.0-rc.3
* **Node Bindings**
   * UPDATED: replaced N-API with node-addon-api wrapper and made the actor
   functions asynchronous
   [#1457](https://github.com/valhalla/valhalla/pull/1457)

## Release Date: 2018-07-24 Valhalla 3.0.0-rc.2
* **Node Bindings**
   * FIXED: turn on the autocleanup functionality for the actor object.
   [#1439](https://github.com/valhalla/valhalla/pull/1439)

## Release Date: 2018-07-16 Valhalla 3.0.0-rc.1
* **Enhancement**
   * ADDED: exposed the rest of the actions to the node bindings and added tests. [#1415](https://github.com/valhalla/valhalla/pull/1415)

## Release Date: 2018-07-12 Valhalla 3.0.0-alpha.1
**NOTE**: There was already a small package named `valhalla` on the npm registry, only published up to version 0.0.3. The team at npm has transferred the package to us, but would like us to publish something to it ASAP to prove our stake in it. Though the bindings do not have all of the actor functionality exposed yet (just route), we are going to publish an alpha release of 3.0.0 to get something up on npm.
* **Infrastructure**:
   * ADDED: add in time dependent algorithms if the distance between locations is less than 500km.
   * ADDED: TurnLanes to indicate turning lanes at the end of a directed edge.
   * ADDED: Added PredictedSpeeds to Valhalla tiles and logic to compute speed based on predictive speed profiles.
* **Data Producer Update**
   * ADDED: is_route_num flag was added to Sign records. Set this to true if the exit sign comes from a route number/ref.
   * CHANGED: Lower speeds on driveways, drive-thru, and parking aisle. Set destination only flag for drive thru use.
   * ADDED: Initial implementation of turn lanes.
  **Bug Fix**
   * CHANGED: Fix destination only penalty for A* and time dependent cases.
   * CHANGED: Use the distance from GetOffsetForHeading, based on road classification and road use (e.g. ramp, turn channel, etc.), within tangent_angle function.
* **Map Matching**
   * FIXED: Fixed trace_route edge_walk server abort [#1365](https://github.com/valhalla/valhalla/pull/1365)
* **Enhancement**
   * ADDED: Added post process for updating free and constrained speeds in the directed edges.
   * UPDATED: Parse the json request once and store in a protocol buffer to pass along the pipeline. This completed the first portion of [1357](https://github.com/valhalla/valhalla/issues/1357)
   * UPDATED: Changed the shape_match attribute from a string to an enum. Fixes [1376](https://github.com/valhalla/valhalla/issues/1376)
   * ADDED: Node bindings for route [#1341](https://github.com/valhalla/valhalla/pull/1341)
   * UPDATED: Use a non-linear use_highways factor (to more heavily penalize highways as use_highways approaches 0).

## Release Date: 2018-07-15 Valhalla 2.6.3
* **API**:
   * FIXED: Use a non-linear use_highways factor (to more heavily penalize highways as use_highways approaches 0).
   * FIXED: Fixed the highway_factor when use_highways < 0.5.
   * ENHANCEMENT: Added logic to modulate the surface factor based on use_trails.
   * ADDED: New customer test requests for motorcycle costing.

## Release Date: 2018-06-28 Valhalla 2.6.2
* **Data Producer Update**
   * FIXED: Complex restriction sorting bug.  Check of has_dt in ComplexRestrictionBuilder::operator==.
* **API**:
   * FIXED: Fixed CostFactory convenience method that registers costing models
   * ADDED: Added use_tolls into motorcycle costing options

## Release Date: 2018-05-28 Valhalla 2.6.0
* **Infrastructure**:
   * CHANGED: Update cmake buildsystem to replace autoconf [#1272](https://github.com/valhalla/valhalla/pull/1272)
* **API**:
   * CHANGED: Move `trace_options` parsing to map matcher factory [#1260](https://github.com/valhalla/valhalla/pull/1260)
   * ADDED: New costing method for AutoDataFix [#1283](https://github.com/valhalla/valhalla/pull/1283)

## Release Date: 2018-05-21 Valhalla 2.5.0
* **Infrastructure**
   * ADDED: Add code formatting and linting.
* **API**
   * ADDED: Added new motorcycle costing, motorcycle access flag in data and use_trails option.
* **Routing**
   * ADDED: Add time dependnet forward and reverse A* methods.
   * FIXED: Increase minimum threshold for driving routes in bidirectional A* (fixes some instances of bad paths).
* **Data Producer Update**
   * CHANGED: Updates to properly handle cycleway crossings.
   * CHANGED: Conditionally include driveways that are private.
   * ADDED: Added logic to set motorcycle access.  This includes lua, country access, and user access flags for motorcycles.

## Release Date: 2018-04-11 Valhalla 2.4.9
* **Enhancement**
   * Added European Portuguese localization for Valhalla
   * Updates to EdgeStatus to improve performance. Use an unordered_map of tile Id and allocate an array for each edge in the tile. This allows using pointers to access status for sequential edges. This improves performance by 50% or so.
   * A couple of bicycle costing updates to improve route quality: avoid roads marked as part of a truck network, to remove the density penalty for transition costs.
   * When optimal matrix type is selected, now use CostMatrix for source to target pedestrian and bicycle matrix calls when both counts are above some threshold. This improves performance in general and lessens some long running requests.
*  **Data Producer Update**
   * Added logic to protect against setting a speed of 0 for ferries.

## Release Date: 2018-03-27 Valhalla 2.4.8
* **Enhancement**
   * Updates for Italian verbal translations
   * Optionally remove driveways at graph creation time
   * Optionally disable candidate edge penalty in path finding
   * OSRM compatible route, matrix and map matching response generation
   * Minimal Windows build compatibility
   * Refactoring to use PBF as the IPC mechanism for all objects
   * Improvements to internal intersection marking to reduce false positives
* **Bug Fix**
   * Cap candidate edge penalty in path finding to reduce excessive expansion
   * Fix trivial paths at deadends

## Release Date: 2018-02-08 Valhalla 2.4.7
* **Enhancement**
   * Speed up building tiles from small OSM imports by using boost directory iterator rather than going through all possible tiles and testing each if the file exists.
* **Bug Fix**
   * Protect against overflow in string to float conversion inside OSM parsing.

## Release Date: 2018-01-26 Valhalla 2.4.6
* **Enhancement**
   * Elevation library will lazy load RAW formatted sources

## Release Date: 2018-01-24 Valhalla 2.4.5
* **Enhancement**
   * Elevation packing utility can unpack lz4hc now
* **Bug Fix**
   * Fixed broken darwin builds

## Release Date: 2018-01-23 Valhalla 2.4.4
* **Enhancement**
   * Elevation service speed improvments and the ability to serve lz4hc compressed data
   * Basic support for downloading routing tiles on demand
   * Deprecated `valhalla_route_service`, now all services (including elevation) are found under `valhalla_service`

## Release Date: 2017-12-11 Valhalla 2.4.3
* **Enhancement**
   * Remove union from GraphId speeds up some platforms
   * Use SAC scale in pedestrian costing
   * Expanded python bindings to include all actions (route, matrix, isochrone, etc)
* **Bug Fix**
   * French translation typo fixes
*  **Data Producer Update**
   * Handling shapes that intersect the poles when binning
   * Handling when transit shapes are less than 2 points

## Release Date: 2017-11-09 Valhalla 2.4.1
*  **Data Producer Update**
   * Added kMopedAccess to modes for complex restrictions.  Remove the kMopedAccess when auto access is removed.  Also, add the kMopedAccess when an auto restriction is found.

## Release Date: 2017-11-08 Valhalla 2.4.0
*  **Data Producer Update**
   * Added logic to support restriction = x with a the except tag.  We apply the restriction to everything except for modes in the except tag.
   * Added logic to support railway_service and coach_service in transit.
* **Bug Fix**
  * Return proper edge_walk path for requested shape_match=walk_or_snap
  * Skip invalid stateid for Top-K requests

## Release Date: 2017-11-07 Valhalla 2.3.9
* **Enhancement**
  * Top-K map matched path generation now only returns unique paths and does so with fewer iterations
  * Navigator call outs for both imperial and metric units
  * The surface types allowed for a given bike route can now be controlled via a request parameter `avoid_bad_surfaces`
  * Improved support for motorscooter costing via surface types, road classification and vehicle specific tagging
* **Bug Fix**
  * Connectivity maps now include information about transit tiles
  * Lane counts for singly digitized roads are now correct for a given directed edge
  * Edge merging code for assigning osmlr segments is now robust to partial tile sets
  * Fix matrix path finding to allow transitioning down to lower levels when appropriate. In particular, do not supersede shortcut edges until no longer expanding on the next level.
  * Fix optimizer rotate location method. This fixes a bug where optimal ordering was bad for large location sets.
*  **Data Producer Update**
   * Duration tags are now used to properly set the speed of travel for a ferry routes

## Release Date: 2017-10-17 Valhalla 2.3.8
* **Bug Fix**
  * Fixed the roundabout exit count for bicycles when the roundabout is a road and not a cycleway
  * Enable a pedestrian path to remain on roundabout instead of getting off and back on
  * Fixed the penalization of candidate locations in the uni-directional A* algorithm (used for trivial paths)
*  **Data Producer Update**
   * Added logic to set bike forward and tag to true where kv["sac_scale"] == "hiking". All other values for sac_scale turn off bicycle access.  If sac_scale or mtb keys are found and a surface tag is not set we default to kPath.
   * Fixed a bug where surface=unpaved was being assigned Surface::kPavedSmooth.

## Release Date: 2017-9-11 Valhalla 2.3.7
* **Bug Fix**
  * Update bidirectional connections to handle cases where the connecting edge is one of the origin (or destination) edges and the cost is high. Fixes some pedestrian route issues that were reported.
*  **Data Producer Update**
   * Added support for motorroad tag (default and per country).
   * Update OSMLR segment association logic to fix issue where chunks wrote over leftover segments. Fix search along edges to include a radius so any nearby edges are also considered.

## Release Date: 2017-08-29 Valhalla 2.3.6
* **Bug Fix**
  * Pedestrian paths including ferries no longer cause circuitous routes
  * Fix a crash in map matching route finding where heading from shape was using a `nullptr` tile
  * Spanish language narrative corrections
  * Fix traffic segment matcher to always set the start time of a segment when its known
* **Enhancement**
  * Location correlation scoring improvements to avoid situations where less likely start or ending locations are selected

## Release Date: 2017-08-22 Valhalla 2.3.5
* **Bug Fix**
  * Clamp the edge score in thor. Extreme values were causing bad alloc crashes.
  * Fix multimodal isochrones. EdgeLabel refactor caused issues.
* **Data Producer Update**
  * Update lua logic to properly handle vehicle=no tags.

## Release Date: 2017-08-14 Valhalla 2.3.4
* **Bug Fix**
  * Enforce limits on maximum per point accuracy to avoid long running map matching computations

## Release Date: 2017-08-14 Valhalla 2.3.3
* **Bug Fix**
  * Maximum osm node reached now causes bitset to resize to accomodate when building tiles
  * Fix wrong side of street information and remove redundant node snapping
  * Fix path differences between services and `valhalla_run_route`
  * Fix map matching crash when interpolating duplicate input points
  * Fix unhandled exception when trace_route or trace_attributes when there are no continuous matches
* **Enhancement**
  * Folded Low-Stress Biking Code into the regular Bicycle code and removed the LowStressBicycleCost class. Now when making a query for bicycle routing, a value of 0 for use_hills and use_roads produces low-stress biking routes, while a value of 1 for both provides more intense professional bike routes.
  * Bike costing default values changed. use_roads and use_hills are now 0.25 by default instead of 0.5 and the default bike is now a hybrid bike instead of a road bike.
  * Added logic to use station hierarchy from transitland.  Osm and egress nodes are connected by transitconnections.  Egress and stations are connected by egressconnections.  Stations and platforms are connected by platformconnections.  This includes narrative updates for Odin as well.

## Release Date: 2017-07-31 Valhalla 2.3.2
* **Bug Fix**
  * Update to use oneway:psv if oneway:bus does not exist.
  * Fix out of bounds memory issue in DoubleBucketQueue.
  * Many things are now taken into consideration to determine which sides of the road have what cyclelanes, because they were not being parsed correctly before
  * Fixed issue where sometimes a "oneway:bicycle=no" tag on a two-way street would cause the road to become a oneway for bicycles
  * Fixed trace_attributes edge_walk cases where the start or end points in the shape are close to graph nodes (intersections)
  * Fixed 32bit architecture crashing for certain routes with non-deterministic placement of edges labels in bucketized queue datastructure
* **Enhancement**
  * Improve multi-modal routes by adjusting the pedestrian mode factor (routes use less walking in favor of public transit).
  * Added interface framework to support "top-k" paths within map-matching.
  * Created a base EdgeLabel class that contains all data needed within costing methods and supports the basic path algorithms (forward direction, A*, with accumulated path distance). Derive class for bidirectional algorithms (BDEdgeLabel) and for multimodal algorithms. Lowers memory use by combining some fields (using spare bits from GraphId).
  * Added elapsed time estimates to map-matching labels in preparation for using timestamps in map-matching.
  * Added parsing of various OSM tags: "bicycle=use_sidepath", "bicycle=dismount", "segregated=*", "shoulder=*", "cycleway:buffer=*", and several variations of these.
  * Both trace_route and trace_attributes will parse `time` and `accuracy` parameters when the shape is provided as unencoded
  * Map-matching will now use the time (in seconds) of each gps reading (if provided) to narrow the search space and avoid finding matches that are impossibly fast

## Release Date: 2017-07-10 Valhalla 2.3.0
* **Bug Fix**
  * Fixed a bug in traffic segment matcher where length was populated but had invalid times
* **Embedded Compilation**
  * Decoupled the service components from the rest of the worker objects so that the worker objects could be used in non http service contexts
   * Added an actor class which encapsulates the various worker objects and allows the various end points to be called /route /height etc. without needing to run a service
* **Low-Stress Bicycle**
  * Worked on creating a new low-stress biking option that focuses more on taking safer roads like cycle ways or residential roads than the standard bike costing option does.

## Release Date: 2017-06-26 Valhalla 2.2.9
* **Bug Fix**
  * Fix a bug introduced in 2.2.8 where map matching search extent was incorrect in longitude axis.

## Release Date: 2017-06-23 Valhalla 2.2.8
* **Bug Fix**
  * Traffic segment matcher (exposed through Python bindings) - fix cases where partial (or no) results could be returned when breaking out of loop in form_segments early.
* **Traffic Matching Update**
  * Traffic segment matcher - handle special cases when entering and exiting turn channels.
* **Guidance Improvements**
  * Added Swedish (se-SV) narrative file.

## Release Date: 2017-06-20 Valhalla 2.2.7
* **Bug Fixes**
  * Traffic segment matcher (exposed through Python bindings) makes use of accuracy per point in the input
  * Traffic segment matcher is robust to consecutive transition edges in matched path
* **Isochrone Changes**
  * Set up isochrone to be able to handle multi-location queries in the future
* **Data Producer Updates**
  * Fixes to valhalla_associate_segments to address threading issue.
  * Added support for restrictions that refers only to appropriate type of vehicle.
* **Navigator**
  * Added pre-alpha implementation that will perform guidance for mobile devices.
* **Map Matching Updates**
  * Added capability to customize match_options

## Release Date: 2017-06-12 Valhalla 2.2.6
* **Bug Fixes**
  * Fixed the begin shape index where an end_route_discontinuity exists
* **Guidance Improvements**
  * Updated Slovenian (sl-SI) narrative file.
* **Data Producer Updates**
  * Added support for per mode restrictions (e.g., restriction:&lt;type&gt;)  Saved these restrictions as "complex" restrictions which currently support per mode lookup (unlike simple restrictions which are assumed to apply to all driving modes).
* **Matrix Updates**
  * Increased max distance threshold for auto costing and other similar costings to 400 km instead of 200 km

## Release Date: 2017-06-05 Valhalla 2.2.5
* **Bug Fixes**
  * Fixed matched point edge_index by skipping transition edges.
  * Use double precision in meili grid traversal to fix some incorrect grid cases.
  * Update meili to use DoubleBucketQueue and GraphReader methods rather than internal methods.

## Release Date: 2017-05-17 Valhalla 2.2.4
* **Bug Fixes**
  * Fix isochrone bug where the default access mode was used - this rejected edges that should not have been rejected for cases than automobile.
  * Fix A* handling of edge costs for trivial routes. This fixed an issue with disconnected regions that projected to a single edge.
  * Fix TripPathBuilder crash if first edge is a transition edge (was occurring with map-matching in rare occasions).

## Release Date: 2017-05-15 Valhalla 2.2.3
* **Map Matching Improvement**
  * Return begin and end route discontinuities. Also, returns partial shape of edge at route discontinuity.
* **Isochrone Improvements**
  * Add logic to make sure the center location remains fixed at the center of a tile/grid in the isotile.
  * Add a default generalization factor that is based on the grid size. Users can still override this factor but the default behavior is improved.
  * Add ExpandForward and ExpandReverse methods as is done in bidirectional A*. This improves handling of transitions between hierarchy levels.
* **Graph Correlation Improvements**
  * Add options to control both radius and reachability per input location (with defaults) to control correlation of input locations to the graph in such a way as to avoid routing between disconnected regions and favor more likely paths.

## Release Date: 2017-05-08 Valhalla 2.2.0
* **Guidance Improvements**
  * Added Russian (ru-RU) narrative file.
  * Updated Slovenian (sl-SI) narrative file.
* **Data Producer Updates**
  * Assign destination sign info on bidirectional ramps.
  * Update ReclassifyLinks. Use a "link-tree" which is formed from the exit node and terminates at entrance nodes. Exit nodes are sorted by classification so motorway exits are done before trunks, etc. Updated the turn channel logic - now more consistently applies turn channel use.
  * Updated traffic segment associations to properly work with elevation and lane connectivity information (which is stored after the traffic association).

## Release Date: 2017-04-24 Valhalla 2.1.9
* **Elevation Update**
  * Created a new EdgeElevation structure which includes max upward and downward slope (moved from DirectedEdge) and mean elevation.
* **Routing Improvements**
  * Destination only fix when "nested" destination only areas cause a route failure. Allow destination only edges (with penalty) on 2nd pass.
  * Fix heading to properly use the partial edge shape rather than entire edge shape to determine heading at the begin and end locations.
  * Some cleanup and simplification of the bidirectional A* algorithm.
  * Some cleanup and simplification of TripPathBuilder.
  * Make TileHierarchy data and methods static and remove tile_dir from the tile hierarchy.
* **Map Matching Improvement**
  * Return matched points with trace attributes when using map_snap.
* **Data Producer Updates**
  * lua updates so that the chunnel will work again.

## Release Date: 2017-04-04 Valhalla 2.1.8
* **Map Matching Release**
  * Added max trace limits and out-of-bounds checks for customizable trace options

## Release Date: 2017-03-29 Valhalla 2.1.7
* **Map Matching Release**
  * Increased service limits for trace
* **Data Producer Updates**
  * Transit: Remove the dependency on using level 2 tiles for transit builder
* **Traffic Updates**
  * Segment matcher completely re-written to handle many complex issues when matching traces to OTSs
* **Service Improvement**
  * Bug Fix - relaxed rapidjson parsing to allow numeric type coercion
* **Routing Improvements**
  * Level the forward and reverse paths in bidirectional A * to account for distance approximation differences.
  * Add logic for Use==kPath to bicycle costing so that paths are favored (as are footways).

## Release Date: 2017-03-10 Valhalla 2.1.3
* **Guidance Improvement**
  * Corrections to Slovenian narrative language file
  **Routing Improvements**
  * Increased the pedestrian search radius from 25 to 50 within the meili configuration to reduce U-turns with map-matching
  * Added a max avoid location limit

## Release Date: 2017-02-22 Valhalla 2.1.0
* **Guidance Improvement**
  * Added ca-ES (Catalan) and sl-SI (Slovenian) narrative language files
* **Routing  Improvement**
  * Fix through location reverse ordering bug (introduced in 2.0.9) in output of route responses for depart_at routes
  * Fix edge_walking method to handle cases where more than 1 initial edge is found
* **Data Producer Updates**
  * Improved transit by processing frequency based schedules.
  * Updated graph validation to more aggressively check graph consistency on level 0 and level 1
  * Fix the EdgeInfo hash to not create duplicate edge info records when creating hierarchies

## Release Date: 2017-02-21 Valhalla 2.0.9
* **Guidance Improvement**
  * Improved Italian narrative by handling articulated prepositions
  * Properly calling out turn channel maneuver
* **Routing Improvement**
  * Improved path determination by increasing stop impact for link to link transitions at intersections
  * Fixed through location handling, now includes cost at throughs and properly uses heading
  * Added ability to adjust location heading tolerance
* **Traffic Updates**
  * Fixed segment matching json to properly return non-string values where apropriate
* **Data Producer Updates**
  * Process node:ref and way:junction_ref as a semicolon separated list for exit numbers
  * Removed duplicated interchange sign information when ways are split into edges
  * Use a sequence within HierarchyBuilder to lower memory requirements for planet / large data imports.
  * Add connecting OSM wayId to a transit stop within NodeInfo.
  * Lua update:  removed ways that were being added to the routing graph.
  * Transit:  Fixed an issue where add_service_day and remove_service_day was not using the tile creation date, but the service start date for transit.
  * Transit:  Added acceptance test logic.
  * Transit:  Added fallback option if the associated wayid is not found.  Use distance approximator to find the closest edge.
  * Transit:  Added URL encoding for one stop ids that contain diacriticals.  Also, added include_geometry=false for route requests.
* **Optimized Routing Update**
  * Added an original index to the location object in the optimized route response
* **Trace Route Improvement**
  * Updated find_start_node to fix "GraphTile NodeInfo index out of bounds" error

## Release Date: 2017-01-30 Valhalla 2.0.6
* **Guidance Improvement**
  * Italian phrases were updated
* **Routing Improvement**
  * Fixed an issue where date and time was returning an invalid ISO8601 time format for date_time values in positive UTC. + sign was missing.
  * Fixed an encoding issue that was discovered for tranist_fetcher.  We were not encoding onestop_ids or route_ids.  Also, added exclude_geometry=true for route API calls.
* **Data Producer Updates**
  * Added logic to grab a single feed in valhalla_build_transit.

## Release Date: 2017-01-04 Valhalla 2.0.3
* **Service Improvement**
  * Added support for interrupting requests. If the connection is closed, route computation and map-matching can be interrupted prior to completion.
* **Routing Improvement**
  * Ignore name inconsistency when entering a link to avoid double penalizing.
* **Data Producer Updates**
  * Fixed consistent name assignment for ramps and turn lanes which improved guidance.
  * Added a flag to directed edges indicating if the edge has names. This can potentially be used in costing methods.
  * Allow future use of spare GraphId bits within DirectedEdge.

## Release Date: 2016-12-13 Valhalla 2.0.2
* **Routing Improvement**
  * Added support for multi-way restrictions to matrix and isochrones.
  * Added HOV costing model.
  * Speed limit updates.   Added logic to save average speed separately from speed limits.
  * Added transit include and exclude logic to multimodal isochrone.
  * Fix some edge cases for trivial (single edge) paths.
  * Better treatment of destination access only when using bidirectional A*.
* **Performance Improvement**
  * Improved performance of the path algorithms by making many access methods inline.

## Release Date: 2016-11-28 Valhalla 2.0.1
* **Routing Improvement**
  * Preliminary support for multi-way restrictions
* **Issues Fixed**
  * Fixed tile incompatiblity between 64 and 32bit architectures
  * Fixed missing edges within tile edge search indexes
  * Fixed an issue where transit isochrone was cut off if we took transit that was greater than the max_seconds and other transit lines or buses were then not considered.

## Release Date: 2016-11-15 Valhalla 2.0

* **Tile Redesign**
  * Updated the graph tiles to store edges only on the hierarchy level they belong to. Prior to this, the highways were stored on all levels, they now exist only on the highway hierarchy. Similar changes were made for arterial level roads. This leads to about a 20% reduction in tile size.
  * The tile redesign required changes to the path generation algorithms. They must now transition freely beteeen levels, even for pedestrian and bicycle routes. To offset the extra transitions, the main algorithms were changed to expand nodes at each level that has directed edges, rather than adding the transition edges to the priority queue/adjacency list. This change helps performance. The hierarchy limits that are used to speed the computation of driving routes by utilizing the highway hierarchy were adjusted to work with the new path algorithms.
  * Some changes to costing were also required, for example pedestrian and bicycle routes skip shortcut edges.
  * Many tile data structures were altered to explicitly size different fields and make room for "spare" fields that will allow future growth. In addition, the tile itself has extra "spare" records that can be appended to the end of the tile and referenced from the tile header. This also will allow future growth without breaking backward compatibility.
* **Guidance Improvement**
  * Refactored trip path to use an enumerated `Use` for edge and an enumerated `NodeType` for node
  * Fixed some wording in the Hindi narrative file
  * Fixed missing turn maneuver by updating the forward intersecting edge logic
* **Issues Fixed**
  * Fixed an issue with pedestrian routes where a short u-turn was taken to avoid the "crossing" penalty.
  * Fixed bicycle routing due to high penalty to enter an access=destination area. Changed to a smaller, length based factor to try to avoid long regions where access = destination. Added a driveway penalty to avoid taking driveways (which are often marked as access=destination).
  * Fixed regression where service did not adhere to the list of allowed actions in the Loki configuration
* **Graph Correlation**
  * External contributions from Navitia have lead to greatly reduced per-location graph correlation. Average correlation time is now less than 1ms down from 4-9ms.

## Release Date: 2016-10-17

* **Guidance Improvement**
  * Added the Hindi (hi-IN) narrative language
* **Service Additions**
  * Added internal valhalla error codes utility in baldr and modified all services to make use of and return as JSON response
  * See documentation https://github.com/valhalla/valhalla-docs/blob/master/api-reference.md#internal-error-codes-and-conditions
* **Time-Distance Matrix Improvement**
  * Added a costmatrix performance fix for one_to_many matrix requests
* **Memory Mapped Tar Archive - Tile Extract Support**
  * Added the ability to load a tar archive of the routing graph tiles. This improves performance under heavy load and reduces the memory requirement while allowing multiple processes to share cache resources.

## Release Date: 2016-09-19

* **Guidance Improvement**
  * Added pirate narrative language
* **Routing Improvement**
  * Added the ability to include or exclude stops, routes, and operators in multimodal routing.
* **Service Improvement**
  * JSONify Error Response

## Release Date: 2016-08-30

* **Pedestrian Routing Improvement**
  * Fixes for trivial pedestrian routes

## Release Date: 2016-08-22

* **Guidance Improvements**
  * Added Spanish narrative
  * Updated the start and end edge heading calculation to be based on road class and edge use
* **Bicycle Routing Improvements**
  * Prevent getting off a higher class road for a small detour only to get back onto the road immediately.
  * Redo the speed penalties and road class factors - they were doubly penalizing many roads with very high values.
  * Simplify the computation of weighting factor for roads that do not have cycle lanes. Apply speed penalty to slightly reduce favoring
of non-separated bicycle lanes on high speed roads.
* **Routing Improvements**
  * Remove avoidance of U-turn for pedestrian routes. This improves use with map-matching since pedestrian routes can make U-turns.
  * Allow U-turns at dead-ends for driving (and bicycling) routes.
* **Service Additions**
  * Add support for multi-modal isochrones.
  * Added base code to allow reverse isochrones (path from anywhere to a single destination).
* **New Sources to Targets**
  * Added a new Matrix Service action that allows you to request any of the 3 types of time-distance matrices by calling 1 action.  This action takes a sources and targets parameter instead of the locations parameter.  Please see the updated Time-Distance Matrix Service API reference for more details.

## Release Date: 2016-08-08

 * **Service additions**
  * Latitude, longitude bounding boxes of the route and each leg have been added to the route results.
  * Added an initial isochrone capability. This includes methods to create an "isotile" - a 2-D gridded data set with time to reach each lat,lon grid from an origin location. This isoltile is then used to create contours at specified times. Interior contours are optionally removed and the remaining outer contours are generalized and converted to GeoJSON polygons. An initial version supporting multimodal route types has also been added.
 * **Data Producer Updates**
  * Fixed tranist scheduling issue where false schedules were getting added.
 * **Tools Additionas**
  * Added `valhalla_export_edges` tool to allow shape and names to be dumped from the routing tiles

## Release Date: 2016-07-19

 * **Guidance Improvements**
  * Added French narrative
  * Added capability to have narrative language aliases - For example: German `de-DE` has an alias of `de`
 * **Transit Stop Update** - Return latitude and longitude for each transit stop
 * **Data Producer Updates**
  * Added logic to use lanes:forward, lanes:backward, speed:forward, and speed:backward based on direction of the directed edge.
  * Added support for no_entry, no_exit, and no_turn restrictions.
  * Added logic to support country specific access. Based on country tables found here: http://wiki.openstreetmap.org/wiki/OSM_tags_for_routing/Access-Restrictions

## Release Date: 2016-06-08

 * **Bug Fix** - Fixed a bug where edge indexing created many small tiles where no edges actually intersected. This allowed impossible routes to be considered for path finding instead of rejecting them earlier.
 * **Guidance Improvements**
  * Fixed invalid u-turn direction
  * Updated to properly call out jughandle routes
  * Enhanced signless interchange maneuvers to help guide users
 * **Data Producer Updates**
  * Updated the speed assignment for ramp to be a percentage of the original road class speed assignment
  * Updated stop impact logic for turn channel onto ramp

## Release Date: 2016-05-19

 * **Bug Fix** - Fixed a bug where routes fail within small, disconnected "islands" due to the threshold logic in prior release. Also better logic for not-thru roads.

## Release Date: 2016-05-18

 * **Bidirectional A* Improvements** - Fixed an issue where if both origin and destination locations where on not-thru roads that meet at a common node the path ended up taking a long detour. Not all cases were fixed though - next release should fix. Trying to address the termination criteria for when the best connection point of the 2 paths is optimal. Turns out that the initial case where both opposing edges are settled is not guaranteed to be the least cost path. For now we are setting a threshold and extending the search while still tracking best connections. Fixed the opposing edge when a hierarchy transition occurs.
 * **Guidance Globalization** -  Fixed decimal distance to be locale based.
 * **Guidance Improvements**
  * Fixed roundabout spoke count issue by fixing the drive_on_right attribute.
  * Simplified narative by combining unnamed straight maneuvers
  * Added logic to confirm maneuver type assignment to avoid invalid guidance
  * Fixed turn maneuvers by improving logic for the following:
    * Internal intersection edges
    * 'T' intersections
    * Intersecting forward edges
 * **Data Producer Updates** - Fix the restrictions on a shortcut edge to be the same as the last directed edge of the shortcut (rather than the first one).

## Release Date: 2016-04-28

 * **Tile Format Updates** - Separated the transit graph from the "road only" graph into different tiles but retained their interconnectivity. Transit tiles are now hierarchy level 3.
 * **Tile Format Updates** - Reduced the size of graph edge shape data by 5% through the use of varint encoding (LEB128)
 * **Tile Format Updates** - Aligned `EdgeInfo` structures to proper byte boundaries so as to maintain compatibility for systems who don't support reading from unaligned addresses.
 * **Guidance Globalization** -  Added the it-IT(Italian) language file. Added support for CLDR plural rules. The cs-CZ(Czech), de-DE(German), and en-US(US English) language files have been updated.
 * **Travel mode based instructions** -  Updated the start, post ferry, and post transit insructions to be based on the travel mode, for example:
  * `Drive east on Main Street.`
  * `Walk northeast on Broadway.`
  * `Bike south on the cycleway.`

## Release Date: 2016-04-12

 * **Guidance Globalization** -  Added logic to use tagged language files that contain the guidance phrases. The initial versions of en-US, de-DE, and cs-CZ have been deployed.
 * **Updated ferry defaults** -  Bumped up use_ferry to 0.65 so that we don't penalize ferries as much.

## Release Date: 2016-03-31
 * **Data producer updates** - Do not generate shortcuts across a node which is a fork. This caused missing fork maneuvers on longer routes.  GetNames update ("Broadway fix").  Fixed an issue with looking up a name in the ref map and not the name map.  Also, removed duplicate names.  Private = false was unsetting destination only flags for parking aisles.

## Release Date: 2016-03-30
 * **TripPathBuilder Bug Fix** - Fixed an exception that was being thrown when trying to read directed edges past the end of the list within a tile. This was due to errors in setting walkability and cyclability on upper hierarchies.

## Release Date: 2016-03-28

 * **Improved Graph Correlation** -  Correlating input to the routing graph is carried out via closest first traversal of the graph's, now indexed, geometry. This results in faster correlation and gaurantees the absolute closest edge is found.

## Release Date: 2016-03-16

 * **Transit type returned** -  The transit type (e.g. tram, metro, rail, bus, ferry, cable car, gondola, funicular) is now returned with each transit maneuver.
 * **Guidance language** -  If the language option is not supplied or is unsupported then the language will be set to the default (en-US). Also, the service will return the language in the trip results.
 * **Update multimodal path algorithm** - Applied some fixes to multimodal path algorithm. In particular fixed a bug where the wrong sortcost was added to the adjacency list. Also separated "in-station" transfer costs from transfers between stops.
 * **Data producer updates** - Do not combine shortcut edges at gates or toll booths. Fixes avoid toll issues on routes that included shortcut edges.

## Release Date: 2016-03-07

 * **Updated all APIs to honor the optional DNT (Do not track) http header** -  This will avoid logging locations.
 * **Reduce 'Merge maneuver' verbal alert instructions** -  Only create a verbal alert instruction for a 'Merge maneuver' if the previous maneuver is > 1.5 km.
 * **Updated transit defaults.  Tweaked transit costing logic to obtain better routes.** -  use_rail = 0.6, use_transfers = 0.3, transfer_cost = 15.0 and transfer_penalty = 300.0.  Updated the TransferCostFactor to use the transfer_factor correctly.  TransitionCost for pedestrian costing bumped up from 20.0f to 30.0f when predecessor edge is a transit connection.
 * **Initial Guidance Globalization** -  Partial framework for Guidance Globalization. Started reading some guidance phrases from en-US.json file.

## Release Date: 2016-02-22

 * **Use bidirectional A* for automobile routes** - Switch to bidirectional A* for all but bus routes and short routes (where origin and destination are less than 10km apart). This improves performance and has less failure cases for longer routes. Some data import adjustments were made (02-19) to fix some issues encountered with arterial and highway hierarchies. Also only use a maximum of 2 passes for bidirecdtional A* to reduce "long time to fail" cases.
 * **Added verbal multi-cue guidance** - This combines verbal instructions when 2 successive maneuvers occur in a short amount of time (e.g., Turn right onto MainStreet. Then Turn left onto 1st Avenue).

## Release Date: 2016-02-19

 * **Data producer updates** - Reduce stop impact when all edges are links (ramps or turn channels). Update opposing edge logic to reject edges that do no have proper access (forward access == reverse access on opposing edge and vice-versa). Update ReclassifyLinks for cases where a single edge (often a service road) intersects a ramp improperly causing the ramp to reclassified when it should not be. Updated maximum OSM node Id (now exceeds 4000000000). Move lua from conf repository into mjolnir.

## Release Date: 2016-02-01

 * **Data producer updates** - Reduce speed on unpaved/rough roads. Add statistics for hgv (truck) restrictions.

## Release Date: 2016-01-26

 * **Added capability to disable narrative production** - Added the `narrative` boolean option to allow users to disable narrative production. Locations, shape, length, and time are still returned. The narrative production is enabled by default. The possible values for the `narrative` option are: false and true
 * **Added capability to mark a request with an id** - The `id` is returned with the response so a user could match to the corresponding request.
 * **Added some logging enhancements, specifically [ANALYTICS] logging** - We want to focus more on what our data is telling us by logging specific stats in Logstash.

## Release Date: 2016-01-18

 * **Data producer updates** - Data importer configuration (lua) updates to fix a bug where buses were not allowed on restricted lanes.  Fixed surface issue (change the default surface to be "compacted" for footways).

## Release Date: 2016-01-04

 * **Fixed Wrong Costing Options Applied** - Fixed a bug in which a previous requests costing options would be used as defaults for all subsequent requests.

## Release Date: 2015-12-18

 * **Fix for bus access** - Data importer configuration (lua) updates to fix a bug where bus lanes were turning off access for other modes.
 * **Fix for extra emergency data** - Data importer configuration (lua) updates to fix a bug where we were saving hospitals in the data.
 * **Bicycle costing update** - Updated kTCSlight and kTCFavorable so that cycleways are favored by default vs roads.

## Release Date: 2015-12-17

 * **Graph Tile Data Structure update** - Updated structures within graph tiles to support transit efforts and truck routing. Removed TransitTrip, changed TransitRoute and TransitStop to indexes (rather than binary search). Added access restrictions (like height and weight restrictions) and the mode which they impact to reduce need to look-up.
 * **Data producer updates** - Updated graph tile structures and import processes.

## Release Date: 2015-11-23

 * **Fixed Open App for OSRM functionality** - Added OSRM functionality back to Loki to support Open App.

## Release Date: 2015-11-13

 * **Improved narrative for unnamed walkway, cycleway, and mountain bike trail** - A generic description will be used for the street name when a walkway, cycleway, or mountain bike trail maneuver is unnamed. For example, a turn right onto a unnamed walkway maneuver will now be: "Turn right onto walkway."
 * **Fix costing bug** - Fix a bug introduced in EdgeLabel refactor (impacted time distance matrix only).

## Release Date: 2015-11-3

 * **Enhance bi-directional A* logic** - Updates to bidirectional A* algorithm to fix the route completion logic to handle cases where a long "connection" edge could lead to a sub-optimal path. Add hierarchy and shortcut logic so we can test and use bidirectional A* for driving routes. Fix the destination logic to properly handle oneways as the destination edge. Also fix U-turn detection for reverse search when hierarchy transitions occur.
 * **Change "Go" to "Head" for some instructions** - Start, exit ferry.
 * **Update to roundabout instructions** - Call out roundabouts for edges marked as links (ramps, turn channels).
 * **Update bicycle costing** - Fix the road factor (for applying weights based on road classification) and lower turn cost values.

## Data Producer Release Date: 2015-11-2

 * **Updated logic to not create shortcut edges on roundabouts** - This fixes some roundabout exit counts.

## Release Date: 2015-10-20

 * **Bug Fix for Pedestrian and Bicycle Routes** - Fixed a bug with setting the destination in the bi-directional Astar algorithm. Locations that snapped to a dead-end node would have failed the route and caused a timeout while searching for a valid path. Also fixed the elapsed time computation on the reverse path of bi-directional algorithm.

## Release Date: 2015-10-16

 * **Through Location Types** - Improved support for locations with type = "through". Routes now combine paths that meet at each through location to create a single "leg" between locations with type = "break". Paths that continue at a through location will not create a U-turn unless the path enters a "dead-end" region (neighborhood with no outbound access).
 * **Update shortcut edge logic** - Now skips long shortcut edges when close to the destination. This can lead to missing the proper connection if the shortcut is too long. Fixes #245 (thor).
 * **Per mode service limits** - Update configuration to allow setting different maximum number of locations and distance per mode.
 * **Fix shape index for trivial path** - Fix a bug where when building the the trip path for a "trivial" route (includes just one edge) where the shape index exceeded that size of the shape.

## Release Date: 2015-09-28

 * **Elevation Influenced Bicycle Routing** - Enabled elevation influenced bicycle routing. A "use-hills" option was added to the bicycle costing profile that can tune routes to avoid hills based on grade and amount of elevation change.
 * **"Loop Edge" Fix** - Fixed a bug with edges that form a loop. Split them into 2 edges during data import.
 * **Additional information returned from 'locate' method** - Added information that can be useful when debugging routes and data. Adds information about nodes and edges at a location.
 * **Guidance/Narrative Updates** - Added side of street to destination narrative. Updated verbal instructions.<|MERGE_RESOLUTION|>--- conflicted
+++ resolved
@@ -89,14 +89,10 @@
    * ADDED: Support for conditionally skipping CI runs [#2986](https://github.com/valhalla/valhalla/pull/2986)
    * ADDED: Add instructions for building valhalla on `arm64` macbook [#2997](https://github.com/valhalla/valhalla/pull/2997)
    * CHANGED: nit(rename): Renames the encoded live speed properties [#2998](https://github.com/valhalla/valhalla/pull/2998)
-<<<<<<< HEAD
-   * CHANGED: Refactor timedep forward/reverse to reduce code repetition [#2987](https://github.com/valhalla/valhalla/pull/2987)
-
-=======
    * ADDED: ci: Vendors the codecov script [#3002](https://github.com/valhalla/valhalla/pull/3002)
    * CHANGED: Allow None build type [#3005](https://github.com/valhalla/valhalla/pull/3005)
    * CHANGED: ci: Build Python bindings for Mac OS [#3011](https://github.com/valhalla/valhalla/pull/3011)
->>>>>>> 0cc3538a
+   * CHANGED: Refactor timedep forward/reverse to reduce code repetition [#2987](https://github.com/valhalla/valhalla/pull/2987)
 
 ## Release Date: 2021-01-25 Valhalla 3.1.0
 * **Removed**
