--- conflicted
+++ resolved
@@ -26,11 +26,8 @@
    * FIXED: Skip bindings if there's no Python development version [#2893](https://github.com/valhalla/valhalla/pull/2878)
    * FIXED: Use CMakes built-in Python variables to configure installation [#2931](https://github.com/valhalla/valhalla/pull/2931)
    * FIXED: Sometimes emitting zero-length route geometry when traffic splits edge twice [#2943](https://github.com/valhalla/valhalla/pull/2943)
-<<<<<<< HEAD
    * FIXED: Fix map-match segfault when gps-points project very near a node [#2946](https://github.com/valhalla/valhalla/pull/2946)
-=======
    * FIXED: Use kServiceRoad edges while searching for ferry connection [#2933](https://github.com/valhalla/valhalla/pull/2933)
->>>>>>> 92fd175f
 
 * **Enhancement**
    * CHANGED: Azure uses ninja as generator [#2779](https://github.com/valhalla/valhalla/pull/2779)
