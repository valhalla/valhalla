--- conflicted
+++ resolved
@@ -4,12 +4,9 @@
    * FIXED: `incremental_build_tiles` script works again [#4909](https://github.com/valhalla/valhalla/pull/4909)
    * FIXED: Fix ability to use Valhalla via cmake `add_subdirectory` [#4930](https://github.com/valhalla/valhalla/pull/4930)
    * FIXED: Fix valhalla_benchmark_loki benchmark application. [#4981](https://github.com/valhalla/valhalla/pull/4981)
-<<<<<<< HEAD
-   * FIXED: More trivial cases in `CostMatrix` [#5001](https://github.com/valhalla/valhalla/pull/5001)
-=======
    * FIXED: Double free crash during tiles build inside libxml2 on concurrent `spatialite_cleanup_ex()` calls [#5005](https://github.com/valhalla/valhalla/pull/5005)
    * FIXED: update CircleCI runners to Ubuntu 24.04 [#5002](https://github.com/valhalla/valhalla/pull/5002)
->>>>>>> a1f18249
+   * FIXED: More trivial cases in `CostMatrix` [#5001](https://github.com/valhalla/valhalla/pull/5001)
 * **Enhancement**
    * ADDED: Consider smoothness in all profiles that use surface [#4949](https://github.com/valhalla/valhalla/pull/4949)
    * ADDED: `admin_crossings` request parameter for `/route` [#4941](https://github.com/valhalla/valhalla/pull/4941)
