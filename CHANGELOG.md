--- conflicted
+++ resolved
@@ -172,11 +172,8 @@
    * CHANGED: Optimise turntype calls in TransitionCost [#5590](https://github.com/valhalla/valhalla/pull/5590)
    * CHANGED: Consistent use of `cost_ptr_t` [#5615](https://github.com/valhalla/valhalla/pull/5615)
    * ADDED: Add scripted image build to manual per-branch docker CI build [#5614](https://github.com/valhalla/valhalla/pull/5614)
-<<<<<<< HEAD
    * CHANGED: Adjust speed penalty and add dimensions length and weight to autocosting [#5627](https://github.com/valhalla/valhalla/pull/5627)
-=======
    * CHANGED: added openssl as a linked library to all build configs when `ENABLE_DATA_TOOLS=ON` [#5626](https://github.com/valhalla/valhalla/pull/5626)
->>>>>>> 86f40b14
 
 ## Release Date: 2024-10-10 Valhalla 3.5.1
 * **Removed**
