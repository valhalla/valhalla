## Release Date: 2023-??-?? Valhalla 3.3.1
* **Removed**
* **Bug Fix**
   * FIXED: underflow of uint64_t cast for matrix time results [#3906](https://github.com/valhalla/valhalla/pull/3906)
   * FIXED: update vcpkg commit for Azure pipelines to fix libtool mirrors [#3915](https://github.com/valhalla/valhalla/pull/3915)
   * FIXED: fix CHANGELOG release year (2022->2023) [#3927](https://github.com/valhalla/valhalla/pull/3927)
   * FIXED: avoid segfault on invalid exclude_polygons input [#3907](https://github.com/valhalla/valhalla/pull/3907)
   * FIXED: allow \_WIN32_WINNT to be defined by build system [#3933](https://github.com/valhalla/valhalla/issues/3933)
   * FIXED: disconnected stop pairs in gtfs import [#3943](https://github.com/valhalla/valhalla/pull/3943)
   * FIXED: in/egress traversability in gtfs ingestion is now defaulted to kBoth to enable pedestrian access on transit connect edges and through the in/egress node [#3948](https://github.com/valhalla/valhalla/pull/3948)
   * FIXED: parsing logic needed implicit order of stations/egresses/platforms in the GTFS feeds [#3949](https://github.com/valhalla/valhalla/pull/3949)
   * FIXED: segfault in TimeDistanceMatrix [#3964](https://github.com/valhalla/valhalla/pull/3949)
   * FIXED: write multiple PBFs if the protobuf object gets too big [#3954](https://github.com/valhalla/valhalla/pull/3954)
   * FIXED: pin conan version to latest 1.x for now [#3990](https://github.com/valhalla/valhalla/pull/3990)
<<<<<<< HEAD
   * FIXED: got to the point where the basic transit routing test works [#3988](https://github.com/valhalla/valhalla/pull/3988)
=======
   * FIXED: Fix matrix_locations when used in pbf request [#3997](https://github.com/valhalla/valhalla/pull/3997)
>>>>>>> 98fa7524
* **Enhancement**
   * CHANGED: replace boost::optional with C++17's std::optional where possible [#3890](https://github.com/valhalla/valhalla/pull/3890)
   * ADDED: parse `lit` tag on ways and add it to graph [#3893](https://github.com/valhalla/valhalla/pull/3893)
   * ADDED: log lat/lon of node where children link edges exceed the configured maximum [#3911](https://github.com/valhalla/valhalla/pull/3911)
   * ADDED: log matrix algorithm which was used [#3916](https://github.com/valhalla/valhalla/pull/3916)
   * UPDATED: docker base image to Ubuntu 22.04 [#3912](https://github.com/valhalla/valhalla/pull/3912)
   * CHANGED: Unify handling of single-file -Werror in all modules [#3910](https://github.com/valhalla/valhalla/pull/3910)
   * CHANGED: Build skadi with -Werror [#3935](https://github.com/valhalla/valhalla/pull/3935)
   * ADDED: Connect transit tiles to the graph [#3700](https://github.com/valhalla/valhalla/pull/3700)
   * CHANGED: switch to C++17 master branch of `just_gtfs` [#3947](https://github.com/valhalla/valhalla/pull/3947)
   * ADDED: Support for configuring a universal request timeout [#3966](https://github.com/valhalla/valhalla/pull/3966)
   * ADDED: optionally include highway=platform edges for pedestrian access [#3971](https://github.com/valhalla/valhalla/pull/3971)
   * ADDED: `use_lit` costing option for pedestrian costing [#3957](https://github.com/valhalla/valhalla/pull/3957)
   * CHANGED: Removed stray NULL values in log output[#3974](https://github.com/valhalla/valhalla/pull/3974)
   * CHANGED: More conservative estimates for cost of walking slopes [#3982](https://github.com/valhalla/valhalla/pull/3982)
   * ADDED: An option to Slim down Matrix response [#3987](https://github.com/valhalla/valhalla/pull/3987)
   * CHANGED: Updated url for just_gtfs library [#3994](https://github.com/valhalla/valhalla/pull/3995)

## Release Date: 2023-01-03 Valhalla 3.3.0
* **Removed**
* **Bug Fix**
* **Enhancement**
  * CHANGED: Upgraded from C++14 to C++17. [#3878](https://github.com/valhalla/valhalla/pull/3878)

## Release Date: 2023-01-03 Valhalla 3.2.1
* **Removed**
* **Bug Fix**
   * FIXED: valhalla_run_route was missing config logic.[#3824](https://github.com/valhalla/valhalla/pull/3824)
   * FIXED: Added missing ferry tag if manoeuver uses a ferry. It's supposed to be there according to the docs. [#3815](https://github.com/valhalla/valhalla/issues/3815)
   * FIXED: Handle hexlifying strings with unsigned chars [#3842](https://github.com/valhalla/valhalla/pull/3842)
   * FIXED: Newer clang warns on `sprintf` which becomes a compilation error (due to `Werror`) so we use `snprintf` instead [#3846](https://github.com/valhalla/valhalla/issues/3846)
   * FIXED: Build all of Mjolnir with -Werror [#3845](https://github.com/valhalla/valhalla/pull/3845)
   * FIXED: Only set most destination information once for all origins in timedistancematrix [#3830](https://github.com/valhalla/valhalla/pull/3830)
   * FIXED: Integers to expansion JSON output were cast wrongly [#3857](https://github.com/valhalla/valhalla/pull/3857)
   * FIXED: hazmat=destination should be hazmat=false and fix the truckcost usage of hazmat [#3865](https://github.com/valhalla/valhalla/pull/3865)
   * FIXED: Make sure there is at least one path which is accessible for all vehicular modes when reclassifying ferry edges [#3860](https://github.com/valhalla/valhalla/pull/3860)
   * FIXED: valhalla_build_extract was failing to determine the tile ID to include in the extract [#3864](https://github.com/valhalla/valhalla/pull/3864)
   * FIXED: valhalla_ways_to_edges missed trimming the cache when overcommitted [#3872](https://github.com/valhalla/valhalla/pull/3864)
   * FIXED: Strange detours with multi-origin/destination unidirectional A* [#3585](https://github.com/valhalla/valhalla/pull/3585)
* **Enhancement**
   * ADDED: Added has_toll, has_higway, has_ferry tags to summary field of a leg and route and a highway tag to a maneuver if it includes a highway. [#3815](https://github.com/valhalla/valhalla/issues/3815)
   * ADDED: Add time info to sources_to_targets [#3795](https://github.com/valhalla/valhalla/pull/3795)
   * ADDED: "available_actions" to the /status response [#3836](https://github.com/valhalla/valhalla/pull/3836)
   * ADDED: "waiting" field on input/output intermediate break(_through) locations to respect services times [#3849](https://github.com/valhalla/valhalla/pull/3849)
   * ADDED: --bbox & --geojson-dir options to valhalla_build_extract to only archive a subset of tiles [#3856](https://github.com/valhalla/valhalla/pull/3856)
   * CHANGED: Replace unstable c++ geos API with a mix of geos' c api and boost::geometry for admin building [#3683](https://github.com/valhalla/valhalla/pull/3683)
   * ADDED: optional write-access to traffic extract from GraphReader [#3876](https://github.com/valhalla/valhalla/pull/3876)
   * UPDATED: locales from Transifex [#3879](https://github.com/valhalla/valhalla/pull/3879)
   * CHANGED: Build most of Baldr with -Werror [#3885](https://github.com/valhalla/valhalla/pull/3885)
   * UPDATED: some documentation overhaul to slim down root's README [#3881](https://github.com/valhalla/valhalla/pull/3881)
   * CHANGED: move documentation hosting to Github Pages from readthedocs.io [#3884](https://github.com/valhalla/valhalla/pull/3884)
   * ADDED: inline config arguments to some more executables [#3873](https://github.com/valhalla/valhalla/pull/3873)

## Release Date: 2022-10-26 Valhalla 3.2.0
* **Removed**
   * REMOVED: "build-\*" docker image to decrease complexity [#3689](https://github.com/valhalla/valhalla/pull/3541)

* **Bug Fix**
   * FIXED: Fix precision losses while encoding-decoding distance parameter in openlr [#3374](https://github.com/valhalla/valhalla/pull/3374)
   * FIXED: Fix bearing calculation for openlr records [#3379](https://github.com/valhalla/valhalla/pull/3379)
   * FIXED: Some refactoring that was proposed for the PR 3379 [3381](https://github.com/valhalla/valhalla/pull/3381)
   * FIXED: Avoid calling out "keep left/right" when passing an exit [3349](https://github.com/valhalla/valhalla/pull/3349)
   * FIXED: Fix iterator decrement beyond begin() in GeoPoint::HeadingAtEndOfPolyline() method [#3393](https://github.com/valhalla/valhalla/pull/3393)
   * FIXED: Add string for Use:kPedestrianCrossing to fix null output in to_string(Use). [#3416](https://github.com/valhalla/valhalla/pull/3416)
   * FIXED: Remove simple restrictions check for pedestrian cost calculation. [#3423](https://github.com/valhalla/valhalla/pull/3423)
   * FIXED: Parse "highway=busway" OSM tag: https://wiki.openstreetmap.org/wiki/Tag:highway%3Dbusway [#3413](https://github.com/valhalla/valhalla/pull/3413)
   * FIXED: Process int_ref irrespective of `use_directions_on_ways_` [#3446](https://github.com/valhalla/valhalla/pull/3446)
   * FIXED: workaround python's ArgumentParser bug to not accept negative numbers as arguments [#3443](https://github.com/valhalla/valhalla/pull/3443)
   * FIXED: Undefined behaviour on some platforms due to unaligned reads [#3447](https://github.com/valhalla/valhalla/pull/3447)
   * FIXED: Fixed undefined behavior due to invalid shift exponent when getting edge's heading [#3450](https://github.com/valhalla/valhalla/pull/3450)
   * FIXED: Use midgard::unaligned_read in GraphTileBuilder::AddSigns [#3456](https://github.com/valhalla/valhalla/pull/3456)
   * FIXED: Relax test margin for time dependent traffic test [#3467](https://github.com/valhalla/valhalla/pull/3467)
   * FIXED: Fixed missed intersection heading [#3463](https://github.com/valhalla/valhalla/pull/3463)
   * FIXED: Stopped putting binary bytes into a string field of the protobuf TaggedValue since proto3 protects against that for cross language support [#3468](https://github.com/valhalla/valhalla/pull/3468)
   * FIXED: valhalla_service uses now loki logging config instead of deprecated tyr logging [#3481](https://github.com/valhalla/valhalla/pull/3481)
   * FIXED: Docker image `valhalla/valhalla:run-latest`: conan error + python integration [#3485](https://github.com/valhalla/valhalla/pull/3485)
   * FIXED: fix more protobuf unstable 3.x API [#3494](https://github.com/valhalla/valhalla/pull/3494)
   * FIXED: fix one more protobuf unstable 3.x API [#3501](https://github.com/valhalla/valhalla/pull/3501)
   * FIXED: Fix valhalla_build_tiles imports only bss from last osm file [#3503](https://github.com/valhalla/valhalla/pull/3503)
   * FIXED: Fix total_run_stat.sh script. [#3511](https://github.com/valhalla/valhalla/pull/3511)
   * FIXED: Both `hov:designated` and `hov:minimum` have to be correctly set for the way to be considered hov-only [#3526](https://github.com/valhalla/valhalla/pull/3526)
   * FIXED: Wrong out index in route intersections [#3541](https://github.com/valhalla/valhalla/pull/3541)
   * FIXED: fix valhalla_export_edges: missing null columns separator [#3543](https://github.com/valhalla/valhalla/pull/3543)
   * FIXED: Removed/updated narrative language aliases that are not IETF BCP47 compliant [#3546](https://github.com/valhalla/valhalla/pull/3546)
   * FIXED: Wrong predecessor opposing edge in dijkstra's expansion [#3528](https://github.com/valhalla/valhalla/pull/3528)
   * FIXED: exit and exit_verbal in Russian locale should be same [#3545](https://github.com/valhalla/valhalla/pull/3545)
   * FIXED: Skip transit tiles in hierarchy builder [#3559](https://github.com/valhalla/valhalla/pull/3559)
   * FIXED: Fix some country overrides in adminconstants and add a couple new countries. [#3578](https://github.com/valhalla/valhalla/pull/3578)
   * FIXED: Improve build errors reporting [#3579](https://github.com/valhalla/valhalla/pull/3579)
   * FIXED: Fix "no elevation" values and /locate elevation response [#3571](https://github.com/valhalla/valhalla/pull/3571)
   * FIXED: Build tiles with admin/timezone support on Windows [#3580](https://github.com/valhalla/valhalla/pull/3580)
   * FIXED: admin "Saint-Martin" changed name to "Saint-Martin (France)" [#3619](https://github.com/valhalla/valhalla/pull/3619)
   * FIXED: openstreetmapspeeds global config with `null`s now supported [#3621](https://github.com/valhalla/valhalla/pull/3621)
   * FIXED: valhalla_run_matrix was failing (could not find proper max_matrix_distance) [#3635](https://github.com/valhalla/valhalla/pull/3635)
   * FIXED: Removed duplicate degrees/radians constants [#3642](https://github.com/valhalla/valhalla/pull/3642)
   * FIXED: Forgot to adapt driving side and country access rules in [#3619](https://github.com/valhalla/valhalla/pull/3619) [#3652](https://github.com/valhalla/valhalla/pull/3652)
   * FIXED: DateTime::is_conditional_active(...) incorrect end week handling [#3655](https://github.com/valhalla/valhalla/pull/3655)
   * FIXED: TimeDistanceBSSMatrix: incorrect initialization for destinations[#3659](https://github.com/valhalla/valhalla/pull/3659)
   * FIXED: Some interpolated points had invalid edge_index in trace_attributes response [#3646](https://github.com/valhalla/valhalla/pull/3670)
   * FIXED: Use a small node snap distance in map-matching. FIxes issue with incorrect turn followed by Uturn. [#3677](https://github.com/valhalla/valhalla/pull/3677)
   * FIXED: Conan error when building Docker image. [#3689](https://github.com/valhalla/valhalla/pull/3689)
   * FIXED: Allow country overrides for sidewalk [#3711](https://github.com/valhalla/valhalla/pull/3711)
   * FIXED: CostMatrix incorrect tile usage with oppedge. [#3719](https://github.com/valhalla/valhalla/pull/3719)
   * FIXED: Fix elevation serializing [#3735](https://github.com/valhalla/valhalla/pull/3735)
   * FIXED: Fix returning a potentially uninitialized value in PointXY::ClosestPoint [#3737](https://github.com/valhalla/valhalla/pull/3737)
   * FIXED: Wales and Scotland name change. [#3746](https://github.com/valhalla/valhalla/pull/3746)
   * FIXED: Pedestrian crossings are allowed for bikes [#3751](https://github.com/valhalla/valhalla/pull/3751)
   * FIXED: Fix for Mac OSx.  Small update for the workdir for the admin_sidewalk_override test.  [#3757](https://github.com/valhalla/valhalla/pull/3757)
   * FIXED: Add missing service road case from GetTripLegUse method. [#3763](https://github.com/valhalla/valhalla/pull/3763)
   * FIXED: Fix TimeDistanceMatrix results sequence [#3738](https://github.com/valhalla/valhalla/pull/3738)
   * FIXED: Fix status endpoint not reporting that the service is shutting down [#3785](https://github.com/valhalla/valhalla/pull/3785)
   * FIXED: Fix TimdDistanceMatrix SetSources and SetTargets [#3792](https://github.com/valhalla/valhalla/pull/3792)
   * FIXED: Added highway and surface factor in truckcost [#3590](https://github.com/valhalla/valhalla/pull/3590)
   * FIXED: Potential integer underflow in file suffix generation [#3783](https://github.com/valhalla/valhalla/pull/3783)
   * FIXED: Building Valhalla as a submodule [#3781](https://github.com/valhalla/valhalla/issues/3781)
   * FIXED: Fixed invalid time detection in GetSpeed [#3800](https://github.com/valhalla/valhalla/pull/3800)
   * FIXED: Osmway struct update: added up to 33 and not 32 [#3808](https://github.com/valhalla/valhalla/pull/3808)

* **Enhancement**
   * CHANGED: Pronunciation for names and destinations [#3132](https://github.com/valhalla/valhalla/pull/3132)
   * CHANGED: Requested code clean up for phonemes PR [#3356](https://github.com/valhalla/valhalla/pull/3356)
   * CHANGED: Refactor Pronunciation class to struct [#3359](https://github.com/valhalla/valhalla/pull/3359)
   * ADDED: Added support for probabale restrictions [#3361](https://github.com/valhalla/valhalla/pull/3361)
   * CHANGED: Refactored the verbal text formatter to handle logic for street name and sign [#3369](https://github.com/valhalla/valhalla/pull/3369)
   * CHANGED: return "version" and "tileset_age" on parameterless /status call [#3367](https://github.com/valhalla/valhalla/pull/3367)
   * CHANGED: de-singleton tile_extract by introducing an optional index.bin file created by valhalla_build_extract [#3281](https://github.com/valhalla/valhalla/pull/3281)
   * CHANGED: implement valhalla_build_elevation in python and add more --from-geojson & --from-graph options [#3318](https://github.com/valhalla/valhalla/pull/3318)
   * ADDED: Add boolean parameter to clear memory for edge labels from thor. [#2789](https://github.com/valhalla/valhalla/pull/2789)
   * CHANGED: Do not create statsd client in workers if it is not configured [#3394](https://github.com/valhalla/valhalla/pull/3394)
   * ADDED: Import of Bike Share Stations information in BSS Connection edges [#3411](https://github.com/valhalla/valhalla/pull/3411)
   * ADDED: Add heading to PathEdge to be able to return it on /locate [#3399](https://github.com/valhalla/valhalla/pull/3399)
   * ADDED: Add `prioritize_bidirectional` option for fast work and correct ETA calculation for `depart_at` date_time type. Smoothly stop using live-traffic [#3398](https://github.com/valhalla/valhalla/pull/3398)
   * CHANGED: Minor fix for headers  [#3436](https://github.com/valhalla/valhalla/pull/3436)
   * CHANGED: Use std::multimap for polygons returned for admin and timezone queries. Improves performance when building tiles. [#3427](https://github.com/valhalla/valhalla/pull/3427)
   * CHANGED: Refactored GraphBuilder::CreateSignInfoList [#3438](https://github.com/valhalla/valhalla/pull/3438)
   * ADDED: Add support for LZ4 compressed elevation tiles [#3401](https://github.com/valhalla/valhalla/pull/3401)
   * CHANGED: Rearranged some of the protobufs to remove redundancy [#3452](https://github.com/valhalla/valhalla/pull/3452)
   * CHANGED: overhaul python bindings [#3380](https://github.com/valhalla/valhalla/pull/3380)
   * CHANGED: Removed all protobuf defaults either by doing them in code or by relying on 0 initialization. Also deprecated best_paths and do_not_track [#3454](https://github.com/valhalla/valhalla/pull/3454)
   * ADDED: isochrone action for /expansion endpoint to track dijkstra expansion [#3215](https://github.com/valhalla/valhalla/pull/3215)
   * CHANGED: remove boost from dependencies and add conan as prep for #3346 [#3459](https://github.com/valhalla/valhalla/pull/3459)
   * CHANGED: Remove boost.program_options in favor of cxxopts header-only lib and use conan to install header-only boost. [#3346](https://github.com/valhalla/valhalla/pull/3346)
   * CHANGED: Moved all protos to proto3 for internal request/response handling [#3457](https://github.com/valhalla/valhalla/pull/3457)
   * CHANGED: Allow up to 32 outgoing link edges on a node when reclassifying links [#3483](https://github.com/valhalla/valhalla/pull/3483)
   * CHANGED: Reuse sample::get implementation [#3471](https://github.com/valhalla/valhalla/pull/3471)
   * ADDED: Beta support for interacting with the http/bindings/library via serialized and pbf objects respectively [#3464](https://github.com/valhalla/valhalla/pull/3464)
   * CHANGED: Update xcode to 12.4.0 [#3492](https://github.com/valhalla/valhalla/pull/3492)
   * ADDED: Add JSON generator to conan [#3493](https://github.com/valhalla/valhalla/pull/3493)
   * CHANGED: top_speed option: ignore live speed for speed based penalties [#3460](https://github.com/valhalla/valhalla/pull/3460)
   * ADDED: Add `include_construction` option into the config to include/exclude roads under construction from the graph [#3455](https://github.com/valhalla/valhalla/pull/3455)
   * CHANGED: Refactor options protobuf for Location and Costing objects [#3506](https://github.com/valhalla/valhalla/pull/3506)
   * CHANGED: valhalla.h and config.h don't need cmake configuration [#3502](https://github.com/valhalla/valhalla/pull/3502)
   * ADDED: New options to control what fields of the pbf are returned when pbf format responses are requested [#3207](https://github.com/valhalla/valhalla/pull/3507)
   * CHANGED: Rename tripcommon to common [#3516](https://github.com/valhalla/valhalla/pull/3516)
   * ADDED: Indoor routing - data model, data processing. [#3509](https://github.com/valhalla/valhalla/pull/3509)
   * ADDED: On-demand elevation tile fetching [#3391](https://github.com/valhalla/valhalla/pull/3391)
   * CHANGED: Remove many oneof uses from the protobuf api where the semantics of optional vs required isnt necessary [#3527](https://github.com/valhalla/valhalla/pull/3527)
   * ADDED: Indoor routing maneuvers [#3519](https://github.com/valhalla/valhalla/pull/3519)
   * ADDED: Expose reverse isochrone parameter for reverse expansion [#3528](https://github.com/valhalla/valhalla/pull/3528)
   * CHANGED: Add matrix classes to thor worker so they persist between requests. [#3560](https://github.com/valhalla/valhalla/pull/3560)
   * CHANGED: Remove `max_matrix_locations` and introduce `max_matrix_location_pairs` to configure the allowed number of total routes for the matrix action for more flexible asymmetric matrices [#3569](https://github.com/valhalla/valhalla/pull/3569)
   * CHANGED: modernized spatialite syntax [#3580](https://github.com/valhalla/valhalla/pull/3580)
   * ADDED: Options to generate partial results for time distance matrix when there is one source (one to many) or one target (many to one). [#3181](https://github.com/valhalla/valhalla/pull/3181)
   * ADDED: Enhance valhalla_build_elevation with LZ4 recompression support [#3607](https://github.com/valhalla/valhalla/pull/3607)
   * CHANGED: removed UK admin and upgraded its constituents to countries [#3619](https://github.com/valhalla/valhalla/pull/3619)
   * CHANGED: expansion service: only track requested max time/distance [#3532](https://github.com/valhalla/valhalla/pull/3509)
   * ADDED: Shorten down the request delay, when some sources/targets searches are early aborted [#3611](https://github.com/valhalla/valhalla/pull/3611)
   * ADDED: add `pre-commit` hook for running the `format.sh` script [#3637](https://github.com/valhalla/valhalla/pull/3637)
   * CHANGED: upgrade pybind11 to v2.9.2 to remove cmake warning [#3658](https://github.com/valhalla/valhalla/pull/3658)
   * ADDED: tests for just_gtfs reading and writing feeds [#3665](https://github.com/valhalla/valhalla/pull/3665)
   * CHANGED: Precise definition of types of edges on which BSS could be projected [#3658](https://github.com/valhalla/valhalla/pull/3663)
   * CHANGED: Remove duplicate implementation of `adjust_scores` [#3673](https://github.com/valhalla/valhalla/pull/3673)
   * ADDED: convert GTFS data into protobuf tiles [#3629](https://github.com/valhalla/valhalla/issues/3629)
   * CHANGED: Use `starts_with()` instead of `substr(0, N)` getting and comparing to prefix [#3702](https://github.com/valhalla/valhalla/pull/3702)
   * ADDED: Ferry support for HGV [#3710](https://github.com/valhalla/valhalla/issues/3710)
   * ADDED: Linting & formatting checks for Python code [#3713](https://github.com/valhalla/valhalla/pull/3713)
   * CHANGED: rename Turkey admin to Türkiye [#3720](https://github.com/valhalla/valhalla/pull/3713)
   * CHANGED: bumped vcpkg version to "2022.08.15" [#3754](https://github.com/valhalla/valhalla/pull/3754)
   * CHANGED: chore: Updates to clang-format 11.0.0 [#3533](https://github.com/valhalla/valhalla/pull/3533)
   * CHANGED: Ported trace_attributes serialization to RapidJSON. [#3333](https://github.com/valhalla/valhalla/pull/3333)
   * ADDED: Add helpers for DirectedEdgeExt and save them to file in GraphTileBuilder [#3562](https://github.com/valhalla/valhalla/pull/3562)
   * ADDED: Fixed Speed costing option [#3576](https://github.com/valhalla/valhalla/pull/3576)
   * ADDED: axle_count costing option for hgv [#3648](https://github.com/valhalla/valhalla/pull/3648)
   * ADDED: Matrix action for gurka [#3793](https://github.com/valhalla/valhalla/pull/3793)
   * ADDED: Add warnings array to response. [#3588](https://github.com/valhalla/valhalla/pull/3588)
   * CHANGED: Templatized TimeDistanceMatrix for forward/reverse search [#3773](https://github.com/valhalla/valhalla/pull/3773)
   * CHANGED: Templatized TimeDistanceBSSMatrix for forward/reverse search [#3778](https://github.com/valhalla/valhalla/pull/3778)
   * CHANGED: error code 154 shows distance limit in error message [#3779](https://github.com/valhalla/valhalla/pull/3779)

## Release Date: 2021-10-07 Valhalla 3.1.4
* **Removed**
* **Bug Fix**
   * FIXED: Revert default speed boost for turn channels [#3232](https://github.com/valhalla/valhalla/pull/3232)
   * FIXED: Use the right tile to get country for incident [#3235](https://github.com/valhalla/valhalla/pull/3235)
   * FIXED: Fix factors passed to `RelaxHierarchyLimits` [#3253](https://github.com/valhalla/valhalla/pull/3253)
   * FIXED: Fix TransitionCostReverse usage [#3260](https://github.com/valhalla/valhalla/pull/3260)
   * FIXED: Fix Tagged Value Support in EdgeInfo [#3262](https://github.com/valhalla/valhalla/issues/3262)
   * FIXED: TransitionCostReverse fix: revert internal_turn change [#3271](https://github.com/valhalla/valhalla/issues/3271)
   * FIXED: Optimize tiles usage in reach-based pruning [#3294](https://github.com/valhalla/valhalla/pull/3294)
   * FIXED: Slip lane detection: track visited nodes to avoid infinite loops [#3297](https://github.com/valhalla/valhalla/pull/3297)
   * FIXED: Fix distance value in a 0-length road [#3185](https://github.com/valhalla/valhalla/pull/3185)
   * FIXED: Trivial routes were broken when origin was node snapped and destnation was not and vice-versa for reverse astar [#3299](https://github.com/valhalla/valhalla/pull/3299)
   * FIXED: Tweaked TestAvoids map to get TestAvoidShortcutsTruck working [#3301](https://github.com/valhalla/valhalla/pull/3301)
   * FIXED: Overflow in sequence sort [#3303](https://github.com/valhalla/valhalla/pull/3303)
   * FIXED: Setting statsd tags in config via valhalla_build_config [#3225](https://github.com/valhalla/valhalla/pull/3225)
   * FIXED: Cache for gzipped elevation tiles [#3120](https://github.com/valhalla/valhalla/pull/3120)
   * FIXED: Current time conversion regression introduced in unidirectional algorithm refractor [#3278](https://github.com/valhalla/valhalla/issues/3278)
   * FIXED: Make combine_route_stats.py properly quote CSV output (best practice improvement) [#3328](https://github.com/valhalla/valhalla/pull/3328)
   * FIXED: Merge edge segment records in map matching properly so that resulting edge indices in trace_attributes are valid [#3280](https://github.com/valhalla/valhalla/pull/3280)
   * FIXED: Shape walking map matcher now sets correct edge candidates used in the match for origin and destination location [#3329](https://github.com/valhalla/valhalla/pull/3329)
   * FIXED: Better hash function of GraphId [#3332](https://github.com/valhalla/valhalla/pull/3332)

* **Enhancement**
   * CHANGED: Favor turn channels more [#3222](https://github.com/valhalla/valhalla/pull/3222)
   * CHANGED: Rename `valhalla::midgard::logging::LogLevel` enumerators to avoid clash with common macros [#3237](https://github.com/valhalla/valhalla/pull/3237)
   * CHANGED: Move pre-defined algorithm-based factors inside `RelaxHierarchyLimits` [#3253](https://github.com/valhalla/valhalla/pull/3253)
   * ADDED: Reject alternatives with too long detours [#3238](https://github.com/valhalla/valhalla/pull/3238)
   * ADDED: Added info to /status endpoint [#3008](https://github.com/valhalla/valhalla/pull/3008)
   * ADDED: Added stop and give_way/yield signs to the data and traffic signal fixes [#3251](https://github.com/valhalla/valhalla/pull/3251)
   * ADDED: use_hills for pedestrian costing, which also affects the walking speed [#3234](https://github.com/valhalla/valhalla/pull/3234)
   * CHANGED: Fixed cost threshold fot bidirectional astar. Implemented reach-based pruning for suboptimal branches [#3257](https://github.com/valhalla/valhalla/pull/3257)
   * ADDED: Added `exclude_unpaved` request parameter [#3240](https://github.com/valhalla/valhalla/pull/3240)
   * ADDED: Added support for routing onto HOV/HOT lanes via request parameters `include_hot`, `include_hov2`, and `include_hov3` [#3273](https://github.com/valhalla/valhalla/pull/3273)
   * ADDED: Add Z-level field to `EdgeInfo`. [#3261](https://github.com/valhalla/valhalla/pull/3261)
   * CHANGED: Calculate stretch threshold for alternatives based on the optimal route cost [#3276](https://github.com/valhalla/valhalla/pull/3276)
   * ADDED: Add `preferred_z_level` as a parameter of loki requests. [#3270](https://github.com/valhalla/valhalla/pull/3270)
   * ADDED: Add `preferred_layer` as a parameter of loki requests. [#3270](https://github.com/valhalla/valhalla/pull/3270)
   * ADDED: Exposing service area names in passive maneuvers. [#3277](https://github.com/valhalla/valhalla/pull/3277)
   * ADDED: Added traffic signal and stop sign check for stop impact. These traffic signals and stop sign are located on edges. [#3279](https://github.com/valhalla/valhalla/pull/3279)
   * CHANGED: Improved sharing criterion to obtain more reasonable alternatives; extended alternatives search [#3302](https://github.com/valhalla/valhalla/pull/3302)
   * ADDED: pull ubuntu:20.04 base image before building [#3233](https://github.com/valhalla/valhalla/pull/3223)
   * CHANGED: Improve Loki nearest-neighbour performance for large radius searches in open space [#3233](https://github.com/valhalla/valhalla/pull/3324)
   * ADDED: testing infrastructure for scripts and valhalla_build_config tests [#3308](https://github.com/valhalla/valhalla/pull/3308)
   * ADDED: Shape points and information about where intermediate locations are placed along the legs of a route [#3274](https://github.com/valhalla/valhalla/pull/3274)
   * CHANGED: Improved existing hov lane transition test case to make more realistic [#3330](https://github.com/valhalla/valhalla/pull/3330)
   * CHANGED: Update python usage in all scripts to python3 [#3337](https://github.com/valhalla/valhalla/pull/3337)
   * ADDED: Added `exclude_cash_only_tolls` request parameter [#3341](https://github.com/valhalla/valhalla/pull/3341)
   * CHANGED: Update api-reference for street_names [#3342](https://github.com/valhalla/valhalla/pull/3342)
   * ADDED: Disable msse2 flags when building on Apple Silicon chip [#3327](https://github.com/valhalla/valhalla/pull/3327)

## Release Date: 2021-07-20 Valhalla 3.1.3
* **Removed**
   * REMOVED: Unused overloads of `to_response` function [#3167](https://github.com/valhalla/valhalla/pull/3167)

* **Bug Fix**
   * FIXED: Fix heading on small edge [#3114](https://github.com/valhalla/valhalla/pull/3114)
   * FIXED: Added support for `access=psv`, which disables routing on these nodes and edges unless the mode is taxi or bus [#3107](https://github.com/valhalla/valhalla/pull/3107)
   * FIXED: Disables logging in CI to catch issues [#3121](https://github.com/valhalla/valhalla/pull/3121)
   * FIXED: Fixed U-turns through service roads [#3082](https://github.com/valhalla/valhalla/pull/3082)
   * FIXED: Added forgotten penalties for kLivingStreet and kTrack for pedestrian costing model [#3116](https://github.com/valhalla/valhalla/pull/3116)
   * FIXED: Updated the reverse turn bounds [#3122](https://github.com/valhalla/valhalla/pull/3122)
   * FIXED: Missing fork maneuver [#3134](https://github.com/valhalla/valhalla/pull/3134)
   * FIXED: Update turn channel logic to call out specific turn at the end of the turn channel if needed [#3140](https://github.com/valhalla/valhalla/pull/3140)
   * FIXED: Fixed cost thresholds for TimeDistanceMatrix. [#3131](https://github.com/valhalla/valhalla/pull/3131)
   * FIXED: Use distance threshold in hierarchy limits for bidirectional astar to expand more important lower level roads [#3156](https://github.com/valhalla/valhalla/pull/3156)
   * FIXED: Fixed incorrect dead-end roundabout labels. [#3129](https://github.com/valhalla/valhalla/pull/3129)
   * FIXED: googletest wasn't really updated in #3166 [#3187](https://github.com/valhalla/valhalla/pull/3187)
   * FIXED: Minor fix of benchmark code [#3190](https://github.com/valhalla/valhalla/pull/3190)
   * FIXED: avoid_polygons intersected edges as polygons instead of linestrings [#3194]((https://github.com/valhalla/valhalla/pull/3194)
   * FIXED: when binning horizontal edge shapes using single precision floats (converted from not double precision floats) allowed for the possiblity of marking many many tiles no where near the shape [#3204](https://github.com/valhalla/valhalla/pull/3204)
   * FIXED: Fix improper iterator usage in ManeuversBuilder [#3205](https://github.com/valhalla/valhalla/pull/3205)
   * FIXED: Modified approach for retrieving signs from a directed edge #3166 [#3208](https://github.com/valhalla/valhalla/pull/3208)
   * FIXED: Improve turn channel classification: detect slip lanes [#3196](https://github.com/valhalla/valhalla/pull/3196)
   * FIXED: Compatibility with older boost::optional versions [#3219](https://github.com/valhalla/valhalla/pull/3219)
   * FIXED: Older boost.geometry versions don't have correct() for geographic rings [#3218](https://github.com/valhalla/valhalla/pull/3218)
   * FIXED: Use default road speed for bicycle costing so traffic does not reduce penalty on high speed roads. [#3143](https://github.com/valhalla/valhalla/pull/3143)

* **Enhancement**
   * CHANGED: Refactor base costing options parsing to handle more common stuff in a one place [#3125](https://github.com/valhalla/valhalla/pull/3125)
   * CHANGED: Unified Sign/SignElement into sign.proto [#3146](https://github.com/valhalla/valhalla/pull/3146)
   * ADDED: New verbal succinct transition instruction to maneuver & narrativebuilder. Currently this instruction will be used in place of a very long street name to avoid repetition of long names [#2844](https://github.com/valhalla/valhalla/pull/2844)
   * ADDED: Added oneway support for pedestrian access and foot restrictions [#3123](https://github.com/valhalla/valhalla/pull/3123)
   * ADDED: Exposing rest-area names in passive maneuvers [#3172](https://github.com/valhalla/valhalla/pull/3172)
   * CHORE: Updates robin-hood-hashing third-party library
   * ADDED: Support `barrier=yes|swing_gate|jersey_barrier` tags [#3154](https://github.com/valhalla/valhalla/pull/3154)
   * ADDED: Maintain `access=permit|residents` tags as private [#3149](https://github.com/valhalla/valhalla/pull/3149)
   * CHANGED: Replace `avoid_*` API parameters with more accurate `exclude_*` [#3093](https://github.com/valhalla/valhalla/pull/3093)
   * ADDED: Penalize private gates [#3144](https://github.com/valhalla/valhalla/pull/3144)
   * CHANGED: Renamed protobuf Sign/SignElement to TripSign/TripSignElement [#3168](https://github.com/valhalla/valhalla/pull/3168)
   * CHORE: Updates googletest to release-1.11.0 [#3166](https://github.com/valhalla/valhalla/pull/3166)
   * CHORE: Enables -Wall on sif sources [#3178](https://github.com/valhalla/valhalla/pull/3178)
   * ADDED: Allow going through accessible `barrier=bollard` and penalize routing through it, when the access is private [#3175](https://github.com/valhalla/valhalla/pull/3175)
   * ADDED: Add country code to incident metadata [#3169](https://github.com/valhalla/valhalla/pull/3169)
   * CHANGED: Use distance instead of time to check limited sharing criteria [#3183](https://github.com/valhalla/valhalla/pull/3183)
   * ADDED: Introduced a new via_waypoints array on the leg in the osrm route serializer that describes where a particular waypoint from the root-level array matches to the route. [#3189](https://github.com/valhalla/valhalla/pull/3189)
   * ADDED: Added vehicle width and height as an option for auto (and derived: taxi, bus, hov) profile (https://github.com/valhalla/valhalla/pull/3179)
   * ADDED: Support for statsd integration for basic error and requests metrics [#3191](https://github.com/valhalla/valhalla/pull/3191)
   * CHANGED: Get rid of typeid in statistics-related code. [#3227](https://github.com/valhalla/valhalla/pull/3227)

## Release Date: 2021-05-26 Valhalla 3.1.2
* **Removed**
* **Bug Fix**
   * FIXED: Change unnamed road intersections from being treated as penil point u-turns [#3084](https://github.com/valhalla/valhalla/pull/3084)
   * FIXED: Fix TimeDepReverse termination and path cost calculation (for arrive_by routing) [#2987](https://github.com/valhalla/valhalla/pull/2987)
   * FIXED: Isochrone (::Generalize()) fix to avoid generating self-intersecting polygons [#3026](https://github.com/valhalla/valhalla/pull/3026)
   * FIXED: Handle day_on/day_off/hour_on/hour_off restrictions [#3029](https://github.com/valhalla/valhalla/pull/3029)
   * FIXED: Apply conditional restrictions with dow only to the edges when routing [#3039](https://github.com/valhalla/valhalla/pull/3039)
   * FIXED: Missing locking in incident handler needed to hang out to scop lock rather than let the temporary disolve [#3046](https://github.com/valhalla/valhalla/pull/3046)
   * FIXED: Continuous lane guidance fix [#3054](https://github.com/valhalla/valhalla/pull/3054)
   * FIXED: Fix reclassification for "shorter" ferries and rail ferries (for Chunnel routing issues) [#3038](https://github.com/valhalla/valhalla/pull/3038)
   * FIXED: Incorrect routing through motor_vehicle:conditional=destination. [#3041](https://github.com/valhalla/valhalla/pull/3041)
   * FIXED: Allow destination-only routing on the first-pass for non bidirectional Astar algorithms. [#3085](https://github.com/valhalla/valhalla/pull/3085)
   * FIXED: Highway/ramp lane bifurcation [#3088](https://github.com/valhalla/valhalla/pull/3088)
   * FIXED: out of bound access of tile hierarchy in base_ll function in graphheader [#3089](https://github.com/valhalla/valhalla/pull/3089)
   * FIXED: include shortcuts in avoid edge set for avoid_polygons [#3090](https://github.com/valhalla/valhalla/pull/3090)

* **Enhancement**
   * CHANGED: Refactor timedep forward/reverse to reduce code repetition [#2987](https://github.com/valhalla/valhalla/pull/2987)
   * CHANGED: Sync translation files with Transifex command line tool [#3030](https://github.com/valhalla/valhalla/pull/3030)
   * CHANGED: Use osm tags in links reclassification algorithm in order to reduce false positive downgrades [#3042](https://github.com/valhalla/valhalla/pull/3042)
   * CHANGED: Use CircleCI XL instances for linux based builds [#3043](https://github.com/valhalla/valhalla/pull/3043)
   * ADDED: ci: Enable undefined sanitizer [#2999](https://github.com/valhalla/valhalla/pull/2999)
   * ADDED: Optionally pass preconstructed graphreader to connectivity map [#3046](https://github.com/valhalla/valhalla/pull/3046)
   * CHANGED: ci: Skip Win CI runs for irrelevant files [#3014](https://github.com/valhalla/valhalla/pull/3014)
   * ADDED: Allow configuration-driven default speed assignment based on edge properties [#3055](https://github.com/valhalla/valhalla/pull/3055)
   * CHANGED: Use std::shared_ptr in case if ENABLE_THREAD_SAFE_TILE_REF_COUNT is ON. [#3067](https://github.com/valhalla/valhalla/pull/3067)
   * CHANGED: Reduce stop impact when driving in parking lots [#3051](https://github.com/valhalla/valhalla/pull/3051)
   * ADDED: Added another through route test [#3074](https://github.com/valhalla/valhalla/pull/3074)
   * ADDED: Adds incident-length to metadata proto [#3083](https://github.com/valhalla/valhalla/pull/3083)
   * ADDED: Do not penalize gates that have allowed access [#3078](https://github.com/valhalla/valhalla/pull/3078)
   * ADDED: Added missing k/v pairs to taginfo.json.  Updated PR template. [#3101](https://github.com/valhalla/valhalla/pull/3101)
   * CHANGED: Serialize isochrone 'contour' properties as floating point so they match user supplied value [#3078](https://github.com/valhalla/valhalla/pull/3095)
   * NIT: Enables compiler warnings as errors in midgard module [#3104](https://github.com/valhalla/valhalla/pull/3104)
   * CHANGED: Check all tiles for nullptr that reads from graphreader to avoid fails in case tiles might be missing. [#3065](https://github.com/valhalla/valhalla/pull/3065)

## Release Date: 2021-04-21 Valhalla 3.1.1
* **Removed**
   * REMOVED: The tossing of private roads in [#1960](https://github.com/valhalla/valhalla/pull/1960) was too aggressive and resulted in a lot of no routes.  Reverted this logic.  [#2934](https://github.com/valhalla/valhalla/pull/2934)
   * REMOVED: stray references to node bindings [#3012](https://github.com/valhalla/valhalla/pull/3012)

* **Bug Fix**
   * FIXED: Fix compression_utils.cc::inflate(...) throw - make it catchable [#2839](https://github.com/valhalla/valhalla/pull/2839)
   * FIXED: Fix compiler errors if HAVE_HTTP not enabled [#2807](https://github.com/valhalla/valhalla/pull/2807)
   * FIXED: Fix alternate route serialization [#2811](https://github.com/valhalla/valhalla/pull/2811)
   * FIXED: Store restrictions in the right tile [#2781](https://github.com/valhalla/valhalla/pull/2781)
   * FIXED: Failing to write tiles because of racing directory creation [#2810](https://github.com/valhalla/valhalla/pull/2810)
   * FIXED: Regression in stopping expansion on transitions down in time-dependent routes [#2815](https://github.com/valhalla/valhalla/pull/2815)
   * FIXED: Fix crash in loki when trace_route is called with 2 locations.[#2817](https://github.com/valhalla/valhalla/pull/2817)
   * FIXED: Mark the restriction start and end as via ways to fix IsBridgingEdge function in Bidirectional Astar [#2796](https://github.com/valhalla/valhalla/pull/2796)
   * FIXED: Dont add predictive traffic to the tile if it's empty [#2826](https://github.com/valhalla/valhalla/pull/2826)
   * FIXED: Fix logic bidirectional astar to avoid double u-turns and extra detours [#2802](https://github.com/valhalla/valhalla/pull/2802)
   * FIXED: Re-enable transition cost for motorcycle profile [#2837](https://github.com/valhalla/valhalla/pull/2837)
   * FIXED: Increase limits for timedep_* algorithms. Split track_factor into edge factor and transition penalty [#2845](https://github.com/valhalla/valhalla/pull/2845)
   * FIXED: Loki was looking up the wrong costing enum for avoids [#2856](https://github.com/valhalla/valhalla/pull/2856)
   * FIXED: Fix way_ids -> graph_ids conversion for complex restrictions: handle cases when a way is split into multiple edges [#2848](https://github.com/valhalla/valhalla/pull/2848)
   * FIXED: Honor access mode while matching OSMRestriction with the graph [#2849](https://github.com/valhalla/valhalla/pull/2849)
   * FIXED: Ensure route summaries are unique among all returned route/legs [#2874](https://github.com/valhalla/valhalla/pull/2874)
   * FIXED: Fix compilation errors when boost < 1.68 and libprotobuf < 3.6  [#2878](https://github.com/valhalla/valhalla/pull/2878)
   * FIXED: Allow u-turns at no-access barriers when forced by heading [#2875](https://github.com/valhalla/valhalla/pull/2875)
   * FIXED: Fixed "No route found" error in case of multipoint request with locations near low reachability edges [#2914](https://github.com/valhalla/valhalla/pull/2914)
   * FIXED: Python bindings installation [#2751](https://github.com/valhalla/valhalla/issues/2751)
   * FIXED: Skip bindings if there's no Python development version [#2893](https://github.com/valhalla/valhalla/pull/2893)
   * FIXED: Use CMakes built-in Python variables to configure installation [#2931](https://github.com/valhalla/valhalla/pull/2931)
   * FIXED: Sometimes emitting zero-length route geometry when traffic splits edge twice [#2943](https://github.com/valhalla/valhalla/pull/2943)
   * FIXED: Fix map-match segfault when gps-points project very near a node [#2946](https://github.com/valhalla/valhalla/pull/2946)
   * FIXED: Use kServiceRoad edges while searching for ferry connection [#2933](https://github.com/valhalla/valhalla/pull/2933)
   * FIXED: Enhanced logic for IsTurnChannelManeuverCombinable [#2952](https://github.com/valhalla/valhalla/pull/2952)
   * FIXED: Restore compatibility with gcc 6.3.0, libprotobuf 3.0.0, boost v1.62.0 [#2953](https://github.com/valhalla/valhalla/pull/2953)
   * FIXED: Dont abort bidirectional a-star search if only one direction is exhausted [#2936](https://github.com/valhalla/valhalla/pull/2936)
   * FIXED: Fixed missing comma in the scripts/valhalla_build_config [#2963](https://github.com/valhalla/valhalla/pull/2963)
   * FIXED: Reverse and Multimodal Isochrones were returning forward results [#2967](https://github.com/valhalla/valhalla/pull/2967)
   * FIXED: Map-match fix for first gps-point being exactly equal to street shape-point [#2977](https://github.com/valhalla/valhalla/pull/2977)
   * FIXED: Add missing GEOS:GEOS dep to mjolnir target [#2901](https://github.com/valhalla/valhalla/pull/2901)
   * FIXED: Allow expansion into a region when not_thru_pruning is false on 2nd pass [#2978](https://github.com/valhalla/valhalla/pull/2978)
   * FIXED: Fix polygon area calculation: use Shoelace formula [#2927](https://github.com/valhalla/valhalla/pull/2927)
   * FIXED: Isochrone: orient segments/rings acoording to the right-hand rule [#2932](https://github.com/valhalla/valhalla/pull/2932)
   * FIXED: Parsenodes fix: check if index is out-of-bound first [#2984](https://github.com/valhalla/valhalla/pull/2984)
   * FIXED: Fix for unique-summary logic [#2996](https://github.com/valhalla/valhalla/pull/2996)
   * FIXED: Isochrone: handle origin edges properly [#2990](https://github.com/valhalla/valhalla/pull/2990)
   * FIXED: Annotations fail with returning NaN speed when the same point is duplicated in route geometry [#2992](https://github.com/valhalla/valhalla/pull/2992)
   * FIXED: Fix run_with_server.py to work on macOS [#3003](https://github.com/valhalla/valhalla/pull/3003)
   * FIXED: Removed unexpected maneuvers at sharp bends [#2968](https://github.com/valhalla/valhalla/pull/2968)
   * FIXED: Remove large number formatting for non-US countries [#3015](https://github.com/valhalla/valhalla/pull/3015)
   * FIXED: Odin undefined behaviour: handle case when xedgeuse is not initialized [#3020](https://github.com/valhalla/valhalla/pull/3020)

* **Enhancement**
   * Pedestrian crossing should be a separate TripLeg_Use [#2950](https://github.com/valhalla/valhalla/pull/2950)
   * CHANGED: Azure uses ninja as generator [#2779](https://github.com/valhalla/valhalla/pull/2779)
   * ADDED: Support for date_time type invariant for map matching [#2712](https://github.com/valhalla/valhalla/pull/2712)
   * ADDED: Add Bulgarian locale [#2825](https://github.com/valhalla/valhalla/pull/2825)
   * FIXED: No need for write permissions on tarball indices [#2822](https://github.com/valhalla/valhalla/pull/2822)
   * ADDED: nit: Links debug build with lld [#2813](https://github.com/valhalla/valhalla/pull/2813)
   * ADDED: Add costing option `use_living_streets` to avoid or favor living streets in route. [#2788](https://github.com/valhalla/valhalla/pull/2788)
   * CHANGED: Do not allocate mapped_cache vector in skadi when no elevation source is provided. [#2841](https://github.com/valhalla/valhalla/pull/2841)
   * ADDED: avoid_polygons logic [#2750](https://github.com/valhalla/valhalla/pull/2750)
   * ADDED: Added support for destination for conditional access restrictions [#2857](https://github.com/valhalla/valhalla/pull/2857)
   * CHANGED: Large sequences are now merge sorted which can be dramatically faster with certain hardware configurations. This is especially useful in speeding up the earlier stages (parsing, graph construction) of tile building [#2850](https://github.com/valhalla/valhalla/pull/2850)
   * CHANGED: When creating the intial graph edges by setting at which nodes they start and end, first mark the indices of those nodes in another sequence and then sort them by edgeid so that we can do the setting of start and end node sequentially in the edges file. This is much more efficient on certain hardware configurations [#2851](https://github.com/valhalla/valhalla/pull/2851)
   * CHANGED: Use relative cost threshold to extend search in bidirectional astar in order to find more alternates [#2868](https://github.com/valhalla/valhalla/pull/2868)
   * CHANGED: Throw an exception if directory does not exist when building traffic extract [#2871](https://github.com/valhalla/valhalla/pull/2871)
   * CHANGED: Support for ignoring multiple consecutive closures at start/end locations [#2846](https://github.com/valhalla/valhalla/pull/2846)
   * ADDED: Added sac_scale to trace_attributes output and locate edge output [#2818](https://github.com/valhalla/valhalla/pull/2818)
   * ADDED: Ukrainian language translations [#2882](https://github.com/valhalla/valhalla/pull/2882)
   * ADDED: Add support for closure annotations [#2816](https://github.com/valhalla/valhalla/pull/2816)
   * ADDED: Add costing option `service_factor`. Implement possibility to avoid or favor generic service roads in route for all costing options. [#2870](https://github.com/valhalla/valhalla/pull/2870)
   * CHANGED: Reduce stop impact cost when flow data is present [#2891](https://github.com/valhalla/valhalla/pull/2891)
   * CHANGED: Update visual compare script [#2803](https://github.com/valhalla/valhalla/pull/2803)
   * CHANGED: Service roads are not penalized for `pedestrian` costing by default. [#2898](https://github.com/valhalla/valhalla/pull/2898)
   * ADDED: Add complex mandatory restrictions support [#2766](https://github.com/valhalla/valhalla/pull/2766)
   * ADDED: Status endpoint for future status info and health checking of running service [#2907](https://github.com/valhalla/valhalla/pull/2907)
   * ADDED: Add min_level argument to valhalla_ways_to_edges [#2918](https://github.com/valhalla/valhalla/pull/2918)
   * ADDED: Adding ability to store the roundabout_exit_turn_degree to the maneuver [#2941](https://github.com/valhalla/valhalla/pull/2941)
   * ADDED: Penalize pencil point uturns and uturns at short internal edges. Note: `motorcycle` and `motor_scooter` models do not penalize on short internal edges. No new uturn penalty logic has been added to the pedestrian and bicycle costing models. [#2944](https://github.com/valhalla/valhalla/pull/2944)
   * CHANGED: Allow config object to be passed-in to path algorithms [#2949](https://github.com/valhalla/valhalla/pull/2949)
   * CHANGED: Allow disabling Werror
   * ADDED: Add ability to build Valhalla modules as STATIC libraries. [#2957](https://github.com/valhalla/valhalla/pull/2957)
   * NIT: Enables compiler warnings in part of mjolnir module [#2922](https://github.com/valhalla/valhalla/pull/2922)
   * CHANGED: Refactor isochrone/reachability forward/reverse search to reduce code repetition [#2969](https://github.com/valhalla/valhalla/pull/2969)
   * ADDED: Set the roundabout exit shape index when we are collapsing the roundabout maneuvers. [#2975](https://github.com/valhalla/valhalla/pull/2975)
   * CHANGED: Penalized closed edges if using them at start/end locations [#2964](https://github.com/valhalla/valhalla/pull/2964)
   * ADDED: Add shoulder to trace_attributes output. [#2980](https://github.com/valhalla/valhalla/pull/2980)
   * CHANGED: Refactor bidirectional astar forward/reverse search to reduce code repetition [#2970](https://github.com/valhalla/valhalla/pull/2970)
   * CHANGED: Factor for service roads is 1.0 by default. [#2988](https://github.com/valhalla/valhalla/pull/2988)
   * ADDED: Support for conditionally skipping CI runs [#2986](https://github.com/valhalla/valhalla/pull/2986)
   * ADDED: Add instructions for building valhalla on `arm64` macbook [#2997](https://github.com/valhalla/valhalla/pull/2997)
   * NIT: Enables compiler warnings in part of mjolnir module [#2995](https://github.com/valhalla/valhalla/pull/2995)
   * CHANGED: nit(rename): Renames the encoded live speed properties [#2998](https://github.com/valhalla/valhalla/pull/2998)
   * ADDED: ci: Vendors the codecov script [#3002](https://github.com/valhalla/valhalla/pull/3002)
   * CHANGED: Allow None build type [#3005](https://github.com/valhalla/valhalla/pull/3005)
   * CHANGED: ci: Build Python bindings for Mac OS [#3013](https://github.com/valhalla/valhalla/pull/3013)

## Release Date: 2021-01-25 Valhalla 3.1.0
* **Removed**
   * REMOVED: Remove Node bindings. [#2502](https://github.com/valhalla/valhalla/pull/2502)
   * REMOVED: appveyor builds. [#2550](https://github.com/valhalla/valhalla/pull/2550)
   * REMOVED: Removed x86 CI builds. [#2792](https://github.com/valhalla/valhalla/pull/2792)

* **Bug Fix**
   * FIXED: Crazy ETAs.  If a way has forward speed with no backward speed and it is not oneway, then we must set the default speed.  The reverse logic applies as well.  If a way has no backward speed but has a forward speed and it is not a oneway, then set the default speed. [#2102](https://github.com/valhalla/valhalla/pull/2102)
   * FIXED: Map matching elapsed times spliced amongst different legs and discontinuities are now correct [#2104](https://github.com/valhalla/valhalla/pull/2104)
   * FIXED: Date time information is now propogated amongst different legs and discontinuities [#2107](https://github.com/valhalla/valhalla/pull/2107)
   * FIXED: Adds support for geos-3.8 c++ api [#2021](https://github.com/valhalla/valhalla/issues/2021)
   * FIXED: Updated the osrm serializer to not set junction name for osrm origin/start maneuver - this is not helpful since we are not transitioning through the intersection.  [#2121](https://github.com/valhalla/valhalla/pull/2121)
   * FIXED: Removes precomputing of edge-costs which lead to wrong results [#2120](https://github.com/valhalla/valhalla/pull/2120)
   * FIXED: Complex turn-restriction invalidates edge marked as kPermanent [#2103](https://github.com/valhalla/valhalla/issues/2103)
   * FIXED: Fixes bug with inverted time-restriction parsing [#2167](https://github.com/valhalla/valhalla/pull/2167)
   * FIXED: Fixed several bugs with numeric underflow in map-matching trip durations. These may
     occur when serializing match results where adjacent trace points appear out-of-sequence on the
     same edge [#2178](https://github.com/valhalla/valhalla/pull/2178)
     - `MapMatcher::FormPath` now catches route discontinuities on the same edge when the distance
       percentage along don't agree. The trip leg builder builds disconnected legs on a single edge
       to avoid duration underflow.
     - Correctly populate edge groups when matching results contain loops. When a loop occurs,
       the leg builder now starts at the correct edge where the loop ends, and correctly accounts
       for any contained edges.
     - Duration over-trimming at the terminating edge of a match.
   * FIXED: Increased internal precision of time tracking per edge and maneuver so that maneuver times sum to the same time represented in the leg summary [#2195](https://github.com/valhalla/valhalla/pull/2195)
   * FIXED: Tagged speeds were not properly marked. We were not using forward and backward speeds to flag if a speed is tagged or not.  Should not update turn channel speeds if we are not inferring them.  Added additional logic to handle PH in the conditional restrictions. Do not update stop impact for ramps if they are marked as internal. [#2198](https://github.com/valhalla/valhalla/pull/2198)
   * FIXED: Fixed the sharp turn phrase [#2226](https://github.com/valhalla/valhalla/pull/2226)
   * FIXED: Protect against duplicate points in the input or points that snap to the same location resulting in `nan` times for the legs of the map match (of a 0 distance route) [#2229](https://github.com/valhalla/valhalla/pull/2229)
   * FIXED: Improves restriction check on briding edge in Bidirectional Astar [#2228](https://github.com/valhalla/valhalla/pull/2242)
   * FIXED: Allow nodes at location 0,0 [#2245](https://github.com/valhalla/valhalla/pull/2245)
   * FIXED: Fix RapidJSON compiler warnings and naming conflict [#2249](https://github.com/valhalla/valhalla/pull/2249)
   * FIXED: Fixed bug in resample_spherical_polyline where duplicate successive lat,lng locations in the polyline resulting in `nan` for the distance computation which shortcuts further sampling [#2239](https://github.com/valhalla/valhalla/pull/2239)
   * FIXED: Update exit logic for non-motorways [#2252](https://github.com/valhalla/valhalla/pull/2252)
   * FIXED: Transition point map-matching. When match results are on a transition point, we search for the sibling nodes at that transition and snap it to the corresponding edges in the route. [#2258](https://github.com/valhalla/valhalla/pull/2258)
   * FIXED: Fixed verbal multi-cue logic [#2270](https://github.com/valhalla/valhalla/pull/2270)
   * FIXED: Fixed Uturn cases when a not_thru edge is connected to the origin edge. [#2272](https://github.com/valhalla/valhalla/pull/2272)
   * FIXED: Update intersection classes in osrm response to not label all ramps as motorway [#2279](https://github.com/valhalla/valhalla/pull/2279)
   * FIXED: Fixed bug in mapmatcher when interpolation point goes before the first valid match or after the last valid match. Such behavior usually leads to discontinuity in matching. [#2275](https://github.com/valhalla/valhalla/pull/2275)
   * FIXED: Fixed an issue for time_allowed logic.  Previously we returned false on the first time allowed restriction and did not check them all. Added conditional restriction gurka test and datetime optional argument to gurka header file. [#2286](https://github.com/valhalla/valhalla/pull/2286)
   * FIXED: Fixed an issue for date ranges.  For example, for the range Jan 04 to Jan 02 we need to test to end of the year and then from the first of the year to the end date.  Also, fixed an emergency tag issue.  We should only set the use to emergency if all other access is off. [#2290](https://github.com/valhalla/valhalla/pull/2290)
   * FIXED: Found a few issues with the initial ref and direction logic for ways.  We were overwriting the refs with directionals to the name_offset_map instead of concatenating them together.  Also, we did not allow for blank entries for GetTagTokens. [#2298](https://github.com/valhalla/valhalla/pull/2298)
   * FIXED: Fixed an issue where MatchGuidanceViewJunctions is only looking at the first edge. Set the data_id for guidance views to the changeset id as it is already being populated. Also added test for guidance views. [#2303](https://github.com/valhalla/valhalla/pull/2303)
   * FIXED: Fixed a problem with live speeds where live speeds were being used to determine access, even when a live
   speed (current time) route wasn't what was requested. [#2311](https://github.com/valhalla/valhalla/pull/2311)
   * FIXED: Fix break/continue typo in search filtering [#2317](https://github.com/valhalla/valhalla/pull/2317)
   * FIXED: Fix a crash in trace_route due to iterating past the end of a vector. [#2322](https://github.com/valhalla/valhalla/pull/2322)
   * FIXED: Don't allow timezone information in the local date time string attached at each location. [#2312](https://github.com/valhalla/valhalla/pull/2312)
   * FIXED: Fix short route trimming in bidirectional astar [#2323](https://github.com/valhalla/valhalla/pull/2323)
   * FIXED: Fix shape trimming in leg building for snap candidates that lie within the margin of rounding error [#2326](https://github.com/valhalla/valhalla/pull/2326)
   * FIXED: Fixes route duration underflow with traffic data [#2325](https://github.com/valhalla/valhalla/pull/2325)
   * FIXED: Parse mtb:scale tags and set bicycle access if present [#2117](https://github.com/valhalla/valhalla/pull/2117)
   * FIXED: Fixed segfault.  Shape was missing from options for valhalla_path_comparison and valhalla_run_route.  Also, costing options was missing in valhalla_path_comparison. [#2343](https://github.com/valhalla/valhalla/pull/2343)
   * FIXED: Handle decimal numbers with zero-value mantissa properly in Lua [#2355](https://github.com/valhalla/valhalla/pull/2355)
   * FIXED: Many issues that resulted in discontinuities, failed matches or incorrect time/duration for map matching requests. [#2292](https://github.com/valhalla/valhalla/pull/2292)
   * FIXED: Seeing segfault when loading large osmdata data files before loading LuaJit. LuaJit fails to create luaL_newstate() Ref: [#2158](https://github.com/ntop/ntopng/issues/2158) Resolution is to load LuaJit before loading the data files. [#2383](https://github.com/valhalla/valhalla/pull/2383)
   * FIXED: Store positive/negative OpenLR offsets in bucketed form [#2405](https://github.com/valhalla/valhalla/2405)
   * FIXED: Fix on map-matching return code when breakage distance limitation exceeds. Instead of letting the request goes into meili and fails in finding a route, we check the distance in loki and early return with exception code 172. [#2406](https://github.com/valhalla/valhalla/pull/2406)
   * FIXED: Don't create edges for portions of ways that are doubled back on themselves as this confuses opposing edge index computations [#2385](https://github.com/valhalla/valhalla/pull/2385)
   * FIXED: Protect against nan in uniform_resample_spherical_polyline. [#2431](https://github.com/valhalla/valhalla/pull/2431)
   * FIXED: Obvious maneuvers. [#2436](https://github.com/valhalla/valhalla/pull/2436)
   * FIXED: Base64 encoding/decoding [#2452](https://github.com/valhalla/valhalla/pull/2452)
   * FIXED: Added post roundabout instruction when enter/exit roundabout maneuvers are combined [#2454](https://github.com/valhalla/valhalla/pull/2454)
   * FIXED: openlr: Explicitly check for linear reference option for Valhalla serialization. [#2458](https://github.com/valhalla/valhalla/pull/2458)
   * FIXED: Fix segfault: Do not combine last turn channel maneuver. [#2463](https://github.com/valhalla/valhalla/pull/2463)
   * FIXED: Remove extraneous whitespaces from ja-JP.json. [#2471](https://github.com/valhalla/valhalla/pull/2471)
   * FIXED: Checks protobuf serialization/parsing success [#2477](https://github.com/valhalla/valhalla/pull/2477)
   * FIXED: Fix dereferencing of end for std::lower_bound in sequence and possible UB [#2488](https://github.com/valhalla/valhalla/pull/2488)
   * FIXED: Make tile building reproducible: fix UB-s [#2480](https://github.com/valhalla/valhalla/pull/2480)
   * FIXED: Zero initialize EdgeInfoInner.spare0_. Uninitialized spare0_ field produced UB which causes gurka_reproduce_tile_build to fail intermittently. [2499](https://github.com/valhalla/valhalla/pull/2499)
   * FIXED: Drop unused CHANGELOG validation script, straggling NodeJS references [#2506](https://github.com/valhalla/valhalla/pull/2506)
   * FIXED: Fix missing nullptr checks in graphreader and loki::Reach (causing segfault during routing with not all levels of tiles availble) [#2504](https://github.com/valhalla/valhalla/pull/2504)
   * FIXED: Fix mismatch of triplegedge roadclass and directededge roadclass [#2507](https://github.com/valhalla/valhalla/pull/2507)
   * FIXED: Improve german destination_verbal_alert phrases [#2509](https://github.com/valhalla/valhalla/pull/2509)
   * FIXED: Undefined behavior cases discovered with undefined behavior sanitizer tool. [2498](https://github.com/valhalla/valhalla/pull/2498)
   * FIXED: Fixed logic so verbal keep instructions use branch exit sign info for ramps [#2520](https://github.com/valhalla/valhalla/pull/2520)
   * FIXED: Fix bug in trace_route for uturns causing garbage coordinates [#2517](https://github.com/valhalla/valhalla/pull/2517)
   * FIXED: Simplify heading calculation for turn type. Remove undefined behavior case. [#2513](https://github.com/valhalla/valhalla/pull/2513)
   * FIXED: Always set costing name even if one is not provided for osrm serializer weight_name. [#2528](https://github.com/valhalla/valhalla/pull/2528)
   * FIXED: Make single-thread tile building reproducible: fix seed for shuffle, use concurrency configuration from the mjolnir section. [#2515](https://github.com/valhalla/valhalla/pull/2515)
   * FIXED: More Windows compatibility: build tiles and some run actions work now (including CI tests) [#2300](https://github.com/valhalla/valhalla/issues/2300)
   * FIXED: Transcoding of c++ location to pbf location used path edges in the place of filtered edges. [#2542](https://github.com/valhalla/valhalla/pull/2542)
   * FIXED: Add back whitelisting action types. [#2545](https://github.com/valhalla/valhalla/pull/2545)
   * FIXED: Allow uturns for truck costing now that we have derived deadends marked in the edge label [#2559](https://github.com/valhalla/valhalla/pull/2559)
   * FIXED: Map matching uturn trimming at the end of an edge where it wasn't needed. [#2558](https://github.com/valhalla/valhalla/pull/2558)
   * FIXED: Multicue enter roundabout [#2556](https://github.com/valhalla/valhalla/pull/2556)
   * FIXED: Changed reachability computation to take into account live speed [#2597](https://github.com/valhalla/valhalla/pull/2597)
   * FIXED: Fixed a bug where the temp files were not getting read in if you started with the construct edges or build phase for valhalla_build_tiles. [#2601](https://github.com/valhalla/valhalla/pull/2601)
   * FIXED: Updated fr-FR.json with partial translations. [#2605](https://github.com/valhalla/valhalla/pull/2605)
   * FIXED: Removed superfluous const qualifier from odin/signs [#2609](https://github.com/valhalla/valhalla/pull/2609)
   * FIXED: Internal maneuver placement [#2600](https://github.com/valhalla/valhalla/pull/2600)
   * FIXED: Complete fr-FR.json locale. [#2614](https://github.com/valhalla/valhalla/pull/2614)
   * FIXED: Don't truncate precision in polyline encoding [#2632](https://github.com/valhalla/valhalla/pull/2632)
   * FIXED: Fix all compiler warnings in sif and set to -Werror [#2642](https://github.com/valhalla/valhalla/pull/2642)
   * FIXED: Remove unnecessary maneuvers to continue straight [#2647](https://github.com/valhalla/valhalla/pull/2647)
   * FIXED: Linear reference support in route/mapmatch apis (FOW, FRC, bearing, and number of references) [#2645](https://github.com/valhalla/valhalla/pull/2645)
   * FIXED: Ambiguous local to global (with timezone information) date time conversions now all choose to use the later time instead of throwing unhandled exceptions [#2665](https://github.com/valhalla/valhalla/pull/2665)
   * FIXED: Overestimated reach caused be reenquing transition nodes without checking that they had been already expanded [#2670](https://github.com/valhalla/valhalla/pull/2670)
   * FIXED: Build with C++17 standard. Deprecated function calls are substituted with new ones. [#2669](https://github.com/valhalla/valhalla/pull/2669)
   * FIXED: Improve German post_transition_verbal instruction [#2677](https://github.com/valhalla/valhalla/pull/2677)
   * FIXED: Lane updates.  Add the turn lanes to all edges of the way.  Do not "enhance" turn lanes if they are part of a complex restriction.  Moved ProcessTurnLanes after UpdateManeuverPlacementForInternalIntersectionTurns.  Fix for a missing "uturn" indication for intersections on the previous maneuver, we were serializing an empty list. [#2679](https://github.com/valhalla/valhalla/pull/2679)
   * FIXED: Fixes OpenLr serialization [#2688](https://github.com/valhalla/valhalla/pull/2688)
   * FIXED: Internal edges can't be also a ramp or a turn channel.  Also, if an edge is marked as ramp and turn channel mark it as a ramp.  [2689](https://github.com/valhalla/valhalla/pull/2689)
   * FIXED: Check that speeds are equal for the edges going in the same direction while buildig shortcuts [#2691](https://github.com/valhalla/valhalla/pull/2691)
   * FIXED: Missing fork or bear instruction [#2683](https://github.com/valhalla/valhalla/pull/2683)
   * FIXED: Eliminate null pointer dereference in GraphReader::AreEdgesConnected [#2695](https://github.com/valhalla/valhalla/issues/2695)
   * FIXED: Fix polyline simplification float/double comparison [#2698](https://github.com/valhalla/valhalla/issues/2698)
   * FIXED: Weights were sometimes negative due to incorrect updates to elapsed_cost [#2702](https://github.com/valhalla/valhalla/pull/2702)
   * FIXED: Fix bidirectional route failures at deadends [#2705](https://github.com/valhalla/valhalla/pull/2705)
   * FIXED: Updated logic to call out a non-obvious turn [#2708](https://github.com/valhalla/valhalla/pull/2708)
   * FIXED: valhalla_build_statistics multithreaded mode fixed [#2707](https://github.com/valhalla/valhalla/pull/2707)
   * FIXED: If infer_internal_intersections is true then allow internals that are also ramps or TCs. Without this we produce an extra continue manuever.  [#2710](https://github.com/valhalla/valhalla/pull/2710)
   * FIXED: We were routing down roads that should be destination only. Now we mark roads with motor_vehicle=destination and motor_vehicle=customers or access=destination and access=customers as destination only. [#2722](https://github.com/valhalla/valhalla/pull/2722)
   * FIXED: Replace all Python2 print statements with Python3 syntax [#2716](https://github.com/valhalla/valhalla/issues/2716)
   * FIXED: Some HGT files not found [#2723](https://github.com/valhalla/valhalla/issues/2723)
   * FIXED: Fix PencilPointUturn detection by removing short-edge check and updating angle threshold [#2725](https://github.com/valhalla/valhalla/issues/2725)
   * FIXED: Fix invalid continue/bear maneuvers [#2729](https://github.com/valhalla/valhalla/issues/2729)
   * FIXED: Fixes an issue that lead to double turns within a very short distance, when instead, it should be a u-turn. We now collapse double L turns or double R turns in short non-internal intersections to u-turns. [#2740](https://github.com/valhalla/valhalla/pull/2740)
   * FIXED: fixes an issue that lead to adding an extra maneuver. We now combine a current maneuver short length non-internal edges (left or right) with the next maneuver that is a kRampStraight. [#2741](https://github.com/valhalla/valhalla/pull/2741)
   * FIXED: Reduce verbose instructions by collapsing small end ramp forks [#2762](https://github.com/valhalla/valhalla/issues/2762)
   * FIXED: Remove redundant return statements [#2776](https://github.com/valhalla/valhalla/pull/2776)
   * FIXED: Added unit test for BuildAdminFromPBF() to test GEOS 3.9 update. [#2787](https://github.com/valhalla/valhalla/pull/2787)
   * FIXED: Add support for geos-3.9 c++ api [#2739](https://github.com/valhalla/valhalla/issues/2739)
   * FIXED: Fix check for live speed validness [#2797](https://github.com/valhalla/valhalla/pull/2797)

* **Enhancement**
   * ADDED: Matrix of Bike Share [#2590](https://github.com/valhalla/valhalla/pull/2590)
   * ADDED: Add ability to provide custom implementation for candidate collection in CandidateQuery. [#2328](https://github.com/valhalla/valhalla/pull/2328)
   * ADDED: Cancellation of tile downloading. [#2319](https://github.com/valhalla/valhalla/pull/2319)
   * ADDED: Return the coordinates of the nodes isochrone input locations snapped to [#2111](https://github.com/valhalla/valhalla/pull/2111)
   * ADDED: Allows more complicated routes in timedependent a-star before timing out [#2068](https://github.com/valhalla/valhalla/pull/2068)
   * ADDED: Guide signs and junction names [#2096](https://github.com/valhalla/valhalla/pull/2096)
   * ADDED: Added a bool to the config indicating whether to use commercially set attributes.  Added logic to not call IsIntersectionInternal if this is a commercial data set.  [#2132](https://github.com/valhalla/valhalla/pull/2132)
   * ADDED: Removed commerical data set bool to the config and added more knobs for data.  Added infer_internal_intersections, infer_turn_channels, apply_country_overrides, and use_admin_db.  [#2173](https://github.com/valhalla/valhalla/pull/2173)
   * ADDED: Allow using googletest in unit tests and convert all tests to it (old test.cc is completely removed). [#2128](https://github.com/valhalla/valhalla/pull/2128)
   * ADDED: Add guidance view capability. [#2209](https://github.com/valhalla/valhalla/pull/2209)
   * ADDED: Collect turn cost information as path is formed so that it can be seralized out for trace attributes or osrm flavored intersections. Also add shape_index to osrm intersections. [#2207](https://github.com/valhalla/valhalla/pull/2207)
   * ADDED: Added alley factor to autocost.  Factor is defaulted at 1.0f or do not avoid alleys. [#2246](https://github.com/valhalla/valhalla/pull/2246)
   * ADDED: Support unlimited speed limits where maxspeed=none. [#2251](https://github.com/valhalla/valhalla/pull/2251)
   * ADDED: Implement improved Reachability check using base class Dijkstra. [#2243](https://github.com/valhalla/valhalla/pull/2243)
   * ADDED: Gurka integration test framework with ascii-art maps [#2244](https://github.com/valhalla/valhalla/pull/2244)
   * ADDED: Add to the stop impact when transitioning from higher to lower class road and we are not on a turn channel or ramp. Also, penalize lefts when driving on the right and vice versa. [#2282](https://github.com/valhalla/valhalla/pull/2282)
   * ADDED: Added reclassify_links, use_direction_on_ways, and allow_alt_name as config options.  If `use_direction_on_ways = true` then use `direction` and `int_direction` on the way to update the directional for the `ref` and `int_ref`.  Also, copy int_efs to the refs. [#2285](https://github.com/valhalla/valhalla/pull/2285)
   * ADDED: Add support for live traffic. [#2268](https://github.com/valhalla/valhalla/pull/2268)
   * ADDED: Implement per-location search filters for functional road class and forms of way. [#2289](https://github.com/valhalla/valhalla/pull/2289)
   * ADDED: Approach, multi-cue, and length updates [#2313](https://github.com/valhalla/valhalla/pull/2313)
   * ADDED: Speed up timezone differencing calculation if cache is provided. [#2316](https://github.com/valhalla/valhalla/pull/2316)
   * ADDED: Added rapidjson/schema.h to baldr/rapidjson_util.h to make it available for use within valhalla. [#2330](https://github.com/valhalla/valhalla/issues/2330)
   * ADDED: Support decimal precision for height values in elevation service. Also support polyline5 for encoded polylines input and output to elevation service. [#2324](https://github.com/valhalla/valhalla/pull/2324)
   * ADDED: Use both imminent and distant verbal multi-cue phrases. [#2353](https://github.com/valhalla/valhalla/pull/2353)
   * ADDED: Split parsing stage into 3 separate stages. [#2339](https://github.com/valhalla/valhalla/pull/2339)
   * CHANGED: Speed up graph enhancing by avoiding continuous unordered_set rebuilding [#2349](https://github.com/valhalla/valhalla/pull/2349)
   * CHANGED: Skip calling out to Lua for nodes/ways/relations with not tags - speeds up parsing. [#2351](https://github.com/valhalla/valhalla/pull/2351)
   * CHANGED: Switch to LuaJIT for lua scripting - speeds up file parsing [#2352](https://github.com/valhalla/valhalla/pull/2352)
   * ADDED: Ability to create OpenLR records from raw data. [#2356](https://github.com/valhalla/valhalla/pull/2356)
   * ADDED: Revamp length phrases [#2359](https://github.com/valhalla/valhalla/pull/2359)
   * CHANGED: Do not allocate memory in skadi if we don't need it. [#2373](https://github.com/valhalla/valhalla/pull/2373)
   * CHANGED: Map matching: throw error (443/NoSegment) when no candidate edges are available. [#2370](https://github.com/valhalla/valhalla/pull/2370/)
   * ADDED: Add sk-SK.json (slovak) localization file. [#2376](https://github.com/valhalla/valhalla/pull/2376)
   * ADDED: Extend roundabout phrases. [#2378](https://github.com/valhalla/valhalla/pull/2378)
   * ADDED: More roundabout phrase tests. [#2382](https://github.com/valhalla/valhalla/pull/2382)
   * ADDED: Update the turn and continue phrases to include junction names and guide signs. [#2386](https://github.com/valhalla/valhalla/pull/2386)
   * ADDED: Add the remaining guide sign toward phrases [#2389](https://github.com/valhalla/valhalla/pull/2389)
   * ADDED: The ability to allow immediate uturns at trace points in a map matching request [#2380](https://github.com/valhalla/valhalla/pull/2380)
   * ADDED: Add utility functions to Signs. [#2390](https://github.com/valhalla/valhalla/pull/2390)
   * ADDED: Unified time tracking for all algorithms that support time-based graph expansion. [#2278](https://github.com/valhalla/valhalla/pull/2278)
   * ADDED: Add rail_ferry use and costing. [#2408](https://github.com/valhalla/valhalla/pull/2408)
   * ADDED: `street_side_max_distance`, `display_lat` and `display_lon` to `locations` in input for better control of routing side of street [#1769](https://github.com/valhalla/valhalla/pull/1769)
   * ADDED: Add addtional exit phrases. [#2421](https://github.com/valhalla/valhalla/pull/2421)
   * ADDED: Add Japanese locale, update German. [#2432](https://github.com/valhalla/valhalla/pull/2432)
   * ADDED: Gurka expect_route refactor [#2435](https://github.com/valhalla/valhalla/pull/2435)
   * ADDED: Add option to suppress roundabout exits [#2437](https://github.com/valhalla/valhalla/pull/2437)
   * ADDED: Add Greek locale. [#2438](https://github.com/valhalla/valhalla/pull/2438)
   * ADDED (back): Support for 64bit wide way ids in the edgeinfo structure with no impact to size for data sources with ids 32bits wide. [#2422](https://github.com/valhalla/valhalla/pull/2422)
   * ADDED: Support for 64bit osm node ids in parsing stage of tile building [#2422](https://github.com/valhalla/valhalla/pull/2422)
   * CHANGED: Point2/PointLL are now templated to allow for higher precision coordinate math when desired [#2429](https://github.com/valhalla/valhalla/pull/2429)
   * ADDED: Optional OpenLR Encoded Path Edges in API Response [#2424](https://github.com/valhalla/valhalla/pull/2424)
   * ADDED: Add explicit include for sstream to be compatible with msvc_x64 toolset. [#2449](https://github.com/valhalla/valhalla/pull/2449)
   * ADDED: Properly split returned path if traffic conditions change partway along edges [#2451](https://github.com/valhalla/valhalla/pull/2451/files)
   * ADDED: Add Dutch locale. [#2464](https://github.com/valhalla/valhalla/pull/2464)
   * ADDED: Check with address sanititizer in CI. Add support for undefined behavior sanitizer. [#2487](https://github.com/valhalla/valhalla/pull/2487)
   * ADDED: Ability to recost a path and increased cost/time details along the trippath and json output [#2425](https://github.com/valhalla/valhalla/pull/2425)
   * ADDED: Add the ability to do bikeshare based (ped/bike) multimodal routing [#2031](https://github.com/valhalla/valhalla/pull/2031)
   * ADDED: Route through restrictions enabled by introducing a costing option. [#2469](https://github.com/valhalla/valhalla/pull/2469)
   * ADDED: Migrated to Ubuntu 20.04 base-image [#2508](https://github.com/valhalla/valhalla/pull/2508)
   * CHANGED: Speed up parseways stage by avoiding multiple string comparisons [#2518](https://github.com/valhalla/valhalla/pull/2518)
   * CHANGED: Speed up enhance stage by avoiding GraphTileBuilder copying [#2468](https://github.com/valhalla/valhalla/pull/2468)
   * ADDED: Costing options now includes shortest flag which favors shortest path routes [#2555](https://github.com/valhalla/valhalla/pull/2555)
   * ADDED: Incidents in intersections [#2547](https://github.com/valhalla/valhalla/pull/2547)
   * CHANGED: Refactor mapmatching configuration to use a struct (instead of `boost::property_tree::ptree`). [#2485](https://github.com/valhalla/valhalla/pull/2485)
   * ADDED: Save exit maneuver's begin heading when combining enter & exit roundabout maneuvers. [#2554](https://github.com/valhalla/valhalla/pull/2554)
   * ADDED: Added new urban flag that can be set if edge is within city boundaries to data processing; new use_urban_tag config option; added to osrm response within intersections. [#2522](https://github.com/valhalla/valhalla/pull/2522)
   * ADDED: Parses OpenLr of type PointAlongLine [#2565](https://github.com/valhalla/valhalla/pull/2565)
   * ADDED: Use edge.is_urban is set for serializing is_urban. [#2568](https://github.com/valhalla/valhalla/pull/2568)
   * ADDED: Added new rest/service area uses on the edge. [#2533](https://github.com/valhalla/valhalla/pull/2533)
   * ADDED: Dependency cache for Azure [#2567](https://github.com/valhalla/valhalla/pull/2567)
   * ADDED: Added flexibility to remove the use of the admindb and to use the country and state iso from the tiles; [#2579](https://github.com/valhalla/valhalla/pull/2579)
   * ADDED: Added toll gates and collection points (gantry) to the node;  [#2532](https://github.com/valhalla/valhalla/pull/2532)
   * ADDED: Added osrm serialization for rest/service areas and admins. [#2594](https://github.com/valhalla/valhalla/pull/2594)
   * CHANGED: Improved Russian localization; [#2593](https://github.com/valhalla/valhalla/pull/2593)
   * ADDED: Support restricted class in intersection annotations [#2589](https://github.com/valhalla/valhalla/pull/2589)
   * ADDED: Added trail type trace [#2606](https://github.com/valhalla/valhalla/pull/2606)
   * ADDED: Added tunnel names to the edges as a tagged name.  [#2608](https://github.com/valhalla/valhalla/pull/2608)
   * CHANGED: Moved incidents to the trip leg and cut the shape of the leg at that location [#2610](https://github.com/valhalla/valhalla/pull/2610)
   * ADDED: Costing option to ignore_closures when routing with current flow [#2615](https://github.com/valhalla/valhalla/pull/2615)
   * ADDED: Cross-compilation ability with MinGW64 [#2619](https://github.com/valhalla/valhalla/pull/2619)
   * ADDED: Defines the incident tile schema and incident metadata [#2620](https://github.com/valhalla/valhalla/pull/2620)
   * ADDED: Moves incident serializer logic into a generic serializer [#2621](https://github.com/valhalla/valhalla/pull/2621)
   * ADDED: Incident loading singleton for continually refreshing incident tiles[#2573](https://github.com/valhalla/valhalla/pull/2573)
   * ADDED: One shot mode to valhalla_service so you can run a single request of any type without starting a server [#2624](https://github.com/valhalla/valhalla/pull/2624)
   * ADDED: Adds text instructions to OSRM output [#2625](https://github.com/valhalla/valhalla/pull/2625)
   * ADDED: Adds support for alternate routes [#2626](https://github.com/valhalla/valhalla/pull/2626)
   * CHANGED: Switch Python bindings generator from boost.python to header-only pybind11[#2644](https://github.com/valhalla/valhalla/pull/2644)
   * ADDED: Add support of input file for one-shot mode of valhalla_service [#2648](https://github.com/valhalla/valhalla/pull/2648)
   * ADDED: Linear reference support to locate api [#2645](https://github.com/valhalla/valhalla/pull/2645)
   * ADDED: Implemented OSRM-like turn duration calculation for car. Uses it now in auto costing. [#2651](https://github.com/valhalla/valhalla/pull/2651)
   * ADDED: Enhanced turn lane information in guidance [#2653](https://github.com/valhalla/valhalla/pull/2653)
   * ADDED: `top_speed` option for all motorized vehicles [#2667](https://github.com/valhalla/valhalla/issues/2667)
   * CHANGED: Move turn_lane_direction helper to odin/util [#2675](https://github.com/valhalla/valhalla/pull/2675)
   * ADDED: Add annotations to osrm response including speed limits, unit and sign conventions [#2668](https://github.com/valhalla/valhalla/pull/2668)
   * ADDED: Added functions for predicted speeds encoding-decoding [#2674](https://github.com/valhalla/valhalla/pull/2674)
   * ADDED: Time invariant routing via the bidirectional algorithm. This has the effect that when time dependent routes (arrive_by and depart_at) fall back to bidirectional due to length restrictions they will actually use the correct time of day for one of the search directions [#2660](https://github.com/valhalla/valhalla/pull/2660)
   * ADDED: If the length of the edge is greater than kMaxEdgeLength, then consider this a catastrophic error if the should_error bool is true in the set_length function. [2678](https://github.com/valhalla/valhalla/pull/2678)
   * ADDED: Moved lat,lon coordinates structures from single to double precision. Improves geometry accuracy noticibly at zooms above 17 as well as coordinate snapping and any other geometric operations. Addes about a 2% performance pentalty for standard routes. Graph nodes now have 7 digits of precision.  [#2693](https://github.com/valhalla/valhalla/pull/2693)
   * ADDED: Added signboards to guidance views.  [#2687](https://github.com/valhalla/valhalla/pull/2687)
   * ADDED: Regular speed on shortcut edges is calculated with turn durations taken into account. Truck, motorcycle and motorscooter profiles use OSRM-like turn duration. [#2662](https://github.com/valhalla/valhalla/pull/2662)
   * CHANGED: Remove astar algorithm and replace its use with timedep_forward as its redundant [#2706](https://github.com/valhalla/valhalla/pull/2706)
   * ADDED: Recover and recost all shortcuts in final path for bidirectional astar algorithm [#2711](https://github.com/valhalla/valhalla/pull/2711)
   * ADDED: An option for shortcut recovery to be cached at start up to reduce the time it takes to do so on the fly [#2714](https://github.com/valhalla/valhalla/pull/2714)
   * ADDED: If width <= 1.9 then no access for auto, truck, bus, taxi, emergency and hov. [#2713](https://github.com/valhalla/valhalla/pull/2713)
   * ADDED: Centroid/Converge/Rendezvous/Meet API which allows input locations to find a least cost convergence point from all locations [#2734](https://github.com/valhalla/valhalla/pull/2734)
   * ADDED: Added support to process the sump_buster tag.  Also, fixed a few small access bugs for nodes. [#2731](https://github.com/valhalla/valhalla/pull/2731)
   * ADDED: Log message if failed to create tiles directory. [#2738](https://github.com/valhalla/valhalla/pull/2738)
   * CHANGED: Tile memory is only owned by the GraphTile rather than shared amongst copies of the graph tile (in GraphReader and TileCaches). [#2340](https://github.com/valhalla/valhalla/pull/2340)
   * ADDED: Add Estonian locale. [#2748](https://github.com/valhalla/valhalla/pull/2748)
   * CHANGED: Handle GraphTile objects as smart pointers [#2703](https://github.com/valhalla/valhalla/pull/2703)
   * CHANGED: Improve stability with no RTTI build [#2759](https://github.com/valhalla/valhalla/pull/2759) and [#2760](https://github.com/valhalla/valhalla/pull/2760)
   * CHANGED: Change generic service roads to a new Use=kServiceRoad. This is for highway=service without other service= tags (such as driveway, alley, parking aisle) [#2419](https://github.com/valhalla/valhalla/pull/2419)
   * ADDED: Isochrones support isodistance lines as well [#2699](https://github.com/valhalla/valhalla/pull/2699)
   * ADDED: Add support for ignoring live traffic closures for waypoints [#2685](https://github.com/valhalla/valhalla/pull/2685)
   * ADDED: Add use_distance to auto cost to allow choosing between two primary cost components, time or distance [#2771](https://github.com/valhalla/valhalla/pull/2771)
   * CHANGED: nit: Enables compiler warnings in part of loki module [#2767](https://github.com/valhalla/valhalla/pull/2767)
   * CHANGED: Reducing the number of uturns by increasing the cost to for them to 9.5f. Note: Did not increase the cost for motorcycles or motorscooters. [#2770](https://github.com/valhalla/valhalla/pull/2770)
   * ADDED: Add option to use thread-safe GraphTile's reference counter. [#2772](https://github.com/valhalla/valhalla/pull/2772)
   * CHANGED: nit: Enables compiler warnings in part of thor module [#2768](https://github.com/valhalla/valhalla/pull/2768)
   * ADDED: Add costing option `use_tracks` to avoid or favor tracks in route. [#2769](https://github.com/valhalla/valhalla/pull/2769)
   * CHANGED: chore: Updates libosmium [#2786](https://github.com/valhalla/valhalla/pull/2786)
   * CHANGED: Optimize double bucket queue to reduce memory reallocations. [#2719](https://github.com/valhalla/valhalla/pull/2719)
   * CHANGED: Collapse merge maneuvers [#2773](https://github.com/valhalla/valhalla/pull/2773)
   * CHANGED: Add shortcuts to the tiles' bins so we can find them when doing spatial lookups. [#2744](https://github.com/valhalla/valhalla/pull/2744)

## Release Date: 2019-11-21 Valhalla 3.0.9
* **Bug Fix**
   * FIXED: Changed reachability computation to consider both directions of travel wrt candidate edges [#1965](https://github.com/valhalla/valhalla/pull/1965)
   * FIXED: toss ways where access=private and highway=service and service != driveway. [#1960](https://github.com/valhalla/valhalla/pull/1960)
   * FIXED: Fix search_cutoff check in loki correlate_node. [#2023](https://github.com/valhalla/valhalla/pull/2023)
   * FIXED: Computes notion of a deadend at runtime in bidirectional a-star which fixes no-route with a complicated u-turn. [#1982](https://github.com/valhalla/valhalla/issues/1982)
   * FIXED: Fix a bug with heading filter at nodes. [#2058](https://github.com/valhalla/valhalla/pull/2058)
   * FIXED: Bug in map matching continuity checking such that continuity must only be in the forward direction. [#2029](https://github.com/valhalla/valhalla/pull/2029)
   * FIXED: Allow setting the time for map matching paths such that the time is used for speed lookup. [#2030](https://github.com/valhalla/valhalla/pull/2030)
   * FIXED: Don't use density factor for transition cost when user specified flag disables flow speeds. [#2048](https://github.com/valhalla/valhalla/pull/2048)
   * FIXED: Map matching trace_route output now allows for discontinuities in the match though multi match is not supported in valhalla route output. [#2049](https://github.com/valhalla/valhalla/pull/2049)
   * FIXED: Allows routes with no time specified to use time conditional edges and restrictions with a flag denoting as much [#2055](https://github.com/valhalla/valhalla/pull/2055)
   * FIXED: Fixed a bug with 'current' time type map matches. [#2060](https://github.com/valhalla/valhalla/pull/2060)
   * FIXED: Fixed a bug with time dependent expansion in which the expansion distance heuristic was not being used. [#2064](https://github.com/valhalla/valhalla/pull/2064)

* **Enhancement**
   * ADDED: Establish pinpoint test pattern [#1969](https://github.com/valhalla/valhalla/pull/1969)
   * ADDED: Suppress relative direction in ramp/exit instructions if it matches driving side of street [#1990](https://github.com/valhalla/valhalla/pull/1990)
   * ADDED: Added relative direction to the merge maneuver [#1989](https://github.com/valhalla/valhalla/pull/1989)
   * ADDED: Refactor costing to better handle multiple speed datasources [#2026](https://github.com/valhalla/valhalla/pull/2026)
   * ADDED: Better usability of curl for fetching tiles on the fly [#2026](https://github.com/valhalla/valhalla/pull/2026)
   * ADDED: LRU cache scheme for tile storage [#2026](https://github.com/valhalla/valhalla/pull/2026)
   * ADDED: GraphTile size check [#2026](https://github.com/valhalla/valhalla/pull/2026)
   * ADDED: Pick more sane values for highway and toll avoidance [#2026](https://github.com/valhalla/valhalla/pull/2026)
   * ADDED: Refactor adding predicted speed info to speed up process [#2026](https://github.com/valhalla/valhalla/pull/2026)
   * ADDED: Allow selecting speed data sources at request time [#2026](https://github.com/valhalla/valhalla/pull/2026)
   * ADDED: Allow disabling certain neighbors in connectivity map [#2026](https://github.com/valhalla/valhalla/pull/2026)
   * ADDED: Allows routes with time-restricted edges if no time specified and notes restriction in response [#1992](https://github.com/valhalla/valhalla/issues/1992)
   * ADDED: Runtime deadend detection to timedependent a-star. [#2059](https://github.com/valhalla/valhalla/pull/2059)

## Release Date: 2019-09-06 Valhalla 3.0.8
* **Bug Fix**
   * FIXED: Added logic to detect if user is to merge to the left or right [#1892](https://github.com/valhalla/valhalla/pull/1892)
   * FIXED: Overriding the destination_only flag when reclassifying ferries; Also penalizing ferries with a 5 min. penalty in the cost to allow us to avoid destination_only the majority of the time except when it is necessary. [#1895](https://github.com/valhalla/valhalla/pull/1905)
   * FIXED: Suppress forks at motorway junctions and intersecting service roads [#1909](https://github.com/valhalla/valhalla/pull/1909)
   * FIXED: Enhanced fork assignment logic [#1912](https://github.com/valhalla/valhalla/pull/1912)
   * FIXED: Added logic to fall back to return country poly if no state and updated lua for Metro Manila and Ireland [#1910](https://github.com/valhalla/valhalla/pull/1910)
   * FIXED: Added missing motorway fork instruction [#1914](https://github.com/valhalla/valhalla/pull/1914)
   * FIXED: Use begin street name for osrm compat mode [#1916](https://github.com/valhalla/valhalla/pull/1916)
   * FIXED: Added logic to fix missing highway cardinal directions in the US [#1917](https://github.com/valhalla/valhalla/pull/1917)
   * FIXED: Handle forward traversable significant road class intersecting edges [#1928](https://github.com/valhalla/valhalla/pull/1928)
   * FIXED: Fixed bug with shape trimming that impacted Uturns at Via locations. [#1935](https://github.com/valhalla/valhalla/pull/1935)
   * FIXED: Dive bomb updates.  Updated default speeds for urban areas based on roadclass for the enhancer.  Also, updated default speeds based on roadclass in lua.  Fixed an issue where we were subtracting 1 from uint32_t when 0 for stop impact.  Updated reclassify link logic to allow residential roads to be added to the tree, but we only downgrade the links to tertiary.  Updated TransitionCost functions to add 1.5 to the turncost when transitioning from a ramp to a non ramp and vice versa.  Also, added 0.5f to the turncost if the edge is a roundabout. [#1931](https://github.com/valhalla/valhalla/pull/1931)

* **Enhancement**
   * ADDED: Caching url fetched tiles to disk [#1887](https://github.com/valhalla/valhalla/pull/1887)
   * ADDED: filesystem::remove_all [#1887](https://github.com/valhalla/valhalla/pull/1887)
   * ADDED: Minimum enclosing bounding box tool [#1887](https://github.com/valhalla/valhalla/pull/1887)
   * ADDED: Use constrained flow speeds in bidirectional_astar.cc [#1907](https://github.com/valhalla/valhalla/pull/1907)
   * ADDED: Bike Share Stations are now in the graph which should set us up to do multimodal walk/bike scenarios [#1852](https://github.com/valhalla/valhalla/pull/1852)

## Release Date: 2019-7-18 Valhalla 3.0.7
* **Bug Fix**
   * FIXED: Fix pedestrian fork [#1886](https://github.com/valhalla/valhalla/pull/1886)

## Release Date: 2019-7-15 Valhalla 3.0.6
* **Bug Fix**
   * FIXED: Admin name changes. [#1853](https://github.com/valhalla/valhalla/pull/1853) Ref: [#1854](https://github.com/valhalla/valhalla/issues/1854)
   * FIXED: valhalla_add_predicted_traffic was overcommitted while gathering stats. Added a clear. [#1857](https://github.com/valhalla/valhalla/pull/1857)
   * FIXED: regression in map matching when moving to valhalla v3.0.0 [#1863](https://github.com/valhalla/valhalla/pull/1863)
   * FIXED: last step shape in osrm serializer should be 2 of the same point [#1867](https://github.com/valhalla/valhalla/pull/1867)
   * FIXED: Shape trimming at the beginning and ending of the route to not be degenerate [#1876](https://github.com/valhalla/valhalla/pull/1876)
   * FIXED: Duplicate waypoints in osrm serializer [#1880](https://github.com/valhalla/valhalla/pull/1880)
   * FIXED: Updates for heading precision [#1881](https://github.com/valhalla/valhalla/pull/1881)
   * FIXED: Map matching allowed untraversable edges at start of route [#1884](https://github.com/valhalla/valhalla/pull/1884)

* **Enhancement**
   * ADDED: Use the same protobuf object the entire way through the request process [#1837](https://github.com/valhalla/valhalla/pull/1837)
   * ADDED: Enhanced turn lane processing [#1859](https://github.com/valhalla/valhalla/pull/1859)
   * ADDED: Add global_synchronized_cache in valhalla_build_config [#1851](https://github.com/valhalla/valhalla/pull/1851)

## Release Date: 2019-06-04 Valhalla 3.0.5
* **Bug Fix**
   * FIXED: Protect against unnamed rotaries and routes that end in roundabouts not turning off rotary logic [#1840](https://github.com/valhalla/valhalla/pull/1840)

* **Enhancement**
   * ADDED: Add turn lane info at maneuver point [#1830](https://github.com/valhalla/valhalla/pull/1830)

## Release Date: 2019-05-31 Valhalla 3.0.4
* **Bug Fix**
   * FIXED: Improved logic to decide between bear vs. continue [#1798](https://github.com/valhalla/valhalla/pull/1798)
   * FIXED: Bicycle costing allows use of roads with all surface values, but with a penalty based on bicycle type. However, the edge filter totally disallows bad surfaces for some bicycle types, creating situations where reroutes fail if a rider uses a road with a poor surface. [#1800](https://github.com/valhalla/valhalla/pull/1800)
   * FIXED: Moved complex restrictions building to before validate. [#1805](https://github.com/valhalla/valhalla/pull/1805)
   * FIXED: Fix bicycle edge filter whan avoid_bad_surfaces = 1.0 [#1806](https://github.com/valhalla/valhalla/pull/1806)
   * FIXED: Replace the EnhancedTripPath class inheritance with aggregation [#1807](https://github.com/valhalla/valhalla/pull/1807)
   * FIXED: Replace the old timezone shape zip file every time valhalla_build_timezones is ran [#1817](https://github.com/valhalla/valhalla/pull/1817)
   * FIXED: Don't use island snapped edge candidates (from disconnected components or low reach edges) when we rejected other high reachability edges that were closer [#1835](https://github.com/valhalla/valhalla/pull/1835)

## Release Date: 2019-05-08 Valhalla 3.0.3
* **Bug Fix**
   * FIXED: Fixed a rare loop condition in route matcher (edge walking to match a trace).
   * FIXED: Fixed VACUUM ANALYZE syntax issue.  [#1704](https://github.com/valhalla/valhalla/pull/1704)
   * FIXED: Fixed the osrm maneuver type when a maneuver has the to_stay_on attribute set.  [#1714](https://github.com/valhalla/valhalla/pull/1714)
   * FIXED: Fixed osrm compatibility mode attributes.  [#1716](https://github.com/valhalla/valhalla/pull/1716)
   * FIXED: Fixed rotary/roundabout issues in Valhalla OSRM compatibility.  [#1727](https://github.com/valhalla/valhalla/pull/1727)
   * FIXED: Fixed the destinations assignment for exit names in OSRM compatibility mode. [#1732](https://github.com/valhalla/valhalla/pull/1732)
   * FIXED: Enhance merge maneuver type assignment. [#1735](https://github.com/valhalla/valhalla/pull/1735)
   * FIXED: Fixed fork assignments and on ramps for OSRM compatibility mode. [#1738](https://github.com/valhalla/valhalla/pull/1738)
   * FIXED: Fixed cardinal direction on reference names when forward/backward tag is present on relations. Fixes singly digitized roads with opposing directional modifiers. [#1741](https://github.com/valhalla/valhalla/pull/1741)
   * FIXED: Fixed fork assignment and narrative logic when a highway ends and splits into multiple ramps. [#1742](https://github.com/valhalla/valhalla/pull/1742)
   * FIXED: Do not use any avoid edges as origin or destination of a route, matrix, or isochrone. [#1745](https://github.com/valhalla/valhalla/pull/1745)
   * FIXED: Add leg summary and remove unused hint attribute for OSRM compatibility mode. [#1753](https://github.com/valhalla/valhalla/pull/1753)
   * FIXED: Improvements for pedestrian forks, pedestrian roundabouts, and continue maneuvers. [#1768](https://github.com/valhalla/valhalla/pull/1768)
   * FIXED: Added simplified overview for OSRM response and added use_toll logic back to truck costing. [#1765](https://github.com/valhalla/valhalla/pull/1765)
   * FIXED: temp fix for location distance bug [#1774](https://github.com/valhalla/valhalla/pull/1774)
   * FIXED: Fix pedestrian routes using walkway_factor [#1780](https://github.com/valhalla/valhalla/pull/1780)
   * FIXED: Update the begin and end heading of short edges based on use [#1783](https://github.com/valhalla/valhalla/pull/1783)
   * FIXED: GraphReader::AreEdgesConnected update.  If transition count == 0 return false and do not call transition function. [#1786](https://github.com/valhalla/valhalla/pull/1786)
   * FIXED: Only edge candidates that were used in the path are send to serializer: [1788](https://github.com/valhalla/valhalla/pull/1788)
   * FIXED: Added logic to prevent the removal of a destination maneuver when ending on an internal edge [#1792](https://github.com/valhalla/valhalla/pull/1792)
   * FIXED: Fixed instructions when starting on an internal edge [#1796](https://github.com/valhalla/valhalla/pull/1796)

* **Enhancement**
   * Add the ability to run valhalla_build_tiles in stages. Specify the begin_stage and end_stage as command line options. Also cleans up temporary files as the last stage in the pipeline.
   * Add `remove` to `filesystem` namespace. [#1752](https://github.com/valhalla/valhalla/pull/1752)
   * Add TaxiCost into auto costing options.
   * Add `preferred_side` to allow per-location filtering of edges based on the side of the road the location is on and the driving side for that locale.
   * Slightly decreased the internal side-walk factor to .90f to favor roads with attached sidewalks. This impacts roads that have added sidewalk:left, sidewalk:right or sidewalk:both OSM tags (these become attributes on each directedEdge). The user can then avoid/penalize dedicated sidewalks and walkways, when they increase the walkway_factor. Since we slightly decreased the sidewalk_factor internally and only favor sidewalks if use is tagged as sidewalk_left or sidewalk_right, we should tend to route on roads with attached sidewalks rather than separate/dedicated sidewalks, allowing for more road names to be called out since these are labeled more.
   * Add `via` and `break_through` location types [#1737](https://github.com/valhalla/valhalla/pull/1737)
   * Add `street_side_tolerance` and `search_cutoff` to input `location` [#1777](https://github.com/valhalla/valhalla/pull/1777)
   * Return the Valhalla error `Path distance exceeds the max distance limit` for OSRM responses when the route is greater than the service limits. [#1781](https://github.com/valhalla/valhalla/pull/1781)

## Release Date: 2019-01-14 Valhalla 3.0.2
* **Bug Fix**
   * FIXED: Transit update - fix dow and exception when after midnight trips are normalized [#1682](https://github.com/valhalla/valhalla/pull/1682)
   * FIXED: valhalla_convert_transit segfault - GraphTileBuilder has null GraphTileHeader [#1683](https://github.com/valhalla/valhalla/issues/1683)
   * FIXED: Fix crash for trace_route with osrm serialization. Was passing shape rather than locations to the waypoint method.
   * FIXED: Properly set driving_side based on data set in TripPath.
   * FIXED: A bad bicycle route exposed an issue with bidirectional A* when the origin and destination edges are connected. Use A* in these cases to avoid requiring a high cost threshold in BD A*.
   * FIXED: x86 and x64 data compatibility was fixed as the structures weren't aligned.
   * FIXED: x86 tests were failing due mostly to floating point issues and the aforementioned structure misalignment.
* **Enhancement**
   * Add a durations list (delta time between each pair of trace points), a begin_time and a use_timestamp flag to trace_route requests. This allows using the input trace timestamps or durations plus the begin_time to compute elapsed time at each edge in the matched path (rather than using costing methods).
   * Add support for polyline5 encoding for OSRM formatted output.
* **Note**
   * Isochrones and openlr are both noted as not working with release builds for x86 (32bit) platforms. We'll look at getting this fixed in a future release

## Release Date: 2018-11-21 Valhalla 3.0.1
* **Bug Fix**
   * FIXED: Fixed a rare, but serious bug with bicycle costing. ferry_factor_ in bicycle costing shadowed the data member in the base dynamic cost class, leading to an unitialized variable. Occasionally, this would lead to negative costs which caused failures. [#1663](https://github.com/valhalla/valhalla/pull/1663)
   * FIXED: Fixed use of units in OSRM compatibility mode. [#1662](https://github.com/valhalla/valhalla/pull/1662)

## Release Date: 2018-11-21 Valhalla 3.0.0
* **NOTE**
   * This release changes the Valhalla graph tile formats to make the tile data more efficient and flexible. Tile data is incompatible with Valhalla 2.x builds, and code for 3.x is incompatible with data built for Valahalla 2.x versions. Valhalla tile sizes are slightly smaller (for datasets using elevation information the size savings is over 10%). In addition, there is increased flexibility for creating different variants of tiles to support different applications (e.g. bicycle only, or driving only).
* **Enhancement**
   * Remove the use of DirectedEdge for transitions between nodes on different hierarchy levels. A new structure, NodeTransition, is now used to transition to nodes on different hierarchy level. This saves space since only the end node GraphId is needed for the transitions (and DirectedEdge is a large data structure).
   * Change the NodeInfo lat,lon to use an offset from the tile base lat,lon. This potentially allows higher precision than using float, but more importantly saves space and allows support for NodeTransitions as well as spare for future growth.
   * Remove the EdgeElevation structure and max grade information into DirectedEdge and mean elevation into EdgeInfo. This saves space.
   * Reduce wayid to 32 bits. This allows sufficient growth when using OpenStreetMap data and frees space in EdgeInfo (allows moving speed limit and mean elevation from other structures).
   * Move name consistency from NodeInfo to DirectedEdge. This allows a more efficient lookup of name consistency.
   * Update all path algorithms to use NodeTransition logic rather than special DirectedEdge transition types. This simplifies PathAlgorithms slightly and removes some conditional logic.
   * Add an optional GraphFilter stage to tile building pipeline. This allows removal of edges and nodes based on access. This allows bicycle only, pedestrian only, or driving only datasets (or combinations) to be created - allowing smaller datasets for special purpose applications.
* **Deprecate**
   * Valhalla 3.0 removes support for OSMLR.

## Release Date: 2018-11-20 Valhalla 2.7.2
* **Enhancement**
   * UPDATED: Added a configuration variable for max_timedep_distance. This is used in selecting the path algorithm and provides the maximum distance between locations when choosing a time dependent path algorithm (other than multi modal). Above this distance, bidirectional A* is used with no time dependencies.
   * UPDATED: Remove transition edges from priority queue in Multimodal methods.
   * UPDATED: Fully implement street names and exit signs with ability to identify route numbers. [#1635](https://github.com/valhalla/valhalla/pull/1635)
* **Bug Fix**
   * FIXED: A timed-turned restriction should not be applied when a non-timed route is executed.  [#1615](https://github.com/valhalla/valhalla/pull/1615)
   * FIXED: Changed unordered_map to unordered_multimap for polys. Poly map can contain the same key but different multi-polygons. For example, islands for a country or timezone polygons for a country.
   * FIXED: Fixed timezone db issue where TZIDs did not exist in the Howard Hinnant date time db that is used in the date_time class for tz indexes.  Added logic to create aliases for TZIDs based on https://en.wikipedia.org/wiki/List_of_tz_database_time_zones
   * FIXED: Fixed the ramp turn modifiers for osrm compat [#1569](https://github.com/valhalla/valhalla/pull/1569)
   * FIXED: Fixed the step geometry when using the osrm compat mode [#1571](https://github.com/valhalla/valhalla/pull/1571)
   * FIXED: Fixed a data creation bug causing issues with A* routes ending on loops. [#1576](https://github.com/valhalla/valhalla/pull/1576)
   * FIXED: Fixed an issue with a bad route where destination only was present. Was due to thresholds in bidirectional A*. Changed threshold to be cost based rather than number of iterations). [#1586](https://github.com/valhalla/valhalla/pull/1586)
   * FIXED: Fixed an issue with destination only (private) roads being used in bicycle routes. Centralized some "base" transition cost logic in the base DynamicCost class. [#1587](https://github.com/valhalla/valhalla/pull/1587)
   * FIXED: Remove extraneous ramp maneuvers [#1657](https://github.com/valhalla/valhalla/pull/1657)

## Release Date: 2018-10-02 Valhalla 2.7.1
* **Enhancement**
   * UPDATED: Added date time support to forward and reverse isochrones. Add speed lookup (predicted speeds and/or free-flow or constrained flow speed) if date_time is present.
   * UPDATED: Add timezone checks to multimodal routes and isochrones (updates localtime if the path crosses into a timezone different than the start location).
* **Data Producer Update**
   * UPDATED: Removed boost date time support from transit.  Now using the Howard Hinnant date library.
* **Bug Fix**
   * FIXED: Fixed a bug with shortcuts that leads to inconsistent routes depending on whether shortcuts are taken, different origins can lead to different paths near the destination. This fix also improves performance on long routes and matrices.
   * FIXED: We were getting inconsistent results between departing at current date/time vs entering the current date/time.  This issue is due to the fact that the iso_date_time function returns the full iso date_time with the timezone offset (e.g., 2018-09-27T10:23-07:00 vs 2018-09-27T10:23). When we refactored the date_time code to use the new Howard Hinnant date library, we introduced this bug.
   * FIXED: Increased the threshold in CostMatrix to address null time and distance values occuring for truck costing with locations near the max distance.

## Release Date: 2018-09-13 Valhalla 2.7.0
* **Enhancement**
   * UPDATED: Refactor to use the pbf options instead of the ptree config [#1428](https://github.com/valhalla/valhalla/pull/1428) This completes [1357](https://github.com/valhalla/valhalla/issues/1357)
   * UPDATED: Removed the boost/date_time dependency from baldr and odin. We added the Howard Hinnant date and time library as a submodule. [#1494](https://github.com/valhalla/valhalla/pull/1494)
   * UPDATED: Fixed 'Drvie' typo [#1505](https://github.com/valhalla/valhalla/pull/1505) This completes [1504](https://github.com/valhalla/valhalla/issues/1504)
   * UPDATED: Optimizations of GetSpeed for predicted speeds [1490](https://github.com/valhalla/valhalla/issues/1490)
   * UPDATED: Isotile optimizations
   * UPDATED: Added stats to predictive traffic logging
   * UPDATED: resample_polyline - Breaks the polyline into equal length segments at a sample distance near the resolution. Break out of the loop through polyline points once we reach the specified number of samplesthen append the last
polyline point.
   * UPDATED: added android logging and uses a shared graph reader
   * UPDATED: Do not run a second pass on long pedestrian routes that include a ferry (but succeed on first pass). This is a performance fix. Long pedestrian routes with A star factor based on ferry speed end up being very inefficient.
* **Bug Fix**
   * FIXED: A* destination only
   * FIXED: Fixed through locations weren't honored [#1449](https://github.com/valhalla/valhalla/pull/1449)


## Release Date: 2018-08-02 Valhalla 3.0.0-rc.4
* **Node Bindings**
   * UPDATED: add some worker pool handling
   [#1467](https://github.com/valhalla/valhalla/pull/1467)

## Release Date: 2018-08-02 Valhalla 3.0.0-rc.3
* **Node Bindings**
   * UPDATED: replaced N-API with node-addon-api wrapper and made the actor
   functions asynchronous
   [#1457](https://github.com/valhalla/valhalla/pull/1457)

## Release Date: 2018-07-24 Valhalla 3.0.0-rc.2
* **Node Bindings**
   * FIXED: turn on the autocleanup functionality for the actor object.
   [#1439](https://github.com/valhalla/valhalla/pull/1439)

## Release Date: 2018-07-16 Valhalla 3.0.0-rc.1
* **Enhancement**
   * ADDED: exposed the rest of the actions to the node bindings and added tests. [#1415](https://github.com/valhalla/valhalla/pull/1415)

## Release Date: 2018-07-12 Valhalla 3.0.0-alpha.1
**NOTE**: There was already a small package named `valhalla` on the npm registry, only published up to version 0.0.3. The team at npm has transferred the package to us, but would like us to publish something to it ASAP to prove our stake in it. Though the bindings do not have all of the actor functionality exposed yet (just route), we are going to publish an alpha release of 3.0.0 to get something up on npm.
* **Infrastructure**:
   * ADDED: add in time dependent algorithms if the distance between locations is less than 500km.
   * ADDED: TurnLanes to indicate turning lanes at the end of a directed edge.
   * ADDED: Added PredictedSpeeds to Valhalla tiles and logic to compute speed based on predictive speed profiles.
* **Data Producer Update**
   * ADDED: is_route_num flag was added to Sign records. Set this to true if the exit sign comes from a route number/ref.
   * CHANGED: Lower speeds on driveways, drive-thru, and parking aisle. Set destination only flag for drive thru use.
   * ADDED: Initial implementation of turn lanes.
  **Bug Fix**
   * CHANGED: Fix destination only penalty for A* and time dependent cases.
   * CHANGED: Use the distance from GetOffsetForHeading, based on road classification and road use (e.g. ramp, turn channel, etc.), within tangent_angle function.
* **Map Matching**
   * FIXED: Fixed trace_route edge_walk server abort [#1365](https://github.com/valhalla/valhalla/pull/1365)
* **Enhancement**
   * ADDED: Added post process for updating free and constrained speeds in the directed edges.
   * UPDATED: Parse the json request once and store in a protocol buffer to pass along the pipeline. This completed the first portion of [1357](https://github.com/valhalla/valhalla/issues/1357)
   * UPDATED: Changed the shape_match attribute from a string to an enum. Fixes [1376](https://github.com/valhalla/valhalla/issues/1376)
   * ADDED: Node bindings for route [#1341](https://github.com/valhalla/valhalla/pull/1341)
   * UPDATED: Use a non-linear use_highways factor (to more heavily penalize highways as use_highways approaches 0).

## Release Date: 2018-07-15 Valhalla 2.6.3
* **API**:
   * FIXED: Use a non-linear use_highways factor (to more heavily penalize highways as use_highways approaches 0).
   * FIXED: Fixed the highway_factor when use_highways < 0.5.
   * ENHANCEMENT: Added logic to modulate the surface factor based on use_trails.
   * ADDED: New customer test requests for motorcycle costing.

## Release Date: 2018-06-28 Valhalla 2.6.2
* **Data Producer Update**
   * FIXED: Complex restriction sorting bug.  Check of has_dt in ComplexRestrictionBuilder::operator==.
* **API**:
   * FIXED: Fixed CostFactory convenience method that registers costing models
   * ADDED: Added use_tolls into motorcycle costing options

## Release Date: 2018-05-28 Valhalla 2.6.0
* **Infrastructure**:
   * CHANGED: Update cmake buildsystem to replace autoconf [#1272](https://github.com/valhalla/valhalla/pull/1272)
* **API**:
   * CHANGED: Move `trace_options` parsing to map matcher factory [#1260](https://github.com/valhalla/valhalla/pull/1260)
   * ADDED: New costing method for AutoDataFix [#1283](https://github.com/valhalla/valhalla/pull/1283)

## Release Date: 2018-05-21 Valhalla 2.5.0
* **Infrastructure**
   * ADDED: Add code formatting and linting.
* **API**
   * ADDED: Added new motorcycle costing, motorcycle access flag in data and use_trails option.
* **Routing**
   * ADDED: Add time dependnet forward and reverse A* methods.
   * FIXED: Increase minimum threshold for driving routes in bidirectional A* (fixes some instances of bad paths).
* **Data Producer Update**
   * CHANGED: Updates to properly handle cycleway crossings.
   * CHANGED: Conditionally include driveways that are private.
   * ADDED: Added logic to set motorcycle access.  This includes lua, country access, and user access flags for motorcycles.

## Release Date: 2018-04-11 Valhalla 2.4.9
* **Enhancement**
   * Added European Portuguese localization for Valhalla
   * Updates to EdgeStatus to improve performance. Use an unordered_map of tile Id and allocate an array for each edge in the tile. This allows using pointers to access status for sequential edges. This improves performance by 50% or so.
   * A couple of bicycle costing updates to improve route quality: avoid roads marked as part of a truck network, to remove the density penalty for transition costs.
   * When optimal matrix type is selected, now use CostMatrix for source to target pedestrian and bicycle matrix calls when both counts are above some threshold. This improves performance in general and lessens some long running requests.
*  **Data Producer Update**
   * Added logic to protect against setting a speed of 0 for ferries.

## Release Date: 2018-03-27 Valhalla 2.4.8
* **Enhancement**
   * Updates for Italian verbal translations
   * Optionally remove driveways at graph creation time
   * Optionally disable candidate edge penalty in path finding
   * OSRM compatible route, matrix and map matching response generation
   * Minimal Windows build compatibility
   * Refactoring to use PBF as the IPC mechanism for all objects
   * Improvements to internal intersection marking to reduce false positives
* **Bug Fix**
   * Cap candidate edge penalty in path finding to reduce excessive expansion
   * Fix trivial paths at deadends

## Release Date: 2018-02-08 Valhalla 2.4.7
* **Enhancement**
   * Speed up building tiles from small OSM imports by using boost directory iterator rather than going through all possible tiles and testing each if the file exists.
* **Bug Fix**
   * Protect against overflow in string to float conversion inside OSM parsing.

## Release Date: 2018-01-26 Valhalla 2.4.6
* **Enhancement**
   * Elevation library will lazy load RAW formatted sources

## Release Date: 2018-01-24 Valhalla 2.4.5
* **Enhancement**
   * Elevation packing utility can unpack lz4hc now
* **Bug Fix**
   * Fixed broken darwin builds

## Release Date: 2018-01-23 Valhalla 2.4.4
* **Enhancement**
   * Elevation service speed improvments and the ability to serve lz4hc compressed data
   * Basic support for downloading routing tiles on demand
   * Deprecated `valhalla_route_service`, now all services (including elevation) are found under `valhalla_service`

## Release Date: 2017-12-11 Valhalla 2.4.3
* **Enhancement**
   * Remove union from GraphId speeds up some platforms
   * Use SAC scale in pedestrian costing
   * Expanded python bindings to include all actions (route, matrix, isochrone, etc)
* **Bug Fix**
   * French translation typo fixes
*  **Data Producer Update**
   * Handling shapes that intersect the poles when binning
   * Handling when transit shapes are less than 2 points

## Release Date: 2017-11-09 Valhalla 2.4.1
*  **Data Producer Update**
   * Added kMopedAccess to modes for complex restrictions.  Remove the kMopedAccess when auto access is removed.  Also, add the kMopedAccess when an auto restriction is found.

## Release Date: 2017-11-08 Valhalla 2.4.0
*  **Data Producer Update**
   * Added logic to support restriction = x with a the except tag.  We apply the restriction to everything except for modes in the except tag.
   * Added logic to support railway_service and coach_service in transit.
* **Bug Fix**
  * Return proper edge_walk path for requested shape_match=walk_or_snap
  * Skip invalid stateid for Top-K requests

## Release Date: 2017-11-07 Valhalla 2.3.9
* **Enhancement**
  * Top-K map matched path generation now only returns unique paths and does so with fewer iterations
  * Navigator call outs for both imperial and metric units
  * The surface types allowed for a given bike route can now be controlled via a request parameter `avoid_bad_surfaces`
  * Improved support for motorscooter costing via surface types, road classification and vehicle specific tagging
* **Bug Fix**
  * Connectivity maps now include information about transit tiles
  * Lane counts for singly digitized roads are now correct for a given directed edge
  * Edge merging code for assigning osmlr segments is now robust to partial tile sets
  * Fix matrix path finding to allow transitioning down to lower levels when appropriate. In particular, do not supersede shortcut edges until no longer expanding on the next level.
  * Fix optimizer rotate location method. This fixes a bug where optimal ordering was bad for large location sets.
*  **Data Producer Update**
   * Duration tags are now used to properly set the speed of travel for a ferry routes

## Release Date: 2017-10-17 Valhalla 2.3.8
* **Bug Fix**
  * Fixed the roundabout exit count for bicycles when the roundabout is a road and not a cycleway
  * Enable a pedestrian path to remain on roundabout instead of getting off and back on
  * Fixed the penalization of candidate locations in the uni-directional A* algorithm (used for trivial paths)
*  **Data Producer Update**
   * Added logic to set bike forward and tag to true where kv["sac_scale"] == "hiking". All other values for sac_scale turn off bicycle access.  If sac_scale or mtb keys are found and a surface tag is not set we default to kPath.
   * Fixed a bug where surface=unpaved was being assigned Surface::kPavedSmooth.

## Release Date: 2017-9-11 Valhalla 2.3.7
* **Bug Fix**
  * Update bidirectional connections to handle cases where the connecting edge is one of the origin (or destination) edges and the cost is high. Fixes some pedestrian route issues that were reported.
*  **Data Producer Update**
   * Added support for motorroad tag (default and per country).
   * Update OSMLR segment association logic to fix issue where chunks wrote over leftover segments. Fix search along edges to include a radius so any nearby edges are also considered.

## Release Date: 2017-08-29 Valhalla 2.3.6
* **Bug Fix**
  * Pedestrian paths including ferries no longer cause circuitous routes
  * Fix a crash in map matching route finding where heading from shape was using a `nullptr` tile
  * Spanish language narrative corrections
  * Fix traffic segment matcher to always set the start time of a segment when its known
* **Enhancement**
  * Location correlation scoring improvements to avoid situations where less likely start or ending locations are selected

## Release Date: 2017-08-22 Valhalla 2.3.5
* **Bug Fix**
  * Clamp the edge score in thor. Extreme values were causing bad alloc crashes.
  * Fix multimodal isochrones. EdgeLabel refactor caused issues.
* **Data Producer Update**
  * Update lua logic to properly handle vehicle=no tags.

## Release Date: 2017-08-14 Valhalla 2.3.4
* **Bug Fix**
  * Enforce limits on maximum per point accuracy to avoid long running map matching computations

## Release Date: 2017-08-14 Valhalla 2.3.3
* **Bug Fix**
  * Maximum osm node reached now causes bitset to resize to accomodate when building tiles
  * Fix wrong side of street information and remove redundant node snapping
  * Fix path differences between services and `valhalla_run_route`
  * Fix map matching crash when interpolating duplicate input points
  * Fix unhandled exception when trace_route or trace_attributes when there are no continuous matches
* **Enhancement**
  * Folded Low-Stress Biking Code into the regular Bicycle code and removed the LowStressBicycleCost class. Now when making a query for bicycle routing, a value of 0 for use_hills and use_roads produces low-stress biking routes, while a value of 1 for both provides more intense professional bike routes.
  * Bike costing default values changed. use_roads and use_hills are now 0.25 by default instead of 0.5 and the default bike is now a hybrid bike instead of a road bike.
  * Added logic to use station hierarchy from transitland.  Osm and egress nodes are connected by transitconnections.  Egress and stations are connected by egressconnections.  Stations and platforms are connected by platformconnections.  This includes narrative updates for Odin as well.

## Release Date: 2017-07-31 Valhalla 2.3.2
* **Bug Fix**
  * Update to use oneway:psv if oneway:bus does not exist.
  * Fix out of bounds memory issue in DoubleBucketQueue.
  * Many things are now taken into consideration to determine which sides of the road have what cyclelanes, because they were not being parsed correctly before
  * Fixed issue where sometimes a "oneway:bicycle=no" tag on a two-way street would cause the road to become a oneway for bicycles
  * Fixed trace_attributes edge_walk cases where the start or end points in the shape are close to graph nodes (intersections)
  * Fixed 32bit architecture crashing for certain routes with non-deterministic placement of edges labels in bucketized queue datastructure
* **Enhancement**
  * Improve multi-modal routes by adjusting the pedestrian mode factor (routes use less walking in favor of public transit).
  * Added interface framework to support "top-k" paths within map-matching.
  * Created a base EdgeLabel class that contains all data needed within costing methods and supports the basic path algorithms (forward direction, A*, with accumulated path distance). Derive class for bidirectional algorithms (BDEdgeLabel) and for multimodal algorithms. Lowers memory use by combining some fields (using spare bits from GraphId).
  * Added elapsed time estimates to map-matching labels in preparation for using timestamps in map-matching.
  * Added parsing of various OSM tags: "bicycle=use_sidepath", "bicycle=dismount", "segregated=*", "shoulder=*", "cycleway:buffer=*", and several variations of these.
  * Both trace_route and trace_attributes will parse `time` and `accuracy` parameters when the shape is provided as unencoded
  * Map-matching will now use the time (in seconds) of each gps reading (if provided) to narrow the search space and avoid finding matches that are impossibly fast

## Release Date: 2017-07-10 Valhalla 2.3.0
* **Bug Fix**
  * Fixed a bug in traffic segment matcher where length was populated but had invalid times
* **Embedded Compilation**
  * Decoupled the service components from the rest of the worker objects so that the worker objects could be used in non http service contexts
   * Added an actor class which encapsulates the various worker objects and allows the various end points to be called /route /height etc. without needing to run a service
* **Low-Stress Bicycle**
  * Worked on creating a new low-stress biking option that focuses more on taking safer roads like cycle ways or residential roads than the standard bike costing option does.

## Release Date: 2017-06-26 Valhalla 2.2.9
* **Bug Fix**
  * Fix a bug introduced in 2.2.8 where map matching search extent was incorrect in longitude axis.

## Release Date: 2017-06-23 Valhalla 2.2.8
* **Bug Fix**
  * Traffic segment matcher (exposed through Python bindings) - fix cases where partial (or no) results could be returned when breaking out of loop in form_segments early.
* **Traffic Matching Update**
  * Traffic segment matcher - handle special cases when entering and exiting turn channels.
* **Guidance Improvements**
  * Added Swedish (se-SV) narrative file.

## Release Date: 2017-06-20 Valhalla 2.2.7
* **Bug Fixes**
  * Traffic segment matcher (exposed through Python bindings) makes use of accuracy per point in the input
  * Traffic segment matcher is robust to consecutive transition edges in matched path
* **Isochrone Changes**
  * Set up isochrone to be able to handle multi-location queries in the future
* **Data Producer Updates**
  * Fixes to valhalla_associate_segments to address threading issue.
  * Added support for restrictions that refers only to appropriate type of vehicle.
* **Navigator**
  * Added pre-alpha implementation that will perform guidance for mobile devices.
* **Map Matching Updates**
  * Added capability to customize match_options

## Release Date: 2017-06-12 Valhalla 2.2.6
* **Bug Fixes**
  * Fixed the begin shape index where an end_route_discontinuity exists
* **Guidance Improvements**
  * Updated Slovenian (sl-SI) narrative file.
* **Data Producer Updates**
  * Added support for per mode restrictions (e.g., restriction:&lt;type&gt;)  Saved these restrictions as "complex" restrictions which currently support per mode lookup (unlike simple restrictions which are assumed to apply to all driving modes).
* **Matrix Updates**
  * Increased max distance threshold for auto costing and other similar costings to 400 km instead of 200 km

## Release Date: 2017-06-05 Valhalla 2.2.5
* **Bug Fixes**
  * Fixed matched point edge_index by skipping transition edges.
  * Use double precision in meili grid traversal to fix some incorrect grid cases.
  * Update meili to use DoubleBucketQueue and GraphReader methods rather than internal methods.

## Release Date: 2017-05-17 Valhalla 2.2.4
* **Bug Fixes**
  * Fix isochrone bug where the default access mode was used - this rejected edges that should not have been rejected for cases than automobile.
  * Fix A* handling of edge costs for trivial routes. This fixed an issue with disconnected regions that projected to a single edge.
  * Fix TripPathBuilder crash if first edge is a transition edge (was occurring with map-matching in rare occasions).

## Release Date: 2017-05-15 Valhalla 2.2.3
* **Map Matching Improvement**
  * Return begin and end route discontinuities. Also, returns partial shape of edge at route discontinuity.
* **Isochrone Improvements**
  * Add logic to make sure the center location remains fixed at the center of a tile/grid in the isotile.
  * Add a default generalization factor that is based on the grid size. Users can still override this factor but the default behavior is improved.
  * Add ExpandForward and ExpandReverse methods as is done in bidirectional A*. This improves handling of transitions between hierarchy levels.
* **Graph Correlation Improvements**
  * Add options to control both radius and reachability per input location (with defaults) to control correlation of input locations to the graph in such a way as to avoid routing between disconnected regions and favor more likely paths.

## Release Date: 2017-05-08 Valhalla 2.2.0
* **Guidance Improvements**
  * Added Russian (ru-RU) narrative file.
  * Updated Slovenian (sl-SI) narrative file.
* **Data Producer Updates**
  * Assign destination sign info on bidirectional ramps.
  * Update ReclassifyLinks. Use a "link-tree" which is formed from the exit node and terminates at entrance nodes. Exit nodes are sorted by classification so motorway exits are done before trunks, etc. Updated the turn channel logic - now more consistently applies turn channel use.
  * Updated traffic segment associations to properly work with elevation and lane connectivity information (which is stored after the traffic association).

## Release Date: 2017-04-24 Valhalla 2.1.9
* **Elevation Update**
  * Created a new EdgeElevation structure which includes max upward and downward slope (moved from DirectedEdge) and mean elevation.
* **Routing Improvements**
  * Destination only fix when "nested" destination only areas cause a route failure. Allow destination only edges (with penalty) on 2nd pass.
  * Fix heading to properly use the partial edge shape rather than entire edge shape to determine heading at the begin and end locations.
  * Some cleanup and simplification of the bidirectional A* algorithm.
  * Some cleanup and simplification of TripPathBuilder.
  * Make TileHierarchy data and methods static and remove tile_dir from the tile hierarchy.
* **Map Matching Improvement**
  * Return matched points with trace attributes when using map_snap.
* **Data Producer Updates**
  * lua updates so that the chunnel will work again.

## Release Date: 2017-04-04 Valhalla 2.1.8
* **Map Matching Release**
  * Added max trace limits and out-of-bounds checks for customizable trace options

## Release Date: 2017-03-29 Valhalla 2.1.7
* **Map Matching Release**
  * Increased service limits for trace
* **Data Producer Updates**
  * Transit: Remove the dependency on using level 2 tiles for transit builder
* **Traffic Updates**
  * Segment matcher completely re-written to handle many complex issues when matching traces to OTSs
* **Service Improvement**
  * Bug Fix - relaxed rapidjson parsing to allow numeric type coercion
* **Routing Improvements**
  * Level the forward and reverse paths in bidirectional A * to account for distance approximation differences.
  * Add logic for Use==kPath to bicycle costing so that paths are favored (as are footways).

## Release Date: 2017-03-10 Valhalla 2.1.3
* **Guidance Improvement**
  * Corrections to Slovenian narrative language file
  **Routing Improvements**
  * Increased the pedestrian search radius from 25 to 50 within the meili configuration to reduce U-turns with map-matching
  * Added a max avoid location limit

## Release Date: 2017-02-22 Valhalla 2.1.0
* **Guidance Improvement**
  * Added ca-ES (Catalan) and sl-SI (Slovenian) narrative language files
* **Routing  Improvement**
  * Fix through location reverse ordering bug (introduced in 2.0.9) in output of route responses for depart_at routes
  * Fix edge_walking method to handle cases where more than 1 initial edge is found
* **Data Producer Updates**
  * Improved transit by processing frequency based schedules.
  * Updated graph validation to more aggressively check graph consistency on level 0 and level 1
  * Fix the EdgeInfo hash to not create duplicate edge info records when creating hierarchies

## Release Date: 2017-02-21 Valhalla 2.0.9
* **Guidance Improvement**
  * Improved Italian narrative by handling articulated prepositions
  * Properly calling out turn channel maneuver
* **Routing Improvement**
  * Improved path determination by increasing stop impact for link to link transitions at intersections
  * Fixed through location handling, now includes cost at throughs and properly uses heading
  * Added ability to adjust location heading tolerance
* **Traffic Updates**
  * Fixed segment matching json to properly return non-string values where apropriate
* **Data Producer Updates**
  * Process node:ref and way:junction_ref as a semicolon separated list for exit numbers
  * Removed duplicated interchange sign information when ways are split into edges
  * Use a sequence within HierarchyBuilder to lower memory requirements for planet / large data imports.
  * Add connecting OSM wayId to a transit stop within NodeInfo.
  * Lua update:  removed ways that were being added to the routing graph.
  * Transit:  Fixed an issue where add_service_day and remove_service_day was not using the tile creation date, but the service start date for transit.
  * Transit:  Added acceptance test logic.
  * Transit:  Added fallback option if the associated wayid is not found.  Use distance approximator to find the closest edge.
  * Transit:  Added URL encoding for one stop ids that contain diacriticals.  Also, added include_geometry=false for route requests.
* **Optimized Routing Update**
  * Added an original index to the location object in the optimized route response
* **Trace Route Improvement**
  * Updated find_start_node to fix "GraphTile NodeInfo index out of bounds" error

## Release Date: 2017-01-30 Valhalla 2.0.6
* **Guidance Improvement**
  * Italian phrases were updated
* **Routing Improvement**
  * Fixed an issue where date and time was returning an invalid ISO8601 time format for date_time values in positive UTC. + sign was missing.
  * Fixed an encoding issue that was discovered for tranist_fetcher.  We were not encoding onestop_ids or route_ids.  Also, added exclude_geometry=true for route API calls.
* **Data Producer Updates**
  * Added logic to grab a single feed in valhalla_build_transit.

## Release Date: 2017-01-04 Valhalla 2.0.3
* **Service Improvement**
  * Added support for interrupting requests. If the connection is closed, route computation and map-matching can be interrupted prior to completion.
* **Routing Improvement**
  * Ignore name inconsistency when entering a link to avoid double penalizing.
* **Data Producer Updates**
  * Fixed consistent name assignment for ramps and turn lanes which improved guidance.
  * Added a flag to directed edges indicating if the edge has names. This can potentially be used in costing methods.
  * Allow future use of spare GraphId bits within DirectedEdge.

## Release Date: 2016-12-13 Valhalla 2.0.2
* **Routing Improvement**
  * Added support for multi-way restrictions to matrix and isochrones.
  * Added HOV costing model.
  * Speed limit updates.   Added logic to save average speed separately from speed limits.
  * Added transit include and exclude logic to multimodal isochrone.
  * Fix some edge cases for trivial (single edge) paths.
  * Better treatment of destination access only when using bidirectional A*.
* **Performance Improvement**
  * Improved performance of the path algorithms by making many access methods inline.

## Release Date: 2016-11-28 Valhalla 2.0.1
* **Routing Improvement**
  * Preliminary support for multi-way restrictions
* **Issues Fixed**
  * Fixed tile incompatiblity between 64 and 32bit architectures
  * Fixed missing edges within tile edge search indexes
  * Fixed an issue where transit isochrone was cut off if we took transit that was greater than the max_seconds and other transit lines or buses were then not considered.

## Release Date: 2016-11-15 Valhalla 2.0

* **Tile Redesign**
  * Updated the graph tiles to store edges only on the hierarchy level they belong to. Prior to this, the highways were stored on all levels, they now exist only on the highway hierarchy. Similar changes were made for arterial level roads. This leads to about a 20% reduction in tile size.
  * The tile redesign required changes to the path generation algorithms. They must now transition freely beteeen levels, even for pedestrian and bicycle routes. To offset the extra transitions, the main algorithms were changed to expand nodes at each level that has directed edges, rather than adding the transition edges to the priority queue/adjacency list. This change helps performance. The hierarchy limits that are used to speed the computation of driving routes by utilizing the highway hierarchy were adjusted to work with the new path algorithms.
  * Some changes to costing were also required, for example pedestrian and bicycle routes skip shortcut edges.
  * Many tile data structures were altered to explicitly size different fields and make room for "spare" fields that will allow future growth. In addition, the tile itself has extra "spare" records that can be appended to the end of the tile and referenced from the tile header. This also will allow future growth without breaking backward compatibility.
* **Guidance Improvement**
  * Refactored trip path to use an enumerated `Use` for edge and an enumerated `NodeType` for node
  * Fixed some wording in the Hindi narrative file
  * Fixed missing turn maneuver by updating the forward intersecting edge logic
* **Issues Fixed**
  * Fixed an issue with pedestrian routes where a short u-turn was taken to avoid the "crossing" penalty.
  * Fixed bicycle routing due to high penalty to enter an access=destination area. Changed to a smaller, length based factor to try to avoid long regions where access = destination. Added a driveway penalty to avoid taking driveways (which are often marked as access=destination).
  * Fixed regression where service did not adhere to the list of allowed actions in the Loki configuration
* **Graph Correlation**
  * External contributions from Navitia have lead to greatly reduced per-location graph correlation. Average correlation time is now less than 1ms down from 4-9ms.

## Release Date: 2016-10-17

* **Guidance Improvement**
  * Added the Hindi (hi-IN) narrative language
* **Service Additions**
  * Added internal valhalla error codes utility in baldr and modified all services to make use of and return as JSON response
  * See documentation https://github.com/valhalla/valhalla-docs/blob/master/api-reference.md#internal-error-codes-and-conditions
* **Time-Distance Matrix Improvement**
  * Added a costmatrix performance fix for one_to_many matrix requests
* **Memory Mapped Tar Archive - Tile Extract Support**
  * Added the ability to load a tar archive of the routing graph tiles. This improves performance under heavy load and reduces the memory requirement while allowing multiple processes to share cache resources.

## Release Date: 2016-09-19

* **Guidance Improvement**
  * Added pirate narrative language
* **Routing Improvement**
  * Added the ability to include or exclude stops, routes, and operators in multimodal routing.
* **Service Improvement**
  * JSONify Error Response

## Release Date: 2016-08-30

* **Pedestrian Routing Improvement**
  * Fixes for trivial pedestrian routes

## Release Date: 2016-08-22

* **Guidance Improvements**
  * Added Spanish narrative
  * Updated the start and end edge heading calculation to be based on road class and edge use
* **Bicycle Routing Improvements**
  * Prevent getting off a higher class road for a small detour only to get back onto the road immediately.
  * Redo the speed penalties and road class factors - they were doubly penalizing many roads with very high values.
  * Simplify the computation of weighting factor for roads that do not have cycle lanes. Apply speed penalty to slightly reduce favoring
of non-separated bicycle lanes on high speed roads.
* **Routing Improvements**
  * Remove avoidance of U-turn for pedestrian routes. This improves use with map-matching since pedestrian routes can make U-turns.
  * Allow U-turns at dead-ends for driving (and bicycling) routes.
* **Service Additions**
  * Add support for multi-modal isochrones.
  * Added base code to allow reverse isochrones (path from anywhere to a single destination).
* **New Sources to Targets**
  * Added a new Matrix Service action that allows you to request any of the 3 types of time-distance matrices by calling 1 action.  This action takes a sources and targets parameter instead of the locations parameter.  Please see the updated Time-Distance Matrix Service API reference for more details.

## Release Date: 2016-08-08

 * **Service additions**
  * Latitude, longitude bounding boxes of the route and each leg have been added to the route results.
  * Added an initial isochrone capability. This includes methods to create an "isotile" - a 2-D gridded data set with time to reach each lat,lon grid from an origin location. This isoltile is then used to create contours at specified times. Interior contours are optionally removed and the remaining outer contours are generalized and converted to GeoJSON polygons. An initial version supporting multimodal route types has also been added.
 * **Data Producer Updates**
  * Fixed tranist scheduling issue where false schedules were getting added.
 * **Tools Additionas**
  * Added `valhalla_export_edges` tool to allow shape and names to be dumped from the routing tiles

## Release Date: 2016-07-19

 * **Guidance Improvements**
  * Added French narrative
  * Added capability to have narrative language aliases - For example: German `de-DE` has an alias of `de`
 * **Transit Stop Update** - Return latitude and longitude for each transit stop
 * **Data Producer Updates**
  * Added logic to use lanes:forward, lanes:backward, speed:forward, and speed:backward based on direction of the directed edge.
  * Added support for no_entry, no_exit, and no_turn restrictions.
  * Added logic to support country specific access. Based on country tables found here: http://wiki.openstreetmap.org/wiki/OSM_tags_for_routing/Access-Restrictions

## Release Date: 2016-06-08

 * **Bug Fix** - Fixed a bug where edge indexing created many small tiles where no edges actually intersected. This allowed impossible routes to be considered for path finding instead of rejecting them earlier.
 * **Guidance Improvements**
  * Fixed invalid u-turn direction
  * Updated to properly call out jughandle routes
  * Enhanced signless interchange maneuvers to help guide users
 * **Data Producer Updates**
  * Updated the speed assignment for ramp to be a percentage of the original road class speed assignment
  * Updated stop impact logic for turn channel onto ramp

## Release Date: 2016-05-19

 * **Bug Fix** - Fixed a bug where routes fail within small, disconnected "islands" due to the threshold logic in prior release. Also better logic for not-thru roads.

## Release Date: 2016-05-18

 * **Bidirectional A* Improvements** - Fixed an issue where if both origin and destination locations where on not-thru roads that meet at a common node the path ended up taking a long detour. Not all cases were fixed though - next release should fix. Trying to address the termination criteria for when the best connection point of the 2 paths is optimal. Turns out that the initial case where both opposing edges are settled is not guaranteed to be the least cost path. For now we are setting a threshold and extending the search while still tracking best connections. Fixed the opposing edge when a hierarchy transition occurs.
 * **Guidance Globalization** -  Fixed decimal distance to be locale based.
 * **Guidance Improvements**
  * Fixed roundabout spoke count issue by fixing the drive_on_right attribute.
  * Simplified narative by combining unnamed straight maneuvers
  * Added logic to confirm maneuver type assignment to avoid invalid guidance
  * Fixed turn maneuvers by improving logic for the following:
    * Internal intersection edges
    * 'T' intersections
    * Intersecting forward edges
 * **Data Producer Updates** - Fix the restrictions on a shortcut edge to be the same as the last directed edge of the shortcut (rather than the first one).

## Release Date: 2016-04-28

 * **Tile Format Updates** - Separated the transit graph from the "road only" graph into different tiles but retained their interconnectivity. Transit tiles are now hierarchy level 3.
 * **Tile Format Updates** - Reduced the size of graph edge shape data by 5% through the use of varint encoding (LEB128)
 * **Tile Format Updates** - Aligned `EdgeInfo` structures to proper byte boundaries so as to maintain compatibility for systems who don't support reading from unaligned addresses.
 * **Guidance Globalization** -  Added the it-IT(Italian) language file. Added support for CLDR plural rules. The cs-CZ(Czech), de-DE(German), and en-US(US English) language files have been updated.
 * **Travel mode based instructions** -  Updated the start, post ferry, and post transit insructions to be based on the travel mode, for example:
  * `Drive east on Main Street.`
  * `Walk northeast on Broadway.`
  * `Bike south on the cycleway.`

## Release Date: 2016-04-12

 * **Guidance Globalization** -  Added logic to use tagged language files that contain the guidance phrases. The initial versions of en-US, de-DE, and cs-CZ have been deployed.
 * **Updated ferry defaults** -  Bumped up use_ferry to 0.65 so that we don't penalize ferries as much.

## Release Date: 2016-03-31
 * **Data producer updates** - Do not generate shortcuts across a node which is a fork. This caused missing fork maneuvers on longer routes.  GetNames update ("Broadway fix").  Fixed an issue with looking up a name in the ref map and not the name map.  Also, removed duplicate names.  Private = false was unsetting destination only flags for parking aisles.

## Release Date: 2016-03-30
 * **TripPathBuilder Bug Fix** - Fixed an exception that was being thrown when trying to read directed edges past the end of the list within a tile. This was due to errors in setting walkability and cyclability on upper hierarchies.

## Release Date: 2016-03-28

 * **Improved Graph Correlation** -  Correlating input to the routing graph is carried out via closest first traversal of the graph's, now indexed, geometry. This results in faster correlation and gaurantees the absolute closest edge is found.

## Release Date: 2016-03-16

 * **Transit type returned** -  The transit type (e.g. tram, metro, rail, bus, ferry, cable car, gondola, funicular) is now returned with each transit maneuver.
 * **Guidance language** -  If the language option is not supplied or is unsupported then the language will be set to the default (en-US). Also, the service will return the language in the trip results.
 * **Update multimodal path algorithm** - Applied some fixes to multimodal path algorithm. In particular fixed a bug where the wrong sortcost was added to the adjacency list. Also separated "in-station" transfer costs from transfers between stops.
 * **Data producer updates** - Do not combine shortcut edges at gates or toll booths. Fixes avoid toll issues on routes that included shortcut edges.

## Release Date: 2016-03-07

 * **Updated all APIs to honor the optional DNT (Do not track) http header** -  This will avoid logging locations.
 * **Reduce 'Merge maneuver' verbal alert instructions** -  Only create a verbal alert instruction for a 'Merge maneuver' if the previous maneuver is > 1.5 km.
 * **Updated transit defaults.  Tweaked transit costing logic to obtain better routes.** -  use_rail = 0.6, use_transfers = 0.3, transfer_cost = 15.0 and transfer_penalty = 300.0.  Updated the TransferCostFactor to use the transfer_factor correctly.  TransitionCost for pedestrian costing bumped up from 20.0f to 30.0f when predecessor edge is a transit connection.
 * **Initial Guidance Globalization** -  Partial framework for Guidance Globalization. Started reading some guidance phrases from en-US.json file.

## Release Date: 2016-02-22

 * **Use bidirectional A* for automobile routes** - Switch to bidirectional A* for all but bus routes and short routes (where origin and destination are less than 10km apart). This improves performance and has less failure cases for longer routes. Some data import adjustments were made (02-19) to fix some issues encountered with arterial and highway hierarchies. Also only use a maximum of 2 passes for bidirecdtional A* to reduce "long time to fail" cases.
 * **Added verbal multi-cue guidance** - This combines verbal instructions when 2 successive maneuvers occur in a short amount of time (e.g., Turn right onto MainStreet. Then Turn left onto 1st Avenue).

## Release Date: 2016-02-19

 * **Data producer updates** - Reduce stop impact when all edges are links (ramps or turn channels). Update opposing edge logic to reject edges that do no have proper access (forward access == reverse access on opposing edge and vice-versa). Update ReclassifyLinks for cases where a single edge (often a service road) intersects a ramp improperly causing the ramp to reclassified when it should not be. Updated maximum OSM node Id (now exceeds 4000000000). Move lua from conf repository into mjolnir.

## Release Date: 2016-02-01

 * **Data producer updates** - Reduce speed on unpaved/rough roads. Add statistics for hgv (truck) restrictions.

## Release Date: 2016-01-26

 * **Added capability to disable narrative production** - Added the `narrative` boolean option to allow users to disable narrative production. Locations, shape, length, and time are still returned. The narrative production is enabled by default. The possible values for the `narrative` option are: false and true
 * **Added capability to mark a request with an id** - The `id` is returned with the response so a user could match to the corresponding request.
 * **Added some logging enhancements, specifically [ANALYTICS] logging** - We want to focus more on what our data is telling us by logging specific stats in Logstash.

## Release Date: 2016-01-18

 * **Data producer updates** - Data importer configuration (lua) updates to fix a bug where buses were not allowed on restricted lanes.  Fixed surface issue (change the default surface to be "compacted" for footways).

## Release Date: 2016-01-04

 * **Fixed Wrong Costing Options Applied** - Fixed a bug in which a previous requests costing options would be used as defaults for all subsequent requests.

## Release Date: 2015-12-18

 * **Fix for bus access** - Data importer configuration (lua) updates to fix a bug where bus lanes were turning off access for other modes.
 * **Fix for extra emergency data** - Data importer configuration (lua) updates to fix a bug where we were saving hospitals in the data.
 * **Bicycle costing update** - Updated kTCSlight and kTCFavorable so that cycleways are favored by default vs roads.

## Release Date: 2015-12-17

 * **Graph Tile Data Structure update** - Updated structures within graph tiles to support transit efforts and truck routing. Removed TransitTrip, changed TransitRoute and TransitStop to indexes (rather than binary search). Added access restrictions (like height and weight restrictions) and the mode which they impact to reduce need to look-up.
 * **Data producer updates** - Updated graph tile structures and import processes.

## Release Date: 2015-11-23

 * **Fixed Open App for OSRM functionality** - Added OSRM functionality back to Loki to support Open App.

## Release Date: 2015-11-13

 * **Improved narrative for unnamed walkway, cycleway, and mountain bike trail** - A generic description will be used for the street name when a walkway, cycleway, or mountain bike trail maneuver is unnamed. For example, a turn right onto a unnamed walkway maneuver will now be: "Turn right onto walkway."
 * **Fix costing bug** - Fix a bug introduced in EdgeLabel refactor (impacted time distance matrix only).

## Release Date: 2015-11-3

 * **Enhance bi-directional A* logic** - Updates to bidirectional A* algorithm to fix the route completion logic to handle cases where a long "connection" edge could lead to a sub-optimal path. Add hierarchy and shortcut logic so we can test and use bidirectional A* for driving routes. Fix the destination logic to properly handle oneways as the destination edge. Also fix U-turn detection for reverse search when hierarchy transitions occur.
 * **Change "Go" to "Head" for some instructions** - Start, exit ferry.
 * **Update to roundabout instructions** - Call out roundabouts for edges marked as links (ramps, turn channels).
 * **Update bicycle costing** - Fix the road factor (for applying weights based on road classification) and lower turn cost values.

## Data Producer Release Date: 2015-11-2

 * **Updated logic to not create shortcut edges on roundabouts** - This fixes some roundabout exit counts.

## Release Date: 2015-10-20

 * **Bug Fix for Pedestrian and Bicycle Routes** - Fixed a bug with setting the destination in the bi-directional Astar algorithm. Locations that snapped to a dead-end node would have failed the route and caused a timeout while searching for a valid path. Also fixed the elapsed time computation on the reverse path of bi-directional algorithm.

## Release Date: 2015-10-16

 * **Through Location Types** - Improved support for locations with type = "through". Routes now combine paths that meet at each through location to create a single "leg" between locations with type = "break". Paths that continue at a through location will not create a U-turn unless the path enters a "dead-end" region (neighborhood with no outbound access).
 * **Update shortcut edge logic** - Now skips long shortcut edges when close to the destination. This can lead to missing the proper connection if the shortcut is too long. Fixes #245 (thor).
 * **Per mode service limits** - Update configuration to allow setting different maximum number of locations and distance per mode.
 * **Fix shape index for trivial path** - Fix a bug where when building the the trip path for a "trivial" route (includes just one edge) where the shape index exceeded that size of the shape.

## Release Date: 2015-09-28

 * **Elevation Influenced Bicycle Routing** - Enabled elevation influenced bicycle routing. A "use-hills" option was added to the bicycle costing profile that can tune routes to avoid hills based on grade and amount of elevation change.
 * **"Loop Edge" Fix** - Fixed a bug with edges that form a loop. Split them into 2 edges during data import.
 * **Additional information returned from 'locate' method** - Added information that can be useful when debugging routes and data. Adds information about nodes and edges at a location.
 * **Guidance/Narrative Updates** - Added side of street to destination narrative. Updated verbal instructions.<|MERGE_RESOLUTION|>--- conflicted
+++ resolved
@@ -12,11 +12,8 @@
    * FIXED: segfault in TimeDistanceMatrix [#3964](https://github.com/valhalla/valhalla/pull/3949)
    * FIXED: write multiple PBFs if the protobuf object gets too big [#3954](https://github.com/valhalla/valhalla/pull/3954)
    * FIXED: pin conan version to latest 1.x for now [#3990](https://github.com/valhalla/valhalla/pull/3990)
-<<<<<<< HEAD
    * FIXED: got to the point where the basic transit routing test works [#3988](https://github.com/valhalla/valhalla/pull/3988)
-=======
    * FIXED: Fix matrix_locations when used in pbf request [#3997](https://github.com/valhalla/valhalla/pull/3997)
->>>>>>> 98fa7524
 * **Enhancement**
    * CHANGED: replace boost::optional with C++17's std::optional where possible [#3890](https://github.com/valhalla/valhalla/pull/3890)
    * ADDED: parse `lit` tag on ways and add it to graph [#3893](https://github.com/valhalla/valhalla/pull/3893)
