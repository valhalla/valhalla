--- conflicted
+++ resolved
@@ -38,11 +38,8 @@
    * FIXED: Aggregation updates: update opposing local idx after aggregating the edges, added classification check for aggregation, and shortcut length changes [#4570](https://github.com/valhalla/valhalla/pull/4570)
    * FIXED: Use helper function for only parsing out names from DirectedEdge when populating intersecting edges [#4604](https://github.com/valhalla/valhalla/pull/4604)  
    * FIXED: Osmnode size reduction: Fixed excessive disk space for planet build [#4605](https://github.com/valhalla/valhalla/pull/4605)
-<<<<<<< HEAD
    * FIXED: Conflict with signinfo's temporary linguistic node sequence file caused test failures. [#4625](https://github.com/valhalla/valhalla/pull/4625)
-=======
    * FIXED: CostMatrix for trivial routes with oneways [#4626](https://github.com/valhalla/valhalla/pull/4626)
->>>>>>> 7f4cc6f0
 * **Enhancement**
    * UPDATED: French translations, thanks to @xlqian [#4159](https://github.com/valhalla/valhalla/pull/4159)
    * CHANGED: -j flag for multithreaded executables to override mjolnir.concurrency [#4168](https://github.com/valhalla/valhalla/pull/4168)
