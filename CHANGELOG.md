## Release Date: 2023-??-?? Valhalla 3.4.1
* **Removed**
* **Bug Fix**
   * FIXED: gcc13 was missing some std header includes [#4154](https://github.com/valhalla/valhalla/pull/4154)
   * FIXED: when reclassifying ferry edges, remove destonly from ways only if the connecting way was destonly [#4118](https://github.com/valhalla/valhalla/pull/4118)
   * FIXED: typo in use value of map matching API (`platform_connection` was misspelled) [#4174](https://github.com/valhalla/valhalla/pull/4174)
   * FIXED: fix crash in timedistancebssmatrix.cc  [#4244](https://github.com/valhalla/valhalla/pull/4244)
   * FIXED: missing protobuf CMake configuration to link abseil for protobuf >= 3.22.0 [#4207](https://github.com/valhalla/valhalla/pull/4207)
   * FIXED: broken links on the optimized route API page [#4260](https://github.com/valhalla/valhalla/pull/4260)
   * FIXED: remove clearing of headings while calculating a matrix [#4288](https://github.com/valhalla/valhalla/pull/4288)
   * FIXED: only recost matrix pairs which have connections found [#4344](https://github.com/valhalla/valhalla/pull/4344)
   * FIXED: arm builds. tons of errors due to floating point issues mostly [#4213](https://github.com/valhalla/valhalla/pull/4213)
   * FIXED: respond with correlated edges for format=valhalla and matrix [#4335](https://github.com/valhalla/valhalla/pull/4335)
   * FIXED: `sources` & `targets` for verbose matrix response was kinda broken due to #4335 above [#4366](https://github.com/valhalla/valhalla/pull/4366)
   * FIXED: recover proper shortest path to ferry connections (when multiple edges exist between node pair) [#4361](https://github.com/valhalla/valhalla/pull/4361)
   * FIXED: recover proper shortest path to ferry connections (make sure correct label index is used) [#4378](https://github.com/valhalla/valhalla/pull/4378)
   * FIXED: Allow all roads for motorcycles [#4348](https://github.com/valhalla/valhalla/pull/4348)
   * FIXED: motorcar:conditional should not apply to motorcycle and moped [#4359](https://github.com/valhalla/valhalla/pull/4359)
   * FIXED: break shortcuts when there are different restrictions on base edges [#4326](https://github.com/valhalla/valhalla/pull/4326)
   * FIXED: Incorrect `edge_index` assignment in `thor_worker_t::build_trace` [#4413](https://github.com/valhalla/valhalla/pull/4413)
   * FIXED: lots of issues with CostMatrix (primarily deadend logic) with a complete refactor modeling things very close to bidir A*, also to prepare for a unification of the two [#4372](https://github.com/valhalla/valhalla/pull/4372)
   * FIXED: diff_names check was missing for Graphfilter and Shortcutbuilder for AddEdgeInfo call.  [#4436](https://github.com/valhalla/valhalla/pull/4436)
   * FIXED: updated timezone database and added code to keep compatibility with old servers/new data and vice versa [#4446](https://github.com/valhalla/valhalla/pull/4446)
* **Enhancement**
   * UPDATED: French translations, thanks to @xlqian [#4159](https://github.com/valhalla/valhalla/pull/4159)
   * CHANGED: -j flag for multithreaded executables to override mjolnir.concurrency [#4168](https://github.com/valhalla/valhalla/pull/4168)
   * CHANGED: moved the argparse boilerplate code to a private header which all programs can share [#4169](https://github.com/valhalla/valhalla/pull/4169)
   * ADDED: CI runs a spell check on the PR to detect spelling mistakes [#4179](https://github.com/valhalla/valhalla/pull/4179)
   * ADDED: `preferred_side_cutoff` parameter for locations [#4182](https://github.com/valhalla/valhalla/pull/4182)
   * ADDED: PBF output for matrix endpoint [#4121](https://github.com/valhalla/valhalla/pull/4121)
   * CHANGED: sped up the transit gtfs ingestion process by sorting the feeds before querying them and avoiding copying their structures. forked just_gtfs into the valhalla org to accomplish it [#4167](https://github.com/valhalla/valhalla/pull/4167)
   * CHANGED: write traffic tile headers in `valhalla_build_extract` [#4195](https://github.com/valhalla/valhalla/pull/4195)
   * ADDED: `source_percent_along` & `target_percent_along` to /trace_attributes JSON response [#4199](https://github.com/valhalla/valhalla/pull/4199)
   * ADDED: sqlite database to store landmarks along with interfaces of insert and bounding box queries [#4189](https://github.com/valhalla/valhalla/pull/4189)
   * CHANGED: refactor landmark database interface to use a pimpl [#4202](https://github.com/valhalla/valhalla/pull/4202)
   * ADDED: support for `:forward` and `:backward` for `motor_vehicle`, `vehicle`, `foot` and `bicycle` tag prefixes [#4204](https://github.com/valhalla/valhalla/pull/4204)
   * ADDED: add `valhalla_build_landmarks` to parse POIs from osm pbfs and store them as landmarks in the landmark sqlite database [#4201](https://github.com/valhalla/valhalla/pull/4201)
   * ADDED: add primary key in the landmark sqlite database and a method to retrieve landmarks via their primary keys [#4224](https://github.com/valhalla/valhalla/pull/4224)
   * ADDED: update graph tile to allow adding landmarks to edge info, and refactor edgeinfo.cc [#4233](https://github.com/valhalla/valhalla/pull/4233)
   * ADDED: `sources_to_targets` action for `/expansion` [#4263](https://github.com/valhalla/valhalla/pull/4263)
   * ADDED: option `--extract-tar` to `valhalla_build_extract` to create extracts from .tar files instead of tile directory [#4255](https://github.com/valhalla/valhalla/pull/4255)
   * ADDED: Support for `bannerInstructions` attribute in OSRM serializer via `banner_instructions` request parameter [#4093](https://github.com/valhalla/valhalla/pull/4093)
   * UPDATED: submodules which had new releases, unless it was a major version change [#4231](https://github.com/valhalla/valhalla/pull/4231)
   * ADDED: Support for elevation along a route. Add elevation to EdgeInfo within Valhalla tiles [#4279](https://github.com/valhalla/valhalla/pull/4279)
   * ADDED: the workflow to find landmarks in a graph tile, associate them with nearby edges, and update the graph tile to store the associations [#4278](https://github.com/valhalla/valhalla/pull/4278)
   * ADDED: update maneuver generation to add nearby landmarks to maneuvers as direction support [#4293](https://github.com/valhalla/valhalla/pull/4293)
   * CHANGED: the boost property tree config is now read into a singleton that doesn't need to be passed around anymore [#4220](https://github.com/valhalla/valhalla/pull/4220)
   * ADDED: Update the street name and sign data processing include language and pronunciations [#4268](https://github.com/valhalla/valhalla/pull/4268)
   * CHANGED: more sustainable way to work with protobuf in cmake [#4334](https://github.com/valhalla/valhalla/pull/4334)
   * CHANGED: use date_time API to retrieve timezone aliases instead of our own curated list [#4382](https://github.com/valhalla/valhalla/pull/4382)
   * CHANGED: less aggressive logging for nodes' headings & ferry connections [#4420][https://github.com/valhalla/valhalla/pull/4420]
   * ADDED: add documentation about historical traffic [#4259](https://github.com/valhalla/valhalla/pull/4259)
   * ADDED: config option to control how much memory we'll reserve for CostMatrix locations [#4424](https://github.com/valhalla/valhalla/pull/4424)
   * CHANGED: refactor EdgeLabel (and derived classes) to reduce memory use. [#4439](https://github.com/valhalla/valhalla/pull/4439)
   * ADDED: "shape" field to matrix response for CostMatrix only [#4432](https://github.com/valhalla/valhalla/pull/4432)
   * CHANGED: `/expansion`: add field `prev_edge_id`, make the GeoJSON features `LineString`s [#4275](https://github.com/valhalla/valhalla/issues/4275)
<<<<<<< HEAD
   * ADDED: most access restrictions to /locate response [#4431](https://github.com/valhalla/valhalla/pull/4431)
=======
   * ADDED: --optimize & --log-details to valhalla_run_matrix [#4355](https://github.com/valhalla/valhalla/pull/4334)
>>>>>>> 29cb1be5

## Release Date: 2023-05-11 Valhalla 3.4.0
* **Removed**
   * REMOVED: Docker image pushes to Dockerhub [#4033](https://github.com/valhalla/valhalla/pull/4033)
   * REMOVED: transitland references and scripts and replace with info for raw GTFS feeds [#4033](https://github.com/valhalla/valhalla/pull/3906)
* **Bug Fix**
   * FIXED: underflow of uint64_t cast for matrix time results [#3906](https://github.com/valhalla/valhalla/pull/3906)
   * FIXED: update vcpkg commit for Azure pipelines to fix libtool mirrors [#3915](https://github.com/valhalla/valhalla/pull/3915)
   * FIXED: fix CHANGELOG release year (2022->2023) [#3927](https://github.com/valhalla/valhalla/pull/3927)
   * FIXED: avoid segfault on invalid exclude_polygons input [#3907](https://github.com/valhalla/valhalla/pull/3907)
   * FIXED: allow \_WIN32_WINNT to be defined by build system [#3933](https://github.com/valhalla/valhalla/issues/3933)
   * FIXED: disconnected stop pairs in gtfs import [#3943](https://github.com/valhalla/valhalla/pull/3943)
   * FIXED: in/egress traversability in gtfs ingestion is now defaulted to kBoth to enable pedestrian access on transit connect edges and through the in/egress node [#3948](https://github.com/valhalla/valhalla/pull/3948)
   * FIXED: parsing logic needed implicit order of stations/egresses/platforms in the GTFS feeds [#3949](https://github.com/valhalla/valhalla/pull/3949)
   * FIXED: segfault in TimeDistanceMatrix [#3964](https://github.com/valhalla/valhalla/pull/3949)
   * FIXED: write multiple PBFs if the protobuf object gets too big [#3954](https://github.com/valhalla/valhalla/pull/3954)
   * FIXED: pin conan version to latest 1.x for now [#3990](https://github.com/valhalla/valhalla/pull/3990)
   * FIXED: Fix matrix_locations when used in pbf request [#3997](https://github.com/valhalla/valhalla/pull/3997)
   * FIXED: got to the point where the basic transit routing test works [#3988](https://github.com/valhalla/valhalla/pull/3988)
   * FIXED: fix build with LOGGING_LEVEL=ALL [#3992](https://github.com/valhalla/valhalla/pull/3992)
   * FIXED: transit stitching when determining whether a platform was generated [#4020](https://github.com/valhalla/valhalla/pull/4020)
   * FIXED: multimodal isochrones [#4030](https://github.com/valhalla/valhalla/pull/4030)
   * FIXED: duplicated recosting names should throw [#4042](https://github.com/valhalla/valhalla/pull/4042)
   * FIXED: Remove arch specificity from strip command of Python bindings to make it more compatible with other archs [#4040](https://github.com/valhalla/valhalla/pull/4040)
   * FIXED: GraphReader::GetShortcut no longer returns false positives or false negatives [#4019](https://github.com/valhalla/valhalla/pull/4019)
   * FIXED: Tagging with bus=permit or taxi=permit did not override access=no [#4045](https://github.com/valhalla/valhalla/pull/4045)
   * FIXED: Upgrade RapidJSON to address undefined behavior [#4051](https://github.com/valhalla/valhalla/pull/4051)
   * FIXED: time handling for transit service [#4052](https://github.com/valhalla/valhalla/pull/4052)
   * FIXED: multiple smaller bugs while testing more multimodal /route & /isochrones [#4055](https://github.com/valhalla/valhalla/pull/4055)
   * FIXED: `FindLuaJit.cmake` to include Windows paths/library names [#4067](https://github.com/valhalla/valhalla/pull/4067)
   * FIXED: Move complex turn restriction check out of can_form_shortcut() [#4047](https://github.com/valhalla/valhalla/pull/4047)
   * FIXED: fix `clear` methods on matrix algorithms and reserve some space for labels with a new config [#4075](https://github.com/valhalla/valhalla/pull/4075)
   * FIXED: fix `valhalla_build_admins` & `valhalla_ways_to_edges` argument parsing [#4097](https://github.com/valhalla/valhalla/pull/4097)
   * FIXED: fail early in `valhalla_build_admins` if parent directory can't be created, also exit with failure [#4099](https://github.com/valhalla/valhalla/pull/4099)
* **Enhancement**
   * CHANGED: replace boost::optional with C++17's std::optional where possible [#3890](https://github.com/valhalla/valhalla/pull/3890)
   * ADDED: parse `lit` tag on ways and add it to graph [#3893](https://github.com/valhalla/valhalla/pull/3893)
   * ADDED: log lat/lon of node where children link edges exceed the configured maximum [#3911](https://github.com/valhalla/valhalla/pull/3911)
   * ADDED: log matrix algorithm which was used [#3916](https://github.com/valhalla/valhalla/pull/3916)
   * UPDATED: docker base image to Ubuntu 22.04 [#3912](https://github.com/valhalla/valhalla/pull/3912)
   * CHANGED: Unify handling of single-file -Werror in all modules [#3910](https://github.com/valhalla/valhalla/pull/3910)
   * CHANGED: Build skadi with -Werror [#3935](https://github.com/valhalla/valhalla/pull/3935)
   * ADDED: Connect transit tiles to the graph [#3700](https://github.com/valhalla/valhalla/pull/3700)
   * CHANGED: switch to C++17 master branch of `just_gtfs` [#3947](https://github.com/valhalla/valhalla/pull/3947)
   * ADDED: Support for configuring a universal request timeout [#3966](https://github.com/valhalla/valhalla/pull/3966)
   * ADDED: optionally include highway=platform edges for pedestrian access [#3971](https://github.com/valhalla/valhalla/pull/3971)
   * ADDED: `use_lit` costing option for pedestrian costing [#3957](https://github.com/valhalla/valhalla/pull/3957)
   * CHANGED: Removed stray NULL values in log output[#3974](https://github.com/valhalla/valhalla/pull/3974)
   * CHANGED: More conservative estimates for cost of walking slopes [#3982](https://github.com/valhalla/valhalla/pull/3982)
   * ADDED: An option to slim down matrix response [#3987](https://github.com/valhalla/valhalla/pull/3987)
   * CHANGED: Updated url for just_gtfs library [#3994](https://github.com/valhalla/valhalla/pull/3995)
   * ADDED: Docker image pushes to Github's docker registry [#4033](https://github.com/valhalla/valhalla/pull/4033)
   * ADDED: `disable_hierarchy_pruning` costing option to find the actual optimal route for motorized costing modes, i.e `auto`, `motorcycle`, `motor_scooter`, `bus`, `truck` & `taxi`. [#4000](https://github.com/valhalla/valhalla/pull/4000)
   * CHANGED: baldr directory: remove warnings and C++17 adjustments [#4011](https://github.com/valhalla/valhalla/pull/4011)
   * UPDATED: `vcpkg` to latest master, iconv wasn't building anymore [#4066](https://github.com/valhalla/valhalla/pull/4066)
   * CHANGED: pybind11 upgrade for python 3.11 [#4067](https://github.com/valhalla/valhalla/pull/4067)
   * CHANGED: added transit level to connectivity map [#4082](https://github.com/valhalla/valhalla/pull/4082)
   * ADDED: "has_transit_tiles" & "osm_changeset" to verbose status response [#4062](https://github.com/valhalla/valhalla/pull/4062)
   * ADDED: time awareness to CostMatrix for e.g. traffic support [#4071](https://github.com/valhalla/valhalla/pull/4071)
   * UPDATED: transifex translations [#4102](https://github.com/valhalla/valhalla/pull/4102)

## Release Date: 2023-01-03 Valhalla 3.3.0
* **Removed**
* **Bug Fix**
* **Enhancement**
  * CHANGED: Upgraded from C++14 to C++17. [#3878](https://github.com/valhalla/valhalla/pull/3878)

## Release Date: 2023-01-03 Valhalla 3.2.1
* **Removed**
* **Bug Fix**
   * FIXED: valhalla_run_route was missing config logic.[#3824](https://github.com/valhalla/valhalla/pull/3824)
   * FIXED: Added missing ferry tag if manoeuver uses a ferry. It's supposed to be there according to the docs. [#3815](https://github.com/valhalla/valhalla/issues/3815)
   * FIXED: Handle hexlifying strings with unsigned chars [#3842](https://github.com/valhalla/valhalla/pull/3842)
   * FIXED: Newer clang warns on `sprintf` which becomes a compilation error (due to `Werror`) so we use `snprintf` instead [#3846](https://github.com/valhalla/valhalla/issues/3846)
   * FIXED: Build all of Mjolnir with -Werror [#3845](https://github.com/valhalla/valhalla/pull/3845)
   * FIXED: Only set most destination information once for all origins in timedistancematrix [#3830](https://github.com/valhalla/valhalla/pull/3830)
   * FIXED: Integers to expansion JSON output were cast wrongly [#3857](https://github.com/valhalla/valhalla/pull/3857)
   * FIXED: hazmat=destination should be hazmat=false and fix the truckcost usage of hazmat [#3865](https://github.com/valhalla/valhalla/pull/3865)
   * FIXED: Make sure there is at least one path which is accessible for all vehicular modes when reclassifying ferry edges [#3860](https://github.com/valhalla/valhalla/pull/3860)
   * FIXED: valhalla_build_extract was failing to determine the tile ID to include in the extract [#3864](https://github.com/valhalla/valhalla/pull/3864)
   * FIXED: valhalla_ways_to_edges missed trimming the cache when overcommitted [#3872](https://github.com/valhalla/valhalla/pull/3864)
   * FIXED: Strange detours with multi-origin/destination unidirectional A* [#3585](https://github.com/valhalla/valhalla/pull/3585)
* **Enhancement**
   * ADDED: Added has_toll, has_highway, has_ferry tags to summary field of a leg and route and a highway tag to a maneuver if it includes a highway. [#3815](https://github.com/valhalla/valhalla/issues/3815)
   * ADDED: Add time info to sources_to_targets [#3795](https://github.com/valhalla/valhalla/pull/3795)
   * ADDED: "available_actions" to the /status response [#3836](https://github.com/valhalla/valhalla/pull/3836)
   * ADDED: "waiting" field on input/output intermediate break(\_through) locations to respect services times [#3849](https://github.com/valhalla/valhalla/pull/3849)
   * ADDED: --bbox & --geojson-dir options to valhalla_build_extract to only archive a subset of tiles [#3856](https://github.com/valhalla/valhalla/pull/3856)
   * CHANGED: Replace unstable c++ geos API with a mix of geos' c api and boost::geometry for admin building [#3683](https://github.com/valhalla/valhalla/pull/3683)
   * ADDED: optional write-access to traffic extract from GraphReader [#3876](https://github.com/valhalla/valhalla/pull/3876)
   * UPDATED: locales from Transifex [#3879](https://github.com/valhalla/valhalla/pull/3879)
   * CHANGED: Build most of Baldr with -Werror [#3885](https://github.com/valhalla/valhalla/pull/3885)
   * UPDATED: some documentation overhaul to slim down root's README [#3881](https://github.com/valhalla/valhalla/pull/3881)
   * CHANGED: move documentation hosting to Github Pages from readthedocs.io [#3884](https://github.com/valhalla/valhalla/pull/3884)
   * ADDED: inline config arguments to some more executables [#3873](https://github.com/valhalla/valhalla/pull/3873)

## Release Date: 2022-10-26 Valhalla 3.2.0
* **Removed**
   * REMOVED: "build-\*" docker image to decrease complexity [#3689](https://github.com/valhalla/valhalla/pull/3541)

* **Bug Fix**
   * FIXED: Fix precision losses while encoding-decoding distance parameter in openlr [#3374](https://github.com/valhalla/valhalla/pull/3374)
   * FIXED: Fix bearing calculation for openlr records [#3379](https://github.com/valhalla/valhalla/pull/3379)
   * FIXED: Some refactoring that was proposed for the PR 3379 [3381](https://github.com/valhalla/valhalla/pull/3381)
   * FIXED: Avoid calling out "keep left/right" when passing an exit [3349](https://github.com/valhalla/valhalla/pull/3349)
   * FIXED: Fix iterator decrement beyond begin() in GeoPoint::HeadingAtEndOfPolyline() method [#3393](https://github.com/valhalla/valhalla/pull/3393)
   * FIXED: Add string for Use:kPedestrianCrossing to fix null output in to_string(Use). [#3416](https://github.com/valhalla/valhalla/pull/3416)
   * FIXED: Remove simple restrictions check for pedestrian cost calculation. [#3423](https://github.com/valhalla/valhalla/pull/3423)
   * FIXED: Parse "highway=busway" OSM tag: https://wiki.openstreetmap.org/wiki/Tag:highway%3Dbusway [#3413](https://github.com/valhalla/valhalla/pull/3413)
   * FIXED: Process int_ref irrespective of `use_directions_on_ways_` [#3446](https://github.com/valhalla/valhalla/pull/3446)
   * FIXED: workaround python's ArgumentParser bug to not accept negative numbers as arguments [#3443](https://github.com/valhalla/valhalla/pull/3443)
   * FIXED: Undefined behaviour on some platforms due to unaligned reads [#3447](https://github.com/valhalla/valhalla/pull/3447)
   * FIXED: Fixed undefined behavior due to invalid shift exponent when getting edge's heading [#3450](https://github.com/valhalla/valhalla/pull/3450)
   * FIXED: Use midgard::unaligned_read in GraphTileBuilder::AddSigns [#3456](https://github.com/valhalla/valhalla/pull/3456)
   * FIXED: Relax test margin for time dependent traffic test [#3467](https://github.com/valhalla/valhalla/pull/3467)
   * FIXED: Fixed missed intersection heading [#3463](https://github.com/valhalla/valhalla/pull/3463)
   * FIXED: Stopped putting binary bytes into a string field of the protobuf TaggedValue since proto3 protects against that for cross language support [#3468](https://github.com/valhalla/valhalla/pull/3468)
   * FIXED: valhalla_service uses now loki logging config instead of deprecated tyr logging [#3481](https://github.com/valhalla/valhalla/pull/3481)
   * FIXED: Docker image `valhalla/valhalla:run-latest`: conan error + python integration [#3485](https://github.com/valhalla/valhalla/pull/3485)
   * FIXED: fix more protobuf unstable 3.x API [#3494](https://github.com/valhalla/valhalla/pull/3494)
   * FIXED: fix one more protobuf unstable 3.x API [#3501](https://github.com/valhalla/valhalla/pull/3501)
   * FIXED: Fix valhalla_build_tiles imports only bss from last osm file [#3503](https://github.com/valhalla/valhalla/pull/3503)
   * FIXED: Fix total_run_stat.sh script. [#3511](https://github.com/valhalla/valhalla/pull/3511)
   * FIXED: Both `hov:designated` and `hov:minimum` have to be correctly set for the way to be considered hov-only [#3526](https://github.com/valhalla/valhalla/pull/3526)
   * FIXED: Wrong out index in route intersections [#3541](https://github.com/valhalla/valhalla/pull/3541)
   * FIXED: fix valhalla_export_edges: missing null columns separator [#3543](https://github.com/valhalla/valhalla/pull/3543)
   * FIXED: Removed/updated narrative language aliases that are not IETF BCP47 compliant [#3546](https://github.com/valhalla/valhalla/pull/3546)
   * FIXED: Wrong predecessor opposing edge in dijkstra's expansion [#3528](https://github.com/valhalla/valhalla/pull/3528)
   * FIXED: exit and exit_verbal in Russian locale should be same [#3545](https://github.com/valhalla/valhalla/pull/3545)
   * FIXED: Skip transit tiles in hierarchy builder [#3559](https://github.com/valhalla/valhalla/pull/3559)
   * FIXED: Fix some country overrides in adminconstants and add a couple new countries. [#3578](https://github.com/valhalla/valhalla/pull/3578)
   * FIXED: Improve build errors reporting [#3579](https://github.com/valhalla/valhalla/pull/3579)
   * FIXED: Fix "no elevation" values and /locate elevation response [#3571](https://github.com/valhalla/valhalla/pull/3571)
   * FIXED: Build tiles with admin/timezone support on Windows [#3580](https://github.com/valhalla/valhalla/pull/3580)
   * FIXED: admin "Saint-Martin" changed name to "Saint-Martin (France)" [#3619](https://github.com/valhalla/valhalla/pull/3619)
   * FIXED: openstreetmapspeeds global config with `null`s now supported [#3621](https://github.com/valhalla/valhalla/pull/3621)
   * FIXED: valhalla_run_matrix was failing (could not find proper max_matrix_distance) [#3635](https://github.com/valhalla/valhalla/pull/3635)
   * FIXED: Removed duplicate degrees/radians constants [#3642](https://github.com/valhalla/valhalla/pull/3642)
   * FIXED: Forgot to adapt driving side and country access rules in [#3619](https://github.com/valhalla/valhalla/pull/3619) [#3652](https://github.com/valhalla/valhalla/pull/3652)
   * FIXED: DateTime::is_conditional_active(...) incorrect end week handling [#3655](https://github.com/valhalla/valhalla/pull/3655)
   * FIXED: TimeDistanceBSSMatrix: incorrect initialization for destinations[#3659](https://github.com/valhalla/valhalla/pull/3659)
   * FIXED: Some interpolated points had invalid edge_index in trace_attributes response [#3646](https://github.com/valhalla/valhalla/pull/3670)
   * FIXED: Use a small node snap distance in map-matching. FIxes issue with incorrect turn followed by Uturn. [#3677](https://github.com/valhalla/valhalla/pull/3677)
   * FIXED: Conan error when building Docker image. [#3689](https://github.com/valhalla/valhalla/pull/3689)
   * FIXED: Allow country overrides for sidewalk [#3711](https://github.com/valhalla/valhalla/pull/3711)
   * FIXED: CostMatrix incorrect tile usage with oppedge. [#3719](https://github.com/valhalla/valhalla/pull/3719)
   * FIXED: Fix elevation serializing [#3735](https://github.com/valhalla/valhalla/pull/3735)
   * FIXED: Fix returning a potentially uninitialized value in PointXY::ClosestPoint [#3737](https://github.com/valhalla/valhalla/pull/3737)
   * FIXED: Wales and Scotland name change. [#3746](https://github.com/valhalla/valhalla/pull/3746)
   * FIXED: Pedestrian crossings are allowed for bikes [#3751](https://github.com/valhalla/valhalla/pull/3751)
   * FIXED: Fix for Mac OSx.  Small update for the workdir for the admin_sidewalk_override test.  [#3757](https://github.com/valhalla/valhalla/pull/3757)
   * FIXED: Add missing service road case from GetTripLegUse method. [#3763](https://github.com/valhalla/valhalla/pull/3763)
   * FIXED: Fix TimeDistanceMatrix results sequence [#3738](https://github.com/valhalla/valhalla/pull/3738)
   * FIXED: Fix status endpoint not reporting that the service is shutting down [#3785](https://github.com/valhalla/valhalla/pull/3785)
   * FIXED: Fix TimdDistanceMatrix SetSources and SetTargets [#3792](https://github.com/valhalla/valhalla/pull/3792)
   * FIXED: Added highway and surface factor in truckcost [#3590](https://github.com/valhalla/valhalla/pull/3590)
   * FIXED: Potential integer underflow in file suffix generation [#3783](https://github.com/valhalla/valhalla/pull/3783)
   * FIXED: Building Valhalla as a submodule [#3781](https://github.com/valhalla/valhalla/issues/3781)
   * FIXED: Fixed invalid time detection in GetSpeed [#3800](https://github.com/valhalla/valhalla/pull/3800)
   * FIXED: Osmway struct update: added up to 33 and not 32 [#3808](https://github.com/valhalla/valhalla/pull/3808)

* **Enhancement**
   * CHANGED: Pronunciation for names and destinations [#3132](https://github.com/valhalla/valhalla/pull/3132)
   * CHANGED: Requested code clean up for phonemes PR [#3356](https://github.com/valhalla/valhalla/pull/3356)
   * CHANGED: Refactor Pronunciation class to struct [#3359](https://github.com/valhalla/valhalla/pull/3359)
   * ADDED: Added support for probabale restrictions [#3361](https://github.com/valhalla/valhalla/pull/3361)
   * CHANGED: Refactored the verbal text formatter to handle logic for street name and sign [#3369](https://github.com/valhalla/valhalla/pull/3369)
   * CHANGED: return "version" and "tileset_age" on parameterless /status call [#3367](https://github.com/valhalla/valhalla/pull/3367)
   * CHANGED: de-singleton tile_extract by introducing an optional index.bin file created by valhalla_build_extract [#3281](https://github.com/valhalla/valhalla/pull/3281)
   * CHANGED: implement valhalla_build_elevation in python and add more --from-geojson & --from-graph options [#3318](https://github.com/valhalla/valhalla/pull/3318)
   * ADDED: Add boolean parameter to clear memory for edge labels from thor. [#2789](https://github.com/valhalla/valhalla/pull/2789)
   * CHANGED: Do not create statsd client in workers if it is not configured [#3394](https://github.com/valhalla/valhalla/pull/3394)
   * ADDED: Import of Bike Share Stations information in BSS Connection edges [#3411](https://github.com/valhalla/valhalla/pull/3411)
   * ADDED: Add heading to PathEdge to be able to return it on /locate [#3399](https://github.com/valhalla/valhalla/pull/3399)
   * ADDED: Add `prioritize_bidirectional` option for fast work and correct ETA calculation for `depart_at` date_time type. Smoothly stop using live-traffic [#3398](https://github.com/valhalla/valhalla/pull/3398)
   * CHANGED: Minor fix for headers  [#3436](https://github.com/valhalla/valhalla/pull/3436)
   * CHANGED: Use std::multimap for polygons returned for admin and timezone queries. Improves performance when building tiles. [#3427](https://github.com/valhalla/valhalla/pull/3427)
   * CHANGED: Refactored GraphBuilder::CreateSignInfoList [#3438](https://github.com/valhalla/valhalla/pull/3438)
   * ADDED: Add support for LZ4 compressed elevation tiles [#3401](https://github.com/valhalla/valhalla/pull/3401)
   * CHANGED: Rearranged some of the protobufs to remove redundancy [#3452](https://github.com/valhalla/valhalla/pull/3452)
   * CHANGED: overhaul python bindings [#3380](https://github.com/valhalla/valhalla/pull/3380)
   * CHANGED: Removed all protobuf defaults either by doing them in code or by relying on 0 initialization. Also deprecated best_paths and do_not_track [#3454](https://github.com/valhalla/valhalla/pull/3454)
   * ADDED: isochrone action for /expansion endpoint to track dijkstra expansion [#3215](https://github.com/valhalla/valhalla/pull/3215)
   * CHANGED: remove boost from dependencies and add conan as prep for #3346 [#3459](https://github.com/valhalla/valhalla/pull/3459)
   * CHANGED: Remove boost.program_options in favor of cxxopts header-only lib and use conan to install header-only boost. [#3346](https://github.com/valhalla/valhalla/pull/3346)
   * CHANGED: Moved all protos to proto3 for internal request/response handling [#3457](https://github.com/valhalla/valhalla/pull/3457)
   * CHANGED: Allow up to 32 outgoing link edges on a node when reclassifying links [#3483](https://github.com/valhalla/valhalla/pull/3483)
   * CHANGED: Reuse sample::get implementation [#3471](https://github.com/valhalla/valhalla/pull/3471)
   * ADDED: Beta support for interacting with the http/bindings/library via serialized and pbf objects respectively [#3464](https://github.com/valhalla/valhalla/pull/3464)
   * CHANGED: Update xcode to 12.4.0 [#3492](https://github.com/valhalla/valhalla/pull/3492)
   * ADDED: Add JSON generator to conan [#3493](https://github.com/valhalla/valhalla/pull/3493)
   * CHANGED: top_speed option: ignore live speed for speed based penalties [#3460](https://github.com/valhalla/valhalla/pull/3460)
   * ADDED: Add `include_construction` option into the config to include/exclude roads under construction from the graph [#3455](https://github.com/valhalla/valhalla/pull/3455)
   * CHANGED: Refactor options protobuf for Location and Costing objects [#3506](https://github.com/valhalla/valhalla/pull/3506)
   * CHANGED: valhalla.h and config.h don't need cmake configuration [#3502](https://github.com/valhalla/valhalla/pull/3502)
   * ADDED: New options to control what fields of the pbf are returned when pbf format responses are requested [#3207](https://github.com/valhalla/valhalla/pull/3507)
   * CHANGED: Rename tripcommon to common [#3516](https://github.com/valhalla/valhalla/pull/3516)
   * ADDED: Indoor routing - data model, data processing. [#3509](https://github.com/valhalla/valhalla/pull/3509)
   * ADDED: On-demand elevation tile fetching [#3391](https://github.com/valhalla/valhalla/pull/3391)
   * CHANGED: Remove many oneof uses from the protobuf api where the semantics of optional vs required isnt necessary [#3527](https://github.com/valhalla/valhalla/pull/3527)
   * ADDED: Indoor routing maneuvers [#3519](https://github.com/valhalla/valhalla/pull/3519)
   * ADDED: Expose reverse isochrone parameter for reverse expansion [#3528](https://github.com/valhalla/valhalla/pull/3528)
   * CHANGED: Add matrix classes to thor worker so they persist between requests. [#3560](https://github.com/valhalla/valhalla/pull/3560)
   * CHANGED: Remove `max_matrix_locations` and introduce `max_matrix_location_pairs` to configure the allowed number of total routes for the matrix action for more flexible asymmetric matrices [#3569](https://github.com/valhalla/valhalla/pull/3569)
   * CHANGED: modernized spatialite syntax [#3580](https://github.com/valhalla/valhalla/pull/3580)
   * ADDED: Options to generate partial results for time distance matrix when there is one source (one to many) or one target (many to one). [#3181](https://github.com/valhalla/valhalla/pull/3181)
   * ADDED: Enhance valhalla_build_elevation with LZ4 recompression support [#3607](https://github.com/valhalla/valhalla/pull/3607)
   * CHANGED: removed UK admin and upgraded its constituents to countries [#3619](https://github.com/valhalla/valhalla/pull/3619)
   * CHANGED: expansion service: only track requested max time/distance [#3532](https://github.com/valhalla/valhalla/pull/3509)
   * ADDED: Shorten down the request delay, when some sources/targets searches are early aborted [#3611](https://github.com/valhalla/valhalla/pull/3611)
   * ADDED: add `pre-commit` hook for running the `format.sh` script [#3637](https://github.com/valhalla/valhalla/pull/3637)
   * CHANGED: upgrade pybind11 to v2.9.2 to remove cmake warning [#3658](https://github.com/valhalla/valhalla/pull/3658)
   * ADDED: tests for just_gtfs reading and writing feeds [#3665](https://github.com/valhalla/valhalla/pull/3665)
   * CHANGED: Precise definition of types of edges on which BSS could be projected [#3658](https://github.com/valhalla/valhalla/pull/3663)
   * CHANGED: Remove duplicate implementation of `adjust_scores` [#3673](https://github.com/valhalla/valhalla/pull/3673)
   * ADDED: convert GTFS data into protobuf tiles [#3629](https://github.com/valhalla/valhalla/issues/3629)
   * CHANGED: Use `starts_with()` instead of `substr(0, N)` getting and comparing to prefix [#3702](https://github.com/valhalla/valhalla/pull/3702)
   * ADDED: Ferry support for HGV [#3710](https://github.com/valhalla/valhalla/issues/3710)
   * ADDED: Linting & formatting checks for Python code [#3713](https://github.com/valhalla/valhalla/pull/3713)
   * CHANGED: rename Turkey admin to Türkiye [#3720](https://github.com/valhalla/valhalla/pull/3713)
   * CHANGED: bumped vcpkg version to "2022.08.15" [#3754](https://github.com/valhalla/valhalla/pull/3754)
   * CHANGED: chore: Updates to clang-format 11.0.0 [#3533](https://github.com/valhalla/valhalla/pull/3533)
   * CHANGED: Ported trace_attributes serialization to RapidJSON. [#3333](https://github.com/valhalla/valhalla/pull/3333)
   * ADDED: Add helpers for DirectedEdgeExt and save them to file in GraphTileBuilder [#3562](https://github.com/valhalla/valhalla/pull/3562)
   * ADDED: Fixed Speed costing option [#3576](https://github.com/valhalla/valhalla/pull/3576)
   * ADDED: axle_count costing option for hgv [#3648](https://github.com/valhalla/valhalla/pull/3648)
   * ADDED: Matrix action for gurka [#3793](https://github.com/valhalla/valhalla/pull/3793)
   * ADDED: Add warnings array to response. [#3588](https://github.com/valhalla/valhalla/pull/3588)
   * CHANGED: Templatized TimeDistanceMatrix for forward/reverse search [#3773](https://github.com/valhalla/valhalla/pull/3773)
   * CHANGED: Templatized TimeDistanceBSSMatrix for forward/reverse search [#3778](https://github.com/valhalla/valhalla/pull/3778)
   * CHANGED: error code 154 shows distance limit in error message [#3779](https://github.com/valhalla/valhalla/pull/3779)

## Release Date: 2021-10-07 Valhalla 3.1.4
* **Removed**
* **Bug Fix**
   * FIXED: Revert default speed boost for turn channels [#3232](https://github.com/valhalla/valhalla/pull/3232)
   * FIXED: Use the right tile to get country for incident [#3235](https://github.com/valhalla/valhalla/pull/3235)
   * FIXED: Fix factors passed to `RelaxHierarchyLimits` [#3253](https://github.com/valhalla/valhalla/pull/3253)
   * FIXED: Fix TransitionCostReverse usage [#3260](https://github.com/valhalla/valhalla/pull/3260)
   * FIXED: Fix Tagged Value Support in EdgeInfo [#3262](https://github.com/valhalla/valhalla/issues/3262)
   * FIXED: TransitionCostReverse fix: revert internal_turn change [#3271](https://github.com/valhalla/valhalla/issues/3271)
   * FIXED: Optimize tiles usage in reach-based pruning [#3294](https://github.com/valhalla/valhalla/pull/3294)
   * FIXED: Slip lane detection: track visited nodes to avoid infinite loops [#3297](https://github.com/valhalla/valhalla/pull/3297)
   * FIXED: Fix distance value in a 0-length road [#3185](https://github.com/valhalla/valhalla/pull/3185)
   * FIXED: Trivial routes were broken when origin was node snapped and destnation was not and vice-versa for reverse astar [#3299](https://github.com/valhalla/valhalla/pull/3299)
   * FIXED: Tweaked TestAvoids map to get TestAvoidShortcutsTruck working [#3301](https://github.com/valhalla/valhalla/pull/3301)
   * FIXED: Overflow in sequence sort [#3303](https://github.com/valhalla/valhalla/pull/3303)
   * FIXED: Setting statsd tags in config via valhalla_build_config [#3225](https://github.com/valhalla/valhalla/pull/3225)
   * FIXED: Cache for gzipped elevation tiles [#3120](https://github.com/valhalla/valhalla/pull/3120)
   * FIXED: Current time conversion regression introduced in unidirectional algorithm refractor [#3278](https://github.com/valhalla/valhalla/issues/3278)
   * FIXED: Make combine_route_stats.py properly quote CSV output (best practice improvement) [#3328](https://github.com/valhalla/valhalla/pull/3328)
   * FIXED: Merge edge segment records in map matching properly so that resulting edge indices in trace_attributes are valid [#3280](https://github.com/valhalla/valhalla/pull/3280)
   * FIXED: Shape walking map matcher now sets correct edge candidates used in the match for origin and destination location [#3329](https://github.com/valhalla/valhalla/pull/3329)
   * FIXED: Better hash function of GraphId [#3332](https://github.com/valhalla/valhalla/pull/3332)

* **Enhancement**
   * CHANGED: Favor turn channels more [#3222](https://github.com/valhalla/valhalla/pull/3222)
   * CHANGED: Rename `valhalla::midgard::logging::LogLevel` enumerators to avoid clash with common macros [#3237](https://github.com/valhalla/valhalla/pull/3237)
   * CHANGED: Move pre-defined algorithm-based factors inside `RelaxHierarchyLimits` [#3253](https://github.com/valhalla/valhalla/pull/3253)
   * ADDED: Reject alternatives with too long detours [#3238](https://github.com/valhalla/valhalla/pull/3238)
   * ADDED: Added info to /status endpoint [#3008](https://github.com/valhalla/valhalla/pull/3008)
   * ADDED: Added stop and give_way/yield signs to the data and traffic signal fixes [#3251](https://github.com/valhalla/valhalla/pull/3251)
   * ADDED: use_hills for pedestrian costing, which also affects the walking speed [#3234](https://github.com/valhalla/valhalla/pull/3234)
   * CHANGED: Fixed cost threshold for bidirectional astar. Implemented reach-based pruning for suboptimal branches [#3257](https://github.com/valhalla/valhalla/pull/3257)
   * ADDED: Added `exclude_unpaved` request parameter [#3240](https://github.com/valhalla/valhalla/pull/3240)
   * ADDED: Added support for routing onto HOV/HOT lanes via request parameters `include_hot`, `include_hov2`, and `include_hov3` [#3273](https://github.com/valhalla/valhalla/pull/3273)
   * ADDED: Add Z-level field to `EdgeInfo`. [#3261](https://github.com/valhalla/valhalla/pull/3261)
   * CHANGED: Calculate stretch threshold for alternatives based on the optimal route cost [#3276](https://github.com/valhalla/valhalla/pull/3276)
   * ADDED: Add `preferred_z_level` as a parameter of loki requests. [#3270](https://github.com/valhalla/valhalla/pull/3270)
   * ADDED: Add `preferred_layer` as a parameter of loki requests. [#3270](https://github.com/valhalla/valhalla/pull/3270)
   * ADDED: Exposing service area names in passive maneuvers. [#3277](https://github.com/valhalla/valhalla/pull/3277)
   * ADDED: Added traffic signal and stop sign check for stop impact. These traffic signals and stop sign are located on edges. [#3279](https://github.com/valhalla/valhalla/pull/3279)
   * CHANGED: Improved sharing criterion to obtain more reasonable alternatives; extended alternatives search [#3302](https://github.com/valhalla/valhalla/pull/3302)
   * ADDED: pull ubuntu:20.04 base image before building [#3233](https://github.com/valhalla/valhalla/pull/3223)
   * CHANGED: Improve Loki nearest-neighbour performance for large radius searches in open space [#3233](https://github.com/valhalla/valhalla/pull/3324)
   * ADDED: testing infrastructure for scripts and valhalla_build_config tests [#3308](https://github.com/valhalla/valhalla/pull/3308)
   * ADDED: Shape points and information about where intermediate locations are placed along the legs of a route [#3274](https://github.com/valhalla/valhalla/pull/3274)
   * CHANGED: Improved existing hov lane transition test case to make more realistic [#3330](https://github.com/valhalla/valhalla/pull/3330)
   * CHANGED: Update python usage in all scripts to python3 [#3337](https://github.com/valhalla/valhalla/pull/3337)
   * ADDED: Added `exclude_cash_only_tolls` request parameter [#3341](https://github.com/valhalla/valhalla/pull/3341)
   * CHANGED: Update api-reference for street_names [#3342](https://github.com/valhalla/valhalla/pull/3342)
   * ADDED: Disable msse2 flags when building on Apple Silicon chip [#3327](https://github.com/valhalla/valhalla/pull/3327)

## Release Date: 2021-07-20 Valhalla 3.1.3
* **Removed**
   * REMOVED: Unused overloads of `to_response` function [#3167](https://github.com/valhalla/valhalla/pull/3167)

* **Bug Fix**
   * FIXED: Fix heading on small edge [#3114](https://github.com/valhalla/valhalla/pull/3114)
   * FIXED: Added support for `access=psv`, which disables routing on these nodes and edges unless the mode is taxi or bus [#3107](https://github.com/valhalla/valhalla/pull/3107)
   * FIXED: Disables logging in CI to catch issues [#3121](https://github.com/valhalla/valhalla/pull/3121)
   * FIXED: Fixed U-turns through service roads [#3082](https://github.com/valhalla/valhalla/pull/3082)
   * FIXED: Added forgotten penalties for kLivingStreet and kTrack for pedestrian costing model [#3116](https://github.com/valhalla/valhalla/pull/3116)
   * FIXED: Updated the reverse turn bounds [#3122](https://github.com/valhalla/valhalla/pull/3122)
   * FIXED: Missing fork maneuver [#3134](https://github.com/valhalla/valhalla/pull/3134)
   * FIXED: Update turn channel logic to call out specific turn at the end of the turn channel if needed [#3140](https://github.com/valhalla/valhalla/pull/3140)
   * FIXED: Fixed cost thresholds for TimeDistanceMatrix. [#3131](https://github.com/valhalla/valhalla/pull/3131)
   * FIXED: Use distance threshold in hierarchy limits for bidirectional astar to expand more important lower level roads [#3156](https://github.com/valhalla/valhalla/pull/3156)
   * FIXED: Fixed incorrect dead-end roundabout labels. [#3129](https://github.com/valhalla/valhalla/pull/3129)
   * FIXED: googletest wasn't really updated in #3166 [#3187](https://github.com/valhalla/valhalla/pull/3187)
   * FIXED: Minor fix of benchmark code [#3190](https://github.com/valhalla/valhalla/pull/3190)
   * FIXED: avoid_polygons intersected edges as polygons instead of linestrings [#3194]((https://github.com/valhalla/valhalla/pull/3194)
   * FIXED: when binning horizontal edge shapes using single precision floats (converted from not double precision floats) allowed for the possibility of marking many many tiles no where near the shape [#3204](https://github.com/valhalla/valhalla/pull/3204)
   * FIXED: Fix improper iterator usage in ManeuversBuilder [#3205](https://github.com/valhalla/valhalla/pull/3205)
   * FIXED: Modified approach for retrieving signs from a directed edge #3166 [#3208](https://github.com/valhalla/valhalla/pull/3208)
   * FIXED: Improve turn channel classification: detect slip lanes [#3196](https://github.com/valhalla/valhalla/pull/3196)
   * FIXED: Compatibility with older boost::optional versions [#3219](https://github.com/valhalla/valhalla/pull/3219)
   * FIXED: Older boost.geometry versions don't have correct() for geographic rings [#3218](https://github.com/valhalla/valhalla/pull/3218)
   * FIXED: Use default road speed for bicycle costing so traffic does not reduce penalty on high speed roads. [#3143](https://github.com/valhalla/valhalla/pull/3143)

* **Enhancement**
   * CHANGED: Refactor base costing options parsing to handle more common stuff in a one place [#3125](https://github.com/valhalla/valhalla/pull/3125)
   * CHANGED: Unified Sign/SignElement into sign.proto [#3146](https://github.com/valhalla/valhalla/pull/3146)
   * ADDED: New verbal succinct transition instruction to maneuver & narrativebuilder. Currently this instruction will be used in place of a very long street name to avoid repetition of long names [#2844](https://github.com/valhalla/valhalla/pull/2844)
   * ADDED: Added oneway support for pedestrian access and foot restrictions [#3123](https://github.com/valhalla/valhalla/pull/3123)
   * ADDED: Exposing rest-area names in passive maneuvers [#3172](https://github.com/valhalla/valhalla/pull/3172)
   * CHORE: Updates robin-hood-hashing third-party library
   * ADDED: Support `barrier=yes|swing_gate|jersey_barrier` tags [#3154](https://github.com/valhalla/valhalla/pull/3154)
   * ADDED: Maintain `access=permit|residents` tags as private [#3149](https://github.com/valhalla/valhalla/pull/3149)
   * CHANGED: Replace `avoid_*` API parameters with more accurate `exclude_*` [#3093](https://github.com/valhalla/valhalla/pull/3093)
   * ADDED: Penalize private gates [#3144](https://github.com/valhalla/valhalla/pull/3144)
   * CHANGED: Renamed protobuf Sign/SignElement to TripSign/TripSignElement [#3168](https://github.com/valhalla/valhalla/pull/3168)
   * CHORE: Updates googletest to release-1.11.0 [#3166](https://github.com/valhalla/valhalla/pull/3166)
   * CHORE: Enables -Wall on sif sources [#3178](https://github.com/valhalla/valhalla/pull/3178)
   * ADDED: Allow going through accessible `barrier=bollard` and penalize routing through it, when the access is private [#3175](https://github.com/valhalla/valhalla/pull/3175)
   * ADDED: Add country code to incident metadata [#3169](https://github.com/valhalla/valhalla/pull/3169)
   * CHANGED: Use distance instead of time to check limited sharing criteria [#3183](https://github.com/valhalla/valhalla/pull/3183)
   * ADDED: Introduced a new via_waypoints array on the leg in the osrm route serializer that describes where a particular waypoint from the root-level array matches to the route. [#3189](https://github.com/valhalla/valhalla/pull/3189)
   * ADDED: Added vehicle width and height as an option for auto (and derived: taxi, bus, hov) profile (https://github.com/valhalla/valhalla/pull/3179)
   * ADDED: Support for statsd integration for basic error and requests metrics [#3191](https://github.com/valhalla/valhalla/pull/3191)
   * CHANGED: Get rid of typeid in statistics-related code. [#3227](https://github.com/valhalla/valhalla/pull/3227)

## Release Date: 2021-05-26 Valhalla 3.1.2
* **Removed**
* **Bug Fix**
   * FIXED: Change unnamed road intersections from being treated as penil point u-turns [#3084](https://github.com/valhalla/valhalla/pull/3084)
   * FIXED: Fix TimeDepReverse termination and path cost calculation (for arrive_by routing) [#2987](https://github.com/valhalla/valhalla/pull/2987)
   * FIXED: Isochrone (::Generalize()) fix to avoid generating self-intersecting polygons [#3026](https://github.com/valhalla/valhalla/pull/3026)
   * FIXED: Handle day_on/day_off/hour_on/hour_off restrictions [#3029](https://github.com/valhalla/valhalla/pull/3029)
   * FIXED: Apply conditional restrictions with dow only to the edges when routing [#3039](https://github.com/valhalla/valhalla/pull/3039)
   * FIXED: Missing locking in incident handler needed to hang out to scop lock rather than let the temporary dissolve [#3046](https://github.com/valhalla/valhalla/pull/3046)
   * FIXED: Continuous lane guidance fix [#3054](https://github.com/valhalla/valhalla/pull/3054)
   * FIXED: Fix reclassification for "shorter" ferries and rail ferries (for Chunnel routing issues) [#3038](https://github.com/valhalla/valhalla/pull/3038)
   * FIXED: Incorrect routing through motor_vehicle:conditional=destination. [#3041](https://github.com/valhalla/valhalla/pull/3041)
   * FIXED: Allow destination-only routing on the first-pass for non bidirectional Astar algorithms. [#3085](https://github.com/valhalla/valhalla/pull/3085)
   * FIXED: Highway/ramp lane bifurcation [#3088](https://github.com/valhalla/valhalla/pull/3088)
   * FIXED: out of bound access of tile hierarchy in base_ll function in graphheader [#3089](https://github.com/valhalla/valhalla/pull/3089)
   * FIXED: include shortcuts in avoid edge set for avoid_polygons [#3090](https://github.com/valhalla/valhalla/pull/3090)

* **Enhancement**
   * CHANGED: Refactor timedep forward/reverse to reduce code repetition [#2987](https://github.com/valhalla/valhalla/pull/2987)
   * CHANGED: Sync translation files with Transifex command line tool [#3030](https://github.com/valhalla/valhalla/pull/3030)
   * CHANGED: Use osm tags in links reclassification algorithm in order to reduce false positive downgrades [#3042](https://github.com/valhalla/valhalla/pull/3042)
   * CHANGED: Use CircleCI XL instances for linux based builds [#3043](https://github.com/valhalla/valhalla/pull/3043)
   * ADDED: ci: Enable undefined sanitizer [#2999](https://github.com/valhalla/valhalla/pull/2999)
   * ADDED: Optionally pass preconstructed graphreader to connectivity map [#3046](https://github.com/valhalla/valhalla/pull/3046)
   * CHANGED: ci: Skip Win CI runs for irrelevant files [#3014](https://github.com/valhalla/valhalla/pull/3014)
   * ADDED: Allow configuration-driven default speed assignment based on edge properties [#3055](https://github.com/valhalla/valhalla/pull/3055)
   * CHANGED: Use std::shared_ptr in case if ENABLE_THREAD_SAFE_TILE_REF_COUNT is ON. [#3067](https://github.com/valhalla/valhalla/pull/3067)
   * CHANGED: Reduce stop impact when driving in parking lots [#3051](https://github.com/valhalla/valhalla/pull/3051)
   * ADDED: Added another through route test [#3074](https://github.com/valhalla/valhalla/pull/3074)
   * ADDED: Adds incident-length to metadata proto [#3083](https://github.com/valhalla/valhalla/pull/3083)
   * ADDED: Do not penalize gates that have allowed access [#3078](https://github.com/valhalla/valhalla/pull/3078)
   * ADDED: Added missing k/v pairs to taginfo.json.  Updated PR template. [#3101](https://github.com/valhalla/valhalla/pull/3101)
   * CHANGED: Serialize isochrone 'contour' properties as floating point so they match user supplied value [#3078](https://github.com/valhalla/valhalla/pull/3095)
   * NIT: Enables compiler warnings as errors in midgard module [#3104](https://github.com/valhalla/valhalla/pull/3104)
   * CHANGED: Check all tiles for nullptr that reads from graphreader to avoid fails in case tiles might be missing. [#3065](https://github.com/valhalla/valhalla/pull/3065)

## Release Date: 2021-04-21 Valhalla 3.1.1
* **Removed**
   * REMOVED: The tossing of private roads in [#1960](https://github.com/valhalla/valhalla/pull/1960) was too aggressive and resulted in a lot of no routes.  Reverted this logic.  [#2934](https://github.com/valhalla/valhalla/pull/2934)
   * REMOVED: stray references to node bindings [#3012](https://github.com/valhalla/valhalla/pull/3012)

* **Bug Fix**
   * FIXED: Fix compression_utils.cc::inflate(...) throw - make it catchable [#2839](https://github.com/valhalla/valhalla/pull/2839)
   * FIXED: Fix compiler errors if HAVE_HTTP not enabled [#2807](https://github.com/valhalla/valhalla/pull/2807)
   * FIXED: Fix alternate route serialization [#2811](https://github.com/valhalla/valhalla/pull/2811)
   * FIXED: Store restrictions in the right tile [#2781](https://github.com/valhalla/valhalla/pull/2781)
   * FIXED: Failing to write tiles because of racing directory creation [#2810](https://github.com/valhalla/valhalla/pull/2810)
   * FIXED: Regression in stopping expansion on transitions down in time-dependent routes [#2815](https://github.com/valhalla/valhalla/pull/2815)
   * FIXED: Fix crash in loki when trace_route is called with 2 locations.[#2817](https://github.com/valhalla/valhalla/pull/2817)
   * FIXED: Mark the restriction start and end as via ways to fix IsBridgingEdge function in Bidirectional Astar [#2796](https://github.com/valhalla/valhalla/pull/2796)
   * FIXED: Dont add predictive traffic to the tile if it's empty [#2826](https://github.com/valhalla/valhalla/pull/2826)
   * FIXED: Fix logic bidirectional astar to avoid double u-turns and extra detours [#2802](https://github.com/valhalla/valhalla/pull/2802)
   * FIXED: Re-enable transition cost for motorcycle profile [#2837](https://github.com/valhalla/valhalla/pull/2837)
   * FIXED: Increase limits for timedep_* algorithms. Split track_factor into edge factor and transition penalty [#2845](https://github.com/valhalla/valhalla/pull/2845)
   * FIXED: Loki was looking up the wrong costing enum for avoids [#2856](https://github.com/valhalla/valhalla/pull/2856)
   * FIXED: Fix way_ids -> graph_ids conversion for complex restrictions: handle cases when a way is split into multiple edges [#2848](https://github.com/valhalla/valhalla/pull/2848)
   * FIXED: Honor access mode while matching OSMRestriction with the graph [#2849](https://github.com/valhalla/valhalla/pull/2849)
   * FIXED: Ensure route summaries are unique among all returned route/legs [#2874](https://github.com/valhalla/valhalla/pull/2874)
   * FIXED: Fix compilation errors when boost < 1.68 and libprotobuf < 3.6  [#2878](https://github.com/valhalla/valhalla/pull/2878)
   * FIXED: Allow u-turns at no-access barriers when forced by heading [#2875](https://github.com/valhalla/valhalla/pull/2875)
   * FIXED: Fixed "No route found" error in case of multipoint request with locations near low reachability edges [#2914](https://github.com/valhalla/valhalla/pull/2914)
   * FIXED: Python bindings installation [#2751](https://github.com/valhalla/valhalla/issues/2751)
   * FIXED: Skip bindings if there's no Python development version [#2893](https://github.com/valhalla/valhalla/pull/2893)
   * FIXED: Use CMakes built-in Python variables to configure installation [#2931](https://github.com/valhalla/valhalla/pull/2931)
   * FIXED: Sometimes emitting zero-length route geometry when traffic splits edge twice [#2943](https://github.com/valhalla/valhalla/pull/2943)
   * FIXED: Fix map-match segfault when gps-points project very near a node [#2946](https://github.com/valhalla/valhalla/pull/2946)
   * FIXED: Use kServiceRoad edges while searching for ferry connection [#2933](https://github.com/valhalla/valhalla/pull/2933)
   * FIXED: Enhanced logic for IsTurnChannelManeuverCombinable [#2952](https://github.com/valhalla/valhalla/pull/2952)
   * FIXED: Restore compatibility with gcc 6.3.0, libprotobuf 3.0.0, boost v1.62.0 [#2953](https://github.com/valhalla/valhalla/pull/2953)
   * FIXED: Dont abort bidirectional a-star search if only one direction is exhausted [#2936](https://github.com/valhalla/valhalla/pull/2936)
   * FIXED: Fixed missing comma in the scripts/valhalla_build_config [#2963](https://github.com/valhalla/valhalla/pull/2963)
   * FIXED: Reverse and Multimodal Isochrones were returning forward results [#2967](https://github.com/valhalla/valhalla/pull/2967)
   * FIXED: Map-match fix for first gps-point being exactly equal to street shape-point [#2977](https://github.com/valhalla/valhalla/pull/2977)
   * FIXED: Add missing GEOS:GEOS dep to mjolnir target [#2901](https://github.com/valhalla/valhalla/pull/2901)
   * FIXED: Allow expansion into a region when not_thru_pruning is false on 2nd pass [#2978](https://github.com/valhalla/valhalla/pull/2978)
   * FIXED: Fix polygon area calculation: use Shoelace formula [#2927](https://github.com/valhalla/valhalla/pull/2927)
   * FIXED: Isochrone: orient segments/rings according to the right-hand rule [#2932](https://github.com/valhalla/valhalla/pull/2932)
   * FIXED: Parsenodes fix: check if index is out-of-bound first [#2984](https://github.com/valhalla/valhalla/pull/2984)
   * FIXED: Fix for unique-summary logic [#2996](https://github.com/valhalla/valhalla/pull/2996)
   * FIXED: Isochrone: handle origin edges properly [#2990](https://github.com/valhalla/valhalla/pull/2990)
   * FIXED: Annotations fail with returning NaN speed when the same point is duplicated in route geometry [#2992](https://github.com/valhalla/valhalla/pull/2992)
   * FIXED: Fix run_with_server.py to work on macOS [#3003](https://github.com/valhalla/valhalla/pull/3003)
   * FIXED: Removed unexpected maneuvers at sharp bends [#2968](https://github.com/valhalla/valhalla/pull/2968)
   * FIXED: Remove large number formatting for non-US countries [#3015](https://github.com/valhalla/valhalla/pull/3015)
   * FIXED: Odin undefined behaviour: handle case when xedgeuse is not initialized [#3020](https://github.com/valhalla/valhalla/pull/3020)

* **Enhancement**
   * Pedestrian crossing should be a separate TripLeg_Use [#2950](https://github.com/valhalla/valhalla/pull/2950)
   * CHANGED: Azure uses ninja as generator [#2779](https://github.com/valhalla/valhalla/pull/2779)
   * ADDED: Support for date_time type invariant for map matching [#2712](https://github.com/valhalla/valhalla/pull/2712)
   * ADDED: Add Bulgarian locale [#2825](https://github.com/valhalla/valhalla/pull/2825)
   * FIXED: No need for write permissions on tarball indices [#2822](https://github.com/valhalla/valhalla/pull/2822)
   * ADDED: nit: Links debug build with lld [#2813](https://github.com/valhalla/valhalla/pull/2813)
   * ADDED: Add costing option `use_living_streets` to avoid or favor living streets in route. [#2788](https://github.com/valhalla/valhalla/pull/2788)
   * CHANGED: Do not allocate mapped_cache vector in skadi when no elevation source is provided. [#2841](https://github.com/valhalla/valhalla/pull/2841)
   * ADDED: avoid_polygons logic [#2750](https://github.com/valhalla/valhalla/pull/2750)
   * ADDED: Added support for destination for conditional access restrictions [#2857](https://github.com/valhalla/valhalla/pull/2857)
   * CHANGED: Large sequences are now merge sorted which can be dramatically faster with certain hardware configurations. This is especially useful in speeding up the earlier stages (parsing, graph construction) of tile building [#2850](https://github.com/valhalla/valhalla/pull/2850)
   * CHANGED: When creating the initial graph edges by setting at which nodes they start and end, first mark the indices of those nodes in another sequence and then sort them by edgeid so that we can do the setting of start and end node sequentially in the edges file. This is much more efficient on certain hardware configurations [#2851](https://github.com/valhalla/valhalla/pull/2851)
   * CHANGED: Use relative cost threshold to extend search in bidirectional astar in order to find more alternates [#2868](https://github.com/valhalla/valhalla/pull/2868)
   * CHANGED: Throw an exception if directory does not exist when building traffic extract [#2871](https://github.com/valhalla/valhalla/pull/2871)
   * CHANGED: Support for ignoring multiple consecutive closures at start/end locations [#2846](https://github.com/valhalla/valhalla/pull/2846)
   * ADDED: Added sac_scale to trace_attributes output and locate edge output [#2818](https://github.com/valhalla/valhalla/pull/2818)
   * ADDED: Ukrainian language translations [#2882](https://github.com/valhalla/valhalla/pull/2882)
   * ADDED: Add support for closure annotations [#2816](https://github.com/valhalla/valhalla/pull/2816)
   * ADDED: Add costing option `service_factor`. Implement possibility to avoid or favor generic service roads in route for all costing options. [#2870](https://github.com/valhalla/valhalla/pull/2870)
   * CHANGED: Reduce stop impact cost when flow data is present [#2891](https://github.com/valhalla/valhalla/pull/2891)
   * CHANGED: Update visual compare script [#2803](https://github.com/valhalla/valhalla/pull/2803)
   * CHANGED: Service roads are not penalized for `pedestrian` costing by default. [#2898](https://github.com/valhalla/valhalla/pull/2898)
   * ADDED: Add complex mandatory restrictions support [#2766](https://github.com/valhalla/valhalla/pull/2766)
   * ADDED: Status endpoint for future status info and health checking of running service [#2907](https://github.com/valhalla/valhalla/pull/2907)
   * ADDED: Add min_level argument to valhalla_ways_to_edges [#2918](https://github.com/valhalla/valhalla/pull/2918)
   * ADDED: Adding ability to store the roundabout_exit_turn_degree to the maneuver [#2941](https://github.com/valhalla/valhalla/pull/2941)
   * ADDED: Penalize pencil point uturns and uturns at short internal edges. Note: `motorcycle` and `motor_scooter` models do not penalize on short internal edges. No new uturn penalty logic has been added to the pedestrian and bicycle costing models. [#2944](https://github.com/valhalla/valhalla/pull/2944)
   * CHANGED: Allow config object to be passed-in to path algorithms [#2949](https://github.com/valhalla/valhalla/pull/2949)
   * CHANGED: Allow disabling Werror
   * ADDED: Add ability to build Valhalla modules as STATIC libraries. [#2957](https://github.com/valhalla/valhalla/pull/2957)
   * NIT: Enables compiler warnings in part of mjolnir module [#2922](https://github.com/valhalla/valhalla/pull/2922)
   * CHANGED: Refactor isochrone/reachability forward/reverse search to reduce code repetition [#2969](https://github.com/valhalla/valhalla/pull/2969)
   * ADDED: Set the roundabout exit shape index when we are collapsing the roundabout maneuvers. [#2975](https://github.com/valhalla/valhalla/pull/2975)
   * CHANGED: Penalized closed edges if using them at start/end locations [#2964](https://github.com/valhalla/valhalla/pull/2964)
   * ADDED: Add shoulder to trace_attributes output. [#2980](https://github.com/valhalla/valhalla/pull/2980)
   * CHANGED: Refactor bidirectional astar forward/reverse search to reduce code repetition [#2970](https://github.com/valhalla/valhalla/pull/2970)
   * CHANGED: Factor for service roads is 1.0 by default. [#2988](https://github.com/valhalla/valhalla/pull/2988)
   * ADDED: Support for conditionally skipping CI runs [#2986](https://github.com/valhalla/valhalla/pull/2986)
   * ADDED: Add instructions for building valhalla on `arm64` macbook [#2997](https://github.com/valhalla/valhalla/pull/2997)
   * NIT: Enables compiler warnings in part of mjolnir module [#2995](https://github.com/valhalla/valhalla/pull/2995)
   * CHANGED: nit(rename): Renames the encoded live speed properties [#2998](https://github.com/valhalla/valhalla/pull/2998)
   * ADDED: ci: Vendors the codecov script [#3002](https://github.com/valhalla/valhalla/pull/3002)
   * CHANGED: Allow None build type [#3005](https://github.com/valhalla/valhalla/pull/3005)
   * CHANGED: ci: Build Python bindings for Mac OS [#3013](https://github.com/valhalla/valhalla/pull/3013)

## Release Date: 2021-01-25 Valhalla 3.1.0
* **Removed**
   * REMOVED: Remove Node bindings. [#2502](https://github.com/valhalla/valhalla/pull/2502)
   * REMOVED: appveyor builds. [#2550](https://github.com/valhalla/valhalla/pull/2550)
   * REMOVED: Removed x86 CI builds. [#2792](https://github.com/valhalla/valhalla/pull/2792)

* **Bug Fix**
   * FIXED: Crazy ETAs.  If a way has forward speed with no backward speed and it is not oneway, then we must set the default speed.  The reverse logic applies as well.  If a way has no backward speed but has a forward speed and it is not a oneway, then set the default speed. [#2102](https://github.com/valhalla/valhalla/pull/2102)
   * FIXED: Map matching elapsed times spliced amongst different legs and discontinuities are now correct [#2104](https://github.com/valhalla/valhalla/pull/2104)
   * FIXED: Date time information is now propagated amongst different legs and discontinuities [#2107](https://github.com/valhalla/valhalla/pull/2107)
   * FIXED: Adds support for geos-3.8 c++ api [#2021](https://github.com/valhalla/valhalla/issues/2021)
   * FIXED: Updated the osrm serializer to not set junction name for osrm origin/start maneuver - this is not helpful since we are not transitioning through the intersection.  [#2121](https://github.com/valhalla/valhalla/pull/2121)
   * FIXED: Removes precomputing of edge-costs which lead to wrong results [#2120](https://github.com/valhalla/valhalla/pull/2120)
   * FIXED: Complex turn-restriction invalidates edge marked as kPermanent [#2103](https://github.com/valhalla/valhalla/issues/2103)
   * FIXED: Fixes bug with inverted time-restriction parsing [#2167](https://github.com/valhalla/valhalla/pull/2167)
   * FIXED: Fixed several bugs with numeric underflow in map-matching trip durations. These may
     occur when serializing match results where adjacent trace points appear out-of-sequence on the
     same edge [#2178](https://github.com/valhalla/valhalla/pull/2178)
     - `MapMatcher::FormPath` now catches route discontinuities on the same edge when the distance
       percentage along don't agree. The trip leg builder builds disconnected legs on a single edge
       to avoid duration underflow.
     - Correctly populate edge groups when matching results contain loops. When a loop occurs,
       the leg builder now starts at the correct edge where the loop ends, and correctly accounts
       for any contained edges.
     - Duration over-trimming at the terminating edge of a match.
   * FIXED: Increased internal precision of time tracking per edge and maneuver so that maneuver times sum to the same time represented in the leg summary [#2195](https://github.com/valhalla/valhalla/pull/2195)
   * FIXED: Tagged speeds were not properly marked. We were not using forward and backward speeds to flag if a speed is tagged or not.  Should not update turn channel speeds if we are not inferring them.  Added additional logic to handle PH in the conditional restrictions. Do not update stop impact for ramps if they are marked as internal. [#2198](https://github.com/valhalla/valhalla/pull/2198)
   * FIXED: Fixed the sharp turn phrase [#2226](https://github.com/valhalla/valhalla/pull/2226)
   * FIXED: Protect against duplicate points in the input or points that snap to the same location resulting in `nan` times for the legs of the map match (of a 0 distance route) [#2229](https://github.com/valhalla/valhalla/pull/2229)
   * FIXED: Improves restriction check on briding edge in Bidirectional Astar [#2228](https://github.com/valhalla/valhalla/pull/2242)
   * FIXED: Allow nodes at location 0,0 [#2245](https://github.com/valhalla/valhalla/pull/2245)
   * FIXED: Fix RapidJSON compiler warnings and naming conflict [#2249](https://github.com/valhalla/valhalla/pull/2249)
   * FIXED: Fixed bug in resample_spherical_polyline where duplicate successive lat,lng locations in the polyline resulting in `nan` for the distance computation which shortcuts further sampling [#2239](https://github.com/valhalla/valhalla/pull/2239)
   * FIXED: Update exit logic for non-motorways [#2252](https://github.com/valhalla/valhalla/pull/2252)
   * FIXED: Transition point map-matching. When match results are on a transition point, we search for the sibling nodes at that transition and snap it to the corresponding edges in the route. [#2258](https://github.com/valhalla/valhalla/pull/2258)
   * FIXED: Fixed verbal multi-cue logic [#2270](https://github.com/valhalla/valhalla/pull/2270)
   * FIXED: Fixed Uturn cases when a not_thru edge is connected to the origin edge. [#2272](https://github.com/valhalla/valhalla/pull/2272)
   * FIXED: Update intersection classes in osrm response to not label all ramps as motorway [#2279](https://github.com/valhalla/valhalla/pull/2279)
   * FIXED: Fixed bug in mapmatcher when interpolation point goes before the first valid match or after the last valid match. Such behavior usually leads to discontinuity in matching. [#2275](https://github.com/valhalla/valhalla/pull/2275)
   * FIXED: Fixed an issue for time_allowed logic.  Previously we returned false on the first time allowed restriction and did not check them all. Added conditional restriction gurka test and datetime optional argument to gurka header file. [#2286](https://github.com/valhalla/valhalla/pull/2286)
   * FIXED: Fixed an issue for date ranges.  For example, for the range Jan 04 to Jan 02 we need to test to end of the year and then from the first of the year to the end date.  Also, fixed an emergency tag issue.  We should only set the use to emergency if all other access is off. [#2290](https://github.com/valhalla/valhalla/pull/2290)
   * FIXED: Found a few issues with the initial ref and direction logic for ways.  We were overwriting the refs with directionals to the name_offset_map instead of concatenating them together.  Also, we did not allow for blank entries for GetTagTokens. [#2298](https://github.com/valhalla/valhalla/pull/2298)
   * FIXED: Fixed an issue where MatchGuidanceViewJunctions is only looking at the first edge. Set the data_id for guidance views to the changeset id as it is already being populated. Also added test for guidance views. [#2303](https://github.com/valhalla/valhalla/pull/2303)
   * FIXED: Fixed a problem with live speeds where live speeds were being used to determine access, even when a live
   speed (current time) route wasn't what was requested. [#2311](https://github.com/valhalla/valhalla/pull/2311)
   * FIXED: Fix break/continue typo in search filtering [#2317](https://github.com/valhalla/valhalla/pull/2317)
   * FIXED: Fix a crash in trace_route due to iterating past the end of a vector. [#2322](https://github.com/valhalla/valhalla/pull/2322)
   * FIXED: Don't allow timezone information in the local date time string attached at each location. [#2312](https://github.com/valhalla/valhalla/pull/2312)
   * FIXED: Fix short route trimming in bidirectional astar [#2323](https://github.com/valhalla/valhalla/pull/2323)
   * FIXED: Fix shape trimming in leg building for snap candidates that lie within the margin of rounding error [#2326](https://github.com/valhalla/valhalla/pull/2326)
   * FIXED: Fixes route duration underflow with traffic data [#2325](https://github.com/valhalla/valhalla/pull/2325)
   * FIXED: Parse mtb:scale tags and set bicycle access if present [#2117](https://github.com/valhalla/valhalla/pull/2117)
   * FIXED: Fixed segfault.  Shape was missing from options for valhalla_path_comparison and valhalla_run_route.  Also, costing options was missing in valhalla_path_comparison. [#2343](https://github.com/valhalla/valhalla/pull/2343)
   * FIXED: Handle decimal numbers with zero-value mantissa properly in Lua [#2355](https://github.com/valhalla/valhalla/pull/2355)
   * FIXED: Many issues that resulted in discontinuities, failed matches or incorrect time/duration for map matching requests. [#2292](https://github.com/valhalla/valhalla/pull/2292)
   * FIXED: Seeing segfault when loading large osmdata data files before loading LuaJit. LuaJit fails to create luaL_newstate() Ref: [#2158](https://github.com/ntop/ntopng/issues/2158) Resolution is to load LuaJit before loading the data files. [#2383](https://github.com/valhalla/valhalla/pull/2383)
   * FIXED: Store positive/negative OpenLR offsets in bucketed form [#2405](https://github.com/valhalla/valhalla/2405)
   * FIXED: Fix on map-matching return code when breakage distance limitation exceeds. Instead of letting the request goes into meili and fails in finding a route, we check the distance in loki and early return with exception code 172. [#2406](https://github.com/valhalla/valhalla/pull/2406)
   * FIXED: Don't create edges for portions of ways that are doubled back on themselves as this confuses opposing edge index computations [#2385](https://github.com/valhalla/valhalla/pull/2385)
   * FIXED: Protect against nan in uniform_resample_spherical_polyline. [#2431](https://github.com/valhalla/valhalla/pull/2431)
   * FIXED: Obvious maneuvers. [#2436](https://github.com/valhalla/valhalla/pull/2436)
   * FIXED: Base64 encoding/decoding [#2452](https://github.com/valhalla/valhalla/pull/2452)
   * FIXED: Added post roundabout instruction when enter/exit roundabout maneuvers are combined [#2454](https://github.com/valhalla/valhalla/pull/2454)
   * FIXED: openlr: Explicitly check for linear reference option for Valhalla serialization. [#2458](https://github.com/valhalla/valhalla/pull/2458)
   * FIXED: Fix segfault: Do not combine last turn channel maneuver. [#2463](https://github.com/valhalla/valhalla/pull/2463)
   * FIXED: Remove extraneous whitespaces from ja-JP.json. [#2471](https://github.com/valhalla/valhalla/pull/2471)
   * FIXED: Checks protobuf serialization/parsing success [#2477](https://github.com/valhalla/valhalla/pull/2477)
   * FIXED: Fix dereferencing of end for std::lower_bound in sequence and possible UB [#2488](https://github.com/valhalla/valhalla/pull/2488)
   * FIXED: Make tile building reproducible: fix UB-s [#2480](https://github.com/valhalla/valhalla/pull/2480)
   * FIXED: Zero initialize EdgeInfoInner.spare0_. Uninitialized spare0_ field produced UB which causes gurka_reproduce_tile_build to fail intermittently. [2499](https://github.com/valhalla/valhalla/pull/2499)
   * FIXED: Drop unused CHANGELOG validation script, straggling NodeJS references [#2506](https://github.com/valhalla/valhalla/pull/2506)
   * FIXED: Fix missing nullptr checks in graphreader and loki::Reach (causing segfault during routing with not all levels of tiles available) [#2504](https://github.com/valhalla/valhalla/pull/2504)
   * FIXED: Fix mismatch of triplegedge roadclass and directededge roadclass [#2507](https://github.com/valhalla/valhalla/pull/2507)
   * FIXED: Improve german destination_verbal_alert phrases [#2509](https://github.com/valhalla/valhalla/pull/2509)
   * FIXED: Undefined behavior cases discovered with undefined behavior sanitizer tool. [2498](https://github.com/valhalla/valhalla/pull/2498)
   * FIXED: Fixed logic so verbal keep instructions use branch exit sign info for ramps [#2520](https://github.com/valhalla/valhalla/pull/2520)
   * FIXED: Fix bug in trace_route for uturns causing garbage coordinates [#2517](https://github.com/valhalla/valhalla/pull/2517)
   * FIXED: Simplify heading calculation for turn type. Remove undefined behavior case. [#2513](https://github.com/valhalla/valhalla/pull/2513)
   * FIXED: Always set costing name even if one is not provided for osrm serializer weight_name. [#2528](https://github.com/valhalla/valhalla/pull/2528)
   * FIXED: Make single-thread tile building reproducible: fix seed for shuffle, use concurrency configuration from the mjolnir section. [#2515](https://github.com/valhalla/valhalla/pull/2515)
   * FIXED: More Windows compatibility: build tiles and some run actions work now (including CI tests) [#2300](https://github.com/valhalla/valhalla/issues/2300)
   * FIXED: Transcoding of c++ location to pbf location used path edges in the place of filtered edges. [#2542](https://github.com/valhalla/valhalla/pull/2542)
   * FIXED: Add back whitelisting action types. [#2545](https://github.com/valhalla/valhalla/pull/2545)
   * FIXED: Allow uturns for truck costing now that we have derived deadends marked in the edge label [#2559](https://github.com/valhalla/valhalla/pull/2559)
   * FIXED: Map matching uturn trimming at the end of an edge where it wasn't needed. [#2558](https://github.com/valhalla/valhalla/pull/2558)
   * FIXED: Multicue enter roundabout [#2556](https://github.com/valhalla/valhalla/pull/2556)
   * FIXED: Changed reachability computation to take into account live speed [#2597](https://github.com/valhalla/valhalla/pull/2597)
   * FIXED: Fixed a bug where the temp files were not getting read in if you started with the construct edges or build phase for valhalla_build_tiles. [#2601](https://github.com/valhalla/valhalla/pull/2601)
   * FIXED: Updated fr-FR.json with partial translations. [#2605](https://github.com/valhalla/valhalla/pull/2605)
   * FIXED: Removed superfluous const qualifier from odin/signs [#2609](https://github.com/valhalla/valhalla/pull/2609)
   * FIXED: Internal maneuver placement [#2600](https://github.com/valhalla/valhalla/pull/2600)
   * FIXED: Complete fr-FR.json locale. [#2614](https://github.com/valhalla/valhalla/pull/2614)
   * FIXED: Don't truncate precision in polyline encoding [#2632](https://github.com/valhalla/valhalla/pull/2632)
   * FIXED: Fix all compiler warnings in sif and set to -Werror [#2642](https://github.com/valhalla/valhalla/pull/2642)
   * FIXED: Remove unnecessary maneuvers to continue straight [#2647](https://github.com/valhalla/valhalla/pull/2647)
   * FIXED: Linear reference support in route/mapmatch apis (FOW, FRC, bearing, and number of references) [#2645](https://github.com/valhalla/valhalla/pull/2645)
   * FIXED: Ambiguous local to global (with timezone information) date time conversions now all choose to use the later time instead of throwing unhandled exceptions [#2665](https://github.com/valhalla/valhalla/pull/2665)
   * FIXED: Overestimated reach caused be reenquing transition nodes without checking that they had been already expanded [#2670](https://github.com/valhalla/valhalla/pull/2670)
   * FIXED: Build with C++17 standard. Deprecated function calls are substituted with new ones. [#2669](https://github.com/valhalla/valhalla/pull/2669)
   * FIXED: Improve German post_transition_verbal instruction [#2677](https://github.com/valhalla/valhalla/pull/2677)
   * FIXED: Lane updates.  Add the turn lanes to all edges of the way.  Do not "enhance" turn lanes if they are part of a complex restriction.  Moved ProcessTurnLanes after UpdateManeuverPlacementForInternalIntersectionTurns.  Fix for a missing "uturn" indication for intersections on the previous maneuver, we were serializing an empty list. [#2679](https://github.com/valhalla/valhalla/pull/2679)
   * FIXED: Fixes OpenLr serialization [#2688](https://github.com/valhalla/valhalla/pull/2688)
   * FIXED: Internal edges can't be also a ramp or a turn channel.  Also, if an edge is marked as ramp and turn channel mark it as a ramp.  [2689](https://github.com/valhalla/valhalla/pull/2689)
   * FIXED: Check that speeds are equal for the edges going in the same direction while buildig shortcuts [#2691](https://github.com/valhalla/valhalla/pull/2691)
   * FIXED: Missing fork or bear instruction [#2683](https://github.com/valhalla/valhalla/pull/2683)
   * FIXED: Eliminate null pointer dereference in GraphReader::AreEdgesConnected [#2695](https://github.com/valhalla/valhalla/issues/2695)
   * FIXED: Fix polyline simplification float/double comparison [#2698](https://github.com/valhalla/valhalla/issues/2698)
   * FIXED: Weights were sometimes negative due to incorrect updates to elapsed_cost [#2702](https://github.com/valhalla/valhalla/pull/2702)
   * FIXED: Fix bidirectional route failures at deadends [#2705](https://github.com/valhalla/valhalla/pull/2705)
   * FIXED: Updated logic to call out a non-obvious turn [#2708](https://github.com/valhalla/valhalla/pull/2708)
   * FIXED: valhalla_build_statistics multithreaded mode fixed [#2707](https://github.com/valhalla/valhalla/pull/2707)
   * FIXED: If infer_internal_intersections is true then allow internals that are also ramps or TCs. Without this we produce an extra continue maneuver.  [#2710](https://github.com/valhalla/valhalla/pull/2710)
   * FIXED: We were routing down roads that should be destination only. Now we mark roads with motor_vehicle=destination and motor_vehicle=customers or access=destination and access=customers as destination only. [#2722](https://github.com/valhalla/valhalla/pull/2722)
   * FIXED: Replace all Python2 print statements with Python3 syntax [#2716](https://github.com/valhalla/valhalla/issues/2716)
   * FIXED: Some HGT files not found [#2723](https://github.com/valhalla/valhalla/issues/2723)
   * FIXED: Fix PencilPointUturn detection by removing short-edge check and updating angle threshold [#2725](https://github.com/valhalla/valhalla/issues/2725)
   * FIXED: Fix invalid continue/bear maneuvers [#2729](https://github.com/valhalla/valhalla/issues/2729)
   * FIXED: Fixes an issue that lead to double turns within a very short distance, when instead, it should be a u-turn. We now collapse double L turns or double R turns in short non-internal intersections to u-turns. [#2740](https://github.com/valhalla/valhalla/pull/2740)
   * FIXED: fixes an issue that lead to adding an extra maneuver. We now combine a current maneuver short length non-internal edges (left or right) with the next maneuver that is a kRampStraight. [#2741](https://github.com/valhalla/valhalla/pull/2741)
   * FIXED: Reduce verbose instructions by collapsing small end ramp forks [#2762](https://github.com/valhalla/valhalla/issues/2762)
   * FIXED: Remove redundant return statements [#2776](https://github.com/valhalla/valhalla/pull/2776)
   * FIXED: Added unit test for BuildAdminFromPBF() to test GEOS 3.9 update. [#2787](https://github.com/valhalla/valhalla/pull/2787)
   * FIXED: Add support for geos-3.9 c++ api [#2739](https://github.com/valhalla/valhalla/issues/2739)
   * FIXED: Fix check for live speed validness [#2797](https://github.com/valhalla/valhalla/pull/2797)

* **Enhancement**
   * ADDED: Matrix of Bike Share [#2590](https://github.com/valhalla/valhalla/pull/2590)
   * ADDED: Add ability to provide custom implementation for candidate collection in CandidateQuery. [#2328](https://github.com/valhalla/valhalla/pull/2328)
   * ADDED: Cancellation of tile downloading. [#2319](https://github.com/valhalla/valhalla/pull/2319)
   * ADDED: Return the coordinates of the nodes isochrone input locations snapped to [#2111](https://github.com/valhalla/valhalla/pull/2111)
   * ADDED: Allows more complicated routes in timedependent a-star before timing out [#2068](https://github.com/valhalla/valhalla/pull/2068)
   * ADDED: Guide signs and junction names [#2096](https://github.com/valhalla/valhalla/pull/2096)
   * ADDED: Added a bool to the config indicating whether to use commercially set attributes.  Added logic to not call IsIntersectionInternal if this is a commercial data set.  [#2132](https://github.com/valhalla/valhalla/pull/2132)
   * ADDED: Removed commercial data set bool to the config and added more knobs for data.  Added infer_internal_intersections, infer_turn_channels, apply_country_overrides, and use_admin_db.  [#2173](https://github.com/valhalla/valhalla/pull/2173)
   * ADDED: Allow using googletest in unit tests and convert all tests to it (old test.cc is completely removed). [#2128](https://github.com/valhalla/valhalla/pull/2128)
   * ADDED: Add guidance view capability. [#2209](https://github.com/valhalla/valhalla/pull/2209)
   * ADDED: Collect turn cost information as path is formed so that it can be serialized out for trace attributes or osrm flavored intersections. Also add shape_index to osrm intersections. [#2207](https://github.com/valhalla/valhalla/pull/2207)
   * ADDED: Added alley factor to autocost.  Factor is defaulted at 1.0f or do not avoid alleys. [#2246](https://github.com/valhalla/valhalla/pull/2246)
   * ADDED: Support unlimited speed limits where maxspeed=none. [#2251](https://github.com/valhalla/valhalla/pull/2251)
   * ADDED: Implement improved Reachability check using base class Dijkstra. [#2243](https://github.com/valhalla/valhalla/pull/2243)
   * ADDED: Gurka integration test framework with ascii-art maps [#2244](https://github.com/valhalla/valhalla/pull/2244)
   * ADDED: Add to the stop impact when transitioning from higher to lower class road and we are not on a turn channel or ramp. Also, penalize lefts when driving on the right and vice versa. [#2282](https://github.com/valhalla/valhalla/pull/2282)
   * ADDED: Added reclassify_links, use_direction_on_ways, and allow_alt_name as config options.  If `use_direction_on_ways = true` then use `direction` and `int_direction` on the way to update the directional for the `ref` and `int_ref`.  Also, copy int_efs to the refs. [#2285](https://github.com/valhalla/valhalla/pull/2285)
   * ADDED: Add support for live traffic. [#2268](https://github.com/valhalla/valhalla/pull/2268)
   * ADDED: Implement per-location search filters for functional road class and forms of way. [#2289](https://github.com/valhalla/valhalla/pull/2289)
   * ADDED: Approach, multi-cue, and length updates [#2313](https://github.com/valhalla/valhalla/pull/2313)
   * ADDED: Speed up timezone differencing calculation if cache is provided. [#2316](https://github.com/valhalla/valhalla/pull/2316)
   * ADDED: Added rapidjson/schema.h to baldr/rapidjson_util.h to make it available for use within valhalla. [#2330](https://github.com/valhalla/valhalla/issues/2330)
   * ADDED: Support decimal precision for height values in elevation service. Also support polyline5 for encoded polylines input and output to elevation service. [#2324](https://github.com/valhalla/valhalla/pull/2324)
   * ADDED: Use both imminent and distant verbal multi-cue phrases. [#2353](https://github.com/valhalla/valhalla/pull/2353)
   * ADDED: Split parsing stage into 3 separate stages. [#2339](https://github.com/valhalla/valhalla/pull/2339)
   * CHANGED: Speed up graph enhancing by avoiding continuous unordered_set rebuilding [#2349](https://github.com/valhalla/valhalla/pull/2349)
   * CHANGED: Skip calling out to Lua for nodes/ways/relations with not tags - speeds up parsing. [#2351](https://github.com/valhalla/valhalla/pull/2351)
   * CHANGED: Switch to LuaJIT for lua scripting - speeds up file parsing [#2352](https://github.com/valhalla/valhalla/pull/2352)
   * ADDED: Ability to create OpenLR records from raw data. [#2356](https://github.com/valhalla/valhalla/pull/2356)
   * ADDED: Revamp length phrases [#2359](https://github.com/valhalla/valhalla/pull/2359)
   * CHANGED: Do not allocate memory in skadi if we don't need it. [#2373](https://github.com/valhalla/valhalla/pull/2373)
   * CHANGED: Map matching: throw error (443/NoSegment) when no candidate edges are available. [#2370](https://github.com/valhalla/valhalla/pull/2370/)
   * ADDED: Add sk-SK.json (slovak) localization file. [#2376](https://github.com/valhalla/valhalla/pull/2376)
   * ADDED: Extend roundabout phrases. [#2378](https://github.com/valhalla/valhalla/pull/2378)
   * ADDED: More roundabout phrase tests. [#2382](https://github.com/valhalla/valhalla/pull/2382)
   * ADDED: Update the turn and continue phrases to include junction names and guide signs. [#2386](https://github.com/valhalla/valhalla/pull/2386)
   * ADDED: Add the remaining guide sign toward phrases [#2389](https://github.com/valhalla/valhalla/pull/2389)
   * ADDED: The ability to allow immediate uturns at trace points in a map matching request [#2380](https://github.com/valhalla/valhalla/pull/2380)
   * ADDED: Add utility functions to Signs. [#2390](https://github.com/valhalla/valhalla/pull/2390)
   * ADDED: Unified time tracking for all algorithms that support time-based graph expansion. [#2278](https://github.com/valhalla/valhalla/pull/2278)
   * ADDED: Add rail_ferry use and costing. [#2408](https://github.com/valhalla/valhalla/pull/2408)
   * ADDED: `street_side_max_distance`, `display_lat` and `display_lon` to `locations` in input for better control of routing side of street [#1769](https://github.com/valhalla/valhalla/pull/1769)
   * ADDED: Add additional exit phrases. [#2421](https://github.com/valhalla/valhalla/pull/2421)
   * ADDED: Add Japanese locale, update German. [#2432](https://github.com/valhalla/valhalla/pull/2432)
   * ADDED: Gurka expect_route refactor [#2435](https://github.com/valhalla/valhalla/pull/2435)
   * ADDED: Add option to suppress roundabout exits [#2437](https://github.com/valhalla/valhalla/pull/2437)
   * ADDED: Add Greek locale. [#2438](https://github.com/valhalla/valhalla/pull/2438)
   * ADDED (back): Support for 64bit wide way ids in the edgeinfo structure with no impact to size for data sources with ids 32bits wide. [#2422](https://github.com/valhalla/valhalla/pull/2422)
   * ADDED: Support for 64bit osm node ids in parsing stage of tile building [#2422](https://github.com/valhalla/valhalla/pull/2422)
   * CHANGED: Point2/PointLL are now templated to allow for higher precision coordinate math when desired [#2429](https://github.com/valhalla/valhalla/pull/2429)
   * ADDED: Optional OpenLR Encoded Path Edges in API Response [#2424](https://github.com/valhalla/valhalla/pull/2424)
   * ADDED: Add explicit include for sstream to be compatible with msvc_x64 toolset. [#2449](https://github.com/valhalla/valhalla/pull/2449)
   * ADDED: Properly split returned path if traffic conditions change partway along edges [#2451](https://github.com/valhalla/valhalla/pull/2451/files)
   * ADDED: Add Dutch locale. [#2464](https://github.com/valhalla/valhalla/pull/2464)
   * ADDED: Check with address sanititizer in CI. Add support for undefined behavior sanitizer. [#2487](https://github.com/valhalla/valhalla/pull/2487)
   * ADDED: Ability to recost a path and increased cost/time details along the trippath and json output [#2425](https://github.com/valhalla/valhalla/pull/2425)
   * ADDED: Add the ability to do bikeshare based (ped/bike) multimodal routing [#2031](https://github.com/valhalla/valhalla/pull/2031)
   * ADDED: Route through restrictions enabled by introducing a costing option. [#2469](https://github.com/valhalla/valhalla/pull/2469)
   * ADDED: Migrated to Ubuntu 20.04 base-image [#2508](https://github.com/valhalla/valhalla/pull/2508)
   * CHANGED: Speed up parseways stage by avoiding multiple string comparisons [#2518](https://github.com/valhalla/valhalla/pull/2518)
   * CHANGED: Speed up enhance stage by avoiding GraphTileBuilder copying [#2468](https://github.com/valhalla/valhalla/pull/2468)
   * ADDED: Costing options now includes shortest flag which favors shortest path routes [#2555](https://github.com/valhalla/valhalla/pull/2555)
   * ADDED: Incidents in intersections [#2547](https://github.com/valhalla/valhalla/pull/2547)
   * CHANGED: Refactor mapmatching configuration to use a struct (instead of `boost::property_tree::ptree`). [#2485](https://github.com/valhalla/valhalla/pull/2485)
   * ADDED: Save exit maneuver's begin heading when combining enter & exit roundabout maneuvers. [#2554](https://github.com/valhalla/valhalla/pull/2554)
   * ADDED: Added new urban flag that can be set if edge is within city boundaries to data processing; new use_urban_tag config option; added to osrm response within intersections. [#2522](https://github.com/valhalla/valhalla/pull/2522)
   * ADDED: Parses OpenLr of type PointAlongLine [#2565](https://github.com/valhalla/valhalla/pull/2565)
   * ADDED: Use edge.is_urban is set for serializing is_urban. [#2568](https://github.com/valhalla/valhalla/pull/2568)
   * ADDED: Added new rest/service area uses on the edge. [#2533](https://github.com/valhalla/valhalla/pull/2533)
   * ADDED: Dependency cache for Azure [#2567](https://github.com/valhalla/valhalla/pull/2567)
   * ADDED: Added flexibility to remove the use of the admindb and to use the country and state iso from the tiles; [#2579](https://github.com/valhalla/valhalla/pull/2579)
   * ADDED: Added toll gates and collection points (gantry) to the node;  [#2532](https://github.com/valhalla/valhalla/pull/2532)
   * ADDED: Added osrm serialization for rest/service areas and admins. [#2594](https://github.com/valhalla/valhalla/pull/2594)
   * CHANGED: Improved Russian localization; [#2593](https://github.com/valhalla/valhalla/pull/2593)
   * ADDED: Support restricted class in intersection annotations [#2589](https://github.com/valhalla/valhalla/pull/2589)
   * ADDED: Added trail type trace [#2606](https://github.com/valhalla/valhalla/pull/2606)
   * ADDED: Added tunnel names to the edges as a tagged name.  [#2608](https://github.com/valhalla/valhalla/pull/2608)
   * CHANGED: Moved incidents to the trip leg and cut the shape of the leg at that location [#2610](https://github.com/valhalla/valhalla/pull/2610)
   * ADDED: Costing option to ignore_closures when routing with current flow [#2615](https://github.com/valhalla/valhalla/pull/2615)
   * ADDED: Cross-compilation ability with MinGW64 [#2619](https://github.com/valhalla/valhalla/pull/2619)
   * ADDED: Defines the incident tile schema and incident metadata [#2620](https://github.com/valhalla/valhalla/pull/2620)
   * ADDED: Moves incident serializer logic into a generic serializer [#2621](https://github.com/valhalla/valhalla/pull/2621)
   * ADDED: Incident loading singleton for continually refreshing incident tiles[#2573](https://github.com/valhalla/valhalla/pull/2573)
   * ADDED: One shot mode to valhalla_service so you can run a single request of any type without starting a server [#2624](https://github.com/valhalla/valhalla/pull/2624)
   * ADDED: Adds text instructions to OSRM output [#2625](https://github.com/valhalla/valhalla/pull/2625)
   * ADDED: Adds support for alternate routes [#2626](https://github.com/valhalla/valhalla/pull/2626)
   * CHANGED: Switch Python bindings generator from boost.python to header-only pybind11[#2644](https://github.com/valhalla/valhalla/pull/2644)
   * ADDED: Add support of input file for one-shot mode of valhalla_service [#2648](https://github.com/valhalla/valhalla/pull/2648)
   * ADDED: Linear reference support to locate api [#2645](https://github.com/valhalla/valhalla/pull/2645)
   * ADDED: Implemented OSRM-like turn duration calculation for car. Uses it now in auto costing. [#2651](https://github.com/valhalla/valhalla/pull/2651)
   * ADDED: Enhanced turn lane information in guidance [#2653](https://github.com/valhalla/valhalla/pull/2653)
   * ADDED: `top_speed` option for all motorized vehicles [#2667](https://github.com/valhalla/valhalla/issues/2667)
   * CHANGED: Move turn_lane_direction helper to odin/util [#2675](https://github.com/valhalla/valhalla/pull/2675)
   * ADDED: Add annotations to osrm response including speed limits, unit and sign conventions [#2668](https://github.com/valhalla/valhalla/pull/2668)
   * ADDED: Added functions for predicted speeds encoding-decoding [#2674](https://github.com/valhalla/valhalla/pull/2674)
   * ADDED: Time invariant routing via the bidirectional algorithm. This has the effect that when time dependent routes (arrive_by and depart_at) fall back to bidirectional due to length restrictions they will actually use the correct time of day for one of the search directions [#2660](https://github.com/valhalla/valhalla/pull/2660)
   * ADDED: If the length of the edge is greater than kMaxEdgeLength, then consider this a catastrophic error if the should_error bool is true in the set_length function. [2678](https://github.com/valhalla/valhalla/pull/2678)
   * ADDED: Moved lat,lon coordinates structures from single to double precision. Improves geometry accuracy noticibly at zooms above 17 as well as coordinate snapping and any other geometric operations. Adds about a 2% performance penalty for standard routes. Graph nodes now have 7 digits of precision.  [#2693](https://github.com/valhalla/valhalla/pull/2693)
   * ADDED: Added signboards to guidance views.  [#2687](https://github.com/valhalla/valhalla/pull/2687)
   * ADDED: Regular speed on shortcut edges is calculated with turn durations taken into account. Truck, motorcycle and motorscooter profiles use OSRM-like turn duration. [#2662](https://github.com/valhalla/valhalla/pull/2662)
   * CHANGED: Remove astar algorithm and replace its use with timedep_forward as its redundant [#2706](https://github.com/valhalla/valhalla/pull/2706)
   * ADDED: Recover and recost all shortcuts in final path for bidirectional astar algorithm [#2711](https://github.com/valhalla/valhalla/pull/2711)
   * ADDED: An option for shortcut recovery to be cached at start up to reduce the time it takes to do so on the fly [#2714](https://github.com/valhalla/valhalla/pull/2714)
   * ADDED: If width <= 1.9 then no access for auto, truck, bus, taxi, emergency and hov. [#2713](https://github.com/valhalla/valhalla/pull/2713)
   * ADDED: Centroid/Converge/Rendezvous/Meet API which allows input locations to find a least cost convergence point from all locations [#2734](https://github.com/valhalla/valhalla/pull/2734)
   * ADDED: Added support to process the sump_buster tag.  Also, fixed a few small access bugs for nodes. [#2731](https://github.com/valhalla/valhalla/pull/2731)
   * ADDED: Log message if failed to create tiles directory. [#2738](https://github.com/valhalla/valhalla/pull/2738)
   * CHANGED: Tile memory is only owned by the GraphTile rather than shared amongst copies of the graph tile (in GraphReader and TileCaches). [#2340](https://github.com/valhalla/valhalla/pull/2340)
   * ADDED: Add Estonian locale. [#2748](https://github.com/valhalla/valhalla/pull/2748)
   * CHANGED: Handle GraphTile objects as smart pointers [#2703](https://github.com/valhalla/valhalla/pull/2703)
   * CHANGED: Improve stability with no RTTI build [#2759](https://github.com/valhalla/valhalla/pull/2759) and [#2760](https://github.com/valhalla/valhalla/pull/2760)
   * CHANGED: Change generic service roads to a new Use=kServiceRoad. This is for highway=service without other service= tags (such as driveway, alley, parking aisle) [#2419](https://github.com/valhalla/valhalla/pull/2419)
   * ADDED: Isochrones support isodistance lines as well [#2699](https://github.com/valhalla/valhalla/pull/2699)
   * ADDED: Add support for ignoring live traffic closures for waypoints [#2685](https://github.com/valhalla/valhalla/pull/2685)
   * ADDED: Add use_distance to auto cost to allow choosing between two primary cost components, time or distance [#2771](https://github.com/valhalla/valhalla/pull/2771)
   * CHANGED: nit: Enables compiler warnings in part of loki module [#2767](https://github.com/valhalla/valhalla/pull/2767)
   * CHANGED: Reducing the number of uturns by increasing the cost to for them to 9.5f. Note: Did not increase the cost for motorcycles or motorscooters. [#2770](https://github.com/valhalla/valhalla/pull/2770)
   * ADDED: Add option to use thread-safe GraphTile's reference counter. [#2772](https://github.com/valhalla/valhalla/pull/2772)
   * CHANGED: nit: Enables compiler warnings in part of thor module [#2768](https://github.com/valhalla/valhalla/pull/2768)
   * ADDED: Add costing option `use_tracks` to avoid or favor tracks in route. [#2769](https://github.com/valhalla/valhalla/pull/2769)
   * CHANGED: chore: Updates libosmium [#2786](https://github.com/valhalla/valhalla/pull/2786)
   * CHANGED: Optimize double bucket queue to reduce memory reallocations. [#2719](https://github.com/valhalla/valhalla/pull/2719)
   * CHANGED: Collapse merge maneuvers [#2773](https://github.com/valhalla/valhalla/pull/2773)
   * CHANGED: Add shortcuts to the tiles' bins so we can find them when doing spatial lookups. [#2744](https://github.com/valhalla/valhalla/pull/2744)

## Release Date: 2019-11-21 Valhalla 3.0.9
* **Bug Fix**
   * FIXED: Changed reachability computation to consider both directions of travel wrt candidate edges [#1965](https://github.com/valhalla/valhalla/pull/1965)
   * FIXED: toss ways where access=private and highway=service and service != driveway. [#1960](https://github.com/valhalla/valhalla/pull/1960)
   * FIXED: Fix search_cutoff check in loki correlate_node. [#2023](https://github.com/valhalla/valhalla/pull/2023)
   * FIXED: Computes notion of a deadend at runtime in bidirectional a-star which fixes no-route with a complicated u-turn. [#1982](https://github.com/valhalla/valhalla/issues/1982)
   * FIXED: Fix a bug with heading filter at nodes. [#2058](https://github.com/valhalla/valhalla/pull/2058)
   * FIXED: Bug in map matching continuity checking such that continuity must only be in the forward direction. [#2029](https://github.com/valhalla/valhalla/pull/2029)
   * FIXED: Allow setting the time for map matching paths such that the time is used for speed lookup. [#2030](https://github.com/valhalla/valhalla/pull/2030)
   * FIXED: Don't use density factor for transition cost when user specified flag disables flow speeds. [#2048](https://github.com/valhalla/valhalla/pull/2048)
   * FIXED: Map matching trace_route output now allows for discontinuities in the match though multi match is not supported in valhalla route output. [#2049](https://github.com/valhalla/valhalla/pull/2049)
   * FIXED: Allows routes with no time specified to use time conditional edges and restrictions with a flag denoting as much [#2055](https://github.com/valhalla/valhalla/pull/2055)
   * FIXED: Fixed a bug with 'current' time type map matches. [#2060](https://github.com/valhalla/valhalla/pull/2060)
   * FIXED: Fixed a bug with time dependent expansion in which the expansion distance heuristic was not being used. [#2064](https://github.com/valhalla/valhalla/pull/2064)

* **Enhancement**
   * ADDED: Establish pinpoint test pattern [#1969](https://github.com/valhalla/valhalla/pull/1969)
   * ADDED: Suppress relative direction in ramp/exit instructions if it matches driving side of street [#1990](https://github.com/valhalla/valhalla/pull/1990)
   * ADDED: Added relative direction to the merge maneuver [#1989](https://github.com/valhalla/valhalla/pull/1989)
   * ADDED: Refactor costing to better handle multiple speed datasources [#2026](https://github.com/valhalla/valhalla/pull/2026)
   * ADDED: Better usability of curl for fetching tiles on the fly [#2026](https://github.com/valhalla/valhalla/pull/2026)
   * ADDED: LRU cache scheme for tile storage [#2026](https://github.com/valhalla/valhalla/pull/2026)
   * ADDED: GraphTile size check [#2026](https://github.com/valhalla/valhalla/pull/2026)
   * ADDED: Pick more sane values for highway and toll avoidance [#2026](https://github.com/valhalla/valhalla/pull/2026)
   * ADDED: Refactor adding predicted speed info to speed up process [#2026](https://github.com/valhalla/valhalla/pull/2026)
   * ADDED: Allow selecting speed data sources at request time [#2026](https://github.com/valhalla/valhalla/pull/2026)
   * ADDED: Allow disabling certain neighbors in connectivity map [#2026](https://github.com/valhalla/valhalla/pull/2026)
   * ADDED: Allows routes with time-restricted edges if no time specified and notes restriction in response [#1992](https://github.com/valhalla/valhalla/issues/1992)
   * ADDED: Runtime deadend detection to timedependent a-star. [#2059](https://github.com/valhalla/valhalla/pull/2059)

## Release Date: 2019-09-06 Valhalla 3.0.8
* **Bug Fix**
   * FIXED: Added logic to detect if user is to merge to the left or right [#1892](https://github.com/valhalla/valhalla/pull/1892)
   * FIXED: Overriding the destination_only flag when reclassifying ferries; Also penalizing ferries with a 5 min. penalty in the cost to allow us to avoid destination_only the majority of the time except when it is necessary. [#1895](https://github.com/valhalla/valhalla/pull/1905)
   * FIXED: Suppress forks at motorway junctions and intersecting service roads [#1909](https://github.com/valhalla/valhalla/pull/1909)
   * FIXED: Enhanced fork assignment logic [#1912](https://github.com/valhalla/valhalla/pull/1912)
   * FIXED: Added logic to fall back to return country poly if no state and updated lua for Metro Manila and Ireland [#1910](https://github.com/valhalla/valhalla/pull/1910)
   * FIXED: Added missing motorway fork instruction [#1914](https://github.com/valhalla/valhalla/pull/1914)
   * FIXED: Use begin street name for osrm compat mode [#1916](https://github.com/valhalla/valhalla/pull/1916)
   * FIXED: Added logic to fix missing highway cardinal directions in the US [#1917](https://github.com/valhalla/valhalla/pull/1917)
   * FIXED: Handle forward traversable significant road class intersecting edges [#1928](https://github.com/valhalla/valhalla/pull/1928)
   * FIXED: Fixed bug with shape trimming that impacted Uturns at Via locations. [#1935](https://github.com/valhalla/valhalla/pull/1935)
   * FIXED: Dive bomb updates.  Updated default speeds for urban areas based on roadclass for the enhancer.  Also, updated default speeds based on roadclass in lua.  Fixed an issue where we were subtracting 1 from uint32_t when 0 for stop impact.  Updated reclassify link logic to allow residential roads to be added to the tree, but we only downgrade the links to tertiary.  Updated TransitionCost functions to add 1.5 to the turncost when transitioning from a ramp to a non ramp and vice versa.  Also, added 0.5f to the turncost if the edge is a roundabout. [#1931](https://github.com/valhalla/valhalla/pull/1931)

* **Enhancement**
   * ADDED: Caching url fetched tiles to disk [#1887](https://github.com/valhalla/valhalla/pull/1887)
   * ADDED: filesystem::remove_all [#1887](https://github.com/valhalla/valhalla/pull/1887)
   * ADDED: Minimum enclosing bounding box tool [#1887](https://github.com/valhalla/valhalla/pull/1887)
   * ADDED: Use constrained flow speeds in bidirectional_astar.cc [#1907](https://github.com/valhalla/valhalla/pull/1907)
   * ADDED: Bike Share Stations are now in the graph which should set us up to do multimodal walk/bike scenarios [#1852](https://github.com/valhalla/valhalla/pull/1852)

## Release Date: 2019-7-18 Valhalla 3.0.7
* **Bug Fix**
   * FIXED: Fix pedestrian fork [#1886](https://github.com/valhalla/valhalla/pull/1886)

## Release Date: 2019-7-15 Valhalla 3.0.6
* **Bug Fix**
   * FIXED: Admin name changes. [#1853](https://github.com/valhalla/valhalla/pull/1853) Ref: [#1854](https://github.com/valhalla/valhalla/issues/1854)
   * FIXED: valhalla_add_predicted_traffic was overcommitted while gathering stats. Added a clear. [#1857](https://github.com/valhalla/valhalla/pull/1857)
   * FIXED: regression in map matching when moving to valhalla v3.0.0 [#1863](https://github.com/valhalla/valhalla/pull/1863)
   * FIXED: last step shape in osrm serializer should be 2 of the same point [#1867](https://github.com/valhalla/valhalla/pull/1867)
   * FIXED: Shape trimming at the beginning and ending of the route to not be degenerate [#1876](https://github.com/valhalla/valhalla/pull/1876)
   * FIXED: Duplicate waypoints in osrm serializer [#1880](https://github.com/valhalla/valhalla/pull/1880)
   * FIXED: Updates for heading precision [#1881](https://github.com/valhalla/valhalla/pull/1881)
   * FIXED: Map matching allowed untraversable edges at start of route [#1884](https://github.com/valhalla/valhalla/pull/1884)

* **Enhancement**
   * ADDED: Use the same protobuf object the entire way through the request process [#1837](https://github.com/valhalla/valhalla/pull/1837)
   * ADDED: Enhanced turn lane processing [#1859](https://github.com/valhalla/valhalla/pull/1859)
   * ADDED: Add global_synchronized_cache in valhalla_build_config [#1851](https://github.com/valhalla/valhalla/pull/1851)

## Release Date: 2019-06-04 Valhalla 3.0.5
* **Bug Fix**
   * FIXED: Protect against unnamed rotaries and routes that end in roundabouts not turning off rotary logic [#1840](https://github.com/valhalla/valhalla/pull/1840)

* **Enhancement**
   * ADDED: Add turn lane info at maneuver point [#1830](https://github.com/valhalla/valhalla/pull/1830)

## Release Date: 2019-05-31 Valhalla 3.0.4
* **Bug Fix**
   * FIXED: Improved logic to decide between bear vs. continue [#1798](https://github.com/valhalla/valhalla/pull/1798)
   * FIXED: Bicycle costing allows use of roads with all surface values, but with a penalty based on bicycle type. However, the edge filter totally disallows bad surfaces for some bicycle types, creating situations where reroutes fail if a rider uses a road with a poor surface. [#1800](https://github.com/valhalla/valhalla/pull/1800)
   * FIXED: Moved complex restrictions building to before validate. [#1805](https://github.com/valhalla/valhalla/pull/1805)
   * FIXED: Fix bicycle edge filter when avoid_bad_surfaces = 1.0 [#1806](https://github.com/valhalla/valhalla/pull/1806)
   * FIXED: Replace the EnhancedTripPath class inheritance with aggregation [#1807](https://github.com/valhalla/valhalla/pull/1807)
   * FIXED: Replace the old timezone shape zip file every time valhalla_build_timezones is ran [#1817](https://github.com/valhalla/valhalla/pull/1817)
   * FIXED: Don't use island snapped edge candidates (from disconnected components or low reach edges) when we rejected other high reachability edges that were closer [#1835](https://github.com/valhalla/valhalla/pull/1835)

## Release Date: 2019-05-08 Valhalla 3.0.3
* **Bug Fix**
   * FIXED: Fixed a rare loop condition in route matcher (edge walking to match a trace).
   * FIXED: Fixed VACUUM ANALYZE syntax issue.  [#1704](https://github.com/valhalla/valhalla/pull/1704)
   * FIXED: Fixed the osrm maneuver type when a maneuver has the to_stay_on attribute set.  [#1714](https://github.com/valhalla/valhalla/pull/1714)
   * FIXED: Fixed osrm compatibility mode attributes.  [#1716](https://github.com/valhalla/valhalla/pull/1716)
   * FIXED: Fixed rotary/roundabout issues in Valhalla OSRM compatibility.  [#1727](https://github.com/valhalla/valhalla/pull/1727)
   * FIXED: Fixed the destinations assignment for exit names in OSRM compatibility mode. [#1732](https://github.com/valhalla/valhalla/pull/1732)
   * FIXED: Enhance merge maneuver type assignment. [#1735](https://github.com/valhalla/valhalla/pull/1735)
   * FIXED: Fixed fork assignments and on ramps for OSRM compatibility mode. [#1738](https://github.com/valhalla/valhalla/pull/1738)
   * FIXED: Fixed cardinal direction on reference names when forward/backward tag is present on relations. Fixes singly digitized roads with opposing directional modifiers. [#1741](https://github.com/valhalla/valhalla/pull/1741)
   * FIXED: Fixed fork assignment and narrative logic when a highway ends and splits into multiple ramps. [#1742](https://github.com/valhalla/valhalla/pull/1742)
   * FIXED: Do not use any avoid edges as origin or destination of a route, matrix, or isochrone. [#1745](https://github.com/valhalla/valhalla/pull/1745)
   * FIXED: Add leg summary and remove unused hint attribute for OSRM compatibility mode. [#1753](https://github.com/valhalla/valhalla/pull/1753)
   * FIXED: Improvements for pedestrian forks, pedestrian roundabouts, and continue maneuvers. [#1768](https://github.com/valhalla/valhalla/pull/1768)
   * FIXED: Added simplified overview for OSRM response and added use_toll logic back to truck costing. [#1765](https://github.com/valhalla/valhalla/pull/1765)
   * FIXED: temp fix for location distance bug [#1774](https://github.com/valhalla/valhalla/pull/1774)
   * FIXED: Fix pedestrian routes using walkway_factor [#1780](https://github.com/valhalla/valhalla/pull/1780)
   * FIXED: Update the begin and end heading of short edges based on use [#1783](https://github.com/valhalla/valhalla/pull/1783)
   * FIXED: GraphReader::AreEdgesConnected update.  If transition count == 0 return false and do not call transition function. [#1786](https://github.com/valhalla/valhalla/pull/1786)
   * FIXED: Only edge candidates that were used in the path are send to serializer: [1788](https://github.com/valhalla/valhalla/pull/1788)
   * FIXED: Added logic to prevent the removal of a destination maneuver when ending on an internal edge [#1792](https://github.com/valhalla/valhalla/pull/1792)
   * FIXED: Fixed instructions when starting on an internal edge [#1796](https://github.com/valhalla/valhalla/pull/1796)

* **Enhancement**
   * Add the ability to run valhalla_build_tiles in stages. Specify the begin_stage and end_stage as command line options. Also cleans up temporary files as the last stage in the pipeline.
   * Add `remove` to `filesystem` namespace. [#1752](https://github.com/valhalla/valhalla/pull/1752)
   * Add TaxiCost into auto costing options.
   * Add `preferred_side` to allow per-location filtering of edges based on the side of the road the location is on and the driving side for that locale.
   * Slightly decreased the internal side-walk factor to .90f to favor roads with attached sidewalks. This impacts roads that have added sidewalk:left, sidewalk:right or sidewalk:both OSM tags (these become attributes on each directedEdge). The user can then avoid/penalize dedicated sidewalks and walkways, when they increase the walkway_factor. Since we slightly decreased the sidewalk_factor internally and only favor sidewalks if use is tagged as sidewalk_left or sidewalk_right, we should tend to route on roads with attached sidewalks rather than separate/dedicated sidewalks, allowing for more road names to be called out since these are labeled more.
   * Add `via` and `break_through` location types [#1737](https://github.com/valhalla/valhalla/pull/1737)
   * Add `street_side_tolerance` and `search_cutoff` to input `location` [#1777](https://github.com/valhalla/valhalla/pull/1777)
   * Return the Valhalla error `Path distance exceeds the max distance limit` for OSRM responses when the route is greater than the service limits. [#1781](https://github.com/valhalla/valhalla/pull/1781)

## Release Date: 2019-01-14 Valhalla 3.0.2
* **Bug Fix**
   * FIXED: Transit update - fix dow and exception when after midnight trips are normalized [#1682](https://github.com/valhalla/valhalla/pull/1682)
   * FIXED: valhalla_convert_transit segfault - GraphTileBuilder has null GraphTileHeader [#1683](https://github.com/valhalla/valhalla/issues/1683)
   * FIXED: Fix crash for trace_route with osrm serialization. Was passing shape rather than locations to the waypoint method.
   * FIXED: Properly set driving_side based on data set in TripPath.
   * FIXED: A bad bicycle route exposed an issue with bidirectional A* when the origin and destination edges are connected. Use A* in these cases to avoid requiring a high cost threshold in BD A*.
   * FIXED: x86 and x64 data compatibility was fixed as the structures weren't aligned.
   * FIXED: x86 tests were failing due mostly to floating point issues and the aforementioned structure misalignment.
* **Enhancement**
   * Add a durations list (delta time between each pair of trace points), a begin_time and a use_timestamp flag to trace_route requests. This allows using the input trace timestamps or durations plus the begin_time to compute elapsed time at each edge in the matched path (rather than using costing methods).
   * Add support for polyline5 encoding for OSRM formatted output.
* **Note**
   * Isochrones and openlr are both noted as not working with release builds for x86 (32bit) platforms. We'll look at getting this fixed in a future release

## Release Date: 2018-11-21 Valhalla 3.0.1
* **Bug Fix**
   * FIXED: Fixed a rare, but serious bug with bicycle costing. ferry_factor_ in bicycle costing shadowed the data member in the base dynamic cost class, leading to an uninitialized variable. Occasionally, this would lead to negative costs which caused failures. [#1663](https://github.com/valhalla/valhalla/pull/1663)
   * FIXED: Fixed use of units in OSRM compatibility mode. [#1662](https://github.com/valhalla/valhalla/pull/1662)

## Release Date: 2018-11-21 Valhalla 3.0.0
* **NOTE**
   * This release changes the Valhalla graph tile formats to make the tile data more efficient and flexible. Tile data is incompatible with Valhalla 2.x builds, and code for 3.x is incompatible with data built for Valahalla 2.x versions. Valhalla tile sizes are slightly smaller (for datasets using elevation information the size savings is over 10%). In addition, there is increased flexibility for creating different variants of tiles to support different applications (e.g. bicycle only, or driving only).
* **Enhancement**
   * Remove the use of DirectedEdge for transitions between nodes on different hierarchy levels. A new structure, NodeTransition, is now used to transition to nodes on different hierarchy level. This saves space since only the end node GraphId is needed for the transitions (and DirectedEdge is a large data structure).
   * Change the NodeInfo lat,lon to use an offset from the tile base lat,lon. This potentially allows higher precision than using float, but more importantly saves space and allows support for NodeTransitions as well as spare for future growth.
   * Remove the EdgeElevation structure and max grade information into DirectedEdge and mean elevation into EdgeInfo. This saves space.
   * Reduce wayid to 32 bits. This allows sufficient growth when using OpenStreetMap data and frees space in EdgeInfo (allows moving speed limit and mean elevation from other structures).
   * Move name consistency from NodeInfo to DirectedEdge. This allows a more efficient lookup of name consistency.
   * Update all path algorithms to use NodeTransition logic rather than special DirectedEdge transition types. This simplifies PathAlgorithms slightly and removes some conditional logic.
   * Add an optional GraphFilter stage to tile building pipeline. This allows removal of edges and nodes based on access. This allows bicycle only, pedestrian only, or driving only datasets (or combinations) to be created - allowing smaller datasets for special purpose applications.
* **Deprecate**
   * Valhalla 3.0 removes support for OSMLR.

## Release Date: 2018-11-20 Valhalla 2.7.2
* **Enhancement**
   * UPDATED: Added a configuration variable for max_timedep_distance. This is used in selecting the path algorithm and provides the maximum distance between locations when choosing a time dependent path algorithm (other than multi modal). Above this distance, bidirectional A* is used with no time dependencies.
   * UPDATED: Remove transition edges from priority queue in Multimodal methods.
   * UPDATED: Fully implement street names and exit signs with ability to identify route numbers. [#1635](https://github.com/valhalla/valhalla/pull/1635)
* **Bug Fix**
   * FIXED: A timed-turned restriction should not be applied when a non-timed route is executed.  [#1615](https://github.com/valhalla/valhalla/pull/1615)
   * FIXED: Changed unordered_map to unordered_multimap for polys. Poly map can contain the same key but different multi-polygons. For example, islands for a country or timezone polygons for a country.
   * FIXED: Fixed timezone db issue where TZIDs did not exist in the Howard Hinnant date time db that is used in the date_time class for tz indexes.  Added logic to create aliases for TZIDs based on https://en.wikipedia.org/wiki/List_of_tz_database_time_zones
   * FIXED: Fixed the ramp turn modifiers for osrm compat [#1569](https://github.com/valhalla/valhalla/pull/1569)
   * FIXED: Fixed the step geometry when using the osrm compat mode [#1571](https://github.com/valhalla/valhalla/pull/1571)
   * FIXED: Fixed a data creation bug causing issues with A* routes ending on loops. [#1576](https://github.com/valhalla/valhalla/pull/1576)
   * FIXED: Fixed an issue with a bad route where destination only was present. Was due to thresholds in bidirectional A*. Changed threshold to be cost based rather than number of iterations). [#1586](https://github.com/valhalla/valhalla/pull/1586)
   * FIXED: Fixed an issue with destination only (private) roads being used in bicycle routes. Centralized some "base" transition cost logic in the base DynamicCost class. [#1587](https://github.com/valhalla/valhalla/pull/1587)
   * FIXED: Remove extraneous ramp maneuvers [#1657](https://github.com/valhalla/valhalla/pull/1657)

## Release Date: 2018-10-02 Valhalla 2.7.1
* **Enhancement**
   * UPDATED: Added date time support to forward and reverse isochrones. Add speed lookup (predicted speeds and/or free-flow or constrained flow speed) if date_time is present.
   * UPDATED: Add timezone checks to multimodal routes and isochrones (updates localtime if the path crosses into a timezone different than the start location).
* **Data Producer Update**
   * UPDATED: Removed boost date time support from transit.  Now using the Howard Hinnant date library.
* **Bug Fix**
   * FIXED: Fixed a bug with shortcuts that leads to inconsistent routes depending on whether shortcuts are taken, different origins can lead to different paths near the destination. This fix also improves performance on long routes and matrices.
   * FIXED: We were getting inconsistent results between departing at current date/time vs entering the current date/time.  This issue is due to the fact that the iso_date_time function returns the full iso date_time with the timezone offset (e.g., 2018-09-27T10:23-07:00 vs 2018-09-27T10:23). When we refactored the date_time code to use the new Howard Hinnant date library, we introduced this bug.
   * FIXED: Increased the threshold in CostMatrix to address null time and distance values occurring for truck costing with locations near the max distance.

## Release Date: 2018-09-13 Valhalla 2.7.0
* **Enhancement**
   * UPDATED: Refactor to use the pbf options instead of the ptree config [#1428](https://github.com/valhalla/valhalla/pull/1428) This completes [1357](https://github.com/valhalla/valhalla/issues/1357)
   * UPDATED: Removed the boost/date_time dependency from baldr and odin. We added the Howard Hinnant date and time library as a submodule. [#1494](https://github.com/valhalla/valhalla/pull/1494)
   * UPDATED: Fixed 'Drvie' typo [#1505](https://github.com/valhalla/valhalla/pull/1505) This completes [1504](https://github.com/valhalla/valhalla/issues/1504)
   * UPDATED: Optimizations of GetSpeed for predicted speeds [1490](https://github.com/valhalla/valhalla/issues/1490)
   * UPDATED: Isotile optimizations
   * UPDATED: Added stats to predictive traffic logging
   * UPDATED: resample_polyline - Breaks the polyline into equal length segments at a sample distance near the resolution. Break out of the loop through polyline points once we reach the specified number of samplesthen append the last
polyline point.
   * UPDATED: added android logging and uses a shared graph reader
   * UPDATED: Do not run a second pass on long pedestrian routes that include a ferry (but succeed on first pass). This is a performance fix. Long pedestrian routes with A star factor based on ferry speed end up being very inefficient.
* **Bug Fix**
   * FIXED: A* destination only
   * FIXED: Fixed through locations weren't honored [#1449](https://github.com/valhalla/valhalla/pull/1449)


## Release Date: 2018-08-02 Valhalla 3.0.0-rc.4
* **Node Bindings**
   * UPDATED: add some worker pool handling
   [#1467](https://github.com/valhalla/valhalla/pull/1467)

## Release Date: 2018-08-02 Valhalla 3.0.0-rc.3
* **Node Bindings**
   * UPDATED: replaced N-API with node-addon-api wrapper and made the actor
   functions asynchronous
   [#1457](https://github.com/valhalla/valhalla/pull/1457)

## Release Date: 2018-07-24 Valhalla 3.0.0-rc.2
* **Node Bindings**
   * FIXED: turn on the autocleanup functionality for the actor object.
   [#1439](https://github.com/valhalla/valhalla/pull/1439)

## Release Date: 2018-07-16 Valhalla 3.0.0-rc.1
* **Enhancement**
   * ADDED: exposed the rest of the actions to the node bindings and added tests. [#1415](https://github.com/valhalla/valhalla/pull/1415)

## Release Date: 2018-07-12 Valhalla 3.0.0-alpha.1
**NOTE**: There was already a small package named `valhalla` on the npm registry, only published up to version 0.0.3. The team at npm has transferred the package to us, but would like us to publish something to it ASAP to prove our stake in it. Though the bindings do not have all of the actor functionality exposed yet (just route), we are going to publish an alpha release of 3.0.0 to get something up on npm.
* **Infrastructure**:
   * ADDED: add in time dependent algorithms if the distance between locations is less than 500km.
   * ADDED: TurnLanes to indicate turning lanes at the end of a directed edge.
   * ADDED: Added PredictedSpeeds to Valhalla tiles and logic to compute speed based on predictive speed profiles.
* **Data Producer Update**
   * ADDED: is_route_num flag was added to Sign records. Set this to true if the exit sign comes from a route number/ref.
   * CHANGED: Lower speeds on driveways, drive-thru, and parking aisle. Set destination only flag for drive thru use.
   * ADDED: Initial implementation of turn lanes.
  **Bug Fix**
   * CHANGED: Fix destination only penalty for A* and time dependent cases.
   * CHANGED: Use the distance from GetOffsetForHeading, based on road classification and road use (e.g. ramp, turn channel, etc.), within tangent_angle function.
* **Map Matching**
   * FIXED: Fixed trace_route edge_walk server abort [#1365](https://github.com/valhalla/valhalla/pull/1365)
* **Enhancement**
   * ADDED: Added post process for updating free and constrained speeds in the directed edges.
   * UPDATED: Parse the json request once and store in a protocol buffer to pass along the pipeline. This completed the first portion of [1357](https://github.com/valhalla/valhalla/issues/1357)
   * UPDATED: Changed the shape_match attribute from a string to an enum. Fixes [1376](https://github.com/valhalla/valhalla/issues/1376)
   * ADDED: Node bindings for route [#1341](https://github.com/valhalla/valhalla/pull/1341)
   * UPDATED: Use a non-linear use_highways factor (to more heavily penalize highways as use_highways approaches 0).

## Release Date: 2018-07-15 Valhalla 2.6.3
* **API**:
   * FIXED: Use a non-linear use_highways factor (to more heavily penalize highways as use_highways approaches 0).
   * FIXED: Fixed the highway_factor when use_highways < 0.5.
   * ENHANCEMENT: Added logic to modulate the surface factor based on use_trails.
   * ADDED: New customer test requests for motorcycle costing.

## Release Date: 2018-06-28 Valhalla 2.6.2
* **Data Producer Update**
   * FIXED: Complex restriction sorting bug.  Check of has_dt in ComplexRestrictionBuilder::operator==.
* **API**:
   * FIXED: Fixed CostFactory convenience method that registers costing models
   * ADDED: Added use_tolls into motorcycle costing options

## Release Date: 2018-05-28 Valhalla 2.6.0
* **Infrastructure**:
   * CHANGED: Update cmake buildsystem to replace autoconf [#1272](https://github.com/valhalla/valhalla/pull/1272)
* **API**:
   * CHANGED: Move `trace_options` parsing to map matcher factory [#1260](https://github.com/valhalla/valhalla/pull/1260)
   * ADDED: New costing method for AutoDataFix [#1283](https://github.com/valhalla/valhalla/pull/1283)

## Release Date: 2018-05-21 Valhalla 2.5.0
* **Infrastructure**
   * ADDED: Add code formatting and linting.
* **API**
   * ADDED: Added new motorcycle costing, motorcycle access flag in data and use_trails option.
* **Routing**
   * ADDED: Add time dependnet forward and reverse A* methods.
   * FIXED: Increase minimum threshold for driving routes in bidirectional A* (fixes some instances of bad paths).
* **Data Producer Update**
   * CHANGED: Updates to properly handle cycleway crossings.
   * CHANGED: Conditionally include driveways that are private.
   * ADDED: Added logic to set motorcycle access.  This includes lua, country access, and user access flags for motorcycles.

## Release Date: 2018-04-11 Valhalla 2.4.9
* **Enhancement**
   * Added European Portuguese localization for Valhalla
   * Updates to EdgeStatus to improve performance. Use an unordered_map of tile Id and allocate an array for each edge in the tile. This allows using pointers to access status for sequential edges. This improves performance by 50% or so.
   * A couple of bicycle costing updates to improve route quality: avoid roads marked as part of a truck network, to remove the density penalty for transition costs.
   * When optimal matrix type is selected, now use CostMatrix for source to target pedestrian and bicycle matrix calls when both counts are above some threshold. This improves performance in general and lessens some long running requests.
*  **Data Producer Update**
   * Added logic to protect against setting a speed of 0 for ferries.

## Release Date: 2018-03-27 Valhalla 2.4.8
* **Enhancement**
   * Updates for Italian verbal translations
   * Optionally remove driveways at graph creation time
   * Optionally disable candidate edge penalty in path finding
   * OSRM compatible route, matrix and map matching response generation
   * Minimal Windows build compatibility
   * Refactoring to use PBF as the IPC mechanism for all objects
   * Improvements to internal intersection marking to reduce false positives
* **Bug Fix**
   * Cap candidate edge penalty in path finding to reduce excessive expansion
   * Fix trivial paths at deadends

## Release Date: 2018-02-08 Valhalla 2.4.7
* **Enhancement**
   * Speed up building tiles from small OSM imports by using boost directory iterator rather than going through all possible tiles and testing each if the file exists.
* **Bug Fix**
   * Protect against overflow in string to float conversion inside OSM parsing.

## Release Date: 2018-01-26 Valhalla 2.4.6
* **Enhancement**
   * Elevation library will lazy load RAW formatted sources

## Release Date: 2018-01-24 Valhalla 2.4.5
* **Enhancement**
   * Elevation packing utility can unpack lz4hc now
* **Bug Fix**
   * Fixed broken darwin builds

## Release Date: 2018-01-23 Valhalla 2.4.4
* **Enhancement**
   * Elevation service speed improvements and the ability to serve lz4hc compressed data
   * Basic support for downloading routing tiles on demand
   * Deprecated `valhalla_route_service`, now all services (including elevation) are found under `valhalla_service`

## Release Date: 2017-12-11 Valhalla 2.4.3
* **Enhancement**
   * Remove union from GraphId speeds up some platforms
   * Use SAC scale in pedestrian costing
   * Expanded python bindings to include all actions (route, matrix, isochrone, etc)
* **Bug Fix**
   * French translation typo fixes
*  **Data Producer Update**
   * Handling shapes that intersect the poles when binning
   * Handling when transit shapes are less than 2 points

## Release Date: 2017-11-09 Valhalla 2.4.1
*  **Data Producer Update**
   * Added kMopedAccess to modes for complex restrictions.  Remove the kMopedAccess when auto access is removed.  Also, add the kMopedAccess when an auto restriction is found.

## Release Date: 2017-11-08 Valhalla 2.4.0
*  **Data Producer Update**
   * Added logic to support restriction = x with a the except tag.  We apply the restriction to everything except for modes in the except tag.
   * Added logic to support railway_service and coach_service in transit.
* **Bug Fix**
  * Return proper edge_walk path for requested shape_match=walk_or_snap
  * Skip invalid stateid for Top-K requests

## Release Date: 2017-11-07 Valhalla 2.3.9
* **Enhancement**
  * Top-K map matched path generation now only returns unique paths and does so with fewer iterations
  * Navigator call outs for both imperial and metric units
  * The surface types allowed for a given bike route can now be controlled via a request parameter `avoid_bad_surfaces`
  * Improved support for motorscooter costing via surface types, road classification and vehicle specific tagging
* **Bug Fix**
  * Connectivity maps now include information about transit tiles
  * Lane counts for singly digitized roads are now correct for a given directed edge
  * Edge merging code for assigning osmlr segments is now robust to partial tile sets
  * Fix matrix path finding to allow transitioning down to lower levels when appropriate. In particular, do not supersede shortcut edges until no longer expanding on the next level.
  * Fix optimizer rotate location method. This fixes a bug where optimal ordering was bad for large location sets.
*  **Data Producer Update**
   * Duration tags are now used to properly set the speed of travel for a ferry routes

## Release Date: 2017-10-17 Valhalla 2.3.8
* **Bug Fix**
  * Fixed the roundabout exit count for bicycles when the roundabout is a road and not a cycleway
  * Enable a pedestrian path to remain on roundabout instead of getting off and back on
  * Fixed the penalization of candidate locations in the uni-directional A* algorithm (used for trivial paths)
*  **Data Producer Update**
   * Added logic to set bike forward and tag to true where kv["sac_scale"] == "hiking". All other values for sac_scale turn off bicycle access.  If sac_scale or mtb keys are found and a surface tag is not set we default to kPath.
   * Fixed a bug where surface=unpaved was being assigned Surface::kPavedSmooth.

## Release Date: 2017-9-11 Valhalla 2.3.7
* **Bug Fix**
  * Update bidirectional connections to handle cases where the connecting edge is one of the origin (or destination) edges and the cost is high. Fixes some pedestrian route issues that were reported.
*  **Data Producer Update**
   * Added support for motorroad tag (default and per country).
   * Update OSMLR segment association logic to fix issue where chunks wrote over leftover segments. Fix search along edges to include a radius so any nearby edges are also considered.

## Release Date: 2017-08-29 Valhalla 2.3.6
* **Bug Fix**
  * Pedestrian paths including ferries no longer cause circuitous routes
  * Fix a crash in map matching route finding where heading from shape was using a `nullptr` tile
  * Spanish language narrative corrections
  * Fix traffic segment matcher to always set the start time of a segment when its known
* **Enhancement**
  * Location correlation scoring improvements to avoid situations where less likely start or ending locations are selected

## Release Date: 2017-08-22 Valhalla 2.3.5
* **Bug Fix**
  * Clamp the edge score in thor. Extreme values were causing bad alloc crashes.
  * Fix multimodal isochrones. EdgeLabel refactor caused issues.
* **Data Producer Update**
  * Update lua logic to properly handle vehicle=no tags.

## Release Date: 2017-08-14 Valhalla 2.3.4
* **Bug Fix**
  * Enforce limits on maximum per point accuracy to avoid long running map matching computations

## Release Date: 2017-08-14 Valhalla 2.3.3
* **Bug Fix**
  * Maximum osm node reached now causes bitset to resize to accommodate when building tiles
  * Fix wrong side of street information and remove redundant node snapping
  * Fix path differences between services and `valhalla_run_route`
  * Fix map matching crash when interpolating duplicate input points
  * Fix unhandled exception when trace_route or trace_attributes when there are no continuous matches
* **Enhancement**
  * Folded Low-Stress Biking Code into the regular Bicycle code and removed the LowStressBicycleCost class. Now when making a query for bicycle routing, a value of 0 for use_hills and use_roads produces low-stress biking routes, while a value of 1 for both provides more intense professional bike routes.
  * Bike costing default values changed. use_roads and use_hills are now 0.25 by default instead of 0.5 and the default bike is now a hybrid bike instead of a road bike.
  * Added logic to use station hierarchy from transitland.  Osm and egress nodes are connected by transitconnections.  Egress and stations are connected by egressconnections.  Stations and platforms are connected by platformconnections.  This includes narrative updates for Odin as well.

## Release Date: 2017-07-31 Valhalla 2.3.2
* **Bug Fix**
  * Update to use oneway:psv if oneway:bus does not exist.
  * Fix out of bounds memory issue in DoubleBucketQueue.
  * Many things are now taken into consideration to determine which sides of the road have what cyclelanes, because they were not being parsed correctly before
  * Fixed issue where sometimes a "oneway:bicycle=no" tag on a two-way street would cause the road to become a oneway for bicycles
  * Fixed trace_attributes edge_walk cases where the start or end points in the shape are close to graph nodes (intersections)
  * Fixed 32bit architecture crashing for certain routes with non-deterministic placement of edges labels in bucketized queue datastructure
* **Enhancement**
  * Improve multi-modal routes by adjusting the pedestrian mode factor (routes use less walking in favor of public transit).
  * Added interface framework to support "top-k" paths within map-matching.
  * Created a base EdgeLabel class that contains all data needed within costing methods and supports the basic path algorithms (forward direction, A*, with accumulated path distance). Derive class for bidirectional algorithms (BDEdgeLabel) and for multimodal algorithms. Lowers memory use by combining some fields (using spare bits from GraphId).
  * Added elapsed time estimates to map-matching labels in preparation for using timestamps in map-matching.
  * Added parsing of various OSM tags: "bicycle=use_sidepath", "bicycle=dismount", "segregated=*", "shoulder=*", "cycleway:buffer=*", and several variations of these.
  * Both trace_route and trace_attributes will parse `time` and `accuracy` parameters when the shape is provided as unencoded
  * Map-matching will now use the time (in seconds) of each gps reading (if provided) to narrow the search space and avoid finding matches that are impossibly fast

## Release Date: 2017-07-10 Valhalla 2.3.0
* **Bug Fix**
  * Fixed a bug in traffic segment matcher where length was populated but had invalid times
* **Embedded Compilation**
  * Decoupled the service components from the rest of the worker objects so that the worker objects could be used in non http service contexts
   * Added an actor class which encapsulates the various worker objects and allows the various end points to be called /route /height etc. without needing to run a service
* **Low-Stress Bicycle**
  * Worked on creating a new low-stress biking option that focuses more on taking safer roads like cycle ways or residential roads than the standard bike costing option does.

## Release Date: 2017-06-26 Valhalla 2.2.9
* **Bug Fix**
  * Fix a bug introduced in 2.2.8 where map matching search extent was incorrect in longitude axis.

## Release Date: 2017-06-23 Valhalla 2.2.8
* **Bug Fix**
  * Traffic segment matcher (exposed through Python bindings) - fix cases where partial (or no) results could be returned when breaking out of loop in form_segments early.
* **Traffic Matching Update**
  * Traffic segment matcher - handle special cases when entering and exiting turn channels.
* **Guidance Improvements**
  * Added Swedish (se-SV) narrative file.

## Release Date: 2017-06-20 Valhalla 2.2.7
* **Bug Fixes**
  * Traffic segment matcher (exposed through Python bindings) makes use of accuracy per point in the input
  * Traffic segment matcher is robust to consecutive transition edges in matched path
* **Isochrone Changes**
  * Set up isochrone to be able to handle multi-location queries in the future
* **Data Producer Updates**
  * Fixes to valhalla_associate_segments to address threading issue.
  * Added support for restrictions that refers only to appropriate type of vehicle.
* **Navigator**
  * Added pre-alpha implementation that will perform guidance for mobile devices.
* **Map Matching Updates**
  * Added capability to customize match_options

## Release Date: 2017-06-12 Valhalla 2.2.6
* **Bug Fixes**
  * Fixed the begin shape index where an end_route_discontinuity exists
* **Guidance Improvements**
  * Updated Slovenian (sl-SI) narrative file.
* **Data Producer Updates**
  * Added support for per mode restrictions (e.g., restriction:&lt;type&gt;)  Saved these restrictions as "complex" restrictions which currently support per mode lookup (unlike simple restrictions which are assumed to apply to all driving modes).
* **Matrix Updates**
  * Increased max distance threshold for auto costing and other similar costings to 400 km instead of 200 km

## Release Date: 2017-06-05 Valhalla 2.2.5
* **Bug Fixes**
  * Fixed matched point edge_index by skipping transition edges.
  * Use double precision in meili grid traversal to fix some incorrect grid cases.
  * Update meili to use DoubleBucketQueue and GraphReader methods rather than internal methods.

## Release Date: 2017-05-17 Valhalla 2.2.4
* **Bug Fixes**
  * Fix isochrone bug where the default access mode was used - this rejected edges that should not have been rejected for cases than automobile.
  * Fix A* handling of edge costs for trivial routes. This fixed an issue with disconnected regions that projected to a single edge.
  * Fix TripPathBuilder crash if first edge is a transition edge (was occurring with map-matching in rare occasions).

## Release Date: 2017-05-15 Valhalla 2.2.3
* **Map Matching Improvement**
  * Return begin and end route discontinuities. Also, returns partial shape of edge at route discontinuity.
* **Isochrone Improvements**
  * Add logic to make sure the center location remains fixed at the center of a tile/grid in the isotile.
  * Add a default generalization factor that is based on the grid size. Users can still override this factor but the default behavior is improved.
  * Add ExpandForward and ExpandReverse methods as is done in bidirectional A*. This improves handling of transitions between hierarchy levels.
* **Graph Correlation Improvements**
  * Add options to control both radius and reachability per input location (with defaults) to control correlation of input locations to the graph in such a way as to avoid routing between disconnected regions and favor more likely paths.

## Release Date: 2017-05-08 Valhalla 2.2.0
* **Guidance Improvements**
  * Added Russian (ru-RU) narrative file.
  * Updated Slovenian (sl-SI) narrative file.
* **Data Producer Updates**
  * Assign destination sign info on bidirectional ramps.
  * Update ReclassifyLinks. Use a "link-tree" which is formed from the exit node and terminates at entrance nodes. Exit nodes are sorted by classification so motorway exits are done before trunks, etc. Updated the turn channel logic - now more consistently applies turn channel use.
  * Updated traffic segment associations to properly work with elevation and lane connectivity information (which is stored after the traffic association).

## Release Date: 2017-04-24 Valhalla 2.1.9
* **Elevation Update**
  * Created a new EdgeElevation structure which includes max upward and downward slope (moved from DirectedEdge) and mean elevation.
* **Routing Improvements**
  * Destination only fix when "nested" destination only areas cause a route failure. Allow destination only edges (with penalty) on 2nd pass.
  * Fix heading to properly use the partial edge shape rather than entire edge shape to determine heading at the begin and end locations.
  * Some cleanup and simplification of the bidirectional A* algorithm.
  * Some cleanup and simplification of TripPathBuilder.
  * Make TileHierarchy data and methods static and remove tile_dir from the tile hierarchy.
* **Map Matching Improvement**
  * Return matched points with trace attributes when using map_snap.
* **Data Producer Updates**
  * lua updates so that the chunnel will work again.

## Release Date: 2017-04-04 Valhalla 2.1.8
* **Map Matching Release**
  * Added max trace limits and out-of-bounds checks for customizable trace options

## Release Date: 2017-03-29 Valhalla 2.1.7
* **Map Matching Release**
  * Increased service limits for trace
* **Data Producer Updates**
  * Transit: Remove the dependency on using level 2 tiles for transit builder
* **Traffic Updates**
  * Segment matcher completely re-written to handle many complex issues when matching traces to OTSs
* **Service Improvement**
  * Bug Fix - relaxed rapidjson parsing to allow numeric type coercion
* **Routing Improvements**
  * Level the forward and reverse paths in bidirectional A * to account for distance approximation differences.
  * Add logic for Use==kPath to bicycle costing so that paths are favored (as are footways).

## Release Date: 2017-03-10 Valhalla 2.1.3
* **Guidance Improvement**
  * Corrections to Slovenian narrative language file
  **Routing Improvements**
  * Increased the pedestrian search radius from 25 to 50 within the meili configuration to reduce U-turns with map-matching
  * Added a max avoid location limit

## Release Date: 2017-02-22 Valhalla 2.1.0
* **Guidance Improvement**
  * Added ca-ES (Catalan) and sl-SI (Slovenian) narrative language files
* **Routing  Improvement**
  * Fix through location reverse ordering bug (introduced in 2.0.9) in output of route responses for depart_at routes
  * Fix edge_walking method to handle cases where more than 1 initial edge is found
* **Data Producer Updates**
  * Improved transit by processing frequency based schedules.
  * Updated graph validation to more aggressively check graph consistency on level 0 and level 1
  * Fix the EdgeInfo hash to not create duplicate edge info records when creating hierarchies

## Release Date: 2017-02-21 Valhalla 2.0.9
* **Guidance Improvement**
  * Improved Italian narrative by handling articulated prepositions
  * Properly calling out turn channel maneuver
* **Routing Improvement**
  * Improved path determination by increasing stop impact for link to link transitions at intersections
  * Fixed through location handling, now includes cost at throughs and properly uses heading
  * Added ability to adjust location heading tolerance
* **Traffic Updates**
  * Fixed segment matching json to properly return non-string values where appropriate
* **Data Producer Updates**
  * Process node:ref and way:junction_ref as a semicolon separated list for exit numbers
  * Removed duplicated interchange sign information when ways are split into edges
  * Use a sequence within HierarchyBuilder to lower memory requirements for planet / large data imports.
  * Add connecting OSM wayId to a transit stop within NodeInfo.
  * Lua update:  removed ways that were being added to the routing graph.
  * Transit:  Fixed an issue where add_service_day and remove_service_day was not using the tile creation date, but the service start date for transit.
  * Transit:  Added acceptance test logic.
  * Transit:  Added fallback option if the associated wayid is not found.  Use distance approximator to find the closest edge.
  * Transit:  Added URL encoding for one stop ids that contain diacriticals.  Also, added include_geometry=false for route requests.
* **Optimized Routing Update**
  * Added an original index to the location object in the optimized route response
* **Trace Route Improvement**
  * Updated find_start_node to fix "GraphTile NodeInfo index out of bounds" error

## Release Date: 2017-01-30 Valhalla 2.0.6
* **Guidance Improvement**
  * Italian phrases were updated
* **Routing Improvement**
  * Fixed an issue where date and time was returning an invalid ISO8601 time format for date_time values in positive UTC. + sign was missing.
  * Fixed an encoding issue that was discovered for tranist_fetcher.  We were not encoding onestop_ids or route_ids.  Also, added exclude_geometry=true for route API calls.
* **Data Producer Updates**
  * Added logic to grab a single feed in valhalla_build_transit.

## Release Date: 2017-01-04 Valhalla 2.0.3
* **Service Improvement**
  * Added support for interrupting requests. If the connection is closed, route computation and map-matching can be interrupted prior to completion.
* **Routing Improvement**
  * Ignore name inconsistency when entering a link to avoid double penalizing.
* **Data Producer Updates**
  * Fixed consistent name assignment for ramps and turn lanes which improved guidance.
  * Added a flag to directed edges indicating if the edge has names. This can potentially be used in costing methods.
  * Allow future use of spare GraphId bits within DirectedEdge.

## Release Date: 2016-12-13 Valhalla 2.0.2
* **Routing Improvement**
  * Added support for multi-way restrictions to matrix and isochrones.
  * Added HOV costing model.
  * Speed limit updates.   Added logic to save average speed separately from speed limits.
  * Added transit include and exclude logic to multimodal isochrone.
  * Fix some edge cases for trivial (single edge) paths.
  * Better treatment of destination access only when using bidirectional A*.
* **Performance Improvement**
  * Improved performance of the path algorithms by making many access methods inline.

## Release Date: 2016-11-28 Valhalla 2.0.1
* **Routing Improvement**
  * Preliminary support for multi-way restrictions
* **Issues Fixed**
  * Fixed tile incompatibility between 64 and 32bit architectures
  * Fixed missing edges within tile edge search indexes
  * Fixed an issue where transit isochrone was cut off if we took transit that was greater than the max_seconds and other transit lines or buses were then not considered.

## Release Date: 2016-11-15 Valhalla 2.0

* **Tile Redesign**
  * Updated the graph tiles to store edges only on the hierarchy level they belong to. Prior to this, the highways were stored on all levels, they now exist only on the highway hierarchy. Similar changes were made for arterial level roads. This leads to about a 20% reduction in tile size.
  * The tile redesign required changes to the path generation algorithms. They must now transition freely between levels, even for pedestrian and bicycle routes. To offset the extra transitions, the main algorithms were changed to expand nodes at each level that has directed edges, rather than adding the transition edges to the priority queue/adjacency list. This change helps performance. The hierarchy limits that are used to speed the computation of driving routes by utilizing the highway hierarchy were adjusted to work with the new path algorithms.
  * Some changes to costing were also required, for example pedestrian and bicycle routes skip shortcut edges.
  * Many tile data structures were altered to explicitly size different fields and make room for "spare" fields that will allow future growth. In addition, the tile itself has extra "spare" records that can be appended to the end of the tile and referenced from the tile header. This also will allow future growth without breaking backward compatibility.
* **Guidance Improvement**
  * Refactored trip path to use an enumerated `Use` for edge and an enumerated `NodeType` for node
  * Fixed some wording in the Hindi narrative file
  * Fixed missing turn maneuver by updating the forward intersecting edge logic
* **Issues Fixed**
  * Fixed an issue with pedestrian routes where a short u-turn was taken to avoid the "crossing" penalty.
  * Fixed bicycle routing due to high penalty to enter an access=destination area. Changed to a smaller, length based factor to try to avoid long regions where access = destination. Added a driveway penalty to avoid taking driveways (which are often marked as access=destination).
  * Fixed regression where service did not adhere to the list of allowed actions in the Loki configuration
* **Graph Correlation**
  * External contributions from Navitia have lead to greatly reduced per-location graph correlation. Average correlation time is now less than 1ms down from 4-9ms.

## Release Date: 2016-10-17

* **Guidance Improvement**
  * Added the Hindi (hi-IN) narrative language
* **Service Additions**
  * Added internal valhalla error codes utility in baldr and modified all services to make use of and return as JSON response
  * See documentation https://github.com/valhalla/valhalla-docs/blob/master/api-reference.md#internal-error-codes-and-conditions
* **Time-Distance Matrix Improvement**
  * Added a costmatrix performance fix for one_to_many matrix requests
* **Memory Mapped Tar Archive - Tile Extract Support**
  * Added the ability to load a tar archive of the routing graph tiles. This improves performance under heavy load and reduces the memory requirement while allowing multiple processes to share cache resources.

## Release Date: 2016-09-19

* **Guidance Improvement**
  * Added pirate narrative language
* **Routing Improvement**
  * Added the ability to include or exclude stops, routes, and operators in multimodal routing.
* **Service Improvement**
  * JSONify Error Response

## Release Date: 2016-08-30

* **Pedestrian Routing Improvement**
  * Fixes for trivial pedestrian routes

## Release Date: 2016-08-22

* **Guidance Improvements**
  * Added Spanish narrative
  * Updated the start and end edge heading calculation to be based on road class and edge use
* **Bicycle Routing Improvements**
  * Prevent getting off a higher class road for a small detour only to get back onto the road immediately.
  * Redo the speed penalties and road class factors - they were doubly penalizing many roads with very high values.
  * Simplify the computation of weighting factor for roads that do not have cycle lanes. Apply speed penalty to slightly reduce favoring
of non-separated bicycle lanes on high speed roads.
* **Routing Improvements**
  * Remove avoidance of U-turn for pedestrian routes. This improves use with map-matching since pedestrian routes can make U-turns.
  * Allow U-turns at dead-ends for driving (and bicycling) routes.
* **Service Additions**
  * Add support for multi-modal isochrones.
  * Added base code to allow reverse isochrones (path from anywhere to a single destination).
* **New Sources to Targets**
  * Added a new Matrix Service action that allows you to request any of the 3 types of time-distance matrices by calling 1 action.  This action takes a sources and targets parameter instead of the locations parameter.  Please see the updated Time-Distance Matrix Service API reference for more details.

## Release Date: 2016-08-08

 * **Service additions**
  * Latitude, longitude bounding boxes of the route and each leg have been added to the route results.
  * Added an initial isochrone capability. This includes methods to create an "isotile" - a 2-D gridded data set with time to reach each lat,lon grid from an origin location. This isoltile is then used to create contours at specified times. Interior contours are optionally removed and the remaining outer contours are generalized and converted to GeoJSON polygons. An initial version supporting multimodal route types has also been added.
 * **Data Producer Updates**
  * Fixed tranist scheduling issue where false schedules were getting added.
 * **Tools Additionas**
  * Added `valhalla_export_edges` tool to allow shape and names to be dumped from the routing tiles

## Release Date: 2016-07-19

 * **Guidance Improvements**
  * Added French narrative
  * Added capability to have narrative language aliases - For example: German `de-DE` has an alias of `de`
 * **Transit Stop Update** - Return latitude and longitude for each transit stop
 * **Data Producer Updates**
  * Added logic to use lanes:forward, lanes:backward, speed:forward, and speed:backward based on direction of the directed edge.
  * Added support for no_entry, no_exit, and no_turn restrictions.
  * Added logic to support country specific access. Based on country tables found here: http://wiki.openstreetmap.org/wiki/OSM_tags_for_routing/Access-Restrictions

## Release Date: 2016-06-08

 * **Bug Fix** - Fixed a bug where edge indexing created many small tiles where no edges actually intersected. This allowed impossible routes to be considered for path finding instead of rejecting them earlier.
 * **Guidance Improvements**
  * Fixed invalid u-turn direction
  * Updated to properly call out jughandle routes
  * Enhanced signless interchange maneuvers to help guide users
 * **Data Producer Updates**
  * Updated the speed assignment for ramp to be a percentage of the original road class speed assignment
  * Updated stop impact logic for turn channel onto ramp

## Release Date: 2016-05-19

 * **Bug Fix** - Fixed a bug where routes fail within small, disconnected "islands" due to the threshold logic in prior release. Also better logic for not-thru roads.

## Release Date: 2016-05-18

 * **Bidirectional A* Improvements** - Fixed an issue where if both origin and destination locations where on not-thru roads that meet at a common node the path ended up taking a long detour. Not all cases were fixed though - next release should fix. Trying to address the termination criteria for when the best connection point of the 2 paths is optimal. Turns out that the initial case where both opposing edges are settled is not guaranteed to be the least cost path. For now we are setting a threshold and extending the search while still tracking best connections. Fixed the opposing edge when a hierarchy transition occurs.
 * **Guidance Globalization** -  Fixed decimal distance to be locale based.
 * **Guidance Improvements**
  * Fixed roundabout spoke count issue by fixing the drive_on_right attribute.
  * Simplified narative by combining unnamed straight maneuvers
  * Added logic to confirm maneuver type assignment to avoid invalid guidance
  * Fixed turn maneuvers by improving logic for the following:
    * Internal intersection edges
    * 'T' intersections
    * Intersecting forward edges
 * **Data Producer Updates** - Fix the restrictions on a shortcut edge to be the same as the last directed edge of the shortcut (rather than the first one).

## Release Date: 2016-04-28

 * **Tile Format Updates** - Separated the transit graph from the "road only" graph into different tiles but retained their interconnectivity. Transit tiles are now hierarchy level 3.
 * **Tile Format Updates** - Reduced the size of graph edge shape data by 5% through the use of varint encoding (LEB128)
 * **Tile Format Updates** - Aligned `EdgeInfo` structures to proper byte boundaries so as to maintain compatibility for systems who don't support reading from unaligned addresses.
 * **Guidance Globalization** -  Added the it-IT(Italian) language file. Added support for CLDR plural rules. The cs-CZ(Czech), de-DE(German), and en-US(US English) language files have been updated.
 * **Travel mode based instructions** -  Updated the start, post ferry, and post transit insructions to be based on the travel mode, for example:
  * `Drive east on Main Street.`
  * `Walk northeast on Broadway.`
  * `Bike south on the cycleway.`

## Release Date: 2016-04-12

 * **Guidance Globalization** -  Added logic to use tagged language files that contain the guidance phrases. The initial versions of en-US, de-DE, and cs-CZ have been deployed.
 * **Updated ferry defaults** -  Bumped up use_ferry to 0.65 so that we don't penalize ferries as much.

## Release Date: 2016-03-31
 * **Data producer updates** - Do not generate shortcuts across a node which is a fork. This caused missing fork maneuvers on longer routes.  GetNames update ("Broadway fix").  Fixed an issue with looking up a name in the ref map and not the name map.  Also, removed duplicate names.  Private = false was unsetting destination only flags for parking aisles.

## Release Date: 2016-03-30
 * **TripPathBuilder Bug Fix** - Fixed an exception that was being thrown when trying to read directed edges past the end of the list within a tile. This was due to errors in setting walkability and cyclability on upper hierarchies.

## Release Date: 2016-03-28

 * **Improved Graph Correlation** -  Correlating input to the routing graph is carried out via closest first traversal of the graph's, now indexed, geometry. This results in faster correlation and guarantees the absolute closest edge is found.

## Release Date: 2016-03-16

 * **Transit type returned** -  The transit type (e.g. tram, metro, rail, bus, ferry, cable car, gondola, funicular) is now returned with each transit maneuver.
 * **Guidance language** -  If the language option is not supplied or is unsupported then the language will be set to the default (en-US). Also, the service will return the language in the trip results.
 * **Update multimodal path algorithm** - Applied some fixes to multimodal path algorithm. In particular fixed a bug where the wrong sortcost was added to the adjacency list. Also separated "in-station" transfer costs from transfers between stops.
 * **Data producer updates** - Do not combine shortcut edges at gates or toll booths. Fixes avoid toll issues on routes that included shortcut edges.

## Release Date: 2016-03-07

 * **Updated all APIs to honor the optional DNT (Do not track) http header** -  This will avoid logging locations.
 * **Reduce 'Merge maneuver' verbal alert instructions** -  Only create a verbal alert instruction for a 'Merge maneuver' if the previous maneuver is > 1.5 km.
 * **Updated transit defaults.  Tweaked transit costing logic to obtain better routes.** -  use_rail = 0.6, use_transfers = 0.3, transfer_cost = 15.0 and transfer_penalty = 300.0.  Updated the TransferCostFactor to use the transfer_factor correctly.  TransitionCost for pedestrian costing bumped up from 20.0f to 30.0f when predecessor edge is a transit connection.
 * **Initial Guidance Globalization** -  Partial framework for Guidance Globalization. Started reading some guidance phrases from en-US.json file.

## Release Date: 2016-02-22

 * **Use bidirectional A* for automobile routes** - Switch to bidirectional A* for all but bus routes and short routes (where origin and destination are less than 10km apart). This improves performance and has less failure cases for longer routes. Some data import adjustments were made (02-19) to fix some issues encountered with arterial and highway hierarchies. Also only use a maximum of 2 passes for bidirecdtional A* to reduce "long time to fail" cases.
 * **Added verbal multi-cue guidance** - This combines verbal instructions when 2 successive maneuvers occur in a short amount of time (e.g., Turn right onto MainStreet. Then Turn left onto 1st Avenue).

## Release Date: 2016-02-19

 * **Data producer updates** - Reduce stop impact when all edges are links (ramps or turn channels). Update opposing edge logic to reject edges that do no have proper access (forward access == reverse access on opposing edge and vice-versa). Update ReclassifyLinks for cases where a single edge (often a service road) intersects a ramp improperly causing the ramp to reclassified when it should not be. Updated maximum OSM node Id (now exceeds 4000000000). Move lua from conf repository into mjolnir.

## Release Date: 2016-02-01

 * **Data producer updates** - Reduce speed on unpaved/rough roads. Add statistics for hgv (truck) restrictions.

## Release Date: 2016-01-26

 * **Added capability to disable narrative production** - Added the `narrative` boolean option to allow users to disable narrative production. Locations, shape, length, and time are still returned. The narrative production is enabled by default. The possible values for the `narrative` option are: false and true
 * **Added capability to mark a request with an id** - The `id` is returned with the response so a user could match to the corresponding request.
 * **Added some logging enhancements, specifically [ANALYTICS] logging** - We want to focus more on what our data is telling us by logging specific stats in Logstash.

## Release Date: 2016-01-18

 * **Data producer updates** - Data importer configuration (lua) updates to fix a bug where buses were not allowed on restricted lanes.  Fixed surface issue (change the default surface to be "compacted" for footways).

## Release Date: 2016-01-04

 * **Fixed Wrong Costing Options Applied** - Fixed a bug in which a previous requests costing options would be used as defaults for all subsequent requests.

## Release Date: 2015-12-18

 * **Fix for bus access** - Data importer configuration (lua) updates to fix a bug where bus lanes were turning off access for other modes.
 * **Fix for extra emergency data** - Data importer configuration (lua) updates to fix a bug where we were saving hospitals in the data.
 * **Bicycle costing update** - Updated kTCSlight and kTCFavorable so that cycleways are favored by default vs roads.

## Release Date: 2015-12-17

 * **Graph Tile Data Structure update** - Updated structures within graph tiles to support transit efforts and truck routing. Removed TransitTrip, changed TransitRoute and TransitStop to indexes (rather than binary search). Added access restrictions (like height and weight restrictions) and the mode which they impact to reduce need to look-up.
 * **Data producer updates** - Updated graph tile structures and import processes.

## Release Date: 2015-11-23

 * **Fixed Open App for OSRM functionality** - Added OSRM functionality back to Loki to support Open App.

## Release Date: 2015-11-13

 * **Improved narrative for unnamed walkway, cycleway, and mountain bike trail** - A generic description will be used for the street name when a walkway, cycleway, or mountain bike trail maneuver is unnamed. For example, a turn right onto a unnamed walkway maneuver will now be: "Turn right onto walkway."
 * **Fix costing bug** - Fix a bug introduced in EdgeLabel refactor (impacted time distance matrix only).

## Release Date: 2015-11-3

 * **Enhance bi-directional A* logic** - Updates to bidirectional A* algorithm to fix the route completion logic to handle cases where a long "connection" edge could lead to a sub-optimal path. Add hierarchy and shortcut logic so we can test and use bidirectional A* for driving routes. Fix the destination logic to properly handle oneways as the destination edge. Also fix U-turn detection for reverse search when hierarchy transitions occur.
 * **Change "Go" to "Head" for some instructions** - Start, exit ferry.
 * **Update to roundabout instructions** - Call out roundabouts for edges marked as links (ramps, turn channels).
 * **Update bicycle costing** - Fix the road factor (for applying weights based on road classification) and lower turn cost values.

## Data Producer Release Date: 2015-11-2

 * **Updated logic to not create shortcut edges on roundabouts** - This fixes some roundabout exit counts.

## Release Date: 2015-10-20

 * **Bug Fix for Pedestrian and Bicycle Routes** - Fixed a bug with setting the destination in the bi-directional Astar algorithm. Locations that snapped to a dead-end node would have failed the route and caused a timeout while searching for a valid path. Also fixed the elapsed time computation on the reverse path of bi-directional algorithm.

## Release Date: 2015-10-16

 * **Through Location Types** - Improved support for locations with type = "through". Routes now combine paths that meet at each through location to create a single "leg" between locations with type = "break". Paths that continue at a through location will not create a U-turn unless the path enters a "dead-end" region (neighborhood with no outbound access).
 * **Update shortcut edge logic** - Now skips long shortcut edges when close to the destination. This can lead to missing the proper connection if the shortcut is too long. Fixes #245 (thor).
 * **Per mode service limits** - Update configuration to allow setting different maximum number of locations and distance per mode.
 * **Fix shape index for trivial path** - Fix a bug where when building the the trip path for a "trivial" route (includes just one edge) where the shape index exceeded that size of the shape.

## Release Date: 2015-09-28

 * **Elevation Influenced Bicycle Routing** - Enabled elevation influenced bicycle routing. A "use-hills" option was added to the bicycle costing profile that can tune routes to avoid hills based on grade and amount of elevation change.
 * **"Loop Edge" Fix** - Fixed a bug with edges that form a loop. Split them into 2 edges during data import.
 * **Additional information returned from 'locate' method** - Added information that can be useful when debugging routes and data. Adds information about nodes and edges at a location.
 * **Guidance/Narrative Updates** - Added side of street to destination narrative. Updated verbal instructions.<|MERGE_RESOLUTION|>--- conflicted
+++ resolved
@@ -54,11 +54,8 @@
    * CHANGED: refactor EdgeLabel (and derived classes) to reduce memory use. [#4439](https://github.com/valhalla/valhalla/pull/4439)
    * ADDED: "shape" field to matrix response for CostMatrix only [#4432](https://github.com/valhalla/valhalla/pull/4432)
    * CHANGED: `/expansion`: add field `prev_edge_id`, make the GeoJSON features `LineString`s [#4275](https://github.com/valhalla/valhalla/issues/4275)
-<<<<<<< HEAD
-   * ADDED: most access restrictions to /locate response [#4431](https://github.com/valhalla/valhalla/pull/4431)
-=======
    * ADDED: --optimize & --log-details to valhalla_run_matrix [#4355](https://github.com/valhalla/valhalla/pull/4334)
->>>>>>> 29cb1be5
+   * ADDED: most access restrictions to /locate response [#4431](https://github.com/valhalla/valhalla/pull/4431
 
 ## Release Date: 2023-05-11 Valhalla 3.4.0
 * **Removed**
