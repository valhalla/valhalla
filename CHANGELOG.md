--- conflicted
+++ resolved
@@ -37,11 +37,8 @@
    * ADDED: Ukrainian language translations [#2882](https://github.com/valhalla/valhalla/pull/2882)
    * ADDED: Add support for closure annotations [#2816](https://github.com/valhalla/valhalla/pull/2816)
    * ADDED: Add costing option `service_factor`. Implement possibility to avoid or favor generic service roads in route for all costing options. [#2870](https://github.com/valhalla/valhalla/pull/2870)
-<<<<<<< HEAD
+   * CHANGED: Update visual compare script [#2803](https://github.com/valhalla/valhalla/pull/2803)
    * CHANGED: Service roads are not penalized for `pedestrian` costing by default. [#2898](https://github.com/valhalla/valhalla/pull/2898)
-=======
-   * CHANGED: Update visual compare script [#2803](https://github.com/valhalla/valhalla/pull/2803)
->>>>>>> 51910c1c
 
 ## Release Date: 2021-01-25 Valhalla 3.1.0
 * **Removed**
