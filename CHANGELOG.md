--- conflicted
+++ resolved
@@ -6,14 +6,10 @@
 * **Enhancement**
    * CHANGED: replace boost::optional with C++17's std::optional where possible [#3890](https://github.com/valhalla/valhalla/pull/3890)
    * ADDED: parse `lit` tag on ways and add it to graph [#3893](https://github.com/valhalla/valhalla/pull/3893)
-<<<<<<< HEAD
-   * CHANGED: Unify handling of single-file -Werror in all modules [#3910](https://github.com/valhalla/valhalla/pull/3910)
-=======
    * ADDED: log lat/lon of node where children link edges exceed the configured maximum [#3911](https://github.com/valhalla/valhalla/pull/3911)
    * ADDED: log matrix algorithm which was used [#3916](https://github.com/valhalla/valhalla/pull/3916)
    * UPDATED: docker base image to Ubuntu 22.04 [#3912](https://github.com/valhalla/valhalla/pull/3912)
-  
->>>>>>> 8f0c1d42
+   * CHANGED: Unify handling of single-file -Werror in all modules [#3910](https://github.com/valhalla/valhalla/pull/3910)  
 
 ## Release Date: 2022-01-03 Valhalla 3.3.0
 * **Removed**
