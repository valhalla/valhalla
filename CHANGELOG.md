## Release Date: 2020-08-?? Valhalla 3.1.0
* **Removed**
   * REMOVED: Remove Node bindings. [#2502](https://github.com/valhalla/valhalla/pull/2502)
   * REMOVED: appveyor builds. [#2544](https://github.com/valhalla/valhalla/issues/2544)

* **Bug Fix**
   * FIXED: Crazy ETAs.  If a way has forward speed with no backward speed and it is not oneway, then we must set the default speed.  The reverse logic applies as well.  If a way has no backward speed but has a forward speed and it is not a oneway, then set the default speed. [#2102](https://github.com/valhalla/valhalla/pull/2102)
   * FIXED: Map matching elapsed times spliced amongst different legs and discontinuities are now correct [#2104](https://github.com/valhalla/valhalla/pull/2104)
   * FIXED: Date time information is now propogated amongst different legs and discontinuities [#2107](https://github.com/valhalla/valhalla/pull/2107)
   * FIXED: Adds support for geos-3.8 c++ api [#2021](https://github.com/valhalla/valhalla/issues/2021)
   * FIXED: Updated the osrm serializer to not set junction name for osrm origin/start maneuver - this is not helpful since we are not transitioning through the intersection.  [#2121](https://github.com/valhalla/valhalla/pull/2121)
   * FIXED: Removes precomputing of edge-costs which lead to wrong results [#2120](https://github.com/valhalla/valhalla/pull/2120)
   * FIXED: Complex turn-restriction invalidates edge marked as kPermanent [#2103](https://github.com/valhalla/valhalla/issues/2103)
   * FIXED: Fixes bug with inverted time-restriction parsing [#2167](https://github.com/valhalla/valhalla/pull/2167)
   * FIXED: Fixed several bugs with numeric underflow in map-matching trip durations. These may
     occur when serializing match results where adjacent trace points appear out-of-sequence on the
     same edge [#2178](https://github.com/valhalla/valhalla/pull/2178)
     - `MapMatcher::FormPath` now catches route discontinuities on the same edge when the distance
       percentage along don't agree. The trip leg builder builds disconnected legs on a single edge
       to avoid duration underflow.
     - Correctly populate edge groups when matching results contain loops. When a loop occurs,
       the leg builder now starts at the correct edge where the loop ends, and correctly accounts
       for any contained edges.
     - Duration over-trimming at the terminating edge of a match.
   * FIXED: Increased internal precision of time tracking per edge and maneuver so that maneuver times sum to the same time represented in the leg summary [#2195](https://github.com/valhalla/valhalla/pull/2195)
   * FIXED: Tagged speeds were not properly marked. We were not using forward and backward speeds to flag if a speed is tagged or not.  Should not update turn channel speeds if we are not inferring them.  Added additional logic to handle PH in the conditional restrictions. Do not update stop impact for ramps if they are marked as internal. [#2198](https://github.com/valhalla/valhalla/pull/2198)
   * FIXED: Fixed the sharp turn phrase [#2226](https://github.com/valhalla/valhalla/pull/2226)
   * FIXED: Protect against duplicate points in the input or points that snap to the same location resulting in `nan` times for the legs of the map match (of a 0 distance route) [#2229](https://github.com/valhalla/valhalla/pull/2229)
   * FIXED: Improves restriction check on briding edge in Bidirectional Astar [#2228](https://github.com/valhalla/valhalla/pull/2242)
   * FIXED: Allow nodes at location 0,0 [#2245](https://github.com/valhalla/valhalla/pull/2245)
   * FIXED: Fix RapidJSON compiler warnings and naming conflict [#2249](https://github.com/valhalla/valhalla/pull/2249)
   * FIXED: Fixed bug in resample_spherical_polyline where duplicate successive lat,lng locations in the polyline resulting in `nan` for the distance computation which shortcuts further sampling [#2239](https://github.com/valhalla/valhalla/pull/2239)
   * FIXED: Update exit logic for non-motorways [#2252](https://github.com/valhalla/valhalla/pull/2252)
   * FIXED: Transition point map-matching. When match results are on a transition point, we search for the sibling nodes at that transition and snap it to the corresponding edges in the route. [#2258](https://github.com/valhalla/valhalla/pull/2258)
   * FIXED: Fixed verbal multi-cue logic [#2270](https://github.com/valhalla/valhalla/pull/2270)
   * FIXED: Fixed Uturn cases when a not_thru edge is connected to the origin edge. [#2272](https://github.com/valhalla/valhalla/pull/2272)
   * FIXED: Update intersection classes in osrm response to not label all ramps as motorway [#2279](https://github.com/valhalla/valhalla/pull/2279)
   * FIXED: Fixed bug in mapmatcher when interpolation point goes before the first valid match or after the last valid match. Such behavior usually leads to discontinuity in matching. [#2275](https://github.com/valhalla/valhalla/pull/2275)
   * FIXED: Fixed an issue for time_allowed logic.  Previously we returned false on the first time allowed restriction and did not check them all. Added conditional restriction gurka test and datetime optional argument to gurka header file. [#2286](https://github.com/valhalla/valhalla/pull/2286)
   * FIXED: Fixed an issue for date ranges.  For example, for the range Jan 04 to Jan 02 we need to test to end of the year and then from the first of the year to the end date.  Also, fixed an emergency tag issue.  We should only set the use to emergency if all other access is off. [#2290](https://github.com/valhalla/valhalla/pull/2290)
   * FIXED: Found a few issues with the initial ref and direction logic for ways.  We were overwriting the refs with directionals to the name_offset_map instead of concatenating them together.  Also, we did not allow for blank entries for GetTagTokens. [#2298](https://github.com/valhalla/valhalla/pull/2298)
   * FIXED: Fixed an issue where MatchGuidanceViewJunctions is only looking at the first edge. Set the data_id for guidance views to the changeset id as it is already being populated. Also added test for guidance views. [#2303](https://github.com/valhalla/valhalla/pull/2303)
   * FIXED: Fixed a problem with live speeds where live speeds were being used to determine access, even when a live
   speed (current time) route wasn't what was requested. [#2311](https://github.com/valhalla/valhalla/pull/2311)
   * FIXED: Fix break/continue typo in search filtering [#2317](https://github.com/valhalla/valhalla/pull/2317)
   * FIXED: Fix a crash in trace_route due to iterating past the end of a vector. [#2322](https://github.com/valhalla/valhalla/pull/2322)
   * FIXED: Don't allow timezone information in the local date time string attached at each location. [#2312](https://github.com/valhalla/valhalla/pull/2312)
   * FIXED: Fix short route trimming in bidirectional astar [#2323](https://github.com/valhalla/valhalla/pull/2323)
   * FIXED: Fix shape trimming in leg building for snap candidates that lie within the margin of rounding error [#2326](https://github.com/valhalla/valhalla/pull/2326)
   * FIXED: Fixes route duration underflow with traffic data [#2325](https://github.com/valhalla/valhalla/pull/2325)
   * FIXED: Parse mtb:scale tags and set bicycle access if present [#2117](https://github.com/valhalla/valhalla/pull/2117)
   * FIXED: Fixed segfault.  Shape was missing from options for valhalla_path_comparison and valhalla_run_route.  Also, costing options was missing in valhalla_path_comparison. [#2343](https://github.com/valhalla/valhalla/pull/2343)
   * FIXED: Handle decimal numbers with zero-value mantissa properly in Lua [#2355](https://github.com/valhalla/valhalla/pull/2355)
   * FIXED: Many issues that resulted in discontinuities, failed matches or incorrect time/duration for map matching requests. [#2292](https://github.com/valhalla/valhalla/pull/2292)
   * FIXED: Seeing segfault when loading large osmdata data files before loading LuaJit. LuaJit fails to create luaL_newstate() Ref: [#2158](https://github.com/ntop/ntopng/issues/2158) Resolution is to load LuaJit before loading the data files. [#2383](https://github.com/valhalla/valhalla/pull/2383)
   * FIXED: Store positive/negative OpenLR offsets in bucketed form [#2405](https://github.com/valhalla/valhalla/2405)
   * FIXED: Fix on map-matching return code when breakage distance limitation exceeds. Instead of letting the request goes into meili and fails in finding a route, we check the distance in loki and early return with exception code 172. [#2406](https://github.com/valhalla/valhalla/pull/2406)
   * FIXED: Don't create edges for portions of ways that are doubled back on themselves as this confuses opposing edge index computations [#2385](https://github.com/valhalla/valhalla/pull/2385)
   * FIXED: Protect against nan in uniform_resample_spherical_polyline. [#2431](https://github.com/valhalla/valhalla/pull/2431)
   * FIXED: Obvious maneuvers. [#2436](https://github.com/valhalla/valhalla/pull/2436)
   * FIXED: Base64 encoding/decoding [#2452](https://github.com/valhalla/valhalla/pull/2452)
   * FIXED: Added post roundabout instruction when enter/exit roundabout maneuvers are combined [#2454](https://github.com/valhalla/valhalla/pull/2454)
   * FIXED: openlr: Explicitly check for linear reference option for Valhalla serialization. [#2458](https://github.com/valhalla/valhalla/pull/2458)
   * FIXED: Fix segfault: Do not combine last turn channel maneuver. [#2463](https://github.com/valhalla/valhalla/pull/2463)
   * FIXED: Remove extraneous whitespaces from ja-JP.json. [#2471](https://github.com/valhalla/valhalla/pull/2471)
   * FIXED: Checks protobuf serialization/parsing success [#2477](https://github.com/valhalla/valhalla/pull/2477)
   * FIXED: Fix dereferencing of end for std::lower_bound in sequence and possible UB [#2488](https://github.com/valhalla/valhalla/pull/2488)
   * FIXED: Make tile building reproducible: fix UB-s [#2480](https://github.com/valhalla/valhalla/pull/2480)
   * FIXED: Zero initialize EdgeInfoInner.spare0_. Uninitialized spare0_ field produced UB which causes gurka_reproduce_tile_build to fail intermittently. [2499](https://github.com/valhalla/valhalla/pull/2499)
   * FIXED: Drop unused CHANGELOG validation script, straggling NodeJS references [#2506](https://github.com/valhalla/valhalla/pull/2506)
   * FIXED: Fix missing nullptr checks in graphreader and loki::Reach (causing segfault during routing with not all levels of tiles availble) [#2504](https://github.com/valhalla/valhalla/pull/2504)
   * FIXED: Fix mismatch of triplegedge roadclass and directededge roadclass [#2507](https://github.com/valhalla/valhalla/pull/2507)
   * FIXED: Improve german destination_verbal_alert phrases [#2509](https://github.com/valhalla/valhalla/pull/2509)
   * FIXED: Undefined behavior cases discovered with undefined behavior sanitizer tool. [2498](https://github.com/valhalla/valhalla/pull/2498)
   * FIXED: Fixed logic so verbal keep instructions use branch exit sign info for ramps [#2520](https://github.com/valhalla/valhalla/pull/2520)
   * FIXED: Fix bug in trace_route for uturns causing garbage coordinates [#2517](https://github.com/valhalla/valhalla/pull/2517)
   * FIXED: Simplify heading calculation for turn type. Remove undefined behavior case. [#2513](https://github.com/valhalla/valhalla/pull/2513)
   * FIXED: Always set costing name even if one is not provided for osrm serializer weight_name. [#2528](https://github.com/valhalla/valhalla/pull/2528)
   * FIXED: Make single-thread tile building reproducible: fix seed for shuffle, use concurrency configuration from the mjolnir section. [#2515](https://github.com/valhalla/valhalla/pull/2515)
   * FIXED: More Windows compatibility: build tiles and some run actions work now (including CI tests) [#2300](https://github.com/valhalla/valhalla/issues/2300)
   * FIXED: Transcoding of c++ location to pbf location used path edges in the place of filtered edges. [#2542](https://github.com/valhalla/valhalla/pull/2542)
   * FIXED: Add back whitelisting action types. [#2545](https://github.com/valhalla/valhalla/pull/2545)
   * FIXED: Allow uturns for truck costing now that we have derived deadends marked in the edge label [#2559](https://github.com/valhalla/valhalla/pull/2559)
   * FIXED: Map matching uturn trimming at the end of an edge where it wasn't needed. [#2558](https://github.com/valhalla/valhalla/pull/2558)
   * FIXED: Multicue enter roundabout [#2556](https://github.com/valhalla/valhalla/pull/2556)
   * FIXED: Changed reachability computation to take into account live speed [#2597](https://github.com/valhalla/valhalla/pull/2597)
   * FIXED: Fixed a bug where the temp files were not getting read in if you started with the construct edges or build phase for valhalla_build_tiles. [#2601](https://github.com/valhalla/valhalla/pull/2601)
   * FIXED: Updated fr-FR.json with partial translations. [#2605](https://github.com/valhalla/valhalla/pull/2605)
   * FIXED: Removed superfluous const qualifier from odin/signs [#2609](https://github.com/valhalla/valhalla/pull/2609)
   * FIXED: Internal maneuver placement [#2600](https://github.com/valhalla/valhalla/pull/2600)
   * FIXED: Complete fr-FR.json locale. [#2614](https://github.com/valhalla/valhalla/pull/2614)
   * FIXED: Don't truncate precision in polyline encoding [#2632](https://github.com/valhalla/valhalla/pull/2632)
   * FIXED: Fix all compiler warnings in sif and set to -Werror [#2642](https://github.com/valhalla/valhalla/pull/2642)
   * FIXED: Remove unnecessary maneuvers to continue straight [#2647](https://github.com/valhalla/valhalla/pull/2647)
   * FIXED: Linear reference support in route/mapmatch apis (FOW, FRC, bearing, and number of references) [#2645](https://github.com/valhalla/valhalla/pull/2645)
   * FIXED: Ambiguous local to global (with timezone information) date time conversions now all choose to use the later time instead of throwing unhandled exceptions [#2665](https://github.com/valhalla/valhalla/pull/2665)
   * FIXED: Overestimated reach caused be reenquing transition nodes without checking that they had been already expanded [#2670](https://github.com/valhalla/valhalla/pull/2670)
   * FIXED: Build with C++17 standard. Deprecated function calls are substituted with new ones. [#2669](https://github.com/valhalla/valhalla/pull/2669)
   * FIXED: Improve German post_transition_verbal instruction [#2677](https://github.com/valhalla/valhalla/pull/2677)
   * FIXED: Lane updates.  Add the turn lanes to all edges of the way.  Do not "enhance" turn lanes if they are part of a complex restriction.  Moved ProcessTurnLanes after UpdateManeuverPlacementForInternalIntersectionTurns.  Fix for a missing "uturn" indication for intersections on the previous maneuver, we were serializing an empty list. [#2679](https://github.com/valhalla/valhalla/pull/2679)
   * FIXED: Fixes OpenLr serialization [#2688](https://github.com/valhalla/valhalla/pull/2688)
   * FIXED: Internal edges can't be also a ramp or a turn channel.  Also, if an edge is marked as ramp and turn channel mark it as a ramp.  [2689](https://github.com/valhalla/valhalla/pull/2689)
   * FIXED: Check that speeds are equal for the edges going in the same direction while buildig shortcuts [#2691](https://github.com/valhalla/valhalla/pull/2691)
   * FIXED: Missing fork or bear instruction [#2683](https://github.com/valhalla/valhalla/pull/2683)
   * FIXED: Eliminate null pointer dereference in GraphReader::AreEdgesConnected [#2695](https://github.com/valhalla/valhalla/issues/2695)
   * FIXED: Fix polyline simplification float/double comparison [#2698](https://github.com/valhalla/valhalla/issues/2698)
   * FIXED: Weights were sometimes negative due to incorrect updates to elapsed_cost [#2702](https://github.com/valhalla/valhalla/pull/2702)
   * FIXED: Fix bidirectional route failures at deadends [#2705](https://github.com/valhalla/valhalla/pull/2705)
   * FIXED: Updated logic to call out a non-obvious turn [#2708](https://github.com/valhalla/valhalla/pull/2708)
   * FIXED: valhalla_build_statistics multithreaded mode fixed [#2707](https://github.com/valhalla/valhalla/pull/2707)
   * FIXED: If infer_internal_intersections is true then allow internals that are also ramps or TCs. Without this we produce an extra continue manuever.  [#2710](https://github.com/valhalla/valhalla/pull/2710)
   * FIXED: We were routing down roads that should be destination only. Now we mark roads with motor_vehicle=destination and motor_vehicle=customers or access=destination and access=customers as destination only. [#2722](https://github.com/valhalla/valhalla/pull/2722)
   * FIXED: Replace all Python2 print statements with Python3 syntax [#2716](https://github.com/valhalla/valhalla/issues/2716)
   * FIXED: Fix PencilPointUturn detection by removing short-edge check and updating angle threshold [#2725](https://github.com/valhalla/valhalla/issues/2725)
   * FIXED: Fix invalid continue/bear maneuvers [#2729](https://github.com/valhalla/valhalla/issues/2729)

* **Enhancement**
   * ADDED: Add ability to provide custom implementation for candidate collection in CandidateQuery. [#2328](https://github.com/valhalla/valhalla/pull/2328)
   * ADDED: Cancellation of tile downloading. [#2319](https://github.com/valhalla/valhalla/pull/2319)
   * ADDED: Return the coordinates of the nodes isochrone input locations snapped to [#2111](https://github.com/valhalla/valhalla/pull/2111)
   * ADDED: Allows more complicated routes in timedependent a-star before timing out [#2068](https://github.com/valhalla/valhalla/pull/2068)
   * ADDED: Guide signs and junction names [#2096](https://github.com/valhalla/valhalla/pull/2096)
   * ADDED: Added a bool to the config indicating whether to use commercially set attributes.  Added logic to not call IsIntersectionInternal if this is a commercial data set.  [#2132](https://github.com/valhalla/valhalla/pull/2132)
   * ADDED: Removed commerical data set bool to the config and added more knobs for data.  Added infer_internal_intersections, infer_turn_channels, apply_country_overrides, and use_admin_db.  [#2173](https://github.com/valhalla/valhalla/pull/2173)
   * ADDED: Allow using googletest in unit tests and convert all tests to it (old test.cc is completely removed). [#2128](https://github.com/valhalla/valhalla/pull/2128)
   * ADDED: Add guidance view capability. [#2209](https://github.com/valhalla/valhalla/pull/2209)
   * ADDED: Collect turn cost information as path is formed so that it can be seralized out for trace attributes or osrm flavored intersections. Also add shape_index to osrm intersections. [#2207](https://github.com/valhalla/valhalla/pull/2207)
   * ADDED: Added alley factor to autocost.  Factor is defaulted at 1.0f or do not avoid alleys. [#2246](https://github.com/valhalla/valhalla/pull/2246)
   * ADDED: Support unlimited speed limits where maxspeed=none. [#2251](https://github.com/valhalla/valhalla/pull/2251)
   * ADDED: Implement improved Reachability check using base class Dijkstra. [#2243](https://github.com/valhalla/valhalla/pull/2243)
   * ADDED: Gurka integration test framework with ascii-art maps [#2244](https://github.com/valhalla/valhalla/pull/2244)
   * ADDED: Add to the stop impact when transitioning from higher to lower class road and we are not on a turn channel or ramp. Also, penalize lefts when driving on the right and vice versa. [#2282](https://github.com/valhalla/valhalla/pull/2282)
   * ADDED: Added reclassify_links, use_direction_on_ways, and allow_alt_name as config options.  If `use_direction_on_ways = true` then use `direction` and `int_direction` on the way to update the directional for the `ref` and `int_ref`.  Also, copy int_efs to the refs. [#2285](https://github.com/valhalla/valhalla/pull/2285)
   * ADDED: Add support for live traffic. [#2268](https://github.com/valhalla/valhalla/pull/2268)
   * ADDED: Implement per-location search filters for functional road class and forms of way. [#2289](https://github.com/valhalla/valhalla/pull/2289)
   * ADDED: Approach, multi-cue, and length updates [#2313](https://github.com/valhalla/valhalla/pull/2313)
   * ADDED: Speed up timezone differencing calculation if cache is provided. [#2316](https://github.com/valhalla/valhalla/pull/2316)
   * ADDED: Added rapidjson/schema.h to baldr/rapidjson_util.h to make it available for use within valhalla. [#2330](https://github.com/valhalla/valhalla/issues/2330)
   * ADDED: Support decimal precision for height values in elevation service. Also support polyline5 for encoded polylines input and output to elevation service. [#2324](https://github.com/valhalla/valhalla/pull/2324)
   * ADDED: Use both imminent and distant verbal multi-cue phrases. [#2353](https://github.com/valhalla/valhalla/pull/2353)
   * ADDED: Split parsing stage into 3 separate stages. [#2339](https://github.com/valhalla/valhalla/pull/2339)
   * CHANGED: Speed up graph enhancing by avoiding continuous unordered_set rebuilding [#2349](https://github.com/valhalla/valhalla/pull/2349)
   * CHANGED: Skip calling out to Lua for nodes/ways/relations with not tags - speeds up parsing. [#2351](https://github.com/valhalla/valhalla/pull/2351)
   * CHANGED: Switch to LuaJIT for lua scripting - speeds up file parsing [#2352](https://github.com/valhalla/valhalla/pull/2352)
   * ADDED: Ability to create OpenLR records from raw data. [#2356](https://github.com/valhalla/valhalla/pull/2356)
   * ADDED: Revamp length phrases [#2359](https://github.com/valhalla/valhalla/pull/2359)
   * CHANGED: Do not allocate memory in skadi if we don't need it. [#2373](https://github.com/valhalla/valhalla/pull/2373)
   * CHANGED: Map matching: throw error (443/NoSegment) when no candidate edges are available. [#2370](https://github.com/valhalla/valhalla/pull/2370/)
   * ADDED: Add sk-SK.json (slovak) localization file. [#2376](https://github.com/valhalla/valhalla/pull/2376)
   * ADDED: Extend roundabout phrases. [#2378](https://github.com/valhalla/valhalla/pull/2378)
   * ADDED: More roundabout phrase tests. [#2382](https://github.com/valhalla/valhalla/pull/2382)
   * ADDED: Update the turn and continue phrases to include junction names and guide signs. [#2386](https://github.com/valhalla/valhalla/pull/2386)
   * ADDED: Add the remaining guide sign toward phrases [#2389](https://github.com/valhalla/valhalla/pull/2389)
   * ADDED: The ability to allow immediate uturns at trace points in a map matching request [#2380](https://github.com/valhalla/valhalla/pull/2380)
   * ADDED: Add utility functions to Signs. [#2390](https://github.com/valhalla/valhalla/pull/2390)
   * ADDED: Unified time tracking for all algorithms that support time-based graph expansion. [#2278](https://github.com/valhalla/valhalla/pull/2278)
   * ADDED: Add rail_ferry use and costing. [#2408](https://github.com/valhalla/valhalla/pull/2408)
   * ADDED: `street_side_max_distance`, `display_lat` and `display_lon` to `locations` in input for better control of routing side of street [#1769](https://github.com/valhalla/valhalla/pull/1769)
   * ADDED: Add addtional exit phrases. [#2421](https://github.com/valhalla/valhalla/pull/2421)
   * ADDED: Add Japanese locale, update German. [#2432](https://github.com/valhalla/valhalla/pull/2432)
   * ADDED: Gurka expect_route refactor [#2435](https://github.com/valhalla/valhalla/pull/2435)
   * ADDED: Add option to suppress roundabout exits [#2437](https://github.com/valhalla/valhalla/pull/2437)
   * ADDED: Add Greek locale. [#2438](https://github.com/valhalla/valhalla/pull/2438)
   * ADDED (back): Support for 64bit wide way ids in the edgeinfo structure with no impact to size for data sources with ids 32bits wide. [#2422](https://github.com/valhalla/valhalla/pull/2422)
   * ADDED: Support for 64bit osm node ids in parsing stage of tile building [#2422](https://github.com/valhalla/valhalla/pull/2422)
   * CHANGED: Point2/PointLL are now templated to allow for higher precision coordinate math when desired [#2429](https://github.com/valhalla/valhalla/pull/2429)
   * ADDED: Optional OpenLR Encoded Path Edges in API Response [#2424](https://github.com/valhalla/valhalla/pull/2424)
   * ADDED: Add explicit include for sstream to be compatible with msvc_x64 toolset. [#2449](https://github.com/valhalla/valhalla/pull/2449)
   * ADDED: Properly split returned path if traffic conditions change partway along edges [#2451](https://github.com/valhalla/valhalla/pull/2451/files)
   * ADDED: Add Dutch locale. [#2464](https://github.com/valhalla/valhalla/pull/2464)
   * ADDED: Check with address sanititizer in CI. Add support for undefined behavior sanitizer. [#2487](https://github.com/valhalla/valhalla/pull/2487)
   * ADDED: Ability to recost a path and increased cost/time details along the trippath and json output [#2425](https://github.com/valhalla/valhalla/pull/2425)
   * ADDED: Add the ability to do bikeshare based (ped/bike) multimodal routing [#2031](https://github.com/valhalla/valhalla/pull/2031)
   * ADDED: Route through restrictions enabled by introducing a costing option. [#2469](https://github.com/valhalla/valhalla/pull/2469)
   * ADDED: Migrated to Ubuntu 20.04 base-image [#2508](https://github.com/valhalla/valhalla/pull/2508)
   * CHANGED: Speed up parseways stage by avoiding multiple string comparisons [#2518](https://github.com/valhalla/valhalla/pull/2518)
   * CHANGED: Speed up enhance stage by avoiding GraphTileBuilder copying [#2468](https://github.com/valhalla/valhalla/pull/2468)
   * ADDED: Costing options now includes shortest flag which favors shortest path routes [#2555](https://github.com/valhalla/valhalla/pull/2555)
   * ADDED: Incidents in intersections [#2547](https://github.com/valhalla/valhalla/pull/2547)
   * CHANGED: Refactor mapmatching configuration to use a struct (instead of `boost::property_tree::ptree`). [#2485](https://github.com/valhalla/valhalla/pull/2485)
   * ADDED: Save exit maneuver's begin heading when combining enter & exit roundabout maneuvers. [#2554](https://github.com/valhalla/valhalla/pull/2554)
   * ADDED: Added new urban flag that can be set if edge is within city boundaries to data processing; new use_urban_tag config option; added to osrm response within intersections. [#2522](https://github.com/valhalla/valhalla/pull/2522)
   * ADDED: Parses OpenLr of type PointAlongLine [#2565](https://github.com/valhalla/valhalla/pull/2565)
   * ADDED: Use edge.is_urban is set for serializing is_urban. [#2568](https://github.com/valhalla/valhalla/pull/2568)
   * ADDED: Added new rest/service area uses on the edge. [#2533](https://github.com/valhalla/valhalla/pull/2533)
   * ADDED: Dependency cache for Azure [#2567](https://github.com/valhalla/valhalla/pull/2567)
   * ADDED: Added flexibility to remove the use of the admindb and to use the country and state iso from the tiles; [#2579](https://github.com/valhalla/valhalla/pull/2579)
   * ADDED: Added toll gates and collection points (gantry) to the node;  [#2532](https://github.com/valhalla/valhalla/pull/2532)
   * ADDED: Added osrm serialization for rest/service areas and admins. [#2594](https://github.com/valhalla/valhalla/pull/2594)
   * CHANGED: Improved Russian localization; [#2593](https://github.com/valhalla/valhalla/pull/2593)
   * ADDED: Support restricted class in intersection annotations [#2589](https://github.com/valhalla/valhalla/pull/2589)
   * ADDED: Added trail type trace [#2606](https://github.com/valhalla/valhalla/pull/2606)
   * ADDED: Added tunnel names to the edges as a tagged name.  [#2608](https://github.com/valhalla/valhalla/pull/2608)
   * CHANGED: Moved incidents to the trip leg and cut the shape of the leg at that location [#2610](https://github.com/valhalla/valhalla/pull/2610)
   * ADDED: Costing option to ignore_closures when routing with current flow [#2615](https://github.com/valhalla/valhalla/pull/2615)
   * ADDED: Cross-compilation ability with MinGW64 [#2619](https://github.com/valhalla/valhalla/pull/2619)
   * ADDED: Defines the incident tile schema and incident metadata [#2620](https://github.com/valhalla/valhalla/pull/2620)
   * ADDED: Moves incident serializer logic into a generic serializer [#2621](https://github.com/valhalla/valhalla/pull/2621)
   * ADDED: Incident loading singleton for continually refreshing incident tiles[#2573](https://github.com/valhalla/valhalla/pull/2573)
   * ADDED: One shot mode to valhalla_service so you can run a single request of any type without starting a server [#2624](https://github.com/valhalla/valhalla/pull/2624)
   * ADDED: Adds text instructions to OSRM output [#2625](https://github.com/valhalla/valhalla/pull/2625)
   * ADDED: Adds support for alternate routes [#2626](https://github.com/valhalla/valhalla/pull/2626)
   * CHANGED: Switch Python bindings generator from boost.python to header-only pybind11[#2644](https://github.com/valhalla/valhalla/pull/2644)
   * ADDED: Add support of input file for one-shot mode of valhalla_service [#2648](https://github.com/valhalla/valhalla/pull/2648)
   * ADDED: Linear reference support to locate api [#2645](https://github.com/valhalla/valhalla/pull/2645)
   * ADDED: Implemented OSRM-like turn duration calculation for car. Uses it now in auto costing. [#2651](https://github.com/valhalla/valhalla/pull/2651)
   * ADDED: Enhanced turn lane information in guidance [#2653](https://github.com/valhalla/valhalla/pull/2653)
   * ADDED: `top_speed` option for all motorized vehicles [#2667](https://github.com/valhalla/valhalla/issues/2667)
   * CHANGED: Move turn_lane_direction helper to odin/util [#2675](https://github.com/valhalla/valhalla/pull/2675)
   * ADDED: Add annotations to osrm response including speed limits, unit and sign conventions [#2668](https://github.com/valhalla/valhalla/pull/2668)
   * ADDED: Added functions for predicted speeds encoding-decoding [#2674](https://github.com/valhalla/valhalla/pull/2674)
   * ADDED: Time invariant routing via the bidirectional algorithm. This has the effect that when time dependent routes (arrive_by and depart_at) fall back to bidirectional due to length restrictions they will actually use the correct time of day for one of the search directions [#2660](https://github.com/valhalla/valhalla/pull/2660)
   * ADDED: If the length of the edge is greater than kMaxEdgeLength, then consider this a catastrophic error if the should_error bool is true in the set_length function. [2678](https://github.com/valhalla/valhalla/pull/2678)
   * ADDED: Moved lat,lon coordinates structures from single to double precision. Improves geometry accuracy noticibly at zooms above 17 as well as coordinate snapping and any other geometric operations. Addes about a 2% performance pentalty for standard routes. Graph nodes now have 7 digits of precision.  [#2693](https://github.com/valhalla/valhalla/pull/2693)
   * ADDED: Added signboards to guidance views.  [#2687](https://github.com/valhalla/valhalla/pull/2687)
   * ADDED: Regular speed on shortcut edges is calculated with turn durations taken into account. Truck, motorcycle and motorscooter profiles use OSRM-like turn duration. [#2662](https://github.com/valhalla/valhalla/pull/2662)
   * CHANGED: Remove astar algorithm and replace its use with timedep_forward as its redundant [#2706](https://github.com/valhalla/valhalla/pull/2706)
   * ADDED: An option for shortcut recovery to be cached at start up to reduce the time it takes to do so on the fly [#2714](https://github.com/valhalla/valhalla/pull/2714)
   * ADDED: If width <= 1.9 then no access for auto, truck, bus, taxi, emergency and hov. [#2713](https://github.com/valhalla/valhalla/pull/2713)
   * ADDED: Added support to process the sump_buster tag.  Also, fixed a few small access bugs for nodes. [#2731](https://github.com/valhalla/valhalla/pull/2731)
   * ADDED: Log message if failed to create tiles directory. [#2738](https://github.com/valhalla/valhalla/pull/2738)
   * CHANGED: Tile memory is only owned by the GraphTile rather than shared amongst copies of the graph tile (in GraphReader and TileCaches). [#2340](https://github.com/valhalla/valhalla/pull/2340)
<<<<<<< HEAD
   * ADDED: Add Estonian locale. [#2748](https://github.com/valhalla/valhalla/pull/2748)
=======
   * CHANGED: Handle GraphTile objects as smart pointers [#2703](https://github.com/valhalla/valhalla/pull/2703)
>>>>>>> 8c9cc070

## Release Date: 2019-11-21 Valhalla 3.0.9
* **Bug Fix**
   * FIXED: Changed reachability computation to consider both directions of travel wrt candidate edges [#1965](https://github.com/valhalla/valhalla/pull/1965)
   * FIXED: toss ways where access=private and highway=service and service != driveway. [#1960](https://github.com/valhalla/valhalla/pull/1960)
   * FIXED: Fix search_cutoff check in loki correlate_node. [#2023](https://github.com/valhalla/valhalla/pull/2023)
   * FIXED: Computes notion of a deadend at runtime in bidirectional a-star which fixes no-route with a complicated u-turn. [#1982](https://github.com/valhalla/valhalla/issues/1982)
   * FIXED: Fix a bug with heading filter at nodes. [#2058](https://github.com/valhalla/valhalla/pull/2058)
   * FIXED: Bug in map matching continuity checking such that continuity must only be in the forward direction. [#2029](https://github.com/valhalla/valhalla/pull/2029)
   * FIXED: Allow setting the time for map matching paths such that the time is used for speed lookup. [#2030](https://github.com/valhalla/valhalla/pull/2030)
   * FIXED: Don't use density factor for transition cost when user specified flag disables flow speeds. [#2048](https://github.com/valhalla/valhalla/pull/2048)
   * FIXED: Map matching trace_route output now allows for discontinuities in the match though multi match is not supported in valhalla route output. [#2049](https://github.com/valhalla/valhalla/pull/2049)
   * FIXED: Allows routes with no time specified to use time conditional edges and restrictions with a flag denoting as much [#2055](https://github.com/valhalla/valhalla/pull/2055)
   * FIXED: Fixed a bug with 'current' time type map matches. [#2060](https://github.com/valhalla/valhalla/pull/2060)
   * FIXED: Fixed a bug with time dependent expansion in which the expansion distance heuristic was not being used. [#2064](https://github.com/valhalla/valhalla/pull/2064)

* **Enhancement**
   * ADDED: Establish pinpoint test pattern [#1969](https://github.com/valhalla/valhalla/pull/1969)
   * ADDED: Suppress relative direction in ramp/exit instructions if it matches driving side of street [#1990](https://github.com/valhalla/valhalla/pull/1990)
   * ADDED: Added relative direction to the merge maneuver [#1989](https://github.com/valhalla/valhalla/pull/1989)
   * ADDED: Refactor costing to better handle multiple speed datasources [#2026](https://github.com/valhalla/valhalla/pull/2026)
   * ADDED: Better usability of curl for fetching tiles on the fly [#2026](https://github.com/valhalla/valhalla/pull/2026)
   * ADDED: LRU cache scheme for tile storage [#2026](https://github.com/valhalla/valhalla/pull/2026)
   * ADDED: GraphTile size check [#2026](https://github.com/valhalla/valhalla/pull/2026)
   * ADDED: Pick more sane values for highway and toll avoidance [#2026](https://github.com/valhalla/valhalla/pull/2026)
   * ADDED: Refactor adding predicted speed info to speed up process [#2026](https://github.com/valhalla/valhalla/pull/2026)
   * ADDED: Allow selecting speed data sources at request time [#2026](https://github.com/valhalla/valhalla/pull/2026)
   * ADDED: Allow disabling certain neighbors in connectivity map [#2026](https://github.com/valhalla/valhalla/pull/2026)
   * ADDED: Allows routes with time-restricted edges if no time specified and notes restriction in response [#1992](https://github.com/valhalla/valhalla/issues/1992)
   * ADDED: Runtime deadend detection to timedependent a-star. [#2059](https://github.com/valhalla/valhalla/pull/2059)

## Release Date: 2019-09-06 Valhalla 3.0.8
* **Bug Fix**
   * FIXED: Added logic to detect if user is to merge to the left or right [#1892](https://github.com/valhalla/valhalla/pull/1892)
   * FIXED: Overriding the destination_only flag when reclassifying ferries; Also penalizing ferries with a 5 min. penalty in the cost to allow us to avoid destination_only the majority of the time except when it is necessary. [#1895](https://github.com/valhalla/valhalla/pull/1905)
   * FIXED: Suppress forks at motorway junctions and intersecting service roads [#1909](https://github.com/valhalla/valhalla/pull/1909)
   * FIXED: Enhanced fork assignment logic [#1912](https://github.com/valhalla/valhalla/pull/1912)
   * FIXED: Added logic to fall back to return country poly if no state and updated lua for Metro Manila and Ireland [#1910](https://github.com/valhalla/valhalla/pull/1910)
   * FIXED: Added missing motorway fork instruction [#1914](https://github.com/valhalla/valhalla/pull/1914)
   * FIXED: Use begin street name for osrm compat mode [#1916](https://github.com/valhalla/valhalla/pull/1916)
   * FIXED: Added logic to fix missing highway cardinal directions in the US [#1917](https://github.com/valhalla/valhalla/pull/1917)
   * FIXED: Handle forward traversable significant road class intersecting edges [#1928](https://github.com/valhalla/valhalla/pull/1928)
   * FIXED: Fixed bug with shape trimming that impacted Uturns at Via locations. [#1935](https://github.com/valhalla/valhalla/pull/1935)
   * FIXED: Dive bomb updates.  Updated default speeds for urban areas based on roadclass for the enhancer.  Also, updated default speeds based on roadclass in lua.  Fixed an issue where we were subtracting 1 from uint32_t when 0 for stop impact.  Updated reclassify link logic to allow residential roads to be added to the tree, but we only downgrade the links to tertiary.  Updated TransitionCost functions to add 1.5 to the turncost when transitioning from a ramp to a non ramp and vice versa.  Also, added 0.5f to the turncost if the edge is a roundabout. [#1931](https://github.com/valhalla/valhalla/pull/1931)

* **Enhancement**
   * ADDED: Caching url fetched tiles to disk [#1887](https://github.com/valhalla/valhalla/pull/1887)
   * ADDED: filesystem::remove_all [#1887](https://github.com/valhalla/valhalla/pull/1887)
   * ADDED: Minimum enclosing bounding box tool [#1887](https://github.com/valhalla/valhalla/pull/1887)
   * ADDED: Use constrained flow speeds in bidirectional_astar.cc [#1907](https://github.com/valhalla/valhalla/pull/1907)
   * ADDED: Bike Share Stations are now in the graph which should set us up to do multimodal walk/bike scenarios [#1852](https://github.com/valhalla/valhalla/pull/1852)

## Release Date: 2019-7-18 Valhalla 3.0.7
* **Bug Fix**
   * FIXED: Fix pedestrian fork [#1886](https://github.com/valhalla/valhalla/pull/1886)

## Release Date: 2019-7-15 Valhalla 3.0.6
* **Bug Fix**
   * FIXED: Admin name changes. [#1853](https://github.com/valhalla/valhalla/pull/1853) Ref: [#1854](https://github.com/valhalla/valhalla/issues/1854)
   * FIXED: valhalla_add_predicted_traffic was overcommitted while gathering stats. Added a clear. [#1857](https://github.com/valhalla/valhalla/pull/1857)
   * FIXED: regression in map matching when moving to valhalla v3.0.0 [#1863](https://github.com/valhalla/valhalla/pull/1863)
   * FIXED: last step shape in osrm serializer should be 2 of the same point [#1867](https://github.com/valhalla/valhalla/pull/1867)
   * FIXED: Shape trimming at the beginning and ending of the route to not be degenerate [#1876](https://github.com/valhalla/valhalla/pull/1876)
   * FIXED: Duplicate waypoints in osrm serializer [#1880](https://github.com/valhalla/valhalla/pull/1880)
   * FIXED: Updates for heading precision [#1881](https://github.com/valhalla/valhalla/pull/1881)
   * FIXED: Map matching allowed untraversable edges at start of route [#1884](https://github.com/valhalla/valhalla/pull/1884)

* **Enhancement**
   * ADDED: Use the same protobuf object the entire way through the request process [#1837](https://github.com/valhalla/valhalla/pull/1837)
   * ADDED: Enhanced turn lane processing [#1859](https://github.com/valhalla/valhalla/pull/1859)
   * ADDED: Add global_synchronized_cache in valhalla_build_config [#1851](https://github.com/valhalla/valhalla/pull/1851)

## Release Date: 2019-06-04 Valhalla 3.0.5
* **Bug Fix**
   * FIXED: Protect against unnamed rotaries and routes that end in roundabouts not turning off rotary logic [#1840](https://github.com/valhalla/valhalla/pull/1840)

* **Enhancement**
   * ADDED: Add turn lane info at maneuver point [#1830](https://github.com/valhalla/valhalla/pull/1830)

## Release Date: 2019-05-31 Valhalla 3.0.4
* **Bug Fix**
   * FIXED: Improved logic to decide between bear vs. continue [#1798](https://github.com/valhalla/valhalla/pull/1798)
   * FIXED: Bicycle costing allows use of roads with all surface values, but with a penalty based on bicycle type. However, the edge filter totally disallows bad surfaces for some bicycle types, creating situations where reroutes fail if a rider uses a road with a poor surface. [#1800](https://github.com/valhalla/valhalla/pull/1800)
   * FIXED: Moved complex restrictions building to before validate. [#1805](https://github.com/valhalla/valhalla/pull/1805)
   * FIXED: Fix bicycle edge filter whan avoid_bad_surfaces = 1.0 [#1806](https://github.com/valhalla/valhalla/pull/1806)
   * FIXED: Replace the EnhancedTripPath class inheritance with aggregation [#1807](https://github.com/valhalla/valhalla/pull/1807)
   * FIXED: Replace the old timezone shape zip file every time valhalla_build_timezones is ran [#1817](https://github.com/valhalla/valhalla/pull/1817)
   * FIXED: Don't use island snapped edge candidates (from disconnected components or low reach edges) when we rejected other high reachability edges that were closer [#1835](https://github.com/valhalla/valhalla/pull/1835)

## Release Date: 2019-05-08 Valhalla 3.0.3
* **Bug Fix**
   * FIXED: Fixed a rare loop condition in route matcher (edge walking to match a trace).
   * FIXED: Fixed VACUUM ANALYZE syntax issue.  [#1704](https://github.com/valhalla/valhalla/pull/1704)
   * FIXED: Fixed the osrm maneuver type when a maneuver has the to_stay_on attribute set.  [#1714](https://github.com/valhalla/valhalla/pull/1714)
   * FIXED: Fixed osrm compatibility mode attributes.  [#1716](https://github.com/valhalla/valhalla/pull/1716)
   * FIXED: Fixed rotary/roundabout issues in Valhalla OSRM compatibility.  [#1727](https://github.com/valhalla/valhalla/pull/1727)
   * FIXED: Fixed the destinations assignment for exit names in OSRM compatibility mode. [#1732](https://github.com/valhalla/valhalla/pull/1732)
   * FIXED: Enhance merge maneuver type assignment. [#1735](https://github.com/valhalla/valhalla/pull/1735)
   * FIXED: Fixed fork assignments and on ramps for OSRM compatibility mode. [#1738](https://github.com/valhalla/valhalla/pull/1738)
   * FIXED: Fixed cardinal direction on reference names when forward/backward tag is present on relations. Fixes singly digitized roads with opposing directional modifiers. [#1741](https://github.com/valhalla/valhalla/pull/1741)
   * FIXED: Fixed fork assignment and narrative logic when a highway ends and splits into multiple ramps. [#1742](https://github.com/valhalla/valhalla/pull/1742)
   * FIXED: Do not use any avoid edges as origin or destination of a route, matrix, or isochrone. [#1745](https://github.com/valhalla/valhalla/pull/1745)
   * FIXED: Add leg summary and remove unused hint attribute for OSRM compatibility mode. [#1753](https://github.com/valhalla/valhalla/pull/1753)
   * FIXED: Improvements for pedestrian forks, pedestrian roundabouts, and continue maneuvers. [#1768](https://github.com/valhalla/valhalla/pull/1768)
   * FIXED: Added simplified overview for OSRM response and added use_toll logic back to truck costing. [#1765](https://github.com/valhalla/valhalla/pull/1765)
   * FIXED: temp fix for location distance bug [#1774](https://github.com/valhalla/valhalla/pull/1774)
   * FIXED: Fix pedestrian routes using walkway_factor [#1780](https://github.com/valhalla/valhalla/pull/1780)
   * FIXED: Update the begin and end heading of short edges based on use [#1783](https://github.com/valhalla/valhalla/pull/1783)
   * FIXED: GraphReader::AreEdgesConnected update.  If transition count == 0 return false and do not call transition function. [#1786](https://github.com/valhalla/valhalla/pull/1786)
   * FIXED: Only edge candidates that were used in the path are send to serializer: [1788](https://github.com/valhalla/valhalla/pull/1788)
   * FIXED: Added logic to prevent the removal of a destination maneuver when ending on an internal edge [#1792](https://github.com/valhalla/valhalla/pull/1792)
   * FIXED: Fixed instructions when starting on an internal edge [#1796](https://github.com/valhalla/valhalla/pull/1796)

* **Enhancement**
   * Add the ability to run valhalla_build_tiles in stages. Specify the begin_stage and end_stage as command line options. Also cleans up temporary files as the last stage in the pipeline.
   * Add `remove` to `filesystem` namespace. [#1752](https://github.com/valhalla/valhalla/pull/1752)
   * Add TaxiCost into auto costing options.
   * Add `preferred_side` to allow per-location filtering of edges based on the side of the road the location is on and the driving side for that locale.
   * Slightly decreased the internal side-walk factor to .90f to favor roads with attached sidewalks. This impacts roads that have added sidewalk:left, sidewalk:right or sidewalk:both OSM tags (these become attributes on each directedEdge). The user can then avoid/penalize dedicated sidewalks and walkways, when they increase the walkway_factor. Since we slightly decreased the sidewalk_factor internally and only favor sidewalks if use is tagged as sidewalk_left or sidewalk_right, we should tend to route on roads with attached sidewalks rather than separate/dedicated sidewalks, allowing for more road names to be called out since these are labeled more.
   * Add `via` and `break_through` location types [#1737](https://github.com/valhalla/valhalla/pull/1737)
   * Add `street_side_tolerance` and `search_cutoff` to input `location` [#1777](https://github.com/valhalla/valhalla/pull/1777)
   * Return the Valhalla error `Path distance exceeds the max distance limit` for OSRM responses when the route is greater than the service limits. [#1781](https://github.com/valhalla/valhalla/pull/1781)

## Release Date: 2019-01-14 Valhalla 3.0.2
* **Bug Fix**
   * FIXED: Transit update - fix dow and exception when after midnight trips are normalized [#1682](https://github.com/valhalla/valhalla/pull/1682)
   * FIXED: valhalla_convert_transit segfault - GraphTileBuilder has null GraphTileHeader [#1683](https://github.com/valhalla/valhalla/issues/1683)
   * FIXED: Fix crash for trace_route with osrm serialization. Was passing shape rather than locations to the waypoint method.
   * FIXED: Properly set driving_side based on data set in TripPath.
   * FIXED: A bad bicycle route exposed an issue with bidirectional A* when the origin and destination edges are connected. Use A* in these cases to avoid requiring a high cost threshold in BD A*.
   * FIXED: x86 and x64 data compatibility was fixed as the structures weren't aligned.
   * FIXED: x86 tests were failing due mostly to floating point issues and the aforementioned structure misalignment.
* **Enhancement**
   * Add a durations list (delta time between each pair of trace points), a begin_time and a use_timestamp flag to trace_route requests. This allows using the input trace timestamps or durations plus the begin_time to compute elapsed time at each edge in the matched path (rather than using costing methods).
   * Add support for polyline5 encoding for OSRM formatted output.
* **Note**
   * Isochrones and openlr are both noted as not working with release builds for x86 (32bit) platforms. We'll look at getting this fixed in a future release

## Release Date: 2018-11-21 Valhalla 3.0.1
* **Bug Fix**
   * FIXED: Fixed a rare, but serious bug with bicycle costing. ferry_factor_ in bicycle costing shadowed the data member in the base dynamic cost class, leading to an unitialized variable. Occasionally, this would lead to negative costs which caused failures. [#1663](https://github.com/valhalla/valhalla/pull/1663)
   * FIXED: Fixed use of units in OSRM compatibility mode. [#1662](https://github.com/valhalla/valhalla/pull/1662)

## Release Date: 2018-11-21 Valhalla 3.0.0
* **NOTE**
   * This release changes the Valhalla graph tile formats to make the tile data more efficient and flexible. Tile data is incompatible with Valhalla 2.x builds, and code for 3.x is incompatible with data built for Valahalla 2.x versions. Valhalla tile sizes are slightly smaller (for datasets using elevation information the size savings is over 10%). In addition, there is increased flexibility for creating different variants of tiles to support different applications (e.g. bicycle only, or driving only).
* **Enhancement**
   * Remove the use of DirectedEdge for transitions between nodes on different hierarchy levels. A new structure, NodeTransition, is now used to transition to nodes on different hierarchy level. This saves space since only the end node GraphId is needed for the transitions (and DirectedEdge is a large data structure).
   * Change the NodeInfo lat,lon to use an offset from the tile base lat,lon. This potentially allows higher precision than using float, but more importantly saves space and allows support for NodeTransitions as well as spare for future growth.
   * Remove the EdgeElevation structure and max grade information into DirectedEdge and mean elevation into EdgeInfo. This saves space.
   * Reduce wayid to 32 bits. This allows sufficient growth when using OpenStreetMap data and frees space in EdgeInfo (allows moving speed limit and mean elevation from other structures).
   * Move name consistency from NodeInfo to DirectedEdge. This allows a more efficient lookup of name consistency.
   * Update all path algorithms to use NodeTransition logic rather than special DirectedEdge transition types. This simplifies PathAlgorithms slightly and removes some conditional logic.
   * Add an optional GraphFilter stage to tile building pipeline. This allows removal of edges and nodes based on access. This allows bicycle only, pedestrian only, or driving only datasets (or combinations) to be created - allowing smaller datasets for special purpose applications.
* **Deprecate**
   * Valhalla 3.0 removes support for OSMLR.

## Release Date: 2018-11-20 Valhalla 2.7.2
* **Enhancement**
   * UPDATED: Added a configuration variable for max_timedep_distance. This is used in selecting the path algorithm and provides the maximum distance between locations when choosing a time dependent path algorithm (other than multi modal). Above this distance, bidirectional A* is used with no time dependencies.
   * UPDATED: Remove transition edges from priority queue in Multimodal methods.
   * UPDATED: Fully implement street names and exit signs with ability to identify route numbers. [#1635](https://github.com/valhalla/valhalla/pull/1635)
* **Bug Fix**
   * FIXED: A timed-turned restriction should not be applied when a non-timed route is executed.  [#1615](https://github.com/valhalla/valhalla/pull/1615)
   * FIXED: Changed unordered_map to unordered_multimap for polys. Poly map can contain the same key but different multi-polygons. For example, islands for a country or timezone polygons for a country.
   * FIXED: Fixed timezone db issue where TZIDs did not exist in the Howard Hinnant date time db that is used in the date_time class for tz indexes.  Added logic to create aliases for TZIDs based on https://en.wikipedia.org/wiki/List_of_tz_database_time_zones
   * FIXED: Fixed the ramp turn modifiers for osrm compat [#1569](https://github.com/valhalla/valhalla/pull/1569)
   * FIXED: Fixed the step geometry when using the osrm compat mode [#1571](https://github.com/valhalla/valhalla/pull/1571)
   * FIXED: Fixed a data creation bug causing issues with A* routes ending on loops. [#1576](https://github.com/valhalla/valhalla/pull/1576)
   * FIXED: Fixed an issue with a bad route where destination only was present. Was due to thresholds in bidirectional A*. Changed threshold to be cost based rather than number of iterations). [#1586](https://github.com/valhalla/valhalla/pull/1586)
   * FIXED: Fixed an issue with destination only (private) roads being used in bicycle routes. Centralized some "base" transition cost logic in the base DynamicCost class. [#1587](https://github.com/valhalla/valhalla/pull/1587)
   * FIXED: Remove extraneous ramp maneuvers [#1657](https://github.com/valhalla/valhalla/pull/1657)

## Release Date: 2018-10-02 Valhalla 2.7.1
* **Enhancement**
   * UPDATED: Added date time support to forward and reverse isochrones. Add speed lookup (predicted speeds and/or free-flow or constrained flow speed) if date_time is present.
   * UPDATED: Add timezone checks to multimodal routes and isochrones (updates localtime if the path crosses into a timezone different than the start location).
* **Data Producer Update**
   * UPDATED: Removed boost date time support from transit.  Now using the Howard Hinnant date library.
* **Bug Fix**
   * FIXED: Fixed a bug with shortcuts that leads to inconsistent routes depending on whether shortcuts are taken, different origins can lead to different paths near the destination. This fix also improves performance on long routes and matrices.
   * FIXED: We were getting inconsistent results between departing at current date/time vs entering the current date/time.  This issue is due to the fact that the iso_date_time function returns the full iso date_time with the timezone offset (e.g., 2018-09-27T10:23-07:00 vs 2018-09-27T10:23). When we refactored the date_time code to use the new Howard Hinnant date library, we introduced this bug.
   * FIXED: Increased the threshold in CostMatrix to address null time and distance values occuring for truck costing with locations near the max distance.

## Release Date: 2018-09-13 Valhalla 2.7.0
* **Enhancement**
   * UPDATED: Refactor to use the pbf options instead of the ptree config [#1428](https://github.com/valhalla/valhalla/pull/1428) This completes [1357](https://github.com/valhalla/valhalla/issues/1357)
   * UPDATED: Removed the boost/date_time dependency from baldr and odin. We added the Howard Hinnant date and time library as a submodule. [#1494](https://github.com/valhalla/valhalla/pull/1494)
   * UPDATED: Fixed 'Drvie' typo [#1505](https://github.com/valhalla/valhalla/pull/1505) This completes [1504](https://github.com/valhalla/valhalla/issues/1504)
   * UPDATED: Optimizations of GetSpeed for predicted speeds [1490](https://github.com/valhalla/valhalla/issues/1490)
   * UPDATED: Isotile optimizations
   * UPDATED: Added stats to predictive traffic logging
   * UPDATED: resample_polyline - Breaks the polyline into equal length segments at a sample distance near the resolution. Break out of the loop through polyline points once we reach the specified number of samplesthen append the last
polyline point.
   * UPDATED: added android logging and uses a shared graph reader
   * UPDATED: Do not run a second pass on long pedestrian routes that include a ferry (but succeed on first pass). This is a performance fix. Long pedestrian routes with A star factor based on ferry speed end up being very inefficient.
* **Bug Fix**
   * FIXED: A* destination only
   * FIXED: Fixed through locations weren't honored [#1449](https://github.com/valhalla/valhalla/pull/1449)


## Release Date: 2018-08-02 Valhalla 3.0.0-rc.4
* **Node Bindings**
   * UPDATED: add some worker pool handling
   [#1467](https://github.com/valhalla/valhalla/pull/1467)

## Release Date: 2018-08-02 Valhalla 3.0.0-rc.3
* **Node Bindings**
   * UPDATED: replaced N-API with node-addon-api wrapper and made the actor
   functions asynchronous
   [#1457](https://github.com/valhalla/valhalla/pull/1457)

## Release Date: 2018-07-24 Valhalla 3.0.0-rc.2
* **Node Bindings**
   * FIXED: turn on the autocleanup functionality for the actor object.
   [#1439](https://github.com/valhalla/valhalla/pull/1439)

## Release Date: 2018-07-16 Valhalla 3.0.0-rc.1
* **Enhancement**
   * ADDED: exposed the rest of the actions to the node bindings and added tests. [#1415](https://github.com/valhalla/valhalla/pull/1415)

## Release Date: 2018-07-12 Valhalla 3.0.0-alpha.1
**NOTE**: There was already a small package named `valhalla` on the npm registry, only published up to version 0.0.3. The team at npm has transferred the package to us, but would like us to publish something to it ASAP to prove our stake in it. Though the bindings do not have all of the actor functionality exposed yet (just route), we are going to publish an alpha release of 3.0.0 to get something up on npm.
* **Infrastructure**:
   * ADDED: add in time dependent algorithms if the distance between locations is less than 500km.
   * ADDED: TurnLanes to indicate turning lanes at the end of a directed edge.
   * ADDED: Added PredictedSpeeds to Valhalla tiles and logic to compute speed based on predictive speed profiles.
* **Data Producer Update**
   * ADDED: is_route_num flag was added to Sign records. Set this to true if the exit sign comes from a route number/ref.
   * CHANGED: Lower speeds on driveways, drive-thru, and parking aisle. Set destination only flag for drive thru use.
   * ADDED: Initial implementation of turn lanes.
  **Bug Fix**
   * CHANGED: Fix destination only penalty for A* and time dependent cases.
   * CHANGED: Use the distance from GetOffsetForHeading, based on road classification and road use (e.g. ramp, turn channel, etc.), within tangent_angle function.
* **Map Matching**
   * FIXED: Fixed trace_route edge_walk server abort [#1365](https://github.com/valhalla/valhalla/pull/1365)
* **Enhancement**
   * ADDED: Added post process for updating free and constrained speeds in the directed edges.
   * UPDATED: Parse the json request once and store in a protocol buffer to pass along the pipeline. This completed the first portion of [1357](https://github.com/valhalla/valhalla/issues/1357)
   * UPDATED: Changed the shape_match attribute from a string to an enum. Fixes [1376](https://github.com/valhalla/valhalla/issues/1376)
   * ADDED: Node bindings for route [#1341](https://github.com/valhalla/valhalla/pull/1341)
   * UPDATED: Use a non-linear use_highways factor (to more heavily penalize highways as use_highways approaches 0).

## Release Date: 2018-07-15 Valhalla 2.6.3
* **API**:
   * FIXED: Use a non-linear use_highways factor (to more heavily penalize highways as use_highways approaches 0).
   * FIXED: Fixed the highway_factor when use_highways < 0.5.
   * ENHANCEMENT: Added logic to modulate the surface factor based on use_trails.
   * ADDED: New customer test requests for motorcycle costing.

## Release Date: 2018-06-28 Valhalla 2.6.2
* **Data Producer Update**
   * FIXED: Complex restriction sorting bug.  Check of has_dt in ComplexRestrictionBuilder::operator==.
* **API**:
   * FIXED: Fixed CostFactory convenience method that registers costing models
   * ADDED: Added use_tolls into motorcycle costing options

## Release Date: 2018-05-28 Valhalla 2.6.0
* **Infrastructure**:
   * CHANGED: Update cmake buildsystem to replace autoconf [#1272](https://github.com/valhalla/valhalla/pull/1272)
* **API**:
   * CHANGED: Move `trace_options` parsing to map matcher factory [#1260](https://github.com/valhalla/valhalla/pull/1260)
   * ADDED: New costing method for AutoDataFix [#1283](https://github.com/valhalla/valhalla/pull/1283)

## Release Date: 2018-05-21 Valhalla 2.5.0
* **Infrastructure**
   * ADDED: Add code formatting and linting.
* **API**
   * ADDED: Added new motorcycle costing, motorcycle access flag in data and use_trails option.
* **Routing**
   * ADDED: Add time dependnet forward and reverse A* methods.
   * FIXED: Increase minimum threshold for driving routes in bidirectional A* (fixes some instances of bad paths).
* **Data Producer Update**
   * CHANGED: Updates to properly handle cycleway crossings.
   * CHANGED: Conditionally include driveways that are private.
   * ADDED: Added logic to set motorcycle access.  This includes lua, country access, and user access flags for motorcycles.

## Release Date: 2018-04-11 Valhalla 2.4.9
* **Enhancement**
   * Added European Portuguese localization for Valhalla
   * Updates to EdgeStatus to improve performance. Use an unordered_map of tile Id and allocate an array for each edge in the tile. This allows using pointers to access status for sequential edges. This improves performance by 50% or so.
   * A couple of bicycle costing updates to improve route quality: avoid roads marked as part of a truck network, to remove the density penalty for transition costs.
   * When optimal matrix type is selected, now use CostMatrix for source to target pedestrian and bicycle matrix calls when both counts are above some threshold. This improves performance in general and lessens some long running requests.
*  **Data Producer Update**
   * Added logic to protect against setting a speed of 0 for ferries.

## Release Date: 2018-03-27 Valhalla 2.4.8
* **Enhancement**
   * Updates for Italian verbal translations
   * Optionally remove driveways at graph creation time
   * Optionally disable candidate edge penalty in path finding
   * OSRM compatible route, matrix and map matching response generation
   * Minimal Windows build compatibility
   * Refactoring to use PBF as the IPC mechanism for all objects
   * Improvements to internal intersection marking to reduce false positives
* **Bug Fix**
   * Cap candidate edge penalty in path finding to reduce excessive expansion
   * Fix trivial paths at deadends

## Release Date: 2018-02-08 Valhalla 2.4.7
* **Enhancement**
   * Speed up building tiles from small OSM imports by using boost directory iterator rather than going through all possible tiles and testing each if the file exists.
* **Bug Fix**
   * Protect against overflow in string to float conversion inside OSM parsing.

## Release Date: 2018-01-26 Valhalla 2.4.6
* **Enhancement**
   * Elevation library will lazy load RAW formatted sources

## Release Date: 2018-01-24 Valhalla 2.4.5
* **Enhancement**
   * Elevation packing utility can unpack lz4hc now
* **Bug Fix**
   * Fixed broken darwin builds

## Release Date: 2018-01-23 Valhalla 2.4.4
* **Enhancement**
   * Elevation service speed improvments and the ability to serve lz4hc compressed data
   * Basic support for downloading routing tiles on demand
   * Deprecated `valhalla_route_service`, now all services (including elevation) are found under `valhalla_service`

## Release Date: 2017-12-11 Valhalla 2.4.3
* **Enhancement**
   * Remove union from GraphId speeds up some platforms
   * Use SAC scale in pedestrian costing
   * Expanded python bindings to include all actions (route, matrix, isochrone, etc)
* **Bug Fix**
   * French translation typo fixes
*  **Data Producer Update**
   * Handling shapes that intersect the poles when binning
   * Handling when transit shapes are less than 2 points

## Release Date: 2017-11-09 Valhalla 2.4.1
*  **Data Producer Update**
   * Added kMopedAccess to modes for complex restrictions.  Remove the kMopedAccess when auto access is removed.  Also, add the kMopedAccess when an auto restriction is found.

## Release Date: 2017-11-08 Valhalla 2.4.0
*  **Data Producer Update**
   * Added logic to support restriction = x with a the except tag.  We apply the restriction to everything except for modes in the except tag.
   * Added logic to support railway_service and coach_service in transit.
* **Bug Fix**
  * Return proper edge_walk path for requested shape_match=walk_or_snap
  * Skip invalid stateid for Top-K requests

## Release Date: 2017-11-07 Valhalla 2.3.9
* **Enhancement**
  * Top-K map matched path generation now only returns unique paths and does so with fewer iterations
  * Navigator call outs for both imperial and metric units
  * The surface types allowed for a given bike route can now be controlled via a request parameter `avoid_bad_surfaces`
  * Improved support for motorscooter costing via surface types, road classification and vehicle specific tagging
* **Bug Fix**
  * Connectivity maps now include information about transit tiles
  * Lane counts for singly digitized roads are now correct for a given directed edge
  * Edge merging code for assigning osmlr segments is now robust to partial tile sets
  * Fix matrix path finding to allow transitioning down to lower levels when appropriate. In particular, do not supersede shortcut edges until no longer expanding on the next level.
  * Fix optimizer rotate location method. This fixes a bug where optimal ordering was bad for large location sets.
*  **Data Producer Update**
   * Duration tags are now used to properly set the speed of travel for a ferry routes

## Release Date: 2017-10-17 Valhalla 2.3.8
* **Bug Fix**
  * Fixed the roundabout exit count for bicycles when the roundabout is a road and not a cycleway
  * Enable a pedestrian path to remain on roundabout instead of getting off and back on
  * Fixed the penalization of candidate locations in the uni-directional A* algorithm (used for trivial paths)
*  **Data Producer Update**
   * Added logic to set bike forward and tag to true where kv["sac_scale"] == "hiking". All other values for sac_scale turn off bicycle access.  If sac_scale or mtb keys are found and a surface tag is not set we default to kPath.
   * Fixed a bug where surface=unpaved was being assigned Surface::kPavedSmooth.

## Release Date: 2017-9-11 Valhalla 2.3.7
* **Bug Fix**
  * Update bidirectional connections to handle cases where the connecting edge is one of the origin (or destination) edges and the cost is high. Fixes some pedestrian route issues that were reported.
*  **Data Producer Update**
   * Added support for motorroad tag (default and per country).
   * Update OSMLR segment association logic to fix issue where chunks wrote over leftover segments. Fix search along edges to include a radius so any nearby edges are also considered.

## Release Date: 2017-08-29 Valhalla 2.3.6
* **Bug Fix**
  * Pedestrian paths including ferries no longer cause circuitous routes
  * Fix a crash in map matching route finding where heading from shape was using a `nullptr` tile
  * Spanish language narrative corrections
  * Fix traffic segment matcher to always set the start time of a segment when its known
* **Enhancement**
  * Location correlation scoring improvements to avoid situations where less likely start or ending locations are selected

## Release Date: 2017-08-22 Valhalla 2.3.5
* **Bug Fix**
  * Clamp the edge score in thor. Extreme values were causing bad alloc crashes.
  * Fix multimodal isochrones. EdgeLabel refactor caused issues.
* **Data Producer Update**
  * Update lua logic to properly handle vehicle=no tags.

## Release Date: 2017-08-14 Valhalla 2.3.4
* **Bug Fix**
  * Enforce limits on maximum per point accuracy to avoid long running map matching computations

## Release Date: 2017-08-14 Valhalla 2.3.3
* **Bug Fix**
  * Maximum osm node reached now causes bitset to resize to accomodate when building tiles
  * Fix wrong side of street information and remove redundant node snapping
  * Fix path differences between services and `valhalla_run_route`
  * Fix map matching crash when interpolating duplicate input points
  * Fix unhandled exception when trace_route or trace_attributes when there are no continuous matches
* **Enhancement**
  * Folded Low-Stress Biking Code into the regular Bicycle code and removed the LowStressBicycleCost class. Now when making a query for bicycle routing, a value of 0 for use_hills and use_roads produces low-stress biking routes, while a value of 1 for both provides more intense professional bike routes.
  * Bike costing default values changed. use_roads and use_hills are now 0.25 by default instead of 0.5 and the default bike is now a hybrid bike instead of a road bike.
  * Added logic to use station hierarchy from transitland.  Osm and egress nodes are connected by transitconnections.  Egress and stations are connected by egressconnections.  Stations and platforms are connected by platformconnections.  This includes narrative updates for Odin as well.

## Release Date: 2017-07-31 Valhalla 2.3.2
* **Bug Fix**
  * Update to use oneway:psv if oneway:bus does not exist.
  * Fix out of bounds memory issue in DoubleBucketQueue.
  * Many things are now taken into consideration to determine which sides of the road have what cyclelanes, because they were not being parsed correctly before
  * Fixed issue where sometimes a "oneway:bicycle=no" tag on a two-way street would cause the road to become a oneway for bicycles
  * Fixed trace_attributes edge_walk cases where the start or end points in the shape are close to graph nodes (intersections)
  * Fixed 32bit architecture crashing for certain routes with non-deterministic placement of edges labels in bucketized queue datastructure
* **Enhancement**
  * Improve multi-modal routes by adjusting the pedestrian mode factor (routes use less walking in favor of public transit).
  * Added interface framework to support "top-k" paths within map-matching.
  * Created a base EdgeLabel class that contains all data needed within costing methods and supports the basic path algorithms (forward direction, A*, with accumulated path distance). Derive class for bidirectional algorithms (BDEdgeLabel) and for multimodal algorithms. Lowers memory use by combining some fields (using spare bits from GraphId).
  * Added elapsed time estimates to map-matching labels in preparation for using timestamps in map-matching.
  * Added parsing of various OSM tags: "bicycle=use_sidepath", "bicycle=dismount", "segregated=*", "shoulder=*", "cycleway:buffer=*", and several variations of these.
  * Both trace_route and trace_attributes will parse `time` and `accuracy` parameters when the shape is provided as unencoded
  * Map-matching will now use the time (in seconds) of each gps reading (if provided) to narrow the search space and avoid finding matches that are impossibly fast

## Release Date: 2017-07-10 Valhalla 2.3.0
* **Bug Fix**
  * Fixed a bug in traffic segment matcher where length was populated but had invalid times
* **Embedded Compilation**
  * Decoupled the service components from the rest of the worker objects so that the worker objects could be used in non http service contexts
   * Added an actor class which encapsulates the various worker objects and allows the various end points to be called /route /height etc. without needing to run a service
* **Low-Stress Bicycle**
  * Worked on creating a new low-stress biking option that focuses more on taking safer roads like cycle ways or residential roads than the standard bike costing option does.

## Release Date: 2017-06-26 Valhalla 2.2.9
* **Bug Fix**
  * Fix a bug introduced in 2.2.8 where map matching search extent was incorrect in longitude axis.

## Release Date: 2017-06-23 Valhalla 2.2.8
* **Bug Fix**
  * Traffic segment matcher (exposed through Python bindings) - fix cases where partial (or no) results could be returned when breaking out of loop in form_segments early.
* **Traffic Matching Update**
  * Traffic segment matcher - handle special cases when entering and exiting turn channels.
* **Guidance Improvements**
  * Added Swedish (se-SV) narrative file.

## Release Date: 2017-06-20 Valhalla 2.2.7
* **Bug Fixes**
  * Traffic segment matcher (exposed through Python bindings) makes use of accuracy per point in the input
  * Traffic segment matcher is robust to consecutive transition edges in matched path
* **Isochrone Changes**
  * Set up isochrone to be able to handle multi-location queries in the future
* **Data Producer Updates**
  * Fixes to valhalla_associate_segments to address threading issue.
  * Added support for restrictions that refers only to appropriate type of vehicle.
* **Navigator**
  * Added pre-alpha implementation that will perform guidance for mobile devices.
* **Map Matching Updates**
  * Added capability to customize match_options

## Release Date: 2017-06-12 Valhalla 2.2.6
* **Bug Fixes**
  * Fixed the begin shape index where an end_route_discontinuity exists
* **Guidance Improvements**
  * Updated Slovenian (sl-SI) narrative file.
* **Data Producer Updates**
  * Added support for per mode restrictions (e.g., restriction:&lt;type&gt;)  Saved these restrictions as "complex" restrictions which currently support per mode lookup (unlike simple restrictions which are assumed to apply to all driving modes).
* **Matrix Updates**
  * Increased max distance threshold for auto costing and other similar costings to 400 km instead of 200 km

## Release Date: 2017-06-05 Valhalla 2.2.5
* **Bug Fixes**
  * Fixed matched point edge_index by skipping transition edges.
  * Use double precision in meili grid traversal to fix some incorrect grid cases.
  * Update meili to use DoubleBucketQueue and GraphReader methods rather than internal methods.

## Release Date: 2017-05-17 Valhalla 2.2.4
* **Bug Fixes**
  * Fix isochrone bug where the default access mode was used - this rejected edges that should not have been rejected for cases than automobile.
  * Fix A* handling of edge costs for trivial routes. This fixed an issue with disconnected regions that projected to a single edge.
  * Fix TripPathBuilder crash if first edge is a transition edge (was occurring with map-matching in rare occasions).

## Release Date: 2017-05-15 Valhalla 2.2.3
* **Map Matching Improvement**
  * Return begin and end route discontinuities. Also, returns partial shape of edge at route discontinuity.
* **Isochrone Improvements**
  * Add logic to make sure the center location remains fixed at the center of a tile/grid in the isotile.
  * Add a default generalization factor that is based on the grid size. Users can still override this factor but the default behavior is improved.
  * Add ExpandForward and ExpandReverse methods as is done in bidirectional A*. This improves handling of transitions between hierarchy levels.
* **Graph Correlation Improvements**
  * Add options to control both radius and reachability per input location (with defaults) to control correlation of input locations to the graph in such a way as to avoid routing between disconnected regions and favor more likely paths.

## Release Date: 2017-05-08 Valhalla 2.2.0
* **Guidance Improvements**
  * Added Russian (ru-RU) narrative file.
  * Updated Slovenian (sl-SI) narrative file.
* **Data Producer Updates**
  * Assign destination sign info on bidirectional ramps.
  * Update ReclassifyLinks. Use a "link-tree" which is formed from the exit node and terminates at entrance nodes. Exit nodes are sorted by classification so motorway exits are done before trunks, etc. Updated the turn channel logic - now more consistently applies turn channel use.
  * Updated traffic segment associations to properly work with elevation and lane connectivity information (which is stored after the traffic association).

## Release Date: 2017-04-24 Valhalla 2.1.9
* **Elevation Update**
  * Created a new EdgeElevation structure which includes max upward and downward slope (moved from DirectedEdge) and mean elevation.
* **Routing Improvements**
  * Destination only fix when "nested" destination only areas cause a route failure. Allow destination only edges (with penalty) on 2nd pass.
  * Fix heading to properly use the partial edge shape rather than entire edge shape to determine heading at the begin and end locations.
  * Some cleanup and simplification of the bidirectional A* algorithm.
  * Some cleanup and simplification of TripPathBuilder.
  * Make TileHierarchy data and methods static and remove tile_dir from the tile hierarchy.
* **Map Matching Improvement**
  * Return matched points with trace attributes when using map_snap.
* **Data Producer Updates**
  * lua updates so that the chunnel will work again.

## Release Date: 2017-04-04 Valhalla 2.1.8
* **Map Matching Release**
  * Added max trace limits and out-of-bounds checks for customizable trace options

## Release Date: 2017-03-29 Valhalla 2.1.7
* **Map Matching Release**
  * Increased service limits for trace
* **Data Producer Updates**
  * Transit: Remove the dependency on using level 2 tiles for transit builder
* **Traffic Updates**
  * Segment matcher completely re-written to handle many complex issues when matching traces to OTSs
* **Service Improvement**
  * Bug Fix - relaxed rapidjson parsing to allow numeric type coercion
* **Routing Improvements**
  * Level the forward and reverse paths in bidirectional A * to account for distance approximation differences.
  * Add logic for Use==kPath to bicycle costing so that paths are favored (as are footways).

## Release Date: 2017-03-10 Valhalla 2.1.3
* **Guidance Improvement**
  * Corrections to Slovenian narrative language file
  **Routing Improvements**
  * Increased the pedestrian search radius from 25 to 50 within the meili configuration to reduce U-turns with map-matching
  * Added a max avoid location limit

## Release Date: 2017-02-22 Valhalla 2.1.0
* **Guidance Improvement**
  * Added ca-ES (Catalan) and sl-SI (Slovenian) narrative language files
* **Routing  Improvement**
  * Fix through location reverse ordering bug (introduced in 2.0.9) in output of route responses for depart_at routes
  * Fix edge_walking method to handle cases where more than 1 initial edge is found
* **Data Producer Updates**
  * Improved transit by processing frequency based schedules.
  * Updated graph validation to more aggressively check graph consistency on level 0 and level 1
  * Fix the EdgeInfo hash to not create duplicate edge info records when creating hierarchies

## Release Date: 2017-02-21 Valhalla 2.0.9
* **Guidance Improvement**
  * Improved Italian narrative by handling articulated prepositions
  * Properly calling out turn channel maneuver
* **Routing Improvement**
  * Improved path determination by increasing stop impact for link to link transitions at intersections
  * Fixed through location handling, now includes cost at throughs and properly uses heading
  * Added ability to adjust location heading tolerance
* **Traffic Updates**
  * Fixed segment matching json to properly return non-string values where apropriate
* **Data Producer Updates**
  * Process node:ref and way:junction_ref as a semicolon separated list for exit numbers
  * Removed duplicated interchange sign information when ways are split into edges
  * Use a sequence within HierarchyBuilder to lower memory requirements for planet / large data imports.
  * Add connecting OSM wayId to a transit stop within NodeInfo.
  * Lua update:  removed ways that were being added to the routing graph.
  * Transit:  Fixed an issue where add_service_day and remove_service_day was not using the tile creation date, but the service start date for transit.
  * Transit:  Added acceptance test logic.
  * Transit:  Added fallback option if the associated wayid is not found.  Use distance approximator to find the closest edge.
  * Transit:  Added URL encoding for one stop ids that contain diacriticals.  Also, added include_geometry=false for route requests.
* **Optimized Routing Update**
  * Added an original index to the location object in the optimized route response
* **Trace Route Improvement**
  * Updated find_start_node to fix "GraphTile NodeInfo index out of bounds" error

## Release Date: 2017-01-30 Valhalla 2.0.6
* **Guidance Improvement**
  * Italian phrases were updated
* **Routing Improvement**
  * Fixed an issue where date and time was returning an invalid ISO8601 time format for date_time values in positive UTC. + sign was missing.
  * Fixed an encoding issue that was discovered for tranist_fetcher.  We were not encoding onestop_ids or route_ids.  Also, added exclude_geometry=true for route API calls.
* **Data Producer Updates**
  * Added logic to grab a single feed in valhalla_build_transit.

## Release Date: 2017-01-04 Valhalla 2.0.3
* **Service Improvement**
  * Added support for interrupting requests. If the connection is closed, route computation and map-matching can be interrupted prior to completion.
* **Routing Improvement**
  * Ignore name inconsistency when entering a link to avoid double penalizing.
* **Data Producer Updates**
  * Fixed consistent name assignment for ramps and turn lanes which improved guidance.
  * Added a flag to directed edges indicating if the edge has names. This can potentially be used in costing methods.
  * Allow future use of spare GraphId bits within DirectedEdge.

## Release Date: 2016-12-13 Valhalla 2.0.2
* **Routing Improvement**
  * Added support for multi-way restrictions to matrix and isochrones.
  * Added HOV costing model.
  * Speed limit updates.   Added logic to save average speed separately from speed limits.
  * Added transit include and exclude logic to multimodal isochrone.
  * Fix some edge cases for trivial (single edge) paths.
  * Better treatment of destination access only when using bidirectional A*.
* **Performance Improvement**
  * Improved performance of the path algorithms by making many access methods inline.

## Release Date: 2016-11-28 Valhalla 2.0.1
* **Routing Improvement**
  * Preliminary support for multi-way restrictions
* **Issues Fixed**
  * Fixed tile incompatiblity between 64 and 32bit architectures
  * Fixed missing edges within tile edge search indexes
  * Fixed an issue where transit isochrone was cut off if we took transit that was greater than the max_seconds and other transit lines or buses were then not considered.

## Release Date: 2016-11-15 Valhalla 2.0

* **Tile Redesign**
  * Updated the graph tiles to store edges only on the hierarchy level they belong to. Prior to this, the highways were stored on all levels, they now exist only on the highway hierarchy. Similar changes were made for arterial level roads. This leads to about a 20% reduction in tile size.
  * The tile redesign required changes to the path generation algorithms. They must now transition freely beteeen levels, even for pedestrian and bicycle routes. To offset the extra transitions, the main algorithms were changed to expand nodes at each level that has directed edges, rather than adding the transition edges to the priority queue/adjacency list. This change helps performance. The hierarchy limits that are used to speed the computation of driving routes by utilizing the highway hierarchy were adjusted to work with the new path algorithms.
  * Some changes to costing were also required, for example pedestrian and bicycle routes skip shortcut edges.
  * Many tile data structures were altered to explicitly size different fields and make room for "spare" fields that will allow future growth. In addition, the tile itself has extra "spare" records that can be appended to the end of the tile and referenced from the tile header. This also will allow future growth without breaking backward compatibility.
* **Guidance Improvement**
  * Refactored trip path to use an enumerated `Use` for edge and an enumerated `NodeType` for node
  * Fixed some wording in the Hindi narrative file
  * Fixed missing turn maneuver by updating the forward intersecting edge logic
* **Issues Fixed**
  * Fixed an issue with pedestrian routes where a short u-turn was taken to avoid the "crossing" penalty.
  * Fixed bicycle routing due to high penalty to enter an access=destination area. Changed to a smaller, length based factor to try to avoid long regions where access = destination. Added a driveway penalty to avoid taking driveways (which are often marked as access=destination).
  * Fixed regression where service did not adhere to the list of allowed actions in the Loki configuration
* **Graph Correlation**
  * External contributions from Navitia have lead to greatly reduced per-location graph correlation. Average correlation time is now less than 1ms down from 4-9ms.

## Release Date: 2016-10-17

* **Guidance Improvement**
  * Added the Hindi (hi-IN) narrative language
* **Service Additions**
  * Added internal valhalla error codes utility in baldr and modified all services to make use of and return as JSON response
  * See documentation https://github.com/valhalla/valhalla-docs/blob/master/api-reference.md#internal-error-codes-and-conditions
* **Time-Distance Matrix Improvement**
  * Added a costmatrix performance fix for one_to_many matrix requests
* **Memory Mapped Tar Archive - Tile Extract Support**
  * Added the ability to load a tar archive of the routing graph tiles. This improves performance under heavy load and reduces the memory requirement while allowing multiple processes to share cache resources.

## Release Date: 2016-09-19

* **Guidance Improvement**
  * Added pirate narrative language
* **Routing Improvement**
  * Added the ability to include or exclude stops, routes, and operators in multimodal routing.
* **Service Improvement**
  * JSONify Error Response

## Release Date: 2016-08-30

* **Pedestrian Routing Improvement**
  * Fixes for trivial pedestrian routes

## Release Date: 2016-08-22

* **Guidance Improvements**
  * Added Spanish narrative
  * Updated the start and end edge heading calculation to be based on road class and edge use
* **Bicycle Routing Improvements**
  * Prevent getting off a higher class road for a small detour only to get back onto the road immediately.
  * Redo the speed penalties and road class factors - they were doubly penalizing many roads with very high values.
  * Simplify the computation of weighting factor for roads that do not have cycle lanes. Apply speed penalty to slightly reduce favoring
of non-separated bicycle lanes on high speed roads.
* **Routing Improvements**
  * Remove avoidance of U-turn for pedestrian routes. This improves use with map-matching since pedestrian routes can make U-turns.
  * Allow U-turns at dead-ends for driving (and bicycling) routes.
* **Service Additions**
  * Add support for multi-modal isochrones.
  * Added base code to allow reverse isochrones (path from anywhere to a single destination).
* **New Sources to Targets**
  * Added a new Matrix Service action that allows you to request any of the 3 types of time-distance matrices by calling 1 action.  This action takes a sources and targets parameter instead of the locations parameter.  Please see the updated Time-Distance Matrix Service API reference for more details.

## Release Date: 2016-08-08

 * **Service additions**
  * Latitude, longitude bounding boxes of the route and each leg have been added to the route results.
  * Added an initial isochrone capability. This includes methods to create an "isotile" - a 2-D gridded data set with time to reach each lat,lon grid from an origin location. This isoltile is then used to create contours at specified times. Interior contours are optionally removed and the remaining outer contours are generalized and converted to GeoJSON polygons. An initial version supporting multimodal route types has also been added.
 * **Data Producer Updates**
  * Fixed tranist scheduling issue where false schedules were getting added.
 * **Tools Additionas**
  * Added `valhalla_export_edges` tool to allow shape and names to be dumped from the routing tiles

## Release Date: 2016-07-19

 * **Guidance Improvements**
  * Added French narrative
  * Added capability to have narrative language aliases - For example: German `de-DE` has an alias of `de`
 * **Transit Stop Update** - Return latitude and longitude for each transit stop
 * **Data Producer Updates**
  * Added logic to use lanes:forward, lanes:backward, speed:forward, and speed:backward based on direction of the directed edge.
  * Added support for no_entry, no_exit, and no_turn restrictions.
  * Added logic to support country specific access. Based on country tables found here: http://wiki.openstreetmap.org/wiki/OSM_tags_for_routing/Access-Restrictions

## Release Date: 2016-06-08

 * **Bug Fix** - Fixed a bug where edge indexing created many small tiles where no edges actually intersected. This allowed impossible routes to be considered for path finding instead of rejecting them earlier.
 * **Guidance Improvements**
  * Fixed invalid u-turn direction
  * Updated to properly call out jughandle routes
  * Enhanced signless interchange maneuvers to help guide users
 * **Data Producer Updates**
  * Updated the speed assignment for ramp to be a percentage of the original road class speed assignment
  * Updated stop impact logic for turn channel onto ramp

## Release Date: 2016-05-19

 * **Bug Fix** - Fixed a bug where routes fail within small, disconnected "islands" due to the threshold logic in prior release. Also better logic for not-thru roads.

## Release Date: 2016-05-18

 * **Bidirectional A* Improvements** - Fixed an issue where if both origin and destination locations where on not-thru roads that meet at a common node the path ended up taking a long detour. Not all cases were fixed though - next release should fix. Trying to address the termination criteria for when the best connection point of the 2 paths is optimal. Turns out that the initial case where both opposing edges are settled is not guaranteed to be the least cost path. For now we are setting a threshold and extending the search while still tracking best connections. Fixed the opposing edge when a hierarchy transition occurs.
 * **Guidance Globalization** -  Fixed decimal distance to be locale based.
 * **Guidance Improvements**
  * Fixed roundabout spoke count issue by fixing the drive_on_right attribute.
  * Simplified narative by combining unnamed straight maneuvers
  * Added logic to confirm maneuver type assignment to avoid invalid guidance
  * Fixed turn maneuvers by improving logic for the following:
    * Internal intersection edges
    * 'T' intersections
    * Intersecting forward edges
 * **Data Producer Updates** - Fix the restrictions on a shortcut edge to be the same as the last directed edge of the shortcut (rather than the first one).

## Release Date: 2016-04-28

 * **Tile Format Updates** - Separated the transit graph from the "road only" graph into different tiles but retained their interconnectivity. Transit tiles are now hierarchy level 3.
 * **Tile Format Updates** - Reduced the size of graph edge shape data by 5% through the use of varint encoding (LEB128)
 * **Tile Format Updates** - Aligned `EdgeInfo` structures to proper byte boundaries so as to maintain compatibility for systems who don't support reading from unaligned addresses.
 * **Guidance Globalization** -  Added the it-IT(Italian) language file. Added support for CLDR plural rules. The cs-CZ(Czech), de-DE(German), and en-US(US English) language files have been updated.
 * **Travel mode based instructions** -  Updated the start, post ferry, and post transit insructions to be based on the travel mode, for example:
  * `Drive east on Main Street.`
  * `Walk northeast on Broadway.`
  * `Bike south on the cycleway.`

## Release Date: 2016-04-12

 * **Guidance Globalization** -  Added logic to use tagged language files that contain the guidance phrases. The initial versions of en-US, de-DE, and cs-CZ have been deployed.
 * **Updated ferry defaults** -  Bumped up use_ferry to 0.65 so that we don't penalize ferries as much.

## Release Date: 2016-03-31
 * **Data producer updates** - Do not generate shortcuts across a node which is a fork. This caused missing fork maneuvers on longer routes.  GetNames update ("Broadway fix").  Fixed an issue with looking up a name in the ref map and not the name map.  Also, removed duplicate names.  Private = false was unsetting destination only flags for parking aisles.

## Release Date: 2016-03-30
 * **TripPathBuilder Bug Fix** - Fixed an exception that was being thrown when trying to read directed edges past the end of the list within a tile. This was due to errors in setting walkability and cyclability on upper hierarchies.

## Release Date: 2016-03-28

 * **Improved Graph Correlation** -  Correlating input to the routing graph is carried out via closest first traversal of the graph's, now indexed, geometry. This results in faster correlation and gaurantees the absolute closest edge is found.

## Release Date: 2016-03-16

 * **Transit type returned** -  The transit type (e.g. tram, metro, rail, bus, ferry, cable car, gondola, funicular) is now returned with each transit maneuver.
 * **Guidance language** -  If the language option is not supplied or is unsupported then the language will be set to the default (en-US). Also, the service will return the language in the trip results.
 * **Update multimodal path algorithm** - Applied some fixes to multimodal path algorithm. In particular fixed a bug where the wrong sortcost was added to the adjacency list. Also separated "in-station" transfer costs from transfers between stops.
 * **Data producer updates** - Do not combine shortcut edges at gates or toll booths. Fixes avoid toll issues on routes that included shortcut edges.

## Release Date: 2016-03-07

 * **Updated all APIs to honor the optional DNT (Do not track) http header** -  This will avoid logging locations.
 * **Reduce 'Merge maneuver' verbal alert instructions** -  Only create a verbal alert instruction for a 'Merge maneuver' if the previous maneuver is > 1.5 km.
 * **Updated transit defaults.  Tweaked transit costing logic to obtain better routes.** -  use_rail = 0.6, use_transfers = 0.3, transfer_cost = 15.0 and transfer_penalty = 300.0.  Updated the TransferCostFactor to use the transfer_factor correctly.  TransitionCost for pedestrian costing bumped up from 20.0f to 30.0f when predecessor edge is a transit connection.
 * **Initial Guidance Globalization** -  Partial framework for Guidance Globalization. Started reading some guidance phrases from en-US.json file.

## Release Date: 2016-02-22

 * **Use bidirectional A* for automobile routes** - Switch to bidirectional A* for all but bus routes and short routes (where origin and destination are less than 10km apart). This improves performance and has less failure cases for longer routes. Some data import adjustments were made (02-19) to fix some issues encountered with arterial and highway hierarchies. Also only use a maximum of 2 passes for bidirecdtional A* to reduce "long time to fail" cases.
 * **Added verbal multi-cue guidance** - This combines verbal instructions when 2 successive maneuvers occur in a short amount of time (e.g., Turn right onto MainStreet. Then Turn left onto 1st Avenue).

## Release Date: 2016-02-19

 * **Data producer updates** - Reduce stop impact when all edges are links (ramps or turn channels). Update opposing edge logic to reject edges that do no have proper access (forward access == reverse access on opposing edge and vice-versa). Update ReclassifyLinks for cases where a single edge (often a service road) intersects a ramp improperly causing the ramp to reclassified when it should not be. Updated maximum OSM node Id (now exceeds 4000000000). Move lua from conf repository into mjolnir.

## Release Date: 2016-02-01

 * **Data producer updates** - Reduce speed on unpaved/rough roads. Add statistics for hgv (truck) restrictions.

## Release Date: 2016-01-26

 * **Added capability to disable narrative production** - Added the `narrative` boolean option to allow users to disable narrative production. Locations, shape, length, and time are still returned. The narrative production is enabled by default. The possible values for the `narrative` option are: false and true
 * **Added capability to mark a request with an id** - The `id` is returned with the response so a user could match to the corresponding request.
 * **Added some logging enhancements, specifically [ANALYTICS] logging** - We want to focus more on what our data is telling us by logging specific stats in Logstash.

## Release Date: 2016-01-18

 * **Data producer updates** - Data importer configuration (lua) updates to fix a bug where buses were not allowed on restricted lanes.  Fixed surface issue (change the default surface to be "compacted" for footways).

## Release Date: 2016-01-04

 * **Fixed Wrong Costing Options Applied** - Fixed a bug in which a previous requests costing options would be used as defaults for all subsequent requests.

## Release Date: 2015-12-18

 * **Fix for bus access** - Data importer configuration (lua) updates to fix a bug where bus lanes were turning off access for other modes.
 * **Fix for extra emergency data** - Data importer configuration (lua) updates to fix a bug where we were saving hospitals in the data.
 * **Bicycle costing update** - Updated kTCSlight and kTCFavorable so that cycleways are favored by default vs roads.

## Release Date: 2015-12-17

 * **Graph Tile Data Structure update** - Updated structures within graph tiles to support transit efforts and truck routing. Removed TransitTrip, changed TransitRoute and TransitStop to indexes (rather than binary search). Added access restrictions (like height and weight restrictions) and the mode which they impact to reduce need to look-up.
 * **Data producer updates** - Updated graph tile structures and import processes.

## Release Date: 2015-11-23

 * **Fixed Open App for OSRM functionality** - Added OSRM functionality back to Loki to support Open App.

## Release Date: 2015-11-13

 * **Improved narrative for unnamed walkway, cycleway, and mountain bike trail** - A generic description will be used for the street name when a walkway, cycleway, or mountain bike trail maneuver is unnamed. For example, a turn right onto a unnamed walkway maneuver will now be: "Turn right onto walkway."
 * **Fix costing bug** - Fix a bug introduced in EdgeLabel refactor (impacted time distance matrix only).

## Release Date: 2015-11-3

 * **Enhance bi-directional A* logic** - Updates to bidirectional A* algorithm to fix the route completion logic to handle cases where a long "connection" edge could lead to a sub-optimal path. Add hierarchy and shortcut logic so we can test and use bidirectional A* for driving routes. Fix the destination logic to properly handle oneways as the destination edge. Also fix U-turn detection for reverse search when hierarchy transitions occur.
 * **Change "Go" to "Head" for some instructions** - Start, exit ferry.
 * **Update to roundabout instructions** - Call out roundabouts for edges marked as links (ramps, turn channels).
 * **Update bicycle costing** - Fix the road factor (for applying weights based on road classification) and lower turn cost values.

## Data Producer Release Date: 2015-11-2

 * **Updated logic to not create shortcut edges on roundabouts** - This fixes some roundabout exit counts.

## Release Date: 2015-10-20

 * **Bug Fix for Pedestrian and Bicycle Routes** - Fixed a bug with setting the destination in the bi-directional Astar algorithm. Locations that snapped to a dead-end node would have failed the route and caused a timeout while searching for a valid path. Also fixed the elapsed time computation on the reverse path of bi-directional algorithm.

## Release Date: 2015-10-16

 * **Through Location Types** - Improved support for locations with type = "through". Routes now combine paths that meet at each through location to create a single "leg" between locations with type = "break". Paths that continue at a through location will not create a U-turn unless the path enters a "dead-end" region (neighborhood with no outbound access).
 * **Update shortcut edge logic** - Now skips long shortcut edges when close to the destination. This can lead to missing the proper connection if the shortcut is too long. Fixes #245 (thor).
 * **Per mode service limits** - Update configuration to allow setting different maximum number of locations and distance per mode.
 * **Fix shape index for trivial path** - Fix a bug where when building the the trip path for a "trivial" route (includes just one edge) where the shape index exceeded that size of the shape.

## Release Date: 2015-09-28

 * **Elevation Influenced Bicycle Routing** - Enabled elevation influenced bicycle routing. A "use-hills" option was added to the bicycle costing profile that can tune routes to avoid hills based on grade and amount of elevation change.
 * **"Loop Edge" Fix** - Fixed a bug with edges that form a loop. Split them into 2 edges during data import.
 * **Additional information returned from 'locate' method** - Added information that can be useful when debugging routes and data. Adds information about nodes and edges at a location.
 * **Guidance/Narrative Updates** - Added side of street to destination narrative. Updated verbal instructions.<|MERGE_RESOLUTION|>--- conflicted
+++ resolved
@@ -220,11 +220,8 @@
    * ADDED: Added support to process the sump_buster tag.  Also, fixed a few small access bugs for nodes. [#2731](https://github.com/valhalla/valhalla/pull/2731)
    * ADDED: Log message if failed to create tiles directory. [#2738](https://github.com/valhalla/valhalla/pull/2738)
    * CHANGED: Tile memory is only owned by the GraphTile rather than shared amongst copies of the graph tile (in GraphReader and TileCaches). [#2340](https://github.com/valhalla/valhalla/pull/2340)
-<<<<<<< HEAD
    * ADDED: Add Estonian locale. [#2748](https://github.com/valhalla/valhalla/pull/2748)
-=======
    * CHANGED: Handle GraphTile objects as smart pointers [#2703](https://github.com/valhalla/valhalla/pull/2703)
->>>>>>> 8c9cc070
 
 ## Release Date: 2019-11-21 Valhalla 3.0.9
 * **Bug Fix**
