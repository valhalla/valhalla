--- conflicted
+++ resolved
@@ -8,11 +8,8 @@
    * FIXED: missing protobuf CMake configuration to link abseil for protobuf >= 3.22.0 [#4207](https://github.com/valhalla/valhalla/pull/4207)
    * FIXED: broken links on the optimized route API page [#4260](https://github.com/valhalla/valhalla/pull/4260)
    * FIXED: remove clearing of headings while calculating a matrix [#4288](https://github.com/valhalla/valhalla/pull/4288)
-<<<<<<< HEAD
+   * FIXED: only recost matrix pairs which have connections found [#4344](https://github.com/valhalla/valhalla/pull/4344)
    * FIXED: arm builds. tons of errors due to floating point issues mostly [#4213](https://github.com/valhalla/valhalla/pull/4213)
-=======
-   * FIXED: only recost matrix pairs which have connections found [#4344](https://github.com/valhalla/valhalla/pull/4344)
->>>>>>> 159bbb61
 * **Enhancement**
    * UPDATED: French translations, thanks to @xlqian [#4159](https://github.com/valhalla/valhalla/pull/4159)
    * CHANGED: -j flag for multithreaded executables to override mjolnir.concurrency [#4168](https://github.com/valhalla/valhalla/pull/4168)
