## Release Date: 2020-08-?? Valhalla 3.1.0
* **Removed**
   * REMOVED: Remove Node bindings. [#2502](https://github.com/valhalla/valhalla/pull/2502)
   * REMOVED: appveyor builds. [#2544](https://github.com/valhalla/valhalla/issues/2544)

* **Bug Fix**
   * FIXED: Crazy ETAs.  If a way has forward speed with no backward speed and it is not oneway, then we must set the default speed.  The reverse logic applies as well.  If a way has no backward speed but has a forward speed and it is not a oneway, then set the default speed. [#2102](https://github.com/valhalla/valhalla/pull/2102)
   * FIXED: Map matching elapsed times spliced amongst different legs and discontinuities are now correct [#2104](https://github.com/valhalla/valhalla/pull/2104)
   * FIXED: Date time information is now propogated amongst different legs and discontinuities [#2107](https://github.com/valhalla/valhalla/pull/2107)
   * FIXED: Adds support for geos-3.8 c++ api [#2021](https://github.com/valhalla/valhalla/issues/2021)
   * FIXED: Updated the osrm serializer to not set junction name for osrm origin/start maneuver - this is not helpful since we are not transitioning through the intersection.  [#2121](https://github.com/valhalla/valhalla/pull/2121)
   * FIXED: Removes precomputing of edge-costs which lead to wrong results [#2120](https://github.com/valhalla/valhalla/pull/2120)
   * FIXED: Complex turn-restriction invalidates edge marked as kPermanent [#2103](https://github.com/valhalla/valhalla/issues/2103)
   * FIXED: Fixes bug with inverted time-restriction parsing [#2167](https://github.com/valhalla/valhalla/pull/2167)
   * FIXED: Fixed several bugs with numeric underflow in map-matching trip durations. These may
     occur when serializing match results where adjacent trace points appear out-of-sequence on the
     same edge [#2178](https://github.com/valhalla/valhalla/pull/2178)
     - `MapMatcher::FormPath` now catches route discontinuities on the same edge when the distance
       percentage along don't agree. The trip leg builder builds disconnected legs on a single edge
       to avoid duration underflow.
     - Correctly populate edge groups when matching results contain loops. When a loop occurs,
       the leg builder now starts at the correct edge where the loop ends, and correctly accounts
       for any contained edges.
     - Duration over-trimming at the terminating edge of a match.
   * FIXED: Increased internal precision of time tracking per edge and maneuver so that maneuver times sum to the same time represented in the leg summary [#2195](https://github.com/valhalla/valhalla/pull/2195)
   * FIXED: Tagged speeds were not properly marked. We were not using forward and backward speeds to flag if a speed is tagged or not.  Should not update turn channel speeds if we are not inferring them.  Added additional logic to handle PH in the conditional restrictions. Do not update stop impact for ramps if they are marked as internal. [#2198](https://github.com/valhalla/valhalla/pull/2198)
   * FIXED: Fixed the sharp turn phrase [#2226](https://github.com/valhalla/valhalla/pull/2226)
   * FIXED: Protect against duplicate points in the input or points that snap to the same location resulting in `nan` times for the legs of the map match (of a 0 distance route) [#2229](https://github.com/valhalla/valhalla/pull/2229)
   * FIXED: Improves restriction check on briding edge in Bidirectional Astar [#2228](https://github.com/valhalla/valhalla/pull/2242)
   * FIXED: Allow nodes at location 0,0 [#2245](https://github.com/valhalla/valhalla/pull/2245)
   * FIXED: Fix RapidJSON compiler warnings and naming conflict [#2249](https://github.com/valhalla/valhalla/pull/2249)
   * FIXED: Fixed bug in resample_spherical_polyline where duplicate successive lat,lng locations in the polyline resulting in `nan` for the distance computation which shortcuts further sampling [#2239](https://github.com/valhalla/valhalla/pull/2239)
   * FIXED: Update exit logic for non-motorways [#2252](https://github.com/valhalla/valhalla/pull/2252)
   * FIXED: Transition point map-matching. When match results are on a transition point, we search for the sibling nodes at that transition and snap it to the corresponding edges in the route. [#2258](https://github.com/valhalla/valhalla/pull/2258)
   * FIXED: Fixed verbal multi-cue logic [#2270](https://github.com/valhalla/valhalla/pull/2270)
   * FIXED: Fixed Uturn cases when a not_thru edge is connected to the origin edge. [#2272](https://github.com/valhalla/valhalla/pull/2272)
   * FIXED: Update intersection classes in osrm response to not label all ramps as motorway [#2279](https://github.com/valhalla/valhalla/pull/2279)
   * FIXED: Fixed bug in mapmatcher when interpolation point goes before the first valid match or after the last valid match. Such behavior usually leads to discontinuity in matching. [#2275](https://github.com/valhalla/valhalla/pull/2275)
   * FIXED: Fixed an issue for time_allowed logic.  Previously we returned false on the first time allowed restriction and did not check them all. Added conditional restriction gurka test and datetime optional argument to gurka header file. [#2286](https://github.com/valhalla/valhalla/pull/2286)
   * FIXED: Fixed an issue for date ranges.  For example, for the range Jan 04 to Jan 02 we need to test to end of the year and then from the first of the year to the end date.  Also, fixed an emergency tag issue.  We should only set the use to emergency if all other access is off. [#2290](https://github.com/valhalla/valhalla/pull/2290)
   * FIXED: Found a few issues with the initial ref and direction logic for ways.  We were overwriting the refs with directionals to the name_offset_map instead of concatenating them together.  Also, we did not allow for blank entries for GetTagTokens. [#2298](https://github.com/valhalla/valhalla/pull/2298)
   * FIXED: Fixed an issue where MatchGuidanceViewJunctions is only looking at the first edge. Set the data_id for guidance views to the changeset id as it is already being populated. Also added test for guidance views. [#2303](https://github.com/valhalla/valhalla/pull/2303)
   * FIXED: Fixed a problem with live speeds where live speeds were being used to determine access, even when a live
   speed (current time) route wasn't what was requested. [#2311](https://github.com/valhalla/valhalla/pull/2311)
   * FIXED: Fix break/continue typo in search filtering [#2317](https://github.com/valhalla/valhalla/pull/2317)
   * FIXED: Fix a crash in trace_route due to iterating past the end of a vector. [#2322](https://github.com/valhalla/valhalla/pull/2322)
   * FIXED: Don't allow timezone information in the local date time string attached at each location. [#2312](https://github.com/valhalla/valhalla/pull/2312)
   * FIXED: Fix short route trimming in bidirectional astar [#2323](https://github.com/valhalla/valhalla/pull/2323)
   * FIXED: Fix shape trimming in leg building for snap candidates that lie within the margin of rounding error [#2326](https://github.com/valhalla/valhalla/pull/2326)
   * FIXED: Fixes route duration underflow with traffic data [#2325](https://github.com/valhalla/valhalla/pull/2325)
   * FIXED: Parse mtb:scale tags and set bicycle access if present [#2117](https://github.com/valhalla/valhalla/pull/2117)
   * FIXED: Fixed segfault.  Shape was missing from options for valhalla_path_comparison and valhalla_run_route.  Also, costing options was missing in valhalla_path_comparison. [#2343](https://github.com/valhalla/valhalla/pull/2343)
   * FIXED: Handle decimal numbers with zero-value mantissa properly in Lua [#2355](https://github.com/valhalla/valhalla/pull/2355)
   * FIXED: Many issues that resulted in discontinuities, failed matches or incorrect time/duration for map matching requests. [#2292](https://github.com/valhalla/valhalla/pull/2292)
   * FIXED: Seeing segfault when loading large osmdata data files before loading LuaJit. LuaJit fails to create luaL_newstate() Ref: [#2158](https://github.com/ntop/ntopng/issues/2158) Resolution is to load LuaJit before loading the data files. [#2383](https://github.com/valhalla/valhalla/pull/2383)
   * FIXED: Store positive/negative OpenLR offsets in bucketed form [#2405](https://github.com/valhalla/valhalla/2405)
   * FIXED: Fix on map-matching return code when breakage distance limitation exceeds. Instead of letting the request goes into meili and fails in finding a route, we check the distance in loki and early return with exception code 172. [#2406](https://github.com/valhalla/valhalla/pull/2406)
   * FIXED: Don't create edges for portions of ways that are doubled back on themselves as this confuses opposing edge index computations [#2385](https://github.com/valhalla/valhalla/pull/2385)
   * FIXED: Protect against nan in uniform_resample_spherical_polyline. [#2431](https://github.com/valhalla/valhalla/pull/2431)
   * FIXED: Obvious maneuvers. [#2436](https://github.com/valhalla/valhalla/pull/2436)
   * FIXED: Base64 encoding/decoding [#2452](https://github.com/valhalla/valhalla/pull/2452)
   * FIXED: Added post roundabout instruction when enter/exit roundabout maneuvers are combined [#2454](https://github.com/valhalla/valhalla/pull/2454)
   * FIXED: openlr: Explicitly check for linear reference option for Valhalla serialization. [#2458](https://github.com/valhalla/valhalla/pull/2458)
   * FIXED: Fix segfault: Do not combine last turn channel maneuver. [#2463](https://github.com/valhalla/valhalla/pull/2463)
   * FIXED: Remove extraneous whitespaces from ja-JP.json. [#2471](https://github.com/valhalla/valhalla/pull/2471)
   * FIXED: Checks protobuf serialization/parsing success [#2477](https://github.com/valhalla/valhalla/pull/2477)
   * FIXED: Fix dereferencing of end for std::lower_bound in sequence and possible UB [#2488](https://github.com/valhalla/valhalla/pull/2488)
   * FIXED: Make tile building reproducible: fix UB-s [#2480](https://github.com/valhalla/valhalla/pull/2480)
   * FIXED: Zero initialize EdgeInfoInner.spare0_. Uninitialized spare0_ field produced UB which causes gurka_reproduce_tile_build to fail intermittently. [2499](https://github.com/valhalla/valhalla/pull/2499)
   * FIXED: Drop unused CHANGELOG validation script, straggling NodeJS references [#2506](https://github.com/valhalla/valhalla/pull/2506)
   * FIXED: Fix missing nullptr checks in graphreader and loki::Reach (causing segfault during routing with not all levels of tiles availble) [#2504](https://github.com/valhalla/valhalla/pull/2504)
   * FIXED: Fix mismatch of triplegedge roadclass and directededge roadclass [#2507](https://github.com/valhalla/valhalla/pull/2507)
   * FIXED: Improve german destination_verbal_alert phrases [#2509](https://github.com/valhalla/valhalla/pull/2509)
   * FIXED: Undefined behavior cases discovered with undefined behavior sanitizer tool. [2498](https://github.com/valhalla/valhalla/pull/2498)
   * FIXED: Fixed logic so verbal keep instructions use branch exit sign info for ramps [#2520](https://github.com/valhalla/valhalla/pull/2520)
   * FIXED: Fix bug in trace_route for uturns causing garbage coordinates [#2517](https://github.com/valhalla/valhalla/pull/2517)
   * FIXED: Simplify heading calculation for turn type. Remove undefined behavior case. [#2513](https://github.com/valhalla/valhalla/pull/2513)
   * FIXED: Always set costing name even if one is not provided for osrm serializer weight_name. [#2528](https://github.com/valhalla/valhalla/pull/2528)
   * FIXED: Make single-thread tile building reproducible: fix seed for shuffle, use concurrency configuration from the mjolnir section. [#2515](https://github.com/valhalla/valhalla/pull/2515)
   * FIXED: More Windows compatibility: build tiles and some run actions work now (including CI tests) [#2300](https://github.com/valhalla/valhalla/issues/2300)
   * FIXED: Transcoding of c++ location to pbf location used path edges in the place of filtered edges. [#2542](https://github.com/valhalla/valhalla/pull/2542)
   * FIXED: Add back whitelisting action types. [#2545](https://github.com/valhalla/valhalla/pull/2545)
   * FIXED: Allow uturns for truck costing now that we have derived deadends marked in the edge label [#2559](https://github.com/valhalla/valhalla/pull/2559)
   * FIXED: Map matching uturn trimming at the end of an edge where it wasn't needed. [#2558](https://github.com/valhalla/valhalla/pull/2558)
   * FIXED: Multicue enter roundabout [#2556](https://github.com/valhalla/valhalla/pull/2556)
   * FIXED: Changed reachability computation to take into account live speed [#2597](https://github.com/valhalla/valhalla/pull/2597)
   * FIXED: Fixed a bug where the temp files were not getting read in if you started with the construct edges or build phase for valhalla_build_tiles. [#2601](https://github.com/valhalla/valhalla/pull/2601)
   * FIXED: Updated fr-FR.json with partial translations. [#2605](https://github.com/valhalla/valhalla/pull/2605)
   * FIXED: Removed superfluous const qualifier from odin/signs [#2609](https://github.com/valhalla/valhalla/pull/2609)
   * FIXED: Internal maneuver placement [#2600](https://github.com/valhalla/valhalla/pull/2600)
   * FIXED: Complete fr-FR.json locale. [#2614](https://github.com/valhalla/valhalla/pull/2614)
   * FIXED: Don't truncate precision in polyline encoding [#2632](https://github.com/valhalla/valhalla/pull/2632)
   * FIXED: Fix all compiler warnings in sif and set to -Werror [#2642](https://github.com/valhalla/valhalla/pull/2642)
   * FIXED: Remove unnecessary maneuvers to continue straight [#2647](https://github.com/valhalla/valhalla/pull/2647)
   * FIXED: Linear reference support in route/mapmatch apis (FOW, FRC, bearing, and number of references) [#2645](https://github.com/valhalla/valhalla/pull/2645)
   * FIXED: Ambiguous local to global (with timezone information) date time conversions now all choose to use the later time instead of throwing unhandled exceptions [#2665](https://github.com/valhalla/valhalla/pull/2665)
   * FIXED: Overestimated reach caused be reenquing transition nodes without checking that they had been already expanded [#2670](https://github.com/valhalla/valhalla/pull/2670)
   * FIXED: Build with C++17 standard. Deprecated function calls are substituted with new ones. [#2669](https://github.com/valhalla/valhalla/pull/2669)
   * FIXED: Improve German post_transition_verbal instruction [#2677](https://github.com/valhalla/valhalla/pull/2677)
   * FIXED: Lane updates.  Add the turn lanes to all edges of the way.  Do not "enhance" turn lanes if they are part of a complex restriction.  Moved ProcessTurnLanes after UpdateManeuverPlacementForInternalIntersectionTurns.  Fix for a missing "uturn" indication for intersections on the previous maneuver, we were serializing an empty list. [#2679](https://github.com/valhalla/valhalla/pull/2679)
   * FIXED: Fixes OpenLr serialization [#2688](https://github.com/valhalla/valhalla/pull/2688)
   * FIXED: Internal edges can't be also a ramp or a turn channel.  Also, if an edge is marked as ramp and turn channel mark it as a ramp.  [2689](https://github.com/valhalla/valhalla/pull/2689)
   * FIXED: Check that speeds are equal for the edges going in the same direction while buildig shortcuts [#2691](https://github.com/valhalla/valhalla/pull/2691)
   * FIXED: Missing fork or bear instruction [#2683](https://github.com/valhalla/valhalla/pull/2683)
   * FIXED: Eliminate null pointer dereference in GraphReader::AreEdgesConnected [#2695](https://github.com/valhalla/valhalla/issues/2695)
   * FIXED: Fix polyline simplification float/double comparison [#2698](https://github.com/valhalla/valhalla/issues/2698)
   * FIXED: Weights were sometimes negative due to incorrect updates to elapsed_cost [#2702](https://github.com/valhalla/valhalla/pull/2702)
   * FIXED: Fix bidirectional route failures at deadends [#2705](https://github.com/valhalla/valhalla/pull/2705)
   * FIXED: Updated logic to call out a non-obvious turn [#2708](https://github.com/valhalla/valhalla/pull/2708)
   * FIXED: valhalla_build_statistics multithreaded mode fixed [#2707](https://github.com/valhalla/valhalla/pull/2707)
   * FIXED: If infer_internal_intersections is true then allow internals that are also ramps or TCs. Without this we produce an extra continue manuever.  [#2710](https://github.com/valhalla/valhalla/pull/2710)
   * FIXED: We were routing down roads that should be destination only. Now we mark roads with motor_vehicle=destination and motor_vehicle=customers or access=destination and access=customers as destination only. [#2722](https://github.com/valhalla/valhalla/pull/2722)
   * FIXED: Replace all Python2 print statements with Python3 syntax [#2716](https://github.com/valhalla/valhalla/issues/2716)
   * FIXED: Some HGT files not found [#2723](https://github.com/valhalla/valhalla/issues/2723)
   * FIXED: Fix PencilPointUturn detection by removing short-edge check and updating angle threshold [#2725](https://github.com/valhalla/valhalla/issues/2725)
   * FIXED: Fix invalid continue/bear maneuvers [#2729](https://github.com/valhalla/valhalla/issues/2729)
   * FIXED: Fixes an issue that lead to double turns within a very short distance, when instead, it should be a u-turn. We now collapse double L turns or double R turns in short non-internal intersections to u-turns. [#2740](https://github.com/valhalla/valhalla/pull/2740)
   * FIXED: fixes an issue that lead to adding an extra maneuver. We now combine a current maneuver short length non-internal edges (left or right) with the next maneuver that is a kRampStraight. [#2741](https://github.com/valhalla/valhalla/pull/2741)
   * FIXED: Reduce verbose instructions by collapsing small end ramp forks [#2762](https://github.com/valhalla/valhalla/issues/2762)
   * FIXED: Remove redundant return statements [#2776](https://github.com/valhalla/valhalla/pull/2776)
<<<<<<< HEAD
   * FIXED: Added unit test for BuildAdminFromPBF() to test GEOS 3.9 update. [#2787](https://github.com/valhalla/valhalla/pull/2787)
=======
   * FIXED: Add support for geos-3.9 c++ api [#2739](https://github.com/valhalla/valhalla/issues/2739)
>>>>>>> 1aab5ec5

* **Enhancement**
   * ADDED: Add ability to provide custom implementation for candidate collection in CandidateQuery. [#2328](https://github.com/valhalla/valhalla/pull/2328)
   * ADDED: Cancellation of tile downloading. [#2319](https://github.com/valhalla/valhalla/pull/2319)
   * ADDED: Return the coordinates of the nodes isochrone input locations snapped to [#2111](https://github.com/valhalla/valhalla/pull/2111)
   * ADDED: Allows more complicated routes in timedependent a-star before timing out [#2068](https://github.com/valhalla/valhalla/pull/2068)
   * ADDED: Guide signs and junction names [#2096](https://github.com/valhalla/valhalla/pull/2096)
   * ADDED: Added a bool to the config indicating whether to use commercially set attributes.  Added logic to not call IsIntersectionInternal if this is a commercial data set.  [#2132](https://github.com/valhalla/valhalla/pull/2132)
   * ADDED: Removed commerical data set bool to the config and added more knobs for data.  Added infer_internal_intersections, infer_turn_channels, apply_country_overrides, and use_admin_db.  [#2173](https://github.com/valhalla/valhalla/pull/2173)
   * ADDED: Allow using googletest in unit tests and convert all tests to it (old test.cc is completely removed). [#2128](https://github.com/valhalla/valhalla/pull/2128)
   * ADDED: Add guidance view capability. [#2209](https://github.com/valhalla/valhalla/pull/2209)
   * ADDED: Collect turn cost information as path is formed so that it can be seralized out for trace attributes or osrm flavored intersections. Also add shape_index to osrm intersections. [#2207](https://github.com/valhalla/valhalla/pull/2207)
   * ADDED: Added alley factor to autocost.  Factor is defaulted at 1.0f or do not avoid alleys. [#2246](https://github.com/valhalla/valhalla/pull/2246)
   * ADDED: Support unlimited speed limits where maxspeed=none. [#2251](https://github.com/valhalla/valhalla/pull/2251)
   * ADDED: Implement improved Reachability check using base class Dijkstra. [#2243](https://github.com/valhalla/valhalla/pull/2243)
   * ADDED: Gurka integration test framework with ascii-art maps [#2244](https://github.com/valhalla/valhalla/pull/2244)
   * ADDED: Add to the stop impact when transitioning from higher to lower class road and we are not on a turn channel or ramp. Also, penalize lefts when driving on the right and vice versa. [#2282](https://github.com/valhalla/valhalla/pull/2282)
   * ADDED: Added reclassify_links, use_direction_on_ways, and allow_alt_name as config options.  If `use_direction_on_ways = true` then use `direction` and `int_direction` on the way to update the directional for the `ref` and `int_ref`.  Also, copy int_efs to the refs. [#2285](https://github.com/valhalla/valhalla/pull/2285)
   * ADDED: Add support for live traffic. [#2268](https://github.com/valhalla/valhalla/pull/2268)
   * ADDED: Implement per-location search filters for functional road class and forms of way. [#2289](https://github.com/valhalla/valhalla/pull/2289)
   * ADDED: Approach, multi-cue, and length updates [#2313](https://github.com/valhalla/valhalla/pull/2313)
   * ADDED: Speed up timezone differencing calculation if cache is provided. [#2316](https://github.com/valhalla/valhalla/pull/2316)
   * ADDED: Added rapidjson/schema.h to baldr/rapidjson_util.h to make it available for use within valhalla. [#2330](https://github.com/valhalla/valhalla/issues/2330)
   * ADDED: Support decimal precision for height values in elevation service. Also support polyline5 for encoded polylines input and output to elevation service. [#2324](https://github.com/valhalla/valhalla/pull/2324)
   * ADDED: Use both imminent and distant verbal multi-cue phrases. [#2353](https://github.com/valhalla/valhalla/pull/2353)
   * ADDED: Split parsing stage into 3 separate stages. [#2339](https://github.com/valhalla/valhalla/pull/2339)
   * CHANGED: Speed up graph enhancing by avoiding continuous unordered_set rebuilding [#2349](https://github.com/valhalla/valhalla/pull/2349)
   * CHANGED: Skip calling out to Lua for nodes/ways/relations with not tags - speeds up parsing. [#2351](https://github.com/valhalla/valhalla/pull/2351)
   * CHANGED: Switch to LuaJIT for lua scripting - speeds up file parsing [#2352](https://github.com/valhalla/valhalla/pull/2352)
   * ADDED: Ability to create OpenLR records from raw data. [#2356](https://github.com/valhalla/valhalla/pull/2356)
   * ADDED: Revamp length phrases [#2359](https://github.com/valhalla/valhalla/pull/2359)
   * CHANGED: Do not allocate memory in skadi if we don't need it. [#2373](https://github.com/valhalla/valhalla/pull/2373)
   * CHANGED: Map matching: throw error (443/NoSegment) when no candidate edges are available. [#2370](https://github.com/valhalla/valhalla/pull/2370/)
   * ADDED: Add sk-SK.json (slovak) localization file. [#2376](https://github.com/valhalla/valhalla/pull/2376)
   * ADDED: Extend roundabout phrases. [#2378](https://github.com/valhalla/valhalla/pull/2378)
   * ADDED: More roundabout phrase tests. [#2382](https://github.com/valhalla/valhalla/pull/2382)
   * ADDED: Update the turn and continue phrases to include junction names and guide signs. [#2386](https://github.com/valhalla/valhalla/pull/2386)
   * ADDED: Add the remaining guide sign toward phrases [#2389](https://github.com/valhalla/valhalla/pull/2389)
   * ADDED: The ability to allow immediate uturns at trace points in a map matching request [#2380](https://github.com/valhalla/valhalla/pull/2380)
   * ADDED: Add utility functions to Signs. [#2390](https://github.com/valhalla/valhalla/pull/2390)
   * ADDED: Unified time tracking for all algorithms that support time-based graph expansion. [#2278](https://github.com/valhalla/valhalla/pull/2278)
   * ADDED: Add rail_ferry use and costing. [#2408](https://github.com/valhalla/valhalla/pull/2408)
   * ADDED: `street_side_max_distance`, `display_lat` and `display_lon` to `locations` in input for better control of routing side of street [#1769](https://github.com/valhalla/valhalla/pull/1769)
   * ADDED: Add addtional exit phrases. [#2421](https://github.com/valhalla/valhalla/pull/2421)
   * ADDED: Add Japanese locale, update German. [#2432](https://github.com/valhalla/valhalla/pull/2432)
   * ADDED: Gurka expect_route refactor [#2435](https://github.com/valhalla/valhalla/pull/2435)
   * ADDED: Add option to suppress roundabout exits [#2437](https://github.com/valhalla/valhalla/pull/2437)
   * ADDED: Add Greek locale. [#2438](https://github.com/valhalla/valhalla/pull/2438)
   * ADDED (back): Support for 64bit wide way ids in the edgeinfo structure with no impact to size for data sources with ids 32bits wide. [#2422](https://github.com/valhalla/valhalla/pull/2422)
   * ADDED: Support for 64bit osm node ids in parsing stage of tile building [#2422](https://github.com/valhalla/valhalla/pull/2422)
   * CHANGED: Point2/PointLL are now templated to allow for higher precision coordinate math when desired [#2429](https://github.com/valhalla/valhalla/pull/2429)
   * ADDED: Optional OpenLR Encoded Path Edges in API Response [#2424](https://github.com/valhalla/valhalla/pull/2424)
   * ADDED: Add explicit include for sstream to be compatible with msvc_x64 toolset. [#2449](https://github.com/valhalla/valhalla/pull/2449)
   * ADDED: Properly split returned path if traffic conditions change partway along edges [#2451](https://github.com/valhalla/valhalla/pull/2451/files)
   * ADDED: Add Dutch locale. [#2464](https://github.com/valhalla/valhalla/pull/2464)
   * ADDED: Check with address sanititizer in CI. Add support for undefined behavior sanitizer. [#2487](https://github.com/valhalla/valhalla/pull/2487)
   * ADDED: Ability to recost a path and increased cost/time details along the trippath and json output [#2425](https://github.com/valhalla/valhalla/pull/2425)
   * ADDED: Add the ability to do bikeshare based (ped/bike) multimodal routing [#2031](https://github.com/valhalla/valhalla/pull/2031)
   * ADDED: Route through restrictions enabled by introducing a costing option. [#2469](https://github.com/valhalla/valhalla/pull/2469)
   * ADDED: Migrated to Ubuntu 20.04 base-image [#2508](https://github.com/valhalla/valhalla/pull/2508)
   * CHANGED: Speed up parseways stage by avoiding multiple string comparisons [#2518](https://github.com/valhalla/valhalla/pull/2518)
   * CHANGED: Speed up enhance stage by avoiding GraphTileBuilder copying [#2468](https://github.com/valhalla/valhalla/pull/2468)
   * ADDED: Costing options now includes shortest flag which favors shortest path routes [#2555](https://github.com/valhalla/valhalla/pull/2555)
   * ADDED: Incidents in intersections [#2547](https://github.com/valhalla/valhalla/pull/2547)
   * CHANGED: Refactor mapmatching configuration to use a struct (instead of `boost::property_tree::ptree`). [#2485](https://github.com/valhalla/valhalla/pull/2485)
   * ADDED: Save exit maneuver's begin heading when combining enter & exit roundabout maneuvers. [#2554](https://github.com/valhalla/valhalla/pull/2554)
   * ADDED: Added new urban flag that can be set if edge is within city boundaries to data processing; new use_urban_tag config option; added to osrm response within intersections. [#2522](https://github.com/valhalla/valhalla/pull/2522)
   * ADDED: Parses OpenLr of type PointAlongLine [#2565](https://github.com/valhalla/valhalla/pull/2565)
   * ADDED: Use edge.is_urban is set for serializing is_urban. [#2568](https://github.com/valhalla/valhalla/pull/2568)
   * ADDED: Added new rest/service area uses on the edge. [#2533](https://github.com/valhalla/valhalla/pull/2533)
   * ADDED: Dependency cache for Azure [#2567](https://github.com/valhalla/valhalla/pull/2567)
   * ADDED: Added flexibility to remove the use of the admindb and to use the country and state iso from the tiles; [#2579](https://github.com/valhalla/valhalla/pull/2579)
   * ADDED: Added toll gates and collection points (gantry) to the node;  [#2532](https://github.com/valhalla/valhalla/pull/2532)
   * ADDED: Added osrm serialization for rest/service areas and admins. [#2594](https://github.com/valhalla/valhalla/pull/2594)
   * CHANGED: Improved Russian localization; [#2593](https://github.com/valhalla/valhalla/pull/2593)
   * ADDED: Support restricted class in intersection annotations [#2589](https://github.com/valhalla/valhalla/pull/2589)
   * ADDED: Added trail type trace [#2606](https://github.com/valhalla/valhalla/pull/2606)
   * ADDED: Added tunnel names to the edges as a tagged name.  [#2608](https://github.com/valhalla/valhalla/pull/2608)
   * CHANGED: Moved incidents to the trip leg and cut the shape of the leg at that location [#2610](https://github.com/valhalla/valhalla/pull/2610)
   * ADDED: Costing option to ignore_closures when routing with current flow [#2615](https://github.com/valhalla/valhalla/pull/2615)
   * ADDED: Cross-compilation ability with MinGW64 [#2619](https://github.com/valhalla/valhalla/pull/2619)
   * ADDED: Defines the incident tile schema and incident metadata [#2620](https://github.com/valhalla/valhalla/pull/2620)
   * ADDED: Moves incident serializer logic into a generic serializer [#2621](https://github.com/valhalla/valhalla/pull/2621)
   * ADDED: Incident loading singleton for continually refreshing incident tiles[#2573](https://github.com/valhalla/valhalla/pull/2573)
   * ADDED: One shot mode to valhalla_service so you can run a single request of any type without starting a server [#2624](https://github.com/valhalla/valhalla/pull/2624)
   * ADDED: Adds text instructions to OSRM output [#2625](https://github.com/valhalla/valhalla/pull/2625)
   * ADDED: Adds support for alternate routes [#2626](https://github.com/valhalla/valhalla/pull/2626)
   * CHANGED: Switch Python bindings generator from boost.python to header-only pybind11[#2644](https://github.com/valhalla/valhalla/pull/2644)
   * ADDED: Add support of input file for one-shot mode of valhalla_service [#2648](https://github.com/valhalla/valhalla/pull/2648)
   * ADDED: Linear reference support to locate api [#2645](https://github.com/valhalla/valhalla/pull/2645)
   * ADDED: Implemented OSRM-like turn duration calculation for car. Uses it now in auto costing. [#2651](https://github.com/valhalla/valhalla/pull/2651)
   * ADDED: Enhanced turn lane information in guidance [#2653](https://github.com/valhalla/valhalla/pull/2653)
   * ADDED: `top_speed` option for all motorized vehicles [#2667](https://github.com/valhalla/valhalla/issues/2667)
   * CHANGED: Move turn_lane_direction helper to odin/util [#2675](https://github.com/valhalla/valhalla/pull/2675)
   * ADDED: Add annotations to osrm response including speed limits, unit and sign conventions [#2668](https://github.com/valhalla/valhalla/pull/2668)
   * ADDED: Added functions for predicted speeds encoding-decoding [#2674](https://github.com/valhalla/valhalla/pull/2674)
   * ADDED: Time invariant routing via the bidirectional algorithm. This has the effect that when time dependent routes (arrive_by and depart_at) fall back to bidirectional due to length restrictions they will actually use the correct time of day for one of the search directions [#2660](https://github.com/valhalla/valhalla/pull/2660)
   * ADDED: If the length of the edge is greater than kMaxEdgeLength, then consider this a catastrophic error if the should_error bool is true in the set_length function. [2678](https://github.com/valhalla/valhalla/pull/2678)
   * ADDED: Moved lat,lon coordinates structures from single to double precision. Improves geometry accuracy noticibly at zooms above 17 as well as coordinate snapping and any other geometric operations. Addes about a 2% performance pentalty for standard routes. Graph nodes now have 7 digits of precision.  [#2693](https://github.com/valhalla/valhalla/pull/2693)
   * ADDED: Added signboards to guidance views.  [#2687](https://github.com/valhalla/valhalla/pull/2687)
   * ADDED: Regular speed on shortcut edges is calculated with turn durations taken into account. Truck, motorcycle and motorscooter profiles use OSRM-like turn duration. [#2662](https://github.com/valhalla/valhalla/pull/2662)
   * CHANGED: Remove astar algorithm and replace its use with timedep_forward as its redundant [#2706](https://github.com/valhalla/valhalla/pull/2706)
   * ADDED: An option for shortcut recovery to be cached at start up to reduce the time it takes to do so on the fly [#2714](https://github.com/valhalla/valhalla/pull/2714)
   * ADDED: If width <= 1.9 then no access for auto, truck, bus, taxi, emergency and hov. [#2713](https://github.com/valhalla/valhalla/pull/2713)
   * ADDED: Added support to process the sump_buster tag.  Also, fixed a few small access bugs for nodes. [#2731](https://github.com/valhalla/valhalla/pull/2731)
   * ADDED: Log message if failed to create tiles directory. [#2738](https://github.com/valhalla/valhalla/pull/2738)
   * CHANGED: Tile memory is only owned by the GraphTile rather than shared amongst copies of the graph tile (in GraphReader and TileCaches). [#2340](https://github.com/valhalla/valhalla/pull/2340)
   * ADDED: Add Estonian locale. [#2748](https://github.com/valhalla/valhalla/pull/2748)
   * CHANGED: Handle GraphTile objects as smart pointers [#2703](https://github.com/valhalla/valhalla/pull/2703)
   * CHANGED: Improve stability with no RTTI build [#2759](https://github.com/valhalla/valhalla/pull/2759) and [#2760](https://github.com/valhalla/valhalla/pull/2760)
   * CHANGED: Change generic service roads to a new Use=kServiceRoad. This is for highway=service without other service=* tags (such as driveway, alley, parking aisle) [#2419](https://github.com/valhalla/valhalla/pull/2419)
   * ADDED: Isochrones support isodistance lines as well [#2699](https://github.com/valhalla/valhalla/pull/2699)
   * ADDED: Add support for ignoring live traffic closures for waypoints [#2685](https://github.com/valhalla/valhalla/pull/2685)
   * CHANGED: nit: Enables compiler warnings in part of loki module [#2767](https://github.com/valhalla/valhalla/pull/2767)
   * CHANGED: Reducing the number of uturns by increasing the cost to for them to 9.5f. Note: Did not increase the cost for motorcycles or motorscooters. [#2770](https://github.com/valhalla/valhalla/pull/2770)
   * ADDED: Add option to use thread-safe GraphTile's reference counter. [#2772](https://github.com/valhalla/valhalla/pull/2772)
   * CHANGED: nit: Enables compiler warnings in part of thor module [#2768](https://github.com/valhalla/valhalla/pull/2768)
   * ADDED: Add costing option `use_tracks` to avoid or favor tracks in route. [#2769](https://github.com/valhalla/valhalla/pull/2769)
   * CHANGED: Optimize double bucket queue to reduce memory reallocations. [#2719](https://github.com/valhalla/valhalla/pull/2719)


## Release Date: 2019-11-21 Valhalla 3.0.9
* **Bug Fix**
   * FIXED: Changed reachability computation to consider both directions of travel wrt candidate edges [#1965](https://github.com/valhalla/valhalla/pull/1965)
   * FIXED: toss ways where access=private and highway=service and service != driveway. [#1960](https://github.com/valhalla/valhalla/pull/1960)
   * FIXED: Fix search_cutoff check in loki correlate_node. [#2023](https://github.com/valhalla/valhalla/pull/2023)
   * FIXED: Computes notion of a deadend at runtime in bidirectional a-star which fixes no-route with a complicated u-turn. [#1982](https://github.com/valhalla/valhalla/issues/1982)
   * FIXED: Fix a bug with heading filter at nodes. [#2058](https://github.com/valhalla/valhalla/pull/2058)
   * FIXED: Bug in map matching continuity checking such that continuity must only be in the forward direction. [#2029](https://github.com/valhalla/valhalla/pull/2029)
   * FIXED: Allow setting the time for map matching paths such that the time is used for speed lookup. [#2030](https://github.com/valhalla/valhalla/pull/2030)
   * FIXED: Don't use density factor for transition cost when user specified flag disables flow speeds. [#2048](https://github.com/valhalla/valhalla/pull/2048)
   * FIXED: Map matching trace_route output now allows for discontinuities in the match though multi match is not supported in valhalla route output. [#2049](https://github.com/valhalla/valhalla/pull/2049)
   * FIXED: Allows routes with no time specified to use time conditional edges and restrictions with a flag denoting as much [#2055](https://github.com/valhalla/valhalla/pull/2055)
   * FIXED: Fixed a bug with 'current' time type map matches. [#2060](https://github.com/valhalla/valhalla/pull/2060)
   * FIXED: Fixed a bug with time dependent expansion in which the expansion distance heuristic was not being used. [#2064](https://github.com/valhalla/valhalla/pull/2064)

* **Enhancement**
   * ADDED: Establish pinpoint test pattern [#1969](https://github.com/valhalla/valhalla/pull/1969)
   * ADDED: Suppress relative direction in ramp/exit instructions if it matches driving side of street [#1990](https://github.com/valhalla/valhalla/pull/1990)
   * ADDED: Added relative direction to the merge maneuver [#1989](https://github.com/valhalla/valhalla/pull/1989)
   * ADDED: Refactor costing to better handle multiple speed datasources [#2026](https://github.com/valhalla/valhalla/pull/2026)
   * ADDED: Better usability of curl for fetching tiles on the fly [#2026](https://github.com/valhalla/valhalla/pull/2026)
   * ADDED: LRU cache scheme for tile storage [#2026](https://github.com/valhalla/valhalla/pull/2026)
   * ADDED: GraphTile size check [#2026](https://github.com/valhalla/valhalla/pull/2026)
   * ADDED: Pick more sane values for highway and toll avoidance [#2026](https://github.com/valhalla/valhalla/pull/2026)
   * ADDED: Refactor adding predicted speed info to speed up process [#2026](https://github.com/valhalla/valhalla/pull/2026)
   * ADDED: Allow selecting speed data sources at request time [#2026](https://github.com/valhalla/valhalla/pull/2026)
   * ADDED: Allow disabling certain neighbors in connectivity map [#2026](https://github.com/valhalla/valhalla/pull/2026)
   * ADDED: Allows routes with time-restricted edges if no time specified and notes restriction in response [#1992](https://github.com/valhalla/valhalla/issues/1992)
   * ADDED: Runtime deadend detection to timedependent a-star. [#2059](https://github.com/valhalla/valhalla/pull/2059)

## Release Date: 2019-09-06 Valhalla 3.0.8
* **Bug Fix**
   * FIXED: Added logic to detect if user is to merge to the left or right [#1892](https://github.com/valhalla/valhalla/pull/1892)
   * FIXED: Overriding the destination_only flag when reclassifying ferries; Also penalizing ferries with a 5 min. penalty in the cost to allow us to avoid destination_only the majority of the time except when it is necessary. [#1895](https://github.com/valhalla/valhalla/pull/1905)
   * FIXED: Suppress forks at motorway junctions and intersecting service roads [#1909](https://github.com/valhalla/valhalla/pull/1909)
   * FIXED: Enhanced fork assignment logic [#1912](https://github.com/valhalla/valhalla/pull/1912)
   * FIXED: Added logic to fall back to return country poly if no state and updated lua for Metro Manila and Ireland [#1910](https://github.com/valhalla/valhalla/pull/1910)
   * FIXED: Added missing motorway fork instruction [#1914](https://github.com/valhalla/valhalla/pull/1914)
   * FIXED: Use begin street name for osrm compat mode [#1916](https://github.com/valhalla/valhalla/pull/1916)
   * FIXED: Added logic to fix missing highway cardinal directions in the US [#1917](https://github.com/valhalla/valhalla/pull/1917)
   * FIXED: Handle forward traversable significant road class intersecting edges [#1928](https://github.com/valhalla/valhalla/pull/1928)
   * FIXED: Fixed bug with shape trimming that impacted Uturns at Via locations. [#1935](https://github.com/valhalla/valhalla/pull/1935)
   * FIXED: Dive bomb updates.  Updated default speeds for urban areas based on roadclass for the enhancer.  Also, updated default speeds based on roadclass in lua.  Fixed an issue where we were subtracting 1 from uint32_t when 0 for stop impact.  Updated reclassify link logic to allow residential roads to be added to the tree, but we only downgrade the links to tertiary.  Updated TransitionCost functions to add 1.5 to the turncost when transitioning from a ramp to a non ramp and vice versa.  Also, added 0.5f to the turncost if the edge is a roundabout. [#1931](https://github.com/valhalla/valhalla/pull/1931)

* **Enhancement**
   * ADDED: Caching url fetched tiles to disk [#1887](https://github.com/valhalla/valhalla/pull/1887)
   * ADDED: filesystem::remove_all [#1887](https://github.com/valhalla/valhalla/pull/1887)
   * ADDED: Minimum enclosing bounding box tool [#1887](https://github.com/valhalla/valhalla/pull/1887)
   * ADDED: Use constrained flow speeds in bidirectional_astar.cc [#1907](https://github.com/valhalla/valhalla/pull/1907)
   * ADDED: Bike Share Stations are now in the graph which should set us up to do multimodal walk/bike scenarios [#1852](https://github.com/valhalla/valhalla/pull/1852)

## Release Date: 2019-7-18 Valhalla 3.0.7
* **Bug Fix**
   * FIXED: Fix pedestrian fork [#1886](https://github.com/valhalla/valhalla/pull/1886)

## Release Date: 2019-7-15 Valhalla 3.0.6
* **Bug Fix**
   * FIXED: Admin name changes. [#1853](https://github.com/valhalla/valhalla/pull/1853) Ref: [#1854](https://github.com/valhalla/valhalla/issues/1854)
   * FIXED: valhalla_add_predicted_traffic was overcommitted while gathering stats. Added a clear. [#1857](https://github.com/valhalla/valhalla/pull/1857)
   * FIXED: regression in map matching when moving to valhalla v3.0.0 [#1863](https://github.com/valhalla/valhalla/pull/1863)
   * FIXED: last step shape in osrm serializer should be 2 of the same point [#1867](https://github.com/valhalla/valhalla/pull/1867)
   * FIXED: Shape trimming at the beginning and ending of the route to not be degenerate [#1876](https://github.com/valhalla/valhalla/pull/1876)
   * FIXED: Duplicate waypoints in osrm serializer [#1880](https://github.com/valhalla/valhalla/pull/1880)
   * FIXED: Updates for heading precision [#1881](https://github.com/valhalla/valhalla/pull/1881)
   * FIXED: Map matching allowed untraversable edges at start of route [#1884](https://github.com/valhalla/valhalla/pull/1884)

* **Enhancement**
   * ADDED: Use the same protobuf object the entire way through the request process [#1837](https://github.com/valhalla/valhalla/pull/1837)
   * ADDED: Enhanced turn lane processing [#1859](https://github.com/valhalla/valhalla/pull/1859)
   * ADDED: Add global_synchronized_cache in valhalla_build_config [#1851](https://github.com/valhalla/valhalla/pull/1851)

## Release Date: 2019-06-04 Valhalla 3.0.5
* **Bug Fix**
   * FIXED: Protect against unnamed rotaries and routes that end in roundabouts not turning off rotary logic [#1840](https://github.com/valhalla/valhalla/pull/1840)

* **Enhancement**
   * ADDED: Add turn lane info at maneuver point [#1830](https://github.com/valhalla/valhalla/pull/1830)

## Release Date: 2019-05-31 Valhalla 3.0.4
* **Bug Fix**
   * FIXED: Improved logic to decide between bear vs. continue [#1798](https://github.com/valhalla/valhalla/pull/1798)
   * FIXED: Bicycle costing allows use of roads with all surface values, but with a penalty based on bicycle type. However, the edge filter totally disallows bad surfaces for some bicycle types, creating situations where reroutes fail if a rider uses a road with a poor surface. [#1800](https://github.com/valhalla/valhalla/pull/1800)
   * FIXED: Moved complex restrictions building to before validate. [#1805](https://github.com/valhalla/valhalla/pull/1805)
   * FIXED: Fix bicycle edge filter whan avoid_bad_surfaces = 1.0 [#1806](https://github.com/valhalla/valhalla/pull/1806)
   * FIXED: Replace the EnhancedTripPath class inheritance with aggregation [#1807](https://github.com/valhalla/valhalla/pull/1807)
   * FIXED: Replace the old timezone shape zip file every time valhalla_build_timezones is ran [#1817](https://github.com/valhalla/valhalla/pull/1817)
   * FIXED: Don't use island snapped edge candidates (from disconnected components or low reach edges) when we rejected other high reachability edges that were closer [#1835](https://github.com/valhalla/valhalla/pull/1835)

## Release Date: 2019-05-08 Valhalla 3.0.3
* **Bug Fix**
   * FIXED: Fixed a rare loop condition in route matcher (edge walking to match a trace).
   * FIXED: Fixed VACUUM ANALYZE syntax issue.  [#1704](https://github.com/valhalla/valhalla/pull/1704)
   * FIXED: Fixed the osrm maneuver type when a maneuver has the to_stay_on attribute set.  [#1714](https://github.com/valhalla/valhalla/pull/1714)
   * FIXED: Fixed osrm compatibility mode attributes.  [#1716](https://github.com/valhalla/valhalla/pull/1716)
   * FIXED: Fixed rotary/roundabout issues in Valhalla OSRM compatibility.  [#1727](https://github.com/valhalla/valhalla/pull/1727)
   * FIXED: Fixed the destinations assignment for exit names in OSRM compatibility mode. [#1732](https://github.com/valhalla/valhalla/pull/1732)
   * FIXED: Enhance merge maneuver type assignment. [#1735](https://github.com/valhalla/valhalla/pull/1735)
   * FIXED: Fixed fork assignments and on ramps for OSRM compatibility mode. [#1738](https://github.com/valhalla/valhalla/pull/1738)
   * FIXED: Fixed cardinal direction on reference names when forward/backward tag is present on relations. Fixes singly digitized roads with opposing directional modifiers. [#1741](https://github.com/valhalla/valhalla/pull/1741)
   * FIXED: Fixed fork assignment and narrative logic when a highway ends and splits into multiple ramps. [#1742](https://github.com/valhalla/valhalla/pull/1742)
   * FIXED: Do not use any avoid edges as origin or destination of a route, matrix, or isochrone. [#1745](https://github.com/valhalla/valhalla/pull/1745)
   * FIXED: Add leg summary and remove unused hint attribute for OSRM compatibility mode. [#1753](https://github.com/valhalla/valhalla/pull/1753)
   * FIXED: Improvements for pedestrian forks, pedestrian roundabouts, and continue maneuvers. [#1768](https://github.com/valhalla/valhalla/pull/1768)
   * FIXED: Added simplified overview for OSRM response and added use_toll logic back to truck costing. [#1765](https://github.com/valhalla/valhalla/pull/1765)
   * FIXED: temp fix for location distance bug [#1774](https://github.com/valhalla/valhalla/pull/1774)
   * FIXED: Fix pedestrian routes using walkway_factor [#1780](https://github.com/valhalla/valhalla/pull/1780)
   * FIXED: Update the begin and end heading of short edges based on use [#1783](https://github.com/valhalla/valhalla/pull/1783)
   * FIXED: GraphReader::AreEdgesConnected update.  If transition count == 0 return false and do not call transition function. [#1786](https://github.com/valhalla/valhalla/pull/1786)
   * FIXED: Only edge candidates that were used in the path are send to serializer: [1788](https://github.com/valhalla/valhalla/pull/1788)
   * FIXED: Added logic to prevent the removal of a destination maneuver when ending on an internal edge [#1792](https://github.com/valhalla/valhalla/pull/1792)
   * FIXED: Fixed instructions when starting on an internal edge [#1796](https://github.com/valhalla/valhalla/pull/1796)

* **Enhancement**
   * Add the ability to run valhalla_build_tiles in stages. Specify the begin_stage and end_stage as command line options. Also cleans up temporary files as the last stage in the pipeline.
   * Add `remove` to `filesystem` namespace. [#1752](https://github.com/valhalla/valhalla/pull/1752)
   * Add TaxiCost into auto costing options.
   * Add `preferred_side` to allow per-location filtering of edges based on the side of the road the location is on and the driving side for that locale.
   * Slightly decreased the internal side-walk factor to .90f to favor roads with attached sidewalks. This impacts roads that have added sidewalk:left, sidewalk:right or sidewalk:both OSM tags (these become attributes on each directedEdge). The user can then avoid/penalize dedicated sidewalks and walkways, when they increase the walkway_factor. Since we slightly decreased the sidewalk_factor internally and only favor sidewalks if use is tagged as sidewalk_left or sidewalk_right, we should tend to route on roads with attached sidewalks rather than separate/dedicated sidewalks, allowing for more road names to be called out since these are labeled more.
   * Add `via` and `break_through` location types [#1737](https://github.com/valhalla/valhalla/pull/1737)
   * Add `street_side_tolerance` and `search_cutoff` to input `location` [#1777](https://github.com/valhalla/valhalla/pull/1777)
   * Return the Valhalla error `Path distance exceeds the max distance limit` for OSRM responses when the route is greater than the service limits. [#1781](https://github.com/valhalla/valhalla/pull/1781)

## Release Date: 2019-01-14 Valhalla 3.0.2
* **Bug Fix**
   * FIXED: Transit update - fix dow and exception when after midnight trips are normalized [#1682](https://github.com/valhalla/valhalla/pull/1682)
   * FIXED: valhalla_convert_transit segfault - GraphTileBuilder has null GraphTileHeader [#1683](https://github.com/valhalla/valhalla/issues/1683)
   * FIXED: Fix crash for trace_route with osrm serialization. Was passing shape rather than locations to the waypoint method.
   * FIXED: Properly set driving_side based on data set in TripPath.
   * FIXED: A bad bicycle route exposed an issue with bidirectional A* when the origin and destination edges are connected. Use A* in these cases to avoid requiring a high cost threshold in BD A*.
   * FIXED: x86 and x64 data compatibility was fixed as the structures weren't aligned.
   * FIXED: x86 tests were failing due mostly to floating point issues and the aforementioned structure misalignment.
* **Enhancement**
   * Add a durations list (delta time between each pair of trace points), a begin_time and a use_timestamp flag to trace_route requests. This allows using the input trace timestamps or durations plus the begin_time to compute elapsed time at each edge in the matched path (rather than using costing methods).
   * Add support for polyline5 encoding for OSRM formatted output.
* **Note**
   * Isochrones and openlr are both noted as not working with release builds for x86 (32bit) platforms. We'll look at getting this fixed in a future release

## Release Date: 2018-11-21 Valhalla 3.0.1
* **Bug Fix**
   * FIXED: Fixed a rare, but serious bug with bicycle costing. ferry_factor_ in bicycle costing shadowed the data member in the base dynamic cost class, leading to an unitialized variable. Occasionally, this would lead to negative costs which caused failures. [#1663](https://github.com/valhalla/valhalla/pull/1663)
   * FIXED: Fixed use of units in OSRM compatibility mode. [#1662](https://github.com/valhalla/valhalla/pull/1662)

## Release Date: 2018-11-21 Valhalla 3.0.0
* **NOTE**
   * This release changes the Valhalla graph tile formats to make the tile data more efficient and flexible. Tile data is incompatible with Valhalla 2.x builds, and code for 3.x is incompatible with data built for Valahalla 2.x versions. Valhalla tile sizes are slightly smaller (for datasets using elevation information the size savings is over 10%). In addition, there is increased flexibility for creating different variants of tiles to support different applications (e.g. bicycle only, or driving only).
* **Enhancement**
   * Remove the use of DirectedEdge for transitions between nodes on different hierarchy levels. A new structure, NodeTransition, is now used to transition to nodes on different hierarchy level. This saves space since only the end node GraphId is needed for the transitions (and DirectedEdge is a large data structure).
   * Change the NodeInfo lat,lon to use an offset from the tile base lat,lon. This potentially allows higher precision than using float, but more importantly saves space and allows support for NodeTransitions as well as spare for future growth.
   * Remove the EdgeElevation structure and max grade information into DirectedEdge and mean elevation into EdgeInfo. This saves space.
   * Reduce wayid to 32 bits. This allows sufficient growth when using OpenStreetMap data and frees space in EdgeInfo (allows moving speed limit and mean elevation from other structures).
   * Move name consistency from NodeInfo to DirectedEdge. This allows a more efficient lookup of name consistency.
   * Update all path algorithms to use NodeTransition logic rather than special DirectedEdge transition types. This simplifies PathAlgorithms slightly and removes some conditional logic.
   * Add an optional GraphFilter stage to tile building pipeline. This allows removal of edges and nodes based on access. This allows bicycle only, pedestrian only, or driving only datasets (or combinations) to be created - allowing smaller datasets for special purpose applications.
* **Deprecate**
   * Valhalla 3.0 removes support for OSMLR.

## Release Date: 2018-11-20 Valhalla 2.7.2
* **Enhancement**
   * UPDATED: Added a configuration variable for max_timedep_distance. This is used in selecting the path algorithm and provides the maximum distance between locations when choosing a time dependent path algorithm (other than multi modal). Above this distance, bidirectional A* is used with no time dependencies.
   * UPDATED: Remove transition edges from priority queue in Multimodal methods.
   * UPDATED: Fully implement street names and exit signs with ability to identify route numbers. [#1635](https://github.com/valhalla/valhalla/pull/1635)
* **Bug Fix**
   * FIXED: A timed-turned restriction should not be applied when a non-timed route is executed.  [#1615](https://github.com/valhalla/valhalla/pull/1615)
   * FIXED: Changed unordered_map to unordered_multimap for polys. Poly map can contain the same key but different multi-polygons. For example, islands for a country or timezone polygons for a country.
   * FIXED: Fixed timezone db issue where TZIDs did not exist in the Howard Hinnant date time db that is used in the date_time class for tz indexes.  Added logic to create aliases for TZIDs based on https://en.wikipedia.org/wiki/List_of_tz_database_time_zones
   * FIXED: Fixed the ramp turn modifiers for osrm compat [#1569](https://github.com/valhalla/valhalla/pull/1569)
   * FIXED: Fixed the step geometry when using the osrm compat mode [#1571](https://github.com/valhalla/valhalla/pull/1571)
   * FIXED: Fixed a data creation bug causing issues with A* routes ending on loops. [#1576](https://github.com/valhalla/valhalla/pull/1576)
   * FIXED: Fixed an issue with a bad route where destination only was present. Was due to thresholds in bidirectional A*. Changed threshold to be cost based rather than number of iterations). [#1586](https://github.com/valhalla/valhalla/pull/1586)
   * FIXED: Fixed an issue with destination only (private) roads being used in bicycle routes. Centralized some "base" transition cost logic in the base DynamicCost class. [#1587](https://github.com/valhalla/valhalla/pull/1587)
   * FIXED: Remove extraneous ramp maneuvers [#1657](https://github.com/valhalla/valhalla/pull/1657)

## Release Date: 2018-10-02 Valhalla 2.7.1
* **Enhancement**
   * UPDATED: Added date time support to forward and reverse isochrones. Add speed lookup (predicted speeds and/or free-flow or constrained flow speed) if date_time is present.
   * UPDATED: Add timezone checks to multimodal routes and isochrones (updates localtime if the path crosses into a timezone different than the start location).
* **Data Producer Update**
   * UPDATED: Removed boost date time support from transit.  Now using the Howard Hinnant date library.
* **Bug Fix**
   * FIXED: Fixed a bug with shortcuts that leads to inconsistent routes depending on whether shortcuts are taken, different origins can lead to different paths near the destination. This fix also improves performance on long routes and matrices.
   * FIXED: We were getting inconsistent results between departing at current date/time vs entering the current date/time.  This issue is due to the fact that the iso_date_time function returns the full iso date_time with the timezone offset (e.g., 2018-09-27T10:23-07:00 vs 2018-09-27T10:23). When we refactored the date_time code to use the new Howard Hinnant date library, we introduced this bug.
   * FIXED: Increased the threshold in CostMatrix to address null time and distance values occuring for truck costing with locations near the max distance.

## Release Date: 2018-09-13 Valhalla 2.7.0
* **Enhancement**
   * UPDATED: Refactor to use the pbf options instead of the ptree config [#1428](https://github.com/valhalla/valhalla/pull/1428) This completes [1357](https://github.com/valhalla/valhalla/issues/1357)
   * UPDATED: Removed the boost/date_time dependency from baldr and odin. We added the Howard Hinnant date and time library as a submodule. [#1494](https://github.com/valhalla/valhalla/pull/1494)
   * UPDATED: Fixed 'Drvie' typo [#1505](https://github.com/valhalla/valhalla/pull/1505) This completes [1504](https://github.com/valhalla/valhalla/issues/1504)
   * UPDATED: Optimizations of GetSpeed for predicted speeds [1490](https://github.com/valhalla/valhalla/issues/1490)
   * UPDATED: Isotile optimizations
   * UPDATED: Added stats to predictive traffic logging
   * UPDATED: resample_polyline - Breaks the polyline into equal length segments at a sample distance near the resolution. Break out of the loop through polyline points once we reach the specified number of samplesthen append the last
polyline point.
   * UPDATED: added android logging and uses a shared graph reader
   * UPDATED: Do not run a second pass on long pedestrian routes that include a ferry (but succeed on first pass). This is a performance fix. Long pedestrian routes with A star factor based on ferry speed end up being very inefficient.
* **Bug Fix**
   * FIXED: A* destination only
   * FIXED: Fixed through locations weren't honored [#1449](https://github.com/valhalla/valhalla/pull/1449)


## Release Date: 2018-08-02 Valhalla 3.0.0-rc.4
* **Node Bindings**
   * UPDATED: add some worker pool handling
   [#1467](https://github.com/valhalla/valhalla/pull/1467)

## Release Date: 2018-08-02 Valhalla 3.0.0-rc.3
* **Node Bindings**
   * UPDATED: replaced N-API with node-addon-api wrapper and made the actor
   functions asynchronous
   [#1457](https://github.com/valhalla/valhalla/pull/1457)

## Release Date: 2018-07-24 Valhalla 3.0.0-rc.2
* **Node Bindings**
   * FIXED: turn on the autocleanup functionality for the actor object.
   [#1439](https://github.com/valhalla/valhalla/pull/1439)

## Release Date: 2018-07-16 Valhalla 3.0.0-rc.1
* **Enhancement**
   * ADDED: exposed the rest of the actions to the node bindings and added tests. [#1415](https://github.com/valhalla/valhalla/pull/1415)

## Release Date: 2018-07-12 Valhalla 3.0.0-alpha.1
**NOTE**: There was already a small package named `valhalla` on the npm registry, only published up to version 0.0.3. The team at npm has transferred the package to us, but would like us to publish something to it ASAP to prove our stake in it. Though the bindings do not have all of the actor functionality exposed yet (just route), we are going to publish an alpha release of 3.0.0 to get something up on npm.
* **Infrastructure**:
   * ADDED: add in time dependent algorithms if the distance between locations is less than 500km.
   * ADDED: TurnLanes to indicate turning lanes at the end of a directed edge.
   * ADDED: Added PredictedSpeeds to Valhalla tiles and logic to compute speed based on predictive speed profiles.
* **Data Producer Update**
   * ADDED: is_route_num flag was added to Sign records. Set this to true if the exit sign comes from a route number/ref.
   * CHANGED: Lower speeds on driveways, drive-thru, and parking aisle. Set destination only flag for drive thru use.
   * ADDED: Initial implementation of turn lanes.
  **Bug Fix**
   * CHANGED: Fix destination only penalty for A* and time dependent cases.
   * CHANGED: Use the distance from GetOffsetForHeading, based on road classification and road use (e.g. ramp, turn channel, etc.), within tangent_angle function.
* **Map Matching**
   * FIXED: Fixed trace_route edge_walk server abort [#1365](https://github.com/valhalla/valhalla/pull/1365)
* **Enhancement**
   * ADDED: Added post process for updating free and constrained speeds in the directed edges.
   * UPDATED: Parse the json request once and store in a protocol buffer to pass along the pipeline. This completed the first portion of [1357](https://github.com/valhalla/valhalla/issues/1357)
   * UPDATED: Changed the shape_match attribute from a string to an enum. Fixes [1376](https://github.com/valhalla/valhalla/issues/1376)
   * ADDED: Node bindings for route [#1341](https://github.com/valhalla/valhalla/pull/1341)
   * UPDATED: Use a non-linear use_highways factor (to more heavily penalize highways as use_highways approaches 0).

## Release Date: 2018-07-15 Valhalla 2.6.3
* **API**:
   * FIXED: Use a non-linear use_highways factor (to more heavily penalize highways as use_highways approaches 0).
   * FIXED: Fixed the highway_factor when use_highways < 0.5.
   * ENHANCEMENT: Added logic to modulate the surface factor based on use_trails.
   * ADDED: New customer test requests for motorcycle costing.

## Release Date: 2018-06-28 Valhalla 2.6.2
* **Data Producer Update**
   * FIXED: Complex restriction sorting bug.  Check of has_dt in ComplexRestrictionBuilder::operator==.
* **API**:
   * FIXED: Fixed CostFactory convenience method that registers costing models
   * ADDED: Added use_tolls into motorcycle costing options

## Release Date: 2018-05-28 Valhalla 2.6.0
* **Infrastructure**:
   * CHANGED: Update cmake buildsystem to replace autoconf [#1272](https://github.com/valhalla/valhalla/pull/1272)
* **API**:
   * CHANGED: Move `trace_options` parsing to map matcher factory [#1260](https://github.com/valhalla/valhalla/pull/1260)
   * ADDED: New costing method for AutoDataFix [#1283](https://github.com/valhalla/valhalla/pull/1283)

## Release Date: 2018-05-21 Valhalla 2.5.0
* **Infrastructure**
   * ADDED: Add code formatting and linting.
* **API**
   * ADDED: Added new motorcycle costing, motorcycle access flag in data and use_trails option.
* **Routing**
   * ADDED: Add time dependnet forward and reverse A* methods.
   * FIXED: Increase minimum threshold for driving routes in bidirectional A* (fixes some instances of bad paths).
* **Data Producer Update**
   * CHANGED: Updates to properly handle cycleway crossings.
   * CHANGED: Conditionally include driveways that are private.
   * ADDED: Added logic to set motorcycle access.  This includes lua, country access, and user access flags for motorcycles.

## Release Date: 2018-04-11 Valhalla 2.4.9
* **Enhancement**
   * Added European Portuguese localization for Valhalla
   * Updates to EdgeStatus to improve performance. Use an unordered_map of tile Id and allocate an array for each edge in the tile. This allows using pointers to access status for sequential edges. This improves performance by 50% or so.
   * A couple of bicycle costing updates to improve route quality: avoid roads marked as part of a truck network, to remove the density penalty for transition costs.
   * When optimal matrix type is selected, now use CostMatrix for source to target pedestrian and bicycle matrix calls when both counts are above some threshold. This improves performance in general and lessens some long running requests.
*  **Data Producer Update**
   * Added logic to protect against setting a speed of 0 for ferries.

## Release Date: 2018-03-27 Valhalla 2.4.8
* **Enhancement**
   * Updates for Italian verbal translations
   * Optionally remove driveways at graph creation time
   * Optionally disable candidate edge penalty in path finding
   * OSRM compatible route, matrix and map matching response generation
   * Minimal Windows build compatibility
   * Refactoring to use PBF as the IPC mechanism for all objects
   * Improvements to internal intersection marking to reduce false positives
* **Bug Fix**
   * Cap candidate edge penalty in path finding to reduce excessive expansion
   * Fix trivial paths at deadends

## Release Date: 2018-02-08 Valhalla 2.4.7
* **Enhancement**
   * Speed up building tiles from small OSM imports by using boost directory iterator rather than going through all possible tiles and testing each if the file exists.
* **Bug Fix**
   * Protect against overflow in string to float conversion inside OSM parsing.

## Release Date: 2018-01-26 Valhalla 2.4.6
* **Enhancement**
   * Elevation library will lazy load RAW formatted sources

## Release Date: 2018-01-24 Valhalla 2.4.5
* **Enhancement**
   * Elevation packing utility can unpack lz4hc now
* **Bug Fix**
   * Fixed broken darwin builds

## Release Date: 2018-01-23 Valhalla 2.4.4
* **Enhancement**
   * Elevation service speed improvments and the ability to serve lz4hc compressed data
   * Basic support for downloading routing tiles on demand
   * Deprecated `valhalla_route_service`, now all services (including elevation) are found under `valhalla_service`

## Release Date: 2017-12-11 Valhalla 2.4.3
* **Enhancement**
   * Remove union from GraphId speeds up some platforms
   * Use SAC scale in pedestrian costing
   * Expanded python bindings to include all actions (route, matrix, isochrone, etc)
* **Bug Fix**
   * French translation typo fixes
*  **Data Producer Update**
   * Handling shapes that intersect the poles when binning
   * Handling when transit shapes are less than 2 points

## Release Date: 2017-11-09 Valhalla 2.4.1
*  **Data Producer Update**
   * Added kMopedAccess to modes for complex restrictions.  Remove the kMopedAccess when auto access is removed.  Also, add the kMopedAccess when an auto restriction is found.

## Release Date: 2017-11-08 Valhalla 2.4.0
*  **Data Producer Update**
   * Added logic to support restriction = x with a the except tag.  We apply the restriction to everything except for modes in the except tag.
   * Added logic to support railway_service and coach_service in transit.
* **Bug Fix**
  * Return proper edge_walk path for requested shape_match=walk_or_snap
  * Skip invalid stateid for Top-K requests

## Release Date: 2017-11-07 Valhalla 2.3.9
* **Enhancement**
  * Top-K map matched path generation now only returns unique paths and does so with fewer iterations
  * Navigator call outs for both imperial and metric units
  * The surface types allowed for a given bike route can now be controlled via a request parameter `avoid_bad_surfaces`
  * Improved support for motorscooter costing via surface types, road classification and vehicle specific tagging
* **Bug Fix**
  * Connectivity maps now include information about transit tiles
  * Lane counts for singly digitized roads are now correct for a given directed edge
  * Edge merging code for assigning osmlr segments is now robust to partial tile sets
  * Fix matrix path finding to allow transitioning down to lower levels when appropriate. In particular, do not supersede shortcut edges until no longer expanding on the next level.
  * Fix optimizer rotate location method. This fixes a bug where optimal ordering was bad for large location sets.
*  **Data Producer Update**
   * Duration tags are now used to properly set the speed of travel for a ferry routes

## Release Date: 2017-10-17 Valhalla 2.3.8
* **Bug Fix**
  * Fixed the roundabout exit count for bicycles when the roundabout is a road and not a cycleway
  * Enable a pedestrian path to remain on roundabout instead of getting off and back on
  * Fixed the penalization of candidate locations in the uni-directional A* algorithm (used for trivial paths)
*  **Data Producer Update**
   * Added logic to set bike forward and tag to true where kv["sac_scale"] == "hiking". All other values for sac_scale turn off bicycle access.  If sac_scale or mtb keys are found and a surface tag is not set we default to kPath.
   * Fixed a bug where surface=unpaved was being assigned Surface::kPavedSmooth.

## Release Date: 2017-9-11 Valhalla 2.3.7
* **Bug Fix**
  * Update bidirectional connections to handle cases where the connecting edge is one of the origin (or destination) edges and the cost is high. Fixes some pedestrian route issues that were reported.
*  **Data Producer Update**
   * Added support for motorroad tag (default and per country).
   * Update OSMLR segment association logic to fix issue where chunks wrote over leftover segments. Fix search along edges to include a radius so any nearby edges are also considered.

## Release Date: 2017-08-29 Valhalla 2.3.6
* **Bug Fix**
  * Pedestrian paths including ferries no longer cause circuitous routes
  * Fix a crash in map matching route finding where heading from shape was using a `nullptr` tile
  * Spanish language narrative corrections
  * Fix traffic segment matcher to always set the start time of a segment when its known
* **Enhancement**
  * Location correlation scoring improvements to avoid situations where less likely start or ending locations are selected

## Release Date: 2017-08-22 Valhalla 2.3.5
* **Bug Fix**
  * Clamp the edge score in thor. Extreme values were causing bad alloc crashes.
  * Fix multimodal isochrones. EdgeLabel refactor caused issues.
* **Data Producer Update**
  * Update lua logic to properly handle vehicle=no tags.

## Release Date: 2017-08-14 Valhalla 2.3.4
* **Bug Fix**
  * Enforce limits on maximum per point accuracy to avoid long running map matching computations

## Release Date: 2017-08-14 Valhalla 2.3.3
* **Bug Fix**
  * Maximum osm node reached now causes bitset to resize to accomodate when building tiles
  * Fix wrong side of street information and remove redundant node snapping
  * Fix path differences between services and `valhalla_run_route`
  * Fix map matching crash when interpolating duplicate input points
  * Fix unhandled exception when trace_route or trace_attributes when there are no continuous matches
* **Enhancement**
  * Folded Low-Stress Biking Code into the regular Bicycle code and removed the LowStressBicycleCost class. Now when making a query for bicycle routing, a value of 0 for use_hills and use_roads produces low-stress biking routes, while a value of 1 for both provides more intense professional bike routes.
  * Bike costing default values changed. use_roads and use_hills are now 0.25 by default instead of 0.5 and the default bike is now a hybrid bike instead of a road bike.
  * Added logic to use station hierarchy from transitland.  Osm and egress nodes are connected by transitconnections.  Egress and stations are connected by egressconnections.  Stations and platforms are connected by platformconnections.  This includes narrative updates for Odin as well.

## Release Date: 2017-07-31 Valhalla 2.3.2
* **Bug Fix**
  * Update to use oneway:psv if oneway:bus does not exist.
  * Fix out of bounds memory issue in DoubleBucketQueue.
  * Many things are now taken into consideration to determine which sides of the road have what cyclelanes, because they were not being parsed correctly before
  * Fixed issue where sometimes a "oneway:bicycle=no" tag on a two-way street would cause the road to become a oneway for bicycles
  * Fixed trace_attributes edge_walk cases where the start or end points in the shape are close to graph nodes (intersections)
  * Fixed 32bit architecture crashing for certain routes with non-deterministic placement of edges labels in bucketized queue datastructure
* **Enhancement**
  * Improve multi-modal routes by adjusting the pedestrian mode factor (routes use less walking in favor of public transit).
  * Added interface framework to support "top-k" paths within map-matching.
  * Created a base EdgeLabel class that contains all data needed within costing methods and supports the basic path algorithms (forward direction, A*, with accumulated path distance). Derive class for bidirectional algorithms (BDEdgeLabel) and for multimodal algorithms. Lowers memory use by combining some fields (using spare bits from GraphId).
  * Added elapsed time estimates to map-matching labels in preparation for using timestamps in map-matching.
  * Added parsing of various OSM tags: "bicycle=use_sidepath", "bicycle=dismount", "segregated=*", "shoulder=*", "cycleway:buffer=*", and several variations of these.
  * Both trace_route and trace_attributes will parse `time` and `accuracy` parameters when the shape is provided as unencoded
  * Map-matching will now use the time (in seconds) of each gps reading (if provided) to narrow the search space and avoid finding matches that are impossibly fast

## Release Date: 2017-07-10 Valhalla 2.3.0
* **Bug Fix**
  * Fixed a bug in traffic segment matcher where length was populated but had invalid times
* **Embedded Compilation**
  * Decoupled the service components from the rest of the worker objects so that the worker objects could be used in non http service contexts
   * Added an actor class which encapsulates the various worker objects and allows the various end points to be called /route /height etc. without needing to run a service
* **Low-Stress Bicycle**
  * Worked on creating a new low-stress biking option that focuses more on taking safer roads like cycle ways or residential roads than the standard bike costing option does.

## Release Date: 2017-06-26 Valhalla 2.2.9
* **Bug Fix**
  * Fix a bug introduced in 2.2.8 where map matching search extent was incorrect in longitude axis.

## Release Date: 2017-06-23 Valhalla 2.2.8
* **Bug Fix**
  * Traffic segment matcher (exposed through Python bindings) - fix cases where partial (or no) results could be returned when breaking out of loop in form_segments early.
* **Traffic Matching Update**
  * Traffic segment matcher - handle special cases when entering and exiting turn channels.
* **Guidance Improvements**
  * Added Swedish (se-SV) narrative file.

## Release Date: 2017-06-20 Valhalla 2.2.7
* **Bug Fixes**
  * Traffic segment matcher (exposed through Python bindings) makes use of accuracy per point in the input
  * Traffic segment matcher is robust to consecutive transition edges in matched path
* **Isochrone Changes**
  * Set up isochrone to be able to handle multi-location queries in the future
* **Data Producer Updates**
  * Fixes to valhalla_associate_segments to address threading issue.
  * Added support for restrictions that refers only to appropriate type of vehicle.
* **Navigator**
  * Added pre-alpha implementation that will perform guidance for mobile devices.
* **Map Matching Updates**
  * Added capability to customize match_options

## Release Date: 2017-06-12 Valhalla 2.2.6
* **Bug Fixes**
  * Fixed the begin shape index where an end_route_discontinuity exists
* **Guidance Improvements**
  * Updated Slovenian (sl-SI) narrative file.
* **Data Producer Updates**
  * Added support for per mode restrictions (e.g., restriction:&lt;type&gt;)  Saved these restrictions as "complex" restrictions which currently support per mode lookup (unlike simple restrictions which are assumed to apply to all driving modes).
* **Matrix Updates**
  * Increased max distance threshold for auto costing and other similar costings to 400 km instead of 200 km

## Release Date: 2017-06-05 Valhalla 2.2.5
* **Bug Fixes**
  * Fixed matched point edge_index by skipping transition edges.
  * Use double precision in meili grid traversal to fix some incorrect grid cases.
  * Update meili to use DoubleBucketQueue and GraphReader methods rather than internal methods.

## Release Date: 2017-05-17 Valhalla 2.2.4
* **Bug Fixes**
  * Fix isochrone bug where the default access mode was used - this rejected edges that should not have been rejected for cases than automobile.
  * Fix A* handling of edge costs for trivial routes. This fixed an issue with disconnected regions that projected to a single edge.
  * Fix TripPathBuilder crash if first edge is a transition edge (was occurring with map-matching in rare occasions).

## Release Date: 2017-05-15 Valhalla 2.2.3
* **Map Matching Improvement**
  * Return begin and end route discontinuities. Also, returns partial shape of edge at route discontinuity.
* **Isochrone Improvements**
  * Add logic to make sure the center location remains fixed at the center of a tile/grid in the isotile.
  * Add a default generalization factor that is based on the grid size. Users can still override this factor but the default behavior is improved.
  * Add ExpandForward and ExpandReverse methods as is done in bidirectional A*. This improves handling of transitions between hierarchy levels.
* **Graph Correlation Improvements**
  * Add options to control both radius and reachability per input location (with defaults) to control correlation of input locations to the graph in such a way as to avoid routing between disconnected regions and favor more likely paths.

## Release Date: 2017-05-08 Valhalla 2.2.0
* **Guidance Improvements**
  * Added Russian (ru-RU) narrative file.
  * Updated Slovenian (sl-SI) narrative file.
* **Data Producer Updates**
  * Assign destination sign info on bidirectional ramps.
  * Update ReclassifyLinks. Use a "link-tree" which is formed from the exit node and terminates at entrance nodes. Exit nodes are sorted by classification so motorway exits are done before trunks, etc. Updated the turn channel logic - now more consistently applies turn channel use.
  * Updated traffic segment associations to properly work with elevation and lane connectivity information (which is stored after the traffic association).

## Release Date: 2017-04-24 Valhalla 2.1.9
* **Elevation Update**
  * Created a new EdgeElevation structure which includes max upward and downward slope (moved from DirectedEdge) and mean elevation.
* **Routing Improvements**
  * Destination only fix when "nested" destination only areas cause a route failure. Allow destination only edges (with penalty) on 2nd pass.
  * Fix heading to properly use the partial edge shape rather than entire edge shape to determine heading at the begin and end locations.
  * Some cleanup and simplification of the bidirectional A* algorithm.
  * Some cleanup and simplification of TripPathBuilder.
  * Make TileHierarchy data and methods static and remove tile_dir from the tile hierarchy.
* **Map Matching Improvement**
  * Return matched points with trace attributes when using map_snap.
* **Data Producer Updates**
  * lua updates so that the chunnel will work again.

## Release Date: 2017-04-04 Valhalla 2.1.8
* **Map Matching Release**
  * Added max trace limits and out-of-bounds checks for customizable trace options

## Release Date: 2017-03-29 Valhalla 2.1.7
* **Map Matching Release**
  * Increased service limits for trace
* **Data Producer Updates**
  * Transit: Remove the dependency on using level 2 tiles for transit builder
* **Traffic Updates**
  * Segment matcher completely re-written to handle many complex issues when matching traces to OTSs
* **Service Improvement**
  * Bug Fix - relaxed rapidjson parsing to allow numeric type coercion
* **Routing Improvements**
  * Level the forward and reverse paths in bidirectional A * to account for distance approximation differences.
  * Add logic for Use==kPath to bicycle costing so that paths are favored (as are footways).

## Release Date: 2017-03-10 Valhalla 2.1.3
* **Guidance Improvement**
  * Corrections to Slovenian narrative language file
  **Routing Improvements**
  * Increased the pedestrian search radius from 25 to 50 within the meili configuration to reduce U-turns with map-matching
  * Added a max avoid location limit

## Release Date: 2017-02-22 Valhalla 2.1.0
* **Guidance Improvement**
  * Added ca-ES (Catalan) and sl-SI (Slovenian) narrative language files
* **Routing  Improvement**
  * Fix through location reverse ordering bug (introduced in 2.0.9) in output of route responses for depart_at routes
  * Fix edge_walking method to handle cases where more than 1 initial edge is found
* **Data Producer Updates**
  * Improved transit by processing frequency based schedules.
  * Updated graph validation to more aggressively check graph consistency on level 0 and level 1
  * Fix the EdgeInfo hash to not create duplicate edge info records when creating hierarchies

## Release Date: 2017-02-21 Valhalla 2.0.9
* **Guidance Improvement**
  * Improved Italian narrative by handling articulated prepositions
  * Properly calling out turn channel maneuver
* **Routing Improvement**
  * Improved path determination by increasing stop impact for link to link transitions at intersections
  * Fixed through location handling, now includes cost at throughs and properly uses heading
  * Added ability to adjust location heading tolerance
* **Traffic Updates**
  * Fixed segment matching json to properly return non-string values where apropriate
* **Data Producer Updates**
  * Process node:ref and way:junction_ref as a semicolon separated list for exit numbers
  * Removed duplicated interchange sign information when ways are split into edges
  * Use a sequence within HierarchyBuilder to lower memory requirements for planet / large data imports.
  * Add connecting OSM wayId to a transit stop within NodeInfo.
  * Lua update:  removed ways that were being added to the routing graph.
  * Transit:  Fixed an issue where add_service_day and remove_service_day was not using the tile creation date, but the service start date for transit.
  * Transit:  Added acceptance test logic.
  * Transit:  Added fallback option if the associated wayid is not found.  Use distance approximator to find the closest edge.
  * Transit:  Added URL encoding for one stop ids that contain diacriticals.  Also, added include_geometry=false for route requests.
* **Optimized Routing Update**
  * Added an original index to the location object in the optimized route response
* **Trace Route Improvement**
  * Updated find_start_node to fix "GraphTile NodeInfo index out of bounds" error

## Release Date: 2017-01-30 Valhalla 2.0.6
* **Guidance Improvement**
  * Italian phrases were updated
* **Routing Improvement**
  * Fixed an issue where date and time was returning an invalid ISO8601 time format for date_time values in positive UTC. + sign was missing.
  * Fixed an encoding issue that was discovered for tranist_fetcher.  We were not encoding onestop_ids or route_ids.  Also, added exclude_geometry=true for route API calls.
* **Data Producer Updates**
  * Added logic to grab a single feed in valhalla_build_transit.

## Release Date: 2017-01-04 Valhalla 2.0.3
* **Service Improvement**
  * Added support for interrupting requests. If the connection is closed, route computation and map-matching can be interrupted prior to completion.
* **Routing Improvement**
  * Ignore name inconsistency when entering a link to avoid double penalizing.
* **Data Producer Updates**
  * Fixed consistent name assignment for ramps and turn lanes which improved guidance.
  * Added a flag to directed edges indicating if the edge has names. This can potentially be used in costing methods.
  * Allow future use of spare GraphId bits within DirectedEdge.

## Release Date: 2016-12-13 Valhalla 2.0.2
* **Routing Improvement**
  * Added support for multi-way restrictions to matrix and isochrones.
  * Added HOV costing model.
  * Speed limit updates.   Added logic to save average speed separately from speed limits.
  * Added transit include and exclude logic to multimodal isochrone.
  * Fix some edge cases for trivial (single edge) paths.
  * Better treatment of destination access only when using bidirectional A*.
* **Performance Improvement**
  * Improved performance of the path algorithms by making many access methods inline.

## Release Date: 2016-11-28 Valhalla 2.0.1
* **Routing Improvement**
  * Preliminary support for multi-way restrictions
* **Issues Fixed**
  * Fixed tile incompatiblity between 64 and 32bit architectures
  * Fixed missing edges within tile edge search indexes
  * Fixed an issue where transit isochrone was cut off if we took transit that was greater than the max_seconds and other transit lines or buses were then not considered.

## Release Date: 2016-11-15 Valhalla 2.0

* **Tile Redesign**
  * Updated the graph tiles to store edges only on the hierarchy level they belong to. Prior to this, the highways were stored on all levels, they now exist only on the highway hierarchy. Similar changes were made for arterial level roads. This leads to about a 20% reduction in tile size.
  * The tile redesign required changes to the path generation algorithms. They must now transition freely beteeen levels, even for pedestrian and bicycle routes. To offset the extra transitions, the main algorithms were changed to expand nodes at each level that has directed edges, rather than adding the transition edges to the priority queue/adjacency list. This change helps performance. The hierarchy limits that are used to speed the computation of driving routes by utilizing the highway hierarchy were adjusted to work with the new path algorithms.
  * Some changes to costing were also required, for example pedestrian and bicycle routes skip shortcut edges.
  * Many tile data structures were altered to explicitly size different fields and make room for "spare" fields that will allow future growth. In addition, the tile itself has extra "spare" records that can be appended to the end of the tile and referenced from the tile header. This also will allow future growth without breaking backward compatibility.
* **Guidance Improvement**
  * Refactored trip path to use an enumerated `Use` for edge and an enumerated `NodeType` for node
  * Fixed some wording in the Hindi narrative file
  * Fixed missing turn maneuver by updating the forward intersecting edge logic
* **Issues Fixed**
  * Fixed an issue with pedestrian routes where a short u-turn was taken to avoid the "crossing" penalty.
  * Fixed bicycle routing due to high penalty to enter an access=destination area. Changed to a smaller, length based factor to try to avoid long regions where access = destination. Added a driveway penalty to avoid taking driveways (which are often marked as access=destination).
  * Fixed regression where service did not adhere to the list of allowed actions in the Loki configuration
* **Graph Correlation**
  * External contributions from Navitia have lead to greatly reduced per-location graph correlation. Average correlation time is now less than 1ms down from 4-9ms.

## Release Date: 2016-10-17

* **Guidance Improvement**
  * Added the Hindi (hi-IN) narrative language
* **Service Additions**
  * Added internal valhalla error codes utility in baldr and modified all services to make use of and return as JSON response
  * See documentation https://github.com/valhalla/valhalla-docs/blob/master/api-reference.md#internal-error-codes-and-conditions
* **Time-Distance Matrix Improvement**
  * Added a costmatrix performance fix for one_to_many matrix requests
* **Memory Mapped Tar Archive - Tile Extract Support**
  * Added the ability to load a tar archive of the routing graph tiles. This improves performance under heavy load and reduces the memory requirement while allowing multiple processes to share cache resources.

## Release Date: 2016-09-19

* **Guidance Improvement**
  * Added pirate narrative language
* **Routing Improvement**
  * Added the ability to include or exclude stops, routes, and operators in multimodal routing.
* **Service Improvement**
  * JSONify Error Response

## Release Date: 2016-08-30

* **Pedestrian Routing Improvement**
  * Fixes for trivial pedestrian routes

## Release Date: 2016-08-22

* **Guidance Improvements**
  * Added Spanish narrative
  * Updated the start and end edge heading calculation to be based on road class and edge use
* **Bicycle Routing Improvements**
  * Prevent getting off a higher class road for a small detour only to get back onto the road immediately.
  * Redo the speed penalties and road class factors - they were doubly penalizing many roads with very high values.
  * Simplify the computation of weighting factor for roads that do not have cycle lanes. Apply speed penalty to slightly reduce favoring
of non-separated bicycle lanes on high speed roads.
* **Routing Improvements**
  * Remove avoidance of U-turn for pedestrian routes. This improves use with map-matching since pedestrian routes can make U-turns.
  * Allow U-turns at dead-ends for driving (and bicycling) routes.
* **Service Additions**
  * Add support for multi-modal isochrones.
  * Added base code to allow reverse isochrones (path from anywhere to a single destination).
* **New Sources to Targets**
  * Added a new Matrix Service action that allows you to request any of the 3 types of time-distance matrices by calling 1 action.  This action takes a sources and targets parameter instead of the locations parameter.  Please see the updated Time-Distance Matrix Service API reference for more details.

## Release Date: 2016-08-08

 * **Service additions**
  * Latitude, longitude bounding boxes of the route and each leg have been added to the route results.
  * Added an initial isochrone capability. This includes methods to create an "isotile" - a 2-D gridded data set with time to reach each lat,lon grid from an origin location. This isoltile is then used to create contours at specified times. Interior contours are optionally removed and the remaining outer contours are generalized and converted to GeoJSON polygons. An initial version supporting multimodal route types has also been added.
 * **Data Producer Updates**
  * Fixed tranist scheduling issue where false schedules were getting added.
 * **Tools Additionas**
  * Added `valhalla_export_edges` tool to allow shape and names to be dumped from the routing tiles

## Release Date: 2016-07-19

 * **Guidance Improvements**
  * Added French narrative
  * Added capability to have narrative language aliases - For example: German `de-DE` has an alias of `de`
 * **Transit Stop Update** - Return latitude and longitude for each transit stop
 * **Data Producer Updates**
  * Added logic to use lanes:forward, lanes:backward, speed:forward, and speed:backward based on direction of the directed edge.
  * Added support for no_entry, no_exit, and no_turn restrictions.
  * Added logic to support country specific access. Based on country tables found here: http://wiki.openstreetmap.org/wiki/OSM_tags_for_routing/Access-Restrictions

## Release Date: 2016-06-08

 * **Bug Fix** - Fixed a bug where edge indexing created many small tiles where no edges actually intersected. This allowed impossible routes to be considered for path finding instead of rejecting them earlier.
 * **Guidance Improvements**
  * Fixed invalid u-turn direction
  * Updated to properly call out jughandle routes
  * Enhanced signless interchange maneuvers to help guide users
 * **Data Producer Updates**
  * Updated the speed assignment for ramp to be a percentage of the original road class speed assignment
  * Updated stop impact logic for turn channel onto ramp

## Release Date: 2016-05-19

 * **Bug Fix** - Fixed a bug where routes fail within small, disconnected "islands" due to the threshold logic in prior release. Also better logic for not-thru roads.

## Release Date: 2016-05-18

 * **Bidirectional A* Improvements** - Fixed an issue where if both origin and destination locations where on not-thru roads that meet at a common node the path ended up taking a long detour. Not all cases were fixed though - next release should fix. Trying to address the termination criteria for when the best connection point of the 2 paths is optimal. Turns out that the initial case where both opposing edges are settled is not guaranteed to be the least cost path. For now we are setting a threshold and extending the search while still tracking best connections. Fixed the opposing edge when a hierarchy transition occurs.
 * **Guidance Globalization** -  Fixed decimal distance to be locale based.
 * **Guidance Improvements**
  * Fixed roundabout spoke count issue by fixing the drive_on_right attribute.
  * Simplified narative by combining unnamed straight maneuvers
  * Added logic to confirm maneuver type assignment to avoid invalid guidance
  * Fixed turn maneuvers by improving logic for the following:
    * Internal intersection edges
    * 'T' intersections
    * Intersecting forward edges
 * **Data Producer Updates** - Fix the restrictions on a shortcut edge to be the same as the last directed edge of the shortcut (rather than the first one).

## Release Date: 2016-04-28

 * **Tile Format Updates** - Separated the transit graph from the "road only" graph into different tiles but retained their interconnectivity. Transit tiles are now hierarchy level 3.
 * **Tile Format Updates** - Reduced the size of graph edge shape data by 5% through the use of varint encoding (LEB128)
 * **Tile Format Updates** - Aligned `EdgeInfo` structures to proper byte boundaries so as to maintain compatibility for systems who don't support reading from unaligned addresses.
 * **Guidance Globalization** -  Added the it-IT(Italian) language file. Added support for CLDR plural rules. The cs-CZ(Czech), de-DE(German), and en-US(US English) language files have been updated.
 * **Travel mode based instructions** -  Updated the start, post ferry, and post transit insructions to be based on the travel mode, for example:
  * `Drive east on Main Street.`
  * `Walk northeast on Broadway.`
  * `Bike south on the cycleway.`

## Release Date: 2016-04-12

 * **Guidance Globalization** -  Added logic to use tagged language files that contain the guidance phrases. The initial versions of en-US, de-DE, and cs-CZ have been deployed.
 * **Updated ferry defaults** -  Bumped up use_ferry to 0.65 so that we don't penalize ferries as much.

## Release Date: 2016-03-31
 * **Data producer updates** - Do not generate shortcuts across a node which is a fork. This caused missing fork maneuvers on longer routes.  GetNames update ("Broadway fix").  Fixed an issue with looking up a name in the ref map and not the name map.  Also, removed duplicate names.  Private = false was unsetting destination only flags for parking aisles.

## Release Date: 2016-03-30
 * **TripPathBuilder Bug Fix** - Fixed an exception that was being thrown when trying to read directed edges past the end of the list within a tile. This was due to errors in setting walkability and cyclability on upper hierarchies.

## Release Date: 2016-03-28

 * **Improved Graph Correlation** -  Correlating input to the routing graph is carried out via closest first traversal of the graph's, now indexed, geometry. This results in faster correlation and gaurantees the absolute closest edge is found.

## Release Date: 2016-03-16

 * **Transit type returned** -  The transit type (e.g. tram, metro, rail, bus, ferry, cable car, gondola, funicular) is now returned with each transit maneuver.
 * **Guidance language** -  If the language option is not supplied or is unsupported then the language will be set to the default (en-US). Also, the service will return the language in the trip results.
 * **Update multimodal path algorithm** - Applied some fixes to multimodal path algorithm. In particular fixed a bug where the wrong sortcost was added to the adjacency list. Also separated "in-station" transfer costs from transfers between stops.
 * **Data producer updates** - Do not combine shortcut edges at gates or toll booths. Fixes avoid toll issues on routes that included shortcut edges.

## Release Date: 2016-03-07

 * **Updated all APIs to honor the optional DNT (Do not track) http header** -  This will avoid logging locations.
 * **Reduce 'Merge maneuver' verbal alert instructions** -  Only create a verbal alert instruction for a 'Merge maneuver' if the previous maneuver is > 1.5 km.
 * **Updated transit defaults.  Tweaked transit costing logic to obtain better routes.** -  use_rail = 0.6, use_transfers = 0.3, transfer_cost = 15.0 and transfer_penalty = 300.0.  Updated the TransferCostFactor to use the transfer_factor correctly.  TransitionCost for pedestrian costing bumped up from 20.0f to 30.0f when predecessor edge is a transit connection.
 * **Initial Guidance Globalization** -  Partial framework for Guidance Globalization. Started reading some guidance phrases from en-US.json file.

## Release Date: 2016-02-22

 * **Use bidirectional A* for automobile routes** - Switch to bidirectional A* for all but bus routes and short routes (where origin and destination are less than 10km apart). This improves performance and has less failure cases for longer routes. Some data import adjustments were made (02-19) to fix some issues encountered with arterial and highway hierarchies. Also only use a maximum of 2 passes for bidirecdtional A* to reduce "long time to fail" cases.
 * **Added verbal multi-cue guidance** - This combines verbal instructions when 2 successive maneuvers occur in a short amount of time (e.g., Turn right onto MainStreet. Then Turn left onto 1st Avenue).

## Release Date: 2016-02-19

 * **Data producer updates** - Reduce stop impact when all edges are links (ramps or turn channels). Update opposing edge logic to reject edges that do no have proper access (forward access == reverse access on opposing edge and vice-versa). Update ReclassifyLinks for cases where a single edge (often a service road) intersects a ramp improperly causing the ramp to reclassified when it should not be. Updated maximum OSM node Id (now exceeds 4000000000). Move lua from conf repository into mjolnir.

## Release Date: 2016-02-01

 * **Data producer updates** - Reduce speed on unpaved/rough roads. Add statistics for hgv (truck) restrictions.

## Release Date: 2016-01-26

 * **Added capability to disable narrative production** - Added the `narrative` boolean option to allow users to disable narrative production. Locations, shape, length, and time are still returned. The narrative production is enabled by default. The possible values for the `narrative` option are: false and true
 * **Added capability to mark a request with an id** - The `id` is returned with the response so a user could match to the corresponding request.
 * **Added some logging enhancements, specifically [ANALYTICS] logging** - We want to focus more on what our data is telling us by logging specific stats in Logstash.

## Release Date: 2016-01-18

 * **Data producer updates** - Data importer configuration (lua) updates to fix a bug where buses were not allowed on restricted lanes.  Fixed surface issue (change the default surface to be "compacted" for footways).

## Release Date: 2016-01-04

 * **Fixed Wrong Costing Options Applied** - Fixed a bug in which a previous requests costing options would be used as defaults for all subsequent requests.

## Release Date: 2015-12-18

 * **Fix for bus access** - Data importer configuration (lua) updates to fix a bug where bus lanes were turning off access for other modes.
 * **Fix for extra emergency data** - Data importer configuration (lua) updates to fix a bug where we were saving hospitals in the data.
 * **Bicycle costing update** - Updated kTCSlight and kTCFavorable so that cycleways are favored by default vs roads.

## Release Date: 2015-12-17

 * **Graph Tile Data Structure update** - Updated structures within graph tiles to support transit efforts and truck routing. Removed TransitTrip, changed TransitRoute and TransitStop to indexes (rather than binary search). Added access restrictions (like height and weight restrictions) and the mode which they impact to reduce need to look-up.
 * **Data producer updates** - Updated graph tile structures and import processes.

## Release Date: 2015-11-23

 * **Fixed Open App for OSRM functionality** - Added OSRM functionality back to Loki to support Open App.

## Release Date: 2015-11-13

 * **Improved narrative for unnamed walkway, cycleway, and mountain bike trail** - A generic description will be used for the street name when a walkway, cycleway, or mountain bike trail maneuver is unnamed. For example, a turn right onto a unnamed walkway maneuver will now be: "Turn right onto walkway."
 * **Fix costing bug** - Fix a bug introduced in EdgeLabel refactor (impacted time distance matrix only).

## Release Date: 2015-11-3

 * **Enhance bi-directional A* logic** - Updates to bidirectional A* algorithm to fix the route completion logic to handle cases where a long "connection" edge could lead to a sub-optimal path. Add hierarchy and shortcut logic so we can test and use bidirectional A* for driving routes. Fix the destination logic to properly handle oneways as the destination edge. Also fix U-turn detection for reverse search when hierarchy transitions occur.
 * **Change "Go" to "Head" for some instructions** - Start, exit ferry.
 * **Update to roundabout instructions** - Call out roundabouts for edges marked as links (ramps, turn channels).
 * **Update bicycle costing** - Fix the road factor (for applying weights based on road classification) and lower turn cost values.

## Data Producer Release Date: 2015-11-2

 * **Updated logic to not create shortcut edges on roundabouts** - This fixes some roundabout exit counts.

## Release Date: 2015-10-20

 * **Bug Fix for Pedestrian and Bicycle Routes** - Fixed a bug with setting the destination in the bi-directional Astar algorithm. Locations that snapped to a dead-end node would have failed the route and caused a timeout while searching for a valid path. Also fixed the elapsed time computation on the reverse path of bi-directional algorithm.

## Release Date: 2015-10-16

 * **Through Location Types** - Improved support for locations with type = "through". Routes now combine paths that meet at each through location to create a single "leg" between locations with type = "break". Paths that continue at a through location will not create a U-turn unless the path enters a "dead-end" region (neighborhood with no outbound access).
 * **Update shortcut edge logic** - Now skips long shortcut edges when close to the destination. This can lead to missing the proper connection if the shortcut is too long. Fixes #245 (thor).
 * **Per mode service limits** - Update configuration to allow setting different maximum number of locations and distance per mode.
 * **Fix shape index for trivial path** - Fix a bug where when building the the trip path for a "trivial" route (includes just one edge) where the shape index exceeded that size of the shape.

## Release Date: 2015-09-28

 * **Elevation Influenced Bicycle Routing** - Enabled elevation influenced bicycle routing. A "use-hills" option was added to the bicycle costing profile that can tune routes to avoid hills based on grade and amount of elevation change.
 * **"Loop Edge" Fix** - Fixed a bug with edges that form a loop. Split them into 2 edges during data import.
 * **Additional information returned from 'locate' method** - Added information that can be useful when debugging routes and data. Adds information about nodes and edges at a location.
 * **Guidance/Narrative Updates** - Added side of street to destination narrative. Updated verbal instructions.<|MERGE_RESOLUTION|>--- conflicted
+++ resolved
@@ -118,11 +118,8 @@
    * FIXED: fixes an issue that lead to adding an extra maneuver. We now combine a current maneuver short length non-internal edges (left or right) with the next maneuver that is a kRampStraight. [#2741](https://github.com/valhalla/valhalla/pull/2741)
    * FIXED: Reduce verbose instructions by collapsing small end ramp forks [#2762](https://github.com/valhalla/valhalla/issues/2762)
    * FIXED: Remove redundant return statements [#2776](https://github.com/valhalla/valhalla/pull/2776)
-<<<<<<< HEAD
    * FIXED: Added unit test for BuildAdminFromPBF() to test GEOS 3.9 update. [#2787](https://github.com/valhalla/valhalla/pull/2787)
-=======
    * FIXED: Add support for geos-3.9 c++ api [#2739](https://github.com/valhalla/valhalla/issues/2739)
->>>>>>> 1aab5ec5
 
 * **Enhancement**
    * ADDED: Add ability to provide custom implementation for candidate collection in CandidateQuery. [#2328](https://github.com/valhalla/valhalla/pull/2328)
