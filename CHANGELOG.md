--- conflicted
+++ resolved
@@ -61,13 +61,8 @@
    * ADDED: Mutithreaded `PBFGraphParser::ParseWays()` [#5143](https://github.com/valhalla/valhalla/pull/5143)
    * CHANGED: "Multilevel Way" message logging level changed from WARN to DEBUG [#5188](https://github.com/valhalla/valhalla/pull/5188)
    * CHANGED: Use rapidjson for matrix serializers [#5189](https://github.com/valhalla/valhalla/pull/5189)
-<<<<<<< HEAD
-   * CHANGED: Make static factor vectors/arrays in sif constexpr [#5200](https://github.com/valhalla/valhalla/pull/5200) 
-   * CHANGED: Improved SQL statements when building admins [#5219](https://github.com/valhalla/valhalla/pull/5219)
-=======
    * CHANGED: Make static factor vectors/arrays in sif constexpr [#5200](https://github.com/valhalla/valhalla/pull/5200)
    * ADDED: Sqlite3 RAII wrapper around sqlite3* and spatielite connection [#5206](https://github.com/valhalla/valhalla/pull/5206)
->>>>>>> 3c773fd4
 
 ## Release Date: 2024-10-10 Valhalla 3.5.1
 * **Removed**
