## UNRELEASED
* **Removed**
   * REMOVED: `seasonal` bit from OSMWay & DirectedEdge [#5156](https://github.com/valhalla/valhalla/pull/5156)
* **Bug Fix**
   * FIXED: `incremental_build_tiles` script works again [#4909](https://github.com/valhalla/valhalla/pull/4909)
   * FIXED: Fix ability to use Valhalla via cmake `add_subdirectory` [#4930](https://github.com/valhalla/valhalla/pull/4930)
   * FIXED: Fix valhalla_benchmark_loki benchmark application. [#4981](https://github.com/valhalla/valhalla/pull/4981)
   * FIXED: Double free crash during tiles build inside libxml2 on concurrent `spatialite_cleanup_ex()` calls [#5005](https://github.com/valhalla/valhalla/pull/5005)
   * FIXED: update CircleCI runners to Ubuntu 24.04 [#5002](https://github.com/valhalla/valhalla/pull/5002)
   * FIXED: Fixed a typo in the (previously undocumented) matrix-APIs responses `algorithm` field: `timedistancbssematrix` is now `timedistancebssmatrix` [#5000](https://github.com/valhalla/valhalla/pull/5000).
   * FIXED: More trivial cases in `CostMatrix` [#5001](https://github.com/valhalla/valhalla/pull/5001)
   * FIXED: Tag smoothness=impassable breaks pedestrian routing [#5023](https://github.com/valhalla/valhalla/pull/5023)
   * FIXED: Make isochrone geotiff serialization use "north up" geotransform [#5019](https://github.com/valhalla/valhalla/pull/5019)
   * FIXED: Get CostMatrix allow second pass option from new location in config [#5055](https://github.com/valhalla/valhalla/pull/5055/)
   * FIXED: Slim down Matrix PBF response [#5066](https://github.com/valhalla/valhalla/pull/5066)
   * FIXED: restore ignoring hierarchy limits for bicycle and pedestrian [#5080](https://github.com/valhalla/valhalla/pull/5080)
   * FIXED: GCC warning 'template-id not allowed for constructor in C++20' [#5110](https://github.com/valhalla/valhalla/pull/5110)
   * FIXED: update deprecated boost geometry headers [#5117](https://github.com/valhalla/valhalla/pull/5117)
   * FIXED: Fix type mismatch in `src/tyr/serializers.cc` [#5145](https://github.com/valhalla/valhalla/pull/5145)
   * FIXED: Multimodal ferry reclassification [#5139](https://github.com/valhalla/valhalla/pull/5139)

* **Enhancement**
   * ADDED: Consider smoothness in all profiles that use surface [#4949](https://github.com/valhalla/valhalla/pull/4949)
   * ADDED: `admin_crossings` request parameter for `/route` [#4941](https://github.com/valhalla/valhalla/pull/4941)
   * ADDED: include level change info in `/route` response [#4942](https://github.com/valhalla/valhalla/pull/4942)
   * ADDED: steps maneuver improvements [#4960](https://github.com/valhalla/valhalla/pull/4960)
   * ADDED: instruction improvements for node-based elevators [#4988](https://github.com/valhalla/valhalla/pull/4988)
   * ADDED: customizable hierarchy limits [#5010](https://github.com/valhalla/valhalla/pull/5010)
   * ADDED: increased precision in route lengths [#5020](https://github.com/valhalla/valhalla/pull/5020)
   * ADDED: Add maneuver bearings in route json response [#5024](https://github.com/valhalla/valhalla/pull/5024)
   * ADDED: Allow specifying custom `graph.lua` file name via `valhalla_build_config` [#5036](https://github.com/valhalla/valhalla/pull/5036)
   * ADDED: per level elevator penalty [#4973](https://github.com/valhalla/valhalla/pull/4973)
   * ADDED: `ignore_construction` allows routing on ways with construction tag [#5030](https://github.com/valhalla/valhalla/pull/5030)
   * ADDED: Australian English language translations [#5057](https://github.com/valhalla/valhalla/pull/5057)
   * ADDED: Support `"access:conditional"` conditional restrictions like `"access:conditional"="no @ (Oct-May)"` [#5048](https://github.com/valhalla/valhalla/pull/5048)
   * CHANGED: Speed up pbf parsing by using libosmium [#5070](https://github.com/valhalla/valhalla/pull/5070)
   * ADDED: headings and correlated ll's in verbose matrix output [#5072](https://github.com/valhalla/valhalla/pull/5072)
   * CHANGED: Faster Docker builds in CI [#5082](https://github.com/valhalla/valhalla/pull/5082) 
   * ADDED: Retrieve traffic signal information of nodes through trace_attribute request [#5121](https://github.com/valhalla/valhalla/pull/5121)
   * CHANGED: Remove redundant callback-style pbf parsing [#5119](https://github.com/valhalla/valhalla/pull/5119)
   * ADDED: Multimodal expansion endpoint support [#5129](https://github.com/valhalla/valhalla/pull/5129)
   * ADDED: Sort tweeners by GraphId to make tile generation deterministic [#5133](https://github.com/valhalla/valhalla/pull/5133)
   * ADDED: Turn lane information for valhalla serializer [#5078](https://github.com/valhalla/valhalla/pull/5078)
   * ADDED: Add scoped timer macro for timing stages and sub-stages of the tile build process [#5136](https://github.com/valhalla/valhalla/pull/5136)
   * CHANGED: Speed up `valhalla_build_admins` by using intermediate in-memory database [#5146](https://github.com/valhalla/valhalla/pull/5146)
<<<<<<< HEAD
   * CHANGED: Move `bss_info_` from `OSMNode` to the new `OSMBSSNode` to reduce `way_nodes.bin` size [#5147](https://github.com/valhalla/valhalla/pull/5147)
=======
   * UPDATED: bump tz from 2024a to 2025a [#5061](https://github.com/valhalla/valhalla/pull/5061)
>>>>>>> 7f765353

## Release Date: 2024-10-10 Valhalla 3.5.1
* **Removed**
* **Bug Fix**
   * FIXED: All logging in `valhalla_export_edges` now goes to stderr [#4892](https://github.com/valhalla/valhalla/pull/4892)
   * FIXED: Iterate over only `kLandmark` tagged values in `AddLandmarks()` [#4873](https://github.com/valhalla/valhalla/pull/4873)
   * FIXED: `walk_or_snap` mode edge case with loop routes [#4895](https://github.com/valhalla/valhalla/pull/4895)
   * FIXED: `-Wdefaulted-function-deleted` compilation warning/error in `NarrativeBuilder` [#4877](https://github.com/valhalla/valhalla/pull/4877)
   * FIXED: For a long time we were potentially wrongly encoding varints by using `static_cast` vs `reinterpret_cast` [#4877]https://github.com/valhalla/valhalla/pull/4925
* **Enhancement**
   * CHANGED: voice instructions for OSRM serializer to work better in real-world environment [#4756](https://github.com/valhalla/valhalla/pull/4756)
   * ADDED: Add option `edge.forward` to trace attributes [#4876](https://github.com/valhalla/valhalla/pull/4876)
   * ADDED: Provide conditional speed limits from "maxspeed:conditional" in `/locate` and proto `/route` responses [#4851](https://github.com/valhalla/valhalla/pull/4851)
   * ADDED: Support multiple levels and level ranges [#4879](https://github.com/valhalla/valhalla/pull/4879)
   * ADDED: Level location search filter [#4926](https://github.com/valhalla/valhalla/pull/4926)

## Release Date: 2024-08-21 Valhalla 3.5.0
* **Removed**
   * REMOVED: needs_ci_run script [#4423](https://github.com/valhalla/valhalla/pull/4423)
   * REMOVED: unused vehicle types in AutoCost and segway; renamed kTruck to "truck" instead of "tractor_trailer" [#4430](https://github.com/valhalla/valhalla/pull/4430)
   * REMOVED: ./bench and related files/code [#4560](https://github.com/valhalla/valhalla/pull/4560)
   * REMOVED: unused headers [#4829](https://github.com/valhalla/valhalla/pull/4829)
* **Bug Fix**
   * FIXED: gcc13 was missing some std header includes [#4154](https://github.com/valhalla/valhalla/pull/4154)
   * FIXED: when reclassifying ferry edges, remove destonly from ways only if the connecting way was destonly [#4118](https://github.com/valhalla/valhalla/pull/4118)
   * FIXED: typo in use value of map matching API (`platform_connection` was misspelled) [#4174](https://github.com/valhalla/valhalla/pull/4174)
   * FIXED: fix crash in timedistancebssmatrix.cc  [#4244](https://github.com/valhalla/valhalla/pull/4244)
   * FIXED: missing protobuf CMake configuration to link abseil for protobuf >= 3.22.0 [#4207](https://github.com/valhalla/valhalla/pull/4207)
   * FIXED: broken links on the optimized route API page [#4260](https://github.com/valhalla/valhalla/pull/4260)
   * FIXED: remove clearing of headings while calculating a matrix [#4288](https://github.com/valhalla/valhalla/pull/4288)
   * FIXED: only recost matrix pairs which have connections found [#4344](https://github.com/valhalla/valhalla/pull/4344)
   * FIXED: arm builds. tons of errors due to floating point issues mostly [#4213](https://github.com/valhalla/valhalla/pull/4213)
   * FIXED: respond with correlated edges for format=valhalla and matrix [#4335](https://github.com/valhalla/valhalla/pull/4335)
   * FIXED: `sources` & `targets` for verbose matrix response was kinda broken due to #4335 above [#4366](https://github.com/valhalla/valhalla/pull/4366)
   * FIXED: recover proper shortest path to ferry connections (when multiple edges exist between node pair) [#4361](https://github.com/valhalla/valhalla/pull/4361)
   * FIXED: recover proper shortest path to ferry connections (make sure correct label index is used) [#4378](https://github.com/valhalla/valhalla/pull/4378)
   * FIXED: Allow all roads for motorcycles [#4348](https://github.com/valhalla/valhalla/pull/4348)
   * FIXED: motorcar:conditional should not apply to motorcycle and moped [#4359](https://github.com/valhalla/valhalla/pull/4359)
   * FIXED: break shortcuts when there are different restrictions on base edges [#4326](https://github.com/valhalla/valhalla/pull/4326)
   * FIXED: Incorrect `edge_index` assignment in `thor_worker_t::build_trace` [#4413](https://github.com/valhalla/valhalla/pull/4413)
   * FIXED: lots of issues with CostMatrix (primarily deadend logic) with a complete refactor modeling things very close to bidir A\*, also to prepare for a unification of the two [#4372](https://github.com/valhalla/valhalla/pull/4372)
   * FIXED: diff_names check was missing for Graphfilter and Shortcutbuilder for AddEdgeInfo call.  [#4436](https://github.com/valhalla/valhalla/pull/4436)
   * FIXED: updated timezone database and added code to keep compatibility with old servers/new data and vice versa [#4446](https://github.com/valhalla/valhalla/pull/4446)
   * FIXED: retry elevation tile download if the download failed for some reason or the downloaded tile was corrupt [#4461](https://github.com/valhalla/valhalla/pull/4461)
   * FIXED: base transition costs were getting overridden by osrm car turn duration [#4463](https://github.com/valhalla/valhalla/pull/4463)
   * FIXED: insane ETAs for `motor_scooter` on `track`s [#4468](https://github.com/valhalla/valhalla/pull/4468)
   * FIXED: -j wasn't taken into account anymore [#4483](https://github.com/valhalla/valhalla/pull/4483)
   * FIXED: time distance matrix was always using time zone of last settled edge id [#4494](https://github.com/valhalla/valhalla/pull/4494)
   * FIXED: log to stderr in valhalla_export_edges [#4498](https://github.com/valhalla/valhalla/pull/4498)
   * FIXED: set capped speed for truck at 90 KPH [#4493](https://github.com/valhalla/valhalla/pull/4493)
   * FIXED: Config singleton multiple instantiation issue [#4521](https://github.com/valhalla/valhalla/pull/4521)
   * FIXED: Prevent GetShortcut to run into an infinite loop [#4532](https://github.com/valhalla/valhalla/pull/4532)
   * FIXED: fix config generator with thor.costmatrix_allow_second_pass [#4567](https://github.com/valhalla/valhalla/pull/4567)
   * FIXED: infinite loop or other random corruption in isochrones when retrieving partial shape of an edge [#4547](https://github.com/valhalla/valhalla/pull/4547)
   * FIXED: Aggregation updates: update opposing local idx after aggregating the edges, added classification check for aggregation, and shortcut length changes [#4570](https://github.com/valhalla/valhalla/pull/4570)
   * FIXED: Use helper function for only parsing out names from DirectedEdge when populating intersecting edges [#4604](https://github.com/valhalla/valhalla/pull/4604)  
   * FIXED: Osmnode size reduction: Fixed excessive disk space for planet build [#4605](https://github.com/valhalla/valhalla/pull/4605)
   * FIXED: Conflict with signinfo's temporary linguistic node sequence file caused test failures. [#4625](https://github.com/valhalla/valhalla/pull/4625)
   * FIXED: CostMatrix for trivial routes with oneways [#4626](https://github.com/valhalla/valhalla/pull/4626)
   * FIXED: some entry points to creating geotiff isochrones output did not register the geotiff driver before attempting to use it [#4628](https://github.com/valhalla/valhalla/pull/4628)
   * FIXED: libgdal wasn't installed in docker image, so it never worked in docker [#4629](https://github.com/valhalla/valhalla/pull/4629)
   * FIXED: CostMatrix shapes for routes against trivial oneways [#4633](https://github.com/valhalla/valhalla/pull/4633)
   * FIXED: unidirectional_astar.cc doesn't work for date_time type = 2 #4652(https://github.com/valhalla/valhalla/issues/4652)
   * FIXED: a few fixes around the routing algorithms [#4626](https://github.com/valhalla/valhalla/pull/4642)
   * FIXED: no need to search for GDAL when building data [#4651](https://github.com/valhalla/valhalla/pull/4651)
   * FIXED: Fix segfault in OSRM serializer with bannerInstructions when destination is on roundabout [#4480](https://github.com/valhalla/valhalla/pull/4481)
   * FIXED: Fix segfault in costmatrix (date_time and time zone always added). [#4530](https://github.com/valhalla/valhalla/pull/4530)
   * FIXED: Fixed roundoff issue in Tiles Row and Col methods [#4585](https://github.com/valhalla/valhalla/pull/4585)
   * FIXED: Fix for assigning attributes has_(highway, ferry, toll) if directions_type is none [#4465](https://github.com/valhalla/valhalla/issues/4465)
   * FIXED: Have the `valhalla_add_predicted_speeds` summary always be created from `mjolnir.tile_dir` [#4722](https://github.com/valhalla/valhalla/pull/4722) 
   * FIXED: Fix inconsistency in graph.lua for motor_vehicle_node [#4723](https://github.com/valhalla/valhalla/issues/4723)
   * FIXED: Missing algorithm include in `baldr/admin.h` [#4766](https://github.com/valhalla/valhalla/pull/4766)
   * FIXED: remove old code that allows bicycle access on hiking trails. [#4781](https://github.com/valhalla/valhalla/pull/4781)
   * FIXED: Handle list type arguments correctly when overriding config with valhalla_build_config [#4799](https://github.com/valhalla/valhalla/pull/4799)
   * FIXED: `top_speed` range not fully allowed for trucks [#4793](https://github.com/valhalla/valhalla/pull/4793)
   * FIXED: Trivial routes for CostMatrix [#4634](https://github.com/valhalla/valhalla/pull/4634)
   * FIXED: Reset `not_thru_pruning` in CostMatrix after second pass was used [#4817](https://github.com/valhalla/valhalla/pull/4817)  
   * FIXED: wrong index used in CostMatrix expansion callback inside reverse connection check [#4821](https://github.com/valhalla/valhalla/pull/4821)
   * FIXED: oneway ferry connections classification [#4828](https://github.com/valhalla/valhalla/pull/4828)
   * FIXED: location search_filter ignored in certain cases [#4835](https://github.com/valhalla/valhalla/pull/4835)
   * FIXED: Ferry reclassification finds shortest path that is blocked by inaccessible node [#4854](https://github.com/valhalla/valhalla/pull/4854)
   * FIXED: `(Nov - Mar)` (and similar, months with spaces) condition parsing [#4857](https://github.com/valhalla/valhalla/pull/4857)
* **Enhancement**
   * UPDATED: French translations, thanks to @xlqian [#4159](https://github.com/valhalla/valhalla/pull/4159)
   * CHANGED: -j flag for multithreaded executables to override mjolnir.concurrency [#4168](https://github.com/valhalla/valhalla/pull/4168)
   * CHANGED: moved the argparse boilerplate code to a private header which all programs can share [#4169](https://github.com/valhalla/valhalla/pull/4169)
   * ADDED: CI runs a spell check on the PR to detect spelling mistakes [#4179](https://github.com/valhalla/valhalla/pull/4179)
   * ADDED: `preferred_side_cutoff` parameter for locations [#4182](https://github.com/valhalla/valhalla/pull/4182)
   * ADDED: PBF output for matrix endpoint [#4121](https://github.com/valhalla/valhalla/pull/4121)
   * CHANGED: sped up the transit gtfs ingestion process by sorting the feeds before querying them and avoiding copying their structures. forked just_gtfs into the valhalla org to accomplish it [#4167](https://github.com/valhalla/valhalla/pull/4167)
   * CHANGED: write traffic tile headers in `valhalla_build_extract` [#4195](https://github.com/valhalla/valhalla/pull/4195)
   * ADDED: `source_percent_along` & `target_percent_along` to /trace_attributes JSON response [#4199](https://github.com/valhalla/valhalla/pull/4199)
   * ADDED: sqlite database to store landmarks along with interfaces of insert and bounding box queries [#4189](https://github.com/valhalla/valhalla/pull/4189)
   * CHANGED: refactor landmark database interface to use a pimpl [#4202](https://github.com/valhalla/valhalla/pull/4202)
   * ADDED: support for `:forward` and `:backward` for `motor_vehicle`, `vehicle`, `foot` and `bicycle` tag prefixes [#4204](https://github.com/valhalla/valhalla/pull/4204)
   * ADDED: add `valhalla_build_landmarks` to parse POIs from osm pbfs and store them as landmarks in the landmark sqlite database [#4201](https://github.com/valhalla/valhalla/pull/4201)
   * ADDED: add primary key in the landmark sqlite database and a method to retrieve landmarks via their primary keys [#4224](https://github.com/valhalla/valhalla/pull/4224)
   * ADDED: update graph tile to allow adding landmarks to edge info, and refactor edgeinfo.cc [#4233](https://github.com/valhalla/valhalla/pull/4233)
   * ADDED: `sources_to_targets` action for `/expansion` [#4263](https://github.com/valhalla/valhalla/pull/4263)
   * ADDED: option `--extract-tar` to `valhalla_build_extract` to create extracts from .tar files instead of tile directory [#4255](https://github.com/valhalla/valhalla/pull/4255)
   * ADDED: Support for `bannerInstructions` attribute in OSRM serializer via `banner_instructions` request parameter [#4093](https://github.com/valhalla/valhalla/pull/4093)
   * UPDATED: submodules which had new releases, unless it was a major version change [#4231](https://github.com/valhalla/valhalla/pull/4231)
   * ADDED: Support for elevation along a route. Add elevation to EdgeInfo within Valhalla tiles [#4279](https://github.com/valhalla/valhalla/pull/4279)
   * ADDED: the workflow to find landmarks in a graph tile, associate them with nearby edges, and update the graph tile to store the associations [#4278](https://github.com/valhalla/valhalla/pull/4278)
   * ADDED: update maneuver generation to add nearby landmarks to maneuvers as direction support [#4293](https://github.com/valhalla/valhalla/pull/4293)
   * CHANGED: the boost property tree config is now read into a singleton that doesn't need to be passed around anymore [#4220](https://github.com/valhalla/valhalla/pull/4220)
   * ADDED: Update the street name and sign data processing include language and pronunciations [#4268](https://github.com/valhalla/valhalla/pull/4268)
   * CHANGED: more sustainable way to work with protobuf in cmake [#4334](https://github.com/valhalla/valhalla/pull/4334)
   * CHANGED: use date_time API to retrieve timezone aliases instead of our own curated list [#4382](https://github.com/valhalla/valhalla/pull/4382)
   * CHANGED: less aggressive logging for nodes' headings & ferry connections [#4420][https://github.com/valhalla/valhalla/pull/4420]
   * ADDED: add documentation about historical traffic [#4259](https://github.com/valhalla/valhalla/pull/4259)
   * ADDED: config option to control how much memory we'll reserve for CostMatrix locations [#4424](https://github.com/valhalla/valhalla/pull/4424)
   * CHANGED: refactor EdgeLabel (and derived classes) to reduce memory use. [#4439](https://github.com/valhalla/valhalla/pull/4439)
   * ADDED: "shape" field to matrix response for CostMatrix only [#4432](https://github.com/valhalla/valhalla/pull/4432)
   * CHANGED: `/expansion`: add field `prev_edge_id`, make the GeoJSON features `LineString`s [#4275](https://github.com/valhalla/valhalla/issues/4275)
   * ADDED: --optimize & --log-details to valhalla_run_matrix [#4355](https://github.com/valhalla/valhalla/pull/4334)
   * ADDED: most access restrictions to /locate response [#4431](https://github.com/valhalla/valhalla/pull/4431)
   * ADDED: hgv=destination and friends for truck-specific "destination_only" logic [#4450](https://github.com/valhalla/valhalla/issues/4450)
   * UPDATED: updated country access overrides [#4460](https://github.com/valhalla/valhalla/pull/4460)
   * CHANGED: date_time refactor as a preparation to return DST/timezone related offset in the response [#4365](https://github.com/valhalla/valhalla/pull/4365)
   * ADDED: find connection on backward search for bidir matrix algo [#4329](https://github.com/valhalla/valhalla/pull/4329)
   * CHANGED: Adjustment of walk speed when walking on slight downhill [#4302](https://github.com/valhalla/valhalla/pull/4302)
   * CHANGED: Do not reclassify ferry connections when no hierarchies are to be generated [#4487](https://github.com/valhalla/valhalla/pull/4487)
   * ADDED: Added a config option to sort nodes spatially during graph building [#4455](https://github.com/valhalla/valhalla/pull/4455)
   * ADDED: Timezone info in route and matrix responses [#4491](https://github.com/valhalla/valhalla/pull/4491)
   * ADDED: Support for `voiceInstructions` attribute in OSRM serializer via `voice_instructions` request parameter [#4506](https://github.com/valhalla/valhalla/pull/4506)
   * CHANGED: use pkg-config to find spatialite & geos and remove our cmake modules; upgraded conan's boost to 1.83.0 in the process [#4253](https://github.com/valhalla/valhalla/pull/4253)
   * ADDED: Added aggregation logic to filter stage of tile building [#4512](https://github.com/valhalla/valhalla/pull/4512)
   * UPDATED: tz to 2023d [#4519](https://github.com/valhalla/valhalla/pull/4519)
   * CHANGED: libvalhalla.pc generation to have finer controls; install third_party public headers; overhaul lots of CMake; remove conan support [#4516](https://github.com/valhalla/valhalla/pull/4516)
   * CHANGED: refactored matrix code to include a base class for all matrix algorithms to prepare for second passes on matrix [#4535](https://github.com/valhalla/valhalla/pull/4535)
   * ADDED: matrix second pass for connections not found in the first pass, analogous to /route [#4536](https://github.com/valhalla/valhalla/pull/4536)
   * UPDATED: cxxopts to 3.1.1 [#4541](https://github.com/valhalla/valhalla/pull/4541)
   * CHANGED: make use of vendored libraries optional (other than libraries which are not commonly in package managers or only used for testing) [#4544](https://github.com/valhalla/valhalla/pull/4544)
   * ADDED: Improved instructions for blind users [#3694](https://github.com/valhalla/valhalla/pull/3694)
   * ADDED: isochrone proper polygon support & pbf output for isochrone [#4575](https://github.com/valhalla/valhalla/pull/4575)
   * ADDED: return isotile grid as geotiff  [#4594](https://github.com/valhalla/valhalla/pull/4594)
   * ADDED: `ignore_non_vehicular_restrictions` parameter for truck costing [#4606](https://github.com/valhalla/valhalla/pull/4606)
   * UPDATED: tz database to 2024a [#4643](https://github.com/valhalla/valhalla/pull/4643)
   * ADDED: `hgv_no_penalty` costing option to allow penalized truck access to `hgv=no` edges [#4650](https://github.com/valhalla/valhalla/pull/4650)
   * CHANGED: Significantly improve performance of graphbuilder [#4669](https://github.com/valhalla/valhalla/pull/4669)
   * UPDATED: Improved turn by turn api reference documentation [#4675](https://github.com/valhalla/valhalla/pull/4675)
   * CHANGED: contract nodes if connecting edges have different names or speed or non-conditional access restrictions [#4613](https://github.com/valhalla/valhalla/pull/4613)
   * CHANGED: CostMatrix switched from Dijkstra to A* [#4650](https://github.com/valhalla/valhalla/pull/4650)
   * ADDED: some missing documentation about request parameters [#4687](https://github.com/valhalla/valhalla/pull/4687)
   * ADDED: Consider more forward/backward tags for access restrictions and speeds [#4686](https://github.com/valhalla/valhalla/pull/4686)
   * CHANGED: change costmatrix max_distance threshold to a distance threshold instead of duration [#4672](https://github.com/valhalla/valhalla/pull/4672)
   * ADDED: PBF support for expansion [#4614](https://github.com/valhalla/valhalla/pull/4614/)
   * ADDED: elapsed_cost field to map matching json response [#4709](https://github.com/valhalla/valhalla/pull/4709)
   * ADDED: error if we fail to find any matrix connection [#4718](https://github.com/valhalla/valhalla/pull/4718)
   * ADDED: Fail early in valhalla_ingest_transit if there's no valid GTFS feeds [#4710](https://github.com/valhalla/valhalla/pull/4710/)
   * ADDED: Support for `voiceLocale` attribute in OSRM serializer via `voice_instructions` request parameter [#4677](https://github.com/valhalla/valhalla/pull/4742)
   * ADDED: Added ssmlAnnouncements for voice instructions and removed voice and banner instructions from last step. [#4644](https://github.com/valhalla/valhalla/pull/4644)
   * ADDED: deadend information in directed edge JSON for `/locate` [#4751](https://github.com/valhalla/valhalla/pull/4751) 
   * ADDED: Dedupe option for expansion, significantly reducing the response size. [#4601](https://github.com/valhalla/valhalla/issues/4601)
   * ADDED: `expansion_type` property to `/expansion` [#4784](https://github.com/valhalla/valhalla/pull/4784)
   * ADDED: inline config arg for `valhalla_build_elevation` script [#4787](https://github.com/valhalla/valhalla/pull/4787)
   * ADDED: `use_truck_route` [#4809](https://github.com/valhalla/valhalla/pull/4809)
   * ADDED: Add option `edge.country_crossing` to trace attributes [#4825](https://github.com/valhalla/valhalla/pull/4825)
   * CHANGED: Unification of turn costs for ramps and roundabouts [#4827](https://github.com/valhalla/valhalla/pull/4827)
   * CHANGED: updated dockerfile to use ubuntu 24.04 [#4805](https://github.com/valhalla/valhalla/pull/4805)

## Release Date: 2023-05-11 Valhalla 3.4.0
* **Removed**
   * REMOVED: Docker image pushes to Dockerhub [#4033](https://github.com/valhalla/valhalla/pull/4033)
   * REMOVED: transitland references and scripts and replace with info for raw GTFS feeds [#4033](https://github.com/valhalla/valhalla/pull/3906)
* **Bug Fix**
   * FIXED: underflow of uint64_t cast for matrix time results [#3906](https://github.com/valhalla/valhalla/pull/3906)
   * FIXED: update vcpkg commit for Azure pipelines to fix libtool mirrors [#3915](https://github.com/valhalla/valhalla/pull/3915)
   * FIXED: fix CHANGELOG release year (2022->2023) [#3927](https://github.com/valhalla/valhalla/pull/3927)
   * FIXED: avoid segfault on invalid exclude_polygons input [#3907](https://github.com/valhalla/valhalla/pull/3907)
   * FIXED: allow \_WIN32_WINNT to be defined by build system [#3933](https://github.com/valhalla/valhalla/issues/3933)
   * FIXED: disconnected stop pairs in gtfs import [#3943](https://github.com/valhalla/valhalla/pull/3943)
   * FIXED: in/egress traversability in gtfs ingestion is now defaulted to kBoth to enable pedestrian access on transit connect edges and through the in/egress node [#3948](https://github.com/valhalla/valhalla/pull/3948)
   * FIXED: parsing logic needed implicit order of stations/egresses/platforms in the GTFS feeds [#3949](https://github.com/valhalla/valhalla/pull/3949)
   * FIXED: segfault in TimeDistanceMatrix [#3964](https://github.com/valhalla/valhalla/pull/3949)
   * FIXED: write multiple PBFs if the protobuf object gets too big [#3954](https://github.com/valhalla/valhalla/pull/3954)
   * FIXED: pin conan version to latest 1.x for now [#3990](https://github.com/valhalla/valhalla/pull/3990)
   * FIXED: Fix matrix_locations when used in pbf request [#3997](https://github.com/valhalla/valhalla/pull/3997)
   * FIXED: got to the point where the basic transit routing test works [#3988](https://github.com/valhalla/valhalla/pull/3988)
   * FIXED: fix build with LOGGING_LEVEL=ALL [#3992](https://github.com/valhalla/valhalla/pull/3992)
   * FIXED: transit stitching when determining whether a platform was generated [#4020](https://github.com/valhalla/valhalla/pull/4020)
   * FIXED: multimodal isochrones [#4030](https://github.com/valhalla/valhalla/pull/4030)
   * FIXED: duplicated recosting names should throw [#4042](https://github.com/valhalla/valhalla/pull/4042)
   * FIXED: Remove arch specificity from strip command of Python bindings to make it more compatible with other archs [#4040](https://github.com/valhalla/valhalla/pull/4040)
   * FIXED: GraphReader::GetShortcut no longer returns false positives or false negatives [#4019](https://github.com/valhalla/valhalla/pull/4019)
   * FIXED: Tagging with bus=permit or taxi=permit did not override access=no [#4045](https://github.com/valhalla/valhalla/pull/4045)
   * FIXED: Upgrade RapidJSON to address undefined behavior [#4051](https://github.com/valhalla/valhalla/pull/4051)
   * FIXED: time handling for transit service [#4052](https://github.com/valhalla/valhalla/pull/4052)
   * FIXED: multiple smaller bugs while testing more multimodal /route & /isochrones [#4055](https://github.com/valhalla/valhalla/pull/4055)
   * FIXED: `FindLuaJit.cmake` to include Windows paths/library names [#4067](https://github.com/valhalla/valhalla/pull/4067)
   * FIXED: Move complex turn restriction check out of can_form_shortcut() [#4047](https://github.com/valhalla/valhalla/pull/4047)
   * FIXED: fix `clear` methods on matrix algorithms and reserve some space for labels with a new config [#4075](https://github.com/valhalla/valhalla/pull/4075)
   * FIXED: fix `valhalla_build_admins` & `valhalla_ways_to_edges` argument parsing [#4097](https://github.com/valhalla/valhalla/pull/4097)
   * FIXED: fail early in `valhalla_build_admins` if parent directory can't be created, also exit with failure [#4099](https://github.com/valhalla/valhalla/pull/4099)
* **Enhancement**
   * CHANGED: replace boost::optional with C++17's std::optional where possible [#3890](https://github.com/valhalla/valhalla/pull/3890)
   * ADDED: parse `lit` tag on ways and add it to graph [#3893](https://github.com/valhalla/valhalla/pull/3893)
   * ADDED: log lat/lon of node where children link edges exceed the configured maximum [#3911](https://github.com/valhalla/valhalla/pull/3911)
   * ADDED: log matrix algorithm which was used [#3916](https://github.com/valhalla/valhalla/pull/3916)
   * UPDATED: docker base image to Ubuntu 22.04 [#3912](https://github.com/valhalla/valhalla/pull/3912)
   * CHANGED: Unify handling of single-file -Werror in all modules [#3910](https://github.com/valhalla/valhalla/pull/3910)
   * CHANGED: Build skadi with -Werror [#3935](https://github.com/valhalla/valhalla/pull/3935)
   * ADDED: Connect transit tiles to the graph [#3700](https://github.com/valhalla/valhalla/pull/3700)
   * CHANGED: switch to C++17 master branch of `just_gtfs` [#3947](https://github.com/valhalla/valhalla/pull/3947)
   * ADDED: Support for configuring a universal request timeout [#3966](https://github.com/valhalla/valhalla/pull/3966)
   * ADDED: optionally include highway=platform edges for pedestrian access [#3971](https://github.com/valhalla/valhalla/pull/3971)
   * ADDED: `use_lit` costing option for pedestrian costing [#3957](https://github.com/valhalla/valhalla/pull/3957)
   * CHANGED: Removed stray NULL values in log output [#3974](https://github.com/valhalla/valhalla/pull/3974)
   * CHANGED: More conservative estimates for cost of walking slopes [#3982](https://github.com/valhalla/valhalla/pull/3982)
   * ADDED: An option to slim down matrix response [#3987](https://github.com/valhalla/valhalla/pull/3987)
   * CHANGED: Updated url for just_gtfs library [#3994](https://github.com/valhalla/valhalla/pull/3995)
   * ADDED: Docker image pushes to Github's docker registry [#4033](https://github.com/valhalla/valhalla/pull/4033)
   * ADDED: `disable_hierarchy_pruning` costing option to find the actual optimal route for motorized costing modes, i.e `auto`, `motorcycle`, `motor_scooter`, `bus`, `truck` & `taxi`. [#4000](https://github.com/valhalla/valhalla/pull/4000)
   * CHANGED: baldr directory: remove warnings and C++17 adjustments [#4011](https://github.com/valhalla/valhalla/pull/4011)
   * UPDATED: `vcpkg` to latest master, iconv wasn't building anymore [#4066](https://github.com/valhalla/valhalla/pull/4066)
   * CHANGED: pybind11 upgrade for python 3.11 [#4067](https://github.com/valhalla/valhalla/pull/4067)
   * CHANGED: added transit level to connectivity map [#4082](https://github.com/valhalla/valhalla/pull/4082)
   * ADDED: "has_transit_tiles" & "osm_changeset" to verbose status response [#4062](https://github.com/valhalla/valhalla/pull/4062)
   * ADDED: time awareness to CostMatrix for e.g. traffic support [#4071](https://github.com/valhalla/valhalla/pull/4071)
   * UPDATED: transifex translations [#4102](https://github.com/valhalla/valhalla/pull/4102)
   * ADDED: costing parameters to exclude certain edges `exclude_tolls`, `exclude_bridges`, `exclude_tunnels`, `exclude_highways`, `exclude_ferries`. They need to be enabled in the config with `service_limits.allow_hard_exclusions`. Also added location search filters `exclude_ferry` and `exclude_toll` to complement these changes. [#4524](https://github.com/valhalla/valhalla/pull/4524)

## Release Date: 2023-01-03 Valhalla 3.3.0
* **Removed**
* **Bug Fix**
* **Enhancement**
  * CHANGED: Upgraded from C++14 to C++17. [#3878](https://github.com/valhalla/valhalla/pull/3878)

## Release Date: 2023-01-03 Valhalla 3.2.1
* **Removed**
* **Bug Fix**
   * FIXED: valhalla_run_route was missing config logic. [#3824](https://github.com/valhalla/valhalla/pull/3824)
   * FIXED: Added missing ferry tag if manoeuver uses a ferry. It's supposed to be there according to the docs. [#3815](https://github.com/valhalla/valhalla/issues/3815)
   * FIXED: Handle hexlifying strings with unsigned chars [#3842](https://github.com/valhalla/valhalla/pull/3842)
   * FIXED: Newer clang warns on `sprintf` which becomes a compilation error (due to `Werror`) so we use `snprintf` instead [#3846](https://github.com/valhalla/valhalla/issues/3846)
   * FIXED: Build all of Mjolnir with -Werror [#3845](https://github.com/valhalla/valhalla/pull/3845)
   * FIXED: Only set most destination information once for all origins in timedistancematrix [#3830](https://github.com/valhalla/valhalla/pull/3830)
   * FIXED: Integers to expansion JSON output were cast wrongly [#3857](https://github.com/valhalla/valhalla/pull/3857)
   * FIXED: hazmat=destination should be hazmat=false and fix the truckcost usage of hazmat [#3865](https://github.com/valhalla/valhalla/pull/3865)
   * FIXED: Make sure there is at least one path which is accessible for all vehicular modes when reclassifying ferry edges [#3860](https://github.com/valhalla/valhalla/pull/3860)
   * FIXED: valhalla_build_extract was failing to determine the tile ID to include in the extract [#3864](https://github.com/valhalla/valhalla/pull/3864)
   * FIXED: valhalla_ways_to_edges missed trimming the cache when overcommitted [#3872](https://github.com/valhalla/valhalla/pull/3864)
   * FIXED: Strange detours with multi-origin/destination unidirectional A* [#3585](https://github.com/valhalla/valhalla/pull/3585)
* **Enhancement**
   * ADDED: Added has_toll, has_highway, has_ferry tags to summary field of a leg and route and a highway tag to a maneuver if it includes a highway. [#3815](https://github.com/valhalla/valhalla/issues/3815)
   * ADDED: Add time info to sources_to_targets [#3795](https://github.com/valhalla/valhalla/pull/3795)
   * ADDED: "available_actions" to the /status response [#3836](https://github.com/valhalla/valhalla/pull/3836)
   * ADDED: "waiting" field on input/output intermediate break(\_through) locations to respect services times [#3849](https://github.com/valhalla/valhalla/pull/3849)
   * ADDED: --bbox & --geojson-dir options to valhalla_build_extract to only archive a subset of tiles [#3856](https://github.com/valhalla/valhalla/pull/3856)
   * CHANGED: Replace unstable c++ geos API with a mix of geos' c api and boost::geometry for admin building [#3683](https://github.com/valhalla/valhalla/pull/3683)
   * ADDED: optional write-access to traffic extract from GraphReader [#3876](https://github.com/valhalla/valhalla/pull/3876)
   * UPDATED: locales from Transifex [#3879](https://github.com/valhalla/valhalla/pull/3879)
   * CHANGED: Build most of Baldr with -Werror [#3885](https://github.com/valhalla/valhalla/pull/3885)
   * UPDATED: some documentation overhaul to slim down root's README [#3881](https://github.com/valhalla/valhalla/pull/3881)
   * CHANGED: move documentation hosting to Github Pages from readthedocs.io [#3884](https://github.com/valhalla/valhalla/pull/3884)
   * ADDED: inline config arguments to some more executables [#3873](https://github.com/valhalla/valhalla/pull/3873)

## Release Date: 2022-10-26 Valhalla 3.2.0
* **Removed**
   * REMOVED: "build-\*" docker image to decrease complexity [#3689](https://github.com/valhalla/valhalla/pull/3541)

* **Bug Fix**
   * FIXED: Fix precision losses while encoding-decoding distance parameter in openlr [#3374](https://github.com/valhalla/valhalla/pull/3374)
   * FIXED: Fix bearing calculation for openlr records [#3379](https://github.com/valhalla/valhalla/pull/3379)
   * FIXED: Some refactoring that was proposed for the PR 3379 [#3381](https://github.com/valhalla/valhalla/pull/3381)
   * FIXED: Avoid calling out "keep left/right" when passing an exit [#3349](https://github.com/valhalla/valhalla/pull/3349)
   * FIXED: Fix iterator decrement beyond begin() in GeoPoint::HeadingAtEndOfPolyline() method [#3393](https://github.com/valhalla/valhalla/pull/3393)
   * FIXED: Add string for Use:kPedestrianCrossing to fix null output in to_string(Use). [#3416](https://github.com/valhalla/valhalla/pull/3416)
   * FIXED: Remove simple restrictions check for pedestrian cost calculation. [#3423](https://github.com/valhalla/valhalla/pull/3423)
   * FIXED: Parse "highway=busway" OSM tag: https://wiki.openstreetmap.org/wiki/Tag:highway%3Dbusway [#3413](https://github.com/valhalla/valhalla/pull/3413)
   * FIXED: Process int_ref irrespective of `use_directions_on_ways_` [#3446](https://github.com/valhalla/valhalla/pull/3446)
   * FIXED: workaround python's ArgumentParser bug to not accept negative numbers as arguments [#3443](https://github.com/valhalla/valhalla/pull/3443)
   * FIXED: Undefined behaviour on some platforms due to unaligned reads [#3447](https://github.com/valhalla/valhalla/pull/3447)
   * FIXED: Fixed undefined behavior due to invalid shift exponent when getting edge's heading [#3450](https://github.com/valhalla/valhalla/pull/3450)
   * FIXED: Use midgard::unaligned_read in GraphTileBuilder::AddSigns [#3456](https://github.com/valhalla/valhalla/pull/3456)
   * FIXED: Relax test margin for time dependent traffic test [#3467](https://github.com/valhalla/valhalla/pull/3467)
   * FIXED: Fixed missed intersection heading [#3463](https://github.com/valhalla/valhalla/pull/3463)
   * FIXED: Stopped putting binary bytes into a string field of the protobuf TaggedValue since proto3 protects against that for cross language support [#3468](https://github.com/valhalla/valhalla/pull/3468)
   * FIXED: valhalla_service uses now loki logging config instead of deprecated tyr logging [#3481](https://github.com/valhalla/valhalla/pull/3481)
   * FIXED: Docker image `valhalla/valhalla:run-latest`: conan error + python integration [#3485](https://github.com/valhalla/valhalla/pull/3485)
   * FIXED: fix more protobuf unstable 3.x API [#3494](https://github.com/valhalla/valhalla/pull/3494)
   * FIXED: fix one more protobuf unstable 3.x API [#3501](https://github.com/valhalla/valhalla/pull/3501)
   * FIXED: Fix valhalla_build_tiles imports only bss from last osm file [#3503](https://github.com/valhalla/valhalla/pull/3503)
   * FIXED: Fix total_run_stat.sh script. [#3511](https://github.com/valhalla/valhalla/pull/3511)
   * FIXED: Both `hov:designated` and `hov:minimum` have to be correctly set for the way to be considered hov-only [#3526](https://github.com/valhalla/valhalla/pull/3526)
   * FIXED: Wrong out index in route intersections [#3541](https://github.com/valhalla/valhalla/pull/3541)
   * FIXED: fix valhalla_export_edges: missing null columns separator [#3543](https://github.com/valhalla/valhalla/pull/3543)
   * FIXED: Removed/updated narrative language aliases that are not IETF BCP47 compliant [#3546](https://github.com/valhalla/valhalla/pull/3546)
   * FIXED: Wrong predecessor opposing edge in dijkstra's expansion [#3528](https://github.com/valhalla/valhalla/pull/3528)
   * FIXED: exit and exit_verbal in Russian locale should be same [#3545](https://github.com/valhalla/valhalla/pull/3545)
   * FIXED: Skip transit tiles in hierarchy builder [#3559](https://github.com/valhalla/valhalla/pull/3559)
   * FIXED: Fix some country overrides in adminconstants and add a couple new countries. [#3578](https://github.com/valhalla/valhalla/pull/3578)
   * FIXED: Improve build errors reporting [#3579](https://github.com/valhalla/valhalla/pull/3579)
   * FIXED: Fix "no elevation" values and /locate elevation response [#3571](https://github.com/valhalla/valhalla/pull/3571)
   * FIXED: Build tiles with admin/timezone support on Windows [#3580](https://github.com/valhalla/valhalla/pull/3580)
   * FIXED: admin "Saint-Martin" changed name to "Saint-Martin (France)" [#3619](https://github.com/valhalla/valhalla/pull/3619)
   * FIXED: openstreetmapspeeds global config with `null`s now supported [#3621](https://github.com/valhalla/valhalla/pull/3621)
   * FIXED: valhalla_run_matrix was failing (could not find proper max_matrix_distance) [#3635](https://github.com/valhalla/valhalla/pull/3635)
   * FIXED: Removed duplicate degrees/radians constants [#3642](https://github.com/valhalla/valhalla/pull/3642)
   * FIXED: Forgot to adapt driving side and country access rules in [#3619](https://github.com/valhalla/valhalla/pull/3619) [#3652](https://github.com/valhalla/valhalla/pull/3652)
   * FIXED: DateTime::is_conditional_active(...) incorrect end week handling [#3655](https://github.com/valhalla/valhalla/pull/3655)
   * FIXED: TimeDistanceBSSMatrix: incorrect initialization for destinations [#3659](https://github.com/valhalla/valhalla/pull/3659)
   * FIXED: Some interpolated points had invalid edge_index in trace_attributes response [#3646](https://github.com/valhalla/valhalla/pull/3670)
   * FIXED: Use a small node snap distance in map-matching. FIxes issue with incorrect turn followed by Uturn. [#3677](https://github.com/valhalla/valhalla/pull/3677)
   * FIXED: Conan error when building Docker image. [#3689](https://github.com/valhalla/valhalla/pull/3689)
   * FIXED: Allow country overrides for sidewalk [#3711](https://github.com/valhalla/valhalla/pull/3711)
   * FIXED: CostMatrix incorrect tile usage with oppedge. [#3719](https://github.com/valhalla/valhalla/pull/3719)
   * FIXED: Fix elevation serializing [#3735](https://github.com/valhalla/valhalla/pull/3735)
   * FIXED: Fix returning a potentially uninitialized value in PointXY::ClosestPoint [#3737](https://github.com/valhalla/valhalla/pull/3737)
   * FIXED: Wales and Scotland name change. [#3746](https://github.com/valhalla/valhalla/pull/3746)
   * FIXED: Pedestrian crossings are allowed for bikes [#3751](https://github.com/valhalla/valhalla/pull/3751)
   * FIXED: Fix for Mac OSx.  Small update for the workdir for the admin_sidewalk_override test.  [#3757](https://github.com/valhalla/valhalla/pull/3757)
   * FIXED: Add missing service road case from GetTripLegUse method. [#3763](https://github.com/valhalla/valhalla/pull/3763)
   * FIXED: Fix TimeDistanceMatrix results sequence [#3738](https://github.com/valhalla/valhalla/pull/3738)
   * FIXED: Fix status endpoint not reporting that the service is shutting down [#3785](https://github.com/valhalla/valhalla/pull/3785)
   * FIXED: Fix TimdDistanceMatrix SetSources and SetTargets [#3792](https://github.com/valhalla/valhalla/pull/3792)
   * FIXED: Added highway and surface factor in truckcost [#3590](https://github.com/valhalla/valhalla/pull/3590)
   * FIXED: Potential integer underflow in file suffix generation [#3783](https://github.com/valhalla/valhalla/pull/3783)
   * FIXED: Building Valhalla as a submodule [#3781](https://github.com/valhalla/valhalla/issues/3781)
   * FIXED: Fixed invalid time detection in GetSpeed [#3800](https://github.com/valhalla/valhalla/pull/3800)
   * FIXED: Osmway struct update: added up to 33 and not 32 [#3808](https://github.com/valhalla/valhalla/pull/3808)
   * FIXED: Fix out-of-range linestrings in expansion [#4603](https://github.com/valhalla/valhalla/pull/4603)
   * FIXED: Osmway struct update: used 1 bit for multiple levels from spare bits [#5112](https://github.com/valhalla/valhalla/issues/5112)

* **Enhancement**
   * CHANGED: Pronunciation for names and destinations [#3132](https://github.com/valhalla/valhalla/pull/3132)
   * CHANGED: Requested code clean up for phonemes PR [#3356](https://github.com/valhalla/valhalla/pull/3356)
   * CHANGED: Refactor Pronunciation class to struct [#3359](https://github.com/valhalla/valhalla/pull/3359)
   * ADDED: Added support for probabale restrictions [#3361](https://github.com/valhalla/valhalla/pull/3361)
   * CHANGED: Refactored the verbal text formatter to handle logic for street name and sign [#3369](https://github.com/valhalla/valhalla/pull/3369)
   * CHANGED: return "version" and "tileset_age" on parameterless /status call [#3367](https://github.com/valhalla/valhalla/pull/3367)
   * CHANGED: de-singleton tile_extract by introducing an optional index.bin file created by valhalla_build_extract [#3281](https://github.com/valhalla/valhalla/pull/3281)
   * CHANGED: implement valhalla_build_elevation in python and add more --from-geojson & --from-graph options [#3318](https://github.com/valhalla/valhalla/pull/3318)
   * ADDED: Add boolean parameter to clear memory for edge labels from thor. [#2789](https://github.com/valhalla/valhalla/pull/2789)
   * CHANGED: Do not create statsd client in workers if it is not configured [#3394](https://github.com/valhalla/valhalla/pull/3394)
   * ADDED: Import of Bike Share Stations information in BSS Connection edges [#3411](https://github.com/valhalla/valhalla/pull/3411)
   * ADDED: Add heading to PathEdge to be able to return it on /locate [#3399](https://github.com/valhalla/valhalla/pull/3399)
   * ADDED: Add `prioritize_bidirectional` option for fast work and correct ETA calculation for `depart_at` date_time type. Smoothly stop using live-traffic [#3398](https://github.com/valhalla/valhalla/pull/3398)
   * CHANGED: Minor fix for headers  [#3436](https://github.com/valhalla/valhalla/pull/3436)
   * CHANGED: Use std::multimap for polygons returned for admin and timezone queries. Improves performance when building tiles. [#3427](https://github.com/valhalla/valhalla/pull/3427)
   * CHANGED: Refactored GraphBuilder::CreateSignInfoList [#3438](https://github.com/valhalla/valhalla/pull/3438)
   * ADDED: Add support for LZ4 compressed elevation tiles [#3401](https://github.com/valhalla/valhalla/pull/3401)
   * CHANGED: Rearranged some of the protobufs to remove redundancy [#3452](https://github.com/valhalla/valhalla/pull/3452)
   * CHANGED: overhaul python bindings [#3380](https://github.com/valhalla/valhalla/pull/3380)
   * CHANGED: Removed all protobuf defaults either by doing them in code or by relying on 0 initialization. Also deprecated best_paths and do_not_track [#3454](https://github.com/valhalla/valhalla/pull/3454)
   * ADDED: isochrone action for /expansion endpoint to track dijkstra expansion [#3215](https://github.com/valhalla/valhalla/pull/3215)
   * CHANGED: remove boost from dependencies and add conan as prep for #3346 [#3459](https://github.com/valhalla/valhalla/pull/3459)
   * CHANGED: Remove boost.program_options in favor of cxxopts header-only lib and use conan to install header-only boost. [#3346](https://github.com/valhalla/valhalla/pull/3346)
   * CHANGED: Moved all protos to proto3 for internal request/response handling [#3457](https://github.com/valhalla/valhalla/pull/3457)
   * CHANGED: Allow up to 32 outgoing link edges on a node when reclassifying links [#3483](https://github.com/valhalla/valhalla/pull/3483)
   * CHANGED: Reuse sample::get implementation [#3471](https://github.com/valhalla/valhalla/pull/3471)
   * ADDED: Beta support for interacting with the http/bindings/library via serialized and pbf objects respectively [#3464](https://github.com/valhalla/valhalla/pull/3464)
   * CHANGED: Update xcode to 12.4.0 [#3492](https://github.com/valhalla/valhalla/pull/3492)
   * ADDED: Add JSON generator to conan [#3493](https://github.com/valhalla/valhalla/pull/3493)
   * CHANGED: top_speed option: ignore live speed for speed based penalties [#3460](https://github.com/valhalla/valhalla/pull/3460)
   * ADDED: Add `include_construction` option into the config to include/exclude roads under construction from the graph [#3455](https://github.com/valhalla/valhalla/pull/3455)
   * CHANGED: Refactor options protobuf for Location and Costing objects [#3506](https://github.com/valhalla/valhalla/pull/3506)
   * CHANGED: valhalla.h and config.h don't need cmake configuration [#3502](https://github.com/valhalla/valhalla/pull/3502)
   * ADDED: New options to control what fields of the pbf are returned when pbf format responses are requested [#3207](https://github.com/valhalla/valhalla/pull/3507)
   * CHANGED: Rename tripcommon to common [#3516](https://github.com/valhalla/valhalla/pull/3516)
   * ADDED: Indoor routing - data model, data processing. [#3509](https://github.com/valhalla/valhalla/pull/3509)
   * ADDED: On-demand elevation tile fetching [#3391](https://github.com/valhalla/valhalla/pull/3391)
   * CHANGED: Remove many oneof uses from the protobuf api where the semantics of optional vs required isnt necessary [#3527](https://github.com/valhalla/valhalla/pull/3527)
   * ADDED: Indoor routing maneuvers [#3519](https://github.com/valhalla/valhalla/pull/3519)
   * ADDED: Expose reverse isochrone parameter for reverse expansion [#3528](https://github.com/valhalla/valhalla/pull/3528)
   * CHANGED: Add matrix classes to thor worker so they persist between requests. [#3560](https://github.com/valhalla/valhalla/pull/3560)
   * CHANGED: Remove `max_matrix_locations` and introduce `max_matrix_location_pairs` to configure the allowed number of total routes for the matrix action for more flexible asymmetric matrices [#3569](https://github.com/valhalla/valhalla/pull/3569)
   * CHANGED: modernized spatialite syntax [#3580](https://github.com/valhalla/valhalla/pull/3580)
   * ADDED: Options to generate partial results for time distance matrix when there is one source (one to many) or one target (many to one). [#3181](https://github.com/valhalla/valhalla/pull/3181)
   * ADDED: Enhance valhalla_build_elevation with LZ4 recompression support [#3607](https://github.com/valhalla/valhalla/pull/3607)
   * CHANGED: removed UK admin and upgraded its constituents to countries [#3619](https://github.com/valhalla/valhalla/pull/3619)
   * CHANGED: expansion service: only track requested max time/distance [#3532](https://github.com/valhalla/valhalla/pull/3509)
   * ADDED: Shorten down the request delay, when some sources/targets searches are early aborted [#3611](https://github.com/valhalla/valhalla/pull/3611)
   * ADDED: add `pre-commit` hook for running the `format.sh` script [#3637](https://github.com/valhalla/valhalla/pull/3637)
   * CHANGED: upgrade pybind11 to v2.9.2 to remove cmake warning [#3658](https://github.com/valhalla/valhalla/pull/3658)
   * ADDED: tests for just_gtfs reading and writing feeds [#3665](https://github.com/valhalla/valhalla/pull/3665)
   * CHANGED: Precise definition of types of edges on which BSS could be projected [#3658](https://github.com/valhalla/valhalla/pull/3663)
   * CHANGED: Remove duplicate implementation of `adjust_scores` [#3673](https://github.com/valhalla/valhalla/pull/3673)
   * ADDED: convert GTFS data into protobuf tiles [#3629](https://github.com/valhalla/valhalla/issues/3629)
   * CHANGED: Use `starts_with()` instead of `substr(0, N)` getting and comparing to prefix [#3702](https://github.com/valhalla/valhalla/pull/3702)
   * ADDED: Ferry support for HGV [#3710](https://github.com/valhalla/valhalla/issues/3710)
   * ADDED: Linting & formatting checks for Python code [#3713](https://github.com/valhalla/valhalla/pull/3713)
   * CHANGED: rename Turkey admin to Türkiye [#3720](https://github.com/valhalla/valhalla/pull/3713)
   * CHANGED: bumped vcpkg version to "2022.08.15" [#3754](https://github.com/valhalla/valhalla/pull/3754)
   * CHANGED: chore: Updates to clang-format 11.0.0 [#3533](https://github.com/valhalla/valhalla/pull/3533)
   * CHANGED: Ported trace_attributes serialization to RapidJSON. [#3333](https://github.com/valhalla/valhalla/pull/3333)
   * ADDED: Add helpers for DirectedEdgeExt and save them to file in GraphTileBuilder [#3562](https://github.com/valhalla/valhalla/pull/3562)
   * ADDED: Fixed Speed costing option [#3576](https://github.com/valhalla/valhalla/pull/3576)
   * ADDED: axle_count costing option for hgv [#3648](https://github.com/valhalla/valhalla/pull/3648)
   * ADDED: Matrix action for gurka [#3793](https://github.com/valhalla/valhalla/pull/3793)
   * ADDED: Add warnings array to response. [#3588](https://github.com/valhalla/valhalla/pull/3588)
   * CHANGED: Templatized TimeDistanceMatrix for forward/reverse search [#3773](https://github.com/valhalla/valhalla/pull/3773)
   * CHANGED: Templatized TimeDistanceBSSMatrix for forward/reverse search [#3778](https://github.com/valhalla/valhalla/pull/3778)
   * CHANGED: error code 154 shows distance limit in error message [#3779](https://github.com/valhalla/valhalla/pull/3779)

## Release Date: 2021-10-07 Valhalla 3.1.4
* **Removed**
* **Bug Fix**
   * FIXED: Revert default speed boost for turn channels [#3232](https://github.com/valhalla/valhalla/pull/3232)
   * FIXED: Use the right tile to get country for incident [#3235](https://github.com/valhalla/valhalla/pull/3235)
   * FIXED: Fix factors passed to `RelaxHierarchyLimits` [#3253](https://github.com/valhalla/valhalla/pull/3253)
   * FIXED: Fix TransitionCostReverse usage [#3260](https://github.com/valhalla/valhalla/pull/3260)
   * FIXED: Fix Tagged Value Support in EdgeInfo [#3262](https://github.com/valhalla/valhalla/issues/3262)
   * FIXED: TransitionCostReverse fix: revert internal_turn change [#3271](https://github.com/valhalla/valhalla/issues/3271)
   * FIXED: Optimize tiles usage in reach-based pruning [#3294](https://github.com/valhalla/valhalla/pull/3294)
   * FIXED: Slip lane detection: track visited nodes to avoid infinite loops [#3297](https://github.com/valhalla/valhalla/pull/3297)
   * FIXED: Fix distance value in a 0-length road [#3185](https://github.com/valhalla/valhalla/pull/3185)
   * FIXED: Trivial routes were broken when origin was node snapped and destnation was not and vice-versa for reverse astar [#3299](https://github.com/valhalla/valhalla/pull/3299)
   * FIXED: Tweaked TestAvoids map to get TestAvoidShortcutsTruck working [#3301](https://github.com/valhalla/valhalla/pull/3301)
   * FIXED: Overflow in sequence sort [#3303](https://github.com/valhalla/valhalla/pull/3303)
   * FIXED: Setting statsd tags in config via valhalla_build_config [#3225](https://github.com/valhalla/valhalla/pull/3225)
   * FIXED: Cache for gzipped elevation tiles [#3120](https://github.com/valhalla/valhalla/pull/3120)
   * FIXED: Current time conversion regression introduced in unidirectional algorithm refractor [#3278](https://github.com/valhalla/valhalla/issues/3278)
   * FIXED: Make combine_route_stats.py properly quote CSV output (best practice improvement) [#3328](https://github.com/valhalla/valhalla/pull/3328)
   * FIXED: Merge edge segment records in map matching properly so that resulting edge indices in trace_attributes are valid [#3280](https://github.com/valhalla/valhalla/pull/3280)
   * FIXED: Shape walking map matcher now sets correct edge candidates used in the match for origin and destination location [#3329](https://github.com/valhalla/valhalla/pull/3329)
   * FIXED: Better hash function of GraphId [#3332](https://github.com/valhalla/valhalla/pull/3332)

* **Enhancement**
   * CHANGED: Favor turn channels more [#3222](https://github.com/valhalla/valhalla/pull/3222)
   * CHANGED: Rename `valhalla::midgard::logging::LogLevel` enumerators to avoid clash with common macros [#3237](https://github.com/valhalla/valhalla/pull/3237)
   * CHANGED: Move pre-defined algorithm-based factors inside `RelaxHierarchyLimits` [#3253](https://github.com/valhalla/valhalla/pull/3253)
   * ADDED: Reject alternatives with too long detours [#3238](https://github.com/valhalla/valhalla/pull/3238)
   * ADDED: Added info to /status endpoint [#3008](https://github.com/valhalla/valhalla/pull/3008)
   * ADDED: Added stop and give_way/yield signs to the data and traffic signal fixes [#3251](https://github.com/valhalla/valhalla/pull/3251)
   * ADDED: use_hills for pedestrian costing, which also affects the walking speed [#3234](https://github.com/valhalla/valhalla/pull/3234)
   * CHANGED: Fixed cost threshold for bidirectional astar. Implemented reach-based pruning for suboptimal branches [#3257](https://github.com/valhalla/valhalla/pull/3257)
   * ADDED: Added `exclude_unpaved` request parameter [#3240](https://github.com/valhalla/valhalla/pull/3240)
   * ADDED: Added support for routing onto HOV/HOT lanes via request parameters `include_hot`, `include_hov2`, and `include_hov3` [#3273](https://github.com/valhalla/valhalla/pull/3273)
   * ADDED: Add Z-level field to `EdgeInfo`. [#3261](https://github.com/valhalla/valhalla/pull/3261)
   * CHANGED: Calculate stretch threshold for alternatives based on the optimal route cost [#3276](https://github.com/valhalla/valhalla/pull/3276)
   * ADDED: Add `preferred_z_level` as a parameter of loki requests. [#3270](https://github.com/valhalla/valhalla/pull/3270)
   * ADDED: Add `preferred_layer` as a parameter of loki requests. [#3270](https://github.com/valhalla/valhalla/pull/3270)
   * ADDED: Exposing service area names in passive maneuvers. [#3277](https://github.com/valhalla/valhalla/pull/3277)
   * ADDED: Added traffic signal and stop sign check for stop impact. These traffic signals and stop sign are located on edges. [#3279](https://github.com/valhalla/valhalla/pull/3279)
   * CHANGED: Improved sharing criterion to obtain more reasonable alternatives; extended alternatives search [#3302](https://github.com/valhalla/valhalla/pull/3302)
   * ADDED: pull ubuntu:20.04 base image before building [#3233](https://github.com/valhalla/valhalla/pull/3223)
   * CHANGED: Improve Loki nearest-neighbour performance for large radius searches in open space [#3233](https://github.com/valhalla/valhalla/pull/3324)
   * ADDED: testing infrastructure for scripts and valhalla_build_config tests [#3308](https://github.com/valhalla/valhalla/pull/3308)
   * ADDED: Shape points and information about where intermediate locations are placed along the legs of a route [#3274](https://github.com/valhalla/valhalla/pull/3274)
   * CHANGED: Improved existing hov lane transition test case to make more realistic [#3330](https://github.com/valhalla/valhalla/pull/3330)
   * CHANGED: Update python usage in all scripts to python3 [#3337](https://github.com/valhalla/valhalla/pull/3337)
   * ADDED: Added `exclude_cash_only_tolls` request parameter [#3341](https://github.com/valhalla/valhalla/pull/3341)
   * CHANGED: Update api-reference for street_names [#3342](https://github.com/valhalla/valhalla/pull/3342)
   * ADDED: Disable msse2 flags when building on Apple Silicon chip [#3327](https://github.com/valhalla/valhalla/pull/3327)

## Release Date: 2021-07-20 Valhalla 3.1.3
* **Removed**
   * REMOVED: Unused overloads of `to_response` function [#3167](https://github.com/valhalla/valhalla/pull/3167)

* **Bug Fix**
   * FIXED: Fix heading on small edge [#3114](https://github.com/valhalla/valhalla/pull/3114)
   * FIXED: Added support for `access=psv`, which disables routing on these nodes and edges unless the mode is taxi or bus [#3107](https://github.com/valhalla/valhalla/pull/3107)
   * FIXED: Disables logging in CI to catch issues [#3121](https://github.com/valhalla/valhalla/pull/3121)
   * FIXED: Fixed U-turns through service roads [#3082](https://github.com/valhalla/valhalla/pull/3082)
   * FIXED: Added forgotten penalties for kLivingStreet and kTrack for pedestrian costing model [#3116](https://github.com/valhalla/valhalla/pull/3116)
   * FIXED: Updated the reverse turn bounds [#3122](https://github.com/valhalla/valhalla/pull/3122)
   * FIXED: Missing fork maneuver [#3134](https://github.com/valhalla/valhalla/pull/3134)
   * FIXED: Update turn channel logic to call out specific turn at the end of the turn channel if needed [#3140](https://github.com/valhalla/valhalla/pull/3140)
   * FIXED: Fixed cost thresholds for TimeDistanceMatrix. [#3131](https://github.com/valhalla/valhalla/pull/3131)
   * FIXED: Use distance threshold in hierarchy limits for bidirectional astar to expand more important lower level roads [#3156](https://github.com/valhalla/valhalla/pull/3156)
   * FIXED: Fixed incorrect dead-end roundabout labels. [#3129](https://github.com/valhalla/valhalla/pull/3129)
   * FIXED: googletest wasn't really updated in #3166 [#3187](https://github.com/valhalla/valhalla/pull/3187)
   * FIXED: Minor fix of benchmark code [#3190](https://github.com/valhalla/valhalla/pull/3190)
   * FIXED: avoid_polygons intersected edges as polygons instead of linestrings [#3194]((https://github.com/valhalla/valhalla/pull/3194)
   * FIXED: when binning horizontal edge shapes using single precision floats (converted from not double precision floats) allowed for the possibility of marking many many tiles no where near the shape [#3204](https://github.com/valhalla/valhalla/pull/3204)
   * FIXED: Fix improper iterator usage in ManeuversBuilder [#3205](https://github.com/valhalla/valhalla/pull/3205)
   * FIXED: Modified approach for retrieving signs from a directed edge #3166 [#3208](https://github.com/valhalla/valhalla/pull/3208)
   * FIXED: Improve turn channel classification: detect slip lanes [#3196](https://github.com/valhalla/valhalla/pull/3196)
   * FIXED: Compatibility with older boost::optional versions [#3219](https://github.com/valhalla/valhalla/pull/3219)
   * FIXED: Older boost.geometry versions don't have correct() for geographic rings [#3218](https://github.com/valhalla/valhalla/pull/3218)
   * FIXED: Use default road speed for bicycle costing so traffic does not reduce penalty on high speed roads. [#3143](https://github.com/valhalla/valhalla/pull/3143)

* **Enhancement**
   * CHANGED: Refactor base costing options parsing to handle more common stuff in a one place [#3125](https://github.com/valhalla/valhalla/pull/3125)
   * CHANGED: Unified Sign/SignElement into sign.proto [#3146](https://github.com/valhalla/valhalla/pull/3146)
   * ADDED: New verbal succinct transition instruction to maneuver & narrativebuilder. Currently this instruction will be used in place of a very long street name to avoid repetition of long names [#2844](https://github.com/valhalla/valhalla/pull/2844)
   * ADDED: Added oneway support for pedestrian access and foot restrictions [#3123](https://github.com/valhalla/valhalla/pull/3123)
   * ADDED: Exposing rest-area names in passive maneuvers [#3172](https://github.com/valhalla/valhalla/pull/3172)
   * CHORE: Updates robin-hood-hashing third-party library
   * ADDED: Support `barrier=yes|swing_gate|jersey_barrier` tags [#3154](https://github.com/valhalla/valhalla/pull/3154)
   * ADDED: Maintain `access=permit|residents` tags as private [#3149](https://github.com/valhalla/valhalla/pull/3149)
   * CHANGED: Replace `avoid_*` API parameters with more accurate `exclude_*` [#3093](https://github.com/valhalla/valhalla/pull/3093)
   * ADDED: Penalize private gates [#3144](https://github.com/valhalla/valhalla/pull/3144)
   * CHANGED: Renamed protobuf Sign/SignElement to TripSign/TripSignElement [#3168](https://github.com/valhalla/valhalla/pull/3168)
   * CHORE: Updates googletest to release-1.11.0 [#3166](https://github.com/valhalla/valhalla/pull/3166)
   * CHORE: Enables -Wall on sif sources [#3178](https://github.com/valhalla/valhalla/pull/3178)
   * ADDED: Allow going through accessible `barrier=bollard` and penalize routing through it, when the access is private [#3175](https://github.com/valhalla/valhalla/pull/3175)
   * ADDED: Add country code to incident metadata [#3169](https://github.com/valhalla/valhalla/pull/3169)
   * CHANGED: Use distance instead of time to check limited sharing criteria [#3183](https://github.com/valhalla/valhalla/pull/3183)
   * ADDED: Introduced a new via_waypoints array on the leg in the osrm route serializer that describes where a particular waypoint from the root-level array matches to the route. [#3189](https://github.com/valhalla/valhalla/pull/3189)
   * ADDED: Added vehicle width and height as an option for auto (and derived: taxi, bus, hov) profile (https://github.com/valhalla/valhalla/pull/3179)
   * ADDED: Support for statsd integration for basic error and requests metrics [#3191](https://github.com/valhalla/valhalla/pull/3191)
   * CHANGED: Get rid of typeid in statistics-related code. [#3227](https://github.com/valhalla/valhalla/pull/3227)

## Release Date: 2021-05-26 Valhalla 3.1.2
* **Removed**
* **Bug Fix**
   * FIXED: Change unnamed road intersections from being treated as penil point u-turns [#3084](https://github.com/valhalla/valhalla/pull/3084)
   * FIXED: Fix TimeDepReverse termination and path cost calculation (for arrive_by routing) [#2987](https://github.com/valhalla/valhalla/pull/2987)
   * FIXED: Isochrone (::Generalize()) fix to avoid generating self-intersecting polygons [#3026](https://github.com/valhalla/valhalla/pull/3026)
   * FIXED: Handle day_on/day_off/hour_on/hour_off restrictions [#3029](https://github.com/valhalla/valhalla/pull/3029)
   * FIXED: Apply conditional restrictions with dow only to the edges when routing [#3039](https://github.com/valhalla/valhalla/pull/3039)
   * FIXED: Missing locking in incident handler needed to hang out to scop lock rather than let the temporary dissolve [#3046](https://github.com/valhalla/valhalla/pull/3046)
   * FIXED: Continuous lane guidance fix [#3054](https://github.com/valhalla/valhalla/pull/3054)
   * FIXED: Fix reclassification for "shorter" ferries and rail ferries (for Chunnel routing issues) [#3038](https://github.com/valhalla/valhalla/pull/3038)
   * FIXED: Incorrect routing through motor_vehicle:conditional=destination. [#3041](https://github.com/valhalla/valhalla/pull/3041)
   * FIXED: Allow destination-only routing on the first-pass for non bidirectional Astar algorithms. [#3085](https://github.com/valhalla/valhalla/pull/3085)
   * FIXED: Highway/ramp lane bifurcation [#3088](https://github.com/valhalla/valhalla/pull/3088)
   * FIXED: out of bound access of tile hierarchy in base_ll function in graphheader [#3089](https://github.com/valhalla/valhalla/pull/3089)
   * FIXED: include shortcuts in avoid edge set for avoid_polygons [#3090](https://github.com/valhalla/valhalla/pull/3090)

* **Enhancement**
   * CHANGED: Refactor timedep forward/reverse to reduce code repetition [#2987](https://github.com/valhalla/valhalla/pull/2987)
   * CHANGED: Sync translation files with Transifex command line tool [#3030](https://github.com/valhalla/valhalla/pull/3030)
   * CHANGED: Use osm tags in links reclassification algorithm in order to reduce false positive downgrades [#3042](https://github.com/valhalla/valhalla/pull/3042)
   * CHANGED: Use CircleCI XL instances for linux based builds [#3043](https://github.com/valhalla/valhalla/pull/3043)
   * ADDED: ci: Enable undefined sanitizer [#2999](https://github.com/valhalla/valhalla/pull/2999)
   * ADDED: Optionally pass preconstructed graphreader to connectivity map [#3046](https://github.com/valhalla/valhalla/pull/3046)
   * CHANGED: ci: Skip Win CI runs for irrelevant files [#3014](https://github.com/valhalla/valhalla/pull/3014)
   * ADDED: Allow configuration-driven default speed assignment based on edge properties [#3055](https://github.com/valhalla/valhalla/pull/3055)
   * CHANGED: Use std::shared_ptr in case if ENABLE_THREAD_SAFE_TILE_REF_COUNT is ON. [#3067](https://github.com/valhalla/valhalla/pull/3067)
   * CHANGED: Reduce stop impact when driving in parking lots [#3051](https://github.com/valhalla/valhalla/pull/3051)
   * ADDED: Added another through route test [#3074](https://github.com/valhalla/valhalla/pull/3074)
   * ADDED: Adds incident-length to metadata proto [#3083](https://github.com/valhalla/valhalla/pull/3083)
   * ADDED: Do not penalize gates that have allowed access [#3078](https://github.com/valhalla/valhalla/pull/3078)
   * ADDED: Added missing k/v pairs to taginfo.json.  Updated PR template. [#3101](https://github.com/valhalla/valhalla/pull/3101)
   * CHANGED: Serialize isochrone 'contour' properties as floating point so they match user supplied value [#3078](https://github.com/valhalla/valhalla/pull/3095)
   * NIT: Enables compiler warnings as errors in midgard module [#3104](https://github.com/valhalla/valhalla/pull/3104)
   * CHANGED: Check all tiles for nullptr that reads from graphreader to avoid fails in case tiles might be missing. [#3065](https://github.com/valhalla/valhalla/pull/3065)

## Release Date: 2021-04-21 Valhalla 3.1.1
* **Removed**
   * REMOVED: The tossing of private roads in [#1960](https://github.com/valhalla/valhalla/pull/1960) was too aggressive and resulted in a lot of no routes.  Reverted this logic.  [#2934](https://github.com/valhalla/valhalla/pull/2934)
   * REMOVED: stray references to node bindings [#3012](https://github.com/valhalla/valhalla/pull/3012)

* **Bug Fix**
   * FIXED: Fix compression_utils.cc::inflate(...) throw - make it catchable [#2839](https://github.com/valhalla/valhalla/pull/2839)
   * FIXED: Fix compiler errors if HAVE_HTTP not enabled [#2807](https://github.com/valhalla/valhalla/pull/2807)
   * FIXED: Fix alternate route serialization [#2811](https://github.com/valhalla/valhalla/pull/2811)
   * FIXED: Store restrictions in the right tile [#2781](https://github.com/valhalla/valhalla/pull/2781)
   * FIXED: Failing to write tiles because of racing directory creation [#2810](https://github.com/valhalla/valhalla/pull/2810)
   * FIXED: Regression in stopping expansion on transitions down in time-dependent routes [#2815](https://github.com/valhalla/valhalla/pull/2815)
   * FIXED: Fix crash in loki when trace_route is called with 2 locations. [#2817](https://github.com/valhalla/valhalla/pull/2817)
   * FIXED: Mark the restriction start and end as via ways to fix IsBridgingEdge function in Bidirectional Astar [#2796](https://github.com/valhalla/valhalla/pull/2796)
   * FIXED: Dont add predictive traffic to the tile if it's empty [#2826](https://github.com/valhalla/valhalla/pull/2826)
   * FIXED: Fix logic bidirectional astar to avoid double u-turns and extra detours [#2802](https://github.com/valhalla/valhalla/pull/2802)
   * FIXED: Re-enable transition cost for motorcycle profile [#2837](https://github.com/valhalla/valhalla/pull/2837)
   * FIXED: Increase limits for timedep_* algorithms. Split track_factor into edge factor and transition penalty [#2845](https://github.com/valhalla/valhalla/pull/2845)
   * FIXED: Loki was looking up the wrong costing enum for avoids [#2856](https://github.com/valhalla/valhalla/pull/2856)
   * FIXED: Fix way_ids -> graph_ids conversion for complex restrictions: handle cases when a way is split into multiple edges [#2848](https://github.com/valhalla/valhalla/pull/2848)
   * FIXED: Honor access mode while matching OSMRestriction with the graph [#2849](https://github.com/valhalla/valhalla/pull/2849)
   * FIXED: Ensure route summaries are unique among all returned route/legs [#2874](https://github.com/valhalla/valhalla/pull/2874)
   * FIXED: Fix compilation errors when boost < 1.68 and libprotobuf < 3.6  [#2878](https://github.com/valhalla/valhalla/pull/2878)
   * FIXED: Allow u-turns at no-access barriers when forced by heading [#2875](https://github.com/valhalla/valhalla/pull/2875)
   * FIXED: Fixed "No route found" error in case of multipoint request with locations near low reachability edges [#2914](https://github.com/valhalla/valhalla/pull/2914)
   * FIXED: Python bindings installation [#2751](https://github.com/valhalla/valhalla/issues/2751)
   * FIXED: Skip bindings if there's no Python development version [#2893](https://github.com/valhalla/valhalla/pull/2893)
   * FIXED: Use CMakes built-in Python variables to configure installation [#2931](https://github.com/valhalla/valhalla/pull/2931)
   * FIXED: Sometimes emitting zero-length route geometry when traffic splits edge twice [#2943](https://github.com/valhalla/valhalla/pull/2943)
   * FIXED: Fix map-match segfault when gps-points project very near a node [#2946](https://github.com/valhalla/valhalla/pull/2946)
   * FIXED: Use kServiceRoad edges while searching for ferry connection [#2933](https://github.com/valhalla/valhalla/pull/2933)
   * FIXED: Enhanced logic for IsTurnChannelManeuverCombinable [#2952](https://github.com/valhalla/valhalla/pull/2952)
   * FIXED: Restore compatibility with gcc 6.3.0, libprotobuf 3.0.0, boost v1.62.0 [#2953](https://github.com/valhalla/valhalla/pull/2953)
   * FIXED: Dont abort bidirectional a-star search if only one direction is exhausted [#2936](https://github.com/valhalla/valhalla/pull/2936)
   * FIXED: Fixed missing comma in the scripts/valhalla_build_config [#2963](https://github.com/valhalla/valhalla/pull/2963)
   * FIXED: Reverse and Multimodal Isochrones were returning forward results [#2967](https://github.com/valhalla/valhalla/pull/2967)
   * FIXED: Map-match fix for first gps-point being exactly equal to street shape-point [#2977](https://github.com/valhalla/valhalla/pull/2977)
   * FIXED: Add missing GEOS:GEOS dep to mjolnir target [#2901](https://github.com/valhalla/valhalla/pull/2901)
   * FIXED: Allow expansion into a region when not_thru_pruning is false on 2nd pass [#2978](https://github.com/valhalla/valhalla/pull/2978)
   * FIXED: Fix polygon area calculation: use Shoelace formula [#2927](https://github.com/valhalla/valhalla/pull/2927)
   * FIXED: Isochrone: orient segments/rings according to the right-hand rule [#2932](https://github.com/valhalla/valhalla/pull/2932)
   * FIXED: Parsenodes fix: check if index is out-of-bound first [#2984](https://github.com/valhalla/valhalla/pull/2984)
   * FIXED: Fix for unique-summary logic [#2996](https://github.com/valhalla/valhalla/pull/2996)
   * FIXED: Isochrone: handle origin edges properly [#2990](https://github.com/valhalla/valhalla/pull/2990)
   * FIXED: Annotations fail with returning NaN speed when the same point is duplicated in route geometry [#2992](https://github.com/valhalla/valhalla/pull/2992)
   * FIXED: Fix run_with_server.py to work on macOS [#3003](https://github.com/valhalla/valhalla/pull/3003)
   * FIXED: Removed unexpected maneuvers at sharp bends [#2968](https://github.com/valhalla/valhalla/pull/2968)
   * FIXED: Remove large number formatting for non-US countries [#3015](https://github.com/valhalla/valhalla/pull/3015)
   * FIXED: Odin undefined behaviour: handle case when xedgeuse is not initialized [#3020](https://github.com/valhalla/valhalla/pull/3020)

* **Enhancement**
   * Pedestrian crossing should be a separate TripLeg_Use [#2950](https://github.com/valhalla/valhalla/pull/2950)
   * CHANGED: Azure uses ninja as generator [#2779](https://github.com/valhalla/valhalla/pull/2779)
   * ADDED: Support for date_time type invariant for map matching [#2712](https://github.com/valhalla/valhalla/pull/2712)
   * ADDED: Add Bulgarian locale [#2825](https://github.com/valhalla/valhalla/pull/2825)
   * FIXED: No need for write permissions on tarball indices [#2822](https://github.com/valhalla/valhalla/pull/2822)
   * ADDED: nit: Links debug build with lld [#2813](https://github.com/valhalla/valhalla/pull/2813)
   * ADDED: Add costing option `use_living_streets` to avoid or favor living streets in route. [#2788](https://github.com/valhalla/valhalla/pull/2788)
   * CHANGED: Do not allocate mapped_cache vector in skadi when no elevation source is provided. [#2841](https://github.com/valhalla/valhalla/pull/2841)
   * ADDED: avoid_polygons logic [#2750](https://github.com/valhalla/valhalla/pull/2750)
   * ADDED: Added support for destination for conditional access restrictions [#2857](https://github.com/valhalla/valhalla/pull/2857)
   * CHANGED: Large sequences are now merge sorted which can be dramatically faster with certain hardware configurations. This is especially useful in speeding up the earlier stages (parsing, graph construction) of tile building [#2850](https://github.com/valhalla/valhalla/pull/2850)
   * CHANGED: When creating the initial graph edges by setting at which nodes they start and end, first mark the indices of those nodes in another sequence and then sort them by edgeid so that we can do the setting of start and end node sequentially in the edges file. This is much more efficient on certain hardware configurations [#2851](https://github.com/valhalla/valhalla/pull/2851)
   * CHANGED: Use relative cost threshold to extend search in bidirectional astar in order to find more alternates [#2868](https://github.com/valhalla/valhalla/pull/2868)
   * CHANGED: Throw an exception if directory does not exist when building traffic extract [#2871](https://github.com/valhalla/valhalla/pull/2871)
   * CHANGED: Support for ignoring multiple consecutive closures at start/end locations [#2846](https://github.com/valhalla/valhalla/pull/2846)
   * ADDED: Added sac_scale to trace_attributes output and locate edge output [#2818](https://github.com/valhalla/valhalla/pull/2818)
   * ADDED: Ukrainian language translations [#2882](https://github.com/valhalla/valhalla/pull/2882)
   * ADDED: Add support for closure annotations [#2816](https://github.com/valhalla/valhalla/pull/2816)
   * ADDED: Add costing option `service_factor`. Implement possibility to avoid or favor generic service roads in route for all costing options. [#2870](https://github.com/valhalla/valhalla/pull/2870)
   * CHANGED: Reduce stop impact cost when flow data is present [#2891](https://github.com/valhalla/valhalla/pull/2891)
   * CHANGED: Update visual compare script [#2803](https://github.com/valhalla/valhalla/pull/2803)
   * CHANGED: Service roads are not penalized for `pedestrian` costing by default. [#2898](https://github.com/valhalla/valhalla/pull/2898)
   * ADDED: Add complex mandatory restrictions support [#2766](https://github.com/valhalla/valhalla/pull/2766)
   * ADDED: Status endpoint for future status info and health checking of running service [#2907](https://github.com/valhalla/valhalla/pull/2907)
   * ADDED: Add min_level argument to valhalla_ways_to_edges [#2918](https://github.com/valhalla/valhalla/pull/2918)
   * ADDED: Adding ability to store the roundabout_exit_turn_degree to the maneuver [#2941](https://github.com/valhalla/valhalla/pull/2941)
   * ADDED: Penalize pencil point uturns and uturns at short internal edges. Note: `motorcycle` and `motor_scooter` models do not penalize on short internal edges. No new uturn penalty logic has been added to the pedestrian and bicycle costing models. [#2944](https://github.com/valhalla/valhalla/pull/2944)
   * CHANGED: Allow config object to be passed-in to path algorithms [#2949](https://github.com/valhalla/valhalla/pull/2949)
   * CHANGED: Allow disabling Werror
   * ADDED: Add ability to build Valhalla modules as STATIC libraries. [#2957](https://github.com/valhalla/valhalla/pull/2957)
   * NIT: Enables compiler warnings in part of mjolnir module [#2922](https://github.com/valhalla/valhalla/pull/2922)
   * CHANGED: Refactor isochrone/reachability forward/reverse search to reduce code repetition [#2969](https://github.com/valhalla/valhalla/pull/2969)
   * ADDED: Set the roundabout exit shape index when we are collapsing the roundabout maneuvers. [#2975](https://github.com/valhalla/valhalla/pull/2975)
   * CHANGED: Penalized closed edges if using them at start/end locations [#2964](https://github.com/valhalla/valhalla/pull/2964)
   * ADDED: Add shoulder to trace_attributes output. [#2980](https://github.com/valhalla/valhalla/pull/2980)
   * CHANGED: Refactor bidirectional astar forward/reverse search to reduce code repetition [#2970](https://github.com/valhalla/valhalla/pull/2970)
   * CHANGED: Factor for service roads is 1.0 by default. [#2988](https://github.com/valhalla/valhalla/pull/2988)
   * ADDED: Support for conditionally skipping CI runs [#2986](https://github.com/valhalla/valhalla/pull/2986)
   * ADDED: Add instructions for building valhalla on `arm64` macbook [#2997](https://github.com/valhalla/valhalla/pull/2997)
   * NIT: Enables compiler warnings in part of mjolnir module [#2995](https://github.com/valhalla/valhalla/pull/2995)
   * CHANGED: nit(rename): Renames the encoded live speed properties [#2998](https://github.com/valhalla/valhalla/pull/2998)
   * ADDED: ci: Vendors the codecov script [#3002](https://github.com/valhalla/valhalla/pull/3002)
   * CHANGED: Allow None build type [#3005](https://github.com/valhalla/valhalla/pull/3005)
   * CHANGED: ci: Build Python bindings for Mac OS [#3013](https://github.com/valhalla/valhalla/pull/3013)

## Release Date: 2021-01-25 Valhalla 3.1.0
* **Removed**
   * REMOVED: Remove Node bindings. [#2502](https://github.com/valhalla/valhalla/pull/2502)
   * REMOVED: appveyor builds. [#2550](https://github.com/valhalla/valhalla/pull/2550)
   * REMOVED: Removed x86 CI builds. [#2792](https://github.com/valhalla/valhalla/pull/2792)

* **Bug Fix**
   * FIXED: Crazy ETAs.  If a way has forward speed with no backward speed and it is not oneway, then we must set the default speed.  The reverse logic applies as well.  If a way has no backward speed but has a forward speed and it is not a oneway, then set the default speed. [#2102](https://github.com/valhalla/valhalla/pull/2102)
   * FIXED: Map matching elapsed times spliced amongst different legs and discontinuities are now correct [#2104](https://github.com/valhalla/valhalla/pull/2104)
   * FIXED: Date time information is now propagated amongst different legs and discontinuities [#2107](https://github.com/valhalla/valhalla/pull/2107)
   * FIXED: Adds support for geos-3.8 c++ api [#2021](https://github.com/valhalla/valhalla/issues/2021)
   * FIXED: Updated the osrm serializer to not set junction name for osrm origin/start maneuver - this is not helpful since we are not transitioning through the intersection.  [#2121](https://github.com/valhalla/valhalla/pull/2121)
   * FIXED: Removes precomputing of edge-costs which lead to wrong results [#2120](https://github.com/valhalla/valhalla/pull/2120)
   * FIXED: Complex turn-restriction invalidates edge marked as kPermanent [#2103](https://github.com/valhalla/valhalla/issues/2103)
   * FIXED: Fixes bug with inverted time-restriction parsing [#2167](https://github.com/valhalla/valhalla/pull/2167)
   * FIXED: Fixed several bugs with numeric underflow in map-matching trip durations. These may
     occur when serializing match results where adjacent trace points appear out-of-sequence on the
     same edge [#2178](https://github.com/valhalla/valhalla/pull/2178)
     - `MapMatcher::FormPath` now catches route discontinuities on the same edge when the distance
       percentage along don't agree. The trip leg builder builds disconnected legs on a single edge
       to avoid duration underflow.
     - Correctly populate edge groups when matching results contain loops. When a loop occurs,
       the leg builder now starts at the correct edge where the loop ends, and correctly accounts
       for any contained edges.
     - Duration over-trimming at the terminating edge of a match.
   * FIXED: Increased internal precision of time tracking per edge and maneuver so that maneuver times sum to the same time represented in the leg summary [#2195](https://github.com/valhalla/valhalla/pull/2195)
   * FIXED: Tagged speeds were not properly marked. We were not using forward and backward speeds to flag if a speed is tagged or not.  Should not update turn channel speeds if we are not inferring them.  Added additional logic to handle PH in the conditional restrictions. Do not update stop impact for ramps if they are marked as internal. [#2198](https://github.com/valhalla/valhalla/pull/2198)
   * FIXED: Fixed the sharp turn phrase [#2226](https://github.com/valhalla/valhalla/pull/2226)
   * FIXED: Protect against duplicate points in the input or points that snap to the same location resulting in `nan` times for the legs of the map match (of a 0 distance route) [#2229](https://github.com/valhalla/valhalla/pull/2229)
   * FIXED: Improves restriction check on briding edge in Bidirectional Astar [#2228](https://github.com/valhalla/valhalla/pull/2242)
   * FIXED: Allow nodes at location 0,0 [#2245](https://github.com/valhalla/valhalla/pull/2245)
   * FIXED: Fix RapidJSON compiler warnings and naming conflict [#2249](https://github.com/valhalla/valhalla/pull/2249)
   * FIXED: Fixed bug in resample_spherical_polyline where duplicate successive lat,lng locations in the polyline resulting in `nan` for the distance computation which shortcuts further sampling [#2239](https://github.com/valhalla/valhalla/pull/2239)
   * FIXED: Update exit logic for non-motorways [#2252](https://github.com/valhalla/valhalla/pull/2252)
   * FIXED: Transition point map-matching. When match results are on a transition point, we search for the sibling nodes at that transition and snap it to the corresponding edges in the route. [#2258](https://github.com/valhalla/valhalla/pull/2258)
   * FIXED: Fixed verbal multi-cue logic [#2270](https://github.com/valhalla/valhalla/pull/2270)
   * FIXED: Fixed Uturn cases when a not_thru edge is connected to the origin edge. [#2272](https://github.com/valhalla/valhalla/pull/2272)
   * FIXED: Update intersection classes in osrm response to not label all ramps as motorway [#2279](https://github.com/valhalla/valhalla/pull/2279)
   * FIXED: Fixed bug in mapmatcher when interpolation point goes before the first valid match or after the last valid match. Such behavior usually leads to discontinuity in matching. [#2275](https://github.com/valhalla/valhalla/pull/2275)
   * FIXED: Fixed an issue for time_allowed logic.  Previously we returned false on the first time allowed restriction and did not check them all. Added conditional restriction gurka test and datetime optional argument to gurka header file. [#2286](https://github.com/valhalla/valhalla/pull/2286)
   * FIXED: Fixed an issue for date ranges.  For example, for the range Jan 04 to Jan 02 we need to test to end of the year and then from the first of the year to the end date.  Also, fixed an emergency tag issue.  We should only set the use to emergency if all other access is off. [#2290](https://github.com/valhalla/valhalla/pull/2290)
   * FIXED: Found a few issues with the initial ref and direction logic for ways.  We were overwriting the refs with directionals to the name_offset_map instead of concatenating them together.  Also, we did not allow for blank entries for GetTagTokens. [#2298](https://github.com/valhalla/valhalla/pull/2298)
   * FIXED: Fixed an issue where MatchGuidanceViewJunctions is only looking at the first edge. Set the data_id for guidance views to the changeset id as it is already being populated. Also added test for guidance views. [#2303](https://github.com/valhalla/valhalla/pull/2303)
   * FIXED: Fixed a problem with live speeds where live speeds were being used to determine access, even when a live
   speed (current time) route wasn't what was requested. [#2311](https://github.com/valhalla/valhalla/pull/2311)
   * FIXED: Fix break/continue typo in search filtering [#2317](https://github.com/valhalla/valhalla/pull/2317)
   * FIXED: Fix a crash in trace_route due to iterating past the end of a vector. [#2322](https://github.com/valhalla/valhalla/pull/2322)
   * FIXED: Don't allow timezone information in the local date time string attached at each location. [#2312](https://github.com/valhalla/valhalla/pull/2312)
   * FIXED: Fix short route trimming in bidirectional astar [#2323](https://github.com/valhalla/valhalla/pull/2323)
   * FIXED: Fix shape trimming in leg building for snap candidates that lie within the margin of rounding error [#2326](https://github.com/valhalla/valhalla/pull/2326)
   * FIXED: Fixes route duration underflow with traffic data [#2325](https://github.com/valhalla/valhalla/pull/2325)
   * FIXED: Parse mtb:scale tags and set bicycle access if present [#2117](https://github.com/valhalla/valhalla/pull/2117)
   * FIXED: Fixed segfault.  Shape was missing from options for valhalla_path_comparison and valhalla_run_route.  Also, costing options was missing in valhalla_path_comparison. [#2343](https://github.com/valhalla/valhalla/pull/2343)
   * FIXED: Handle decimal numbers with zero-value mantissa properly in Lua [#2355](https://github.com/valhalla/valhalla/pull/2355)
   * FIXED: Many issues that resulted in discontinuities, failed matches or incorrect time/duration for map matching requests. [#2292](https://github.com/valhalla/valhalla/pull/2292)
   * FIXED: Seeing segfault when loading large osmdata data files before loading LuaJit. LuaJit fails to create luaL_newstate() Ref: [#2158](https://github.com/ntop/ntopng/issues/2158) Resolution is to load LuaJit before loading the data files. [#2383](https://github.com/valhalla/valhalla/pull/2383)
   * FIXED: Store positive/negative OpenLR offsets in bucketed form [#2405](https://github.com/valhalla/valhalla/2405)
   * FIXED: Fix on map-matching return code when breakage distance limitation exceeds. Instead of letting the request goes into meili and fails in finding a route, we check the distance in loki and early return with exception code 172. [#2406](https://github.com/valhalla/valhalla/pull/2406)
   * FIXED: Don't create edges for portions of ways that are doubled back on themselves as this confuses opposing edge index computations [#2385](https://github.com/valhalla/valhalla/pull/2385)
   * FIXED: Protect against nan in uniform_resample_spherical_polyline. [#2431](https://github.com/valhalla/valhalla/pull/2431)
   * FIXED: Obvious maneuvers. [#2436](https://github.com/valhalla/valhalla/pull/2436)
   * FIXED: Base64 encoding/decoding [#2452](https://github.com/valhalla/valhalla/pull/2452)
   * FIXED: Added post roundabout instruction when enter/exit roundabout maneuvers are combined [#2454](https://github.com/valhalla/valhalla/pull/2454)
   * FIXED: openlr: Explicitly check for linear reference option for Valhalla serialization. [#2458](https://github.com/valhalla/valhalla/pull/2458)
   * FIXED: Fix segfault: Do not combine last turn channel maneuver. [#2463](https://github.com/valhalla/valhalla/pull/2463)
   * FIXED: Remove extraneous whitespaces from ja-JP.json. [#2471](https://github.com/valhalla/valhalla/pull/2471)
   * FIXED: Checks protobuf serialization/parsing success [#2477](https://github.com/valhalla/valhalla/pull/2477)
   * FIXED: Fix dereferencing of end for std::lower_bound in sequence and possible UB [#2488](https://github.com/valhalla/valhalla/pull/2488)
   * FIXED: Make tile building reproducible: fix UB-s [#2480](https://github.com/valhalla/valhalla/pull/2480)
   * FIXED: Zero initialize EdgeInfoInner.spare0_. Uninitialized spare0_ field produced UB which causes gurka_reproduce_tile_build to fail intermittently. [#2499](https://github.com/valhalla/valhalla/pull/2499)
   * FIXED: Drop unused CHANGELOG validation script, straggling NodeJS references [#2506](https://github.com/valhalla/valhalla/pull/2506)
   * FIXED: Fix missing nullptr checks in graphreader and loki::Reach (causing segfault during routing with not all levels of tiles available) [#2504](https://github.com/valhalla/valhalla/pull/2504)
   * FIXED: Fix mismatch of triplegedge roadclass and directededge roadclass [#2507](https://github.com/valhalla/valhalla/pull/2507)
   * FIXED: Improve german destination_verbal_alert phrases [#2509](https://github.com/valhalla/valhalla/pull/2509)
   * FIXED: Undefined behavior cases discovered with undefined behavior sanitizer tool. [#2498](https://github.com/valhalla/valhalla/pull/2498)
   * FIXED: Fixed logic so verbal keep instructions use branch exit sign info for ramps [#2520](https://github.com/valhalla/valhalla/pull/2520)
   * FIXED: Fix bug in trace_route for uturns causing garbage coordinates [#2517](https://github.com/valhalla/valhalla/pull/2517)
   * FIXED: Simplify heading calculation for turn type. Remove undefined behavior case. [#2513](https://github.com/valhalla/valhalla/pull/2513)
   * FIXED: Always set costing name even if one is not provided for osrm serializer weight_name. [#2528](https://github.com/valhalla/valhalla/pull/2528)
   * FIXED: Make single-thread tile building reproducible: fix seed for shuffle, use concurrency configuration from the mjolnir section. [#2515](https://github.com/valhalla/valhalla/pull/2515)
   * FIXED: More Windows compatibility: build tiles and some run actions work now (including CI tests) [#2300](https://github.com/valhalla/valhalla/issues/2300)
   * FIXED: Transcoding of c++ location to pbf location used path edges in the place of filtered edges. [#2542](https://github.com/valhalla/valhalla/pull/2542)
   * FIXED: Add back whitelisting action types. [#2545](https://github.com/valhalla/valhalla/pull/2545)
   * FIXED: Allow uturns for truck costing now that we have derived deadends marked in the edge label [#2559](https://github.com/valhalla/valhalla/pull/2559)
   * FIXED: Map matching uturn trimming at the end of an edge where it wasn't needed. [#2558](https://github.com/valhalla/valhalla/pull/2558)
   * FIXED: Multicue enter roundabout [#2556](https://github.com/valhalla/valhalla/pull/2556)
   * FIXED: Changed reachability computation to take into account live speed [#2597](https://github.com/valhalla/valhalla/pull/2597)
   * FIXED: Fixed a bug where the temp files were not getting read in if you started with the construct edges or build phase for valhalla_build_tiles. [#2601](https://github.com/valhalla/valhalla/pull/2601)
   * FIXED: Updated fr-FR.json with partial translations. [#2605](https://github.com/valhalla/valhalla/pull/2605)
   * FIXED: Removed superfluous const qualifier from odin/signs [#2609](https://github.com/valhalla/valhalla/pull/2609)
   * FIXED: Internal maneuver placement [#2600](https://github.com/valhalla/valhalla/pull/2600)
   * FIXED: Complete fr-FR.json locale. [#2614](https://github.com/valhalla/valhalla/pull/2614)
   * FIXED: Don't truncate precision in polyline encoding [#2632](https://github.com/valhalla/valhalla/pull/2632)
   * FIXED: Fix all compiler warnings in sif and set to -Werror [#2642](https://github.com/valhalla/valhalla/pull/2642)
   * FIXED: Remove unnecessary maneuvers to continue straight [#2647](https://github.com/valhalla/valhalla/pull/2647)
   * FIXED: Linear reference support in route/mapmatch apis (FOW, FRC, bearing, and number of references) [#2645](https://github.com/valhalla/valhalla/pull/2645)
   * FIXED: Ambiguous local to global (with timezone information) date time conversions now all choose to use the later time instead of throwing unhandled exceptions [#2665](https://github.com/valhalla/valhalla/pull/2665)
   * FIXED: Overestimated reach caused be reenquing transition nodes without checking that they had been already expanded [#2670](https://github.com/valhalla/valhalla/pull/2670)
   * FIXED: Build with C++17 standard. Deprecated function calls are substituted with new ones. [#2669](https://github.com/valhalla/valhalla/pull/2669)
   * FIXED: Improve German post_transition_verbal instruction [#2677](https://github.com/valhalla/valhalla/pull/2677)
   * FIXED: Lane updates.  Add the turn lanes to all edges of the way.  Do not "enhance" turn lanes if they are part of a complex restriction.  Moved ProcessTurnLanes after UpdateManeuverPlacementForInternalIntersectionTurns.  Fix for a missing "uturn" indication for intersections on the previous maneuver, we were serializing an empty list. [#2679](https://github.com/valhalla/valhalla/pull/2679)
   * FIXED: Fixes OpenLr serialization [#2688](https://github.com/valhalla/valhalla/pull/2688)
   * FIXED: Internal edges can't be also a ramp or a turn channel.  Also, if an edge is marked as ramp and turn channel mark it as a ramp.  [#2689](https://github.com/valhalla/valhalla/pull/2689)
   * FIXED: Check that speeds are equal for the edges going in the same direction while buildig shortcuts [#2691](https://github.com/valhalla/valhalla/pull/2691)
   * FIXED: Missing fork or bear instruction [#2683](https://github.com/valhalla/valhalla/pull/2683)
   * FIXED: Eliminate null pointer dereference in GraphReader::AreEdgesConnected [#2695](https://github.com/valhalla/valhalla/issues/2695)
   * FIXED: Fix polyline simplification float/double comparison [#2698](https://github.com/valhalla/valhalla/issues/2698)
   * FIXED: Weights were sometimes negative due to incorrect updates to elapsed_cost [#2702](https://github.com/valhalla/valhalla/pull/2702)
   * FIXED: Fix bidirectional route failures at deadends [#2705](https://github.com/valhalla/valhalla/pull/2705)
   * FIXED: Updated logic to call out a non-obvious turn [#2708](https://github.com/valhalla/valhalla/pull/2708)
   * FIXED: valhalla_build_statistics multithreaded mode fixed [#2707](https://github.com/valhalla/valhalla/pull/2707)
   * FIXED: If infer_internal_intersections is true then allow internals that are also ramps or TCs. Without this we produce an extra continue maneuver.  [#2710](https://github.com/valhalla/valhalla/pull/2710)
   * FIXED: We were routing down roads that should be destination only. Now we mark roads with motor_vehicle=destination and motor_vehicle=customers or access=destination and access=customers as destination only. [#2722](https://github.com/valhalla/valhalla/pull/2722)
   * FIXED: Replace all Python2 print statements with Python3 syntax [#2716](https://github.com/valhalla/valhalla/issues/2716)
   * FIXED: Some HGT files not found [#2723](https://github.com/valhalla/valhalla/issues/2723)
   * FIXED: Fix PencilPointUturn detection by removing short-edge check and updating angle threshold [#2725](https://github.com/valhalla/valhalla/issues/2725)
   * FIXED: Fix invalid continue/bear maneuvers [#2729](https://github.com/valhalla/valhalla/issues/2729)
   * FIXED: Fixes an issue that lead to double turns within a very short distance, when instead, it should be a u-turn. We now collapse double L turns or double R turns in short non-internal intersections to u-turns. [#2740](https://github.com/valhalla/valhalla/pull/2740)
   * FIXED: fixes an issue that lead to adding an extra maneuver. We now combine a current maneuver short length non-internal edges (left or right) with the next maneuver that is a kRampStraight. [#2741](https://github.com/valhalla/valhalla/pull/2741)
   * FIXED: Reduce verbose instructions by collapsing small end ramp forks [#2762](https://github.com/valhalla/valhalla/issues/2762)
   * FIXED: Remove redundant return statements [#2776](https://github.com/valhalla/valhalla/pull/2776)
   * FIXED: Added unit test for BuildAdminFromPBF() to test GEOS 3.9 update. [#2787](https://github.com/valhalla/valhalla/pull/2787)
   * FIXED: Add support for geos-3.9 c++ api [#2739](https://github.com/valhalla/valhalla/issues/2739)
   * FIXED: Fix check for live speed validness [#2797](https://github.com/valhalla/valhalla/pull/2797)

* **Enhancement**
   * ADDED: Matrix of Bike Share [#2590](https://github.com/valhalla/valhalla/pull/2590)
   * ADDED: Add ability to provide custom implementation for candidate collection in CandidateQuery. [#2328](https://github.com/valhalla/valhalla/pull/2328)
   * ADDED: Cancellation of tile downloading. [#2319](https://github.com/valhalla/valhalla/pull/2319)
   * ADDED: Return the coordinates of the nodes isochrone input locations snapped to [#2111](https://github.com/valhalla/valhalla/pull/2111)
   * ADDED: Allows more complicated routes in timedependent a-star before timing out [#2068](https://github.com/valhalla/valhalla/pull/2068)
   * ADDED: Guide signs and junction names [#2096](https://github.com/valhalla/valhalla/pull/2096)
   * ADDED: Added a bool to the config indicating whether to use commercially set attributes.  Added logic to not call IsIntersectionInternal if this is a commercial data set.  [#2132](https://github.com/valhalla/valhalla/pull/2132)
   * ADDED: Removed commercial data set bool to the config and added more knobs for data.  Added infer_internal_intersections, infer_turn_channels, apply_country_overrides, and use_admin_db.  [#2173](https://github.com/valhalla/valhalla/pull/2173)
   * ADDED: Allow using googletest in unit tests and convert all tests to it (old test.cc is completely removed). [#2128](https://github.com/valhalla/valhalla/pull/2128)
   * ADDED: Add guidance view capability. [#2209](https://github.com/valhalla/valhalla/pull/2209)
   * ADDED: Collect turn cost information as path is formed so that it can be serialized out for trace attributes or osrm flavored intersections. Also add shape_index to osrm intersections. [#2207](https://github.com/valhalla/valhalla/pull/2207)
   * ADDED: Added alley factor to autocost.  Factor is defaulted at 1.0f or do not avoid alleys. [#2246](https://github.com/valhalla/valhalla/pull/2246)
   * ADDED: Support unlimited speed limits where maxspeed=none. [#2251](https://github.com/valhalla/valhalla/pull/2251)
   * ADDED: Implement improved Reachability check using base class Dijkstra. [#2243](https://github.com/valhalla/valhalla/pull/2243)
   * ADDED: Gurka integration test framework with ascii-art maps [#2244](https://github.com/valhalla/valhalla/pull/2244)
   * ADDED: Add to the stop impact when transitioning from higher to lower class road and we are not on a turn channel or ramp. Also, penalize lefts when driving on the right and vice versa. [#2282](https://github.com/valhalla/valhalla/pull/2282)
   * ADDED: Added reclassify_links, use_direction_on_ways, and allow_alt_name as config options.  If `use_direction_on_ways = true` then use `direction` and `int_direction` on the way to update the directional for the `ref` and `int_ref`.  Also, copy int_efs to the refs. [#2285](https://github.com/valhalla/valhalla/pull/2285)
   * ADDED: Add support for live traffic. [#2268](https://github.com/valhalla/valhalla/pull/2268)
   * ADDED: Implement per-location search filters for functional road class and forms of way. [#2289](https://github.com/valhalla/valhalla/pull/2289)
   * ADDED: Approach, multi-cue, and length updates [#2313](https://github.com/valhalla/valhalla/pull/2313)
   * ADDED: Speed up timezone differencing calculation if cache is provided. [#2316](https://github.com/valhalla/valhalla/pull/2316)
   * ADDED: Added rapidjson/schema.h to baldr/rapidjson_util.h to make it available for use within valhalla. [#2330](https://github.com/valhalla/valhalla/issues/2330)
   * ADDED: Support decimal precision for height values in elevation service. Also support polyline5 for encoded polylines input and output to elevation service. [#2324](https://github.com/valhalla/valhalla/pull/2324)
   * ADDED: Use both imminent and distant verbal multi-cue phrases. [#2353](https://github.com/valhalla/valhalla/pull/2353)
   * ADDED: Split parsing stage into 3 separate stages. [#2339](https://github.com/valhalla/valhalla/pull/2339)
   * CHANGED: Speed up graph enhancing by avoiding continuous unordered_set rebuilding [#2349](https://github.com/valhalla/valhalla/pull/2349)
   * CHANGED: Skip calling out to Lua for nodes/ways/relations with not tags - speeds up parsing. [#2351](https://github.com/valhalla/valhalla/pull/2351)
   * CHANGED: Switch to LuaJIT for lua scripting - speeds up file parsing [#2352](https://github.com/valhalla/valhalla/pull/2352)
   * ADDED: Ability to create OpenLR records from raw data. [#2356](https://github.com/valhalla/valhalla/pull/2356)
   * ADDED: Revamp length phrases [#2359](https://github.com/valhalla/valhalla/pull/2359)
   * CHANGED: Do not allocate memory in skadi if we don't need it. [#2373](https://github.com/valhalla/valhalla/pull/2373)
   * CHANGED: Map matching: throw error (443/NoSegment) when no candidate edges are available. [#2370](https://github.com/valhalla/valhalla/pull/2370/)
   * ADDED: Add sk-SK.json (slovak) localization file. [#2376](https://github.com/valhalla/valhalla/pull/2376)
   * ADDED: Extend roundabout phrases. [#2378](https://github.com/valhalla/valhalla/pull/2378)
   * ADDED: More roundabout phrase tests. [#2382](https://github.com/valhalla/valhalla/pull/2382)
   * ADDED: Update the turn and continue phrases to include junction names and guide signs. [#2386](https://github.com/valhalla/valhalla/pull/2386)
   * ADDED: Add the remaining guide sign toward phrases [#2389](https://github.com/valhalla/valhalla/pull/2389)
   * ADDED: The ability to allow immediate uturns at trace points in a map matching request [#2380](https://github.com/valhalla/valhalla/pull/2380)
   * ADDED: Add utility functions to Signs. [#2390](https://github.com/valhalla/valhalla/pull/2390)
   * ADDED: Unified time tracking for all algorithms that support time-based graph expansion. [#2278](https://github.com/valhalla/valhalla/pull/2278)
   * ADDED: Add rail_ferry use and costing. [#2408](https://github.com/valhalla/valhalla/pull/2408)
   * ADDED: `street_side_max_distance`, `display_lat` and `display_lon` to `locations` in input for better control of routing side of street [#1769](https://github.com/valhalla/valhalla/pull/1769)
   * ADDED: Add additional exit phrases. [#2421](https://github.com/valhalla/valhalla/pull/2421)
   * ADDED: Add Japanese locale, update German. [#2432](https://github.com/valhalla/valhalla/pull/2432)
   * ADDED: Gurka expect_route refactor [#2435](https://github.com/valhalla/valhalla/pull/2435)
   * ADDED: Add option to suppress roundabout exits [#2437](https://github.com/valhalla/valhalla/pull/2437)
   * ADDED: Add Greek locale. [#2438](https://github.com/valhalla/valhalla/pull/2438)
   * ADDED (back): Support for 64bit wide way ids in the edgeinfo structure with no impact to size for data sources with ids 32bits wide. [#2422](https://github.com/valhalla/valhalla/pull/2422)
   * ADDED: Support for 64bit osm node ids in parsing stage of tile building [#2422](https://github.com/valhalla/valhalla/pull/2422)
   * CHANGED: Point2/PointLL are now templated to allow for higher precision coordinate math when desired [#2429](https://github.com/valhalla/valhalla/pull/2429)
   * ADDED: Optional OpenLR Encoded Path Edges in API Response [#2424](https://github.com/valhalla/valhalla/pull/2424)
   * ADDED: Add explicit include for sstream to be compatible with msvc_x64 toolset. [#2449](https://github.com/valhalla/valhalla/pull/2449)
   * ADDED: Properly split returned path if traffic conditions change partway along edges [#2451](https://github.com/valhalla/valhalla/pull/2451/files)
   * ADDED: Add Dutch locale. [#2464](https://github.com/valhalla/valhalla/pull/2464)
   * ADDED: Check with address sanititizer in CI. Add support for undefined behavior sanitizer. [#2487](https://github.com/valhalla/valhalla/pull/2487)
   * ADDED: Ability to recost a path and increased cost/time details along the trippath and json output [#2425](https://github.com/valhalla/valhalla/pull/2425)
   * ADDED: Add the ability to do bikeshare based (ped/bike) multimodal routing [#2031](https://github.com/valhalla/valhalla/pull/2031)
   * ADDED: Route through restrictions enabled by introducing a costing option. [#2469](https://github.com/valhalla/valhalla/pull/2469)
   * ADDED: Migrated to Ubuntu 20.04 base-image [#2508](https://github.com/valhalla/valhalla/pull/2508)
   * CHANGED: Speed up parseways stage by avoiding multiple string comparisons [#2518](https://github.com/valhalla/valhalla/pull/2518)
   * CHANGED: Speed up enhance stage by avoiding GraphTileBuilder copying [#2468](https://github.com/valhalla/valhalla/pull/2468)
   * ADDED: Costing options now includes shortest flag which favors shortest path routes [#2555](https://github.com/valhalla/valhalla/pull/2555)
   * ADDED: Incidents in intersections [#2547](https://github.com/valhalla/valhalla/pull/2547)
   * CHANGED: Refactor mapmatching configuration to use a struct (instead of `boost::property_tree::ptree`). [#2485](https://github.com/valhalla/valhalla/pull/2485)
   * ADDED: Save exit maneuver's begin heading when combining enter & exit roundabout maneuvers. [#2554](https://github.com/valhalla/valhalla/pull/2554)
   * ADDED: Added new urban flag that can be set if edge is within city boundaries to data processing; new use_urban_tag config option; added to osrm response within intersections. [#2522](https://github.com/valhalla/valhalla/pull/2522)
   * ADDED: Parses OpenLr of type PointAlongLine [#2565](https://github.com/valhalla/valhalla/pull/2565)
   * ADDED: Use edge.is_urban is set for serializing is_urban. [#2568](https://github.com/valhalla/valhalla/pull/2568)
   * ADDED: Added new rest/service area uses on the edge. [#2533](https://github.com/valhalla/valhalla/pull/2533)
   * ADDED: Dependency cache for Azure [#2567](https://github.com/valhalla/valhalla/pull/2567)
   * ADDED: Added flexibility to remove the use of the admindb and to use the country and state iso from the tiles; [#2579](https://github.com/valhalla/valhalla/pull/2579)
   * ADDED: Added toll gates and collection points (gantry) to the node;  [#2532](https://github.com/valhalla/valhalla/pull/2532)
   * ADDED: Added osrm serialization for rest/service areas and admins. [#2594](https://github.com/valhalla/valhalla/pull/2594)
   * CHANGED: Improved Russian localization; [#2593](https://github.com/valhalla/valhalla/pull/2593)
   * ADDED: Support restricted class in intersection annotations [#2589](https://github.com/valhalla/valhalla/pull/2589)
   * ADDED: Added trail type trace [#2606](https://github.com/valhalla/valhalla/pull/2606)
   * ADDED: Added tunnel names to the edges as a tagged name.  [#2608](https://github.com/valhalla/valhalla/pull/2608)
   * CHANGED: Moved incidents to the trip leg and cut the shape of the leg at that location [#2610](https://github.com/valhalla/valhalla/pull/2610)
   * ADDED: Costing option to ignore_closures when routing with current flow [#2615](https://github.com/valhalla/valhalla/pull/2615)
   * ADDED: Cross-compilation ability with MinGW64 [#2619](https://github.com/valhalla/valhalla/pull/2619)
   * ADDED: Defines the incident tile schema and incident metadata [#2620](https://github.com/valhalla/valhalla/pull/2620)
   * ADDED: Moves incident serializer logic into a generic serializer [#2621](https://github.com/valhalla/valhalla/pull/2621)
   * ADDED: Incident loading singleton for continually refreshing incident tiles [#2573](https://github.com/valhalla/valhalla/pull/2573)
   * ADDED: One shot mode to valhalla_service so you can run a single request of any type without starting a server [#2624](https://github.com/valhalla/valhalla/pull/2624)
   * ADDED: Adds text instructions to OSRM output [#2625](https://github.com/valhalla/valhalla/pull/2625)
   * ADDED: Adds support for alternate routes [#2626](https://github.com/valhalla/valhalla/pull/2626)
   * CHANGED: Switch Python bindings generator from boost.python to header-only pybind11[#2644](https://github.com/valhalla/valhalla/pull/2644)
   * ADDED: Add support of input file for one-shot mode of valhalla_service [#2648](https://github.com/valhalla/valhalla/pull/2648)
   * ADDED: Linear reference support to locate api [#2645](https://github.com/valhalla/valhalla/pull/2645)
   * ADDED: Implemented OSRM-like turn duration calculation for car. Uses it now in auto costing. [#2651](https://github.com/valhalla/valhalla/pull/2651)
   * ADDED: Enhanced turn lane information in guidance [#2653](https://github.com/valhalla/valhalla/pull/2653)
   * ADDED: `top_speed` option for all motorized vehicles [#2667](https://github.com/valhalla/valhalla/issues/2667)
   * CHANGED: Move turn_lane_direction helper to odin/util [#2675](https://github.com/valhalla/valhalla/pull/2675)
   * ADDED: Add annotations to osrm response including speed limits, unit and sign conventions [#2668](https://github.com/valhalla/valhalla/pull/2668)
   * ADDED: Added functions for predicted speeds encoding-decoding [#2674](https://github.com/valhalla/valhalla/pull/2674)
   * ADDED: Time invariant routing via the bidirectional algorithm. This has the effect that when time dependent routes (arrive_by and depart_at) fall back to bidirectional due to length restrictions they will actually use the correct time of day for one of the search directions [#2660](https://github.com/valhalla/valhalla/pull/2660)
   * ADDED: If the length of the edge is greater than kMaxEdgeLength, then consider this a catastrophic error if the should_error bool is true in the set_length function. [#2678](https://github.com/valhalla/valhalla/pull/2678)
   * ADDED: Moved lat,lon coordinates structures from single to double precision. Improves geometry accuracy noticibly at zooms above 17 as well as coordinate snapping and any other geometric operations. Adds about a 2% performance penalty for standard routes. Graph nodes now have 7 digits of precision.  [#2693](https://github.com/valhalla/valhalla/pull/2693)
   * ADDED: Added signboards to guidance views.  [#2687](https://github.com/valhalla/valhalla/pull/2687)
   * ADDED: Regular speed on shortcut edges is calculated with turn durations taken into account. Truck, motorcycle and motorscooter profiles use OSRM-like turn duration. [#2662](https://github.com/valhalla/valhalla/pull/2662)
   * CHANGED: Remove astar algorithm and replace its use with timedep_forward as its redundant [#2706](https://github.com/valhalla/valhalla/pull/2706)
   * ADDED: Recover and recost all shortcuts in final path for bidirectional astar algorithm [#2711](https://github.com/valhalla/valhalla/pull/2711)
   * ADDED: An option for shortcut recovery to be cached at start up to reduce the time it takes to do so on the fly [#2714](https://github.com/valhalla/valhalla/pull/2714)
   * ADDED: If width <= 1.9 then no access for auto, truck, bus, taxi, emergency and hov. [#2713](https://github.com/valhalla/valhalla/pull/2713)
   * ADDED: Centroid/Converge/Rendezvous/Meet API which allows input locations to find a least cost convergence point from all locations [#2734](https://github.com/valhalla/valhalla/pull/2734)
   * ADDED: Added support to process the sump_buster tag.  Also, fixed a few small access bugs for nodes. [#2731](https://github.com/valhalla/valhalla/pull/2731)
   * ADDED: Log message if failed to create tiles directory. [#2738](https://github.com/valhalla/valhalla/pull/2738)
   * CHANGED: Tile memory is only owned by the GraphTile rather than shared amongst copies of the graph tile (in GraphReader and TileCaches). [#2340](https://github.com/valhalla/valhalla/pull/2340)
   * ADDED: Add Estonian locale. [#2748](https://github.com/valhalla/valhalla/pull/2748)
   * CHANGED: Handle GraphTile objects as smart pointers [#2703](https://github.com/valhalla/valhalla/pull/2703)
   * CHANGED: Improve stability with no RTTI build [#2759](https://github.com/valhalla/valhalla/pull/2759) and [#2760](https://github.com/valhalla/valhalla/pull/2760)
   * CHANGED: Change generic service roads to a new Use=kServiceRoad. This is for highway=service without other service= tags (such as driveway, alley, parking aisle) [#2419](https://github.com/valhalla/valhalla/pull/2419)
   * ADDED: Isochrones support isodistance lines as well [#2699](https://github.com/valhalla/valhalla/pull/2699)
   * ADDED: Add support for ignoring live traffic closures for waypoints [#2685](https://github.com/valhalla/valhalla/pull/2685)
   * ADDED: Add use_distance to auto cost to allow choosing between two primary cost components, time or distance [#2771](https://github.com/valhalla/valhalla/pull/2771)
   * CHANGED: nit: Enables compiler warnings in part of loki module [#2767](https://github.com/valhalla/valhalla/pull/2767)
   * CHANGED: Reducing the number of uturns by increasing the cost to for them to 9.5f. Note: Did not increase the cost for motorcycles or motorscooters. [#2770](https://github.com/valhalla/valhalla/pull/2770)
   * ADDED: Add option to use thread-safe GraphTile's reference counter. [#2772](https://github.com/valhalla/valhalla/pull/2772)
   * CHANGED: nit: Enables compiler warnings in part of thor module [#2768](https://github.com/valhalla/valhalla/pull/2768)
   * ADDED: Add costing option `use_tracks` to avoid or favor tracks in route. [#2769](https://github.com/valhalla/valhalla/pull/2769)
   * CHANGED: chore: Updates libosmium [#2786](https://github.com/valhalla/valhalla/pull/2786)
   * CHANGED: Optimize double bucket queue to reduce memory reallocations. [#2719](https://github.com/valhalla/valhalla/pull/2719)
   * CHANGED: Collapse merge maneuvers [#2773](https://github.com/valhalla/valhalla/pull/2773)
   * CHANGED: Add shortcuts to the tiles' bins so we can find them when doing spatial lookups. [#2744](https://github.com/valhalla/valhalla/pull/2744)

## Release Date: 2019-11-21 Valhalla 3.0.9
* **Bug Fix**
   * FIXED: Changed reachability computation to consider both directions of travel wrt candidate edges [#1965](https://github.com/valhalla/valhalla/pull/1965)
   * FIXED: toss ways where access=private and highway=service and service != driveway. [#1960](https://github.com/valhalla/valhalla/pull/1960)
   * FIXED: Fix search_cutoff check in loki correlate_node. [#2023](https://github.com/valhalla/valhalla/pull/2023)
   * FIXED: Computes notion of a deadend at runtime in bidirectional a-star which fixes no-route with a complicated u-turn. [#1982](https://github.com/valhalla/valhalla/issues/1982)
   * FIXED: Fix a bug with heading filter at nodes. [#2058](https://github.com/valhalla/valhalla/pull/2058)
   * FIXED: Bug in map matching continuity checking such that continuity must only be in the forward direction. [#2029](https://github.com/valhalla/valhalla/pull/2029)
   * FIXED: Allow setting the time for map matching paths such that the time is used for speed lookup. [#2030](https://github.com/valhalla/valhalla/pull/2030)
   * FIXED: Don't use density factor for transition cost when user specified flag disables flow speeds. [#2048](https://github.com/valhalla/valhalla/pull/2048)
   * FIXED: Map matching trace_route output now allows for discontinuities in the match though multi match is not supported in valhalla route output. [#2049](https://github.com/valhalla/valhalla/pull/2049)
   * FIXED: Allows routes with no time specified to use time conditional edges and restrictions with a flag denoting as much [#2055](https://github.com/valhalla/valhalla/pull/2055)
   * FIXED: Fixed a bug with 'current' time type map matches. [#2060](https://github.com/valhalla/valhalla/pull/2060)
   * FIXED: Fixed a bug with time dependent expansion in which the expansion distance heuristic was not being used. [#2064](https://github.com/valhalla/valhalla/pull/2064)

* **Enhancement**
   * ADDED: Establish pinpoint test pattern [#1969](https://github.com/valhalla/valhalla/pull/1969)
   * ADDED: Suppress relative direction in ramp/exit instructions if it matches driving side of street [#1990](https://github.com/valhalla/valhalla/pull/1990)
   * ADDED: Added relative direction to the merge maneuver [#1989](https://github.com/valhalla/valhalla/pull/1989)
   * ADDED: Refactor costing to better handle multiple speed datasources [#2026](https://github.com/valhalla/valhalla/pull/2026)
   * ADDED: Better usability of curl for fetching tiles on the fly [#2026](https://github.com/valhalla/valhalla/pull/2026)
   * ADDED: LRU cache scheme for tile storage [#2026](https://github.com/valhalla/valhalla/pull/2026)
   * ADDED: GraphTile size check [#2026](https://github.com/valhalla/valhalla/pull/2026)
   * ADDED: Pick more sane values for highway and toll avoidance [#2026](https://github.com/valhalla/valhalla/pull/2026)
   * ADDED: Refactor adding predicted speed info to speed up process [#2026](https://github.com/valhalla/valhalla/pull/2026)
   * ADDED: Allow selecting speed data sources at request time [#2026](https://github.com/valhalla/valhalla/pull/2026)
   * ADDED: Allow disabling certain neighbors in connectivity map [#2026](https://github.com/valhalla/valhalla/pull/2026)
   * ADDED: Allows routes with time-restricted edges if no time specified and notes restriction in response [#1992](https://github.com/valhalla/valhalla/issues/1992)
   * ADDED: Runtime deadend detection to timedependent a-star. [#2059](https://github.com/valhalla/valhalla/pull/2059)

## Release Date: 2019-09-06 Valhalla 3.0.8
* **Bug Fix**
   * FIXED: Added logic to detect if user is to merge to the left or right [#1892](https://github.com/valhalla/valhalla/pull/1892)
   * FIXED: Overriding the destination_only flag when reclassifying ferries; Also penalizing ferries with a 5 min. penalty in the cost to allow us to avoid destination_only the majority of the time except when it is necessary. [#1895](https://github.com/valhalla/valhalla/pull/1905)
   * FIXED: Suppress forks at motorway junctions and intersecting service roads [#1909](https://github.com/valhalla/valhalla/pull/1909)
   * FIXED: Enhanced fork assignment logic [#1912](https://github.com/valhalla/valhalla/pull/1912)
   * FIXED: Added logic to fall back to return country poly if no state and updated lua for Metro Manila and Ireland [#1910](https://github.com/valhalla/valhalla/pull/1910)
   * FIXED: Added missing motorway fork instruction [#1914](https://github.com/valhalla/valhalla/pull/1914)
   * FIXED: Use begin street name for osrm compat mode [#1916](https://github.com/valhalla/valhalla/pull/1916)
   * FIXED: Added logic to fix missing highway cardinal directions in the US [#1917](https://github.com/valhalla/valhalla/pull/1917)
   * FIXED: Handle forward traversable significant road class intersecting edges [#1928](https://github.com/valhalla/valhalla/pull/1928)
   * FIXED: Fixed bug with shape trimming that impacted Uturns at Via locations. [#1935](https://github.com/valhalla/valhalla/pull/1935)
   * FIXED: Dive bomb updates.  Updated default speeds for urban areas based on roadclass for the enhancer.  Also, updated default speeds based on roadclass in lua.  Fixed an issue where we were subtracting 1 from uint32_t when 0 for stop impact.  Updated reclassify link logic to allow residential roads to be added to the tree, but we only downgrade the links to tertiary.  Updated TransitionCost functions to add 1.5 to the turncost when transitioning from a ramp to a non ramp and vice versa.  Also, added 0.5f to the turncost if the edge is a roundabout. [#1931](https://github.com/valhalla/valhalla/pull/1931)

* **Enhancement**
   * ADDED: Caching url fetched tiles to disk [#1887](https://github.com/valhalla/valhalla/pull/1887)
   * ADDED: filesystem::remove_all [#1887](https://github.com/valhalla/valhalla/pull/1887)
   * ADDED: Minimum enclosing bounding box tool [#1887](https://github.com/valhalla/valhalla/pull/1887)
   * ADDED: Use constrained flow speeds in bidirectional_astar.cc [#1907](https://github.com/valhalla/valhalla/pull/1907)
   * ADDED: Bike Share Stations are now in the graph which should set us up to do multimodal walk/bike scenarios [#1852](https://github.com/valhalla/valhalla/pull/1852)

## Release Date: 2019-7-18 Valhalla 3.0.7
* **Bug Fix**
   * FIXED: Fix pedestrian fork [#1886](https://github.com/valhalla/valhalla/pull/1886)

## Release Date: 2019-7-15 Valhalla 3.0.6
* **Bug Fix**
   * FIXED: Admin name changes. [#1853](https://github.com/valhalla/valhalla/pull/1853) Ref: [#1854](https://github.com/valhalla/valhalla/issues/1854)
   * FIXED: valhalla_add_predicted_traffic was overcommitted while gathering stats. Added a clear. [#1857](https://github.com/valhalla/valhalla/pull/1857)
   * FIXED: regression in map matching when moving to valhalla v3.0.0 [#1863](https://github.com/valhalla/valhalla/pull/1863)
   * FIXED: last step shape in osrm serializer should be 2 of the same point [#1867](https://github.com/valhalla/valhalla/pull/1867)
   * FIXED: Shape trimming at the beginning and ending of the route to not be degenerate [#1876](https://github.com/valhalla/valhalla/pull/1876)
   * FIXED: Duplicate waypoints in osrm serializer [#1880](https://github.com/valhalla/valhalla/pull/1880)
   * FIXED: Updates for heading precision [#1881](https://github.com/valhalla/valhalla/pull/1881)
   * FIXED: Map matching allowed untraversable edges at start of route [#1884](https://github.com/valhalla/valhalla/pull/1884)

* **Enhancement**
   * ADDED: Use the same protobuf object the entire way through the request process [#1837](https://github.com/valhalla/valhalla/pull/1837)
   * ADDED: Enhanced turn lane processing [#1859](https://github.com/valhalla/valhalla/pull/1859)
   * ADDED: Add global_synchronized_cache in valhalla_build_config [#1851](https://github.com/valhalla/valhalla/pull/1851)

## Release Date: 2019-06-04 Valhalla 3.0.5
* **Bug Fix**
   * FIXED: Protect against unnamed rotaries and routes that end in roundabouts not turning off rotary logic [#1840](https://github.com/valhalla/valhalla/pull/1840)

* **Enhancement**
   * ADDED: Add turn lane info at maneuver point [#1830](https://github.com/valhalla/valhalla/pull/1830)

## Release Date: 2019-05-31 Valhalla 3.0.4
* **Bug Fix**
   * FIXED: Improved logic to decide between bear vs. continue [#1798](https://github.com/valhalla/valhalla/pull/1798)
   * FIXED: Bicycle costing allows use of roads with all surface values, but with a penalty based on bicycle type. However, the edge filter totally disallows bad surfaces for some bicycle types, creating situations where reroutes fail if a rider uses a road with a poor surface. [#1800](https://github.com/valhalla/valhalla/pull/1800)
   * FIXED: Moved complex restrictions building to before validate. [#1805](https://github.com/valhalla/valhalla/pull/1805)
   * FIXED: Fix bicycle edge filter when avoid_bad_surfaces = 1.0 [#1806](https://github.com/valhalla/valhalla/pull/1806)
   * FIXED: Replace the EnhancedTripPath class inheritance with aggregation [#1807](https://github.com/valhalla/valhalla/pull/1807)
   * FIXED: Replace the old timezone shape zip file every time valhalla_build_timezones is ran [#1817](https://github.com/valhalla/valhalla/pull/1817)
   * FIXED: Don't use island snapped edge candidates (from disconnected components or low reach edges) when we rejected other high reachability edges that were closer [#1835](https://github.com/valhalla/valhalla/pull/1835)

## Release Date: 2019-05-08 Valhalla 3.0.3
* **Bug Fix**
   * FIXED: Fixed a rare loop condition in route matcher (edge walking to match a trace).
   * FIXED: Fixed VACUUM ANALYZE syntax issue.  [#1704](https://github.com/valhalla/valhalla/pull/1704)
   * FIXED: Fixed the osrm maneuver type when a maneuver has the to_stay_on attribute set.  [#1714](https://github.com/valhalla/valhalla/pull/1714)
   * FIXED: Fixed osrm compatibility mode attributes.  [#1716](https://github.com/valhalla/valhalla/pull/1716)
   * FIXED: Fixed rotary/roundabout issues in Valhalla OSRM compatibility.  [#1727](https://github.com/valhalla/valhalla/pull/1727)
   * FIXED: Fixed the destinations assignment for exit names in OSRM compatibility mode. [#1732](https://github.com/valhalla/valhalla/pull/1732)
   * FIXED: Enhance merge maneuver type assignment. [#1735](https://github.com/valhalla/valhalla/pull/1735)
   * FIXED: Fixed fork assignments and on ramps for OSRM compatibility mode. [#1738](https://github.com/valhalla/valhalla/pull/1738)
   * FIXED: Fixed cardinal direction on reference names when forward/backward tag is present on relations. Fixes singly digitized roads with opposing directional modifiers. [#1741](https://github.com/valhalla/valhalla/pull/1741)
   * FIXED: Fixed fork assignment and narrative logic when a highway ends and splits into multiple ramps. [#1742](https://github.com/valhalla/valhalla/pull/1742)
   * FIXED: Do not use any avoid edges as origin or destination of a route, matrix, or isochrone. [#1745](https://github.com/valhalla/valhalla/pull/1745)
   * FIXED: Add leg summary and remove unused hint attribute for OSRM compatibility mode. [#1753](https://github.com/valhalla/valhalla/pull/1753)
   * FIXED: Improvements for pedestrian forks, pedestrian roundabouts, and continue maneuvers. [#1768](https://github.com/valhalla/valhalla/pull/1768)
   * FIXED: Added simplified overview for OSRM response and added use_toll logic back to truck costing. [#1765](https://github.com/valhalla/valhalla/pull/1765)
   * FIXED: temp fix for location distance bug [#1774](https://github.com/valhalla/valhalla/pull/1774)
   * FIXED: Fix pedestrian routes using walkway_factor [#1780](https://github.com/valhalla/valhalla/pull/1780)
   * FIXED: Update the begin and end heading of short edges based on use [#1783](https://github.com/valhalla/valhalla/pull/1783)
   * FIXED: GraphReader::AreEdgesConnected update.  If transition count == 0 return false and do not call transition function. [#1786](https://github.com/valhalla/valhalla/pull/1786)
   * FIXED: Only edge candidates that were used in the path are send to serializer: [#1788](https://github.com/valhalla/valhalla/pull/1788)
   * FIXED: Added logic to prevent the removal of a destination maneuver when ending on an internal edge [#1792](https://github.com/valhalla/valhalla/pull/1792)
   * FIXED: Fixed instructions when starting on an internal edge [#1796](https://github.com/valhalla/valhalla/pull/1796)

* **Enhancement**
   * Add the ability to run valhalla_build_tiles in stages. Specify the begin_stage and end_stage as command line options. Also cleans up temporary files as the last stage in the pipeline.
   * Add `remove` to `filesystem` namespace. [#1752](https://github.com/valhalla/valhalla/pull/1752)
   * Add TaxiCost into auto costing options.
   * Add `preferred_side` to allow per-location filtering of edges based on the side of the road the location is on and the driving side for that locale.
   * Slightly decreased the internal side-walk factor to .90f to favor roads with attached sidewalks. This impacts roads that have added sidewalk:left, sidewalk:right or sidewalk:both OSM tags (these become attributes on each directedEdge). The user can then avoid/penalize dedicated sidewalks and walkways, when they increase the walkway_factor. Since we slightly decreased the sidewalk_factor internally and only favor sidewalks if use is tagged as sidewalk_left or sidewalk_right, we should tend to route on roads with attached sidewalks rather than separate/dedicated sidewalks, allowing for more road names to be called out since these are labeled more.
   * Add `via` and `break_through` location types [#1737](https://github.com/valhalla/valhalla/pull/1737)
   * Add `street_side_tolerance` and `search_cutoff` to input `location` [#1777](https://github.com/valhalla/valhalla/pull/1777)
   * Return the Valhalla error `Path distance exceeds the max distance limit` for OSRM responses when the route is greater than the service limits. [#1781](https://github.com/valhalla/valhalla/pull/1781)

## Release Date: 2019-01-14 Valhalla 3.0.2
* **Bug Fix**
   * FIXED: Transit update - fix dow and exception when after midnight trips are normalized [#1682](https://github.com/valhalla/valhalla/pull/1682)
   * FIXED: valhalla_convert_transit segfault - GraphTileBuilder has null GraphTileHeader [#1683](https://github.com/valhalla/valhalla/issues/1683)
   * FIXED: Fix crash for trace_route with osrm serialization. Was passing shape rather than locations to the waypoint method.
   * FIXED: Properly set driving_side based on data set in TripPath.
   * FIXED: A bad bicycle route exposed an issue with bidirectional A* when the origin and destination edges are connected. Use A* in these cases to avoid requiring a high cost threshold in BD A*.
   * FIXED: x86 and x64 data compatibility was fixed as the structures weren't aligned.
   * FIXED: x86 tests were failing due mostly to floating point issues and the aforementioned structure misalignment.
* **Enhancement**
   * Add a durations list (delta time between each pair of trace points), a begin_time and a use_timestamp flag to trace_route requests. This allows using the input trace timestamps or durations plus the begin_time to compute elapsed time at each edge in the matched path (rather than using costing methods).
   * Add support for polyline5 encoding for OSRM formatted output.
* **Note**
   * Isochrones and openlr are both noted as not working with release builds for x86 (32bit) platforms. We'll look at getting this fixed in a future release

## Release Date: 2018-11-21 Valhalla 3.0.1
* **Bug Fix**
   * FIXED: Fixed a rare, but serious bug with bicycle costing. ferry_factor_ in bicycle costing shadowed the data member in the base dynamic cost class, leading to an uninitialized variable. Occasionally, this would lead to negative costs which caused failures. [#1663](https://github.com/valhalla/valhalla/pull/1663)
   * FIXED: Fixed use of units in OSRM compatibility mode. [#1662](https://github.com/valhalla/valhalla/pull/1662)

## Release Date: 2018-11-21 Valhalla 3.0.0
* **NOTE**
   * This release changes the Valhalla graph tile formats to make the tile data more efficient and flexible. Tile data is incompatible with Valhalla 2.x builds, and code for 3.x is incompatible with data built for Valahalla 2.x versions. Valhalla tile sizes are slightly smaller (for datasets using elevation information the size savings is over 10%). In addition, there is increased flexibility for creating different variants of tiles to support different applications (e.g. bicycle only, or driving only).
* **Enhancement**
   * Remove the use of DirectedEdge for transitions between nodes on different hierarchy levels. A new structure, NodeTransition, is now used to transition to nodes on different hierarchy level. This saves space since only the end node GraphId is needed for the transitions (and DirectedEdge is a large data structure).
   * Change the NodeInfo lat,lon to use an offset from the tile base lat,lon. This potentially allows higher precision than using float, but more importantly saves space and allows support for NodeTransitions as well as spare for future growth.
   * Remove the EdgeElevation structure and max grade information into DirectedEdge and mean elevation into EdgeInfo. This saves space.
   * Reduce wayid to 32 bits. This allows sufficient growth when using OpenStreetMap data and frees space in EdgeInfo (allows moving speed limit and mean elevation from other structures).
   * Move name consistency from NodeInfo to DirectedEdge. This allows a more efficient lookup of name consistency.
   * Update all path algorithms to use NodeTransition logic rather than special DirectedEdge transition types. This simplifies PathAlgorithms slightly and removes some conditional logic.
   * Add an optional GraphFilter stage to tile building pipeline. This allows removal of edges and nodes based on access. This allows bicycle only, pedestrian only, or driving only datasets (or combinations) to be created - allowing smaller datasets for special purpose applications.
* **Deprecate**
   * Valhalla 3.0 removes support for OSMLR.

## Release Date: 2018-11-20 Valhalla 2.7.2
* **Enhancement**
   * UPDATED: Added a configuration variable for max_timedep_distance. This is used in selecting the path algorithm and provides the maximum distance between locations when choosing a time dependent path algorithm (other than multi modal). Above this distance, bidirectional A* is used with no time dependencies.
   * UPDATED: Remove transition edges from priority queue in Multimodal methods.
   * UPDATED: Fully implement street names and exit signs with ability to identify route numbers. [#1635](https://github.com/valhalla/valhalla/pull/1635)
* **Bug Fix**
   * FIXED: A timed-turned restriction should not be applied when a non-timed route is executed.  [#1615](https://github.com/valhalla/valhalla/pull/1615)
   * FIXED: Changed unordered_map to unordered_multimap for polys. Poly map can contain the same key but different multi-polygons. For example, islands for a country or timezone polygons for a country.
   * FIXED: Fixed timezone db issue where TZIDs did not exist in the Howard Hinnant date time db that is used in the date_time class for tz indexes.  Added logic to create aliases for TZIDs based on https://en.wikipedia.org/wiki/List_of_tz_database_time_zones
   * FIXED: Fixed the ramp turn modifiers for osrm compat [#1569](https://github.com/valhalla/valhalla/pull/1569)
   * FIXED: Fixed the step geometry when using the osrm compat mode [#1571](https://github.com/valhalla/valhalla/pull/1571)
   * FIXED: Fixed a data creation bug causing issues with A* routes ending on loops. [#1576](https://github.com/valhalla/valhalla/pull/1576)
   * FIXED: Fixed an issue with a bad route where destination only was present. Was due to thresholds in bidirectional A*. Changed threshold to be cost based rather than number of iterations). [#1586](https://github.com/valhalla/valhalla/pull/1586)
   * FIXED: Fixed an issue with destination only (private) roads being used in bicycle routes. Centralized some "base" transition cost logic in the base DynamicCost class. [#1587](https://github.com/valhalla/valhalla/pull/1587)
   * FIXED: Remove extraneous ramp maneuvers [#1657](https://github.com/valhalla/valhalla/pull/1657)

## Release Date: 2018-10-02 Valhalla 2.7.1
* **Enhancement**
   * UPDATED: Added date time support to forward and reverse isochrones. Add speed lookup (predicted speeds and/or free-flow or constrained flow speed) if date_time is present.
   * UPDATED: Add timezone checks to multimodal routes and isochrones (updates localtime if the path crosses into a timezone different than the start location).
* **Data Producer Update**
   * UPDATED: Removed boost date time support from transit.  Now using the Howard Hinnant date library.
* **Bug Fix**
   * FIXED: Fixed a bug with shortcuts that leads to inconsistent routes depending on whether shortcuts are taken, different origins can lead to different paths near the destination. This fix also improves performance on long routes and matrices.
   * FIXED: We were getting inconsistent results between departing at current date/time vs entering the current date/time.  This issue is due to the fact that the iso_date_time function returns the full iso date_time with the timezone offset (e.g., 2018-09-27T10:23-07:00 vs 2018-09-27T10:23). When we refactored the date_time code to use the new Howard Hinnant date library, we introduced this bug.
   * FIXED: Increased the threshold in CostMatrix to address null time and distance values occurring for truck costing with locations near the max distance.

## Release Date: 2018-09-13 Valhalla 2.7.0
* **Enhancement**
   * UPDATED: Refactor to use the pbf options instead of the ptree config [#1428](https://github.com/valhalla/valhalla/pull/1428) This completes [#1357](https://github.com/valhalla/valhalla/issues/1357)
   * UPDATED: Removed the boost/date_time dependency from baldr and odin. We added the Howard Hinnant date and time library as a submodule. [#1494](https://github.com/valhalla/valhalla/pull/1494)
   * UPDATED: Fixed 'Drvie' typo [#1505](https://github.com/valhalla/valhalla/pull/1505) This completes [#1504](https://github.com/valhalla/valhalla/issues/1504)
   * UPDATED: Optimizations of GetSpeed for predicted speeds [#1490](https://github.com/valhalla/valhalla/issues/1490)
   * UPDATED: Isotile optimizations
   * UPDATED: Added stats to predictive traffic logging
   * UPDATED: resample_polyline - Breaks the polyline into equal length segments at a sample distance near the resolution. Break out of the loop through polyline points once we reach the specified number of samplesthen append the last
polyline point.
   * UPDATED: added android logging and uses a shared graph reader
   * UPDATED: Do not run a second pass on long pedestrian routes that include a ferry (but succeed on first pass). This is a performance fix. Long pedestrian routes with A star factor based on ferry speed end up being very inefficient.
* **Bug Fix**
   * FIXED: A* destination only
   * FIXED: Fixed through locations weren't honored [#1449](https://github.com/valhalla/valhalla/pull/1449)


## Release Date: 2018-08-02 Valhalla 3.0.0-rc.4
* **Node Bindings**
   * UPDATED: add some worker pool handling
   [#1467](https://github.com/valhalla/valhalla/pull/1467)

## Release Date: 2018-08-02 Valhalla 3.0.0-rc.3
* **Node Bindings**
   * UPDATED: replaced N-API with node-addon-api wrapper and made the actor
   functions asynchronous
   [#1457](https://github.com/valhalla/valhalla/pull/1457)

## Release Date: 2018-07-24 Valhalla 3.0.0-rc.2
* **Node Bindings**
   * FIXED: turn on the autocleanup functionality for the actor object.
   [#1439](https://github.com/valhalla/valhalla/pull/1439)

## Release Date: 2018-07-16 Valhalla 3.0.0-rc.1
* **Enhancement**
   * ADDED: exposed the rest of the actions to the node bindings and added tests. [#1415](https://github.com/valhalla/valhalla/pull/1415)

## Release Date: 2018-07-12 Valhalla 3.0.0-alpha.1
**NOTE**: There was already a small package named `valhalla` on the npm registry, only published up to version 0.0.3. The team at npm has transferred the package to us, but would like us to publish something to it ASAP to prove our stake in it. Though the bindings do not have all of the actor functionality exposed yet (just route), we are going to publish an alpha release of 3.0.0 to get something up on npm.
* **Infrastructure**:
   * ADDED: add in time dependent algorithms if the distance between locations is less than 500km.
   * ADDED: TurnLanes to indicate turning lanes at the end of a directed edge.
   * ADDED: Added PredictedSpeeds to Valhalla tiles and logic to compute speed based on predictive speed profiles.
* **Data Producer Update**
   * ADDED: is_route_num flag was added to Sign records. Set this to true if the exit sign comes from a route number/ref.
   * CHANGED: Lower speeds on driveways, drive-thru, and parking aisle. Set destination only flag for drive thru use.
   * ADDED: Initial implementation of turn lanes.
  **Bug Fix**
   * CHANGED: Fix destination only penalty for A* and time dependent cases.
   * CHANGED: Use the distance from GetOffsetForHeading, based on road classification and road use (e.g. ramp, turn channel, etc.), within tangent_angle function.
* **Map Matching**
   * FIXED: Fixed trace_route edge_walk server abort [#1365](https://github.com/valhalla/valhalla/pull/1365)
* **Enhancement**
   * ADDED: Added post process for updating free and constrained speeds in the directed edges.
   * UPDATED: Parse the json request once and store in a protocol buffer to pass along the pipeline. This completed the first portion of [#1357](https://github.com/valhalla/valhalla/issues/1357)
   * UPDATED: Changed the shape_match attribute from a string to an enum. Fixes [#1376](https://github.com/valhalla/valhalla/issues/1376)
   * ADDED: Node bindings for route [#1341](https://github.com/valhalla/valhalla/pull/1341)
   * UPDATED: Use a non-linear use_highways factor (to more heavily penalize highways as use_highways approaches 0).

## Release Date: 2018-07-15 Valhalla 2.6.3
* **API**:
   * FIXED: Use a non-linear use_highways factor (to more heavily penalize highways as use_highways approaches 0).
   * FIXED: Fixed the highway_factor when use_highways < 0.5.
   * ENHANCEMENT: Added logic to modulate the surface factor based on use_trails.
   * ADDED: New customer test requests for motorcycle costing.

## Release Date: 2018-06-28 Valhalla 2.6.2
* **Data Producer Update**
   * FIXED: Complex restriction sorting bug.  Check of has_dt in ComplexRestrictionBuilder::operator==.
* **API**:
   * FIXED: Fixed CostFactory convenience method that registers costing models
   * ADDED: Added use_tolls into motorcycle costing options

## Release Date: 2018-05-28 Valhalla 2.6.0
* **Infrastructure**:
   * CHANGED: Update cmake buildsystem to replace autoconf [#1272](https://github.com/valhalla/valhalla/pull/1272)
* **API**:
   * CHANGED: Move `trace_options` parsing to map matcher factory [#1260](https://github.com/valhalla/valhalla/pull/1260)
   * ADDED: New costing method for AutoDataFix [#1283](https://github.com/valhalla/valhalla/pull/1283)

## Release Date: 2018-05-21 Valhalla 2.5.0
* **Infrastructure**
   * ADDED: Add code formatting and linting.
* **API**
   * ADDED: Added new motorcycle costing, motorcycle access flag in data and use_trails option.
* **Routing**
   * ADDED: Add time dependnet forward and reverse A* methods.
   * FIXED: Increase minimum threshold for driving routes in bidirectional A* (fixes some instances of bad paths).
* **Data Producer Update**
   * CHANGED: Updates to properly handle cycleway crossings.
   * CHANGED: Conditionally include driveways that are private.
   * ADDED: Added logic to set motorcycle access.  This includes lua, country access, and user access flags for motorcycles.

## Release Date: 2018-04-11 Valhalla 2.4.9
* **Enhancement**
   * Added European Portuguese localization for Valhalla
   * Updates to EdgeStatus to improve performance. Use an unordered_map of tile Id and allocate an array for each edge in the tile. This allows using pointers to access status for sequential edges. This improves performance by 50% or so.
   * A couple of bicycle costing updates to improve route quality: avoid roads marked as part of a truck network, to remove the density penalty for transition costs.
   * When optimal matrix type is selected, now use CostMatrix for source to target pedestrian and bicycle matrix calls when both counts are above some threshold. This improves performance in general and lessens some long running requests.
*  **Data Producer Update**
   * Added logic to protect against setting a speed of 0 for ferries.

## Release Date: 2018-03-27 Valhalla 2.4.8
* **Enhancement**
   * Updates for Italian verbal translations
   * Optionally remove driveways at graph creation time
   * Optionally disable candidate edge penalty in path finding
   * OSRM compatible route, matrix and map matching response generation
   * Minimal Windows build compatibility
   * Refactoring to use PBF as the IPC mechanism for all objects
   * Improvements to internal intersection marking to reduce false positives
* **Bug Fix**
   * Cap candidate edge penalty in path finding to reduce excessive expansion
   * Fix trivial paths at deadends

## Release Date: 2018-02-08 Valhalla 2.4.7
* **Enhancement**
   * Speed up building tiles from small OSM imports by using boost directory iterator rather than going through all possible tiles and testing each if the file exists.
* **Bug Fix**
   * Protect against overflow in string to float conversion inside OSM parsing.

## Release Date: 2018-01-26 Valhalla 2.4.6
* **Enhancement**
   * Elevation library will lazy load RAW formatted sources

## Release Date: 2018-01-24 Valhalla 2.4.5
* **Enhancement**
   * Elevation packing utility can unpack lz4hc now
* **Bug Fix**
   * Fixed broken darwin builds

## Release Date: 2018-01-23 Valhalla 2.4.4
* **Enhancement**
   * Elevation service speed improvements and the ability to serve lz4hc compressed data
   * Basic support for downloading routing tiles on demand
   * Deprecated `valhalla_route_service`, now all services (including elevation) are found under `valhalla_service`

## Release Date: 2017-12-11 Valhalla 2.4.3
* **Enhancement**
   * Remove union from GraphId speeds up some platforms
   * Use SAC scale in pedestrian costing
   * Expanded python bindings to include all actions (route, matrix, isochrone, etc)
* **Bug Fix**
   * French translation typo fixes
*  **Data Producer Update**
   * Handling shapes that intersect the poles when binning
   * Handling when transit shapes are less than 2 points

## Release Date: 2017-11-09 Valhalla 2.4.1
*  **Data Producer Update**
   * Added kMopedAccess to modes for complex restrictions.  Remove the kMopedAccess when auto access is removed.  Also, add the kMopedAccess when an auto restriction is found.

## Release Date: 2017-11-08 Valhalla 2.4.0
*  **Data Producer Update**
   * Added logic to support restriction = x with a the except tag.  We apply the restriction to everything except for modes in the except tag.
   * Added logic to support railway_service and coach_service in transit.
* **Bug Fix**
  * Return proper edge_walk path for requested shape_match=walk_or_snap
  * Skip invalid stateid for Top-K requests

## Release Date: 2017-11-07 Valhalla 2.3.9
* **Enhancement**
  * Top-K map matched path generation now only returns unique paths and does so with fewer iterations
  * Navigator call outs for both imperial and metric units
  * The surface types allowed for a given bike route can now be controlled via a request parameter `avoid_bad_surfaces`
  * Improved support for motorscooter costing via surface types, road classification and vehicle specific tagging
* **Bug Fix**
  * Connectivity maps now include information about transit tiles
  * Lane counts for singly digitized roads are now correct for a given directed edge
  * Edge merging code for assigning osmlr segments is now robust to partial tile sets
  * Fix matrix path finding to allow transitioning down to lower levels when appropriate. In particular, do not supersede shortcut edges until no longer expanding on the next level.
  * Fix optimizer rotate location method. This fixes a bug where optimal ordering was bad for large location sets.
*  **Data Producer Update**
   * Duration tags are now used to properly set the speed of travel for a ferry routes

## Release Date: 2017-10-17 Valhalla 2.3.8
* **Bug Fix**
  * Fixed the roundabout exit count for bicycles when the roundabout is a road and not a cycleway
  * Enable a pedestrian path to remain on roundabout instead of getting off and back on
  * Fixed the penalization of candidate locations in the uni-directional A* algorithm (used for trivial paths)
*  **Data Producer Update**
   * Added logic to set bike forward and tag to true where kv["sac_scale"] == "hiking". All other values for sac_scale turn off bicycle access.  If sac_scale or mtb keys are found and a surface tag is not set we default to kPath.
   * Fixed a bug where surface=unpaved was being assigned Surface::kPavedSmooth.

## Release Date: 2017-9-11 Valhalla 2.3.7
* **Bug Fix**
  * Update bidirectional connections to handle cases where the connecting edge is one of the origin (or destination) edges and the cost is high. Fixes some pedestrian route issues that were reported.
*  **Data Producer Update**
   * Added support for motorroad tag (default and per country).
   * Update OSMLR segment association logic to fix issue where chunks wrote over leftover segments. Fix search along edges to include a radius so any nearby edges are also considered.

## Release Date: 2017-08-29 Valhalla 2.3.6
* **Bug Fix**
  * Pedestrian paths including ferries no longer cause circuitous routes
  * Fix a crash in map matching route finding where heading from shape was using a `nullptr` tile
  * Spanish language narrative corrections
  * Fix traffic segment matcher to always set the start time of a segment when its known
* **Enhancement**
  * Location correlation scoring improvements to avoid situations where less likely start or ending locations are selected

## Release Date: 2017-08-22 Valhalla 2.3.5
* **Bug Fix**
  * Clamp the edge score in thor. Extreme values were causing bad alloc crashes.
  * Fix multimodal isochrones. EdgeLabel refactor caused issues.
* **Data Producer Update**
  * Update lua logic to properly handle vehicle=no tags.

## Release Date: 2017-08-14 Valhalla 2.3.4
* **Bug Fix**
  * Enforce limits on maximum per point accuracy to avoid long running map matching computations

## Release Date: 2017-08-14 Valhalla 2.3.3
* **Bug Fix**
  * Maximum osm node reached now causes bitset to resize to accommodate when building tiles
  * Fix wrong side of street information and remove redundant node snapping
  * Fix path differences between services and `valhalla_run_route`
  * Fix map matching crash when interpolating duplicate input points
  * Fix unhandled exception when trace_route or trace_attributes when there are no continuous matches
* **Enhancement**
  * Folded Low-Stress Biking Code into the regular Bicycle code and removed the LowStressBicycleCost class. Now when making a query for bicycle routing, a value of 0 for use_hills and use_roads produces low-stress biking routes, while a value of 1 for both provides more intense professional bike routes.
  * Bike costing default values changed. use_roads and use_hills are now 0.25 by default instead of 0.5 and the default bike is now a hybrid bike instead of a road bike.
  * Added logic to use station hierarchy from transitland.  Osm and egress nodes are connected by transitconnections.  Egress and stations are connected by egressconnections.  Stations and platforms are connected by platformconnections.  This includes narrative updates for Odin as well.

## Release Date: 2017-07-31 Valhalla 2.3.2
* **Bug Fix**
  * Update to use oneway:psv if oneway:bus does not exist.
  * Fix out of bounds memory issue in DoubleBucketQueue.
  * Many things are now taken into consideration to determine which sides of the road have what cyclelanes, because they were not being parsed correctly before
  * Fixed issue where sometimes a "oneway:bicycle=no" tag on a two-way street would cause the road to become a oneway for bicycles
  * Fixed trace_attributes edge_walk cases where the start or end points in the shape are close to graph nodes (intersections)
  * Fixed 32bit architecture crashing for certain routes with non-deterministic placement of edges labels in bucketized queue datastructure
* **Enhancement**
  * Improve multi-modal routes by adjusting the pedestrian mode factor (routes use less walking in favor of public transit).
  * Added interface framework to support "top-k" paths within map-matching.
  * Created a base EdgeLabel class that contains all data needed within costing methods and supports the basic path algorithms (forward direction, A*, with accumulated path distance). Derive class for bidirectional algorithms (BDEdgeLabel) and for multimodal algorithms. Lowers memory use by combining some fields (using spare bits from GraphId).
  * Added elapsed time estimates to map-matching labels in preparation for using timestamps in map-matching.
  * Added parsing of various OSM tags: "bicycle=use_sidepath", "bicycle=dismount", "segregated=*", "shoulder=*", "cycleway:buffer=*", and several variations of these.
  * Both trace_route and trace_attributes will parse `time` and `accuracy` parameters when the shape is provided as unencoded
  * Map-matching will now use the time (in seconds) of each gps reading (if provided) to narrow the search space and avoid finding matches that are impossibly fast

## Release Date: 2017-07-10 Valhalla 2.3.0
* **Bug Fix**
  * Fixed a bug in traffic segment matcher where length was populated but had invalid times
* **Embedded Compilation**
  * Decoupled the service components from the rest of the worker objects so that the worker objects could be used in non http service contexts
   * Added an actor class which encapsulates the various worker objects and allows the various end points to be called /route /height etc. without needing to run a service
* **Low-Stress Bicycle**
  * Worked on creating a new low-stress biking option that focuses more on taking safer roads like cycle ways or residential roads than the standard bike costing option does.

## Release Date: 2017-06-26 Valhalla 2.2.9
* **Bug Fix**
  * Fix a bug introduced in 2.2.8 where map matching search extent was incorrect in longitude axis.

## Release Date: 2017-06-23 Valhalla 2.2.8
* **Bug Fix**
  * Traffic segment matcher (exposed through Python bindings) - fix cases where partial (or no) results could be returned when breaking out of loop in form_segments early.
* **Traffic Matching Update**
  * Traffic segment matcher - handle special cases when entering and exiting turn channels.
* **Guidance Improvements**
  * Added Swedish (se-SV) narrative file.

## Release Date: 2017-06-20 Valhalla 2.2.7
* **Bug Fixes**
  * Traffic segment matcher (exposed through Python bindings) makes use of accuracy per point in the input
  * Traffic segment matcher is robust to consecutive transition edges in matched path
* **Isochrone Changes**
  * Set up isochrone to be able to handle multi-location queries in the future
* **Data Producer Updates**
  * Fixes to valhalla_associate_segments to address threading issue.
  * Added support for restrictions that refers only to appropriate type of vehicle.
* **Navigator**
  * Added pre-alpha implementation that will perform guidance for mobile devices.
* **Map Matching Updates**
  * Added capability to customize match_options

## Release Date: 2017-06-12 Valhalla 2.2.6
* **Bug Fixes**
  * Fixed the begin shape index where an end_route_discontinuity exists
* **Guidance Improvements**
  * Updated Slovenian (sl-SI) narrative file.
* **Data Producer Updates**
  * Added support for per mode restrictions (e.g., restriction:&lt;type&gt;)  Saved these restrictions as "complex" restrictions which currently support per mode lookup (unlike simple restrictions which are assumed to apply to all driving modes).
* **Matrix Updates**
  * Increased max distance threshold for auto costing and other similar costings to 400 km instead of 200 km

## Release Date: 2017-06-05 Valhalla 2.2.5
* **Bug Fixes**
  * Fixed matched point edge_index by skipping transition edges.
  * Use double precision in meili grid traversal to fix some incorrect grid cases.
  * Update meili to use DoubleBucketQueue and GraphReader methods rather than internal methods.

## Release Date: 2017-05-17 Valhalla 2.2.4
* **Bug Fixes**
  * Fix isochrone bug where the default access mode was used - this rejected edges that should not have been rejected for cases than automobile.
  * Fix A* handling of edge costs for trivial routes. This fixed an issue with disconnected regions that projected to a single edge.
  * Fix TripPathBuilder crash if first edge is a transition edge (was occurring with map-matching in rare occasions).

## Release Date: 2017-05-15 Valhalla 2.2.3
* **Map Matching Improvement**
  * Return begin and end route discontinuities. Also, returns partial shape of edge at route discontinuity.
* **Isochrone Improvements**
  * Add logic to make sure the center location remains fixed at the center of a tile/grid in the isotile.
  * Add a default generalization factor that is based on the grid size. Users can still override this factor but the default behavior is improved.
  * Add ExpandForward and ExpandReverse methods as is done in bidirectional A*. This improves handling of transitions between hierarchy levels.
* **Graph Correlation Improvements**
  * Add options to control both radius and reachability per input location (with defaults) to control correlation of input locations to the graph in such a way as to avoid routing between disconnected regions and favor more likely paths.

## Release Date: 2017-05-08 Valhalla 2.2.0
* **Guidance Improvements**
  * Added Russian (ru-RU) narrative file.
  * Updated Slovenian (sl-SI) narrative file.
* **Data Producer Updates**
  * Assign destination sign info on bidirectional ramps.
  * Update ReclassifyLinks. Use a "link-tree" which is formed from the exit node and terminates at entrance nodes. Exit nodes are sorted by classification so motorway exits are done before trunks, etc. Updated the turn channel logic - now more consistently applies turn channel use.
  * Updated traffic segment associations to properly work with elevation and lane connectivity information (which is stored after the traffic association).

## Release Date: 2017-04-24 Valhalla 2.1.9
* **Elevation Update**
  * Created a new EdgeElevation structure which includes max upward and downward slope (moved from DirectedEdge) and mean elevation.
* **Routing Improvements**
  * Destination only fix when "nested" destination only areas cause a route failure. Allow destination only edges (with penalty) on 2nd pass.
  * Fix heading to properly use the partial edge shape rather than entire edge shape to determine heading at the begin and end locations.
  * Some cleanup and simplification of the bidirectional A* algorithm.
  * Some cleanup and simplification of TripPathBuilder.
  * Make TileHierarchy data and methods static and remove tile_dir from the tile hierarchy.
* **Map Matching Improvement**
  * Return matched points with trace attributes when using map_snap.
* **Data Producer Updates**
  * lua updates so that the chunnel will work again.

## Release Date: 2017-04-04 Valhalla 2.1.8
* **Map Matching Release**
  * Added max trace limits and out-of-bounds checks for customizable trace options

## Release Date: 2017-03-29 Valhalla 2.1.7
* **Map Matching Release**
  * Increased service limits for trace
* **Data Producer Updates**
  * Transit: Remove the dependency on using level 2 tiles for transit builder
* **Traffic Updates**
  * Segment matcher completely re-written to handle many complex issues when matching traces to OTSs
* **Service Improvement**
  * Bug Fix - relaxed rapidjson parsing to allow numeric type coercion
* **Routing Improvements**
  * Level the forward and reverse paths in bidirectional A * to account for distance approximation differences.
  * Add logic for Use==kPath to bicycle costing so that paths are favored (as are footways).

## Release Date: 2017-03-10 Valhalla 2.1.3
* **Guidance Improvement**
  * Corrections to Slovenian narrative language file
  **Routing Improvements**
  * Increased the pedestrian search radius from 25 to 50 within the meili configuration to reduce U-turns with map-matching
  * Added a max avoid location limit

## Release Date: 2017-02-22 Valhalla 2.1.0
* **Guidance Improvement**
  * Added ca-ES (Catalan) and sl-SI (Slovenian) narrative language files
* **Routing  Improvement**
  * Fix through location reverse ordering bug (introduced in 2.0.9) in output of route responses for depart_at routes
  * Fix edge_walking method to handle cases where more than 1 initial edge is found
* **Data Producer Updates**
  * Improved transit by processing frequency based schedules.
  * Updated graph validation to more aggressively check graph consistency on level 0 and level 1
  * Fix the EdgeInfo hash to not create duplicate edge info records when creating hierarchies

## Release Date: 2017-02-21 Valhalla 2.0.9
* **Guidance Improvement**
  * Improved Italian narrative by handling articulated prepositions
  * Properly calling out turn channel maneuver
* **Routing Improvement**
  * Improved path determination by increasing stop impact for link to link transitions at intersections
  * Fixed through location handling, now includes cost at throughs and properly uses heading
  * Added ability to adjust location heading tolerance
* **Traffic Updates**
  * Fixed segment matching json to properly return non-string values where appropriate
* **Data Producer Updates**
  * Process node:ref and way:junction_ref as a semicolon separated list for exit numbers
  * Removed duplicated interchange sign information when ways are split into edges
  * Use a sequence within HierarchyBuilder to lower memory requirements for planet / large data imports.
  * Add connecting OSM wayId to a transit stop within NodeInfo.
  * Lua update:  removed ways that were being added to the routing graph.
  * Transit:  Fixed an issue where add_service_day and remove_service_day was not using the tile creation date, but the service start date for transit.
  * Transit:  Added acceptance test logic.
  * Transit:  Added fallback option if the associated wayid is not found.  Use distance approximator to find the closest edge.
  * Transit:  Added URL encoding for one stop ids that contain diacriticals.  Also, added include_geometry=false for route requests.
* **Optimized Routing Update**
  * Added an original index to the location object in the optimized route response
* **Trace Route Improvement**
  * Updated find_start_node to fix "GraphTile NodeInfo index out of bounds" error

## Release Date: 2017-01-30 Valhalla 2.0.6
* **Guidance Improvement**
  * Italian phrases were updated
* **Routing Improvement**
  * Fixed an issue where date and time was returning an invalid ISO8601 time format for date_time values in positive UTC. + sign was missing.
  * Fixed an encoding issue that was discovered for tranist_fetcher.  We were not encoding onestop_ids or route_ids.  Also, added exclude_geometry=true for route API calls.
* **Data Producer Updates**
  * Added logic to grab a single feed in valhalla_build_transit.

## Release Date: 2017-01-04 Valhalla 2.0.3
* **Service Improvement**
  * Added support for interrupting requests. If the connection is closed, route computation and map-matching can be interrupted prior to completion.
* **Routing Improvement**
  * Ignore name inconsistency when entering a link to avoid double penalizing.
* **Data Producer Updates**
  * Fixed consistent name assignment for ramps and turn lanes which improved guidance.
  * Added a flag to directed edges indicating if the edge has names. This can potentially be used in costing methods.
  * Allow future use of spare GraphId bits within DirectedEdge.

## Release Date: 2016-12-13 Valhalla 2.0.2
* **Routing Improvement**
  * Added support for multi-way restrictions to matrix and isochrones.
  * Added HOV costing model.
  * Speed limit updates.   Added logic to save average speed separately from speed limits.
  * Added transit include and exclude logic to multimodal isochrone.
  * Fix some edge cases for trivial (single edge) paths.
  * Better treatment of destination access only when using bidirectional A*.
* **Performance Improvement**
  * Improved performance of the path algorithms by making many access methods inline.

## Release Date: 2016-11-28 Valhalla 2.0.1
* **Routing Improvement**
  * Preliminary support for multi-way restrictions
* **Issues Fixed**
  * Fixed tile incompatibility between 64 and 32bit architectures
  * Fixed missing edges within tile edge search indexes
  * Fixed an issue where transit isochrone was cut off if we took transit that was greater than the max_seconds and other transit lines or buses were then not considered.

## Release Date: 2016-11-15 Valhalla 2.0

* **Tile Redesign**
  * Updated the graph tiles to store edges only on the hierarchy level they belong to. Prior to this, the highways were stored on all levels, they now exist only on the highway hierarchy. Similar changes were made for arterial level roads. This leads to about a 20% reduction in tile size.
  * The tile redesign required changes to the path generation algorithms. They must now transition freely between levels, even for pedestrian and bicycle routes. To offset the extra transitions, the main algorithms were changed to expand nodes at each level that has directed edges, rather than adding the transition edges to the priority queue/adjacency list. This change helps performance. The hierarchy limits that are used to speed the computation of driving routes by utilizing the highway hierarchy were adjusted to work with the new path algorithms.
  * Some changes to costing were also required, for example pedestrian and bicycle routes skip shortcut edges.
  * Many tile data structures were altered to explicitly size different fields and make room for "spare" fields that will allow future growth. In addition, the tile itself has extra "spare" records that can be appended to the end of the tile and referenced from the tile header. This also will allow future growth without breaking backward compatibility.
* **Guidance Improvement**
  * Refactored trip path to use an enumerated `Use` for edge and an enumerated `NodeType` for node
  * Fixed some wording in the Hindi narrative file
  * Fixed missing turn maneuver by updating the forward intersecting edge logic
* **Issues Fixed**
  * Fixed an issue with pedestrian routes where a short u-turn was taken to avoid the "crossing" penalty.
  * Fixed bicycle routing due to high penalty to enter an access=destination area. Changed to a smaller, length based factor to try to avoid long regions where access = destination. Added a driveway penalty to avoid taking driveways (which are often marked as access=destination).
  * Fixed regression where service did not adhere to the list of allowed actions in the Loki configuration
* **Graph Correlation**
  * External contributions from Navitia have lead to greatly reduced per-location graph correlation. Average correlation time is now less than 1ms down from 4-9ms.

## Release Date: 2016-10-17

* **Guidance Improvement**
  * Added the Hindi (hi-IN) narrative language
* **Service Additions**
  * Added internal valhalla error codes utility in baldr and modified all services to make use of and return as JSON response
  * See documentation https://github.com/valhalla/valhalla-docs/blob/master/api-reference.md#internal-error-codes-and-conditions
* **Time-Distance Matrix Improvement**
  * Added a costmatrix performance fix for one_to_many matrix requests
* **Memory Mapped Tar Archive - Tile Extract Support**
  * Added the ability to load a tar archive of the routing graph tiles. This improves performance under heavy load and reduces the memory requirement while allowing multiple processes to share cache resources.

## Release Date: 2016-09-19

* **Guidance Improvement**
  * Added pirate narrative language
* **Routing Improvement**
  * Added the ability to include or exclude stops, routes, and operators in multimodal routing.
* **Service Improvement**
  * JSONify Error Response

## Release Date: 2016-08-30

* **Pedestrian Routing Improvement**
  * Fixes for trivial pedestrian routes

## Release Date: 2016-08-22

* **Guidance Improvements**
  * Added Spanish narrative
  * Updated the start and end edge heading calculation to be based on road class and edge use
* **Bicycle Routing Improvements**
  * Prevent getting off a higher class road for a small detour only to get back onto the road immediately.
  * Redo the speed penalties and road class factors - they were doubly penalizing many roads with very high values.
  * Simplify the computation of weighting factor for roads that do not have cycle lanes. Apply speed penalty to slightly reduce favoring
of non-separated bicycle lanes on high speed roads.
* **Routing Improvements**
  * Remove avoidance of U-turn for pedestrian routes. This improves use with map-matching since pedestrian routes can make U-turns.
  * Allow U-turns at dead-ends for driving (and bicycling) routes.
* **Service Additions**
  * Add support for multi-modal isochrones.
  * Added base code to allow reverse isochrones (path from anywhere to a single destination).
* **New Sources to Targets**
  * Added a new Matrix Service action that allows you to request any of the 3 types of time-distance matrices by calling 1 action.  This action takes a sources and targets parameter instead of the locations parameter.  Please see the updated Time-Distance Matrix Service API reference for more details.

## Release Date: 2016-08-08

 * **Service additions**
  * Latitude, longitude bounding boxes of the route and each leg have been added to the route results.
  * Added an initial isochrone capability. This includes methods to create an "isotile" - a 2-D gridded data set with time to reach each lat,lon grid from an origin location. This isoltile is then used to create contours at specified times. Interior contours are optionally removed and the remaining outer contours are generalized and converted to GeoJSON polygons. An initial version supporting multimodal route types has also been added.
 * **Data Producer Updates**
  * Fixed tranist scheduling issue where false schedules were getting added.
 * **Tools Additionas**
  * Added `valhalla_export_edges` tool to allow shape and names to be dumped from the routing tiles

## Release Date: 2016-07-19

 * **Guidance Improvements**
  * Added French narrative
  * Added capability to have narrative language aliases - For example: German `de-DE` has an alias of `de`
 * **Transit Stop Update** - Return latitude and longitude for each transit stop
 * **Data Producer Updates**
  * Added logic to use lanes:forward, lanes:backward, speed:forward, and speed:backward based on direction of the directed edge.
  * Added support for no_entry, no_exit, and no_turn restrictions.
  * Added logic to support country specific access. Based on country tables found here: http://wiki.openstreetmap.org/wiki/OSM_tags_for_routing/Access-Restrictions

## Release Date: 2016-06-08

 * **Bug Fix** - Fixed a bug where edge indexing created many small tiles where no edges actually intersected. This allowed impossible routes to be considered for path finding instead of rejecting them earlier.
 * **Guidance Improvements**
  * Fixed invalid u-turn direction
  * Updated to properly call out jughandle routes
  * Enhanced signless interchange maneuvers to help guide users
 * **Data Producer Updates**
  * Updated the speed assignment for ramp to be a percentage of the original road class speed assignment
  * Updated stop impact logic for turn channel onto ramp

## Release Date: 2016-05-19

 * **Bug Fix** - Fixed a bug where routes fail within small, disconnected "islands" due to the threshold logic in prior release. Also better logic for not-thru roads.

## Release Date: 2016-05-18

 * **Bidirectional A* Improvements** - Fixed an issue where if both origin and destination locations where on not-thru roads that meet at a common node the path ended up taking a long detour. Not all cases were fixed though - next release should fix. Trying to address the termination criteria for when the best connection point of the 2 paths is optimal. Turns out that the initial case where both opposing edges are settled is not guaranteed to be the least cost path. For now we are setting a threshold and extending the search while still tracking best connections. Fixed the opposing edge when a hierarchy transition occurs.
 * **Guidance Globalization** -  Fixed decimal distance to be locale based.
 * **Guidance Improvements**
  * Fixed roundabout spoke count issue by fixing the drive_on_right attribute.
  * Simplified narative by combining unnamed straight maneuvers
  * Added logic to confirm maneuver type assignment to avoid invalid guidance
  * Fixed turn maneuvers by improving logic for the following:
    * Internal intersection edges
    * 'T' intersections
    * Intersecting forward edges
 * **Data Producer Updates** - Fix the restrictions on a shortcut edge to be the same as the last directed edge of the shortcut (rather than the first one).

## Release Date: 2016-04-28

 * **Tile Format Updates** - Separated the transit graph from the "road only" graph into different tiles but retained their interconnectivity. Transit tiles are now hierarchy level 3.
 * **Tile Format Updates** - Reduced the size of graph edge shape data by 5% through the use of varint encoding (LEB128)
 * **Tile Format Updates** - Aligned `EdgeInfo` structures to proper byte boundaries so as to maintain compatibility for systems who don't support reading from unaligned addresses.
 * **Guidance Globalization** -  Added the it-IT(Italian) language file. Added support for CLDR plural rules. The cs-CZ(Czech), de-DE(German), and en-US(US English) language files have been updated.
 * **Travel mode based instructions** -  Updated the start, post ferry, and post transit insructions to be based on the travel mode, for example:
  * `Drive east on Main Street.`
  * `Walk northeast on Broadway.`
  * `Bike south on the cycleway.`

## Release Date: 2016-04-12

 * **Guidance Globalization** -  Added logic to use tagged language files that contain the guidance phrases. The initial versions of en-US, de-DE, and cs-CZ have been deployed.
 * **Updated ferry defaults** -  Bumped up use_ferry to 0.65 so that we don't penalize ferries as much.

## Release Date: 2016-03-31
 * **Data producer updates** - Do not generate shortcuts across a node which is a fork. This caused missing fork maneuvers on longer routes.  GetNames update ("Broadway fix").  Fixed an issue with looking up a name in the ref map and not the name map.  Also, removed duplicate names.  Private = false was unsetting destination only flags for parking aisles.

## Release Date: 2016-03-30
 * **TripPathBuilder Bug Fix** - Fixed an exception that was being thrown when trying to read directed edges past the end of the list within a tile. This was due to errors in setting walkability and cyclability on upper hierarchies.

## Release Date: 2016-03-28

 * **Improved Graph Correlation** -  Correlating input to the routing graph is carried out via closest first traversal of the graph's, now indexed, geometry. This results in faster correlation and guarantees the absolute closest edge is found.

## Release Date: 2016-03-16

 * **Transit type returned** -  The transit type (e.g. tram, metro, rail, bus, ferry, cable car, gondola, funicular) is now returned with each transit maneuver.
 * **Guidance language** -  If the language option is not supplied or is unsupported then the language will be set to the default (en-US). Also, the service will return the language in the trip results.
 * **Update multimodal path algorithm** - Applied some fixes to multimodal path algorithm. In particular fixed a bug where the wrong sortcost was added to the adjacency list. Also separated "in-station" transfer costs from transfers between stops.
 * **Data producer updates** - Do not combine shortcut edges at gates or toll booths. Fixes avoid toll issues on routes that included shortcut edges.

## Release Date: 2016-03-07

 * **Updated all APIs to honor the optional DNT (Do not track) http header** -  This will avoid logging locations.
 * **Reduce 'Merge maneuver' verbal alert instructions** -  Only create a verbal alert instruction for a 'Merge maneuver' if the previous maneuver is > 1.5 km.
 * **Updated transit defaults.  Tweaked transit costing logic to obtain better routes.** -  use_rail = 0.6, use_transfers = 0.3, transfer_cost = 15.0 and transfer_penalty = 300.0.  Updated the TransferCostFactor to use the transfer_factor correctly.  TransitionCost for pedestrian costing bumped up from 20.0f to 30.0f when predecessor edge is a transit connection.
 * **Initial Guidance Globalization** -  Partial framework for Guidance Globalization. Started reading some guidance phrases from en-US.json file.

## Release Date: 2016-02-22

 * **Use bidirectional A* for automobile routes** - Switch to bidirectional A* for all but bus routes and short routes (where origin and destination are less than 10km apart). This improves performance and has less failure cases for longer routes. Some data import adjustments were made (02-19) to fix some issues encountered with arterial and highway hierarchies. Also only use a maximum of 2 passes for bidirecdtional A* to reduce "long time to fail" cases.
 * **Added verbal multi-cue guidance** - This combines verbal instructions when 2 successive maneuvers occur in a short amount of time (e.g., Turn right onto MainStreet. Then Turn left onto 1st Avenue).

## Release Date: 2016-02-19

 * **Data producer updates** - Reduce stop impact when all edges are links (ramps or turn channels). Update opposing edge logic to reject edges that do no have proper access (forward access == reverse access on opposing edge and vice-versa). Update ReclassifyLinks for cases where a single edge (often a service road) intersects a ramp improperly causing the ramp to reclassified when it should not be. Updated maximum OSM node Id (now exceeds 4000000000). Move lua from conf repository into mjolnir.

## Release Date: 2016-02-01

 * **Data producer updates** - Reduce speed on unpaved/rough roads. Add statistics for hgv (truck) restrictions.

## Release Date: 2016-01-26

 * **Added capability to disable narrative production** - Added the `narrative` boolean option to allow users to disable narrative production. Locations, shape, length, and time are still returned. The narrative production is enabled by default. The possible values for the `narrative` option are: false and true
 * **Added capability to mark a request with an id** - The `id` is returned with the response so a user could match to the corresponding request.
 * **Added some logging enhancements, specifically [ANALYTICS] logging** - We want to focus more on what our data is telling us by logging specific stats in Logstash.

## Release Date: 2016-01-18

 * **Data producer updates** - Data importer configuration (lua) updates to fix a bug where buses were not allowed on restricted lanes.  Fixed surface issue (change the default surface to be "compacted" for footways).

## Release Date: 2016-01-04

 * **Fixed Wrong Costing Options Applied** - Fixed a bug in which a previous requests costing options would be used as defaults for all subsequent requests.

## Release Date: 2015-12-18

 * **Fix for bus access** - Data importer configuration (lua) updates to fix a bug where bus lanes were turning off access for other modes.
 * **Fix for extra emergency data** - Data importer configuration (lua) updates to fix a bug where we were saving hospitals in the data.
 * **Bicycle costing update** - Updated kTCSlight and kTCFavorable so that cycleways are favored by default vs roads.

## Release Date: 2015-12-17

 * **Graph Tile Data Structure update** - Updated structures within graph tiles to support transit efforts and truck routing. Removed TransitTrip, changed TransitRoute and TransitStop to indexes (rather than binary search). Added access restrictions (like height and weight restrictions) and the mode which they impact to reduce need to look-up.
 * **Data producer updates** - Updated graph tile structures and import processes.

## Release Date: 2015-11-23

 * **Fixed Open App for OSRM functionality** - Added OSRM functionality back to Loki to support Open App.

## Release Date: 2015-11-13

 * **Improved narrative for unnamed walkway, cycleway, and mountain bike trail** - A generic description will be used for the street name when a walkway, cycleway, or mountain bike trail maneuver is unnamed. For example, a turn right onto a unnamed walkway maneuver will now be: "Turn right onto walkway."
 * **Fix costing bug** - Fix a bug introduced in EdgeLabel refactor (impacted time distance matrix only).

## Release Date: 2015-11-3

 * **Enhance bi-directional A* logic** - Updates to bidirectional A* algorithm to fix the route completion logic to handle cases where a long "connection" edge could lead to a sub-optimal path. Add hierarchy and shortcut logic so we can test and use bidirectional A* for driving routes. Fix the destination logic to properly handle oneways as the destination edge. Also fix U-turn detection for reverse search when hierarchy transitions occur.
 * **Change "Go" to "Head" for some instructions** - Start, exit ferry.
 * **Update to roundabout instructions** - Call out roundabouts for edges marked as links (ramps, turn channels).
 * **Update bicycle costing** - Fix the road factor (for applying weights based on road classification) and lower turn cost values.

## Data Producer Release Date: 2015-11-2

 * **Updated logic to not create shortcut edges on roundabouts** - This fixes some roundabout exit counts.

## Release Date: 2015-10-20

 * **Bug Fix for Pedestrian and Bicycle Routes** - Fixed a bug with setting the destination in the bi-directional Astar algorithm. Locations that snapped to a dead-end node would have failed the route and caused a timeout while searching for a valid path. Also fixed the elapsed time computation on the reverse path of bi-directional algorithm.

## Release Date: 2015-10-16

 * **Through Location Types** - Improved support for locations with type = "through". Routes now combine paths that meet at each through location to create a single "leg" between locations with type = "break". Paths that continue at a through location will not create a U-turn unless the path enters a "dead-end" region (neighborhood with no outbound access).
 * **Update shortcut edge logic** - Now skips long shortcut edges when close to the destination. This can lead to missing the proper connection if the shortcut is too long. Fixes #245 (thor).
 * **Per mode service limits** - Update configuration to allow setting different maximum number of locations and distance per mode.
 * **Fix shape index for trivial path** - Fix a bug where when building the the trip path for a "trivial" route (includes just one edge) where the shape index exceeded that size of the shape.

## Release Date: 2015-09-28

 * **Elevation Influenced Bicycle Routing** - Enabled elevation influenced bicycle routing. A "use-hills" option was added to the bicycle costing profile that can tune routes to avoid hills based on grade and amount of elevation change.
 * **"Loop Edge" Fix** - Fixed a bug with edges that form a loop. Split them into 2 edges during data import.
 * **Additional information returned from 'locate' method** - Added information that can be useful when debugging routes and data. Adds information about nodes and edges at a location.
 * **Guidance/Narrative Updates** - Added side of street to destination narrative. Updated verbal instructions.<|MERGE_RESOLUTION|>--- conflicted
+++ resolved
@@ -43,11 +43,8 @@
    * ADDED: Turn lane information for valhalla serializer [#5078](https://github.com/valhalla/valhalla/pull/5078)
    * ADDED: Add scoped timer macro for timing stages and sub-stages of the tile build process [#5136](https://github.com/valhalla/valhalla/pull/5136)
    * CHANGED: Speed up `valhalla_build_admins` by using intermediate in-memory database [#5146](https://github.com/valhalla/valhalla/pull/5146)
-<<<<<<< HEAD
+   * UPDATED: bump tz from 2024a to 2025a [#5061](https://github.com/valhalla/valhalla/pull/5061)
    * CHANGED: Move `bss_info_` from `OSMNode` to the new `OSMBSSNode` to reduce `way_nodes.bin` size [#5147](https://github.com/valhalla/valhalla/pull/5147)
-=======
-   * UPDATED: bump tz from 2024a to 2025a [#5061](https://github.com/valhalla/valhalla/pull/5061)
->>>>>>> 7f765353
 
 ## Release Date: 2024-10-10 Valhalla 3.5.1
 * **Removed**
