--- conflicted
+++ resolved
@@ -4,11 +4,8 @@
    * FIXED: Fix precision losses while encoding-decoding distance parameter in openlr [#3374](https://github.com/valhalla/valhalla/pull/3374)
    * FIXED: Fix bearing calculation for openlr records [#3379](https://github.com/valhalla/valhalla/pull/3379)
    * FIXED: Some refactoring that was proposed for the PR 3379 [3381](https://github.com/valhalla/valhalla/pull/3381)
-<<<<<<< HEAD
+   * FIXED: Avoid calling out "keep left/right" when passing an exit [3349](https://github.com/valhalla/valhalla/pull/3349)
    * FIXED: Fix iterator decrement beyond begin() in GeoPoint::HeadingAtEndOfPolyline() method [#3393](https://github.com/valhalla/valhalla/pull/3393)
-=======
-   * FIXED: Avoid calling out "keep left/right" when passing an exit [3349](https://github.com/valhalla/valhalla/pull/3349)
->>>>>>> 42eb6a56
 
 * **Enhancement**
    * CHANGED: Pronunciation for names and destinations [#3132](https://github.com/valhalla/valhalla/pull/3132)
