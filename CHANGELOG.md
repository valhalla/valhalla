## Release Date: 2021-??-?? Valhalla 3.1.1
* **Removed**

* **Bug Fix**
   * FIXED: Fix compression_utils.cc::inflate(...) throw - make it catchable [#2839](https://github.com/valhalla/valhalla/pull/2839)
   * FIXED: Fix compiler errors if HAVE_HTTP not enabled [#2807](https://github.com/valhalla/valhalla/pull/2807)
   * FIXED: Fix alternate route serialization [#2811](https://github.com/valhalla/valhalla/pull/2811)
   * FIXED: Store restrictions in the right tile [#2781](https://github.com/valhalla/valhalla/pull/2781)
   * FIXED: Failing to write tiles because of racing directory creation [#2810](https://github.com/valhalla/valhalla/pull/2810)
   * FIXED: Regression in stopping expansion on transitions down in time-dependent routes [#2815](https://github.com/valhalla/valhalla/pull/2815)
   * FIXED: Fix crash in loki when trace_route is called with 2 locations.[#2817](https://github.com/valhalla/valhalla/pull/2817)
   * FIXED: Mark the restriction start and end as via ways to fix IsBridgingEdge function in Bidirectional Astar [#2796](https://github.com/valhalla/valhalla/pull/2796)
   * FIXED: Dont add predictive traffic to the tile if it's empty [#2826](https://github.com/valhalla/valhalla/pull/2826)
   * FIXED: Fix logic bidirectional astar to avoid double u-turns and extra detours [#2802](https://github.com/valhalla/valhalla/pull/2802)
   * FIXED: Re-enable transition cost for motorcycle profile [#2837](https://github.com/valhalla/valhalla/pull/2837)
   * FIXED: Increase limits for timedep_* algorithms. Split track_factor into edge factor and transition penalty [#2845](https://github.com/valhalla/valhalla/pull/2845)
   * FIXED: Loki was looking up the wrong costing enum for avoids [#2856](https://github.com/valhalla/valhalla/pull/2856)
   * FIXED: Fix way_ids -> graph_ids conversion for complex restrictions: handle cases when a way is split into multiple edges [#2848](https://github.com/valhalla/valhalla/pull/2848)
   * FIXED: Honor access mode while matching OSMRestriction with the graph [#2849](https://github.com/valhalla/valhalla/pull/2849)
   * FIXED: Fix compilation errors when boost < 1.68 and libprotobuf < 3.6  [#2878](https://github.com/valhalla/valhalla/pull/2878)
   * FIXED: Allow u-turns at no-access barriers when forced by heading [#2875](https://github.com/valhalla/valhalla/pull/2875)

* **Enhancement**
   * CHANGED: Azure uses ninja as generator [#2779](https://github.com/valhalla/valhalla/pull/2779)
   * ADDED: Support for date_time type invariant for map matching [#2712](https://github.com/valhalla/valhalla/pull/2712)
   * ADDED: Add Bulgarian locale [#2825](https://github.com/valhalla/valhalla/pull/2825)
   * FIXED: No need for write permissions on tarball indices [#2822](https://github.com/valhalla/valhalla/pull/2822)
   * ADDED: Add costing option `use_living_streets` to avoid or favor living streets in route. [#2788](https://github.com/valhalla/valhalla/pull/2788)
   * CHANGED: Do not allocate mapped_cache vector in skadi when no elevation source is provided. [#2841](https://github.com/valhalla/valhalla/pull/2841)
   * ADDED: Added support for destination for conditional access restrictions [#2857](https://github.com/valhalla/valhalla/pull/2857)
   * CHANGED: Large sequences are now merge sorted which can be dramatically faster with certain hardware configurations. This is especially useful in speeding up the earlier stages (parsing, graph construction) of tile building [#2850](https://github.com/valhalla/valhalla/pull/2850)
   * CHANGED: When creating the intial graph edges by setting at which nodes they start and end, first mark the indices of those nodes in another sequence and then sort them by edgeid so that we can do the setting of start and end node sequentially in the edges file. This is much more efficient on certain hardware configurations [#2851](https://github.com/valhalla/valhalla/pull/2851)
   * CHANGED: Use relative cost threshold to extend search in bidirectional astar in order to find more alternates [#2868](https://github.com/valhalla/valhalla/pull/2868)
   * CHANGED: Throw an exception if directory does not exist when building traffic extract [#2871](https://github.com/valhalla/valhalla/pull/2871)
   * CHANGED: Support for ignoring multiple consecutive closures at start/end locations [#2846](https://github.com/valhalla/valhalla/pull/2846)
   * ADDED: Ukrainian language translations [#2882](https://github.com/valhalla/valhalla/pull/2882)
   * ADDED: Add support for closure annotations [#2816](https://github.com/valhalla/valhalla/pull/2816)
   * ADDED: Add costing option `service_factor`. Implement possibility to avoid or favor generic service roads in route for all costing options. [#2870](https://github.com/valhalla/valhalla/pull/2870)
<<<<<<< HEAD
   * CHANGED: Reduce stop impact cost when flow data is present [#2891](https://github.com/valhalla/valhalla/pull/2891)
=======
   * CHANGED: Update visual compare script [#2803](https://github.com/valhalla/valhalla/pull/2803)
>>>>>>> 51910c1c

## Release Date: 2021-01-25 Valhalla 3.1.0
* **Removed**
   * REMOVED: Remove Node bindings. [#2502](https://github.com/valhalla/valhalla/pull/2502)
   * REMOVED: appveyor builds. [#2550](https://github.com/valhalla/valhalla/pull/2550)
   * REMOVED: Removed x86 CI builds. [#2792](https://github.com/valhalla/valhalla/pull/2792)

* **Bug Fix**
   * FIXED: Crazy ETAs.  If a way has forward speed with no backward speed and it is not oneway, then we must set the default speed.  The reverse logic applies as well.  If a way has no backward speed but has a forward speed and it is not a oneway, then set the default speed. [#2102](https://github.com/valhalla/valhalla/pull/2102)
   * FIXED: Map matching elapsed times spliced amongst different legs and discontinuities are now correct [#2104](https://github.com/valhalla/valhalla/pull/2104)
   * FIXED: Date time information is now propogated amongst different legs and discontinuities [#2107](https://github.com/valhalla/valhalla/pull/2107)
   * FIXED: Adds support for geos-3.8 c++ api [#2021](https://github.com/valhalla/valhalla/issues/2021)
   * FIXED: Updated the osrm serializer to not set junction name for osrm origin/start maneuver - this is not helpful since we are not transitioning through the intersection.  [#2121](https://github.com/valhalla/valhalla/pull/2121)
   * FIXED: Removes precomputing of edge-costs which lead to wrong results [#2120](https://github.com/valhalla/valhalla/pull/2120)
   * FIXED: Complex turn-restriction invalidates edge marked as kPermanent [#2103](https://github.com/valhalla/valhalla/issues/2103)
   * FIXED: Fixes bug with inverted time-restriction parsing [#2167](https://github.com/valhalla/valhalla/pull/2167)
   * FIXED: Fixed several bugs with numeric underflow in map-matching trip durations. These may
     occur when serializing match results where adjacent trace points appear out-of-sequence on the
     same edge [#2178](https://github.com/valhalla/valhalla/pull/2178)
     - `MapMatcher::FormPath` now catches route discontinuities on the same edge when the distance
       percentage along don't agree. The trip leg builder builds disconnected legs on a single edge
       to avoid duration underflow.
     - Correctly populate edge groups when matching results contain loops. When a loop occurs,
       the leg builder now starts at the correct edge where the loop ends, and correctly accounts
       for any contained edges.
     - Duration over-trimming at the terminating edge of a match.
   * FIXED: Increased internal precision of time tracking per edge and maneuver so that maneuver times sum to the same time represented in the leg summary [#2195](https://github.com/valhalla/valhalla/pull/2195)
   * FIXED: Tagged speeds were not properly marked. We were not using forward and backward speeds to flag if a speed is tagged or not.  Should not update turn channel speeds if we are not inferring them.  Added additional logic to handle PH in the conditional restrictions. Do not update stop impact for ramps if they are marked as internal. [#2198](https://github.com/valhalla/valhalla/pull/2198)
   * FIXED: Fixed the sharp turn phrase [#2226](https://github.com/valhalla/valhalla/pull/2226)
   * FIXED: Protect against duplicate points in the input or points that snap to the same location resulting in `nan` times for the legs of the map match (of a 0 distance route) [#2229](https://github.com/valhalla/valhalla/pull/2229)
   * FIXED: Improves restriction check on briding edge in Bidirectional Astar [#2228](https://github.com/valhalla/valhalla/pull/2242)
   * FIXED: Allow nodes at location 0,0 [#2245](https://github.com/valhalla/valhalla/pull/2245)
   * FIXED: Fix RapidJSON compiler warnings and naming conflict [#2249](https://github.com/valhalla/valhalla/pull/2249)
   * FIXED: Fixed bug in resample_spherical_polyline where duplicate successive lat,lng locations in the polyline resulting in `nan` for the distance computation which shortcuts further sampling [#2239](https://github.com/valhalla/valhalla/pull/2239)
   * FIXED: Update exit logic for non-motorways [#2252](https://github.com/valhalla/valhalla/pull/2252)
   * FIXED: Transition point map-matching. When match results are on a transition point, we search for the sibling nodes at that transition and snap it to the corresponding edges in the route. [#2258](https://github.com/valhalla/valhalla/pull/2258)
   * FIXED: Fixed verbal multi-cue logic [#2270](https://github.com/valhalla/valhalla/pull/2270)
   * FIXED: Fixed Uturn cases when a not_thru edge is connected to the origin edge. [#2272](https://github.com/valhalla/valhalla/pull/2272)
   * FIXED: Update intersection classes in osrm response to not label all ramps as motorway [#2279](https://github.com/valhalla/valhalla/pull/2279)
   * FIXED: Fixed bug in mapmatcher when interpolation point goes before the first valid match or after the last valid match. Such behavior usually leads to discontinuity in matching. [#2275](https://github.com/valhalla/valhalla/pull/2275)
   * FIXED: Fixed an issue for time_allowed logic.  Previously we returned false on the first time allowed restriction and did not check them all. Added conditional restriction gurka test and datetime optional argument to gurka header file. [#2286](https://github.com/valhalla/valhalla/pull/2286)
   * FIXED: Fixed an issue for date ranges.  For example, for the range Jan 04 to Jan 02 we need to test to end of the year and then from the first of the year to the end date.  Also, fixed an emergency tag issue.  We should only set the use to emergency if all other access is off. [#2290](https://github.com/valhalla/valhalla/pull/2290)
   * FIXED: Found a few issues with the initial ref and direction logic for ways.  We were overwriting the refs with directionals to the name_offset_map instead of concatenating them together.  Also, we did not allow for blank entries for GetTagTokens. [#2298](https://github.com/valhalla/valhalla/pull/2298)
   * FIXED: Fixed an issue where MatchGuidanceViewJunctions is only looking at the first edge. Set the data_id for guidance views to the changeset id as it is already being populated. Also added test for guidance views. [#2303](https://github.com/valhalla/valhalla/pull/2303)
   * FIXED: Fixed a problem with live speeds where live speeds were being used to determine access, even when a live
   speed (current time) route wasn't what was requested. [#2311](https://github.com/valhalla/valhalla/pull/2311)
   * FIXED: Fix break/continue typo in search filtering [#2317](https://github.com/valhalla/valhalla/pull/2317)
   * FIXED: Fix a crash in trace_route due to iterating past the end of a vector. [#2322](https://github.com/valhalla/valhalla/pull/2322)
   * FIXED: Don't allow timezone information in the local date time string attached at each location. [#2312](https://github.com/valhalla/valhalla/pull/2312)
   * FIXED: Fix short route trimming in bidirectional astar [#2323](https://github.com/valhalla/valhalla/pull/2323)
   * FIXED: Fix shape trimming in leg building for snap candidates that lie within the margin of rounding error [#2326](https://github.com/valhalla/valhalla/pull/2326)
   * FIXED: Fixes route duration underflow with traffic data [#2325](https://github.com/valhalla/valhalla/pull/2325)
   * FIXED: Parse mtb:scale tags and set bicycle access if present [#2117](https://github.com/valhalla/valhalla/pull/2117)
   * FIXED: Fixed segfault.  Shape was missing from options for valhalla_path_comparison and valhalla_run_route.  Also, costing options was missing in valhalla_path_comparison. [#2343](https://github.com/valhalla/valhalla/pull/2343)
   * FIXED: Handle decimal numbers with zero-value mantissa properly in Lua [#2355](https://github.com/valhalla/valhalla/pull/2355)
   * FIXED: Many issues that resulted in discontinuities, failed matches or incorrect time/duration for map matching requests. [#2292](https://github.com/valhalla/valhalla/pull/2292)
   * FIXED: Seeing segfault when loading large osmdata data files before loading LuaJit. LuaJit fails to create luaL_newstate() Ref: [#2158](https://github.com/ntop/ntopng/issues/2158) Resolution is to load LuaJit before loading the data files. [#2383](https://github.com/valhalla/valhalla/pull/2383)
   * FIXED: Store positive/negative OpenLR offsets in bucketed form [#2405](https://github.com/valhalla/valhalla/2405)
   * FIXED: Fix on map-matching return code when breakage distance limitation exceeds. Instead of letting the request goes into meili and fails in finding a route, we check the distance in loki and early return with exception code 172. [#2406](https://github.com/valhalla/valhalla/pull/2406)
   * FIXED: Don't create edges for portions of ways that are doubled back on themselves as this confuses opposing edge index computations [#2385](https://github.com/valhalla/valhalla/pull/2385)
   * FIXED: Protect against nan in uniform_resample_spherical_polyline. [#2431](https://github.com/valhalla/valhalla/pull/2431)
   * FIXED: Obvious maneuvers. [#2436](https://github.com/valhalla/valhalla/pull/2436)
   * FIXED: Base64 encoding/decoding [#2452](https://github.com/valhalla/valhalla/pull/2452)
   * FIXED: Added post roundabout instruction when enter/exit roundabout maneuvers are combined [#2454](https://github.com/valhalla/valhalla/pull/2454)
   * FIXED: openlr: Explicitly check for linear reference option for Valhalla serialization. [#2458](https://github.com/valhalla/valhalla/pull/2458)
   * FIXED: Fix segfault: Do not combine last turn channel maneuver. [#2463](https://github.com/valhalla/valhalla/pull/2463)
   * FIXED: Remove extraneous whitespaces from ja-JP.json. [#2471](https://github.com/valhalla/valhalla/pull/2471)
   * FIXED: Checks protobuf serialization/parsing success [#2477](https://github.com/valhalla/valhalla/pull/2477)
   * FIXED: Fix dereferencing of end for std::lower_bound in sequence and possible UB [#2488](https://github.com/valhalla/valhalla/pull/2488)
   * FIXED: Make tile building reproducible: fix UB-s [#2480](https://github.com/valhalla/valhalla/pull/2480)
   * FIXED: Zero initialize EdgeInfoInner.spare0_. Uninitialized spare0_ field produced UB which causes gurka_reproduce_tile_build to fail intermittently. [2499](https://github.com/valhalla/valhalla/pull/2499)
   * FIXED: Drop unused CHANGELOG validation script, straggling NodeJS references [#2506](https://github.com/valhalla/valhalla/pull/2506)
   * FIXED: Fix missing nullptr checks in graphreader and loki::Reach (causing segfault during routing with not all levels of tiles availble) [#2504](https://github.com/valhalla/valhalla/pull/2504)
   * FIXED: Fix mismatch of triplegedge roadclass and directededge roadclass [#2507](https://github.com/valhalla/valhalla/pull/2507)
   * FIXED: Improve german destination_verbal_alert phrases [#2509](https://github.com/valhalla/valhalla/pull/2509)
   * FIXED: Undefined behavior cases discovered with undefined behavior sanitizer tool. [2498](https://github.com/valhalla/valhalla/pull/2498)
   * FIXED: Fixed logic so verbal keep instructions use branch exit sign info for ramps [#2520](https://github.com/valhalla/valhalla/pull/2520)
   * FIXED: Fix bug in trace_route for uturns causing garbage coordinates [#2517](https://github.com/valhalla/valhalla/pull/2517)
   * FIXED: Simplify heading calculation for turn type. Remove undefined behavior case. [#2513](https://github.com/valhalla/valhalla/pull/2513)
   * FIXED: Always set costing name even if one is not provided for osrm serializer weight_name. [#2528](https://github.com/valhalla/valhalla/pull/2528)
   * FIXED: Make single-thread tile building reproducible: fix seed for shuffle, use concurrency configuration from the mjolnir section. [#2515](https://github.com/valhalla/valhalla/pull/2515)
   * FIXED: More Windows compatibility: build tiles and some run actions work now (including CI tests) [#2300](https://github.com/valhalla/valhalla/issues/2300)
   * FIXED: Transcoding of c++ location to pbf location used path edges in the place of filtered edges. [#2542](https://github.com/valhalla/valhalla/pull/2542)
   * FIXED: Add back whitelisting action types. [#2545](https://github.com/valhalla/valhalla/pull/2545)
   * FIXED: Allow uturns for truck costing now that we have derived deadends marked in the edge label [#2559](https://github.com/valhalla/valhalla/pull/2559)
   * FIXED: Map matching uturn trimming at the end of an edge where it wasn't needed. [#2558](https://github.com/valhalla/valhalla/pull/2558)
   * FIXED: Multicue enter roundabout [#2556](https://github.com/valhalla/valhalla/pull/2556)
   * FIXED: Changed reachability computation to take into account live speed [#2597](https://github.com/valhalla/valhalla/pull/2597)
   * FIXED: Fixed a bug where the temp files were not getting read in if you started with the construct edges or build phase for valhalla_build_tiles. [#2601](https://github.com/valhalla/valhalla/pull/2601)
   * FIXED: Updated fr-FR.json with partial translations. [#2605](https://github.com/valhalla/valhalla/pull/2605)
   * FIXED: Removed superfluous const qualifier from odin/signs [#2609](https://github.com/valhalla/valhalla/pull/2609)
   * FIXED: Internal maneuver placement [#2600](https://github.com/valhalla/valhalla/pull/2600)
   * FIXED: Complete fr-FR.json locale. [#2614](https://github.com/valhalla/valhalla/pull/2614)
   * FIXED: Don't truncate precision in polyline encoding [#2632](https://github.com/valhalla/valhalla/pull/2632)
   * FIXED: Fix all compiler warnings in sif and set to -Werror [#2642](https://github.com/valhalla/valhalla/pull/2642)
   * FIXED: Remove unnecessary maneuvers to continue straight [#2647](https://github.com/valhalla/valhalla/pull/2647)
   * FIXED: Linear reference support in route/mapmatch apis (FOW, FRC, bearing, and number of references) [#2645](https://github.com/valhalla/valhalla/pull/2645)
   * FIXED: Ambiguous local to global (with timezone information) date time conversions now all choose to use the later time instead of throwing unhandled exceptions [#2665](https://github.com/valhalla/valhalla/pull/2665)
   * FIXED: Overestimated reach caused be reenquing transition nodes without checking that they had been already expanded [#2670](https://github.com/valhalla/valhalla/pull/2670)
   * FIXED: Build with C++17 standard. Deprecated function calls are substituted with new ones. [#2669](https://github.com/valhalla/valhalla/pull/2669)
   * FIXED: Improve German post_transition_verbal instruction [#2677](https://github.com/valhalla/valhalla/pull/2677)
   * FIXED: Lane updates.  Add the turn lanes to all edges of the way.  Do not "enhance" turn lanes if they are part of a complex restriction.  Moved ProcessTurnLanes after UpdateManeuverPlacementForInternalIntersectionTurns.  Fix for a missing "uturn" indication for intersections on the previous maneuver, we were serializing an empty list. [#2679](https://github.com/valhalla/valhalla/pull/2679)
   * FIXED: Fixes OpenLr serialization [#2688](https://github.com/valhalla/valhalla/pull/2688)
   * FIXED: Internal edges can't be also a ramp or a turn channel.  Also, if an edge is marked as ramp and turn channel mark it as a ramp.  [2689](https://github.com/valhalla/valhalla/pull/2689)
   * FIXED: Check that speeds are equal for the edges going in the same direction while buildig shortcuts [#2691](https://github.com/valhalla/valhalla/pull/2691)
   * FIXED: Missing fork or bear instruction [#2683](https://github.com/valhalla/valhalla/pull/2683)
   * FIXED: Eliminate null pointer dereference in GraphReader::AreEdgesConnected [#2695](https://github.com/valhalla/valhalla/issues/2695)
   * FIXED: Fix polyline simplification float/double comparison [#2698](https://github.com/valhalla/valhalla/issues/2698)
   * FIXED: Weights were sometimes negative due to incorrect updates to elapsed_cost [#2702](https://github.com/valhalla/valhalla/pull/2702)
   * FIXED: Fix bidirectional route failures at deadends [#2705](https://github.com/valhalla/valhalla/pull/2705)
   * FIXED: Updated logic to call out a non-obvious turn [#2708](https://github.com/valhalla/valhalla/pull/2708)
   * FIXED: valhalla_build_statistics multithreaded mode fixed [#2707](https://github.com/valhalla/valhalla/pull/2707)
   * FIXED: If infer_internal_intersections is true then allow internals that are also ramps or TCs. Without this we produce an extra continue manuever.  [#2710](https://github.com/valhalla/valhalla/pull/2710)
   * FIXED: We were routing down roads that should be destination only. Now we mark roads with motor_vehicle=destination and motor_vehicle=customers or access=destination and access=customers as destination only. [#2722](https://github.com/valhalla/valhalla/pull/2722)
   * FIXED: Replace all Python2 print statements with Python3 syntax [#2716](https://github.com/valhalla/valhalla/issues/2716)
   * FIXED: Some HGT files not found [#2723](https://github.com/valhalla/valhalla/issues/2723)
   * FIXED: Fix PencilPointUturn detection by removing short-edge check and updating angle threshold [#2725](https://github.com/valhalla/valhalla/issues/2725)
   * FIXED: Fix invalid continue/bear maneuvers [#2729](https://github.com/valhalla/valhalla/issues/2729)
   * FIXED: Fixes an issue that lead to double turns within a very short distance, when instead, it should be a u-turn. We now collapse double L turns or double R turns in short non-internal intersections to u-turns. [#2740](https://github.com/valhalla/valhalla/pull/2740)
   * FIXED: fixes an issue that lead to adding an extra maneuver. We now combine a current maneuver short length non-internal edges (left or right) with the next maneuver that is a kRampStraight. [#2741](https://github.com/valhalla/valhalla/pull/2741)
   * FIXED: Reduce verbose instructions by collapsing small end ramp forks [#2762](https://github.com/valhalla/valhalla/issues/2762)
   * FIXED: Remove redundant return statements [#2776](https://github.com/valhalla/valhalla/pull/2776)
   * FIXED: Added unit test for BuildAdminFromPBF() to test GEOS 3.9 update. [#2787](https://github.com/valhalla/valhalla/pull/2787)
   * FIXED: Add support for geos-3.9 c++ api [#2739](https://github.com/valhalla/valhalla/issues/2739)
   * FIXED: Fix check for live speed validness [#2797](https://github.com/valhalla/valhalla/pull/2797)

* **Enhancement**
   * ADDED: Matrix of Bike Share [#2590](https://github.com/valhalla/valhalla/pull/2590)
   * ADDED: Add ability to provide custom implementation for candidate collection in CandidateQuery. [#2328](https://github.com/valhalla/valhalla/pull/2328)
   * ADDED: Cancellation of tile downloading. [#2319](https://github.com/valhalla/valhalla/pull/2319)
   * ADDED: Return the coordinates of the nodes isochrone input locations snapped to [#2111](https://github.com/valhalla/valhalla/pull/2111)
   * ADDED: Allows more complicated routes in timedependent a-star before timing out [#2068](https://github.com/valhalla/valhalla/pull/2068)
   * ADDED: Guide signs and junction names [#2096](https://github.com/valhalla/valhalla/pull/2096)
   * ADDED: Added a bool to the config indicating whether to use commercially set attributes.  Added logic to not call IsIntersectionInternal if this is a commercial data set.  [#2132](https://github.com/valhalla/valhalla/pull/2132)
   * ADDED: Removed commerical data set bool to the config and added more knobs for data.  Added infer_internal_intersections, infer_turn_channels, apply_country_overrides, and use_admin_db.  [#2173](https://github.com/valhalla/valhalla/pull/2173)
   * ADDED: Allow using googletest in unit tests and convert all tests to it (old test.cc is completely removed). [#2128](https://github.com/valhalla/valhalla/pull/2128)
   * ADDED: Add guidance view capability. [#2209](https://github.com/valhalla/valhalla/pull/2209)
   * ADDED: Collect turn cost information as path is formed so that it can be seralized out for trace attributes or osrm flavored intersections. Also add shape_index to osrm intersections. [#2207](https://github.com/valhalla/valhalla/pull/2207)
   * ADDED: Added alley factor to autocost.  Factor is defaulted at 1.0f or do not avoid alleys. [#2246](https://github.com/valhalla/valhalla/pull/2246)
   * ADDED: Support unlimited speed limits where maxspeed=none. [#2251](https://github.com/valhalla/valhalla/pull/2251)
   * ADDED: Implement improved Reachability check using base class Dijkstra. [#2243](https://github.com/valhalla/valhalla/pull/2243)
   * ADDED: Gurka integration test framework with ascii-art maps [#2244](https://github.com/valhalla/valhalla/pull/2244)
   * ADDED: Add to the stop impact when transitioning from higher to lower class road and we are not on a turn channel or ramp. Also, penalize lefts when driving on the right and vice versa. [#2282](https://github.com/valhalla/valhalla/pull/2282)
   * ADDED: Added reclassify_links, use_direction_on_ways, and allow_alt_name as config options.  If `use_direction_on_ways = true` then use `direction` and `int_direction` on the way to update the directional for the `ref` and `int_ref`.  Also, copy int_efs to the refs. [#2285](https://github.com/valhalla/valhalla/pull/2285)
   * ADDED: Add support for live traffic. [#2268](https://github.com/valhalla/valhalla/pull/2268)
   * ADDED: Implement per-location search filters for functional road class and forms of way. [#2289](https://github.com/valhalla/valhalla/pull/2289)
   * ADDED: Approach, multi-cue, and length updates [#2313](https://github.com/valhalla/valhalla/pull/2313)
   * ADDED: Speed up timezone differencing calculation if cache is provided. [#2316](https://github.com/valhalla/valhalla/pull/2316)
   * ADDED: Added rapidjson/schema.h to baldr/rapidjson_util.h to make it available for use within valhalla. [#2330](https://github.com/valhalla/valhalla/issues/2330)
   * ADDED: Support decimal precision for height values in elevation service. Also support polyline5 for encoded polylines input and output to elevation service. [#2324](https://github.com/valhalla/valhalla/pull/2324)
   * ADDED: Use both imminent and distant verbal multi-cue phrases. [#2353](https://github.com/valhalla/valhalla/pull/2353)
   * ADDED: Split parsing stage into 3 separate stages. [#2339](https://github.com/valhalla/valhalla/pull/2339)
   * CHANGED: Speed up graph enhancing by avoiding continuous unordered_set rebuilding [#2349](https://github.com/valhalla/valhalla/pull/2349)
   * CHANGED: Skip calling out to Lua for nodes/ways/relations with not tags - speeds up parsing. [#2351](https://github.com/valhalla/valhalla/pull/2351)
   * CHANGED: Switch to LuaJIT for lua scripting - speeds up file parsing [#2352](https://github.com/valhalla/valhalla/pull/2352)
   * ADDED: Ability to create OpenLR records from raw data. [#2356](https://github.com/valhalla/valhalla/pull/2356)
   * ADDED: Revamp length phrases [#2359](https://github.com/valhalla/valhalla/pull/2359)
   * CHANGED: Do not allocate memory in skadi if we don't need it. [#2373](https://github.com/valhalla/valhalla/pull/2373)
   * CHANGED: Map matching: throw error (443/NoSegment) when no candidate edges are available. [#2370](https://github.com/valhalla/valhalla/pull/2370/)
   * ADDED: Add sk-SK.json (slovak) localization file. [#2376](https://github.com/valhalla/valhalla/pull/2376)
   * ADDED: Extend roundabout phrases. [#2378](https://github.com/valhalla/valhalla/pull/2378)
   * ADDED: More roundabout phrase tests. [#2382](https://github.com/valhalla/valhalla/pull/2382)
   * ADDED: Update the turn and continue phrases to include junction names and guide signs. [#2386](https://github.com/valhalla/valhalla/pull/2386)
   * ADDED: Add the remaining guide sign toward phrases [#2389](https://github.com/valhalla/valhalla/pull/2389)
   * ADDED: The ability to allow immediate uturns at trace points in a map matching request [#2380](https://github.com/valhalla/valhalla/pull/2380)
   * ADDED: Add utility functions to Signs. [#2390](https://github.com/valhalla/valhalla/pull/2390)
   * ADDED: Unified time tracking for all algorithms that support time-based graph expansion. [#2278](https://github.com/valhalla/valhalla/pull/2278)
   * ADDED: Add rail_ferry use and costing. [#2408](https://github.com/valhalla/valhalla/pull/2408)
   * ADDED: `street_side_max_distance`, `display_lat` and `display_lon` to `locations` in input for better control of routing side of street [#1769](https://github.com/valhalla/valhalla/pull/1769)
   * ADDED: Add addtional exit phrases. [#2421](https://github.com/valhalla/valhalla/pull/2421)
   * ADDED: Add Japanese locale, update German. [#2432](https://github.com/valhalla/valhalla/pull/2432)
   * ADDED: Gurka expect_route refactor [#2435](https://github.com/valhalla/valhalla/pull/2435)
   * ADDED: Add option to suppress roundabout exits [#2437](https://github.com/valhalla/valhalla/pull/2437)
   * ADDED: Add Greek locale. [#2438](https://github.com/valhalla/valhalla/pull/2438)
   * ADDED (back): Support for 64bit wide way ids in the edgeinfo structure with no impact to size for data sources with ids 32bits wide. [#2422](https://github.com/valhalla/valhalla/pull/2422)
   * ADDED: Support for 64bit osm node ids in parsing stage of tile building [#2422](https://github.com/valhalla/valhalla/pull/2422)
   * CHANGED: Point2/PointLL are now templated to allow for higher precision coordinate math when desired [#2429](https://github.com/valhalla/valhalla/pull/2429)
   * ADDED: Optional OpenLR Encoded Path Edges in API Response [#2424](https://github.com/valhalla/valhalla/pull/2424)
   * ADDED: Add explicit include for sstream to be compatible with msvc_x64 toolset. [#2449](https://github.com/valhalla/valhalla/pull/2449)
   * ADDED: Properly split returned path if traffic conditions change partway along edges [#2451](https://github.com/valhalla/valhalla/pull/2451/files)
   * ADDED: Add Dutch locale. [#2464](https://github.com/valhalla/valhalla/pull/2464)
   * ADDED: Check with address sanititizer in CI. Add support for undefined behavior sanitizer. [#2487](https://github.com/valhalla/valhalla/pull/2487)
   * ADDED: Ability to recost a path and increased cost/time details along the trippath and json output [#2425](https://github.com/valhalla/valhalla/pull/2425)
   * ADDED: Add the ability to do bikeshare based (ped/bike) multimodal routing [#2031](https://github.com/valhalla/valhalla/pull/2031)
   * ADDED: Route through restrictions enabled by introducing a costing option. [#2469](https://github.com/valhalla/valhalla/pull/2469)
   * ADDED: Migrated to Ubuntu 20.04 base-image [#2508](https://github.com/valhalla/valhalla/pull/2508)
   * CHANGED: Speed up parseways stage by avoiding multiple string comparisons [#2518](https://github.com/valhalla/valhalla/pull/2518)
   * CHANGED: Speed up enhance stage by avoiding GraphTileBuilder copying [#2468](https://github.com/valhalla/valhalla/pull/2468)
   * ADDED: Costing options now includes shortest flag which favors shortest path routes [#2555](https://github.com/valhalla/valhalla/pull/2555)
   * ADDED: Incidents in intersections [#2547](https://github.com/valhalla/valhalla/pull/2547)
   * CHANGED: Refactor mapmatching configuration to use a struct (instead of `boost::property_tree::ptree`). [#2485](https://github.com/valhalla/valhalla/pull/2485)
   * ADDED: Save exit maneuver's begin heading when combining enter & exit roundabout maneuvers. [#2554](https://github.com/valhalla/valhalla/pull/2554)
   * ADDED: Added new urban flag that can be set if edge is within city boundaries to data processing; new use_urban_tag config option; added to osrm response within intersections. [#2522](https://github.com/valhalla/valhalla/pull/2522)
   * ADDED: Parses OpenLr of type PointAlongLine [#2565](https://github.com/valhalla/valhalla/pull/2565)
   * ADDED: Use edge.is_urban is set for serializing is_urban. [#2568](https://github.com/valhalla/valhalla/pull/2568)
   * ADDED: Added new rest/service area uses on the edge. [#2533](https://github.com/valhalla/valhalla/pull/2533)
   * ADDED: Dependency cache for Azure [#2567](https://github.com/valhalla/valhalla/pull/2567)
   * ADDED: Added flexibility to remove the use of the admindb and to use the country and state iso from the tiles; [#2579](https://github.com/valhalla/valhalla/pull/2579)
   * ADDED: Added toll gates and collection points (gantry) to the node;  [#2532](https://github.com/valhalla/valhalla/pull/2532)
   * ADDED: Added osrm serialization for rest/service areas and admins. [#2594](https://github.com/valhalla/valhalla/pull/2594)
   * CHANGED: Improved Russian localization; [#2593](https://github.com/valhalla/valhalla/pull/2593)
   * ADDED: Support restricted class in intersection annotations [#2589](https://github.com/valhalla/valhalla/pull/2589)
   * ADDED: Added trail type trace [#2606](https://github.com/valhalla/valhalla/pull/2606)
   * ADDED: Added tunnel names to the edges as a tagged name.  [#2608](https://github.com/valhalla/valhalla/pull/2608)
   * CHANGED: Moved incidents to the trip leg and cut the shape of the leg at that location [#2610](https://github.com/valhalla/valhalla/pull/2610)
   * ADDED: Costing option to ignore_closures when routing with current flow [#2615](https://github.com/valhalla/valhalla/pull/2615)
   * ADDED: Cross-compilation ability with MinGW64 [#2619](https://github.com/valhalla/valhalla/pull/2619)
   * ADDED: Defines the incident tile schema and incident metadata [#2620](https://github.com/valhalla/valhalla/pull/2620)
   * ADDED: Moves incident serializer logic into a generic serializer [#2621](https://github.com/valhalla/valhalla/pull/2621)
   * ADDED: Incident loading singleton for continually refreshing incident tiles[#2573](https://github.com/valhalla/valhalla/pull/2573)
   * ADDED: One shot mode to valhalla_service so you can run a single request of any type without starting a server [#2624](https://github.com/valhalla/valhalla/pull/2624)
   * ADDED: Adds text instructions to OSRM output [#2625](https://github.com/valhalla/valhalla/pull/2625)
   * ADDED: Adds support for alternate routes [#2626](https://github.com/valhalla/valhalla/pull/2626)
   * CHANGED: Switch Python bindings generator from boost.python to header-only pybind11[#2644](https://github.com/valhalla/valhalla/pull/2644)
   * ADDED: Add support of input file for one-shot mode of valhalla_service [#2648](https://github.com/valhalla/valhalla/pull/2648)
   * ADDED: Linear reference support to locate api [#2645](https://github.com/valhalla/valhalla/pull/2645)
   * ADDED: Implemented OSRM-like turn duration calculation for car. Uses it now in auto costing. [#2651](https://github.com/valhalla/valhalla/pull/2651)
   * ADDED: Enhanced turn lane information in guidance [#2653](https://github.com/valhalla/valhalla/pull/2653)
   * ADDED: `top_speed` option for all motorized vehicles [#2667](https://github.com/valhalla/valhalla/issues/2667)
   * CHANGED: Move turn_lane_direction helper to odin/util [#2675](https://github.com/valhalla/valhalla/pull/2675)
   * ADDED: Add annotations to osrm response including speed limits, unit and sign conventions [#2668](https://github.com/valhalla/valhalla/pull/2668)
   * ADDED: Added functions for predicted speeds encoding-decoding [#2674](https://github.com/valhalla/valhalla/pull/2674)
   * ADDED: Time invariant routing via the bidirectional algorithm. This has the effect that when time dependent routes (arrive_by and depart_at) fall back to bidirectional due to length restrictions they will actually use the correct time of day for one of the search directions [#2660](https://github.com/valhalla/valhalla/pull/2660)
   * ADDED: If the length of the edge is greater than kMaxEdgeLength, then consider this a catastrophic error if the should_error bool is true in the set_length function. [2678](https://github.com/valhalla/valhalla/pull/2678)
   * ADDED: Moved lat,lon coordinates structures from single to double precision. Improves geometry accuracy noticibly at zooms above 17 as well as coordinate snapping and any other geometric operations. Addes about a 2% performance pentalty for standard routes. Graph nodes now have 7 digits of precision.  [#2693](https://github.com/valhalla/valhalla/pull/2693)
   * ADDED: Added signboards to guidance views.  [#2687](https://github.com/valhalla/valhalla/pull/2687)
   * ADDED: Regular speed on shortcut edges is calculated with turn durations taken into account. Truck, motorcycle and motorscooter profiles use OSRM-like turn duration. [#2662](https://github.com/valhalla/valhalla/pull/2662)
   * CHANGED: Remove astar algorithm and replace its use with timedep_forward as its redundant [#2706](https://github.com/valhalla/valhalla/pull/2706)
   * ADDED: Recover and recost all shortcuts in final path for bidirectional astar algorithm [#2711](https://github.com/valhalla/valhalla/pull/2711)
   * ADDED: An option for shortcut recovery to be cached at start up to reduce the time it takes to do so on the fly [#2714](https://github.com/valhalla/valhalla/pull/2714)
   * ADDED: If width <= 1.9 then no access for auto, truck, bus, taxi, emergency and hov. [#2713](https://github.com/valhalla/valhalla/pull/2713)
   * ADDED: Centroid/Converge/Rendezvous/Meet API which allows input locations to find a least cost convergence point from all locations [#2734](https://github.com/valhalla/valhalla/pull/2734)
   * ADDED: Added support to process the sump_buster tag.  Also, fixed a few small access bugs for nodes. [#2731](https://github.com/valhalla/valhalla/pull/2731)
   * ADDED: Log message if failed to create tiles directory. [#2738](https://github.com/valhalla/valhalla/pull/2738)
   * CHANGED: Tile memory is only owned by the GraphTile rather than shared amongst copies of the graph tile (in GraphReader and TileCaches). [#2340](https://github.com/valhalla/valhalla/pull/2340)
   * ADDED: Add Estonian locale. [#2748](https://github.com/valhalla/valhalla/pull/2748)
   * CHANGED: Handle GraphTile objects as smart pointers [#2703](https://github.com/valhalla/valhalla/pull/2703)
   * CHANGED: Improve stability with no RTTI build [#2759](https://github.com/valhalla/valhalla/pull/2759) and [#2760](https://github.com/valhalla/valhalla/pull/2760)
   * CHANGED: Change generic service roads to a new Use=kServiceRoad. This is for highway=service without other service= tags (such as driveway, alley, parking aisle) [#2419](https://github.com/valhalla/valhalla/pull/2419)
   * ADDED: Isochrones support isodistance lines as well [#2699](https://github.com/valhalla/valhalla/pull/2699)
   * ADDED: Add support for ignoring live traffic closures for waypoints [#2685](https://github.com/valhalla/valhalla/pull/2685)
   * ADDED: Add use_distance to auto cost to allow choosing between two primary cost components, time or distance [#2771](https://github.com/valhalla/valhalla/pull/2771)
   * CHANGED: nit: Enables compiler warnings in part of loki module [#2767](https://github.com/valhalla/valhalla/pull/2767)
   * CHANGED: Reducing the number of uturns by increasing the cost to for them to 9.5f. Note: Did not increase the cost for motorcycles or motorscooters. [#2770](https://github.com/valhalla/valhalla/pull/2770)
   * ADDED: Add option to use thread-safe GraphTile's reference counter. [#2772](https://github.com/valhalla/valhalla/pull/2772)
   * CHANGED: nit: Enables compiler warnings in part of thor module [#2768](https://github.com/valhalla/valhalla/pull/2768)
   * ADDED: Add costing option `use_tracks` to avoid or favor tracks in route. [#2769](https://github.com/valhalla/valhalla/pull/2769)
   * CHANGED: chore: Updates libosmium [#2786](https://github.com/valhalla/valhalla/pull/2786)
   * CHANGED: Optimize double bucket queue to reduce memory reallocations. [#2719](https://github.com/valhalla/valhalla/pull/2719)
   * CHANGED: Collapse merge maneuvers [#2773](https://github.com/valhalla/valhalla/pull/2773)
   * CHANGED: Add shortcuts to the tiles' bins so we can find them when doing spatial lookups. [#2744](https://github.com/valhalla/valhalla/pull/2744)

## Release Date: 2019-11-21 Valhalla 3.0.9
* **Bug Fix**
   * FIXED: Changed reachability computation to consider both directions of travel wrt candidate edges [#1965](https://github.com/valhalla/valhalla/pull/1965)
   * FIXED: toss ways where access=private and highway=service and service != driveway. [#1960](https://github.com/valhalla/valhalla/pull/1960)
   * FIXED: Fix search_cutoff check in loki correlate_node. [#2023](https://github.com/valhalla/valhalla/pull/2023)
   * FIXED: Computes notion of a deadend at runtime in bidirectional a-star which fixes no-route with a complicated u-turn. [#1982](https://github.com/valhalla/valhalla/issues/1982)
   * FIXED: Fix a bug with heading filter at nodes. [#2058](https://github.com/valhalla/valhalla/pull/2058)
   * FIXED: Bug in map matching continuity checking such that continuity must only be in the forward direction. [#2029](https://github.com/valhalla/valhalla/pull/2029)
   * FIXED: Allow setting the time for map matching paths such that the time is used for speed lookup. [#2030](https://github.com/valhalla/valhalla/pull/2030)
   * FIXED: Don't use density factor for transition cost when user specified flag disables flow speeds. [#2048](https://github.com/valhalla/valhalla/pull/2048)
   * FIXED: Map matching trace_route output now allows for discontinuities in the match though multi match is not supported in valhalla route output. [#2049](https://github.com/valhalla/valhalla/pull/2049)
   * FIXED: Allows routes with no time specified to use time conditional edges and restrictions with a flag denoting as much [#2055](https://github.com/valhalla/valhalla/pull/2055)
   * FIXED: Fixed a bug with 'current' time type map matches. [#2060](https://github.com/valhalla/valhalla/pull/2060)
   * FIXED: Fixed a bug with time dependent expansion in which the expansion distance heuristic was not being used. [#2064](https://github.com/valhalla/valhalla/pull/2064)

* **Enhancement**
   * ADDED: Establish pinpoint test pattern [#1969](https://github.com/valhalla/valhalla/pull/1969)
   * ADDED: Suppress relative direction in ramp/exit instructions if it matches driving side of street [#1990](https://github.com/valhalla/valhalla/pull/1990)
   * ADDED: Added relative direction to the merge maneuver [#1989](https://github.com/valhalla/valhalla/pull/1989)
   * ADDED: Refactor costing to better handle multiple speed datasources [#2026](https://github.com/valhalla/valhalla/pull/2026)
   * ADDED: Better usability of curl for fetching tiles on the fly [#2026](https://github.com/valhalla/valhalla/pull/2026)
   * ADDED: LRU cache scheme for tile storage [#2026](https://github.com/valhalla/valhalla/pull/2026)
   * ADDED: GraphTile size check [#2026](https://github.com/valhalla/valhalla/pull/2026)
   * ADDED: Pick more sane values for highway and toll avoidance [#2026](https://github.com/valhalla/valhalla/pull/2026)
   * ADDED: Refactor adding predicted speed info to speed up process [#2026](https://github.com/valhalla/valhalla/pull/2026)
   * ADDED: Allow selecting speed data sources at request time [#2026](https://github.com/valhalla/valhalla/pull/2026)
   * ADDED: Allow disabling certain neighbors in connectivity map [#2026](https://github.com/valhalla/valhalla/pull/2026)
   * ADDED: Allows routes with time-restricted edges if no time specified and notes restriction in response [#1992](https://github.com/valhalla/valhalla/issues/1992)
   * ADDED: Runtime deadend detection to timedependent a-star. [#2059](https://github.com/valhalla/valhalla/pull/2059)

## Release Date: 2019-09-06 Valhalla 3.0.8
* **Bug Fix**
   * FIXED: Added logic to detect if user is to merge to the left or right [#1892](https://github.com/valhalla/valhalla/pull/1892)
   * FIXED: Overriding the destination_only flag when reclassifying ferries; Also penalizing ferries with a 5 min. penalty in the cost to allow us to avoid destination_only the majority of the time except when it is necessary. [#1895](https://github.com/valhalla/valhalla/pull/1905)
   * FIXED: Suppress forks at motorway junctions and intersecting service roads [#1909](https://github.com/valhalla/valhalla/pull/1909)
   * FIXED: Enhanced fork assignment logic [#1912](https://github.com/valhalla/valhalla/pull/1912)
   * FIXED: Added logic to fall back to return country poly if no state and updated lua for Metro Manila and Ireland [#1910](https://github.com/valhalla/valhalla/pull/1910)
   * FIXED: Added missing motorway fork instruction [#1914](https://github.com/valhalla/valhalla/pull/1914)
   * FIXED: Use begin street name for osrm compat mode [#1916](https://github.com/valhalla/valhalla/pull/1916)
   * FIXED: Added logic to fix missing highway cardinal directions in the US [#1917](https://github.com/valhalla/valhalla/pull/1917)
   * FIXED: Handle forward traversable significant road class intersecting edges [#1928](https://github.com/valhalla/valhalla/pull/1928)
   * FIXED: Fixed bug with shape trimming that impacted Uturns at Via locations. [#1935](https://github.com/valhalla/valhalla/pull/1935)
   * FIXED: Dive bomb updates.  Updated default speeds for urban areas based on roadclass for the enhancer.  Also, updated default speeds based on roadclass in lua.  Fixed an issue where we were subtracting 1 from uint32_t when 0 for stop impact.  Updated reclassify link logic to allow residential roads to be added to the tree, but we only downgrade the links to tertiary.  Updated TransitionCost functions to add 1.5 to the turncost when transitioning from a ramp to a non ramp and vice versa.  Also, added 0.5f to the turncost if the edge is a roundabout. [#1931](https://github.com/valhalla/valhalla/pull/1931)

* **Enhancement**
   * ADDED: Caching url fetched tiles to disk [#1887](https://github.com/valhalla/valhalla/pull/1887)
   * ADDED: filesystem::remove_all [#1887](https://github.com/valhalla/valhalla/pull/1887)
   * ADDED: Minimum enclosing bounding box tool [#1887](https://github.com/valhalla/valhalla/pull/1887)
   * ADDED: Use constrained flow speeds in bidirectional_astar.cc [#1907](https://github.com/valhalla/valhalla/pull/1907)
   * ADDED: Bike Share Stations are now in the graph which should set us up to do multimodal walk/bike scenarios [#1852](https://github.com/valhalla/valhalla/pull/1852)

## Release Date: 2019-7-18 Valhalla 3.0.7
* **Bug Fix**
   * FIXED: Fix pedestrian fork [#1886](https://github.com/valhalla/valhalla/pull/1886)

## Release Date: 2019-7-15 Valhalla 3.0.6
* **Bug Fix**
   * FIXED: Admin name changes. [#1853](https://github.com/valhalla/valhalla/pull/1853) Ref: [#1854](https://github.com/valhalla/valhalla/issues/1854)
   * FIXED: valhalla_add_predicted_traffic was overcommitted while gathering stats. Added a clear. [#1857](https://github.com/valhalla/valhalla/pull/1857)
   * FIXED: regression in map matching when moving to valhalla v3.0.0 [#1863](https://github.com/valhalla/valhalla/pull/1863)
   * FIXED: last step shape in osrm serializer should be 2 of the same point [#1867](https://github.com/valhalla/valhalla/pull/1867)
   * FIXED: Shape trimming at the beginning and ending of the route to not be degenerate [#1876](https://github.com/valhalla/valhalla/pull/1876)
   * FIXED: Duplicate waypoints in osrm serializer [#1880](https://github.com/valhalla/valhalla/pull/1880)
   * FIXED: Updates for heading precision [#1881](https://github.com/valhalla/valhalla/pull/1881)
   * FIXED: Map matching allowed untraversable edges at start of route [#1884](https://github.com/valhalla/valhalla/pull/1884)

* **Enhancement**
   * ADDED: Use the same protobuf object the entire way through the request process [#1837](https://github.com/valhalla/valhalla/pull/1837)
   * ADDED: Enhanced turn lane processing [#1859](https://github.com/valhalla/valhalla/pull/1859)
   * ADDED: Add global_synchronized_cache in valhalla_build_config [#1851](https://github.com/valhalla/valhalla/pull/1851)

## Release Date: 2019-06-04 Valhalla 3.0.5
* **Bug Fix**
   * FIXED: Protect against unnamed rotaries and routes that end in roundabouts not turning off rotary logic [#1840](https://github.com/valhalla/valhalla/pull/1840)

* **Enhancement**
   * ADDED: Add turn lane info at maneuver point [#1830](https://github.com/valhalla/valhalla/pull/1830)

## Release Date: 2019-05-31 Valhalla 3.0.4
* **Bug Fix**
   * FIXED: Improved logic to decide between bear vs. continue [#1798](https://github.com/valhalla/valhalla/pull/1798)
   * FIXED: Bicycle costing allows use of roads with all surface values, but with a penalty based on bicycle type. However, the edge filter totally disallows bad surfaces for some bicycle types, creating situations where reroutes fail if a rider uses a road with a poor surface. [#1800](https://github.com/valhalla/valhalla/pull/1800)
   * FIXED: Moved complex restrictions building to before validate. [#1805](https://github.com/valhalla/valhalla/pull/1805)
   * FIXED: Fix bicycle edge filter whan avoid_bad_surfaces = 1.0 [#1806](https://github.com/valhalla/valhalla/pull/1806)
   * FIXED: Replace the EnhancedTripPath class inheritance with aggregation [#1807](https://github.com/valhalla/valhalla/pull/1807)
   * FIXED: Replace the old timezone shape zip file every time valhalla_build_timezones is ran [#1817](https://github.com/valhalla/valhalla/pull/1817)
   * FIXED: Don't use island snapped edge candidates (from disconnected components or low reach edges) when we rejected other high reachability edges that were closer [#1835](https://github.com/valhalla/valhalla/pull/1835)

## Release Date: 2019-05-08 Valhalla 3.0.3
* **Bug Fix**
   * FIXED: Fixed a rare loop condition in route matcher (edge walking to match a trace).
   * FIXED: Fixed VACUUM ANALYZE syntax issue.  [#1704](https://github.com/valhalla/valhalla/pull/1704)
   * FIXED: Fixed the osrm maneuver type when a maneuver has the to_stay_on attribute set.  [#1714](https://github.com/valhalla/valhalla/pull/1714)
   * FIXED: Fixed osrm compatibility mode attributes.  [#1716](https://github.com/valhalla/valhalla/pull/1716)
   * FIXED: Fixed rotary/roundabout issues in Valhalla OSRM compatibility.  [#1727](https://github.com/valhalla/valhalla/pull/1727)
   * FIXED: Fixed the destinations assignment for exit names in OSRM compatibility mode. [#1732](https://github.com/valhalla/valhalla/pull/1732)
   * FIXED: Enhance merge maneuver type assignment. [#1735](https://github.com/valhalla/valhalla/pull/1735)
   * FIXED: Fixed fork assignments and on ramps for OSRM compatibility mode. [#1738](https://github.com/valhalla/valhalla/pull/1738)
   * FIXED: Fixed cardinal direction on reference names when forward/backward tag is present on relations. Fixes singly digitized roads with opposing directional modifiers. [#1741](https://github.com/valhalla/valhalla/pull/1741)
   * FIXED: Fixed fork assignment and narrative logic when a highway ends and splits into multiple ramps. [#1742](https://github.com/valhalla/valhalla/pull/1742)
   * FIXED: Do not use any avoid edges as origin or destination of a route, matrix, or isochrone. [#1745](https://github.com/valhalla/valhalla/pull/1745)
   * FIXED: Add leg summary and remove unused hint attribute for OSRM compatibility mode. [#1753](https://github.com/valhalla/valhalla/pull/1753)
   * FIXED: Improvements for pedestrian forks, pedestrian roundabouts, and continue maneuvers. [#1768](https://github.com/valhalla/valhalla/pull/1768)
   * FIXED: Added simplified overview for OSRM response and added use_toll logic back to truck costing. [#1765](https://github.com/valhalla/valhalla/pull/1765)
   * FIXED: temp fix for location distance bug [#1774](https://github.com/valhalla/valhalla/pull/1774)
   * FIXED: Fix pedestrian routes using walkway_factor [#1780](https://github.com/valhalla/valhalla/pull/1780)
   * FIXED: Update the begin and end heading of short edges based on use [#1783](https://github.com/valhalla/valhalla/pull/1783)
   * FIXED: GraphReader::AreEdgesConnected update.  If transition count == 0 return false and do not call transition function. [#1786](https://github.com/valhalla/valhalla/pull/1786)
   * FIXED: Only edge candidates that were used in the path are send to serializer: [1788](https://github.com/valhalla/valhalla/pull/1788)
   * FIXED: Added logic to prevent the removal of a destination maneuver when ending on an internal edge [#1792](https://github.com/valhalla/valhalla/pull/1792)
   * FIXED: Fixed instructions when starting on an internal edge [#1796](https://github.com/valhalla/valhalla/pull/1796)

* **Enhancement**
   * Add the ability to run valhalla_build_tiles in stages. Specify the begin_stage and end_stage as command line options. Also cleans up temporary files as the last stage in the pipeline.
   * Add `remove` to `filesystem` namespace. [#1752](https://github.com/valhalla/valhalla/pull/1752)
   * Add TaxiCost into auto costing options.
   * Add `preferred_side` to allow per-location filtering of edges based on the side of the road the location is on and the driving side for that locale.
   * Slightly decreased the internal side-walk factor to .90f to favor roads with attached sidewalks. This impacts roads that have added sidewalk:left, sidewalk:right or sidewalk:both OSM tags (these become attributes on each directedEdge). The user can then avoid/penalize dedicated sidewalks and walkways, when they increase the walkway_factor. Since we slightly decreased the sidewalk_factor internally and only favor sidewalks if use is tagged as sidewalk_left or sidewalk_right, we should tend to route on roads with attached sidewalks rather than separate/dedicated sidewalks, allowing for more road names to be called out since these are labeled more.
   * Add `via` and `break_through` location types [#1737](https://github.com/valhalla/valhalla/pull/1737)
   * Add `street_side_tolerance` and `search_cutoff` to input `location` [#1777](https://github.com/valhalla/valhalla/pull/1777)
   * Return the Valhalla error `Path distance exceeds the max distance limit` for OSRM responses when the route is greater than the service limits. [#1781](https://github.com/valhalla/valhalla/pull/1781)

## Release Date: 2019-01-14 Valhalla 3.0.2
* **Bug Fix**
   * FIXED: Transit update - fix dow and exception when after midnight trips are normalized [#1682](https://github.com/valhalla/valhalla/pull/1682)
   * FIXED: valhalla_convert_transit segfault - GraphTileBuilder has null GraphTileHeader [#1683](https://github.com/valhalla/valhalla/issues/1683)
   * FIXED: Fix crash for trace_route with osrm serialization. Was passing shape rather than locations to the waypoint method.
   * FIXED: Properly set driving_side based on data set in TripPath.
   * FIXED: A bad bicycle route exposed an issue with bidirectional A* when the origin and destination edges are connected. Use A* in these cases to avoid requiring a high cost threshold in BD A*.
   * FIXED: x86 and x64 data compatibility was fixed as the structures weren't aligned.
   * FIXED: x86 tests were failing due mostly to floating point issues and the aforementioned structure misalignment.
* **Enhancement**
   * Add a durations list (delta time between each pair of trace points), a begin_time and a use_timestamp flag to trace_route requests. This allows using the input trace timestamps or durations plus the begin_time to compute elapsed time at each edge in the matched path (rather than using costing methods).
   * Add support for polyline5 encoding for OSRM formatted output.
* **Note**
   * Isochrones and openlr are both noted as not working with release builds for x86 (32bit) platforms. We'll look at getting this fixed in a future release

## Release Date: 2018-11-21 Valhalla 3.0.1
* **Bug Fix**
   * FIXED: Fixed a rare, but serious bug with bicycle costing. ferry_factor_ in bicycle costing shadowed the data member in the base dynamic cost class, leading to an unitialized variable. Occasionally, this would lead to negative costs which caused failures. [#1663](https://github.com/valhalla/valhalla/pull/1663)
   * FIXED: Fixed use of units in OSRM compatibility mode. [#1662](https://github.com/valhalla/valhalla/pull/1662)

## Release Date: 2018-11-21 Valhalla 3.0.0
* **NOTE**
   * This release changes the Valhalla graph tile formats to make the tile data more efficient and flexible. Tile data is incompatible with Valhalla 2.x builds, and code for 3.x is incompatible with data built for Valahalla 2.x versions. Valhalla tile sizes are slightly smaller (for datasets using elevation information the size savings is over 10%). In addition, there is increased flexibility for creating different variants of tiles to support different applications (e.g. bicycle only, or driving only).
* **Enhancement**
   * Remove the use of DirectedEdge for transitions between nodes on different hierarchy levels. A new structure, NodeTransition, is now used to transition to nodes on different hierarchy level. This saves space since only the end node GraphId is needed for the transitions (and DirectedEdge is a large data structure).
   * Change the NodeInfo lat,lon to use an offset from the tile base lat,lon. This potentially allows higher precision than using float, but more importantly saves space and allows support for NodeTransitions as well as spare for future growth.
   * Remove the EdgeElevation structure and max grade information into DirectedEdge and mean elevation into EdgeInfo. This saves space.
   * Reduce wayid to 32 bits. This allows sufficient growth when using OpenStreetMap data and frees space in EdgeInfo (allows moving speed limit and mean elevation from other structures).
   * Move name consistency from NodeInfo to DirectedEdge. This allows a more efficient lookup of name consistency.
   * Update all path algorithms to use NodeTransition logic rather than special DirectedEdge transition types. This simplifies PathAlgorithms slightly and removes some conditional logic.
   * Add an optional GraphFilter stage to tile building pipeline. This allows removal of edges and nodes based on access. This allows bicycle only, pedestrian only, or driving only datasets (or combinations) to be created - allowing smaller datasets for special purpose applications.
* **Deprecate**
   * Valhalla 3.0 removes support for OSMLR.

## Release Date: 2018-11-20 Valhalla 2.7.2
* **Enhancement**
   * UPDATED: Added a configuration variable for max_timedep_distance. This is used in selecting the path algorithm and provides the maximum distance between locations when choosing a time dependent path algorithm (other than multi modal). Above this distance, bidirectional A* is used with no time dependencies.
   * UPDATED: Remove transition edges from priority queue in Multimodal methods.
   * UPDATED: Fully implement street names and exit signs with ability to identify route numbers. [#1635](https://github.com/valhalla/valhalla/pull/1635)
* **Bug Fix**
   * FIXED: A timed-turned restriction should not be applied when a non-timed route is executed.  [#1615](https://github.com/valhalla/valhalla/pull/1615)
   * FIXED: Changed unordered_map to unordered_multimap for polys. Poly map can contain the same key but different multi-polygons. For example, islands for a country or timezone polygons for a country.
   * FIXED: Fixed timezone db issue where TZIDs did not exist in the Howard Hinnant date time db that is used in the date_time class for tz indexes.  Added logic to create aliases for TZIDs based on https://en.wikipedia.org/wiki/List_of_tz_database_time_zones
   * FIXED: Fixed the ramp turn modifiers for osrm compat [#1569](https://github.com/valhalla/valhalla/pull/1569)
   * FIXED: Fixed the step geometry when using the osrm compat mode [#1571](https://github.com/valhalla/valhalla/pull/1571)
   * FIXED: Fixed a data creation bug causing issues with A* routes ending on loops. [#1576](https://github.com/valhalla/valhalla/pull/1576)
   * FIXED: Fixed an issue with a bad route where destination only was present. Was due to thresholds in bidirectional A*. Changed threshold to be cost based rather than number of iterations). [#1586](https://github.com/valhalla/valhalla/pull/1586)
   * FIXED: Fixed an issue with destination only (private) roads being used in bicycle routes. Centralized some "base" transition cost logic in the base DynamicCost class. [#1587](https://github.com/valhalla/valhalla/pull/1587)
   * FIXED: Remove extraneous ramp maneuvers [#1657](https://github.com/valhalla/valhalla/pull/1657)

## Release Date: 2018-10-02 Valhalla 2.7.1
* **Enhancement**
   * UPDATED: Added date time support to forward and reverse isochrones. Add speed lookup (predicted speeds and/or free-flow or constrained flow speed) if date_time is present.
   * UPDATED: Add timezone checks to multimodal routes and isochrones (updates localtime if the path crosses into a timezone different than the start location).
* **Data Producer Update**
   * UPDATED: Removed boost date time support from transit.  Now using the Howard Hinnant date library.
* **Bug Fix**
   * FIXED: Fixed a bug with shortcuts that leads to inconsistent routes depending on whether shortcuts are taken, different origins can lead to different paths near the destination. This fix also improves performance on long routes and matrices.
   * FIXED: We were getting inconsistent results between departing at current date/time vs entering the current date/time.  This issue is due to the fact that the iso_date_time function returns the full iso date_time with the timezone offset (e.g., 2018-09-27T10:23-07:00 vs 2018-09-27T10:23). When we refactored the date_time code to use the new Howard Hinnant date library, we introduced this bug.
   * FIXED: Increased the threshold in CostMatrix to address null time and distance values occuring for truck costing with locations near the max distance.

## Release Date: 2018-09-13 Valhalla 2.7.0
* **Enhancement**
   * UPDATED: Refactor to use the pbf options instead of the ptree config [#1428](https://github.com/valhalla/valhalla/pull/1428) This completes [1357](https://github.com/valhalla/valhalla/issues/1357)
   * UPDATED: Removed the boost/date_time dependency from baldr and odin. We added the Howard Hinnant date and time library as a submodule. [#1494](https://github.com/valhalla/valhalla/pull/1494)
   * UPDATED: Fixed 'Drvie' typo [#1505](https://github.com/valhalla/valhalla/pull/1505) This completes [1504](https://github.com/valhalla/valhalla/issues/1504)
   * UPDATED: Optimizations of GetSpeed for predicted speeds [1490](https://github.com/valhalla/valhalla/issues/1490)
   * UPDATED: Isotile optimizations
   * UPDATED: Added stats to predictive traffic logging
   * UPDATED: resample_polyline - Breaks the polyline into equal length segments at a sample distance near the resolution. Break out of the loop through polyline points once we reach the specified number of samplesthen append the last
polyline point.
   * UPDATED: added android logging and uses a shared graph reader
   * UPDATED: Do not run a second pass on long pedestrian routes that include a ferry (but succeed on first pass). This is a performance fix. Long pedestrian routes with A star factor based on ferry speed end up being very inefficient.
* **Bug Fix**
   * FIXED: A* destination only
   * FIXED: Fixed through locations weren't honored [#1449](https://github.com/valhalla/valhalla/pull/1449)


## Release Date: 2018-08-02 Valhalla 3.0.0-rc.4
* **Node Bindings**
   * UPDATED: add some worker pool handling
   [#1467](https://github.com/valhalla/valhalla/pull/1467)

## Release Date: 2018-08-02 Valhalla 3.0.0-rc.3
* **Node Bindings**
   * UPDATED: replaced N-API with node-addon-api wrapper and made the actor
   functions asynchronous
   [#1457](https://github.com/valhalla/valhalla/pull/1457)

## Release Date: 2018-07-24 Valhalla 3.0.0-rc.2
* **Node Bindings**
   * FIXED: turn on the autocleanup functionality for the actor object.
   [#1439](https://github.com/valhalla/valhalla/pull/1439)

## Release Date: 2018-07-16 Valhalla 3.0.0-rc.1
* **Enhancement**
   * ADDED: exposed the rest of the actions to the node bindings and added tests. [#1415](https://github.com/valhalla/valhalla/pull/1415)

## Release Date: 2018-07-12 Valhalla 3.0.0-alpha.1
**NOTE**: There was already a small package named `valhalla` on the npm registry, only published up to version 0.0.3. The team at npm has transferred the package to us, but would like us to publish something to it ASAP to prove our stake in it. Though the bindings do not have all of the actor functionality exposed yet (just route), we are going to publish an alpha release of 3.0.0 to get something up on npm.
* **Infrastructure**:
   * ADDED: add in time dependent algorithms if the distance between locations is less than 500km.
   * ADDED: TurnLanes to indicate turning lanes at the end of a directed edge.
   * ADDED: Added PredictedSpeeds to Valhalla tiles and logic to compute speed based on predictive speed profiles.
* **Data Producer Update**
   * ADDED: is_route_num flag was added to Sign records. Set this to true if the exit sign comes from a route number/ref.
   * CHANGED: Lower speeds on driveways, drive-thru, and parking aisle. Set destination only flag for drive thru use.
   * ADDED: Initial implementation of turn lanes.
  **Bug Fix**
   * CHANGED: Fix destination only penalty for A* and time dependent cases.
   * CHANGED: Use the distance from GetOffsetForHeading, based on road classification and road use (e.g. ramp, turn channel, etc.), within tangent_angle function.
* **Map Matching**
   * FIXED: Fixed trace_route edge_walk server abort [#1365](https://github.com/valhalla/valhalla/pull/1365)
* **Enhancement**
   * ADDED: Added post process for updating free and constrained speeds in the directed edges.
   * UPDATED: Parse the json request once and store in a protocol buffer to pass along the pipeline. This completed the first portion of [1357](https://github.com/valhalla/valhalla/issues/1357)
   * UPDATED: Changed the shape_match attribute from a string to an enum. Fixes [1376](https://github.com/valhalla/valhalla/issues/1376)
   * ADDED: Node bindings for route [#1341](https://github.com/valhalla/valhalla/pull/1341)
   * UPDATED: Use a non-linear use_highways factor (to more heavily penalize highways as use_highways approaches 0).

## Release Date: 2018-07-15 Valhalla 2.6.3
* **API**:
   * FIXED: Use a non-linear use_highways factor (to more heavily penalize highways as use_highways approaches 0).
   * FIXED: Fixed the highway_factor when use_highways < 0.5.
   * ENHANCEMENT: Added logic to modulate the surface factor based on use_trails.
   * ADDED: New customer test requests for motorcycle costing.

## Release Date: 2018-06-28 Valhalla 2.6.2
* **Data Producer Update**
   * FIXED: Complex restriction sorting bug.  Check of has_dt in ComplexRestrictionBuilder::operator==.
* **API**:
   * FIXED: Fixed CostFactory convenience method that registers costing models
   * ADDED: Added use_tolls into motorcycle costing options

## Release Date: 2018-05-28 Valhalla 2.6.0
* **Infrastructure**:
   * CHANGED: Update cmake buildsystem to replace autoconf [#1272](https://github.com/valhalla/valhalla/pull/1272)
* **API**:
   * CHANGED: Move `trace_options` parsing to map matcher factory [#1260](https://github.com/valhalla/valhalla/pull/1260)
   * ADDED: New costing method for AutoDataFix [#1283](https://github.com/valhalla/valhalla/pull/1283)

## Release Date: 2018-05-21 Valhalla 2.5.0
* **Infrastructure**
   * ADDED: Add code formatting and linting.
* **API**
   * ADDED: Added new motorcycle costing, motorcycle access flag in data and use_trails option.
* **Routing**
   * ADDED: Add time dependnet forward and reverse A* methods.
   * FIXED: Increase minimum threshold for driving routes in bidirectional A* (fixes some instances of bad paths).
* **Data Producer Update**
   * CHANGED: Updates to properly handle cycleway crossings.
   * CHANGED: Conditionally include driveways that are private.
   * ADDED: Added logic to set motorcycle access.  This includes lua, country access, and user access flags for motorcycles.

## Release Date: 2018-04-11 Valhalla 2.4.9
* **Enhancement**
   * Added European Portuguese localization for Valhalla
   * Updates to EdgeStatus to improve performance. Use an unordered_map of tile Id and allocate an array for each edge in the tile. This allows using pointers to access status for sequential edges. This improves performance by 50% or so.
   * A couple of bicycle costing updates to improve route quality: avoid roads marked as part of a truck network, to remove the density penalty for transition costs.
   * When optimal matrix type is selected, now use CostMatrix for source to target pedestrian and bicycle matrix calls when both counts are above some threshold. This improves performance in general and lessens some long running requests.
*  **Data Producer Update**
   * Added logic to protect against setting a speed of 0 for ferries.

## Release Date: 2018-03-27 Valhalla 2.4.8
* **Enhancement**
   * Updates for Italian verbal translations
   * Optionally remove driveways at graph creation time
   * Optionally disable candidate edge penalty in path finding
   * OSRM compatible route, matrix and map matching response generation
   * Minimal Windows build compatibility
   * Refactoring to use PBF as the IPC mechanism for all objects
   * Improvements to internal intersection marking to reduce false positives
* **Bug Fix**
   * Cap candidate edge penalty in path finding to reduce excessive expansion
   * Fix trivial paths at deadends

## Release Date: 2018-02-08 Valhalla 2.4.7
* **Enhancement**
   * Speed up building tiles from small OSM imports by using boost directory iterator rather than going through all possible tiles and testing each if the file exists.
* **Bug Fix**
   * Protect against overflow in string to float conversion inside OSM parsing.

## Release Date: 2018-01-26 Valhalla 2.4.6
* **Enhancement**
   * Elevation library will lazy load RAW formatted sources

## Release Date: 2018-01-24 Valhalla 2.4.5
* **Enhancement**
   * Elevation packing utility can unpack lz4hc now
* **Bug Fix**
   * Fixed broken darwin builds

## Release Date: 2018-01-23 Valhalla 2.4.4
* **Enhancement**
   * Elevation service speed improvments and the ability to serve lz4hc compressed data
   * Basic support for downloading routing tiles on demand
   * Deprecated `valhalla_route_service`, now all services (including elevation) are found under `valhalla_service`

## Release Date: 2017-12-11 Valhalla 2.4.3
* **Enhancement**
   * Remove union from GraphId speeds up some platforms
   * Use SAC scale in pedestrian costing
   * Expanded python bindings to include all actions (route, matrix, isochrone, etc)
* **Bug Fix**
   * French translation typo fixes
*  **Data Producer Update**
   * Handling shapes that intersect the poles when binning
   * Handling when transit shapes are less than 2 points

## Release Date: 2017-11-09 Valhalla 2.4.1
*  **Data Producer Update**
   * Added kMopedAccess to modes for complex restrictions.  Remove the kMopedAccess when auto access is removed.  Also, add the kMopedAccess when an auto restriction is found.

## Release Date: 2017-11-08 Valhalla 2.4.0
*  **Data Producer Update**
   * Added logic to support restriction = x with a the except tag.  We apply the restriction to everything except for modes in the except tag.
   * Added logic to support railway_service and coach_service in transit.
* **Bug Fix**
  * Return proper edge_walk path for requested shape_match=walk_or_snap
  * Skip invalid stateid for Top-K requests

## Release Date: 2017-11-07 Valhalla 2.3.9
* **Enhancement**
  * Top-K map matched path generation now only returns unique paths and does so with fewer iterations
  * Navigator call outs for both imperial and metric units
  * The surface types allowed for a given bike route can now be controlled via a request parameter `avoid_bad_surfaces`
  * Improved support for motorscooter costing via surface types, road classification and vehicle specific tagging
* **Bug Fix**
  * Connectivity maps now include information about transit tiles
  * Lane counts for singly digitized roads are now correct for a given directed edge
  * Edge merging code for assigning osmlr segments is now robust to partial tile sets
  * Fix matrix path finding to allow transitioning down to lower levels when appropriate. In particular, do not supersede shortcut edges until no longer expanding on the next level.
  * Fix optimizer rotate location method. This fixes a bug where optimal ordering was bad for large location sets.
*  **Data Producer Update**
   * Duration tags are now used to properly set the speed of travel for a ferry routes

## Release Date: 2017-10-17 Valhalla 2.3.8
* **Bug Fix**
  * Fixed the roundabout exit count for bicycles when the roundabout is a road and not a cycleway
  * Enable a pedestrian path to remain on roundabout instead of getting off and back on
  * Fixed the penalization of candidate locations in the uni-directional A* algorithm (used for trivial paths)
*  **Data Producer Update**
   * Added logic to set bike forward and tag to true where kv["sac_scale"] == "hiking". All other values for sac_scale turn off bicycle access.  If sac_scale or mtb keys are found and a surface tag is not set we default to kPath.
   * Fixed a bug where surface=unpaved was being assigned Surface::kPavedSmooth.

## Release Date: 2017-9-11 Valhalla 2.3.7
* **Bug Fix**
  * Update bidirectional connections to handle cases where the connecting edge is one of the origin (or destination) edges and the cost is high. Fixes some pedestrian route issues that were reported.
*  **Data Producer Update**
   * Added support for motorroad tag (default and per country).
   * Update OSMLR segment association logic to fix issue where chunks wrote over leftover segments. Fix search along edges to include a radius so any nearby edges are also considered.

## Release Date: 2017-08-29 Valhalla 2.3.6
* **Bug Fix**
  * Pedestrian paths including ferries no longer cause circuitous routes
  * Fix a crash in map matching route finding where heading from shape was using a `nullptr` tile
  * Spanish language narrative corrections
  * Fix traffic segment matcher to always set the start time of a segment when its known
* **Enhancement**
  * Location correlation scoring improvements to avoid situations where less likely start or ending locations are selected

## Release Date: 2017-08-22 Valhalla 2.3.5
* **Bug Fix**
  * Clamp the edge score in thor. Extreme values were causing bad alloc crashes.
  * Fix multimodal isochrones. EdgeLabel refactor caused issues.
* **Data Producer Update**
  * Update lua logic to properly handle vehicle=no tags.

## Release Date: 2017-08-14 Valhalla 2.3.4
* **Bug Fix**
  * Enforce limits on maximum per point accuracy to avoid long running map matching computations

## Release Date: 2017-08-14 Valhalla 2.3.3
* **Bug Fix**
  * Maximum osm node reached now causes bitset to resize to accomodate when building tiles
  * Fix wrong side of street information and remove redundant node snapping
  * Fix path differences between services and `valhalla_run_route`
  * Fix map matching crash when interpolating duplicate input points
  * Fix unhandled exception when trace_route or trace_attributes when there are no continuous matches
* **Enhancement**
  * Folded Low-Stress Biking Code into the regular Bicycle code and removed the LowStressBicycleCost class. Now when making a query for bicycle routing, a value of 0 for use_hills and use_roads produces low-stress biking routes, while a value of 1 for both provides more intense professional bike routes.
  * Bike costing default values changed. use_roads and use_hills are now 0.25 by default instead of 0.5 and the default bike is now a hybrid bike instead of a road bike.
  * Added logic to use station hierarchy from transitland.  Osm and egress nodes are connected by transitconnections.  Egress and stations are connected by egressconnections.  Stations and platforms are connected by platformconnections.  This includes narrative updates for Odin as well.

## Release Date: 2017-07-31 Valhalla 2.3.2
* **Bug Fix**
  * Update to use oneway:psv if oneway:bus does not exist.
  * Fix out of bounds memory issue in DoubleBucketQueue.
  * Many things are now taken into consideration to determine which sides of the road have what cyclelanes, because they were not being parsed correctly before
  * Fixed issue where sometimes a "oneway:bicycle=no" tag on a two-way street would cause the road to become a oneway for bicycles
  * Fixed trace_attributes edge_walk cases where the start or end points in the shape are close to graph nodes (intersections)
  * Fixed 32bit architecture crashing for certain routes with non-deterministic placement of edges labels in bucketized queue datastructure
* **Enhancement**
  * Improve multi-modal routes by adjusting the pedestrian mode factor (routes use less walking in favor of public transit).
  * Added interface framework to support "top-k" paths within map-matching.
  * Created a base EdgeLabel class that contains all data needed within costing methods and supports the basic path algorithms (forward direction, A*, with accumulated path distance). Derive class for bidirectional algorithms (BDEdgeLabel) and for multimodal algorithms. Lowers memory use by combining some fields (using spare bits from GraphId).
  * Added elapsed time estimates to map-matching labels in preparation for using timestamps in map-matching.
  * Added parsing of various OSM tags: "bicycle=use_sidepath", "bicycle=dismount", "segregated=*", "shoulder=*", "cycleway:buffer=*", and several variations of these.
  * Both trace_route and trace_attributes will parse `time` and `accuracy` parameters when the shape is provided as unencoded
  * Map-matching will now use the time (in seconds) of each gps reading (if provided) to narrow the search space and avoid finding matches that are impossibly fast

## Release Date: 2017-07-10 Valhalla 2.3.0
* **Bug Fix**
  * Fixed a bug in traffic segment matcher where length was populated but had invalid times
* **Embedded Compilation**
  * Decoupled the service components from the rest of the worker objects so that the worker objects could be used in non http service contexts
   * Added an actor class which encapsulates the various worker objects and allows the various end points to be called /route /height etc. without needing to run a service
* **Low-Stress Bicycle**
  * Worked on creating a new low-stress biking option that focuses more on taking safer roads like cycle ways or residential roads than the standard bike costing option does.

## Release Date: 2017-06-26 Valhalla 2.2.9
* **Bug Fix**
  * Fix a bug introduced in 2.2.8 where map matching search extent was incorrect in longitude axis.

## Release Date: 2017-06-23 Valhalla 2.2.8
* **Bug Fix**
  * Traffic segment matcher (exposed through Python bindings) - fix cases where partial (or no) results could be returned when breaking out of loop in form_segments early.
* **Traffic Matching Update**
  * Traffic segment matcher - handle special cases when entering and exiting turn channels.
* **Guidance Improvements**
  * Added Swedish (se-SV) narrative file.

## Release Date: 2017-06-20 Valhalla 2.2.7
* **Bug Fixes**
  * Traffic segment matcher (exposed through Python bindings) makes use of accuracy per point in the input
  * Traffic segment matcher is robust to consecutive transition edges in matched path
* **Isochrone Changes**
  * Set up isochrone to be able to handle multi-location queries in the future
* **Data Producer Updates**
  * Fixes to valhalla_associate_segments to address threading issue.
  * Added support for restrictions that refers only to appropriate type of vehicle.
* **Navigator**
  * Added pre-alpha implementation that will perform guidance for mobile devices.
* **Map Matching Updates**
  * Added capability to customize match_options

## Release Date: 2017-06-12 Valhalla 2.2.6
* **Bug Fixes**
  * Fixed the begin shape index where an end_route_discontinuity exists
* **Guidance Improvements**
  * Updated Slovenian (sl-SI) narrative file.
* **Data Producer Updates**
  * Added support for per mode restrictions (e.g., restriction:&lt;type&gt;)  Saved these restrictions as "complex" restrictions which currently support per mode lookup (unlike simple restrictions which are assumed to apply to all driving modes).
* **Matrix Updates**
  * Increased max distance threshold for auto costing and other similar costings to 400 km instead of 200 km

## Release Date: 2017-06-05 Valhalla 2.2.5
* **Bug Fixes**
  * Fixed matched point edge_index by skipping transition edges.
  * Use double precision in meili grid traversal to fix some incorrect grid cases.
  * Update meili to use DoubleBucketQueue and GraphReader methods rather than internal methods.

## Release Date: 2017-05-17 Valhalla 2.2.4
* **Bug Fixes**
  * Fix isochrone bug where the default access mode was used - this rejected edges that should not have been rejected for cases than automobile.
  * Fix A* handling of edge costs for trivial routes. This fixed an issue with disconnected regions that projected to a single edge.
  * Fix TripPathBuilder crash if first edge is a transition edge (was occurring with map-matching in rare occasions).

## Release Date: 2017-05-15 Valhalla 2.2.3
* **Map Matching Improvement**
  * Return begin and end route discontinuities. Also, returns partial shape of edge at route discontinuity.
* **Isochrone Improvements**
  * Add logic to make sure the center location remains fixed at the center of a tile/grid in the isotile.
  * Add a default generalization factor that is based on the grid size. Users can still override this factor but the default behavior is improved.
  * Add ExpandForward and ExpandReverse methods as is done in bidirectional A*. This improves handling of transitions between hierarchy levels.
* **Graph Correlation Improvements**
  * Add options to control both radius and reachability per input location (with defaults) to control correlation of input locations to the graph in such a way as to avoid routing between disconnected regions and favor more likely paths.

## Release Date: 2017-05-08 Valhalla 2.2.0
* **Guidance Improvements**
  * Added Russian (ru-RU) narrative file.
  * Updated Slovenian (sl-SI) narrative file.
* **Data Producer Updates**
  * Assign destination sign info on bidirectional ramps.
  * Update ReclassifyLinks. Use a "link-tree" which is formed from the exit node and terminates at entrance nodes. Exit nodes are sorted by classification so motorway exits are done before trunks, etc. Updated the turn channel logic - now more consistently applies turn channel use.
  * Updated traffic segment associations to properly work with elevation and lane connectivity information (which is stored after the traffic association).

## Release Date: 2017-04-24 Valhalla 2.1.9
* **Elevation Update**
  * Created a new EdgeElevation structure which includes max upward and downward slope (moved from DirectedEdge) and mean elevation.
* **Routing Improvements**
  * Destination only fix when "nested" destination only areas cause a route failure. Allow destination only edges (with penalty) on 2nd pass.
  * Fix heading to properly use the partial edge shape rather than entire edge shape to determine heading at the begin and end locations.
  * Some cleanup and simplification of the bidirectional A* algorithm.
  * Some cleanup and simplification of TripPathBuilder.
  * Make TileHierarchy data and methods static and remove tile_dir from the tile hierarchy.
* **Map Matching Improvement**
  * Return matched points with trace attributes when using map_snap.
* **Data Producer Updates**
  * lua updates so that the chunnel will work again.

## Release Date: 2017-04-04 Valhalla 2.1.8
* **Map Matching Release**
  * Added max trace limits and out-of-bounds checks for customizable trace options

## Release Date: 2017-03-29 Valhalla 2.1.7
* **Map Matching Release**
  * Increased service limits for trace
* **Data Producer Updates**
  * Transit: Remove the dependency on using level 2 tiles for transit builder
* **Traffic Updates**
  * Segment matcher completely re-written to handle many complex issues when matching traces to OTSs
* **Service Improvement**
  * Bug Fix - relaxed rapidjson parsing to allow numeric type coercion
* **Routing Improvements**
  * Level the forward and reverse paths in bidirectional A * to account for distance approximation differences.
  * Add logic for Use==kPath to bicycle costing so that paths are favored (as are footways).

## Release Date: 2017-03-10 Valhalla 2.1.3
* **Guidance Improvement**
  * Corrections to Slovenian narrative language file
  **Routing Improvements**
  * Increased the pedestrian search radius from 25 to 50 within the meili configuration to reduce U-turns with map-matching
  * Added a max avoid location limit

## Release Date: 2017-02-22 Valhalla 2.1.0
* **Guidance Improvement**
  * Added ca-ES (Catalan) and sl-SI (Slovenian) narrative language files
* **Routing  Improvement**
  * Fix through location reverse ordering bug (introduced in 2.0.9) in output of route responses for depart_at routes
  * Fix edge_walking method to handle cases where more than 1 initial edge is found
* **Data Producer Updates**
  * Improved transit by processing frequency based schedules.
  * Updated graph validation to more aggressively check graph consistency on level 0 and level 1
  * Fix the EdgeInfo hash to not create duplicate edge info records when creating hierarchies

## Release Date: 2017-02-21 Valhalla 2.0.9
* **Guidance Improvement**
  * Improved Italian narrative by handling articulated prepositions
  * Properly calling out turn channel maneuver
* **Routing Improvement**
  * Improved path determination by increasing stop impact for link to link transitions at intersections
  * Fixed through location handling, now includes cost at throughs and properly uses heading
  * Added ability to adjust location heading tolerance
* **Traffic Updates**
  * Fixed segment matching json to properly return non-string values where apropriate
* **Data Producer Updates**
  * Process node:ref and way:junction_ref as a semicolon separated list for exit numbers
  * Removed duplicated interchange sign information when ways are split into edges
  * Use a sequence within HierarchyBuilder to lower memory requirements for planet / large data imports.
  * Add connecting OSM wayId to a transit stop within NodeInfo.
  * Lua update:  removed ways that were being added to the routing graph.
  * Transit:  Fixed an issue where add_service_day and remove_service_day was not using the tile creation date, but the service start date for transit.
  * Transit:  Added acceptance test logic.
  * Transit:  Added fallback option if the associated wayid is not found.  Use distance approximator to find the closest edge.
  * Transit:  Added URL encoding for one stop ids that contain diacriticals.  Also, added include_geometry=false for route requests.
* **Optimized Routing Update**
  * Added an original index to the location object in the optimized route response
* **Trace Route Improvement**
  * Updated find_start_node to fix "GraphTile NodeInfo index out of bounds" error

## Release Date: 2017-01-30 Valhalla 2.0.6
* **Guidance Improvement**
  * Italian phrases were updated
* **Routing Improvement**
  * Fixed an issue where date and time was returning an invalid ISO8601 time format for date_time values in positive UTC. + sign was missing.
  * Fixed an encoding issue that was discovered for tranist_fetcher.  We were not encoding onestop_ids or route_ids.  Also, added exclude_geometry=true for route API calls.
* **Data Producer Updates**
  * Added logic to grab a single feed in valhalla_build_transit.

## Release Date: 2017-01-04 Valhalla 2.0.3
* **Service Improvement**
  * Added support for interrupting requests. If the connection is closed, route computation and map-matching can be interrupted prior to completion.
* **Routing Improvement**
  * Ignore name inconsistency when entering a link to avoid double penalizing.
* **Data Producer Updates**
  * Fixed consistent name assignment for ramps and turn lanes which improved guidance.
  * Added a flag to directed edges indicating if the edge has names. This can potentially be used in costing methods.
  * Allow future use of spare GraphId bits within DirectedEdge.

## Release Date: 2016-12-13 Valhalla 2.0.2
* **Routing Improvement**
  * Added support for multi-way restrictions to matrix and isochrones.
  * Added HOV costing model.
  * Speed limit updates.   Added logic to save average speed separately from speed limits.
  * Added transit include and exclude logic to multimodal isochrone.
  * Fix some edge cases for trivial (single edge) paths.
  * Better treatment of destination access only when using bidirectional A*.
* **Performance Improvement**
  * Improved performance of the path algorithms by making many access methods inline.

## Release Date: 2016-11-28 Valhalla 2.0.1
* **Routing Improvement**
  * Preliminary support for multi-way restrictions
* **Issues Fixed**
  * Fixed tile incompatiblity between 64 and 32bit architectures
  * Fixed missing edges within tile edge search indexes
  * Fixed an issue where transit isochrone was cut off if we took transit that was greater than the max_seconds and other transit lines or buses were then not considered.

## Release Date: 2016-11-15 Valhalla 2.0

* **Tile Redesign**
  * Updated the graph tiles to store edges only on the hierarchy level they belong to. Prior to this, the highways were stored on all levels, they now exist only on the highway hierarchy. Similar changes were made for arterial level roads. This leads to about a 20% reduction in tile size.
  * The tile redesign required changes to the path generation algorithms. They must now transition freely beteeen levels, even for pedestrian and bicycle routes. To offset the extra transitions, the main algorithms were changed to expand nodes at each level that has directed edges, rather than adding the transition edges to the priority queue/adjacency list. This change helps performance. The hierarchy limits that are used to speed the computation of driving routes by utilizing the highway hierarchy were adjusted to work with the new path algorithms.
  * Some changes to costing were also required, for example pedestrian and bicycle routes skip shortcut edges.
  * Many tile data structures were altered to explicitly size different fields and make room for "spare" fields that will allow future growth. In addition, the tile itself has extra "spare" records that can be appended to the end of the tile and referenced from the tile header. This also will allow future growth without breaking backward compatibility.
* **Guidance Improvement**
  * Refactored trip path to use an enumerated `Use` for edge and an enumerated `NodeType` for node
  * Fixed some wording in the Hindi narrative file
  * Fixed missing turn maneuver by updating the forward intersecting edge logic
* **Issues Fixed**
  * Fixed an issue with pedestrian routes where a short u-turn was taken to avoid the "crossing" penalty.
  * Fixed bicycle routing due to high penalty to enter an access=destination area. Changed to a smaller, length based factor to try to avoid long regions where access = destination. Added a driveway penalty to avoid taking driveways (which are often marked as access=destination).
  * Fixed regression where service did not adhere to the list of allowed actions in the Loki configuration
* **Graph Correlation**
  * External contributions from Navitia have lead to greatly reduced per-location graph correlation. Average correlation time is now less than 1ms down from 4-9ms.

## Release Date: 2016-10-17

* **Guidance Improvement**
  * Added the Hindi (hi-IN) narrative language
* **Service Additions**
  * Added internal valhalla error codes utility in baldr and modified all services to make use of and return as JSON response
  * See documentation https://github.com/valhalla/valhalla-docs/blob/master/api-reference.md#internal-error-codes-and-conditions
* **Time-Distance Matrix Improvement**
  * Added a costmatrix performance fix for one_to_many matrix requests
* **Memory Mapped Tar Archive - Tile Extract Support**
  * Added the ability to load a tar archive of the routing graph tiles. This improves performance under heavy load and reduces the memory requirement while allowing multiple processes to share cache resources.

## Release Date: 2016-09-19

* **Guidance Improvement**
  * Added pirate narrative language
* **Routing Improvement**
  * Added the ability to include or exclude stops, routes, and operators in multimodal routing.
* **Service Improvement**
  * JSONify Error Response

## Release Date: 2016-08-30

* **Pedestrian Routing Improvement**
  * Fixes for trivial pedestrian routes

## Release Date: 2016-08-22

* **Guidance Improvements**
  * Added Spanish narrative
  * Updated the start and end edge heading calculation to be based on road class and edge use
* **Bicycle Routing Improvements**
  * Prevent getting off a higher class road for a small detour only to get back onto the road immediately.
  * Redo the speed penalties and road class factors - they were doubly penalizing many roads with very high values.
  * Simplify the computation of weighting factor for roads that do not have cycle lanes. Apply speed penalty to slightly reduce favoring
of non-separated bicycle lanes on high speed roads.
* **Routing Improvements**
  * Remove avoidance of U-turn for pedestrian routes. This improves use with map-matching since pedestrian routes can make U-turns.
  * Allow U-turns at dead-ends for driving (and bicycling) routes.
* **Service Additions**
  * Add support for multi-modal isochrones.
  * Added base code to allow reverse isochrones (path from anywhere to a single destination).
* **New Sources to Targets**
  * Added a new Matrix Service action that allows you to request any of the 3 types of time-distance matrices by calling 1 action.  This action takes a sources and targets parameter instead of the locations parameter.  Please see the updated Time-Distance Matrix Service API reference for more details.

## Release Date: 2016-08-08

 * **Service additions**
  * Latitude, longitude bounding boxes of the route and each leg have been added to the route results.
  * Added an initial isochrone capability. This includes methods to create an "isotile" - a 2-D gridded data set with time to reach each lat,lon grid from an origin location. This isoltile is then used to create contours at specified times. Interior contours are optionally removed and the remaining outer contours are generalized and converted to GeoJSON polygons. An initial version supporting multimodal route types has also been added.
 * **Data Producer Updates**
  * Fixed tranist scheduling issue where false schedules were getting added.
 * **Tools Additionas**
  * Added `valhalla_export_edges` tool to allow shape and names to be dumped from the routing tiles

## Release Date: 2016-07-19

 * **Guidance Improvements**
  * Added French narrative
  * Added capability to have narrative language aliases - For example: German `de-DE` has an alias of `de`
 * **Transit Stop Update** - Return latitude and longitude for each transit stop
 * **Data Producer Updates**
  * Added logic to use lanes:forward, lanes:backward, speed:forward, and speed:backward based on direction of the directed edge.
  * Added support for no_entry, no_exit, and no_turn restrictions.
  * Added logic to support country specific access. Based on country tables found here: http://wiki.openstreetmap.org/wiki/OSM_tags_for_routing/Access-Restrictions

## Release Date: 2016-06-08

 * **Bug Fix** - Fixed a bug where edge indexing created many small tiles where no edges actually intersected. This allowed impossible routes to be considered for path finding instead of rejecting them earlier.
 * **Guidance Improvements**
  * Fixed invalid u-turn direction
  * Updated to properly call out jughandle routes
  * Enhanced signless interchange maneuvers to help guide users
 * **Data Producer Updates**
  * Updated the speed assignment for ramp to be a percentage of the original road class speed assignment
  * Updated stop impact logic for turn channel onto ramp

## Release Date: 2016-05-19

 * **Bug Fix** - Fixed a bug where routes fail within small, disconnected "islands" due to the threshold logic in prior release. Also better logic for not-thru roads.

## Release Date: 2016-05-18

 * **Bidirectional A* Improvements** - Fixed an issue where if both origin and destination locations where on not-thru roads that meet at a common node the path ended up taking a long detour. Not all cases were fixed though - next release should fix. Trying to address the termination criteria for when the best connection point of the 2 paths is optimal. Turns out that the initial case where both opposing edges are settled is not guaranteed to be the least cost path. For now we are setting a threshold and extending the search while still tracking best connections. Fixed the opposing edge when a hierarchy transition occurs.
 * **Guidance Globalization** -  Fixed decimal distance to be locale based.
 * **Guidance Improvements**
  * Fixed roundabout spoke count issue by fixing the drive_on_right attribute.
  * Simplified narative by combining unnamed straight maneuvers
  * Added logic to confirm maneuver type assignment to avoid invalid guidance
  * Fixed turn maneuvers by improving logic for the following:
    * Internal intersection edges
    * 'T' intersections
    * Intersecting forward edges
 * **Data Producer Updates** - Fix the restrictions on a shortcut edge to be the same as the last directed edge of the shortcut (rather than the first one).

## Release Date: 2016-04-28

 * **Tile Format Updates** - Separated the transit graph from the "road only" graph into different tiles but retained their interconnectivity. Transit tiles are now hierarchy level 3.
 * **Tile Format Updates** - Reduced the size of graph edge shape data by 5% through the use of varint encoding (LEB128)
 * **Tile Format Updates** - Aligned `EdgeInfo` structures to proper byte boundaries so as to maintain compatibility for systems who don't support reading from unaligned addresses.
 * **Guidance Globalization** -  Added the it-IT(Italian) language file. Added support for CLDR plural rules. The cs-CZ(Czech), de-DE(German), and en-US(US English) language files have been updated.
 * **Travel mode based instructions** -  Updated the start, post ferry, and post transit insructions to be based on the travel mode, for example:
  * `Drive east on Main Street.`
  * `Walk northeast on Broadway.`
  * `Bike south on the cycleway.`

## Release Date: 2016-04-12

 * **Guidance Globalization** -  Added logic to use tagged language files that contain the guidance phrases. The initial versions of en-US, de-DE, and cs-CZ have been deployed.
 * **Updated ferry defaults** -  Bumped up use_ferry to 0.65 so that we don't penalize ferries as much.

## Release Date: 2016-03-31
 * **Data producer updates** - Do not generate shortcuts across a node which is a fork. This caused missing fork maneuvers on longer routes.  GetNames update ("Broadway fix").  Fixed an issue with looking up a name in the ref map and not the name map.  Also, removed duplicate names.  Private = false was unsetting destination only flags for parking aisles.

## Release Date: 2016-03-30
 * **TripPathBuilder Bug Fix** - Fixed an exception that was being thrown when trying to read directed edges past the end of the list within a tile. This was due to errors in setting walkability and cyclability on upper hierarchies.

## Release Date: 2016-03-28

 * **Improved Graph Correlation** -  Correlating input to the routing graph is carried out via closest first traversal of the graph's, now indexed, geometry. This results in faster correlation and gaurantees the absolute closest edge is found.

## Release Date: 2016-03-16

 * **Transit type returned** -  The transit type (e.g. tram, metro, rail, bus, ferry, cable car, gondola, funicular) is now returned with each transit maneuver.
 * **Guidance language** -  If the language option is not supplied or is unsupported then the language will be set to the default (en-US). Also, the service will return the language in the trip results.
 * **Update multimodal path algorithm** - Applied some fixes to multimodal path algorithm. In particular fixed a bug where the wrong sortcost was added to the adjacency list. Also separated "in-station" transfer costs from transfers between stops.
 * **Data producer updates** - Do not combine shortcut edges at gates or toll booths. Fixes avoid toll issues on routes that included shortcut edges.

## Release Date: 2016-03-07

 * **Updated all APIs to honor the optional DNT (Do not track) http header** -  This will avoid logging locations.
 * **Reduce 'Merge maneuver' verbal alert instructions** -  Only create a verbal alert instruction for a 'Merge maneuver' if the previous maneuver is > 1.5 km.
 * **Updated transit defaults.  Tweaked transit costing logic to obtain better routes.** -  use_rail = 0.6, use_transfers = 0.3, transfer_cost = 15.0 and transfer_penalty = 300.0.  Updated the TransferCostFactor to use the transfer_factor correctly.  TransitionCost for pedestrian costing bumped up from 20.0f to 30.0f when predecessor edge is a transit connection.
 * **Initial Guidance Globalization** -  Partial framework for Guidance Globalization. Started reading some guidance phrases from en-US.json file.

## Release Date: 2016-02-22

 * **Use bidirectional A* for automobile routes** - Switch to bidirectional A* for all but bus routes and short routes (where origin and destination are less than 10km apart). This improves performance and has less failure cases for longer routes. Some data import adjustments were made (02-19) to fix some issues encountered with arterial and highway hierarchies. Also only use a maximum of 2 passes for bidirecdtional A* to reduce "long time to fail" cases.
 * **Added verbal multi-cue guidance** - This combines verbal instructions when 2 successive maneuvers occur in a short amount of time (e.g., Turn right onto MainStreet. Then Turn left onto 1st Avenue).

## Release Date: 2016-02-19

 * **Data producer updates** - Reduce stop impact when all edges are links (ramps or turn channels). Update opposing edge logic to reject edges that do no have proper access (forward access == reverse access on opposing edge and vice-versa). Update ReclassifyLinks for cases where a single edge (often a service road) intersects a ramp improperly causing the ramp to reclassified when it should not be. Updated maximum OSM node Id (now exceeds 4000000000). Move lua from conf repository into mjolnir.

## Release Date: 2016-02-01

 * **Data producer updates** - Reduce speed on unpaved/rough roads. Add statistics for hgv (truck) restrictions.

## Release Date: 2016-01-26

 * **Added capability to disable narrative production** - Added the `narrative` boolean option to allow users to disable narrative production. Locations, shape, length, and time are still returned. The narrative production is enabled by default. The possible values for the `narrative` option are: false and true
 * **Added capability to mark a request with an id** - The `id` is returned with the response so a user could match to the corresponding request.
 * **Added some logging enhancements, specifically [ANALYTICS] logging** - We want to focus more on what our data is telling us by logging specific stats in Logstash.

## Release Date: 2016-01-18

 * **Data producer updates** - Data importer configuration (lua) updates to fix a bug where buses were not allowed on restricted lanes.  Fixed surface issue (change the default surface to be "compacted" for footways).

## Release Date: 2016-01-04

 * **Fixed Wrong Costing Options Applied** - Fixed a bug in which a previous requests costing options would be used as defaults for all subsequent requests.

## Release Date: 2015-12-18

 * **Fix for bus access** - Data importer configuration (lua) updates to fix a bug where bus lanes were turning off access for other modes.
 * **Fix for extra emergency data** - Data importer configuration (lua) updates to fix a bug where we were saving hospitals in the data.
 * **Bicycle costing update** - Updated kTCSlight and kTCFavorable so that cycleways are favored by default vs roads.

## Release Date: 2015-12-17

 * **Graph Tile Data Structure update** - Updated structures within graph tiles to support transit efforts and truck routing. Removed TransitTrip, changed TransitRoute and TransitStop to indexes (rather than binary search). Added access restrictions (like height and weight restrictions) and the mode which they impact to reduce need to look-up.
 * **Data producer updates** - Updated graph tile structures and import processes.

## Release Date: 2015-11-23

 * **Fixed Open App for OSRM functionality** - Added OSRM functionality back to Loki to support Open App.

## Release Date: 2015-11-13

 * **Improved narrative for unnamed walkway, cycleway, and mountain bike trail** - A generic description will be used for the street name when a walkway, cycleway, or mountain bike trail maneuver is unnamed. For example, a turn right onto a unnamed walkway maneuver will now be: "Turn right onto walkway."
 * **Fix costing bug** - Fix a bug introduced in EdgeLabel refactor (impacted time distance matrix only).

## Release Date: 2015-11-3

 * **Enhance bi-directional A* logic** - Updates to bidirectional A* algorithm to fix the route completion logic to handle cases where a long "connection" edge could lead to a sub-optimal path. Add hierarchy and shortcut logic so we can test and use bidirectional A* for driving routes. Fix the destination logic to properly handle oneways as the destination edge. Also fix U-turn detection for reverse search when hierarchy transitions occur.
 * **Change "Go" to "Head" for some instructions** - Start, exit ferry.
 * **Update to roundabout instructions** - Call out roundabouts for edges marked as links (ramps, turn channels).
 * **Update bicycle costing** - Fix the road factor (for applying weights based on road classification) and lower turn cost values.

## Data Producer Release Date: 2015-11-2

 * **Updated logic to not create shortcut edges on roundabouts** - This fixes some roundabout exit counts.

## Release Date: 2015-10-20

 * **Bug Fix for Pedestrian and Bicycle Routes** - Fixed a bug with setting the destination in the bi-directional Astar algorithm. Locations that snapped to a dead-end node would have failed the route and caused a timeout while searching for a valid path. Also fixed the elapsed time computation on the reverse path of bi-directional algorithm.

## Release Date: 2015-10-16

 * **Through Location Types** - Improved support for locations with type = "through". Routes now combine paths that meet at each through location to create a single "leg" between locations with type = "break". Paths that continue at a through location will not create a U-turn unless the path enters a "dead-end" region (neighborhood with no outbound access).
 * **Update shortcut edge logic** - Now skips long shortcut edges when close to the destination. This can lead to missing the proper connection if the shortcut is too long. Fixes #245 (thor).
 * **Per mode service limits** - Update configuration to allow setting different maximum number of locations and distance per mode.
 * **Fix shape index for trivial path** - Fix a bug where when building the the trip path for a "trivial" route (includes just one edge) where the shape index exceeded that size of the shape.

## Release Date: 2015-09-28

 * **Elevation Influenced Bicycle Routing** - Enabled elevation influenced bicycle routing. A "use-hills" option was added to the bicycle costing profile that can tune routes to avoid hills based on grade and amount of elevation change.
 * **"Loop Edge" Fix** - Fixed a bug with edges that form a loop. Split them into 2 edges during data import.
 * **Additional information returned from 'locate' method** - Added information that can be useful when debugging routes and data. Adds information about nodes and edges at a location.
 * **Guidance/Narrative Updates** - Added side of street to destination narrative. Updated verbal instructions.<|MERGE_RESOLUTION|>--- conflicted
+++ resolved
@@ -36,11 +36,8 @@
    * ADDED: Ukrainian language translations [#2882](https://github.com/valhalla/valhalla/pull/2882)
    * ADDED: Add support for closure annotations [#2816](https://github.com/valhalla/valhalla/pull/2816)
    * ADDED: Add costing option `service_factor`. Implement possibility to avoid or favor generic service roads in route for all costing options. [#2870](https://github.com/valhalla/valhalla/pull/2870)
-<<<<<<< HEAD
    * CHANGED: Reduce stop impact cost when flow data is present [#2891](https://github.com/valhalla/valhalla/pull/2891)
-=======
    * CHANGED: Update visual compare script [#2803](https://github.com/valhalla/valhalla/pull/2803)
->>>>>>> 51910c1c
 
 ## Release Date: 2021-01-25 Valhalla 3.1.0
 * **Removed**
