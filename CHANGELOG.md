--- conflicted
+++ resolved
@@ -35,11 +35,8 @@
    * ADDED: Retrieve traffic signal information of nodes through trace_attribute request [#5121](https://github.com/valhalla/valhalla/pull/5121)
    * CHANGED: Remove redundant callback-style pbf parsing [#5119](https://github.com/valhalla/valhalla/pull/5119)
    * ADDED: Multimodal expansion endpoint support [#5129](https://github.com/valhalla/valhalla/pull/5129)
-<<<<<<< HEAD
+   * ADDED: Sort tweeners by GraphId to make tile generation deterministic [#5133](https://github.com/valhalla/valhalla/pull/5133)
    * CHANGED: Speed up `valhalla_build_admins` by using intermediate in-memory database [#5146](https://github.com/valhalla/valhalla/pull/5146)
-=======
-   * ADDED: Sort tweeners by GraphId to make tile generation deterministic [#5133] (https://github.com/valhalla/valhalla/pull/5133)
->>>>>>> f627915a
 
 ## Release Date: 2024-10-10 Valhalla 3.5.1
 * **Removed**
