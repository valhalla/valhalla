--- conflicted
+++ resolved
@@ -57,11 +57,8 @@
    * FIXED: Base64 encoding/decoding [#2452](https://github.com/valhalla/valhalla/pull/2452)
    * FIXED: Added post roundabout instruction when enter/exit roundabout maneuvers are combined [#2454](https://github.com/valhalla/valhalla/pull/2454)
    * FIXED: openlr: Explicitly check for linear reference option for Valhalla serialization. [#2458](https://github.com/valhalla/valhalla/pull/2458)
-<<<<<<< HEAD
    * FIXED: Fix segfault: Do not combine last turn channel maneuver. [#2463](https://github.com/valhalla/valhalla/pull/2463)
-=======
    * FIXED: Remove extraneous whitespaces from ja-JP.json. [#2471](https://github.com/valhalla/valhalla/pull/2471)
->>>>>>> 3783b288
 
 * **Enhancement**
    * ADDED: Add explicit include for sstream to be compatible with msvc_x64 toolset. [#2449](https://github.com/valhalla/valhalla/pull/2449)
