--- conflicted
+++ resolved
@@ -83,11 +83,8 @@
    * CHANGED: Removed ferry reclassification and only move edges in hierarchy [#5269](https://github.com/valhalla/valhalla/pull/5269)
    * CHANGED: More clang-tidy fixes [#5253](https://github.com/valhalla/valhalla/pull/5253)
    * CHANGED: Removed unused headers [#5254](https://github.com/valhalla/valhalla/pull/5254)
-<<<<<<< HEAD
    * ADDED: python packaging workflow to publish `linux-x64` to https://test.pypi.org/project/pyvalhalla-git/ (for now) [#5280](https://github.com/valhalla/valhalla/pull/5280)
-=======
    * ADDED: "destination_only_hgv" in directed edge json [#5281](https://github.com/valhalla/valhalla/pull/5281)
->>>>>>> 93b25cba
 
 ## Release Date: 2024-10-10 Valhalla 3.5.1
 * **Removed**
