--- conflicted
+++ resolved
@@ -33,11 +33,8 @@
    * FIXED: compatibility with GEOS <3.12 [#5224](https://github.com/valhalla/valhalla/pull/5224)
    * FIXED: gtest linkage errors with clang 17+ on MacOS [#5227](https://github.com/valhalla/valhalla/pull/5227)
    * FIXED: matrix headings [#5244](https://github.com/valhalla/valhalla/pull/5244)
-<<<<<<< HEAD
+   * FIXED: fix semi-trivial paths in costmatrix [#5249](https://github.com/valhalla/valhalla/pull/5249)
    * FIXED: rename `check_reverse_connections` [#5255](https://github.com/valhalla/valhalla/pull/5255)
-=======
-   * FIXED: fix semi-trivial paths in costmatrix [#5249](https://github.com/valhalla/valhalla/pull/5249)
->>>>>>> 678834f0
 * **Enhancement**
    * ADDED: Consider smoothness in all profiles that use surface [#4949](https://github.com/valhalla/valhalla/pull/4949)
    * ADDED: costing parameters to exclude certain edges `exclude_tolls`, `exclude_bridges`, `exclude_tunnels`, `exclude_highways`, `exclude_ferries`. They need to be enabled in the config with `service_limits.allow_hard_exclusions`. Also added location search filters `exclude_ferry` and `exclude_toll` to complement these changes. [#4524](https://github.com/valhalla/valhalla/pull/4524)
