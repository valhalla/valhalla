--- conflicted
+++ resolved
@@ -70,14 +70,11 @@
    * ADDED: Sqlite3 RAII wrapper around sqlite3* and spatielite connection [#5206](https://github.com/valhalla/valhalla/pull/5206)
    * CHANGED: Improved SQL statements when building admins [#5219](https://github.com/valhalla/valhalla/pull/5219)
    * CHANGED: Replace `boost::geometry` by GEOS for operations with admin/tz polygons and clip them by tile bbox [#5204](https://github.com/valhalla/valhalla/pull/5204)
-<<<<<<< HEAD
-   * ADDED: More barrier types to consider for car routing [#5217](https://github.com/valhalla/valhalla/pull/5217)
-=======
    * UPDATED: bump cxxopts [#5243](https://github.com/valhalla/valhalla/pull/5243)
    * ADDED: Make iterations limit configurable in costmatrix [#5221](https://github.com/valhalla/valhalla/pull/5221)
    * ADDED: Enforce the order of includes via `clang-format` [5230](https://github.com/valhalla/valhalla/pull/5230)
    * CHANGED: Switch to PyPI version of `clang-format` [#5237](https://github.com/valhalla/valhalla/pull/5237)
->>>>>>> 26d882bc
+   * ADDED: More barrier types to consider for car routing [#5217](https://github.com/valhalla/valhalla/pull/5217)
 
 ## Release Date: 2024-10-10 Valhalla 3.5.1
 * **Removed**
