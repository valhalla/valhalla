## UNRELEASED
* **Removed**
   * REMOVED: validity checks for historical speeds [#5087](https://github.com/valhalla/valhalla/pull/5087)
   * REMOVED: `seasonal` bit from OSMWay & DirectedEdge [#5156](https://github.com/valhalla/valhalla/pull/5156)
   * REMOVED: hard-coded tz alias map and associated logic [#5164](https://github.com/valhalla/valhalla/pull/5164)
   * REMOVED: `valhalla/filesystem` from the project in favor of the std equivalent [#5321](https://github.com/valhalla/valhalla/pull/5321)
* **Bug Fix**
   * FIXED: `incremental_build_tiles` script works again [#4909](https://github.com/valhalla/valhalla/pull/4909)
   * FIXED: Fix ability to use Valhalla via cmake `add_subdirectory` [#4930](https://github.com/valhalla/valhalla/pull/4930)
   * FIXED: Fix valhalla_benchmark_loki benchmark application. [#4981](https://github.com/valhalla/valhalla/pull/4981)
   * FIXED: Double free crash during tiles build inside libxml2 on concurrent `spatialite_cleanup_ex()` calls [#5005](https://github.com/valhalla/valhalla/pull/5005)
   * FIXED: update CircleCI runners to Ubuntu 24.04 [#5002](https://github.com/valhalla/valhalla/pull/5002)
   * FIXED: Fixed a typo in the (previously undocumented) matrix-APIs responses `algorithm` field: `timedistancbssematrix` is now `timedistancebssmatrix` [#5000](https://github.com/valhalla/valhalla/pull/5000).
   * FIXED: More trivial cases in `CostMatrix` [#5001](https://github.com/valhalla/valhalla/pull/5001)
   * FIXED: Tag smoothness=impassable breaks pedestrian routing [#5023](https://github.com/valhalla/valhalla/pull/5023)
   * FIXED: Make isochrone geotiff serialization use "north up" geotransform [#5019](https://github.com/valhalla/valhalla/pull/5019)
   * FIXED: Get CostMatrix allow second pass option from new location in config [#5055](https://github.com/valhalla/valhalla/pull/5055/)
   * FIXED: Slim down Matrix PBF response [#5066](https://github.com/valhalla/valhalla/pull/5066)
   * FIXED: restore ignoring hierarchy limits for bicycle and pedestrian [#5080](https://github.com/valhalla/valhalla/pull/5080)
   * FIXED: GCC warning 'template-id not allowed for constructor in C++20' [#5110](https://github.com/valhalla/valhalla/pull/5110)
   * FIXED: update deprecated boost geometry headers [#5117](https://github.com/valhalla/valhalla/pull/5117)
   * FIXED: Fix type mismatch in `src/tyr/serializers.cc` [#5145](https://github.com/valhalla/valhalla/pull/5145)
   * FIXED: Multimodal ferry reclassification [#5139](https://github.com/valhalla/valhalla/pull/5139)
   * FIXED: Fix time info calculation across time zone boundaries [#5163](https://github.com/valhalla/valhalla/pull/5163)
   * FIXED: pass thor config to matrix algorithms in `valhalla_run_matrix` [#5053](https://github.com/valhalla/valhalla/pull/5053)
   * FIXED: clang warning: bool literal returned from `main` `[-Wmain]` [#5173](https://github.com/valhalla/valhalla/pull/5173)
   * FIXED: normalize paths on valhalla_build_extract for windows  [#5176](https://github.com/valhalla/valhalla/pull/5176)
   * FIXED: level changes for multi-level start/end edges [#5126](https://github.com/valhalla/valhalla/pull/5126)
   * FIXED: Fix edge walk across tiles when traffic or predicted speeds are used [#5198](https://github.com/valhalla/valhalla/pull/5198)
   * FIXED: multi-edge steps maneuvers [#5191](https://github.com/valhalla/valhalla/pull/5191)
   * FIXED: remove start maneuver if route starts on stairs/escalators [#5127](https://github.com/valhalla/valhalla/pull/5127)
   * FIXED: Verify edge shapes in edge walking to find the correct edges when there are multiple path with approximately the same length (e.g. in a roundabout) [#5210](https://github.com/valhalla/valhalla/pull/5210)
   * FIXED: compilation with clang 20 [#5208](https://github.com/valhalla/valhalla/pull/5208)
   * FIXED: compatibility with GEOS <3.12 [#5224](https://github.com/valhalla/valhalla/pull/5224)
   * FIXED: gtest linkage errors with clang 17+ on MacOS [#5227](https://github.com/valhalla/valhalla/pull/5227)
   * FIXED: matrix headings [#5244](https://github.com/valhalla/valhalla/pull/5244)
   * FIXED: fix semi-trivial paths in costmatrix [#5249](https://github.com/valhalla/valhalla/pull/5249)
   * FIXED: rename `check_reverse_connections` [#5255](https://github.com/valhalla/valhalla/pull/5255)
   * FIXED: invert expansion_direction for expansion properties in costmatrix [#5266](https://github.com/valhalla/valhalla/pull/5266)
   * FIXED: set initial precision in matrix serializer [#5267](https://github.com/valhalla/valhalla/pull/5267)
   * FIXED: pass correct edge id to expansion callback in bidirectional a* [#5265](https://github.com/valhalla/valhalla/pull/5265)
   * FIXED: remove `GraphId` and `OSMWay` incompatible forward declarations [#5270](https://github.com/valhalla/valhalla/pull/5270)
   * FIXED: Number of compile/linker issues on Windows for the test targets. [#5313](https://github.com/valhalla/valhalla/pull/5313)
   * FIXED: Fix reference to the GHA variable to resolve `version_modifier` on CI [#5333](https://github.com/valhalla/valhalla/pull/5333)
   * FIXED: Ability to run `valhalla_service` with `[CONCURRENCY]` arg [#5335](https://github.com/valhalla/valhalla/pull/5335)
   * FIXED: version modifier in `/status` response [#5357](https://github.com/valhalla/valhalla/pull/5357)
   * FIXED: unknowns should be 500 and not 400 [#5359](https://github.com/valhalla/valhalla/pull/5359)
   * FIXED: Cover **all** nodes in the current tile by density index [#5338](https://github.com/valhalla/valhalla/pull/5338)
   * FIXED: Narrowing bug leading to nodes being misplaced in wrong tiles [#5364](https://github.com/valhalla/valhalla/pull/5364)
   * FIXED: wrong integer types in expansion properties [#5380](https://github.com/valhalla/valhalla/pull/5380)
   * FIXED: fix: `std::terminate` on unsupported request format for some actions [#5387](https://github.com/valhalla/valhalla/pull/5387)
   * FIXED: python installation issue in docker image [#5424](https://github.com/valhalla/valhalla/pull/5424)
   * FIXED: uk-UA translation issue with issue with "approach_verbal_alert" [#5182](https://github.com/valhalla/valhalla/pull/5182)
   * FIXED: Missing argument in `BDEdgeLabel` constructor [#5444](https://github.com/valhalla/valhalla/pull/5444)
   * FIXED: ferries shouldn't be set to destination only [#5447](https://github.com/valhalla/valhalla/pull/5447)
   * FIXED: `actor_t` cleans up workers even in the case of exceptions when `auto_cleanup` is true [#5452](https://github.com/valhalla/valhalla/pull/5452)
* **Enhancement**
   * ADDED: Consider smoothness in all profiles that use surface [#4949](https://github.com/valhalla/valhalla/pull/4949)
   * ADDED: costing parameters to exclude certain edges `exclude_tolls`, `exclude_bridges`, `exclude_tunnels`, `exclude_highways`, `exclude_ferries`. They need to be enabled in the config with `service_limits.allow_hard_exclusions`. Also added location search filters `exclude_ferry` and `exclude_toll` to complement these changes. [#4524](https://github.com/valhalla/valhalla/pull/4524)
   * ADDED: `admin_crossings` request parameter for `/route` [#4941](https://github.com/valhalla/valhalla/pull/4941)
   * ADDED: include level change info in `/route` response [#4942](https://github.com/valhalla/valhalla/pull/4942)
   * ADDED: steps maneuver improvements [#4960](https://github.com/valhalla/valhalla/pull/4960)
   * ADDED: instruction improvements for node-based elevators [#4988](https://github.com/valhalla/valhalla/pull/4988)
   * ADDED: customizable hierarchy limits [#5010](https://github.com/valhalla/valhalla/pull/5010)
   * ADDED: increased precision in route lengths [#5020](https://github.com/valhalla/valhalla/pull/5020)
   * ADDED: Add maneuver bearings in route json response [#5024](https://github.com/valhalla/valhalla/pull/5024)
   * ADDED: Allow specifying custom `graph.lua` file name via `valhalla_build_config` [#5036](https://github.com/valhalla/valhalla/pull/5036)
   * ADDED: per level elevator penalty [#4973](https://github.com/valhalla/valhalla/pull/4973)
   * ADDED: `ignore_construction` allows routing on ways with construction tag [#5030](https://github.com/valhalla/valhalla/pull/5030)
   * ADDED: Australian English language translations [#5057](https://github.com/valhalla/valhalla/pull/5057)
   * ADDED: Support `"access:conditional"` conditional restrictions like `"access:conditional"="no @ (Oct-May)"` [#5048](https://github.com/valhalla/valhalla/pull/5048)
   * CHANGED: Speed up pbf parsing by using libosmium [#5070](https://github.com/valhalla/valhalla/pull/5070)
   * ADDED: headings and correlated ll's in verbose matrix output [#5072](https://github.com/valhalla/valhalla/pull/5072)
   * CHANGED: Faster Docker builds in CI [#5082](https://github.com/valhalla/valhalla/pull/5082)
   * ADDED: Retrieve traffic signal information of nodes through trace_attribute request [#5121](https://github.com/valhalla/valhalla/pull/5121)
   * CHANGED: Remove redundant callback-style pbf parsing [#5119](https://github.com/valhalla/valhalla/pull/5119)
   * ADDED: Multimodal expansion endpoint support [#5129](https://github.com/valhalla/valhalla/pull/5129)
   * ADDED: Sort tweeners by GraphId to make tile generation deterministic [#5133](https://github.com/valhalla/valhalla/pull/5133)
   * ADDED: Turn lane information for valhalla serializer [#5078](https://github.com/valhalla/valhalla/pull/5078)
   * ADDED: Add scoped timer macro for timing stages and sub-stages of the tile build process [#5136](https://github.com/valhalla/valhalla/pull/5136)
   * CHANGED: Speed up `valhalla_build_admins` by using intermediate in-memory database [#5146](https://github.com/valhalla/valhalla/pull/5146)
   * UPDATED: bump tz from 2024a to 2025a [#5061](https://github.com/valhalla/valhalla/pull/5061)
   * ADDED: Add shoulder attribute to locate API [#5144](https://github.com/valhalla/valhalla/pull/5144)
   * CHANGED: Move `bss_info_` from `OSMNode` to the new `OSMBSSNode` to reduce `way_nodes.bin` size [#5147](https://github.com/valhalla/valhalla/pull/5147)
   * UPDATED: bump tz from 2025a to 2025b [#5164](https://github.com/valhalla/valhalla/pull/5164)
   * ADDED: Mutithreaded `PBFGraphParser::ParseWays()` [#5143](https://github.com/valhalla/valhalla/pull/5143)
   * CHANGED: "Multilevel Way" message logging level changed from WARN to DEBUG [#5188](https://github.com/valhalla/valhalla/pull/5188)
   * CHANGED: Use rapidjson for matrix serializers [#5189](https://github.com/valhalla/valhalla/pull/5189)
   * CHANGED: Make static factor vectors/arrays in sif constexpr [#5200](https://github.com/valhalla/valhalla/pull/5200)
   * ADDED: Sqlite3 RAII wrapper around sqlite3* and spatielite connection [#5206](https://github.com/valhalla/valhalla/pull/5206)
   * CHANGED: Improved SQL statements when building admins [#5219](https://github.com/valhalla/valhalla/pull/5219)
   * CHANGED: Replace `boost::geometry` by GEOS for operations with admin/tz polygons and clip them by tile bbox [#5204](https://github.com/valhalla/valhalla/pull/5204)
   * UPDATED: bump cxxopts [#5243](https://github.com/valhalla/valhalla/pull/5243)
   * ADDED: Make iterations limit configurable in costmatrix [#5221](https://github.com/valhalla/valhalla/pull/5221)
   * ADDED: Enforce the order of includes via `clang-format` [5230](https://github.com/valhalla/valhalla/pull/5230)
   * CHANGED: Switch to PyPI version of `clang-format` [#5237](https://github.com/valhalla/valhalla/pull/5237)
   * ADDED: More barrier types to consider for car routing [#5217](https://github.com/valhalla/valhalla/pull/5217)
   * CHANGED: Removed ferry reclassification and only move edges in hierarchy [#5269](https://github.com/valhalla/valhalla/pull/5269)
   * CHANGED: More clang-tidy fixes [#5253](https://github.com/valhalla/valhalla/pull/5253)
   * CHANGED: Removed unused headers [#5254](https://github.com/valhalla/valhalla/pull/5254)
   * ADDED: "destination_only_hgv" in directed edge json [#5281](https://github.com/valhalla/valhalla/pull/5281)
   * CHANGED: Link libvalhalla to libgeos. Build command to use `nmake` on Windows instead of `make`. Skipping check for `CMAKE_BUILD_TYPE` when using a multi-config generator like Visual Studio or XCode. [#5294](https://github.com/valhalla/valhalla/pull/5294)
   * ADDED: workflow to publish Python bindings for all major platforms to PyPI [#5280](https://github.com/valhalla/valhalla/pull/5280)
   * ADDED: git sha version suffix for executables [#5307](https://github.com/valhalla/valhalla/pull/5307)
   * ADDED: version modifier in public servers [#5316](https://github.com/valhalla/valhalla/pull/5316)
   * CHANGED: pyvalhalla-git PyPI repository to pyvalhalla-weekly [#5310](https://github.com/valhalla/valhalla/pull/5310)
   * ADDED: `valhalla_service` to Linux Python package [#5315](https://github.com/valhalla/valhalla/pull/5315)
   * CHANGED: add full version string with git hash to any program's `--help` message [#5317](https://github.com/valhalla/valhalla/pull/5317)
   * CHANGED: `valhalla_service` CLI based on `cxxopts` [#5318](https://github.com/valhalla/valhalla/pull/5317)
   * ADDED: script to analyze build logs for warnings [#5312](https://github.com/valhalla/valhalla/pull/5312)
   * CHANGED: Replace robin-hood-hashing with `ankerl::unordered_dense::{map, set}` [#5325](https://github.com/valhalla/valhalla/pull/5325)
   * CHANGED: Speed up density calculus by using grid index [#5328](https://github.com/valhalla/valhalla/pull/5328)
   * CHANGED: refactor to make valhalla/filesystem functionally redundant [#5319](https://github.com/valhalla/valhalla/pull/5319)
   * ADDED: Distribute C++ executables for Windows Python bindings [#5348](https://github.com/valhalla/valhalla/pull/5348)
   * ADDED: Distribute C++ executables for OSX Python bindings [#5301](https://github.com/valhalla/valhalla/pull/5301)
   * ADDED: `trace_attributes` now also returns all the speed informations on edges when `edge.speeds_faded` or `edge.speeds_non_faded` is set in request. Also `edge.speed_type` returns how the edge speed was set [#5324](https://github.com/valhalla/valhalla/pull/5324)
   * CHANGED: Use `ankerl::unordered_dense` for `loki::Reach()` for faster search [#5384](https://github.com/valhalla/valhalla/pull/5384)
   * ADDED: support for destination exceptions for access restrictions [#5354](https://github.com/valhalla/valhalla/pull/5354)
   * ADDED: Add option `edge.traffic_signal` to trace attributes [#5385](https://github.com/valhalla/valhalla/pull/5385)
   * CHANGED: Cleaned up Dockerfile a bit to make caching more effective [#5396](https://github.com/valhalla/valhalla/pull/5396)
   * ADDED: Port https://github.com/nilsnolde/docker-valhalla, an orchestrated/scripted Docker image for convenience [#5388](https://github.com/valhalla/valhalla/pull/5388)
   * ADDED: Graph utilities for Python bindings [#5367](https://github.com/valhalla/valhalla/pull/5367)
   * CHANGED: Decouple `traffic_signal` on node from `kNodeType` in `TripLegBuilder` [#5349](https://github.com/valhalla/valhalla/pull/5394)
   * CHANGED: Use rapidjson for locate serializers [#5260](https://github.com/valhalla/valhalla/pull/5260)
   * CHANGED: set`check_reverse_connection` default value to `true` [#5404](https://github.com/valhalla/valhalla/pull/5404)
   * CHANGED: updated translation files and added mn-MN lang [#5425](https://github.com/valhalla/valhalla/pull/5425)
   * CHANGED: Use rapidjson for height serializer [#5277](https://github.com/valhalla/valhalla/pull/5277)
   * CHANGED: Use rapidjson for transit_available serializer [#5430](https://github.com/valhalla/valhalla/pull/5430)
   * CHANGED: Switch from CircleCI to Github Actions [#5427](https://github.com/valhalla/valhalla/pull/5427)
<<<<<<< HEAD
   * CHANGED: Use rapidjson for osrm_route serializer [#5462](https://github.com/valhalla/valhalla/pull/5462)
=======
   * CHANGED: Use rapidjson for isochrone serializer [#5429](https://github.com/valhalla/valhalla/pull/5429)
>>>>>>> 7d5c62a5

## Release Date: 2024-10-10 Valhalla 3.5.1
* **Removed**
* **Bug Fix**
   * FIXED: All logging in `valhalla_export_edges` now goes to stderr [#4892](https://github.com/valhalla/valhalla/pull/4892)
   * FIXED: Iterate over only `kLandmark` tagged values in `AddLandmarks()` [#4873](https://github.com/valhalla/valhalla/pull/4873)
   * FIXED: `walk_or_snap` mode edge case with loop routes [#4895](https://github.com/valhalla/valhalla/pull/4895)
   * FIXED: `-Wdefaulted-function-deleted` compilation warning/error in `NarrativeBuilder` [#4877](https://github.com/valhalla/valhalla/pull/4877)
   * FIXED: For a long time we were potentially wrongly encoding varints by using `static_cast` vs `reinterpret_cast` [#4877]https://github.com/valhalla/valhalla/pull/4925
* **Enhancement**
   * CHANGED: voice instructions for OSRM serializer to work better in real-world environment [#4756](https://github.com/valhalla/valhalla/pull/4756)
   * ADDED: Add option `edge.forward` to trace attributes [#4876](https://github.com/valhalla/valhalla/pull/4876)
   * ADDED: Provide conditional speed limits from "maxspeed:conditional" in `/locate` and proto `/route` responses [#4851](https://github.com/valhalla/valhalla/pull/4851)
   * ADDED: Support multiple levels and level ranges [#4879](https://github.com/valhalla/valhalla/pull/4879)
   * ADDED: Level location search filter [#4926](https://github.com/valhalla/valhalla/pull/4926)

## Release Date: 2024-08-21 Valhalla 3.5.0
* **Removed**
   * REMOVED: needs_ci_run script [#4423](https://github.com/valhalla/valhalla/pull/4423)
   * REMOVED: unused vehicle types in AutoCost and segway; renamed kTruck to "truck" instead of "tractor_trailer" [#4430](https://github.com/valhalla/valhalla/pull/4430)
   * REMOVED: ./bench and related files/code [#4560](https://github.com/valhalla/valhalla/pull/4560)
   * REMOVED: unused headers [#4829](https://github.com/valhalla/valhalla/pull/4829)
* **Bug Fix**
   * FIXED: gcc13 was missing some std header includes [#4154](https://github.com/valhalla/valhalla/pull/4154)
   * FIXED: when reclassifying ferry edges, remove destonly from ways only if the connecting way was destonly [#4118](https://github.com/valhalla/valhalla/pull/4118)
   * FIXED: typo in use value of map matching API (`platform_connection` was misspelled) [#4174](https://github.com/valhalla/valhalla/pull/4174)
   * FIXED: fix crash in timedistancebssmatrix.cc  [#4244](https://github.com/valhalla/valhalla/pull/4244)
   * FIXED: missing protobuf CMake configuration to link abseil for protobuf >= 3.22.0 [#4207](https://github.com/valhalla/valhalla/pull/4207)
   * FIXED: broken links on the optimized route API page [#4260](https://github.com/valhalla/valhalla/pull/4260)
   * FIXED: remove clearing of headings while calculating a matrix [#4288](https://github.com/valhalla/valhalla/pull/4288)
   * FIXED: only recost matrix pairs which have connections found [#4344](https://github.com/valhalla/valhalla/pull/4344)
   * FIXED: arm builds. tons of errors due to floating point issues mostly [#4213](https://github.com/valhalla/valhalla/pull/4213)
   * FIXED: respond with correlated edges for format=valhalla and matrix [#4335](https://github.com/valhalla/valhalla/pull/4335)
   * FIXED: `sources` & `targets` for verbose matrix response was kinda broken due to #4335 above [#4366](https://github.com/valhalla/valhalla/pull/4366)
   * FIXED: recover proper shortest path to ferry connections (when multiple edges exist between node pair) [#4361](https://github.com/valhalla/valhalla/pull/4361)
   * FIXED: recover proper shortest path to ferry connections (make sure correct label index is used) [#4378](https://github.com/valhalla/valhalla/pull/4378)
   * FIXED: Allow all roads for motorcycles [#4348](https://github.com/valhalla/valhalla/pull/4348)
   * FIXED: motorcar:conditional should not apply to motorcycle and moped [#4359](https://github.com/valhalla/valhalla/pull/4359)
   * FIXED: break shortcuts when there are different restrictions on base edges [#4326](https://github.com/valhalla/valhalla/pull/4326)
   * FIXED: Incorrect `edge_index` assignment in `thor_worker_t::build_trace` [#4413](https://github.com/valhalla/valhalla/pull/4413)
   * FIXED: lots of issues with CostMatrix (primarily deadend logic) with a complete refactor modeling things very close to bidir A\*, also to prepare for a unification of the two [#4372](https://github.com/valhalla/valhalla/pull/4372)
   * FIXED: diff_names check was missing for Graphfilter and Shortcutbuilder for AddEdgeInfo call.  [#4436](https://github.com/valhalla/valhalla/pull/4436)
   * FIXED: updated timezone database and added code to keep compatibility with old servers/new data and vice versa [#4446](https://github.com/valhalla/valhalla/pull/4446)
   * FIXED: retry elevation tile download if the download failed for some reason or the downloaded tile was corrupt [#4461](https://github.com/valhalla/valhalla/pull/4461)
   * FIXED: base transition costs were getting overridden by osrm car turn duration [#4463](https://github.com/valhalla/valhalla/pull/4463)
   * FIXED: insane ETAs for `motor_scooter` on `track`s [#4468](https://github.com/valhalla/valhalla/pull/4468)
   * FIXED: -j wasn't taken into account anymore [#4483](https://github.com/valhalla/valhalla/pull/4483)
   * FIXED: time distance matrix was always using time zone of last settled edge id [#4494](https://github.com/valhalla/valhalla/pull/4494)
   * FIXED: log to stderr in valhalla_export_edges [#4498](https://github.com/valhalla/valhalla/pull/4498)
   * FIXED: set capped speed for truck at 90 KPH [#4493](https://github.com/valhalla/valhalla/pull/4493)
   * FIXED: Config singleton multiple instantiation issue [#4521](https://github.com/valhalla/valhalla/pull/4521)
   * FIXED: Prevent GetShortcut to run into an infinite loop [#4532](https://github.com/valhalla/valhalla/pull/4532)
   * FIXED: fix config generator with thor.costmatrix_allow_second_pass [#4567](https://github.com/valhalla/valhalla/pull/4567)
   * FIXED: infinite loop or other random corruption in isochrones when retrieving partial shape of an edge [#4547](https://github.com/valhalla/valhalla/pull/4547)
   * FIXED: Aggregation updates: update opposing local idx after aggregating the edges, added classification check for aggregation, and shortcut length changes [#4570](https://github.com/valhalla/valhalla/pull/4570)
   * FIXED: Use helper function for only parsing out names from DirectedEdge when populating intersecting edges [#4604](https://github.com/valhalla/valhalla/pull/4604)
   * FIXED: Osmnode size reduction: Fixed excessive disk space for planet build [#4605](https://github.com/valhalla/valhalla/pull/4605)
   * FIXED: Conflict with signinfo's temporary linguistic node sequence file caused test failures. [#4625](https://github.com/valhalla/valhalla/pull/4625)
   * FIXED: CostMatrix for trivial routes with oneways [#4626](https://github.com/valhalla/valhalla/pull/4626)
   * FIXED: some entry points to creating geotiff isochrones output did not register the geotiff driver before attempting to use it [#4628](https://github.com/valhalla/valhalla/pull/4628)
   * FIXED: libgdal wasn't installed in docker image, so it never worked in docker [#4629](https://github.com/valhalla/valhalla/pull/4629)
   * FIXED: CostMatrix shapes for routes against trivial oneways [#4633](https://github.com/valhalla/valhalla/pull/4633)
   * FIXED: unidirectional_astar.cc doesn't work for date_time type = 2 #4652(https://github.com/valhalla/valhalla/issues/4652)
   * FIXED: a few fixes around the routing algorithms [#4626](https://github.com/valhalla/valhalla/pull/4642)
   * FIXED: no need to search for GDAL when building data [#4651](https://github.com/valhalla/valhalla/pull/4651)
   * FIXED: Fix segfault in OSRM serializer with bannerInstructions when destination is on roundabout [#4480](https://github.com/valhalla/valhalla/pull/4481)
   * FIXED: Fix segfault in costmatrix (date_time and time zone always added). [#4530](https://github.com/valhalla/valhalla/pull/4530)
   * FIXED: Fixed roundoff issue in Tiles Row and Col methods [#4585](https://github.com/valhalla/valhalla/pull/4585)
   * FIXED: Fix for assigning attributes has_(highway, ferry, toll) if directions_type is none [#4465](https://github.com/valhalla/valhalla/issues/4465)
   * FIXED: Have the `valhalla_add_predicted_speeds` summary always be created from `mjolnir.tile_dir` [#4722](https://github.com/valhalla/valhalla/pull/4722)
   * FIXED: Fix inconsistency in graph.lua for motor_vehicle_node [#4723](https://github.com/valhalla/valhalla/issues/4723)
   * FIXED: Missing algorithm include in `baldr/admin.h` [#4766](https://github.com/valhalla/valhalla/pull/4766)
   * FIXED: remove old code that allows bicycle access on hiking trails. [#4781](https://github.com/valhalla/valhalla/pull/4781)
   * FIXED: Handle list type arguments correctly when overriding config with valhalla_build_config [#4799](https://github.com/valhalla/valhalla/pull/4799)
   * FIXED: `top_speed` range not fully allowed for trucks [#4793](https://github.com/valhalla/valhalla/pull/4793)
   * FIXED: Trivial routes for CostMatrix [#4634](https://github.com/valhalla/valhalla/pull/4634)
   * FIXED: Reset `not_thru_pruning` in CostMatrix after second pass was used [#4817](https://github.com/valhalla/valhalla/pull/4817)
   * FIXED: wrong index used in CostMatrix expansion callback inside reverse connection check [#4821](https://github.com/valhalla/valhalla/pull/4821)
   * FIXED: oneway ferry connections classification [#4828](https://github.com/valhalla/valhalla/pull/4828)
   * FIXED: location search_filter ignored in certain cases [#4835](https://github.com/valhalla/valhalla/pull/4835)
   * FIXED: Ferry reclassification finds shortest path that is blocked by inaccessible node [#4854](https://github.com/valhalla/valhalla/pull/4854)
   * FIXED: `(Nov - Mar)` (and similar, months with spaces) condition parsing [#4857](https://github.com/valhalla/valhalla/pull/4857)
* **Enhancement**
   * UPDATED: French translations, thanks to @xlqian [#4159](https://github.com/valhalla/valhalla/pull/4159)
   * CHANGED: -j flag for multithreaded executables to override mjolnir.concurrency [#4168](https://github.com/valhalla/valhalla/pull/4168)
   * CHANGED: moved the argparse boilerplate code to a private header which all programs can share [#4169](https://github.com/valhalla/valhalla/pull/4169)
   * ADDED: CI runs a spell check on the PR to detect spelling mistakes [#4179](https://github.com/valhalla/valhalla/pull/4179)
   * ADDED: `preferred_side_cutoff` parameter for locations [#4182](https://github.com/valhalla/valhalla/pull/4182)
   * ADDED: PBF output for matrix endpoint [#4121](https://github.com/valhalla/valhalla/pull/4121)
   * CHANGED: sped up the transit gtfs ingestion process by sorting the feeds before querying them and avoiding copying their structures. forked just_gtfs into the valhalla org to accomplish it [#4167](https://github.com/valhalla/valhalla/pull/4167)
   * CHANGED: write traffic tile headers in `valhalla_build_extract` [#4195](https://github.com/valhalla/valhalla/pull/4195)
   * ADDED: `source_percent_along` & `target_percent_along` to /trace_attributes JSON response [#4199](https://github.com/valhalla/valhalla/pull/4199)
   * ADDED: sqlite database to store landmarks along with interfaces of insert and bounding box queries [#4189](https://github.com/valhalla/valhalla/pull/4189)
   * CHANGED: refactor landmark database interface to use a pimpl [#4202](https://github.com/valhalla/valhalla/pull/4202)
   * ADDED: support for `:forward` and `:backward` for `motor_vehicle`, `vehicle`, `foot` and `bicycle` tag prefixes [#4204](https://github.com/valhalla/valhalla/pull/4204)
   * ADDED: add `valhalla_build_landmarks` to parse POIs from osm pbfs and store them as landmarks in the landmark sqlite database [#4201](https://github.com/valhalla/valhalla/pull/4201)
   * ADDED: add primary key in the landmark sqlite database and a method to retrieve landmarks via their primary keys [#4224](https://github.com/valhalla/valhalla/pull/4224)
   * ADDED: update graph tile to allow adding landmarks to edge info, and refactor edgeinfo.cc [#4233](https://github.com/valhalla/valhalla/pull/4233)
   * ADDED: `sources_to_targets` action for `/expansion` [#4263](https://github.com/valhalla/valhalla/pull/4263)
   * ADDED: option `--extract-tar` to `valhalla_build_extract` to create extracts from .tar files instead of tile directory [#4255](https://github.com/valhalla/valhalla/pull/4255)
   * ADDED: Support for `bannerInstructions` attribute in OSRM serializer via `banner_instructions` request parameter [#4093](https://github.com/valhalla/valhalla/pull/4093)
   * UPDATED: submodules which had new releases, unless it was a major version change [#4231](https://github.com/valhalla/valhalla/pull/4231)
   * ADDED: Support for elevation along a route. Add elevation to EdgeInfo within Valhalla tiles [#4279](https://github.com/valhalla/valhalla/pull/4279)
   * ADDED: the workflow to find landmarks in a graph tile, associate them with nearby edges, and update the graph tile to store the associations [#4278](https://github.com/valhalla/valhalla/pull/4278)
   * ADDED: update maneuver generation to add nearby landmarks to maneuvers as direction support [#4293](https://github.com/valhalla/valhalla/pull/4293)
   * CHANGED: the boost property tree config is now read into a singleton that doesn't need to be passed around anymore [#4220](https://github.com/valhalla/valhalla/pull/4220)
   * ADDED: Update the street name and sign data processing include language and pronunciations [#4268](https://github.com/valhalla/valhalla/pull/4268)
   * CHANGED: more sustainable way to work with protobuf in cmake [#4334](https://github.com/valhalla/valhalla/pull/4334)
   * CHANGED: use date_time API to retrieve timezone aliases instead of our own curated list [#4382](https://github.com/valhalla/valhalla/pull/4382)
   * CHANGED: less aggressive logging for nodes' headings & ferry connections [#4420][https://github.com/valhalla/valhalla/pull/4420]
   * ADDED: add documentation about historical traffic [#4259](https://github.com/valhalla/valhalla/pull/4259)
   * ADDED: config option to control how much memory we'll reserve for CostMatrix locations [#4424](https://github.com/valhalla/valhalla/pull/4424)
   * CHANGED: refactor EdgeLabel (and derived classes) to reduce memory use. [#4439](https://github.com/valhalla/valhalla/pull/4439)
   * ADDED: "shape" field to matrix response for CostMatrix only [#4432](https://github.com/valhalla/valhalla/pull/4432)
   * CHANGED: `/expansion`: add field `prev_edge_id`, make the GeoJSON features `LineString`s [#4275](https://github.com/valhalla/valhalla/issues/4275)
   * ADDED: --optimize & --log-details to valhalla_run_matrix [#4355](https://github.com/valhalla/valhalla/pull/4334)
   * ADDED: most access restrictions to /locate response [#4431](https://github.com/valhalla/valhalla/pull/4431)
   * ADDED: hgv=destination and friends for truck-specific "destination_only" logic [#4450](https://github.com/valhalla/valhalla/issues/4450)
   * UPDATED: updated country access overrides [#4460](https://github.com/valhalla/valhalla/pull/4460)
   * CHANGED: date_time refactor as a preparation to return DST/timezone related offset in the response [#4365](https://github.com/valhalla/valhalla/pull/4365)
   * ADDED: find connection on backward search for bidir matrix algo [#4329](https://github.com/valhalla/valhalla/pull/4329)
   * CHANGED: Adjustment of walk speed when walking on slight downhill [#4302](https://github.com/valhalla/valhalla/pull/4302)
   * CHANGED: Do not reclassify ferry connections when no hierarchies are to be generated [#4487](https://github.com/valhalla/valhalla/pull/4487)
   * ADDED: Added a config option to sort nodes spatially during graph building [#4455](https://github.com/valhalla/valhalla/pull/4455)
   * ADDED: Timezone info in route and matrix responses [#4491](https://github.com/valhalla/valhalla/pull/4491)
   * ADDED: Support for `voiceInstructions` attribute in OSRM serializer via `voice_instructions` request parameter [#4506](https://github.com/valhalla/valhalla/pull/4506)
   * CHANGED: use pkg-config to find spatialite & geos and remove our cmake modules; upgraded conan's boost to 1.83.0 in the process [#4253](https://github.com/valhalla/valhalla/pull/4253)
   * ADDED: Added aggregation logic to filter stage of tile building [#4512](https://github.com/valhalla/valhalla/pull/4512)
   * UPDATED: tz to 2023d [#4519](https://github.com/valhalla/valhalla/pull/4519)
   * CHANGED: libvalhalla.pc generation to have finer controls; install third_party public headers; overhaul lots of CMake; remove conan support [#4516](https://github.com/valhalla/valhalla/pull/4516)
   * CHANGED: refactored matrix code to include a base class for all matrix algorithms to prepare for second passes on matrix [#4535](https://github.com/valhalla/valhalla/pull/4535)
   * ADDED: matrix second pass for connections not found in the first pass, analogous to /route [#4536](https://github.com/valhalla/valhalla/pull/4536)
   * UPDATED: cxxopts to 3.1.1 [#4541](https://github.com/valhalla/valhalla/pull/4541)
   * CHANGED: make use of vendored libraries optional (other than libraries which are not commonly in package managers or only used for testing) [#4544](https://github.com/valhalla/valhalla/pull/4544)
   * ADDED: Improved instructions for blind users [#3694](https://github.com/valhalla/valhalla/pull/3694)
   * ADDED: isochrone proper polygon support & pbf output for isochrone [#4575](https://github.com/valhalla/valhalla/pull/4575)
   * ADDED: return isotile grid as geotiff  [#4594](https://github.com/valhalla/valhalla/pull/4594)
   * ADDED: `ignore_non_vehicular_restrictions` parameter for truck costing [#4606](https://github.com/valhalla/valhalla/pull/4606)
   * UPDATED: tz database to 2024a [#4643](https://github.com/valhalla/valhalla/pull/4643)
   * ADDED: `hgv_no_penalty` costing option to allow penalized truck access to `hgv=no` edges [#4650](https://github.com/valhalla/valhalla/pull/4650)
   * CHANGED: Significantly improve performance of graphbuilder [#4669](https://github.com/valhalla/valhalla/pull/4669)
   * UPDATED: Improved turn by turn api reference documentation [#4675](https://github.com/valhalla/valhalla/pull/4675)
   * CHANGED: contract nodes if connecting edges have different names or speed or non-conditional access restrictions [#4613](https://github.com/valhalla/valhalla/pull/4613)
   * CHANGED: CostMatrix switched from Dijkstra to A* [#4650](https://github.com/valhalla/valhalla/pull/4650)
   * ADDED: some missing documentation about request parameters [#4687](https://github.com/valhalla/valhalla/pull/4687)
   * ADDED: Consider more forward/backward tags for access restrictions and speeds [#4686](https://github.com/valhalla/valhalla/pull/4686)
   * CHANGED: change costmatrix max_distance threshold to a distance threshold instead of duration [#4672](https://github.com/valhalla/valhalla/pull/4672)
   * ADDED: PBF support for expansion [#4614](https://github.com/valhalla/valhalla/pull/4614/)
   * ADDED: elapsed_cost field to map matching json response [#4709](https://github.com/valhalla/valhalla/pull/4709)
   * ADDED: error if we fail to find any matrix connection [#4718](https://github.com/valhalla/valhalla/pull/4718)
   * ADDED: Fail early in valhalla_ingest_transit if there's no valid GTFS feeds [#4710](https://github.com/valhalla/valhalla/pull/4710/)
   * ADDED: Support for `voiceLocale` attribute in OSRM serializer via `voice_instructions` request parameter [#4677](https://github.com/valhalla/valhalla/pull/4742)
   * ADDED: Added ssmlAnnouncements for voice instructions and removed voice and banner instructions from last step. [#4644](https://github.com/valhalla/valhalla/pull/4644)
   * ADDED: deadend information in directed edge JSON for `/locate` [#4751](https://github.com/valhalla/valhalla/pull/4751)
   * ADDED: Dedupe option for expansion, significantly reducing the response size. [#4601](https://github.com/valhalla/valhalla/issues/4601)
   * ADDED: `expansion_type` property to `/expansion` [#4784](https://github.com/valhalla/valhalla/pull/4784)
   * ADDED: inline config arg for `valhalla_build_elevation` script [#4787](https://github.com/valhalla/valhalla/pull/4787)
   * ADDED: `use_truck_route` [#4809](https://github.com/valhalla/valhalla/pull/4809)
   * ADDED: Add option `edge.country_crossing` to trace attributes [#4825](https://github.com/valhalla/valhalla/pull/4825)
   * CHANGED: Unification of turn costs for ramps and roundabouts [#4827](https://github.com/valhalla/valhalla/pull/4827)
   * CHANGED: updated dockerfile to use ubuntu 24.04 [#4805](https://github.com/valhalla/valhalla/pull/4805)

## Release Date: 2023-05-11 Valhalla 3.4.0
* **Removed**
   * REMOVED: Docker image pushes to Dockerhub [#4033](https://github.com/valhalla/valhalla/pull/4033)
   * REMOVED: transitland references and scripts and replace with info for raw GTFS feeds [#4033](https://github.com/valhalla/valhalla/pull/3906)
* **Bug Fix**
   * FIXED: underflow of uint64_t cast for matrix time results [#3906](https://github.com/valhalla/valhalla/pull/3906)
   * FIXED: update vcpkg commit for Azure pipelines to fix libtool mirrors [#3915](https://github.com/valhalla/valhalla/pull/3915)
   * FIXED: fix CHANGELOG release year (2022->2023) [#3927](https://github.com/valhalla/valhalla/pull/3927)
   * FIXED: avoid segfault on invalid exclude_polygons input [#3907](https://github.com/valhalla/valhalla/pull/3907)
   * FIXED: allow \_WIN32_WINNT to be defined by build system [#3933](https://github.com/valhalla/valhalla/issues/3933)
   * FIXED: disconnected stop pairs in gtfs import [#3943](https://github.com/valhalla/valhalla/pull/3943)
   * FIXED: in/egress traversability in gtfs ingestion is now defaulted to kBoth to enable pedestrian access on transit connect edges and through the in/egress node [#3948](https://github.com/valhalla/valhalla/pull/3948)
   * FIXED: parsing logic needed implicit order of stations/egresses/platforms in the GTFS feeds [#3949](https://github.com/valhalla/valhalla/pull/3949)
   * FIXED: segfault in TimeDistanceMatrix [#3964](https://github.com/valhalla/valhalla/pull/3949)
   * FIXED: write multiple PBFs if the protobuf object gets too big [#3954](https://github.com/valhalla/valhalla/pull/3954)
   * FIXED: pin conan version to latest 1.x for now [#3990](https://github.com/valhalla/valhalla/pull/3990)
   * FIXED: Fix matrix_locations when used in pbf request [#3997](https://github.com/valhalla/valhalla/pull/3997)
   * FIXED: got to the point where the basic transit routing test works [#3988](https://github.com/valhalla/valhalla/pull/3988)
   * FIXED: fix build with LOGGING_LEVEL=ALL [#3992](https://github.com/valhalla/valhalla/pull/3992)
   * FIXED: transit stitching when determining whether a platform was generated [#4020](https://github.com/valhalla/valhalla/pull/4020)
   * FIXED: multimodal isochrones [#4030](https://github.com/valhalla/valhalla/pull/4030)
   * FIXED: duplicated recosting names should throw [#4042](https://github.com/valhalla/valhalla/pull/4042)
   * FIXED: Remove arch specificity from strip command of Python bindings to make it more compatible with other archs [#4040](https://github.com/valhalla/valhalla/pull/4040)
   * FIXED: GraphReader::GetShortcut no longer returns false positives or false negatives [#4019](https://github.com/valhalla/valhalla/pull/4019)
   * FIXED: Tagging with bus=permit or taxi=permit did not override access=no [#4045](https://github.com/valhalla/valhalla/pull/4045)
   * FIXED: Upgrade RapidJSON to address undefined behavior [#4051](https://github.com/valhalla/valhalla/pull/4051)
   * FIXED: time handling for transit service [#4052](https://github.com/valhalla/valhalla/pull/4052)
   * FIXED: multiple smaller bugs while testing more multimodal /route & /isochrones [#4055](https://github.com/valhalla/valhalla/pull/4055)
   * FIXED: `FindLuaJit.cmake` to include Windows paths/library names [#4067](https://github.com/valhalla/valhalla/pull/4067)
   * FIXED: Move complex turn restriction check out of can_form_shortcut() [#4047](https://github.com/valhalla/valhalla/pull/4047)
   * FIXED: fix `clear` methods on matrix algorithms and reserve some space for labels with a new config [#4075](https://github.com/valhalla/valhalla/pull/4075)
   * FIXED: fix `valhalla_build_admins` & `valhalla_ways_to_edges` argument parsing [#4097](https://github.com/valhalla/valhalla/pull/4097)
   * FIXED: fail early in `valhalla_build_admins` if parent directory can't be created, also exit with failure [#4099](https://github.com/valhalla/valhalla/pull/4099)
* **Enhancement**
   * CHANGED: replace boost::optional with C++17's std::optional where possible [#3890](https://github.com/valhalla/valhalla/pull/3890)
   * ADDED: parse `lit` tag on ways and add it to graph [#3893](https://github.com/valhalla/valhalla/pull/3893)
   * ADDED: log lat/lon of node where children link edges exceed the configured maximum [#3911](https://github.com/valhalla/valhalla/pull/3911)
   * ADDED: log matrix algorithm which was used [#3916](https://github.com/valhalla/valhalla/pull/3916)
   * UPDATED: docker base image to Ubuntu 22.04 [#3912](https://github.com/valhalla/valhalla/pull/3912)
   * CHANGED: Unify handling of single-file -Werror in all modules [#3910](https://github.com/valhalla/valhalla/pull/3910)
   * CHANGED: Build skadi with -Werror [#3935](https://github.com/valhalla/valhalla/pull/3935)
   * ADDED: Connect transit tiles to the graph [#3700](https://github.com/valhalla/valhalla/pull/3700)
   * CHANGED: switch to C++17 master branch of `just_gtfs` [#3947](https://github.com/valhalla/valhalla/pull/3947)
   * ADDED: Support for configuring a universal request timeout [#3966](https://github.com/valhalla/valhalla/pull/3966)
   * ADDED: optionally include highway=platform edges for pedestrian access [#3971](https://github.com/valhalla/valhalla/pull/3971)
   * ADDED: `use_lit` costing option for pedestrian costing [#3957](https://github.com/valhalla/valhalla/pull/3957)
   * CHANGED: Removed stray NULL values in log output [#3974](https://github.com/valhalla/valhalla/pull/3974)
   * CHANGED: More conservative estimates for cost of walking slopes [#3982](https://github.com/valhalla/valhalla/pull/3982)
   * ADDED: An option to slim down matrix response [#3987](https://github.com/valhalla/valhalla/pull/3987)
   * CHANGED: Updated url for just_gtfs library [#3994](https://github.com/valhalla/valhalla/pull/3995)
   * ADDED: Docker image pushes to Github's docker registry [#4033](https://github.com/valhalla/valhalla/pull/4033)
   * ADDED: `disable_hierarchy_pruning` costing option to find the actual optimal route for motorized costing modes, i.e `auto`, `motorcycle`, `motor_scooter`, `bus`, `truck` & `taxi`. [#4000](https://github.com/valhalla/valhalla/pull/4000)
   * CHANGED: baldr directory: remove warnings and C++17 adjustments [#4011](https://github.com/valhalla/valhalla/pull/4011)
   * UPDATED: `vcpkg` to latest master, iconv wasn't building anymore [#4066](https://github.com/valhalla/valhalla/pull/4066)
   * CHANGED: pybind11 upgrade for python 3.11 [#4067](https://github.com/valhalla/valhalla/pull/4067)
   * CHANGED: added transit level to connectivity map [#4082](https://github.com/valhalla/valhalla/pull/4082)
   * ADDED: "has_transit_tiles" & "osm_changeset" to verbose status response [#4062](https://github.com/valhalla/valhalla/pull/4062)
   * ADDED: time awareness to CostMatrix for e.g. traffic support [#4071](https://github.com/valhalla/valhalla/pull/4071)
   * UPDATED: transifex translations [#4102](https://github.com/valhalla/valhalla/pull/4102)

## Release Date: 2023-01-03 Valhalla 3.3.0
* **Removed**
* **Bug Fix**
* **Enhancement**
  * CHANGED: Upgraded from C++14 to C++17. [#3878](https://github.com/valhalla/valhalla/pull/3878)

## Release Date: 2023-01-03 Valhalla 3.2.1
* **Removed**
* **Bug Fix**
   * FIXED: valhalla_run_route was missing config logic. [#3824](https://github.com/valhalla/valhalla/pull/3824)
   * FIXED: Added missing ferry tag if manoeuver uses a ferry. It's supposed to be there according to the docs. [#3815](https://github.com/valhalla/valhalla/issues/3815)
   * FIXED: Handle hexlifying strings with unsigned chars [#3842](https://github.com/valhalla/valhalla/pull/3842)
   * FIXED: Newer clang warns on `sprintf` which becomes a compilation error (due to `Werror`) so we use `snprintf` instead [#3846](https://github.com/valhalla/valhalla/issues/3846)
   * FIXED: Build all of Mjolnir with -Werror [#3845](https://github.com/valhalla/valhalla/pull/3845)
   * FIXED: Only set most destination information once for all origins in timedistancematrix [#3830](https://github.com/valhalla/valhalla/pull/3830)
   * FIXED: Integers to expansion JSON output were cast wrongly [#3857](https://github.com/valhalla/valhalla/pull/3857)
   * FIXED: hazmat=destination should be hazmat=false and fix the truckcost usage of hazmat [#3865](https://github.com/valhalla/valhalla/pull/3865)
   * FIXED: Make sure there is at least one path which is accessible for all vehicular modes when reclassifying ferry edges [#3860](https://github.com/valhalla/valhalla/pull/3860)
   * FIXED: valhalla_build_extract was failing to determine the tile ID to include in the extract [#3864](https://github.com/valhalla/valhalla/pull/3864)
   * FIXED: valhalla_ways_to_edges missed trimming the cache when overcommitted [#3872](https://github.com/valhalla/valhalla/pull/3864)
   * FIXED: Strange detours with multi-origin/destination unidirectional A* [#3585](https://github.com/valhalla/valhalla/pull/3585)
* **Enhancement**
   * ADDED: Added has_toll, has_highway, has_ferry tags to summary field of a leg and route and a highway tag to a maneuver if it includes a highway. [#3815](https://github.com/valhalla/valhalla/issues/3815)
   * ADDED: Add time info to sources_to_targets [#3795](https://github.com/valhalla/valhalla/pull/3795)
   * ADDED: "available_actions" to the /status response [#3836](https://github.com/valhalla/valhalla/pull/3836)
   * ADDED: "waiting" field on input/output intermediate break(\_through) locations to respect services times [#3849](https://github.com/valhalla/valhalla/pull/3849)
   * ADDED: --bbox & --geojson-dir options to valhalla_build_extract to only archive a subset of tiles [#3856](https://github.com/valhalla/valhalla/pull/3856)
   * CHANGED: Replace unstable c++ geos API with a mix of geos' c api and boost::geometry for admin building [#3683](https://github.com/valhalla/valhalla/pull/3683)
   * ADDED: optional write-access to traffic extract from GraphReader [#3876](https://github.com/valhalla/valhalla/pull/3876)
   * UPDATED: locales from Transifex [#3879](https://github.com/valhalla/valhalla/pull/3879)
   * CHANGED: Build most of Baldr with -Werror [#3885](https://github.com/valhalla/valhalla/pull/3885)
   * UPDATED: some documentation overhaul to slim down root's README [#3881](https://github.com/valhalla/valhalla/pull/3881)
   * CHANGED: move documentation hosting to Github Pages from readthedocs.io [#3884](https://github.com/valhalla/valhalla/pull/3884)
   * ADDED: inline config arguments to some more executables [#3873](https://github.com/valhalla/valhalla/pull/3873)

## Release Date: 2022-10-26 Valhalla 3.2.0
* **Removed**
   * REMOVED: "build-\*" docker image to decrease complexity [#3689](https://github.com/valhalla/valhalla/pull/3541)

* **Bug Fix**
   * FIXED: Fix precision losses while encoding-decoding distance parameter in openlr [#3374](https://github.com/valhalla/valhalla/pull/3374)
   * FIXED: Fix bearing calculation for openlr records [#3379](https://github.com/valhalla/valhalla/pull/3379)
   * FIXED: Some refactoring that was proposed for the PR 3379 [#3381](https://github.com/valhalla/valhalla/pull/3381)
   * FIXED: Avoid calling out "keep left/right" when passing an exit [#3349](https://github.com/valhalla/valhalla/pull/3349)
   * FIXED: Fix iterator decrement beyond begin() in GeoPoint::HeadingAtEndOfPolyline() method [#3393](https://github.com/valhalla/valhalla/pull/3393)
   * FIXED: Add string for Use:kPedestrianCrossing to fix null output in to_string(Use). [#3416](https://github.com/valhalla/valhalla/pull/3416)
   * FIXED: Remove simple restrictions check for pedestrian cost calculation. [#3423](https://github.com/valhalla/valhalla/pull/3423)
   * FIXED: Parse "highway=busway" OSM tag: https://wiki.openstreetmap.org/wiki/Tag:highway%3Dbusway [#3413](https://github.com/valhalla/valhalla/pull/3413)
   * FIXED: Process int_ref irrespective of `use_directions_on_ways_` [#3446](https://github.com/valhalla/valhalla/pull/3446)
   * FIXED: workaround python's ArgumentParser bug to not accept negative numbers as arguments [#3443](https://github.com/valhalla/valhalla/pull/3443)
   * FIXED: Undefined behaviour on some platforms due to unaligned reads [#3447](https://github.com/valhalla/valhalla/pull/3447)
   * FIXED: Fixed undefined behavior due to invalid shift exponent when getting edge's heading [#3450](https://github.com/valhalla/valhalla/pull/3450)
   * FIXED: Use midgard::unaligned_read in GraphTileBuilder::AddSigns [#3456](https://github.com/valhalla/valhalla/pull/3456)
   * FIXED: Relax test margin for time dependent traffic test [#3467](https://github.com/valhalla/valhalla/pull/3467)
   * FIXED: Fixed missed intersection heading [#3463](https://github.com/valhalla/valhalla/pull/3463)
   * FIXED: Stopped putting binary bytes into a string field of the protobuf TaggedValue since proto3 protects against that for cross language support [#3468](https://github.com/valhalla/valhalla/pull/3468)
   * FIXED: valhalla_service uses now loki logging config instead of deprecated tyr logging [#3481](https://github.com/valhalla/valhalla/pull/3481)
   * FIXED: Docker image `valhalla/valhalla:run-latest`: conan error + python integration [#3485](https://github.com/valhalla/valhalla/pull/3485)
   * FIXED: fix more protobuf unstable 3.x API [#3494](https://github.com/valhalla/valhalla/pull/3494)
   * FIXED: fix one more protobuf unstable 3.x API [#3501](https://github.com/valhalla/valhalla/pull/3501)
   * FIXED: Fix valhalla_build_tiles imports only bss from last osm file [#3503](https://github.com/valhalla/valhalla/pull/3503)
   * FIXED: Fix total_run_stat.sh script. [#3511](https://github.com/valhalla/valhalla/pull/3511)
   * FIXED: Both `hov:designated` and `hov:minimum` have to be correctly set for the way to be considered hov-only [#3526](https://github.com/valhalla/valhalla/pull/3526)
   * FIXED: Wrong out index in route intersections [#3541](https://github.com/valhalla/valhalla/pull/3541)
   * FIXED: fix valhalla_export_edges: missing null columns separator [#3543](https://github.com/valhalla/valhalla/pull/3543)
   * FIXED: Removed/updated narrative language aliases that are not IETF BCP47 compliant [#3546](https://github.com/valhalla/valhalla/pull/3546)
   * FIXED: Wrong predecessor opposing edge in dijkstra's expansion [#3528](https://github.com/valhalla/valhalla/pull/3528)
   * FIXED: exit and exit_verbal in Russian locale should be same [#3545](https://github.com/valhalla/valhalla/pull/3545)
   * FIXED: Skip transit tiles in hierarchy builder [#3559](https://github.com/valhalla/valhalla/pull/3559)
   * FIXED: Fix some country overrides in adminconstants and add a couple new countries. [#3578](https://github.com/valhalla/valhalla/pull/3578)
   * FIXED: Improve build errors reporting [#3579](https://github.com/valhalla/valhalla/pull/3579)
   * FIXED: Fix "no elevation" values and /locate elevation response [#3571](https://github.com/valhalla/valhalla/pull/3571)
   * FIXED: Build tiles with admin/timezone support on Windows [#3580](https://github.com/valhalla/valhalla/pull/3580)
   * FIXED: admin "Saint-Martin" changed name to "Saint-Martin (France)" [#3619](https://github.com/valhalla/valhalla/pull/3619)
   * FIXED: openstreetmapspeeds global config with `null`s now supported [#3621](https://github.com/valhalla/valhalla/pull/3621)
   * FIXED: valhalla_run_matrix was failing (could not find proper max_matrix_distance) [#3635](https://github.com/valhalla/valhalla/pull/3635)
   * FIXED: Removed duplicate degrees/radians constants [#3642](https://github.com/valhalla/valhalla/pull/3642)
   * FIXED: Forgot to adapt driving side and country access rules in [#3619](https://github.com/valhalla/valhalla/pull/3619) [#3652](https://github.com/valhalla/valhalla/pull/3652)
   * FIXED: DateTime::is_conditional_active(...) incorrect end week handling [#3655](https://github.com/valhalla/valhalla/pull/3655)
   * FIXED: TimeDistanceBSSMatrix: incorrect initialization for destinations [#3659](https://github.com/valhalla/valhalla/pull/3659)
   * FIXED: Some interpolated points had invalid edge_index in trace_attributes response [#3646](https://github.com/valhalla/valhalla/pull/3670)
   * FIXED: Use a small node snap distance in map-matching. FIxes issue with incorrect turn followed by Uturn. [#3677](https://github.com/valhalla/valhalla/pull/3677)
   * FIXED: Conan error when building Docker image. [#3689](https://github.com/valhalla/valhalla/pull/3689)
   * FIXED: Allow country overrides for sidewalk [#3711](https://github.com/valhalla/valhalla/pull/3711)
   * FIXED: CostMatrix incorrect tile usage with oppedge. [#3719](https://github.com/valhalla/valhalla/pull/3719)
   * FIXED: Fix elevation serializing [#3735](https://github.com/valhalla/valhalla/pull/3735)
   * FIXED: Fix returning a potentially uninitialized value in PointXY::ClosestPoint [#3737](https://github.com/valhalla/valhalla/pull/3737)
   * FIXED: Wales and Scotland name change. [#3746](https://github.com/valhalla/valhalla/pull/3746)
   * FIXED: Pedestrian crossings are allowed for bikes [#3751](https://github.com/valhalla/valhalla/pull/3751)
   * FIXED: Fix for Mac OSx.  Small update for the workdir for the admin_sidewalk_override test.  [#3757](https://github.com/valhalla/valhalla/pull/3757)
   * FIXED: Add missing service road case from GetTripLegUse method. [#3763](https://github.com/valhalla/valhalla/pull/3763)
   * FIXED: Fix TimeDistanceMatrix results sequence [#3738](https://github.com/valhalla/valhalla/pull/3738)
   * FIXED: Fix status endpoint not reporting that the service is shutting down [#3785](https://github.com/valhalla/valhalla/pull/3785)
   * FIXED: Fix TimdDistanceMatrix SetSources and SetTargets [#3792](https://github.com/valhalla/valhalla/pull/3792)
   * FIXED: Added highway and surface factor in truckcost [#3590](https://github.com/valhalla/valhalla/pull/3590)
   * FIXED: Potential integer underflow in file suffix generation [#3783](https://github.com/valhalla/valhalla/pull/3783)
   * FIXED: Building Valhalla as a submodule [#3781](https://github.com/valhalla/valhalla/issues/3781)
   * FIXED: Fixed invalid time detection in GetSpeed [#3800](https://github.com/valhalla/valhalla/pull/3800)
   * FIXED: Osmway struct update: added up to 33 and not 32 [#3808](https://github.com/valhalla/valhalla/pull/3808)
   * FIXED: Fix out-of-range linestrings in expansion [#4603](https://github.com/valhalla/valhalla/pull/4603)
   * FIXED: Osmway struct update: used 1 bit for multiple levels from spare bits [#5112](https://github.com/valhalla/valhalla/issues/5112)

* **Enhancement**
   * CHANGED: Pronunciation for names and destinations [#3132](https://github.com/valhalla/valhalla/pull/3132)
   * CHANGED: Requested code clean up for phonemes PR [#3356](https://github.com/valhalla/valhalla/pull/3356)
   * CHANGED: Refactor Pronunciation class to struct [#3359](https://github.com/valhalla/valhalla/pull/3359)
   * ADDED: Added support for probabale restrictions [#3361](https://github.com/valhalla/valhalla/pull/3361)
   * CHANGED: Refactored the verbal text formatter to handle logic for street name and sign [#3369](https://github.com/valhalla/valhalla/pull/3369)
   * CHANGED: return "version" and "tileset_age" on parameterless /status call [#3367](https://github.com/valhalla/valhalla/pull/3367)
   * CHANGED: de-singleton tile_extract by introducing an optional index.bin file created by valhalla_build_extract [#3281](https://github.com/valhalla/valhalla/pull/3281)
   * CHANGED: implement valhalla_build_elevation in python and add more --from-geojson & --from-graph options [#3318](https://github.com/valhalla/valhalla/pull/3318)
   * ADDED: Add boolean parameter to clear memory for edge labels from thor. [#2789](https://github.com/valhalla/valhalla/pull/2789)
   * CHANGED: Do not create statsd client in workers if it is not configured [#3394](https://github.com/valhalla/valhalla/pull/3394)
   * ADDED: Import of Bike Share Stations information in BSS Connection edges [#3411](https://github.com/valhalla/valhalla/pull/3411)
   * ADDED: Add heading to PathEdge to be able to return it on /locate [#3399](https://github.com/valhalla/valhalla/pull/3399)
   * ADDED: Add `prioritize_bidirectional` option for fast work and correct ETA calculation for `depart_at` date_time type. Smoothly stop using live-traffic [#3398](https://github.com/valhalla/valhalla/pull/3398)
   * CHANGED: Minor fix for headers  [#3436](https://github.com/valhalla/valhalla/pull/3436)
   * CHANGED: Use std::multimap for polygons returned for admin and timezone queries. Improves performance when building tiles. [#3427](https://github.com/valhalla/valhalla/pull/3427)
   * CHANGED: Refactored GraphBuilder::CreateSignInfoList [#3438](https://github.com/valhalla/valhalla/pull/3438)
   * ADDED: Add support for LZ4 compressed elevation tiles [#3401](https://github.com/valhalla/valhalla/pull/3401)
   * CHANGED: Rearranged some of the protobufs to remove redundancy [#3452](https://github.com/valhalla/valhalla/pull/3452)
   * CHANGED: overhaul python bindings [#3380](https://github.com/valhalla/valhalla/pull/3380)
   * CHANGED: Removed all protobuf defaults either by doing them in code or by relying on 0 initialization. Also deprecated best_paths and do_not_track [#3454](https://github.com/valhalla/valhalla/pull/3454)
   * ADDED: isochrone action for /expansion endpoint to track dijkstra expansion [#3215](https://github.com/valhalla/valhalla/pull/3215)
   * CHANGED: remove boost from dependencies and add conan as prep for #3346 [#3459](https://github.com/valhalla/valhalla/pull/3459)
   * CHANGED: Remove boost.program_options in favor of cxxopts header-only lib and use conan to install header-only boost. [#3346](https://github.com/valhalla/valhalla/pull/3346)
   * CHANGED: Moved all protos to proto3 for internal request/response handling [#3457](https://github.com/valhalla/valhalla/pull/3457)
   * CHANGED: Allow up to 32 outgoing link edges on a node when reclassifying links [#3483](https://github.com/valhalla/valhalla/pull/3483)
   * CHANGED: Reuse sample::get implementation [#3471](https://github.com/valhalla/valhalla/pull/3471)
   * ADDED: Beta support for interacting with the http/bindings/library via serialized and pbf objects respectively [#3464](https://github.com/valhalla/valhalla/pull/3464)
   * CHANGED: Update xcode to 12.4.0 [#3492](https://github.com/valhalla/valhalla/pull/3492)
   * ADDED: Add JSON generator to conan [#3493](https://github.com/valhalla/valhalla/pull/3493)
   * CHANGED: top_speed option: ignore live speed for speed based penalties [#3460](https://github.com/valhalla/valhalla/pull/3460)
   * ADDED: Add `include_construction` option into the config to include/exclude roads under construction from the graph [#3455](https://github.com/valhalla/valhalla/pull/3455)
   * CHANGED: Refactor options protobuf for Location and Costing objects [#3506](https://github.com/valhalla/valhalla/pull/3506)
   * CHANGED: valhalla.h and config.h don't need cmake configuration [#3502](https://github.com/valhalla/valhalla/pull/3502)
   * ADDED: New options to control what fields of the pbf are returned when pbf format responses are requested [#3207](https://github.com/valhalla/valhalla/pull/3507)
   * CHANGED: Rename tripcommon to common [#3516](https://github.com/valhalla/valhalla/pull/3516)
   * ADDED: Indoor routing - data model, data processing. [#3509](https://github.com/valhalla/valhalla/pull/3509)
   * ADDED: On-demand elevation tile fetching [#3391](https://github.com/valhalla/valhalla/pull/3391)
   * CHANGED: Remove many oneof uses from the protobuf api where the semantics of optional vs required isnt necessary [#3527](https://github.com/valhalla/valhalla/pull/3527)
   * ADDED: Indoor routing maneuvers [#3519](https://github.com/valhalla/valhalla/pull/3519)
   * ADDED: Expose reverse isochrone parameter for reverse expansion [#3528](https://github.com/valhalla/valhalla/pull/3528)
   * CHANGED: Add matrix classes to thor worker so they persist between requests. [#3560](https://github.com/valhalla/valhalla/pull/3560)
   * CHANGED: Remove `max_matrix_locations` and introduce `max_matrix_location_pairs` to configure the allowed number of total routes for the matrix action for more flexible asymmetric matrices [#3569](https://github.com/valhalla/valhalla/pull/3569)
   * CHANGED: modernized spatialite syntax [#3580](https://github.com/valhalla/valhalla/pull/3580)
   * ADDED: Options to generate partial results for time distance matrix when there is one source (one to many) or one target (many to one). [#3181](https://github.com/valhalla/valhalla/pull/3181)
   * ADDED: Enhance valhalla_build_elevation with LZ4 recompression support [#3607](https://github.com/valhalla/valhalla/pull/3607)
   * CHANGED: removed UK admin and upgraded its constituents to countries [#3619](https://github.com/valhalla/valhalla/pull/3619)
   * CHANGED: expansion service: only track requested max time/distance [#3532](https://github.com/valhalla/valhalla/pull/3509)
   * ADDED: Shorten down the request delay, when some sources/targets searches are early aborted [#3611](https://github.com/valhalla/valhalla/pull/3611)
   * ADDED: add `pre-commit` hook for running the `format.sh` script [#3637](https://github.com/valhalla/valhalla/pull/3637)
   * CHANGED: upgrade pybind11 to v2.9.2 to remove cmake warning [#3658](https://github.com/valhalla/valhalla/pull/3658)
   * ADDED: tests for just_gtfs reading and writing feeds [#3665](https://github.com/valhalla/valhalla/pull/3665)
   * CHANGED: Precise definition of types of edges on which BSS could be projected [#3658](https://github.com/valhalla/valhalla/pull/3663)
   * CHANGED: Remove duplicate implementation of `adjust_scores` [#3673](https://github.com/valhalla/valhalla/pull/3673)
   * ADDED: convert GTFS data into protobuf tiles [#3629](https://github.com/valhalla/valhalla/issues/3629)
   * CHANGED: Use `starts_with()` instead of `substr(0, N)` getting and comparing to prefix [#3702](https://github.com/valhalla/valhalla/pull/3702)
   * ADDED: Ferry support for HGV [#3710](https://github.com/valhalla/valhalla/issues/3710)
   * ADDED: Linting & formatting checks for Python code [#3713](https://github.com/valhalla/valhalla/pull/3713)
   * CHANGED: rename Turkey admin to Türkiye [#3720](https://github.com/valhalla/valhalla/pull/3713)
   * CHANGED: bumped vcpkg version to "2022.08.15" [#3754](https://github.com/valhalla/valhalla/pull/3754)
   * CHANGED: chore: Updates to clang-format 11.0.0 [#3533](https://github.com/valhalla/valhalla/pull/3533)
   * CHANGED: Ported trace_attributes serialization to RapidJSON. [#3333](https://github.com/valhalla/valhalla/pull/3333)
   * ADDED: Add helpers for DirectedEdgeExt and save them to file in GraphTileBuilder [#3562](https://github.com/valhalla/valhalla/pull/3562)
   * ADDED: Fixed Speed costing option [#3576](https://github.com/valhalla/valhalla/pull/3576)
   * ADDED: axle_count costing option for hgv [#3648](https://github.com/valhalla/valhalla/pull/3648)
   * ADDED: Matrix action for gurka [#3793](https://github.com/valhalla/valhalla/pull/3793)
   * ADDED: Add warnings array to response. [#3588](https://github.com/valhalla/valhalla/pull/3588)
   * CHANGED: Templatized TimeDistanceMatrix for forward/reverse search [#3773](https://github.com/valhalla/valhalla/pull/3773)
   * CHANGED: Templatized TimeDistanceBSSMatrix for forward/reverse search [#3778](https://github.com/valhalla/valhalla/pull/3778)
   * CHANGED: error code 154 shows distance limit in error message [#3779](https://github.com/valhalla/valhalla/pull/3779)

## Release Date: 2021-10-07 Valhalla 3.1.4
* **Removed**
* **Bug Fix**
   * FIXED: Revert default speed boost for turn channels [#3232](https://github.com/valhalla/valhalla/pull/3232)
   * FIXED: Use the right tile to get country for incident [#3235](https://github.com/valhalla/valhalla/pull/3235)
   * FIXED: Fix factors passed to `RelaxHierarchyLimits` [#3253](https://github.com/valhalla/valhalla/pull/3253)
   * FIXED: Fix TransitionCostReverse usage [#3260](https://github.com/valhalla/valhalla/pull/3260)
   * FIXED: Fix Tagged Value Support in EdgeInfo [#3262](https://github.com/valhalla/valhalla/issues/3262)
   * FIXED: TransitionCostReverse fix: revert internal_turn change [#3271](https://github.com/valhalla/valhalla/issues/3271)
   * FIXED: Optimize tiles usage in reach-based pruning [#3294](https://github.com/valhalla/valhalla/pull/3294)
   * FIXED: Slip lane detection: track visited nodes to avoid infinite loops [#3297](https://github.com/valhalla/valhalla/pull/3297)
   * FIXED: Fix distance value in a 0-length road [#3185](https://github.com/valhalla/valhalla/pull/3185)
   * FIXED: Trivial routes were broken when origin was node snapped and destnation was not and vice-versa for reverse astar [#3299](https://github.com/valhalla/valhalla/pull/3299)
   * FIXED: Tweaked TestAvoids map to get TestAvoidShortcutsTruck working [#3301](https://github.com/valhalla/valhalla/pull/3301)
   * FIXED: Overflow in sequence sort [#3303](https://github.com/valhalla/valhalla/pull/3303)
   * FIXED: Setting statsd tags in config via valhalla_build_config [#3225](https://github.com/valhalla/valhalla/pull/3225)
   * FIXED: Cache for gzipped elevation tiles [#3120](https://github.com/valhalla/valhalla/pull/3120)
   * FIXED: Current time conversion regression introduced in unidirectional algorithm refractor [#3278](https://github.com/valhalla/valhalla/issues/3278)
   * FIXED: Make combine_route_stats.py properly quote CSV output (best practice improvement) [#3328](https://github.com/valhalla/valhalla/pull/3328)
   * FIXED: Merge edge segment records in map matching properly so that resulting edge indices in trace_attributes are valid [#3280](https://github.com/valhalla/valhalla/pull/3280)
   * FIXED: Shape walking map matcher now sets correct edge candidates used in the match for origin and destination location [#3329](https://github.com/valhalla/valhalla/pull/3329)
   * FIXED: Better hash function of GraphId [#3332](https://github.com/valhalla/valhalla/pull/3332)

* **Enhancement**
   * CHANGED: Favor turn channels more [#3222](https://github.com/valhalla/valhalla/pull/3222)
   * CHANGED: Rename `valhalla::midgard::logging::LogLevel` enumerators to avoid clash with common macros [#3237](https://github.com/valhalla/valhalla/pull/3237)
   * CHANGED: Move pre-defined algorithm-based factors inside `RelaxHierarchyLimits` [#3253](https://github.com/valhalla/valhalla/pull/3253)
   * ADDED: Reject alternatives with too long detours [#3238](https://github.com/valhalla/valhalla/pull/3238)
   * ADDED: Added info to /status endpoint [#3008](https://github.com/valhalla/valhalla/pull/3008)
   * ADDED: Added stop and give_way/yield signs to the data and traffic signal fixes [#3251](https://github.com/valhalla/valhalla/pull/3251)
   * ADDED: use_hills for pedestrian costing, which also affects the walking speed [#3234](https://github.com/valhalla/valhalla/pull/3234)
   * CHANGED: Fixed cost threshold for bidirectional astar. Implemented reach-based pruning for suboptimal branches [#3257](https://github.com/valhalla/valhalla/pull/3257)
   * ADDED: Added `exclude_unpaved` request parameter [#3240](https://github.com/valhalla/valhalla/pull/3240)
   * ADDED: Added support for routing onto HOV/HOT lanes via request parameters `include_hot`, `include_hov2`, and `include_hov3` [#3273](https://github.com/valhalla/valhalla/pull/3273)
   * ADDED: Add Z-level field to `EdgeInfo`. [#3261](https://github.com/valhalla/valhalla/pull/3261)
   * CHANGED: Calculate stretch threshold for alternatives based on the optimal route cost [#3276](https://github.com/valhalla/valhalla/pull/3276)
   * ADDED: Add `preferred_z_level` as a parameter of loki requests. [#3270](https://github.com/valhalla/valhalla/pull/3270)
   * ADDED: Add `preferred_layer` as a parameter of loki requests. [#3270](https://github.com/valhalla/valhalla/pull/3270)
   * ADDED: Exposing service area names in passive maneuvers. [#3277](https://github.com/valhalla/valhalla/pull/3277)
   * ADDED: Added traffic signal and stop sign check for stop impact. These traffic signals and stop sign are located on edges. [#3279](https://github.com/valhalla/valhalla/pull/3279)
   * CHANGED: Improved sharing criterion to obtain more reasonable alternatives; extended alternatives search [#3302](https://github.com/valhalla/valhalla/pull/3302)
   * ADDED: pull ubuntu:20.04 base image before building [#3233](https://github.com/valhalla/valhalla/pull/3223)
   * CHANGED: Improve Loki nearest-neighbour performance for large radius searches in open space [#3233](https://github.com/valhalla/valhalla/pull/3324)
   * ADDED: testing infrastructure for scripts and valhalla_build_config tests [#3308](https://github.com/valhalla/valhalla/pull/3308)
   * ADDED: Shape points and information about where intermediate locations are placed along the legs of a route [#3274](https://github.com/valhalla/valhalla/pull/3274)
   * CHANGED: Improved existing hov lane transition test case to make more realistic [#3330](https://github.com/valhalla/valhalla/pull/3330)
   * CHANGED: Update python usage in all scripts to python3 [#3337](https://github.com/valhalla/valhalla/pull/3337)
   * ADDED: Added `exclude_cash_only_tolls` request parameter [#3341](https://github.com/valhalla/valhalla/pull/3341)
   * CHANGED: Update api-reference for street_names [#3342](https://github.com/valhalla/valhalla/pull/3342)
   * ADDED: Disable msse2 flags when building on Apple Silicon chip [#3327](https://github.com/valhalla/valhalla/pull/3327)

## Release Date: 2021-07-20 Valhalla 3.1.3
* **Removed**
   * REMOVED: Unused overloads of `to_response` function [#3167](https://github.com/valhalla/valhalla/pull/3167)

* **Bug Fix**
   * FIXED: Fix heading on small edge [#3114](https://github.com/valhalla/valhalla/pull/3114)
   * FIXED: Added support for `access=psv`, which disables routing on these nodes and edges unless the mode is taxi or bus [#3107](https://github.com/valhalla/valhalla/pull/3107)
   * FIXED: Disables logging in CI to catch issues [#3121](https://github.com/valhalla/valhalla/pull/3121)
   * FIXED: Fixed U-turns through service roads [#3082](https://github.com/valhalla/valhalla/pull/3082)
   * FIXED: Added forgotten penalties for kLivingStreet and kTrack for pedestrian costing model [#3116](https://github.com/valhalla/valhalla/pull/3116)
   * FIXED: Updated the reverse turn bounds [#3122](https://github.com/valhalla/valhalla/pull/3122)
   * FIXED: Missing fork maneuver [#3134](https://github.com/valhalla/valhalla/pull/3134)
   * FIXED: Update turn channel logic to call out specific turn at the end of the turn channel if needed [#3140](https://github.com/valhalla/valhalla/pull/3140)
   * FIXED: Fixed cost thresholds for TimeDistanceMatrix. [#3131](https://github.com/valhalla/valhalla/pull/3131)
   * FIXED: Use distance threshold in hierarchy limits for bidirectional astar to expand more important lower level roads [#3156](https://github.com/valhalla/valhalla/pull/3156)
   * FIXED: Fixed incorrect dead-end roundabout labels. [#3129](https://github.com/valhalla/valhalla/pull/3129)
   * FIXED: googletest wasn't really updated in #3166 [#3187](https://github.com/valhalla/valhalla/pull/3187)
   * FIXED: Minor fix of benchmark code [#3190](https://github.com/valhalla/valhalla/pull/3190)
   * FIXED: avoid_polygons intersected edges as polygons instead of linestrings [#3194]((https://github.com/valhalla/valhalla/pull/3194)
   * FIXED: when binning horizontal edge shapes using single precision floats (converted from not double precision floats) allowed for the possibility of marking many many tiles no where near the shape [#3204](https://github.com/valhalla/valhalla/pull/3204)
   * FIXED: Fix improper iterator usage in ManeuversBuilder [#3205](https://github.com/valhalla/valhalla/pull/3205)
   * FIXED: Modified approach for retrieving signs from a directed edge #3166 [#3208](https://github.com/valhalla/valhalla/pull/3208)
   * FIXED: Improve turn channel classification: detect slip lanes [#3196](https://github.com/valhalla/valhalla/pull/3196)
   * FIXED: Compatibility with older boost::optional versions [#3219](https://github.com/valhalla/valhalla/pull/3219)
   * FIXED: Older boost.geometry versions don't have correct() for geographic rings [#3218](https://github.com/valhalla/valhalla/pull/3218)
   * FIXED: Use default road speed for bicycle costing so traffic does not reduce penalty on high speed roads. [#3143](https://github.com/valhalla/valhalla/pull/3143)

* **Enhancement**
   * CHANGED: Refactor base costing options parsing to handle more common stuff in a one place [#3125](https://github.com/valhalla/valhalla/pull/3125)
   * CHANGED: Unified Sign/SignElement into sign.proto [#3146](https://github.com/valhalla/valhalla/pull/3146)
   * ADDED: New verbal succinct transition instruction to maneuver & narrativebuilder. Currently this instruction will be used in place of a very long street name to avoid repetition of long names [#2844](https://github.com/valhalla/valhalla/pull/2844)
   * ADDED: Added oneway support for pedestrian access and foot restrictions [#3123](https://github.com/valhalla/valhalla/pull/3123)
   * ADDED: Exposing rest-area names in passive maneuvers [#3172](https://github.com/valhalla/valhalla/pull/3172)
   * CHORE: Updates robin-hood-hashing third-party library
   * ADDED: Support `barrier=yes|swing_gate|jersey_barrier` tags [#3154](https://github.com/valhalla/valhalla/pull/3154)
   * ADDED: Maintain `access=permit|residents` tags as private [#3149](https://github.com/valhalla/valhalla/pull/3149)
   * CHANGED: Replace `avoid_*` API parameters with more accurate `exclude_*` [#3093](https://github.com/valhalla/valhalla/pull/3093)
   * ADDED: Penalize private gates [#3144](https://github.com/valhalla/valhalla/pull/3144)
   * CHANGED: Renamed protobuf Sign/SignElement to TripSign/TripSignElement [#3168](https://github.com/valhalla/valhalla/pull/3168)
   * CHORE: Updates googletest to release-1.11.0 [#3166](https://github.com/valhalla/valhalla/pull/3166)
   * CHORE: Enables -Wall on sif sources [#3178](https://github.com/valhalla/valhalla/pull/3178)
   * ADDED: Allow going through accessible `barrier=bollard` and penalize routing through it, when the access is private [#3175](https://github.com/valhalla/valhalla/pull/3175)
   * ADDED: Add country code to incident metadata [#3169](https://github.com/valhalla/valhalla/pull/3169)
   * CHANGED: Use distance instead of time to check limited sharing criteria [#3183](https://github.com/valhalla/valhalla/pull/3183)
   * ADDED: Introduced a new via_waypoints array on the leg in the osrm route serializer that describes where a particular waypoint from the root-level array matches to the route. [#3189](https://github.com/valhalla/valhalla/pull/3189)
   * ADDED: Added vehicle width and height as an option for auto (and derived: taxi, bus, hov) profile (https://github.com/valhalla/valhalla/pull/3179)
   * ADDED: Support for statsd integration for basic error and requests metrics [#3191](https://github.com/valhalla/valhalla/pull/3191)
   * CHANGED: Get rid of typeid in statistics-related code. [#3227](https://github.com/valhalla/valhalla/pull/3227)

## Release Date: 2021-05-26 Valhalla 3.1.2
* **Removed**
* **Bug Fix**
   * FIXED: Change unnamed road intersections from being treated as penil point u-turns [#3084](https://github.com/valhalla/valhalla/pull/3084)
   * FIXED: Fix TimeDepReverse termination and path cost calculation (for arrive_by routing) [#2987](https://github.com/valhalla/valhalla/pull/2987)
   * FIXED: Isochrone (::Generalize()) fix to avoid generating self-intersecting polygons [#3026](https://github.com/valhalla/valhalla/pull/3026)
   * FIXED: Handle day_on/day_off/hour_on/hour_off restrictions [#3029](https://github.com/valhalla/valhalla/pull/3029)
   * FIXED: Apply conditional restrictions with dow only to the edges when routing [#3039](https://github.com/valhalla/valhalla/pull/3039)
   * FIXED: Missing locking in incident handler needed to hang out to scop lock rather than let the temporary dissolve [#3046](https://github.com/valhalla/valhalla/pull/3046)
   * FIXED: Continuous lane guidance fix [#3054](https://github.com/valhalla/valhalla/pull/3054)
   * FIXED: Fix reclassification for "shorter" ferries and rail ferries (for Chunnel routing issues) [#3038](https://github.com/valhalla/valhalla/pull/3038)
   * FIXED: Incorrect routing through motor_vehicle:conditional=destination. [#3041](https://github.com/valhalla/valhalla/pull/3041)
   * FIXED: Allow destination-only routing on the first-pass for non bidirectional Astar algorithms. [#3085](https://github.com/valhalla/valhalla/pull/3085)
   * FIXED: Highway/ramp lane bifurcation [#3088](https://github.com/valhalla/valhalla/pull/3088)
   * FIXED: out of bound access of tile hierarchy in base_ll function in graphheader [#3089](https://github.com/valhalla/valhalla/pull/3089)
   * FIXED: include shortcuts in avoid edge set for avoid_polygons [#3090](https://github.com/valhalla/valhalla/pull/3090)

* **Enhancement**
   * CHANGED: Refactor timedep forward/reverse to reduce code repetition [#2987](https://github.com/valhalla/valhalla/pull/2987)
   * CHANGED: Sync translation files with Transifex command line tool [#3030](https://github.com/valhalla/valhalla/pull/3030)
   * CHANGED: Use osm tags in links reclassification algorithm in order to reduce false positive downgrades [#3042](https://github.com/valhalla/valhalla/pull/3042)
   * CHANGED: Use CircleCI XL instances for linux based builds [#3043](https://github.com/valhalla/valhalla/pull/3043)
   * ADDED: ci: Enable undefined sanitizer [#2999](https://github.com/valhalla/valhalla/pull/2999)
   * ADDED: Optionally pass preconstructed graphreader to connectivity map [#3046](https://github.com/valhalla/valhalla/pull/3046)
   * CHANGED: ci: Skip Win CI runs for irrelevant files [#3014](https://github.com/valhalla/valhalla/pull/3014)
   * ADDED: Allow configuration-driven default speed assignment based on edge properties [#3055](https://github.com/valhalla/valhalla/pull/3055)
   * CHANGED: Use std::shared_ptr in case if ENABLE_THREAD_SAFE_TILE_REF_COUNT is ON. [#3067](https://github.com/valhalla/valhalla/pull/3067)
   * CHANGED: Reduce stop impact when driving in parking lots [#3051](https://github.com/valhalla/valhalla/pull/3051)
   * ADDED: Added another through route test [#3074](https://github.com/valhalla/valhalla/pull/3074)
   * ADDED: Adds incident-length to metadata proto [#3083](https://github.com/valhalla/valhalla/pull/3083)
   * ADDED: Do not penalize gates that have allowed access [#3078](https://github.com/valhalla/valhalla/pull/3078)
   * ADDED: Added missing k/v pairs to taginfo.json.  Updated PR template. [#3101](https://github.com/valhalla/valhalla/pull/3101)
   * CHANGED: Serialize isochrone 'contour' properties as floating point so they match user supplied value [#3078](https://github.com/valhalla/valhalla/pull/3095)
   * NIT: Enables compiler warnings as errors in midgard module [#3104](https://github.com/valhalla/valhalla/pull/3104)
   * CHANGED: Check all tiles for nullptr that reads from graphreader to avoid fails in case tiles might be missing. [#3065](https://github.com/valhalla/valhalla/pull/3065)

## Release Date: 2021-04-21 Valhalla 3.1.1
* **Removed**
   * REMOVED: The tossing of private roads in [#1960](https://github.com/valhalla/valhalla/pull/1960) was too aggressive and resulted in a lot of no routes.  Reverted this logic.  [#2934](https://github.com/valhalla/valhalla/pull/2934)
   * REMOVED: stray references to node bindings [#3012](https://github.com/valhalla/valhalla/pull/3012)

* **Bug Fix**
   * FIXED: Fix compression_utils.cc::inflate(...) throw - make it catchable [#2839](https://github.com/valhalla/valhalla/pull/2839)
   * FIXED: Fix compiler errors if HAVE_HTTP not enabled [#2807](https://github.com/valhalla/valhalla/pull/2807)
   * FIXED: Fix alternate route serialization [#2811](https://github.com/valhalla/valhalla/pull/2811)
   * FIXED: Store restrictions in the right tile [#2781](https://github.com/valhalla/valhalla/pull/2781)
   * FIXED: Failing to write tiles because of racing directory creation [#2810](https://github.com/valhalla/valhalla/pull/2810)
   * FIXED: Regression in stopping expansion on transitions down in time-dependent routes [#2815](https://github.com/valhalla/valhalla/pull/2815)
   * FIXED: Fix crash in loki when trace_route is called with 2 locations. [#2817](https://github.com/valhalla/valhalla/pull/2817)
   * FIXED: Mark the restriction start and end as via ways to fix IsBridgingEdge function in Bidirectional Astar [#2796](https://github.com/valhalla/valhalla/pull/2796)
   * FIXED: Dont add predictive traffic to the tile if it's empty [#2826](https://github.com/valhalla/valhalla/pull/2826)
   * FIXED: Fix logic bidirectional astar to avoid double u-turns and extra detours [#2802](https://github.com/valhalla/valhalla/pull/2802)
   * FIXED: Re-enable transition cost for motorcycle profile [#2837](https://github.com/valhalla/valhalla/pull/2837)
   * FIXED: Increase limits for timedep_* algorithms. Split track_factor into edge factor and transition penalty [#2845](https://github.com/valhalla/valhalla/pull/2845)
   * FIXED: Loki was looking up the wrong costing enum for avoids [#2856](https://github.com/valhalla/valhalla/pull/2856)
   * FIXED: Fix way_ids -> graph_ids conversion for complex restrictions: handle cases when a way is split into multiple edges [#2848](https://github.com/valhalla/valhalla/pull/2848)
   * FIXED: Honor access mode while matching OSMRestriction with the graph [#2849](https://github.com/valhalla/valhalla/pull/2849)
   * FIXED: Ensure route summaries are unique among all returned route/legs [#2874](https://github.com/valhalla/valhalla/pull/2874)
   * FIXED: Fix compilation errors when boost < 1.68 and libprotobuf < 3.6  [#2878](https://github.com/valhalla/valhalla/pull/2878)
   * FIXED: Allow u-turns at no-access barriers when forced by heading [#2875](https://github.com/valhalla/valhalla/pull/2875)
   * FIXED: Fixed "No route found" error in case of multipoint request with locations near low reachability edges [#2914](https://github.com/valhalla/valhalla/pull/2914)
   * FIXED: Python bindings installation [#2751](https://github.com/valhalla/valhalla/issues/2751)
   * FIXED: Skip bindings if there's no Python development version [#2893](https://github.com/valhalla/valhalla/pull/2893)
   * FIXED: Use CMakes built-in Python variables to configure installation [#2931](https://github.com/valhalla/valhalla/pull/2931)
   * FIXED: Sometimes emitting zero-length route geometry when traffic splits edge twice [#2943](https://github.com/valhalla/valhalla/pull/2943)
   * FIXED: Fix map-match segfault when gps-points project very near a node [#2946](https://github.com/valhalla/valhalla/pull/2946)
   * FIXED: Use kServiceRoad edges while searching for ferry connection [#2933](https://github.com/valhalla/valhalla/pull/2933)
   * FIXED: Enhanced logic for IsTurnChannelManeuverCombinable [#2952](https://github.com/valhalla/valhalla/pull/2952)
   * FIXED: Restore compatibility with gcc 6.3.0, libprotobuf 3.0.0, boost v1.62.0 [#2953](https://github.com/valhalla/valhalla/pull/2953)
   * FIXED: Dont abort bidirectional a-star search if only one direction is exhausted [#2936](https://github.com/valhalla/valhalla/pull/2936)
   * FIXED: Fixed missing comma in the scripts/valhalla_build_config [#2963](https://github.com/valhalla/valhalla/pull/2963)
   * FIXED: Reverse and Multimodal Isochrones were returning forward results [#2967](https://github.com/valhalla/valhalla/pull/2967)
   * FIXED: Map-match fix for first gps-point being exactly equal to street shape-point [#2977](https://github.com/valhalla/valhalla/pull/2977)
   * FIXED: Add missing GEOS:GEOS dep to mjolnir target [#2901](https://github.com/valhalla/valhalla/pull/2901)
   * FIXED: Allow expansion into a region when not_thru_pruning is false on 2nd pass [#2978](https://github.com/valhalla/valhalla/pull/2978)
   * FIXED: Fix polygon area calculation: use Shoelace formula [#2927](https://github.com/valhalla/valhalla/pull/2927)
   * FIXED: Isochrone: orient segments/rings according to the right-hand rule [#2932](https://github.com/valhalla/valhalla/pull/2932)
   * FIXED: Parsenodes fix: check if index is out-of-bound first [#2984](https://github.com/valhalla/valhalla/pull/2984)
   * FIXED: Fix for unique-summary logic [#2996](https://github.com/valhalla/valhalla/pull/2996)
   * FIXED: Isochrone: handle origin edges properly [#2990](https://github.com/valhalla/valhalla/pull/2990)
   * FIXED: Annotations fail with returning NaN speed when the same point is duplicated in route geometry [#2992](https://github.com/valhalla/valhalla/pull/2992)
   * FIXED: Fix run_with_server.py to work on macOS [#3003](https://github.com/valhalla/valhalla/pull/3003)
   * FIXED: Removed unexpected maneuvers at sharp bends [#2968](https://github.com/valhalla/valhalla/pull/2968)
   * FIXED: Remove large number formatting for non-US countries [#3015](https://github.com/valhalla/valhalla/pull/3015)
   * FIXED: Odin undefined behaviour: handle case when xedgeuse is not initialized [#3020](https://github.com/valhalla/valhalla/pull/3020)

* **Enhancement**
   * Pedestrian crossing should be a separate TripLeg_Use [#2950](https://github.com/valhalla/valhalla/pull/2950)
   * CHANGED: Azure uses ninja as generator [#2779](https://github.com/valhalla/valhalla/pull/2779)
   * ADDED: Support for date_time type invariant for map matching [#2712](https://github.com/valhalla/valhalla/pull/2712)
   * ADDED: Add Bulgarian locale [#2825](https://github.com/valhalla/valhalla/pull/2825)
   * FIXED: No need for write permissions on tarball indices [#2822](https://github.com/valhalla/valhalla/pull/2822)
   * ADDED: nit: Links debug build with lld [#2813](https://github.com/valhalla/valhalla/pull/2813)
   * ADDED: Add costing option `use_living_streets` to avoid or favor living streets in route. [#2788](https://github.com/valhalla/valhalla/pull/2788)
   * CHANGED: Do not allocate mapped_cache vector in skadi when no elevation source is provided. [#2841](https://github.com/valhalla/valhalla/pull/2841)
   * ADDED: avoid_polygons logic [#2750](https://github.com/valhalla/valhalla/pull/2750)
   * ADDED: Added support for destination for conditional access restrictions [#2857](https://github.com/valhalla/valhalla/pull/2857)
   * CHANGED: Large sequences are now merge sorted which can be dramatically faster with certain hardware configurations. This is especially useful in speeding up the earlier stages (parsing, graph construction) of tile building [#2850](https://github.com/valhalla/valhalla/pull/2850)
   * CHANGED: When creating the initial graph edges by setting at which nodes they start and end, first mark the indices of those nodes in another sequence and then sort them by edgeid so that we can do the setting of start and end node sequentially in the edges file. This is much more efficient on certain hardware configurations [#2851](https://github.com/valhalla/valhalla/pull/2851)
   * CHANGED: Use relative cost threshold to extend search in bidirectional astar in order to find more alternates [#2868](https://github.com/valhalla/valhalla/pull/2868)
   * CHANGED: Throw an exception if directory does not exist when building traffic extract [#2871](https://github.com/valhalla/valhalla/pull/2871)
   * CHANGED: Support for ignoring multiple consecutive closures at start/end locations [#2846](https://github.com/valhalla/valhalla/pull/2846)
   * ADDED: Added sac_scale to trace_attributes output and locate edge output [#2818](https://github.com/valhalla/valhalla/pull/2818)
   * ADDED: Ukrainian language translations [#2882](https://github.com/valhalla/valhalla/pull/2882)
   * ADDED: Add support for closure annotations [#2816](https://github.com/valhalla/valhalla/pull/2816)
   * ADDED: Add costing option `service_factor`. Implement possibility to avoid or favor generic service roads in route for all costing options. [#2870](https://github.com/valhalla/valhalla/pull/2870)
   * CHANGED: Reduce stop impact cost when flow data is present [#2891](https://github.com/valhalla/valhalla/pull/2891)
   * CHANGED: Update visual compare script [#2803](https://github.com/valhalla/valhalla/pull/2803)
   * CHANGED: Service roads are not penalized for `pedestrian` costing by default. [#2898](https://github.com/valhalla/valhalla/pull/2898)
   * ADDED: Add complex mandatory restrictions support [#2766](https://github.com/valhalla/valhalla/pull/2766)
   * ADDED: Status endpoint for future status info and health checking of running service [#2907](https://github.com/valhalla/valhalla/pull/2907)
   * ADDED: Add min_level argument to valhalla_ways_to_edges [#2918](https://github.com/valhalla/valhalla/pull/2918)
   * ADDED: Adding ability to store the roundabout_exit_turn_degree to the maneuver [#2941](https://github.com/valhalla/valhalla/pull/2941)
   * ADDED: Penalize pencil point uturns and uturns at short internal edges. Note: `motorcycle` and `motor_scooter` models do not penalize on short internal edges. No new uturn penalty logic has been added to the pedestrian and bicycle costing models. [#2944](https://github.com/valhalla/valhalla/pull/2944)
   * CHANGED: Allow config object to be passed-in to path algorithms [#2949](https://github.com/valhalla/valhalla/pull/2949)
   * CHANGED: Allow disabling Werror
   * ADDED: Add ability to build Valhalla modules as STATIC libraries. [#2957](https://github.com/valhalla/valhalla/pull/2957)
   * NIT: Enables compiler warnings in part of mjolnir module [#2922](https://github.com/valhalla/valhalla/pull/2922)
   * CHANGED: Refactor isochrone/reachability forward/reverse search to reduce code repetition [#2969](https://github.com/valhalla/valhalla/pull/2969)
   * ADDED: Set the roundabout exit shape index when we are collapsing the roundabout maneuvers. [#2975](https://github.com/valhalla/valhalla/pull/2975)
   * CHANGED: Penalized closed edges if using them at start/end locations [#2964](https://github.com/valhalla/valhalla/pull/2964)
   * ADDED: Add shoulder to trace_attributes output. [#2980](https://github.com/valhalla/valhalla/pull/2980)
   * CHANGED: Refactor bidirectional astar forward/reverse search to reduce code repetition [#2970](https://github.com/valhalla/valhalla/pull/2970)
   * CHANGED: Factor for service roads is 1.0 by default. [#2988](https://github.com/valhalla/valhalla/pull/2988)
   * ADDED: Support for conditionally skipping CI runs [#2986](https://github.com/valhalla/valhalla/pull/2986)
   * ADDED: Add instructions for building valhalla on `arm64` macbook [#2997](https://github.com/valhalla/valhalla/pull/2997)
   * NIT: Enables compiler warnings in part of mjolnir module [#2995](https://github.com/valhalla/valhalla/pull/2995)
   * CHANGED: nit(rename): Renames the encoded live speed properties [#2998](https://github.com/valhalla/valhalla/pull/2998)
   * ADDED: ci: Vendors the codecov script [#3002](https://github.com/valhalla/valhalla/pull/3002)
   * CHANGED: Allow None build type [#3005](https://github.com/valhalla/valhalla/pull/3005)
   * CHANGED: ci: Build Python bindings for Mac OS [#3013](https://github.com/valhalla/valhalla/pull/3013)

## Release Date: 2021-01-25 Valhalla 3.1.0
* **Removed**
   * REMOVED: Remove Node bindings. [#2502](https://github.com/valhalla/valhalla/pull/2502)
   * REMOVED: appveyor builds. [#2550](https://github.com/valhalla/valhalla/pull/2550)
   * REMOVED: Removed x86 CI builds. [#2792](https://github.com/valhalla/valhalla/pull/2792)

* **Bug Fix**
   * FIXED: Crazy ETAs.  If a way has forward speed with no backward speed and it is not oneway, then we must set the default speed.  The reverse logic applies as well.  If a way has no backward speed but has a forward speed and it is not a oneway, then set the default speed. [#2102](https://github.com/valhalla/valhalla/pull/2102)
   * FIXED: Map matching elapsed times spliced amongst different legs and discontinuities are now correct [#2104](https://github.com/valhalla/valhalla/pull/2104)
   * FIXED: Date time information is now propagated amongst different legs and discontinuities [#2107](https://github.com/valhalla/valhalla/pull/2107)
   * FIXED: Adds support for geos-3.8 c++ api [#2021](https://github.com/valhalla/valhalla/issues/2021)
   * FIXED: Updated the osrm serializer to not set junction name for osrm origin/start maneuver - this is not helpful since we are not transitioning through the intersection.  [#2121](https://github.com/valhalla/valhalla/pull/2121)
   * FIXED: Removes precomputing of edge-costs which lead to wrong results [#2120](https://github.com/valhalla/valhalla/pull/2120)
   * FIXED: Complex turn-restriction invalidates edge marked as kPermanent [#2103](https://github.com/valhalla/valhalla/issues/2103)
   * FIXED: Fixes bug with inverted time-restriction parsing [#2167](https://github.com/valhalla/valhalla/pull/2167)
   * FIXED: Fixed several bugs with numeric underflow in map-matching trip durations. These may
     occur when serializing match results where adjacent trace points appear out-of-sequence on the
     same edge [#2178](https://github.com/valhalla/valhalla/pull/2178)
     - `MapMatcher::FormPath` now catches route discontinuities on the same edge when the distance
       percentage along don't agree. The trip leg builder builds disconnected legs on a single edge
       to avoid duration underflow.
     - Correctly populate edge groups when matching results contain loops. When a loop occurs,
       the leg builder now starts at the correct edge where the loop ends, and correctly accounts
       for any contained edges.
     - Duration over-trimming at the terminating edge of a match.
   * FIXED: Increased internal precision of time tracking per edge and maneuver so that maneuver times sum to the same time represented in the leg summary [#2195](https://github.com/valhalla/valhalla/pull/2195)
   * FIXED: Tagged speeds were not properly marked. We were not using forward and backward speeds to flag if a speed is tagged or not.  Should not update turn channel speeds if we are not inferring them.  Added additional logic to handle PH in the conditional restrictions. Do not update stop impact for ramps if they are marked as internal. [#2198](https://github.com/valhalla/valhalla/pull/2198)
   * FIXED: Fixed the sharp turn phrase [#2226](https://github.com/valhalla/valhalla/pull/2226)
   * FIXED: Protect against duplicate points in the input or points that snap to the same location resulting in `nan` times for the legs of the map match (of a 0 distance route) [#2229](https://github.com/valhalla/valhalla/pull/2229)
   * FIXED: Improves restriction check on briding edge in Bidirectional Astar [#2228](https://github.com/valhalla/valhalla/pull/2242)
   * FIXED: Allow nodes at location 0,0 [#2245](https://github.com/valhalla/valhalla/pull/2245)
   * FIXED: Fix RapidJSON compiler warnings and naming conflict [#2249](https://github.com/valhalla/valhalla/pull/2249)
   * FIXED: Fixed bug in resample_spherical_polyline where duplicate successive lat,lng locations in the polyline resulting in `nan` for the distance computation which shortcuts further sampling [#2239](https://github.com/valhalla/valhalla/pull/2239)
   * FIXED: Update exit logic for non-motorways [#2252](https://github.com/valhalla/valhalla/pull/2252)
   * FIXED: Transition point map-matching. When match results are on a transition point, we search for the sibling nodes at that transition and snap it to the corresponding edges in the route. [#2258](https://github.com/valhalla/valhalla/pull/2258)
   * FIXED: Fixed verbal multi-cue logic [#2270](https://github.com/valhalla/valhalla/pull/2270)
   * FIXED: Fixed Uturn cases when a not_thru edge is connected to the origin edge. [#2272](https://github.com/valhalla/valhalla/pull/2272)
   * FIXED: Update intersection classes in osrm response to not label all ramps as motorway [#2279](https://github.com/valhalla/valhalla/pull/2279)
   * FIXED: Fixed bug in mapmatcher when interpolation point goes before the first valid match or after the last valid match. Such behavior usually leads to discontinuity in matching. [#2275](https://github.com/valhalla/valhalla/pull/2275)
   * FIXED: Fixed an issue for time_allowed logic.  Previously we returned false on the first time allowed restriction and did not check them all. Added conditional restriction gurka test and datetime optional argument to gurka header file. [#2286](https://github.com/valhalla/valhalla/pull/2286)
   * FIXED: Fixed an issue for date ranges.  For example, for the range Jan 04 to Jan 02 we need to test to end of the year and then from the first of the year to the end date.  Also, fixed an emergency tag issue.  We should only set the use to emergency if all other access is off. [#2290](https://github.com/valhalla/valhalla/pull/2290)
   * FIXED: Found a few issues with the initial ref and direction logic for ways.  We were overwriting the refs with directionals to the name_offset_map instead of concatenating them together.  Also, we did not allow for blank entries for GetTagTokens. [#2298](https://github.com/valhalla/valhalla/pull/2298)
   * FIXED: Fixed an issue where MatchGuidanceViewJunctions is only looking at the first edge. Set the data_id for guidance views to the changeset id as it is already being populated. Also added test for guidance views. [#2303](https://github.com/valhalla/valhalla/pull/2303)
   * FIXED: Fixed a problem with live speeds where live speeds were being used to determine access, even when a live
   speed (current time) route wasn't what was requested. [#2311](https://github.com/valhalla/valhalla/pull/2311)
   * FIXED: Fix break/continue typo in search filtering [#2317](https://github.com/valhalla/valhalla/pull/2317)
   * FIXED: Fix a crash in trace_route due to iterating past the end of a vector. [#2322](https://github.com/valhalla/valhalla/pull/2322)
   * FIXED: Don't allow timezone information in the local date time string attached at each location. [#2312](https://github.com/valhalla/valhalla/pull/2312)
   * FIXED: Fix short route trimming in bidirectional astar [#2323](https://github.com/valhalla/valhalla/pull/2323)
   * FIXED: Fix shape trimming in leg building for snap candidates that lie within the margin of rounding error [#2326](https://github.com/valhalla/valhalla/pull/2326)
   * FIXED: Fixes route duration underflow with traffic data [#2325](https://github.com/valhalla/valhalla/pull/2325)
   * FIXED: Parse mtb:scale tags and set bicycle access if present [#2117](https://github.com/valhalla/valhalla/pull/2117)
   * FIXED: Fixed segfault.  Shape was missing from options for valhalla_path_comparison and valhalla_run_route.  Also, costing options was missing in valhalla_path_comparison. [#2343](https://github.com/valhalla/valhalla/pull/2343)
   * FIXED: Handle decimal numbers with zero-value mantissa properly in Lua [#2355](https://github.com/valhalla/valhalla/pull/2355)
   * FIXED: Many issues that resulted in discontinuities, failed matches or incorrect time/duration for map matching requests. [#2292](https://github.com/valhalla/valhalla/pull/2292)
   * FIXED: Seeing segfault when loading large osmdata data files before loading LuaJit. LuaJit fails to create luaL_newstate() Ref: [#2158](https://github.com/ntop/ntopng/issues/2158) Resolution is to load LuaJit before loading the data files. [#2383](https://github.com/valhalla/valhalla/pull/2383)
   * FIXED: Store positive/negative OpenLR offsets in bucketed form [#2405](https://github.com/valhalla/valhalla/2405)
   * FIXED: Fix on map-matching return code when breakage distance limitation exceeds. Instead of letting the request goes into meili and fails in finding a route, we check the distance in loki and early return with exception code 172. [#2406](https://github.com/valhalla/valhalla/pull/2406)
   * FIXED: Don't create edges for portions of ways that are doubled back on themselves as this confuses opposing edge index computations [#2385](https://github.com/valhalla/valhalla/pull/2385)
   * FIXED: Protect against nan in uniform_resample_spherical_polyline. [#2431](https://github.com/valhalla/valhalla/pull/2431)
   * FIXED: Obvious maneuvers. [#2436](https://github.com/valhalla/valhalla/pull/2436)
   * FIXED: Base64 encoding/decoding [#2452](https://github.com/valhalla/valhalla/pull/2452)
   * FIXED: Added post roundabout instruction when enter/exit roundabout maneuvers are combined [#2454](https://github.com/valhalla/valhalla/pull/2454)
   * FIXED: openlr: Explicitly check for linear reference option for Valhalla serialization. [#2458](https://github.com/valhalla/valhalla/pull/2458)
   * FIXED: Fix segfault: Do not combine last turn channel maneuver. [#2463](https://github.com/valhalla/valhalla/pull/2463)
   * FIXED: Remove extraneous whitespaces from ja-JP.json. [#2471](https://github.com/valhalla/valhalla/pull/2471)
   * FIXED: Checks protobuf serialization/parsing success [#2477](https://github.com/valhalla/valhalla/pull/2477)
   * FIXED: Fix dereferencing of end for std::lower_bound in sequence and possible UB [#2488](https://github.com/valhalla/valhalla/pull/2488)
   * FIXED: Make tile building reproducible: fix UB-s [#2480](https://github.com/valhalla/valhalla/pull/2480)
   * FIXED: Zero initialize EdgeInfoInner.spare0_. Uninitialized spare0_ field produced UB which causes gurka_reproduce_tile_build to fail intermittently. [#2499](https://github.com/valhalla/valhalla/pull/2499)
   * FIXED: Drop unused CHANGELOG validation script, straggling NodeJS references [#2506](https://github.com/valhalla/valhalla/pull/2506)
   * FIXED: Fix missing nullptr checks in graphreader and loki::Reach (causing segfault during routing with not all levels of tiles available) [#2504](https://github.com/valhalla/valhalla/pull/2504)
   * FIXED: Fix mismatch of triplegedge roadclass and directededge roadclass [#2507](https://github.com/valhalla/valhalla/pull/2507)
   * FIXED: Improve german destination_verbal_alert phrases [#2509](https://github.com/valhalla/valhalla/pull/2509)
   * FIXED: Undefined behavior cases discovered with undefined behavior sanitizer tool. [#2498](https://github.com/valhalla/valhalla/pull/2498)
   * FIXED: Fixed logic so verbal keep instructions use branch exit sign info for ramps [#2520](https://github.com/valhalla/valhalla/pull/2520)
   * FIXED: Fix bug in trace_route for uturns causing garbage coordinates [#2517](https://github.com/valhalla/valhalla/pull/2517)
   * FIXED: Simplify heading calculation for turn type. Remove undefined behavior case. [#2513](https://github.com/valhalla/valhalla/pull/2513)
   * FIXED: Always set costing name even if one is not provided for osrm serializer weight_name. [#2528](https://github.com/valhalla/valhalla/pull/2528)
   * FIXED: Make single-thread tile building reproducible: fix seed for shuffle, use concurrency configuration from the mjolnir section. [#2515](https://github.com/valhalla/valhalla/pull/2515)
   * FIXED: More Windows compatibility: build tiles and some run actions work now (including CI tests) [#2300](https://github.com/valhalla/valhalla/issues/2300)
   * FIXED: Transcoding of c++ location to pbf location used path edges in the place of filtered edges. [#2542](https://github.com/valhalla/valhalla/pull/2542)
   * FIXED: Add back whitelisting action types. [#2545](https://github.com/valhalla/valhalla/pull/2545)
   * FIXED: Allow uturns for truck costing now that we have derived deadends marked in the edge label [#2559](https://github.com/valhalla/valhalla/pull/2559)
   * FIXED: Map matching uturn trimming at the end of an edge where it wasn't needed. [#2558](https://github.com/valhalla/valhalla/pull/2558)
   * FIXED: Multicue enter roundabout [#2556](https://github.com/valhalla/valhalla/pull/2556)
   * FIXED: Changed reachability computation to take into account live speed [#2597](https://github.com/valhalla/valhalla/pull/2597)
   * FIXED: Fixed a bug where the temp files were not getting read in if you started with the construct edges or build phase for valhalla_build_tiles. [#2601](https://github.com/valhalla/valhalla/pull/2601)
   * FIXED: Updated fr-FR.json with partial translations. [#2605](https://github.com/valhalla/valhalla/pull/2605)
   * FIXED: Removed superfluous const qualifier from odin/signs [#2609](https://github.com/valhalla/valhalla/pull/2609)
   * FIXED: Internal maneuver placement [#2600](https://github.com/valhalla/valhalla/pull/2600)
   * FIXED: Complete fr-FR.json locale. [#2614](https://github.com/valhalla/valhalla/pull/2614)
   * FIXED: Don't truncate precision in polyline encoding [#2632](https://github.com/valhalla/valhalla/pull/2632)
   * FIXED: Fix all compiler warnings in sif and set to -Werror [#2642](https://github.com/valhalla/valhalla/pull/2642)
   * FIXED: Remove unnecessary maneuvers to continue straight [#2647](https://github.com/valhalla/valhalla/pull/2647)
   * FIXED: Linear reference support in route/mapmatch apis (FOW, FRC, bearing, and number of references) [#2645](https://github.com/valhalla/valhalla/pull/2645)
   * FIXED: Ambiguous local to global (with timezone information) date time conversions now all choose to use the later time instead of throwing unhandled exceptions [#2665](https://github.com/valhalla/valhalla/pull/2665)
   * FIXED: Overestimated reach caused be reenquing transition nodes without checking that they had been already expanded [#2670](https://github.com/valhalla/valhalla/pull/2670)
   * FIXED: Build with C++17 standard. Deprecated function calls are substituted with new ones. [#2669](https://github.com/valhalla/valhalla/pull/2669)
   * FIXED: Improve German post_transition_verbal instruction [#2677](https://github.com/valhalla/valhalla/pull/2677)
   * FIXED: Lane updates.  Add the turn lanes to all edges of the way.  Do not "enhance" turn lanes if they are part of a complex restriction.  Moved ProcessTurnLanes after UpdateManeuverPlacementForInternalIntersectionTurns.  Fix for a missing "uturn" indication for intersections on the previous maneuver, we were serializing an empty list. [#2679](https://github.com/valhalla/valhalla/pull/2679)
   * FIXED: Fixes OpenLr serialization [#2688](https://github.com/valhalla/valhalla/pull/2688)
   * FIXED: Internal edges can't be also a ramp or a turn channel.  Also, if an edge is marked as ramp and turn channel mark it as a ramp.  [#2689](https://github.com/valhalla/valhalla/pull/2689)
   * FIXED: Check that speeds are equal for the edges going in the same direction while buildig shortcuts [#2691](https://github.com/valhalla/valhalla/pull/2691)
   * FIXED: Missing fork or bear instruction [#2683](https://github.com/valhalla/valhalla/pull/2683)
   * FIXED: Eliminate null pointer dereference in GraphReader::AreEdgesConnected [#2695](https://github.com/valhalla/valhalla/issues/2695)
   * FIXED: Fix polyline simplification float/double comparison [#2698](https://github.com/valhalla/valhalla/issues/2698)
   * FIXED: Weights were sometimes negative due to incorrect updates to elapsed_cost [#2702](https://github.com/valhalla/valhalla/pull/2702)
   * FIXED: Fix bidirectional route failures at deadends [#2705](https://github.com/valhalla/valhalla/pull/2705)
   * FIXED: Updated logic to call out a non-obvious turn [#2708](https://github.com/valhalla/valhalla/pull/2708)
   * FIXED: valhalla_build_statistics multithreaded mode fixed [#2707](https://github.com/valhalla/valhalla/pull/2707)
   * FIXED: If infer_internal_intersections is true then allow internals that are also ramps or TCs. Without this we produce an extra continue maneuver.  [#2710](https://github.com/valhalla/valhalla/pull/2710)
   * FIXED: We were routing down roads that should be destination only. Now we mark roads with motor_vehicle=destination and motor_vehicle=customers or access=destination and access=customers as destination only. [#2722](https://github.com/valhalla/valhalla/pull/2722)
   * FIXED: Replace all Python2 print statements with Python3 syntax [#2716](https://github.com/valhalla/valhalla/issues/2716)
   * FIXED: Some HGT files not found [#2723](https://github.com/valhalla/valhalla/issues/2723)
   * FIXED: Fix PencilPointUturn detection by removing short-edge check and updating angle threshold [#2725](https://github.com/valhalla/valhalla/issues/2725)
   * FIXED: Fix invalid continue/bear maneuvers [#2729](https://github.com/valhalla/valhalla/issues/2729)
   * FIXED: Fixes an issue that lead to double turns within a very short distance, when instead, it should be a u-turn. We now collapse double L turns or double R turns in short non-internal intersections to u-turns. [#2740](https://github.com/valhalla/valhalla/pull/2740)
   * FIXED: fixes an issue that lead to adding an extra maneuver. We now combine a current maneuver short length non-internal edges (left or right) with the next maneuver that is a kRampStraight. [#2741](https://github.com/valhalla/valhalla/pull/2741)
   * FIXED: Reduce verbose instructions by collapsing small end ramp forks [#2762](https://github.com/valhalla/valhalla/issues/2762)
   * FIXED: Remove redundant return statements [#2776](https://github.com/valhalla/valhalla/pull/2776)
   * FIXED: Added unit test for BuildAdminFromPBF() to test GEOS 3.9 update. [#2787](https://github.com/valhalla/valhalla/pull/2787)
   * FIXED: Add support for geos-3.9 c++ api [#2739](https://github.com/valhalla/valhalla/issues/2739)
   * FIXED: Fix check for live speed validness [#2797](https://github.com/valhalla/valhalla/pull/2797)

* **Enhancement**
   * ADDED: Matrix of Bike Share [#2590](https://github.com/valhalla/valhalla/pull/2590)
   * ADDED: Add ability to provide custom implementation for candidate collection in CandidateQuery. [#2328](https://github.com/valhalla/valhalla/pull/2328)
   * ADDED: Cancellation of tile downloading. [#2319](https://github.com/valhalla/valhalla/pull/2319)
   * ADDED: Return the coordinates of the nodes isochrone input locations snapped to [#2111](https://github.com/valhalla/valhalla/pull/2111)
   * ADDED: Allows more complicated routes in timedependent a-star before timing out [#2068](https://github.com/valhalla/valhalla/pull/2068)
   * ADDED: Guide signs and junction names [#2096](https://github.com/valhalla/valhalla/pull/2096)
   * ADDED: Added a bool to the config indicating whether to use commercially set attributes.  Added logic to not call IsIntersectionInternal if this is a commercial data set.  [#2132](https://github.com/valhalla/valhalla/pull/2132)
   * ADDED: Removed commercial data set bool to the config and added more knobs for data.  Added infer_internal_intersections, infer_turn_channels, apply_country_overrides, and use_admin_db.  [#2173](https://github.com/valhalla/valhalla/pull/2173)
   * ADDED: Allow using googletest in unit tests and convert all tests to it (old test.cc is completely removed). [#2128](https://github.com/valhalla/valhalla/pull/2128)
   * ADDED: Add guidance view capability. [#2209](https://github.com/valhalla/valhalla/pull/2209)
   * ADDED: Collect turn cost information as path is formed so that it can be serialized out for trace attributes or osrm flavored intersections. Also add shape_index to osrm intersections. [#2207](https://github.com/valhalla/valhalla/pull/2207)
   * ADDED: Added alley factor to autocost.  Factor is defaulted at 1.0f or do not avoid alleys. [#2246](https://github.com/valhalla/valhalla/pull/2246)
   * ADDED: Support unlimited speed limits where maxspeed=none. [#2251](https://github.com/valhalla/valhalla/pull/2251)
   * ADDED: Implement improved Reachability check using base class Dijkstra. [#2243](https://github.com/valhalla/valhalla/pull/2243)
   * ADDED: Gurka integration test framework with ascii-art maps [#2244](https://github.com/valhalla/valhalla/pull/2244)
   * ADDED: Add to the stop impact when transitioning from higher to lower class road and we are not on a turn channel or ramp. Also, penalize lefts when driving on the right and vice versa. [#2282](https://github.com/valhalla/valhalla/pull/2282)
   * ADDED: Added reclassify_links, use_direction_on_ways, and allow_alt_name as config options.  If `use_direction_on_ways = true` then use `direction` and `int_direction` on the way to update the directional for the `ref` and `int_ref`.  Also, copy int_efs to the refs. [#2285](https://github.com/valhalla/valhalla/pull/2285)
   * ADDED: Add support for live traffic. [#2268](https://github.com/valhalla/valhalla/pull/2268)
   * ADDED: Implement per-location search filters for functional road class and forms of way. [#2289](https://github.com/valhalla/valhalla/pull/2289)
   * ADDED: Approach, multi-cue, and length updates [#2313](https://github.com/valhalla/valhalla/pull/2313)
   * ADDED: Speed up timezone differencing calculation if cache is provided. [#2316](https://github.com/valhalla/valhalla/pull/2316)
   * ADDED: Added rapidjson/schema.h to baldr/rapidjson_util.h to make it available for use within valhalla. [#2330](https://github.com/valhalla/valhalla/issues/2330)
   * ADDED: Support decimal precision for height values in elevation service. Also support polyline5 for encoded polylines input and output to elevation service. [#2324](https://github.com/valhalla/valhalla/pull/2324)
   * ADDED: Use both imminent and distant verbal multi-cue phrases. [#2353](https://github.com/valhalla/valhalla/pull/2353)
   * ADDED: Split parsing stage into 3 separate stages. [#2339](https://github.com/valhalla/valhalla/pull/2339)
   * CHANGED: Speed up graph enhancing by avoiding continuous unordered_set rebuilding [#2349](https://github.com/valhalla/valhalla/pull/2349)
   * CHANGED: Skip calling out to Lua for nodes/ways/relations with not tags - speeds up parsing. [#2351](https://github.com/valhalla/valhalla/pull/2351)
   * CHANGED: Switch to LuaJIT for lua scripting - speeds up file parsing [#2352](https://github.com/valhalla/valhalla/pull/2352)
   * ADDED: Ability to create OpenLR records from raw data. [#2356](https://github.com/valhalla/valhalla/pull/2356)
   * ADDED: Revamp length phrases [#2359](https://github.com/valhalla/valhalla/pull/2359)
   * CHANGED: Do not allocate memory in skadi if we don't need it. [#2373](https://github.com/valhalla/valhalla/pull/2373)
   * CHANGED: Map matching: throw error (443/NoSegment) when no candidate edges are available. [#2370](https://github.com/valhalla/valhalla/pull/2370/)
   * ADDED: Add sk-SK.json (slovak) localization file. [#2376](https://github.com/valhalla/valhalla/pull/2376)
   * ADDED: Extend roundabout phrases. [#2378](https://github.com/valhalla/valhalla/pull/2378)
   * ADDED: More roundabout phrase tests. [#2382](https://github.com/valhalla/valhalla/pull/2382)
   * ADDED: Update the turn and continue phrases to include junction names and guide signs. [#2386](https://github.com/valhalla/valhalla/pull/2386)
   * ADDED: Add the remaining guide sign toward phrases [#2389](https://github.com/valhalla/valhalla/pull/2389)
   * ADDED: The ability to allow immediate uturns at trace points in a map matching request [#2380](https://github.com/valhalla/valhalla/pull/2380)
   * ADDED: Add utility functions to Signs. [#2390](https://github.com/valhalla/valhalla/pull/2390)
   * ADDED: Unified time tracking for all algorithms that support time-based graph expansion. [#2278](https://github.com/valhalla/valhalla/pull/2278)
   * ADDED: Add rail_ferry use and costing. [#2408](https://github.com/valhalla/valhalla/pull/2408)
   * ADDED: `street_side_max_distance`, `display_lat` and `display_lon` to `locations` in input for better control of routing side of street [#1769](https://github.com/valhalla/valhalla/pull/1769)
   * ADDED: Add additional exit phrases. [#2421](https://github.com/valhalla/valhalla/pull/2421)
   * ADDED: Add Japanese locale, update German. [#2432](https://github.com/valhalla/valhalla/pull/2432)
   * ADDED: Gurka expect_route refactor [#2435](https://github.com/valhalla/valhalla/pull/2435)
   * ADDED: Add option to suppress roundabout exits [#2437](https://github.com/valhalla/valhalla/pull/2437)
   * ADDED: Add Greek locale. [#2438](https://github.com/valhalla/valhalla/pull/2438)
   * ADDED (back): Support for 64bit wide way ids in the edgeinfo structure with no impact to size for data sources with ids 32bits wide. [#2422](https://github.com/valhalla/valhalla/pull/2422)
   * ADDED: Support for 64bit osm node ids in parsing stage of tile building [#2422](https://github.com/valhalla/valhalla/pull/2422)
   * CHANGED: Point2/PointLL are now templated to allow for higher precision coordinate math when desired [#2429](https://github.com/valhalla/valhalla/pull/2429)
   * ADDED: Optional OpenLR Encoded Path Edges in API Response [#2424](https://github.com/valhalla/valhalla/pull/2424)
   * ADDED: Add explicit include for sstream to be compatible with msvc_x64 toolset. [#2449](https://github.com/valhalla/valhalla/pull/2449)
   * ADDED: Properly split returned path if traffic conditions change partway along edges [#2451](https://github.com/valhalla/valhalla/pull/2451/files)
   * ADDED: Add Dutch locale. [#2464](https://github.com/valhalla/valhalla/pull/2464)
   * ADDED: Check with address sanititizer in CI. Add support for undefined behavior sanitizer. [#2487](https://github.com/valhalla/valhalla/pull/2487)
   * ADDED: Ability to recost a path and increased cost/time details along the trippath and json output [#2425](https://github.com/valhalla/valhalla/pull/2425)
   * ADDED: Add the ability to do bikeshare based (ped/bike) multimodal routing [#2031](https://github.com/valhalla/valhalla/pull/2031)
   * ADDED: Route through restrictions enabled by introducing a costing option. [#2469](https://github.com/valhalla/valhalla/pull/2469)
   * ADDED: Migrated to Ubuntu 20.04 base-image [#2508](https://github.com/valhalla/valhalla/pull/2508)
   * CHANGED: Speed up parseways stage by avoiding multiple string comparisons [#2518](https://github.com/valhalla/valhalla/pull/2518)
   * CHANGED: Speed up enhance stage by avoiding GraphTileBuilder copying [#2468](https://github.com/valhalla/valhalla/pull/2468)
   * ADDED: Costing options now includes shortest flag which favors shortest path routes [#2555](https://github.com/valhalla/valhalla/pull/2555)
   * ADDED: Incidents in intersections [#2547](https://github.com/valhalla/valhalla/pull/2547)
   * CHANGED: Refactor mapmatching configuration to use a struct (instead of `boost::property_tree::ptree`). [#2485](https://github.com/valhalla/valhalla/pull/2485)
   * ADDED: Save exit maneuver's begin heading when combining enter & exit roundabout maneuvers. [#2554](https://github.com/valhalla/valhalla/pull/2554)
   * ADDED: Added new urban flag that can be set if edge is within city boundaries to data processing; new use_urban_tag config option; added to osrm response within intersections. [#2522](https://github.com/valhalla/valhalla/pull/2522)
   * ADDED: Parses OpenLr of type PointAlongLine [#2565](https://github.com/valhalla/valhalla/pull/2565)
   * ADDED: Use edge.is_urban is set for serializing is_urban. [#2568](https://github.com/valhalla/valhalla/pull/2568)
   * ADDED: Added new rest/service area uses on the edge. [#2533](https://github.com/valhalla/valhalla/pull/2533)
   * ADDED: Dependency cache for Azure [#2567](https://github.com/valhalla/valhalla/pull/2567)
   * ADDED: Added flexibility to remove the use of the admindb and to use the country and state iso from the tiles; [#2579](https://github.com/valhalla/valhalla/pull/2579)
   * ADDED: Added toll gates and collection points (gantry) to the node;  [#2532](https://github.com/valhalla/valhalla/pull/2532)
   * ADDED: Added osrm serialization for rest/service areas and admins. [#2594](https://github.com/valhalla/valhalla/pull/2594)
   * CHANGED: Improved Russian localization; [#2593](https://github.com/valhalla/valhalla/pull/2593)
   * ADDED: Support restricted class in intersection annotations [#2589](https://github.com/valhalla/valhalla/pull/2589)
   * ADDED: Added trail type trace [#2606](https://github.com/valhalla/valhalla/pull/2606)
   * ADDED: Added tunnel names to the edges as a tagged name.  [#2608](https://github.com/valhalla/valhalla/pull/2608)
   * CHANGED: Moved incidents to the trip leg and cut the shape of the leg at that location [#2610](https://github.com/valhalla/valhalla/pull/2610)
   * ADDED: Costing option to ignore_closures when routing with current flow [#2615](https://github.com/valhalla/valhalla/pull/2615)
   * ADDED: Cross-compilation ability with MinGW64 [#2619](https://github.com/valhalla/valhalla/pull/2619)
   * ADDED: Defines the incident tile schema and incident metadata [#2620](https://github.com/valhalla/valhalla/pull/2620)
   * ADDED: Moves incident serializer logic into a generic serializer [#2621](https://github.com/valhalla/valhalla/pull/2621)
   * ADDED: Incident loading singleton for continually refreshing incident tiles [#2573](https://github.com/valhalla/valhalla/pull/2573)
   * ADDED: One shot mode to valhalla_service so you can run a single request of any type without starting a server [#2624](https://github.com/valhalla/valhalla/pull/2624)
   * ADDED: Adds text instructions to OSRM output [#2625](https://github.com/valhalla/valhalla/pull/2625)
   * ADDED: Adds support for alternate routes [#2626](https://github.com/valhalla/valhalla/pull/2626)
   * CHANGED: Switch Python bindings generator from boost.python to header-only pybind11[#2644](https://github.com/valhalla/valhalla/pull/2644)
   * ADDED: Add support of input file for one-shot mode of valhalla_service [#2648](https://github.com/valhalla/valhalla/pull/2648)
   * ADDED: Linear reference support to locate api [#2645](https://github.com/valhalla/valhalla/pull/2645)
   * ADDED: Implemented OSRM-like turn duration calculation for car. Uses it now in auto costing. [#2651](https://github.com/valhalla/valhalla/pull/2651)
   * ADDED: Enhanced turn lane information in guidance [#2653](https://github.com/valhalla/valhalla/pull/2653)
   * ADDED: `top_speed` option for all motorized vehicles [#2667](https://github.com/valhalla/valhalla/issues/2667)
   * CHANGED: Move turn_lane_direction helper to odin/util [#2675](https://github.com/valhalla/valhalla/pull/2675)
   * ADDED: Add annotations to osrm response including speed limits, unit and sign conventions [#2668](https://github.com/valhalla/valhalla/pull/2668)
   * ADDED: Added functions for predicted speeds encoding-decoding [#2674](https://github.com/valhalla/valhalla/pull/2674)
   * ADDED: Time invariant routing via the bidirectional algorithm. This has the effect that when time dependent routes (arrive_by and depart_at) fall back to bidirectional due to length restrictions they will actually use the correct time of day for one of the search directions [#2660](https://github.com/valhalla/valhalla/pull/2660)
   * ADDED: If the length of the edge is greater than kMaxEdgeLength, then consider this a catastrophic error if the should_error bool is true in the set_length function. [#2678](https://github.com/valhalla/valhalla/pull/2678)
   * ADDED: Moved lat,lon coordinates structures from single to double precision. Improves geometry accuracy noticibly at zooms above 17 as well as coordinate snapping and any other geometric operations. Adds about a 2% performance penalty for standard routes. Graph nodes now have 7 digits of precision.  [#2693](https://github.com/valhalla/valhalla/pull/2693)
   * ADDED: Added signboards to guidance views.  [#2687](https://github.com/valhalla/valhalla/pull/2687)
   * ADDED: Regular speed on shortcut edges is calculated with turn durations taken into account. Truck, motorcycle and motorscooter profiles use OSRM-like turn duration. [#2662](https://github.com/valhalla/valhalla/pull/2662)
   * CHANGED: Remove astar algorithm and replace its use with timedep_forward as its redundant [#2706](https://github.com/valhalla/valhalla/pull/2706)
   * ADDED: Recover and recost all shortcuts in final path for bidirectional astar algorithm [#2711](https://github.com/valhalla/valhalla/pull/2711)
   * ADDED: An option for shortcut recovery to be cached at start up to reduce the time it takes to do so on the fly [#2714](https://github.com/valhalla/valhalla/pull/2714)
   * ADDED: If width <= 1.9 then no access for auto, truck, bus, taxi, emergency and hov. [#2713](https://github.com/valhalla/valhalla/pull/2713)
   * ADDED: Centroid/Converge/Rendezvous/Meet API which allows input locations to find a least cost convergence point from all locations [#2734](https://github.com/valhalla/valhalla/pull/2734)
   * ADDED: Added support to process the sump_buster tag.  Also, fixed a few small access bugs for nodes. [#2731](https://github.com/valhalla/valhalla/pull/2731)
   * ADDED: Log message if failed to create tiles directory. [#2738](https://github.com/valhalla/valhalla/pull/2738)
   * CHANGED: Tile memory is only owned by the GraphTile rather than shared amongst copies of the graph tile (in GraphReader and TileCaches). [#2340](https://github.com/valhalla/valhalla/pull/2340)
   * ADDED: Add Estonian locale. [#2748](https://github.com/valhalla/valhalla/pull/2748)
   * CHANGED: Handle GraphTile objects as smart pointers [#2703](https://github.com/valhalla/valhalla/pull/2703)
   * CHANGED: Improve stability with no RTTI build [#2759](https://github.com/valhalla/valhalla/pull/2759) and [#2760](https://github.com/valhalla/valhalla/pull/2760)
   * CHANGED: Change generic service roads to a new Use=kServiceRoad. This is for highway=service without other service= tags (such as driveway, alley, parking aisle) [#2419](https://github.com/valhalla/valhalla/pull/2419)
   * ADDED: Isochrones support isodistance lines as well [#2699](https://github.com/valhalla/valhalla/pull/2699)
   * ADDED: Add support for ignoring live traffic closures for waypoints [#2685](https://github.com/valhalla/valhalla/pull/2685)
   * ADDED: Add use_distance to auto cost to allow choosing between two primary cost components, time or distance [#2771](https://github.com/valhalla/valhalla/pull/2771)
   * CHANGED: nit: Enables compiler warnings in part of loki module [#2767](https://github.com/valhalla/valhalla/pull/2767)
   * CHANGED: Reducing the number of uturns by increasing the cost to for them to 9.5f. Note: Did not increase the cost for motorcycles or motorscooters. [#2770](https://github.com/valhalla/valhalla/pull/2770)
   * ADDED: Add option to use thread-safe GraphTile's reference counter. [#2772](https://github.com/valhalla/valhalla/pull/2772)
   * CHANGED: nit: Enables compiler warnings in part of thor module [#2768](https://github.com/valhalla/valhalla/pull/2768)
   * ADDED: Add costing option `use_tracks` to avoid or favor tracks in route. [#2769](https://github.com/valhalla/valhalla/pull/2769)
   * CHANGED: chore: Updates libosmium [#2786](https://github.com/valhalla/valhalla/pull/2786)
   * CHANGED: Optimize double bucket queue to reduce memory reallocations. [#2719](https://github.com/valhalla/valhalla/pull/2719)
   * CHANGED: Collapse merge maneuvers [#2773](https://github.com/valhalla/valhalla/pull/2773)
   * CHANGED: Add shortcuts to the tiles' bins so we can find them when doing spatial lookups. [#2744](https://github.com/valhalla/valhalla/pull/2744)

## Release Date: 2019-11-21 Valhalla 3.0.9
* **Bug Fix**
   * FIXED: Changed reachability computation to consider both directions of travel wrt candidate edges [#1965](https://github.com/valhalla/valhalla/pull/1965)
   * FIXED: toss ways where access=private and highway=service and service != driveway. [#1960](https://github.com/valhalla/valhalla/pull/1960)
   * FIXED: Fix search_cutoff check in loki correlate_node. [#2023](https://github.com/valhalla/valhalla/pull/2023)
   * FIXED: Computes notion of a deadend at runtime in bidirectional a-star which fixes no-route with a complicated u-turn. [#1982](https://github.com/valhalla/valhalla/issues/1982)
   * FIXED: Fix a bug with heading filter at nodes. [#2058](https://github.com/valhalla/valhalla/pull/2058)
   * FIXED: Bug in map matching continuity checking such that continuity must only be in the forward direction. [#2029](https://github.com/valhalla/valhalla/pull/2029)
   * FIXED: Allow setting the time for map matching paths such that the time is used for speed lookup. [#2030](https://github.com/valhalla/valhalla/pull/2030)
   * FIXED: Don't use density factor for transition cost when user specified flag disables flow speeds. [#2048](https://github.com/valhalla/valhalla/pull/2048)
   * FIXED: Map matching trace_route output now allows for discontinuities in the match though multi match is not supported in valhalla route output. [#2049](https://github.com/valhalla/valhalla/pull/2049)
   * FIXED: Allows routes with no time specified to use time conditional edges and restrictions with a flag denoting as much [#2055](https://github.com/valhalla/valhalla/pull/2055)
   * FIXED: Fixed a bug with 'current' time type map matches. [#2060](https://github.com/valhalla/valhalla/pull/2060)
   * FIXED: Fixed a bug with time dependent expansion in which the expansion distance heuristic was not being used. [#2064](https://github.com/valhalla/valhalla/pull/2064)

* **Enhancement**
   * ADDED: Establish pinpoint test pattern [#1969](https://github.com/valhalla/valhalla/pull/1969)
   * ADDED: Suppress relative direction in ramp/exit instructions if it matches driving side of street [#1990](https://github.com/valhalla/valhalla/pull/1990)
   * ADDED: Added relative direction to the merge maneuver [#1989](https://github.com/valhalla/valhalla/pull/1989)
   * ADDED: Refactor costing to better handle multiple speed datasources [#2026](https://github.com/valhalla/valhalla/pull/2026)
   * ADDED: Better usability of curl for fetching tiles on the fly [#2026](https://github.com/valhalla/valhalla/pull/2026)
   * ADDED: LRU cache scheme for tile storage [#2026](https://github.com/valhalla/valhalla/pull/2026)
   * ADDED: GraphTile size check [#2026](https://github.com/valhalla/valhalla/pull/2026)
   * ADDED: Pick more sane values for highway and toll avoidance [#2026](https://github.com/valhalla/valhalla/pull/2026)
   * ADDED: Refactor adding predicted speed info to speed up process [#2026](https://github.com/valhalla/valhalla/pull/2026)
   * ADDED: Allow selecting speed data sources at request time [#2026](https://github.com/valhalla/valhalla/pull/2026)
   * ADDED: Allow disabling certain neighbors in connectivity map [#2026](https://github.com/valhalla/valhalla/pull/2026)
   * ADDED: Allows routes with time-restricted edges if no time specified and notes restriction in response [#1992](https://github.com/valhalla/valhalla/issues/1992)
   * ADDED: Runtime deadend detection to timedependent a-star. [#2059](https://github.com/valhalla/valhalla/pull/2059)

## Release Date: 2019-09-06 Valhalla 3.0.8
* **Bug Fix**
   * FIXED: Added logic to detect if user is to merge to the left or right [#1892](https://github.com/valhalla/valhalla/pull/1892)
   * FIXED: Overriding the destination_only flag when reclassifying ferries; Also penalizing ferries with a 5 min. penalty in the cost to allow us to avoid destination_only the majority of the time except when it is necessary. [#1895](https://github.com/valhalla/valhalla/pull/1905)
   * FIXED: Suppress forks at motorway junctions and intersecting service roads [#1909](https://github.com/valhalla/valhalla/pull/1909)
   * FIXED: Enhanced fork assignment logic [#1912](https://github.com/valhalla/valhalla/pull/1912)
   * FIXED: Added logic to fall back to return country poly if no state and updated lua for Metro Manila and Ireland [#1910](https://github.com/valhalla/valhalla/pull/1910)
   * FIXED: Added missing motorway fork instruction [#1914](https://github.com/valhalla/valhalla/pull/1914)
   * FIXED: Use begin street name for osrm compat mode [#1916](https://github.com/valhalla/valhalla/pull/1916)
   * FIXED: Added logic to fix missing highway cardinal directions in the US [#1917](https://github.com/valhalla/valhalla/pull/1917)
   * FIXED: Handle forward traversable significant road class intersecting edges [#1928](https://github.com/valhalla/valhalla/pull/1928)
   * FIXED: Fixed bug with shape trimming that impacted Uturns at Via locations. [#1935](https://github.com/valhalla/valhalla/pull/1935)
   * FIXED: Dive bomb updates.  Updated default speeds for urban areas based on roadclass for the enhancer.  Also, updated default speeds based on roadclass in lua.  Fixed an issue where we were subtracting 1 from uint32_t when 0 for stop impact.  Updated reclassify link logic to allow residential roads to be added to the tree, but we only downgrade the links to tertiary.  Updated TransitionCost functions to add 1.5 to the turncost when transitioning from a ramp to a non ramp and vice versa.  Also, added 0.5f to the turncost if the edge is a roundabout. [#1931](https://github.com/valhalla/valhalla/pull/1931)

* **Enhancement**
   * ADDED: Caching url fetched tiles to disk [#1887](https://github.com/valhalla/valhalla/pull/1887)
   * ADDED: filesystem::remove_all [#1887](https://github.com/valhalla/valhalla/pull/1887)
   * ADDED: Minimum enclosing bounding box tool [#1887](https://github.com/valhalla/valhalla/pull/1887)
   * ADDED: Use constrained flow speeds in bidirectional_astar.cc [#1907](https://github.com/valhalla/valhalla/pull/1907)
   * ADDED: Bike Share Stations are now in the graph which should set us up to do multimodal walk/bike scenarios [#1852](https://github.com/valhalla/valhalla/pull/1852)

## Release Date: 2019-7-18 Valhalla 3.0.7
* **Bug Fix**
   * FIXED: Fix pedestrian fork [#1886](https://github.com/valhalla/valhalla/pull/1886)

## Release Date: 2019-7-15 Valhalla 3.0.6
* **Bug Fix**
   * FIXED: Admin name changes. [#1853](https://github.com/valhalla/valhalla/pull/1853) Ref: [#1854](https://github.com/valhalla/valhalla/issues/1854)
   * FIXED: valhalla_add_predicted_traffic was overcommitted while gathering stats. Added a clear. [#1857](https://github.com/valhalla/valhalla/pull/1857)
   * FIXED: regression in map matching when moving to valhalla v3.0.0 [#1863](https://github.com/valhalla/valhalla/pull/1863)
   * FIXED: last step shape in osrm serializer should be 2 of the same point [#1867](https://github.com/valhalla/valhalla/pull/1867)
   * FIXED: Shape trimming at the beginning and ending of the route to not be degenerate [#1876](https://github.com/valhalla/valhalla/pull/1876)
   * FIXED: Duplicate waypoints in osrm serializer [#1880](https://github.com/valhalla/valhalla/pull/1880)
   * FIXED: Updates for heading precision [#1881](https://github.com/valhalla/valhalla/pull/1881)
   * FIXED: Map matching allowed untraversable edges at start of route [#1884](https://github.com/valhalla/valhalla/pull/1884)

* **Enhancement**
   * ADDED: Use the same protobuf object the entire way through the request process [#1837](https://github.com/valhalla/valhalla/pull/1837)
   * ADDED: Enhanced turn lane processing [#1859](https://github.com/valhalla/valhalla/pull/1859)
   * ADDED: Add global_synchronized_cache in valhalla_build_config [#1851](https://github.com/valhalla/valhalla/pull/1851)

## Release Date: 2019-06-04 Valhalla 3.0.5
* **Bug Fix**
   * FIXED: Protect against unnamed rotaries and routes that end in roundabouts not turning off rotary logic [#1840](https://github.com/valhalla/valhalla/pull/1840)

* **Enhancement**
   * ADDED: Add turn lane info at maneuver point [#1830](https://github.com/valhalla/valhalla/pull/1830)

## Release Date: 2019-05-31 Valhalla 3.0.4
* **Bug Fix**
   * FIXED: Improved logic to decide between bear vs. continue [#1798](https://github.com/valhalla/valhalla/pull/1798)
   * FIXED: Bicycle costing allows use of roads with all surface values, but with a penalty based on bicycle type. However, the edge filter totally disallows bad surfaces for some bicycle types, creating situations where reroutes fail if a rider uses a road with a poor surface. [#1800](https://github.com/valhalla/valhalla/pull/1800)
   * FIXED: Moved complex restrictions building to before validate. [#1805](https://github.com/valhalla/valhalla/pull/1805)
   * FIXED: Fix bicycle edge filter when avoid_bad_surfaces = 1.0 [#1806](https://github.com/valhalla/valhalla/pull/1806)
   * FIXED: Replace the EnhancedTripPath class inheritance with aggregation [#1807](https://github.com/valhalla/valhalla/pull/1807)
   * FIXED: Replace the old timezone shape zip file every time valhalla_build_timezones is ran [#1817](https://github.com/valhalla/valhalla/pull/1817)
   * FIXED: Don't use island snapped edge candidates (from disconnected components or low reach edges) when we rejected other high reachability edges that were closer [#1835](https://github.com/valhalla/valhalla/pull/1835)

## Release Date: 2019-05-08 Valhalla 3.0.3
* **Bug Fix**
   * FIXED: Fixed a rare loop condition in route matcher (edge walking to match a trace).
   * FIXED: Fixed VACUUM ANALYZE syntax issue.  [#1704](https://github.com/valhalla/valhalla/pull/1704)
   * FIXED: Fixed the osrm maneuver type when a maneuver has the to_stay_on attribute set.  [#1714](https://github.com/valhalla/valhalla/pull/1714)
   * FIXED: Fixed osrm compatibility mode attributes.  [#1716](https://github.com/valhalla/valhalla/pull/1716)
   * FIXED: Fixed rotary/roundabout issues in Valhalla OSRM compatibility.  [#1727](https://github.com/valhalla/valhalla/pull/1727)
   * FIXED: Fixed the destinations assignment for exit names in OSRM compatibility mode. [#1732](https://github.com/valhalla/valhalla/pull/1732)
   * FIXED: Enhance merge maneuver type assignment. [#1735](https://github.com/valhalla/valhalla/pull/1735)
   * FIXED: Fixed fork assignments and on ramps for OSRM compatibility mode. [#1738](https://github.com/valhalla/valhalla/pull/1738)
   * FIXED: Fixed cardinal direction on reference names when forward/backward tag is present on relations. Fixes singly digitized roads with opposing directional modifiers. [#1741](https://github.com/valhalla/valhalla/pull/1741)
   * FIXED: Fixed fork assignment and narrative logic when a highway ends and splits into multiple ramps. [#1742](https://github.com/valhalla/valhalla/pull/1742)
   * FIXED: Do not use any avoid edges as origin or destination of a route, matrix, or isochrone. [#1745](https://github.com/valhalla/valhalla/pull/1745)
   * FIXED: Add leg summary and remove unused hint attribute for OSRM compatibility mode. [#1753](https://github.com/valhalla/valhalla/pull/1753)
   * FIXED: Improvements for pedestrian forks, pedestrian roundabouts, and continue maneuvers. [#1768](https://github.com/valhalla/valhalla/pull/1768)
   * FIXED: Added simplified overview for OSRM response and added use_toll logic back to truck costing. [#1765](https://github.com/valhalla/valhalla/pull/1765)
   * FIXED: temp fix for location distance bug [#1774](https://github.com/valhalla/valhalla/pull/1774)
   * FIXED: Fix pedestrian routes using walkway_factor [#1780](https://github.com/valhalla/valhalla/pull/1780)
   * FIXED: Update the begin and end heading of short edges based on use [#1783](https://github.com/valhalla/valhalla/pull/1783)
   * FIXED: GraphReader::AreEdgesConnected update.  If transition count == 0 return false and do not call transition function. [#1786](https://github.com/valhalla/valhalla/pull/1786)
   * FIXED: Only edge candidates that were used in the path are send to serializer: [#1788](https://github.com/valhalla/valhalla/pull/1788)
   * FIXED: Added logic to prevent the removal of a destination maneuver when ending on an internal edge [#1792](https://github.com/valhalla/valhalla/pull/1792)
   * FIXED: Fixed instructions when starting on an internal edge [#1796](https://github.com/valhalla/valhalla/pull/1796)

* **Enhancement**
   * Add the ability to run valhalla_build_tiles in stages. Specify the begin_stage and end_stage as command line options. Also cleans up temporary files as the last stage in the pipeline.
   * Add `remove` to `filesystem` namespace. [#1752](https://github.com/valhalla/valhalla/pull/1752)
   * Add TaxiCost into auto costing options.
   * Add `preferred_side` to allow per-location filtering of edges based on the side of the road the location is on and the driving side for that locale.
   * Slightly decreased the internal side-walk factor to .90f to favor roads with attached sidewalks. This impacts roads that have added sidewalk:left, sidewalk:right or sidewalk:both OSM tags (these become attributes on each directedEdge). The user can then avoid/penalize dedicated sidewalks and walkways, when they increase the walkway_factor. Since we slightly decreased the sidewalk_factor internally and only favor sidewalks if use is tagged as sidewalk_left or sidewalk_right, we should tend to route on roads with attached sidewalks rather than separate/dedicated sidewalks, allowing for more road names to be called out since these are labeled more.
   * Add `via` and `break_through` location types [#1737](https://github.com/valhalla/valhalla/pull/1737)
   * Add `street_side_tolerance` and `search_cutoff` to input `location` [#1777](https://github.com/valhalla/valhalla/pull/1777)
   * Return the Valhalla error `Path distance exceeds the max distance limit` for OSRM responses when the route is greater than the service limits. [#1781](https://github.com/valhalla/valhalla/pull/1781)

## Release Date: 2019-01-14 Valhalla 3.0.2
* **Bug Fix**
   * FIXED: Transit update - fix dow and exception when after midnight trips are normalized [#1682](https://github.com/valhalla/valhalla/pull/1682)
   * FIXED: valhalla_convert_transit segfault - GraphTileBuilder has null GraphTileHeader [#1683](https://github.com/valhalla/valhalla/issues/1683)
   * FIXED: Fix crash for trace_route with osrm serialization. Was passing shape rather than locations to the waypoint method.
   * FIXED: Properly set driving_side based on data set in TripPath.
   * FIXED: A bad bicycle route exposed an issue with bidirectional A* when the origin and destination edges are connected. Use A* in these cases to avoid requiring a high cost threshold in BD A*.
   * FIXED: x86 and x64 data compatibility was fixed as the structures weren't aligned.
   * FIXED: x86 tests were failing due mostly to floating point issues and the aforementioned structure misalignment.
* **Enhancement**
   * Add a durations list (delta time between each pair of trace points), a begin_time and a use_timestamp flag to trace_route requests. This allows using the input trace timestamps or durations plus the begin_time to compute elapsed time at each edge in the matched path (rather than using costing methods).
   * Add support for polyline5 encoding for OSRM formatted output.
* **Note**
   * Isochrones and openlr are both noted as not working with release builds for x86 (32bit) platforms. We'll look at getting this fixed in a future release

## Release Date: 2018-11-21 Valhalla 3.0.1
* **Bug Fix**
   * FIXED: Fixed a rare, but serious bug with bicycle costing. ferry_factor_ in bicycle costing shadowed the data member in the base dynamic cost class, leading to an uninitialized variable. Occasionally, this would lead to negative costs which caused failures. [#1663](https://github.com/valhalla/valhalla/pull/1663)
   * FIXED: Fixed use of units in OSRM compatibility mode. [#1662](https://github.com/valhalla/valhalla/pull/1662)

## Release Date: 2018-11-21 Valhalla 3.0.0
* **NOTE**
   * This release changes the Valhalla graph tile formats to make the tile data more efficient and flexible. Tile data is incompatible with Valhalla 2.x builds, and code for 3.x is incompatible with data built for Valahalla 2.x versions. Valhalla tile sizes are slightly smaller (for datasets using elevation information the size savings is over 10%). In addition, there is increased flexibility for creating different variants of tiles to support different applications (e.g. bicycle only, or driving only).
* **Enhancement**
   * Remove the use of DirectedEdge for transitions between nodes on different hierarchy levels. A new structure, NodeTransition, is now used to transition to nodes on different hierarchy level. This saves space since only the end node GraphId is needed for the transitions (and DirectedEdge is a large data structure).
   * Change the NodeInfo lat,lon to use an offset from the tile base lat,lon. This potentially allows higher precision than using float, but more importantly saves space and allows support for NodeTransitions as well as spare for future growth.
   * Remove the EdgeElevation structure and max grade information into DirectedEdge and mean elevation into EdgeInfo. This saves space.
   * Reduce wayid to 32 bits. This allows sufficient growth when using OpenStreetMap data and frees space in EdgeInfo (allows moving speed limit and mean elevation from other structures).
   * Move name consistency from NodeInfo to DirectedEdge. This allows a more efficient lookup of name consistency.
   * Update all path algorithms to use NodeTransition logic rather than special DirectedEdge transition types. This simplifies PathAlgorithms slightly and removes some conditional logic.
   * Add an optional GraphFilter stage to tile building pipeline. This allows removal of edges and nodes based on access. This allows bicycle only, pedestrian only, or driving only datasets (or combinations) to be created - allowing smaller datasets for special purpose applications.
* **Deprecate**
   * Valhalla 3.0 removes support for OSMLR.

## Release Date: 2018-11-20 Valhalla 2.7.2
* **Enhancement**
   * UPDATED: Added a configuration variable for max_timedep_distance. This is used in selecting the path algorithm and provides the maximum distance between locations when choosing a time dependent path algorithm (other than multi modal). Above this distance, bidirectional A* is used with no time dependencies.
   * UPDATED: Remove transition edges from priority queue in Multimodal methods.
   * UPDATED: Fully implement street names and exit signs with ability to identify route numbers. [#1635](https://github.com/valhalla/valhalla/pull/1635)
* **Bug Fix**
   * FIXED: A timed-turned restriction should not be applied when a non-timed route is executed.  [#1615](https://github.com/valhalla/valhalla/pull/1615)
   * FIXED: Changed unordered_map to unordered_multimap for polys. Poly map can contain the same key but different multi-polygons. For example, islands for a country or timezone polygons for a country.
   * FIXED: Fixed timezone db issue where TZIDs did not exist in the Howard Hinnant date time db that is used in the date_time class for tz indexes.  Added logic to create aliases for TZIDs based on https://en.wikipedia.org/wiki/List_of_tz_database_time_zones
   * FIXED: Fixed the ramp turn modifiers for osrm compat [#1569](https://github.com/valhalla/valhalla/pull/1569)
   * FIXED: Fixed the step geometry when using the osrm compat mode [#1571](https://github.com/valhalla/valhalla/pull/1571)
   * FIXED: Fixed a data creation bug causing issues with A* routes ending on loops. [#1576](https://github.com/valhalla/valhalla/pull/1576)
   * FIXED: Fixed an issue with a bad route where destination only was present. Was due to thresholds in bidirectional A*. Changed threshold to be cost based rather than number of iterations). [#1586](https://github.com/valhalla/valhalla/pull/1586)
   * FIXED: Fixed an issue with destination only (private) roads being used in bicycle routes. Centralized some "base" transition cost logic in the base DynamicCost class. [#1587](https://github.com/valhalla/valhalla/pull/1587)
   * FIXED: Remove extraneous ramp maneuvers [#1657](https://github.com/valhalla/valhalla/pull/1657)

## Release Date: 2018-10-02 Valhalla 2.7.1
* **Enhancement**
   * UPDATED: Added date time support to forward and reverse isochrones. Add speed lookup (predicted speeds and/or free-flow or constrained flow speed) if date_time is present.
   * UPDATED: Add timezone checks to multimodal routes and isochrones (updates localtime if the path crosses into a timezone different than the start location).
* **Data Producer Update**
   * UPDATED: Removed boost date time support from transit.  Now using the Howard Hinnant date library.
* **Bug Fix**
   * FIXED: Fixed a bug with shortcuts that leads to inconsistent routes depending on whether shortcuts are taken, different origins can lead to different paths near the destination. This fix also improves performance on long routes and matrices.
   * FIXED: We were getting inconsistent results between departing at current date/time vs entering the current date/time.  This issue is due to the fact that the iso_date_time function returns the full iso date_time with the timezone offset (e.g., 2018-09-27T10:23-07:00 vs 2018-09-27T10:23). When we refactored the date_time code to use the new Howard Hinnant date library, we introduced this bug.
   * FIXED: Increased the threshold in CostMatrix to address null time and distance values occurring for truck costing with locations near the max distance.

## Release Date: 2018-09-13 Valhalla 2.7.0
* **Enhancement**
   * UPDATED: Refactor to use the pbf options instead of the ptree config [#1428](https://github.com/valhalla/valhalla/pull/1428) This completes [#1357](https://github.com/valhalla/valhalla/issues/1357)
   * UPDATED: Removed the boost/date_time dependency from baldr and odin. We added the Howard Hinnant date and time library as a submodule. [#1494](https://github.com/valhalla/valhalla/pull/1494)
   * UPDATED: Fixed 'Drvie' typo [#1505](https://github.com/valhalla/valhalla/pull/1505) This completes [#1504](https://github.com/valhalla/valhalla/issues/1504)
   * UPDATED: Optimizations of GetSpeed for predicted speeds [#1490](https://github.com/valhalla/valhalla/issues/1490)
   * UPDATED: Isotile optimizations
   * UPDATED: Added stats to predictive traffic logging
   * UPDATED: resample_polyline - Breaks the polyline into equal length segments at a sample distance near the resolution. Break out of the loop through polyline points once we reach the specified number of samplesthen append the last
polyline point.
   * UPDATED: added android logging and uses a shared graph reader
   * UPDATED: Do not run a second pass on long pedestrian routes that include a ferry (but succeed on first pass). This is a performance fix. Long pedestrian routes with A star factor based on ferry speed end up being very inefficient.
* **Bug Fix**
   * FIXED: A* destination only
   * FIXED: Fixed through locations weren't honored [#1449](https://github.com/valhalla/valhalla/pull/1449)


## Release Date: 2018-08-02 Valhalla 3.0.0-rc.4
* **Node Bindings**
   * UPDATED: add some worker pool handling
   [#1467](https://github.com/valhalla/valhalla/pull/1467)

## Release Date: 2018-08-02 Valhalla 3.0.0-rc.3
* **Node Bindings**
   * UPDATED: replaced N-API with node-addon-api wrapper and made the actor
   functions asynchronous
   [#1457](https://github.com/valhalla/valhalla/pull/1457)

## Release Date: 2018-07-24 Valhalla 3.0.0-rc.2
* **Node Bindings**
   * FIXED: turn on the autocleanup functionality for the actor object.
   [#1439](https://github.com/valhalla/valhalla/pull/1439)

## Release Date: 2018-07-16 Valhalla 3.0.0-rc.1
* **Enhancement**
   * ADDED: exposed the rest of the actions to the node bindings and added tests. [#1415](https://github.com/valhalla/valhalla/pull/1415)

## Release Date: 2018-07-12 Valhalla 3.0.0-alpha.1
**NOTE**: There was already a small package named `valhalla` on the npm registry, only published up to version 0.0.3. The team at npm has transferred the package to us, but would like us to publish something to it ASAP to prove our stake in it. Though the bindings do not have all of the actor functionality exposed yet (just route), we are going to publish an alpha release of 3.0.0 to get something up on npm.
* **Infrastructure**:
   * ADDED: add in time dependent algorithms if the distance between locations is less than 500km.
   * ADDED: TurnLanes to indicate turning lanes at the end of a directed edge.
   * ADDED: Added PredictedSpeeds to Valhalla tiles and logic to compute speed based on predictive speed profiles.
* **Data Producer Update**
   * ADDED: is_route_num flag was added to Sign records. Set this to true if the exit sign comes from a route number/ref.
   * CHANGED: Lower speeds on driveways, drive-thru, and parking aisle. Set destination only flag for drive thru use.
   * ADDED: Initial implementation of turn lanes.
  **Bug Fix**
   * CHANGED: Fix destination only penalty for A* and time dependent cases.
   * CHANGED: Use the distance from GetOffsetForHeading, based on road classification and road use (e.g. ramp, turn channel, etc.), within tangent_angle function.
* **Map Matching**
   * FIXED: Fixed trace_route edge_walk server abort [#1365](https://github.com/valhalla/valhalla/pull/1365)
* **Enhancement**
   * ADDED: Added post process for updating free and constrained speeds in the directed edges.
   * UPDATED: Parse the json request once and store in a protocol buffer to pass along the pipeline. This completed the first portion of [#1357](https://github.com/valhalla/valhalla/issues/1357)
   * UPDATED: Changed the shape_match attribute from a string to an enum. Fixes [#1376](https://github.com/valhalla/valhalla/issues/1376)
   * ADDED: Node bindings for route [#1341](https://github.com/valhalla/valhalla/pull/1341)
   * UPDATED: Use a non-linear use_highways factor (to more heavily penalize highways as use_highways approaches 0).

## Release Date: 2018-07-15 Valhalla 2.6.3
* **API**:
   * FIXED: Use a non-linear use_highways factor (to more heavily penalize highways as use_highways approaches 0).
   * FIXED: Fixed the highway_factor when use_highways < 0.5.
   * ENHANCEMENT: Added logic to modulate the surface factor based on use_trails.
   * ADDED: New customer test requests for motorcycle costing.

## Release Date: 2018-06-28 Valhalla 2.6.2
* **Data Producer Update**
   * FIXED: Complex restriction sorting bug.  Check of has_dt in ComplexRestrictionBuilder::operator==.
* **API**:
   * FIXED: Fixed CostFactory convenience method that registers costing models
   * ADDED: Added use_tolls into motorcycle costing options

## Release Date: 2018-05-28 Valhalla 2.6.0
* **Infrastructure**:
   * CHANGED: Update cmake buildsystem to replace autoconf [#1272](https://github.com/valhalla/valhalla/pull/1272)
* **API**:
   * CHANGED: Move `trace_options` parsing to map matcher factory [#1260](https://github.com/valhalla/valhalla/pull/1260)
   * ADDED: New costing method for AutoDataFix [#1283](https://github.com/valhalla/valhalla/pull/1283)

## Release Date: 2018-05-21 Valhalla 2.5.0
* **Infrastructure**
   * ADDED: Add code formatting and linting.
* **API**
   * ADDED: Added new motorcycle costing, motorcycle access flag in data and use_trails option.
* **Routing**
   * ADDED: Add time dependnet forward and reverse A* methods.
   * FIXED: Increase minimum threshold for driving routes in bidirectional A* (fixes some instances of bad paths).
* **Data Producer Update**
   * CHANGED: Updates to properly handle cycleway crossings.
   * CHANGED: Conditionally include driveways that are private.
   * ADDED: Added logic to set motorcycle access.  This includes lua, country access, and user access flags for motorcycles.

## Release Date: 2018-04-11 Valhalla 2.4.9
* **Enhancement**
   * Added European Portuguese localization for Valhalla
   * Updates to EdgeStatus to improve performance. Use an unordered_map of tile Id and allocate an array for each edge in the tile. This allows using pointers to access status for sequential edges. This improves performance by 50% or so.
   * A couple of bicycle costing updates to improve route quality: avoid roads marked as part of a truck network, to remove the density penalty for transition costs.
   * When optimal matrix type is selected, now use CostMatrix for source to target pedestrian and bicycle matrix calls when both counts are above some threshold. This improves performance in general and lessens some long running requests.
*  **Data Producer Update**
   * Added logic to protect against setting a speed of 0 for ferries.

## Release Date: 2018-03-27 Valhalla 2.4.8
* **Enhancement**
   * Updates for Italian verbal translations
   * Optionally remove driveways at graph creation time
   * Optionally disable candidate edge penalty in path finding
   * OSRM compatible route, matrix and map matching response generation
   * Minimal Windows build compatibility
   * Refactoring to use PBF as the IPC mechanism for all objects
   * Improvements to internal intersection marking to reduce false positives
* **Bug Fix**
   * Cap candidate edge penalty in path finding to reduce excessive expansion
   * Fix trivial paths at deadends

## Release Date: 2018-02-08 Valhalla 2.4.7
* **Enhancement**
   * Speed up building tiles from small OSM imports by using boost directory iterator rather than going through all possible tiles and testing each if the file exists.
* **Bug Fix**
   * Protect against overflow in string to float conversion inside OSM parsing.

## Release Date: 2018-01-26 Valhalla 2.4.6
* **Enhancement**
   * Elevation library will lazy load RAW formatted sources

## Release Date: 2018-01-24 Valhalla 2.4.5
* **Enhancement**
   * Elevation packing utility can unpack lz4hc now
* **Bug Fix**
   * Fixed broken darwin builds

## Release Date: 2018-01-23 Valhalla 2.4.4
* **Enhancement**
   * Elevation service speed improvements and the ability to serve lz4hc compressed data
   * Basic support for downloading routing tiles on demand
   * Deprecated `valhalla_route_service`, now all services (including elevation) are found under `valhalla_service`

## Release Date: 2017-12-11 Valhalla 2.4.3
* **Enhancement**
   * Remove union from GraphId speeds up some platforms
   * Use SAC scale in pedestrian costing
   * Expanded python bindings to include all actions (route, matrix, isochrone, etc)
* **Bug Fix**
   * French translation typo fixes
*  **Data Producer Update**
   * Handling shapes that intersect the poles when binning
   * Handling when transit shapes are less than 2 points

## Release Date: 2017-11-09 Valhalla 2.4.1
*  **Data Producer Update**
   * Added kMopedAccess to modes for complex restrictions.  Remove the kMopedAccess when auto access is removed.  Also, add the kMopedAccess when an auto restriction is found.

## Release Date: 2017-11-08 Valhalla 2.4.0
*  **Data Producer Update**
   * Added logic to support restriction = x with a the except tag.  We apply the restriction to everything except for modes in the except tag.
   * Added logic to support railway_service and coach_service in transit.
* **Bug Fix**
  * Return proper edge_walk path for requested shape_match=walk_or_snap
  * Skip invalid stateid for Top-K requests

## Release Date: 2017-11-07 Valhalla 2.3.9
* **Enhancement**
  * Top-K map matched path generation now only returns unique paths and does so with fewer iterations
  * Navigator call outs for both imperial and metric units
  * The surface types allowed for a given bike route can now be controlled via a request parameter `avoid_bad_surfaces`
  * Improved support for motorscooter costing via surface types, road classification and vehicle specific tagging
* **Bug Fix**
  * Connectivity maps now include information about transit tiles
  * Lane counts for singly digitized roads are now correct for a given directed edge
  * Edge merging code for assigning osmlr segments is now robust to partial tile sets
  * Fix matrix path finding to allow transitioning down to lower levels when appropriate. In particular, do not supersede shortcut edges until no longer expanding on the next level.
  * Fix optimizer rotate location method. This fixes a bug where optimal ordering was bad for large location sets.
*  **Data Producer Update**
   * Duration tags are now used to properly set the speed of travel for a ferry routes

## Release Date: 2017-10-17 Valhalla 2.3.8
* **Bug Fix**
  * Fixed the roundabout exit count for bicycles when the roundabout is a road and not a cycleway
  * Enable a pedestrian path to remain on roundabout instead of getting off and back on
  * Fixed the penalization of candidate locations in the uni-directional A* algorithm (used for trivial paths)
*  **Data Producer Update**
   * Added logic to set bike forward and tag to true where kv["sac_scale"] == "hiking". All other values for sac_scale turn off bicycle access.  If sac_scale or mtb keys are found and a surface tag is not set we default to kPath.
   * Fixed a bug where surface=unpaved was being assigned Surface::kPavedSmooth.

## Release Date: 2017-9-11 Valhalla 2.3.7
* **Bug Fix**
  * Update bidirectional connections to handle cases where the connecting edge is one of the origin (or destination) edges and the cost is high. Fixes some pedestrian route issues that were reported.
*  **Data Producer Update**
   * Added support for motorroad tag (default and per country).
   * Update OSMLR segment association logic to fix issue where chunks wrote over leftover segments. Fix search along edges to include a radius so any nearby edges are also considered.

## Release Date: 2017-08-29 Valhalla 2.3.6
* **Bug Fix**
  * Pedestrian paths including ferries no longer cause circuitous routes
  * Fix a crash in map matching route finding where heading from shape was using a `nullptr` tile
  * Spanish language narrative corrections
  * Fix traffic segment matcher to always set the start time of a segment when its known
* **Enhancement**
  * Location correlation scoring improvements to avoid situations where less likely start or ending locations are selected

## Release Date: 2017-08-22 Valhalla 2.3.5
* **Bug Fix**
  * Clamp the edge score in thor. Extreme values were causing bad alloc crashes.
  * Fix multimodal isochrones. EdgeLabel refactor caused issues.
* **Data Producer Update**
  * Update lua logic to properly handle vehicle=no tags.

## Release Date: 2017-08-14 Valhalla 2.3.4
* **Bug Fix**
  * Enforce limits on maximum per point accuracy to avoid long running map matching computations

## Release Date: 2017-08-14 Valhalla 2.3.3
* **Bug Fix**
  * Maximum osm node reached now causes bitset to resize to accommodate when building tiles
  * Fix wrong side of street information and remove redundant node snapping
  * Fix path differences between services and `valhalla_run_route`
  * Fix map matching crash when interpolating duplicate input points
  * Fix unhandled exception when trace_route or trace_attributes when there are no continuous matches
* **Enhancement**
  * Folded Low-Stress Biking Code into the regular Bicycle code and removed the LowStressBicycleCost class. Now when making a query for bicycle routing, a value of 0 for use_hills and use_roads produces low-stress biking routes, while a value of 1 for both provides more intense professional bike routes.
  * Bike costing default values changed. use_roads and use_hills are now 0.25 by default instead of 0.5 and the default bike is now a hybrid bike instead of a road bike.
  * Added logic to use station hierarchy from transitland.  Osm and egress nodes are connected by transitconnections.  Egress and stations are connected by egressconnections.  Stations and platforms are connected by platformconnections.  This includes narrative updates for Odin as well.

## Release Date: 2017-07-31 Valhalla 2.3.2
* **Bug Fix**
  * Update to use oneway:psv if oneway:bus does not exist.
  * Fix out of bounds memory issue in DoubleBucketQueue.
  * Many things are now taken into consideration to determine which sides of the road have what cyclelanes, because they were not being parsed correctly before
  * Fixed issue where sometimes a "oneway:bicycle=no" tag on a two-way street would cause the road to become a oneway for bicycles
  * Fixed trace_attributes edge_walk cases where the start or end points in the shape are close to graph nodes (intersections)
  * Fixed 32bit architecture crashing for certain routes with non-deterministic placement of edges labels in bucketized queue datastructure
* **Enhancement**
  * Improve multi-modal routes by adjusting the pedestrian mode factor (routes use less walking in favor of public transit).
  * Added interface framework to support "top-k" paths within map-matching.
  * Created a base EdgeLabel class that contains all data needed within costing methods and supports the basic path algorithms (forward direction, A*, with accumulated path distance). Derive class for bidirectional algorithms (BDEdgeLabel) and for multimodal algorithms. Lowers memory use by combining some fields (using spare bits from GraphId).
  * Added elapsed time estimates to map-matching labels in preparation for using timestamps in map-matching.
  * Added parsing of various OSM tags: "bicycle=use_sidepath", "bicycle=dismount", "segregated=*", "shoulder=*", "cycleway:buffer=*", and several variations of these.
  * Both trace_route and trace_attributes will parse `time` and `accuracy` parameters when the shape is provided as unencoded
  * Map-matching will now use the time (in seconds) of each gps reading (if provided) to narrow the search space and avoid finding matches that are impossibly fast

## Release Date: 2017-07-10 Valhalla 2.3.0
* **Bug Fix**
  * Fixed a bug in traffic segment matcher where length was populated but had invalid times
* **Embedded Compilation**
  * Decoupled the service components from the rest of the worker objects so that the worker objects could be used in non http service contexts
   * Added an actor class which encapsulates the various worker objects and allows the various end points to be called /route /height etc. without needing to run a service
* **Low-Stress Bicycle**
  * Worked on creating a new low-stress biking option that focuses more on taking safer roads like cycle ways or residential roads than the standard bike costing option does.

## Release Date: 2017-06-26 Valhalla 2.2.9
* **Bug Fix**
  * Fix a bug introduced in 2.2.8 where map matching search extent was incorrect in longitude axis.

## Release Date: 2017-06-23 Valhalla 2.2.8
* **Bug Fix**
  * Traffic segment matcher (exposed through Python bindings) - fix cases where partial (or no) results could be returned when breaking out of loop in form_segments early.
* **Traffic Matching Update**
  * Traffic segment matcher - handle special cases when entering and exiting turn channels.
* **Guidance Improvements**
  * Added Swedish (se-SV) narrative file.

## Release Date: 2017-06-20 Valhalla 2.2.7
* **Bug Fixes**
  * Traffic segment matcher (exposed through Python bindings) makes use of accuracy per point in the input
  * Traffic segment matcher is robust to consecutive transition edges in matched path
* **Isochrone Changes**
  * Set up isochrone to be able to handle multi-location queries in the future
* **Data Producer Updates**
  * Fixes to valhalla_associate_segments to address threading issue.
  * Added support for restrictions that refers only to appropriate type of vehicle.
* **Navigator**
  * Added pre-alpha implementation that will perform guidance for mobile devices.
* **Map Matching Updates**
  * Added capability to customize match_options

## Release Date: 2017-06-12 Valhalla 2.2.6
* **Bug Fixes**
  * Fixed the begin shape index where an end_route_discontinuity exists
* **Guidance Improvements**
  * Updated Slovenian (sl-SI) narrative file.
* **Data Producer Updates**
  * Added support for per mode restrictions (e.g., restriction:&lt;type&gt;)  Saved these restrictions as "complex" restrictions which currently support per mode lookup (unlike simple restrictions which are assumed to apply to all driving modes).
* **Matrix Updates**
  * Increased max distance threshold for auto costing and other similar costings to 400 km instead of 200 km

## Release Date: 2017-06-05 Valhalla 2.2.5
* **Bug Fixes**
  * Fixed matched point edge_index by skipping transition edges.
  * Use double precision in meili grid traversal to fix some incorrect grid cases.
  * Update meili to use DoubleBucketQueue and GraphReader methods rather than internal methods.

## Release Date: 2017-05-17 Valhalla 2.2.4
* **Bug Fixes**
  * Fix isochrone bug where the default access mode was used - this rejected edges that should not have been rejected for cases than automobile.
  * Fix A* handling of edge costs for trivial routes. This fixed an issue with disconnected regions that projected to a single edge.
  * Fix TripPathBuilder crash if first edge is a transition edge (was occurring with map-matching in rare occasions).

## Release Date: 2017-05-15 Valhalla 2.2.3
* **Map Matching Improvement**
  * Return begin and end route discontinuities. Also, returns partial shape of edge at route discontinuity.
* **Isochrone Improvements**
  * Add logic to make sure the center location remains fixed at the center of a tile/grid in the isotile.
  * Add a default generalization factor that is based on the grid size. Users can still override this factor but the default behavior is improved.
  * Add ExpandForward and ExpandReverse methods as is done in bidirectional A*. This improves handling of transitions between hierarchy levels.
* **Graph Correlation Improvements**
  * Add options to control both radius and reachability per input location (with defaults) to control correlation of input locations to the graph in such a way as to avoid routing between disconnected regions and favor more likely paths.

## Release Date: 2017-05-08 Valhalla 2.2.0
* **Guidance Improvements**
  * Added Russian (ru-RU) narrative file.
  * Updated Slovenian (sl-SI) narrative file.
* **Data Producer Updates**
  * Assign destination sign info on bidirectional ramps.
  * Update ReclassifyLinks. Use a "link-tree" which is formed from the exit node and terminates at entrance nodes. Exit nodes are sorted by classification so motorway exits are done before trunks, etc. Updated the turn channel logic - now more consistently applies turn channel use.
  * Updated traffic segment associations to properly work with elevation and lane connectivity information (which is stored after the traffic association).

## Release Date: 2017-04-24 Valhalla 2.1.9
* **Elevation Update**
  * Created a new EdgeElevation structure which includes max upward and downward slope (moved from DirectedEdge) and mean elevation.
* **Routing Improvements**
  * Destination only fix when "nested" destination only areas cause a route failure. Allow destination only edges (with penalty) on 2nd pass.
  * Fix heading to properly use the partial edge shape rather than entire edge shape to determine heading at the begin and end locations.
  * Some cleanup and simplification of the bidirectional A* algorithm.
  * Some cleanup and simplification of TripPathBuilder.
  * Make TileHierarchy data and methods static and remove tile_dir from the tile hierarchy.
* **Map Matching Improvement**
  * Return matched points with trace attributes when using map_snap.
* **Data Producer Updates**
  * lua updates so that the chunnel will work again.

## Release Date: 2017-04-04 Valhalla 2.1.8
* **Map Matching Release**
  * Added max trace limits and out-of-bounds checks for customizable trace options

## Release Date: 2017-03-29 Valhalla 2.1.7
* **Map Matching Release**
  * Increased service limits for trace
* **Data Producer Updates**
  * Transit: Remove the dependency on using level 2 tiles for transit builder
* **Traffic Updates**
  * Segment matcher completely re-written to handle many complex issues when matching traces to OTSs
* **Service Improvement**
  * Bug Fix - relaxed rapidjson parsing to allow numeric type coercion
* **Routing Improvements**
  * Level the forward and reverse paths in bidirectional A * to account for distance approximation differences.
  * Add logic for Use==kPath to bicycle costing so that paths are favored (as are footways).

## Release Date: 2017-03-10 Valhalla 2.1.3
* **Guidance Improvement**
  * Corrections to Slovenian narrative language file
  **Routing Improvements**
  * Increased the pedestrian search radius from 25 to 50 within the meili configuration to reduce U-turns with map-matching
  * Added a max avoid location limit

## Release Date: 2017-02-22 Valhalla 2.1.0
* **Guidance Improvement**
  * Added ca-ES (Catalan) and sl-SI (Slovenian) narrative language files
* **Routing  Improvement**
  * Fix through location reverse ordering bug (introduced in 2.0.9) in output of route responses for depart_at routes
  * Fix edge_walking method to handle cases where more than 1 initial edge is found
* **Data Producer Updates**
  * Improved transit by processing frequency based schedules.
  * Updated graph validation to more aggressively check graph consistency on level 0 and level 1
  * Fix the EdgeInfo hash to not create duplicate edge info records when creating hierarchies

## Release Date: 2017-02-21 Valhalla 2.0.9
* **Guidance Improvement**
  * Improved Italian narrative by handling articulated prepositions
  * Properly calling out turn channel maneuver
* **Routing Improvement**
  * Improved path determination by increasing stop impact for link to link transitions at intersections
  * Fixed through location handling, now includes cost at throughs and properly uses heading
  * Added ability to adjust location heading tolerance
* **Traffic Updates**
  * Fixed segment matching json to properly return non-string values where appropriate
* **Data Producer Updates**
  * Process node:ref and way:junction_ref as a semicolon separated list for exit numbers
  * Removed duplicated interchange sign information when ways are split into edges
  * Use a sequence within HierarchyBuilder to lower memory requirements for planet / large data imports.
  * Add connecting OSM wayId to a transit stop within NodeInfo.
  * Lua update:  removed ways that were being added to the routing graph.
  * Transit:  Fixed an issue where add_service_day and remove_service_day was not using the tile creation date, but the service start date for transit.
  * Transit:  Added acceptance test logic.
  * Transit:  Added fallback option if the associated wayid is not found.  Use distance approximator to find the closest edge.
  * Transit:  Added URL encoding for one stop ids that contain diacriticals.  Also, added include_geometry=false for route requests.
* **Optimized Routing Update**
  * Added an original index to the location object in the optimized route response
* **Trace Route Improvement**
  * Updated find_start_node to fix "GraphTile NodeInfo index out of bounds" error

## Release Date: 2017-01-30 Valhalla 2.0.6
* **Guidance Improvement**
  * Italian phrases were updated
* **Routing Improvement**
  * Fixed an issue where date and time was returning an invalid ISO8601 time format for date_time values in positive UTC. + sign was missing.
  * Fixed an encoding issue that was discovered for tranist_fetcher.  We were not encoding onestop_ids or route_ids.  Also, added exclude_geometry=true for route API calls.
* **Data Producer Updates**
  * Added logic to grab a single feed in valhalla_build_transit.

## Release Date: 2017-01-04 Valhalla 2.0.3
* **Service Improvement**
  * Added support for interrupting requests. If the connection is closed, route computation and map-matching can be interrupted prior to completion.
* **Routing Improvement**
  * Ignore name inconsistency when entering a link to avoid double penalizing.
* **Data Producer Updates**
  * Fixed consistent name assignment for ramps and turn lanes which improved guidance.
  * Added a flag to directed edges indicating if the edge has names. This can potentially be used in costing methods.
  * Allow future use of spare GraphId bits within DirectedEdge.

## Release Date: 2016-12-13 Valhalla 2.0.2
* **Routing Improvement**
  * Added support for multi-way restrictions to matrix and isochrones.
  * Added HOV costing model.
  * Speed limit updates.   Added logic to save average speed separately from speed limits.
  * Added transit include and exclude logic to multimodal isochrone.
  * Fix some edge cases for trivial (single edge) paths.
  * Better treatment of destination access only when using bidirectional A*.
* **Performance Improvement**
  * Improved performance of the path algorithms by making many access methods inline.

## Release Date: 2016-11-28 Valhalla 2.0.1
* **Routing Improvement**
  * Preliminary support for multi-way restrictions
* **Issues Fixed**
  * Fixed tile incompatibility between 64 and 32bit architectures
  * Fixed missing edges within tile edge search indexes
  * Fixed an issue where transit isochrone was cut off if we took transit that was greater than the max_seconds and other transit lines or buses were then not considered.

## Release Date: 2016-11-15 Valhalla 2.0

* **Tile Redesign**
  * Updated the graph tiles to store edges only on the hierarchy level they belong to. Prior to this, the highways were stored on all levels, they now exist only on the highway hierarchy. Similar changes were made for arterial level roads. This leads to about a 20% reduction in tile size.
  * The tile redesign required changes to the path generation algorithms. They must now transition freely between levels, even for pedestrian and bicycle routes. To offset the extra transitions, the main algorithms were changed to expand nodes at each level that has directed edges, rather than adding the transition edges to the priority queue/adjacency list. This change helps performance. The hierarchy limits that are used to speed the computation of driving routes by utilizing the highway hierarchy were adjusted to work with the new path algorithms.
  * Some changes to costing were also required, for example pedestrian and bicycle routes skip shortcut edges.
  * Many tile data structures were altered to explicitly size different fields and make room for "spare" fields that will allow future growth. In addition, the tile itself has extra "spare" records that can be appended to the end of the tile and referenced from the tile header. This also will allow future growth without breaking backward compatibility.
* **Guidance Improvement**
  * Refactored trip path to use an enumerated `Use` for edge and an enumerated `NodeType` for node
  * Fixed some wording in the Hindi narrative file
  * Fixed missing turn maneuver by updating the forward intersecting edge logic
* **Issues Fixed**
  * Fixed an issue with pedestrian routes where a short u-turn was taken to avoid the "crossing" penalty.
  * Fixed bicycle routing due to high penalty to enter an access=destination area. Changed to a smaller, length based factor to try to avoid long regions where access = destination. Added a driveway penalty to avoid taking driveways (which are often marked as access=destination).
  * Fixed regression where service did not adhere to the list of allowed actions in the Loki configuration
* **Graph Correlation**
  * External contributions from Navitia have lead to greatly reduced per-location graph correlation. Average correlation time is now less than 1ms down from 4-9ms.

## Release Date: 2016-10-17

* **Guidance Improvement**
  * Added the Hindi (hi-IN) narrative language
* **Service Additions**
  * Added internal valhalla error codes utility in baldr and modified all services to make use of and return as JSON response
  * See documentation https://github.com/valhalla/valhalla-docs/blob/master/api-reference.md#internal-error-codes-and-conditions
* **Time-Distance Matrix Improvement**
  * Added a costmatrix performance fix for one_to_many matrix requests
* **Memory Mapped Tar Archive - Tile Extract Support**
  * Added the ability to load a tar archive of the routing graph tiles. This improves performance under heavy load and reduces the memory requirement while allowing multiple processes to share cache resources.

## Release Date: 2016-09-19

* **Guidance Improvement**
  * Added pirate narrative language
* **Routing Improvement**
  * Added the ability to include or exclude stops, routes, and operators in multimodal routing.
* **Service Improvement**
  * JSONify Error Response

## Release Date: 2016-08-30

* **Pedestrian Routing Improvement**
  * Fixes for trivial pedestrian routes

## Release Date: 2016-08-22

* **Guidance Improvements**
  * Added Spanish narrative
  * Updated the start and end edge heading calculation to be based on road class and edge use
* **Bicycle Routing Improvements**
  * Prevent getting off a higher class road for a small detour only to get back onto the road immediately.
  * Redo the speed penalties and road class factors - they were doubly penalizing many roads with very high values.
  * Simplify the computation of weighting factor for roads that do not have cycle lanes. Apply speed penalty to slightly reduce favoring
of non-separated bicycle lanes on high speed roads.
* **Routing Improvements**
  * Remove avoidance of U-turn for pedestrian routes. This improves use with map-matching since pedestrian routes can make U-turns.
  * Allow U-turns at dead-ends for driving (and bicycling) routes.
* **Service Additions**
  * Add support for multi-modal isochrones.
  * Added base code to allow reverse isochrones (path from anywhere to a single destination).
* **New Sources to Targets**
  * Added a new Matrix Service action that allows you to request any of the 3 types of time-distance matrices by calling 1 action.  This action takes a sources and targets parameter instead of the locations parameter.  Please see the updated Time-Distance Matrix Service API reference for more details.

## Release Date: 2016-08-08

 * **Service additions**
  * Latitude, longitude bounding boxes of the route and each leg have been added to the route results.
  * Added an initial isochrone capability. This includes methods to create an "isotile" - a 2-D gridded data set with time to reach each lat,lon grid from an origin location. This isoltile is then used to create contours at specified times. Interior contours are optionally removed and the remaining outer contours are generalized and converted to GeoJSON polygons. An initial version supporting multimodal route types has also been added.
 * **Data Producer Updates**
  * Fixed tranist scheduling issue where false schedules were getting added.
 * **Tools Additionas**
  * Added `valhalla_export_edges` tool to allow shape and names to be dumped from the routing tiles

## Release Date: 2016-07-19

 * **Guidance Improvements**
  * Added French narrative
  * Added capability to have narrative language aliases - For example: German `de-DE` has an alias of `de`
 * **Transit Stop Update** - Return latitude and longitude for each transit stop
 * **Data Producer Updates**
  * Added logic to use lanes:forward, lanes:backward, speed:forward, and speed:backward based on direction of the directed edge.
  * Added support for no_entry, no_exit, and no_turn restrictions.
  * Added logic to support country specific access. Based on country tables found here: http://wiki.openstreetmap.org/wiki/OSM_tags_for_routing/Access-Restrictions

## Release Date: 2016-06-08

 * **Bug Fix** - Fixed a bug where edge indexing created many small tiles where no edges actually intersected. This allowed impossible routes to be considered for path finding instead of rejecting them earlier.
 * **Guidance Improvements**
  * Fixed invalid u-turn direction
  * Updated to properly call out jughandle routes
  * Enhanced signless interchange maneuvers to help guide users
 * **Data Producer Updates**
  * Updated the speed assignment for ramp to be a percentage of the original road class speed assignment
  * Updated stop impact logic for turn channel onto ramp

## Release Date: 2016-05-19

 * **Bug Fix** - Fixed a bug where routes fail within small, disconnected "islands" due to the threshold logic in prior release. Also better logic for not-thru roads.

## Release Date: 2016-05-18

 * **Bidirectional A* Improvements** - Fixed an issue where if both origin and destination locations where on not-thru roads that meet at a common node the path ended up taking a long detour. Not all cases were fixed though - next release should fix. Trying to address the termination criteria for when the best connection point of the 2 paths is optimal. Turns out that the initial case where both opposing edges are settled is not guaranteed to be the least cost path. For now we are setting a threshold and extending the search while still tracking best connections. Fixed the opposing edge when a hierarchy transition occurs.
 * **Guidance Globalization** -  Fixed decimal distance to be locale based.
 * **Guidance Improvements**
  * Fixed roundabout spoke count issue by fixing the drive_on_right attribute.
  * Simplified narative by combining unnamed straight maneuvers
  * Added logic to confirm maneuver type assignment to avoid invalid guidance
  * Fixed turn maneuvers by improving logic for the following:
    * Internal intersection edges
    * 'T' intersections
    * Intersecting forward edges
 * **Data Producer Updates** - Fix the restrictions on a shortcut edge to be the same as the last directed edge of the shortcut (rather than the first one).

## Release Date: 2016-04-28

 * **Tile Format Updates** - Separated the transit graph from the "road only" graph into different tiles but retained their interconnectivity. Transit tiles are now hierarchy level 3.
 * **Tile Format Updates** - Reduced the size of graph edge shape data by 5% through the use of varint encoding (LEB128)
 * **Tile Format Updates** - Aligned `EdgeInfo` structures to proper byte boundaries so as to maintain compatibility for systems who don't support reading from unaligned addresses.
 * **Guidance Globalization** -  Added the it-IT(Italian) language file. Added support for CLDR plural rules. The cs-CZ(Czech), de-DE(German), and en-US(US English) language files have been updated.
 * **Travel mode based instructions** -  Updated the start, post ferry, and post transit insructions to be based on the travel mode, for example:
  * `Drive east on Main Street.`
  * `Walk northeast on Broadway.`
  * `Bike south on the cycleway.`

## Release Date: 2016-04-12

 * **Guidance Globalization** -  Added logic to use tagged language files that contain the guidance phrases. The initial versions of en-US, de-DE, and cs-CZ have been deployed.
 * **Updated ferry defaults** -  Bumped up use_ferry to 0.65 so that we don't penalize ferries as much.

## Release Date: 2016-03-31
 * **Data producer updates** - Do not generate shortcuts across a node which is a fork. This caused missing fork maneuvers on longer routes.  GetNames update ("Broadway fix").  Fixed an issue with looking up a name in the ref map and not the name map.  Also, removed duplicate names.  Private = false was unsetting destination only flags for parking aisles.

## Release Date: 2016-03-30
 * **TripPathBuilder Bug Fix** - Fixed an exception that was being thrown when trying to read directed edges past the end of the list within a tile. This was due to errors in setting walkability and cyclability on upper hierarchies.

## Release Date: 2016-03-28

 * **Improved Graph Correlation** -  Correlating input to the routing graph is carried out via closest first traversal of the graph's, now indexed, geometry. This results in faster correlation and guarantees the absolute closest edge is found.

## Release Date: 2016-03-16

 * **Transit type returned** -  The transit type (e.g. tram, metro, rail, bus, ferry, cable car, gondola, funicular) is now returned with each transit maneuver.
 * **Guidance language** -  If the language option is not supplied or is unsupported then the language will be set to the default (en-US). Also, the service will return the language in the trip results.
 * **Update multimodal path algorithm** - Applied some fixes to multimodal path algorithm. In particular fixed a bug where the wrong sortcost was added to the adjacency list. Also separated "in-station" transfer costs from transfers between stops.
 * **Data producer updates** - Do not combine shortcut edges at gates or toll booths. Fixes avoid toll issues on routes that included shortcut edges.

## Release Date: 2016-03-07

 * **Updated all APIs to honor the optional DNT (Do not track) http header** -  This will avoid logging locations.
 * **Reduce 'Merge maneuver' verbal alert instructions** -  Only create a verbal alert instruction for a 'Merge maneuver' if the previous maneuver is > 1.5 km.
 * **Updated transit defaults.  Tweaked transit costing logic to obtain better routes.** -  use_rail = 0.6, use_transfers = 0.3, transfer_cost = 15.0 and transfer_penalty = 300.0.  Updated the TransferCostFactor to use the transfer_factor correctly.  TransitionCost for pedestrian costing bumped up from 20.0f to 30.0f when predecessor edge is a transit connection.
 * **Initial Guidance Globalization** -  Partial framework for Guidance Globalization. Started reading some guidance phrases from en-US.json file.

## Release Date: 2016-02-22

 * **Use bidirectional A* for automobile routes** - Switch to bidirectional A* for all but bus routes and short routes (where origin and destination are less than 10km apart). This improves performance and has less failure cases for longer routes. Some data import adjustments were made (02-19) to fix some issues encountered with arterial and highway hierarchies. Also only use a maximum of 2 passes for bidirecdtional A* to reduce "long time to fail" cases.
 * **Added verbal multi-cue guidance** - This combines verbal instructions when 2 successive maneuvers occur in a short amount of time (e.g., Turn right onto MainStreet. Then Turn left onto 1st Avenue).

## Release Date: 2016-02-19

 * **Data producer updates** - Reduce stop impact when all edges are links (ramps or turn channels). Update opposing edge logic to reject edges that do no have proper access (forward access == reverse access on opposing edge and vice-versa). Update ReclassifyLinks for cases where a single edge (often a service road) intersects a ramp improperly causing the ramp to reclassified when it should not be. Updated maximum OSM node Id (now exceeds 4000000000). Move lua from conf repository into mjolnir.

## Release Date: 2016-02-01

 * **Data producer updates** - Reduce speed on unpaved/rough roads. Add statistics for hgv (truck) restrictions.

## Release Date: 2016-01-26

 * **Added capability to disable narrative production** - Added the `narrative` boolean option to allow users to disable narrative production. Locations, shape, length, and time are still returned. The narrative production is enabled by default. The possible values for the `narrative` option are: false and true
 * **Added capability to mark a request with an id** - The `id` is returned with the response so a user could match to the corresponding request.
 * **Added some logging enhancements, specifically [ANALYTICS] logging** - We want to focus more on what our data is telling us by logging specific stats in Logstash.

## Release Date: 2016-01-18

 * **Data producer updates** - Data importer configuration (lua) updates to fix a bug where buses were not allowed on restricted lanes.  Fixed surface issue (change the default surface to be "compacted" for footways).

## Release Date: 2016-01-04

 * **Fixed Wrong Costing Options Applied** - Fixed a bug in which a previous requests costing options would be used as defaults for all subsequent requests.

## Release Date: 2015-12-18

 * **Fix for bus access** - Data importer configuration (lua) updates to fix a bug where bus lanes were turning off access for other modes.
 * **Fix for extra emergency data** - Data importer configuration (lua) updates to fix a bug where we were saving hospitals in the data.
 * **Bicycle costing update** - Updated kTCSlight and kTCFavorable so that cycleways are favored by default vs roads.

## Release Date: 2015-12-17

 * **Graph Tile Data Structure update** - Updated structures within graph tiles to support transit efforts and truck routing. Removed TransitTrip, changed TransitRoute and TransitStop to indexes (rather than binary search). Added access restrictions (like height and weight restrictions) and the mode which they impact to reduce need to look-up.
 * **Data producer updates** - Updated graph tile structures and import processes.

## Release Date: 2015-11-23

 * **Fixed Open App for OSRM functionality** - Added OSRM functionality back to Loki to support Open App.

## Release Date: 2015-11-13

 * **Improved narrative for unnamed walkway, cycleway, and mountain bike trail** - A generic description will be used for the street name when a walkway, cycleway, or mountain bike trail maneuver is unnamed. For example, a turn right onto a unnamed walkway maneuver will now be: "Turn right onto walkway."
 * **Fix costing bug** - Fix a bug introduced in EdgeLabel refactor (impacted time distance matrix only).

## Release Date: 2015-11-3

 * **Enhance bi-directional A* logic** - Updates to bidirectional A* algorithm to fix the route completion logic to handle cases where a long "connection" edge could lead to a sub-optimal path. Add hierarchy and shortcut logic so we can test and use bidirectional A* for driving routes. Fix the destination logic to properly handle oneways as the destination edge. Also fix U-turn detection for reverse search when hierarchy transitions occur.
 * **Change "Go" to "Head" for some instructions** - Start, exit ferry.
 * **Update to roundabout instructions** - Call out roundabouts for edges marked as links (ramps, turn channels).
 * **Update bicycle costing** - Fix the road factor (for applying weights based on road classification) and lower turn cost values.

## Data Producer Release Date: 2015-11-2

 * **Updated logic to not create shortcut edges on roundabouts** - This fixes some roundabout exit counts.

## Release Date: 2015-10-20

 * **Bug Fix for Pedestrian and Bicycle Routes** - Fixed a bug with setting the destination in the bi-directional Astar algorithm. Locations that snapped to a dead-end node would have failed the route and caused a timeout while searching for a valid path. Also fixed the elapsed time computation on the reverse path of bi-directional algorithm.

## Release Date: 2015-10-16

 * **Through Location Types** - Improved support for locations with type = "through". Routes now combine paths that meet at each through location to create a single "leg" between locations with type = "break". Paths that continue at a through location will not create a U-turn unless the path enters a "dead-end" region (neighborhood with no outbound access).
 * **Update shortcut edge logic** - Now skips long shortcut edges when close to the destination. This can lead to missing the proper connection if the shortcut is too long. Fixes #245 (thor).
 * **Per mode service limits** - Update configuration to allow setting different maximum number of locations and distance per mode.
 * **Fix shape index for trivial path** - Fix a bug where when building the the trip path for a "trivial" route (includes just one edge) where the shape index exceeded that size of the shape.

## Release Date: 2015-09-28

 * **Elevation Influenced Bicycle Routing** - Enabled elevation influenced bicycle routing. A "use-hills" option was added to the bicycle costing profile that can tune routes to avoid hills based on grade and amount of elevation change.
 * **"Loop Edge" Fix** - Fixed a bug with edges that form a loop. Split them into 2 edges during data import.
 * **Additional information returned from 'locate' method** - Added information that can be useful when debugging routes and data. Adds information about nodes and edges at a location.
 * **Guidance/Narrative Updates** - Added side of street to destination narrative. Updated verbal instructions.<|MERGE_RESOLUTION|>--- conflicted
+++ resolved
@@ -127,11 +127,8 @@
    * CHANGED: Use rapidjson for height serializer [#5277](https://github.com/valhalla/valhalla/pull/5277)
    * CHANGED: Use rapidjson for transit_available serializer [#5430](https://github.com/valhalla/valhalla/pull/5430)
    * CHANGED: Switch from CircleCI to Github Actions [#5427](https://github.com/valhalla/valhalla/pull/5427)
-<<<<<<< HEAD
    * CHANGED: Use rapidjson for osrm_route serializer [#5462](https://github.com/valhalla/valhalla/pull/5462)
-=======
    * CHANGED: Use rapidjson for isochrone serializer [#5429](https://github.com/valhalla/valhalla/pull/5429)
->>>>>>> 7d5c62a5
 
 ## Release Date: 2024-10-10 Valhalla 3.5.1
 * **Removed**
