--- conflicted
+++ resolved
@@ -109,12 +109,9 @@
    * ADDED: `hgv_no_penalty` costing option to allow penalized truck access to `hgv=no` edges [#4650](https://github.com/valhalla/valhalla/pull/4650)
    * CHANGED: Significantly improve performance of graphbuilder [#4669](https://github.com/valhalla/valhalla/pull/4669)
    * UPDATED: Improved turn by turn api reference documentation [#4675](https://github.com/valhalla/valhalla/pull/4675)
-<<<<<<< HEAD
-   * ADDED: Consider more forward/backward tags for access restrictions and speeds [#4686](https://github.com/valhalla/valhalla/pull/4686)
-=======
    * CHANGED: contract nodes if connecting edges have different names or speed or non-conditional access restrictions [#4613](https://github.com/valhalla/valhalla/pull/4613)
    * CHANGED: CostMatrix switched from Dijkstra to A* [#4650](https://github.com/valhalla/valhalla/pull/4650)
->>>>>>> afd01613
+   * ADDED: Consider more forward/backward tags for access restrictions and speeds [#4686](https://github.com/valhalla/valhalla/pull/4686)
 
 ## Release Date: 2023-05-11 Valhalla 3.4.0
 * **Removed**
