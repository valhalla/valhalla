## UNRELEASED
* **Removed**
   * REMOVED: validity checks for historical speeds [#5087](https://github.com/valhalla/valhalla/pull/5087)
   * REMOVED: `seasonal` bit from OSMWay & DirectedEdge [#5156](https://github.com/valhalla/valhalla/pull/5156)
   * REMOVED: hard-coded tz alias map and associated logic [#5164](https://github.com/valhalla/valhalla/pull/5164)
   * REMOVED: `valhalla/filesystem` from the project in favor of the std equivalent [#5321](https://github.com/valhalla/valhalla/pull/5321)
* **Bug Fix**
   * FIXED: `incremental_build_tiles` script works again [#4909](https://github.com/valhalla/valhalla/pull/4909)
   * FIXED: Fix ability to use Valhalla via cmake `add_subdirectory` [#4930](https://github.com/valhalla/valhalla/pull/4930)
   * FIXED: Fix valhalla_benchmark_loki benchmark application. [#4981](https://github.com/valhalla/valhalla/pull/4981)
   * FIXED: Double free crash during tiles build inside libxml2 on concurrent `spatialite_cleanup_ex()` calls [#5005](https://github.com/valhalla/valhalla/pull/5005)
   * FIXED: update CircleCI runners to Ubuntu 24.04 [#5002](https://github.com/valhalla/valhalla/pull/5002)
   * FIXED: Fixed a typo in the (previously undocumented) matrix-APIs responses `algorithm` field: `timedistancbssematrix` is now `timedistancebssmatrix` [#5000](https://github.com/valhalla/valhalla/pull/5000).
   * FIXED: More trivial cases in `CostMatrix` [#5001](https://github.com/valhalla/valhalla/pull/5001)
   * FIXED: Tag smoothness=impassable breaks pedestrian routing [#5023](https://github.com/valhalla/valhalla/pull/5023)
   * FIXED: Make isochrone geotiff serialization use "north up" geotransform [#5019](https://github.com/valhalla/valhalla/pull/5019)
   * FIXED: Get CostMatrix allow second pass option from new location in config [#5055](https://github.com/valhalla/valhalla/pull/5055/)
   * FIXED: Slim down Matrix PBF response [#5066](https://github.com/valhalla/valhalla/pull/5066)
   * FIXED: restore ignoring hierarchy limits for bicycle and pedestrian [#5080](https://github.com/valhalla/valhalla/pull/5080)
   * FIXED: GCC warning 'template-id not allowed for constructor in C++20' [#5110](https://github.com/valhalla/valhalla/pull/5110)
   * FIXED: update deprecated boost geometry headers [#5117](https://github.com/valhalla/valhalla/pull/5117)
   * FIXED: Fix type mismatch in `src/tyr/serializers.cc` [#5145](https://github.com/valhalla/valhalla/pull/5145)
   * FIXED: Multimodal ferry reclassification [#5139](https://github.com/valhalla/valhalla/pull/5139)
   * FIXED: Fix time info calculation across time zone boundaries [#5163](https://github.com/valhalla/valhalla/pull/5163)
   * FIXED: pass thor config to matrix algorithms in `valhalla_run_matrix` [#5053](https://github.com/valhalla/valhalla/pull/5053)
   * FIXED: clang warning: bool literal returned from `main` `[-Wmain]` [#5173](https://github.com/valhalla/valhalla/pull/5173)
   * FIXED: normalize paths on valhalla_build_extract for windows  [#5176](https://github.com/valhalla/valhalla/pull/5176)
   * FIXED: level changes for multi-level start/end edges [#5126](https://github.com/valhalla/valhalla/pull/5126)
   * FIXED: Fix edge walk across tiles when traffic or predicted speeds are used [#5198](https://github.com/valhalla/valhalla/pull/5198)
   * FIXED: multi-edge steps maneuvers [#5191](https://github.com/valhalla/valhalla/pull/5191)
   * FIXED: remove start maneuver if route starts on stairs/escalators [#5127](https://github.com/valhalla/valhalla/pull/5127)
   * FIXED: Verify edge shapes in edge walking to find the correct edges when there are multiple path with approximately the same length (e.g. in a roundabout) [#5210](https://github.com/valhalla/valhalla/pull/5210)
   * FIXED: compilation with clang 20 [#5208](https://github.com/valhalla/valhalla/pull/5208)
   * FIXED: compatibility with GEOS <3.12 [#5224](https://github.com/valhalla/valhalla/pull/5224)
   * FIXED: gtest linkage errors with clang 17+ on MacOS [#5227](https://github.com/valhalla/valhalla/pull/5227)
   * FIXED: matrix headings [#5244](https://github.com/valhalla/valhalla/pull/5244)
   * FIXED: fix semi-trivial paths in costmatrix [#5249](https://github.com/valhalla/valhalla/pull/5249)
   * FIXED: rename `check_reverse_connections` [#5255](https://github.com/valhalla/valhalla/pull/5255)
   * FIXED: invert expansion_direction for expansion properties in costmatrix [#5266](https://github.com/valhalla/valhalla/pull/5266)
   * FIXED: set initial precision in matrix serializer [#5267](https://github.com/valhalla/valhalla/pull/5267)
   * FIXED: pass correct edge id to expansion callback in bidirectional a* [#5265](https://github.com/valhalla/valhalla/pull/5265)
   * FIXED: remove `GraphId` and `OSMWay` incompatible forward declarations [#5270](https://github.com/valhalla/valhalla/pull/5270)
   * FIXED: Number of compile/linker issues on Windows for the test targets. [#5313](https://github.com/valhalla/valhalla/pull/5313)
   * FIXED: Fix reference to the GHA variable to resolve `version_modifier` on CI [#5333](https://github.com/valhalla/valhalla/pull/5333)
   * FIXED: Ability to run `valhalla_service` with `[CONCURRENCY]` arg [#5335](https://github.com/valhalla/valhalla/pull/5335)
   * FIXED: version modifier in `/status` response [#5357](https://github.com/valhalla/valhalla/pull/5357)
   * FIXED: unknowns should be 500 and not 400 [#5359](https://github.com/valhalla/valhalla/pull/5359)
   * FIXED: Cover **all** nodes in the current tile by density index [#5338](https://github.com/valhalla/valhalla/pull/5338)
   * FIXED: Narrowing bug leading to nodes being misplaced in wrong tiles [#5364](https://github.com/valhalla/valhalla/pull/5364)
   * FIXED: wrong integer types in expansion properties [#5380](https://github.com/valhalla/valhalla/pull/5380)
   * FIXED: fix: `std::terminate` on unsupported request format for some actions [#5387](https://github.com/valhalla/valhalla/pull/5387)
   * FIXED: python installation issue in docker image [#5424](https://github.com/valhalla/valhalla/pull/5424)
   * FIXED: uk-UA translation issue with issue with "approach_verbal_alert" [#5182](https://github.com/valhalla/valhalla/pull/5182)
   * FIXED: Missing argument in `BDEdgeLabel` constructor [#5444](https://github.com/valhalla/valhalla/pull/5444)
   * FIXED: ferries shouldn't be set to destination only [#5447](https://github.com/valhalla/valhalla/pull/5447)
   * FIXED: `actor_t` cleans up workers even in the case of exceptions when `auto_cleanup` is true [#5452](https://github.com/valhalla/valhalla/pull/5452)
   * FIXED: Graphfilter issue where local edge index and count, edge transitions, stop impact, headings, local_driveability, restrictions, and name consistency was not updated after filtering. [#5464](https://github.com/valhalla/valhalla/pull/5464)
   * FIXED: around-the-block paths when node tolerance == 0 [#5451](https://github.com/valhalla/valhalla/pull/5451)
   * FIXED: Trivial CostMatrix and multiple candidates [#5376](https://github.com/valhalla/valhalla/pull/5376)
   * FIXED: "access": "no" + specific overrides for ferries [#5476](https://github.com/valhalla/valhalla/pull/5476)
   * FIXED: Build libspatialite for vcpkg with librttopo support for valhalla_build_admins [#5475](https://github.com/valhalla/valhalla/pull/5475)
   * FIXED: CMake install target: for PREFER_EXTERNAL_DEPS=ON, no gtest installation, python bindings [#5455](https://github.com/valhalla/valhalla/pull/5455)
   * FIXED: Set distance to 0 for unsettled destinations in partial matrices in TimeDistanceMatrix. [#5505](https://github.com/valhalla/valhalla/pull/5505)
   * FIXED: Fix Matrix API to return correct end location. [#5509](https://github.com/valhalla/valhalla/pull/5509)
   * FIXED: Set node snap flags properly in PBF PathEDGE [#5508](https://github.com/valhalla/valhalla/pull/5508)
   * FIXED: Add error handling to valhalla_build_tiles command in Docker [#5520](https://github.com/valhalla/valhalla/pull/5520)
* **Enhancement**
   * ADDED: Consider smoothness in all profiles that use surface [#4949](https://github.com/valhalla/valhalla/pull/4949)
   * ADDED: costing parameters to exclude certain edges `exclude_tolls`, `exclude_bridges`, `exclude_tunnels`, `exclude_highways`, `exclude_ferries`. They need to be enabled in the config with `service_limits.allow_hard_exclusions`. Also added location search filters `exclude_ferry` and `exclude_toll` to complement these changes. [#4524](https://github.com/valhalla/valhalla/pull/4524)
   * ADDED: `admin_crossings` request parameter for `/route` [#4941](https://github.com/valhalla/valhalla/pull/4941)
   * ADDED: include level change info in `/route` response [#4942](https://github.com/valhalla/valhalla/pull/4942)
   * ADDED: steps maneuver improvements [#4960](https://github.com/valhalla/valhalla/pull/4960)
   * ADDED: instruction improvements for node-based elevators [#4988](https://github.com/valhalla/valhalla/pull/4988)
   * ADDED: customizable hierarchy limits [#5010](https://github.com/valhalla/valhalla/pull/5010)
   * ADDED: increased precision in route lengths [#5020](https://github.com/valhalla/valhalla/pull/5020)
   * ADDED: Add maneuver bearings in route json response [#5024](https://github.com/valhalla/valhalla/pull/5024)
   * ADDED: Allow specifying custom `graph.lua` file name via `valhalla_build_config` [#5036](https://github.com/valhalla/valhalla/pull/5036)
   * ADDED: per level elevator penalty [#4973](https://github.com/valhalla/valhalla/pull/4973)
   * ADDED: `ignore_construction` allows routing on ways with construction tag [#5030](https://github.com/valhalla/valhalla/pull/5030)
   * ADDED: Australian English language translations [#5057](https://github.com/valhalla/valhalla/pull/5057)
   * ADDED: Support `"access:conditional"` conditional restrictions like `"access:conditional"="no @ (Oct-May)"` [#5048](https://github.com/valhalla/valhalla/pull/5048)
   * CHANGED: Speed up pbf parsing by using libosmium [#5070](https://github.com/valhalla/valhalla/pull/5070)
   * ADDED: headings and correlated ll's in verbose matrix output [#5072](https://github.com/valhalla/valhalla/pull/5072)
   * CHANGED: Faster Docker builds in CI [#5082](https://github.com/valhalla/valhalla/pull/5082)
   * ADDED: Retrieve traffic signal information of nodes through trace_attribute request [#5121](https://github.com/valhalla/valhalla/pull/5121)
   * CHANGED: Remove redundant callback-style pbf parsing [#5119](https://github.com/valhalla/valhalla/pull/5119)
   * ADDED: Multimodal expansion endpoint support [#5129](https://github.com/valhalla/valhalla/pull/5129)
   * ADDED: Sort tweeners by GraphId to make tile generation deterministic [#5133](https://github.com/valhalla/valhalla/pull/5133)
   * ADDED: Turn lane information for valhalla serializer [#5078](https://github.com/valhalla/valhalla/pull/5078)
   * ADDED: Add scoped timer macro for timing stages and sub-stages of the tile build process [#5136](https://github.com/valhalla/valhalla/pull/5136)
   * CHANGED: Speed up `valhalla_build_admins` by using intermediate in-memory database [#5146](https://github.com/valhalla/valhalla/pull/5146)
   * UPDATED: bump tz from 2024a to 2025a [#5061](https://github.com/valhalla/valhalla/pull/5061)
   * ADDED: Add shoulder attribute to locate API [#5144](https://github.com/valhalla/valhalla/pull/5144)
   * CHANGED: Move `bss_info_` from `OSMNode` to the new `OSMBSSNode` to reduce `way_nodes.bin` size [#5147](https://github.com/valhalla/valhalla/pull/5147)
   * UPDATED: bump tz from 2025a to 2025b [#5164](https://github.com/valhalla/valhalla/pull/5164)
   * ADDED: Mutithreaded `PBFGraphParser::ParseWays()` [#5143](https://github.com/valhalla/valhalla/pull/5143)
   * CHANGED: "Multilevel Way" message logging level changed from WARN to DEBUG [#5188](https://github.com/valhalla/valhalla/pull/5188)
   * CHANGED: Use rapidjson for matrix serializers [#5189](https://github.com/valhalla/valhalla/pull/5189)
   * CHANGED: Make static factor vectors/arrays in sif constexpr [#5200](https://github.com/valhalla/valhalla/pull/5200)
   * ADDED: Sqlite3 RAII wrapper around sqlite3* and spatielite connection [#5206](https://github.com/valhalla/valhalla/pull/5206)
   * CHANGED: Improved SQL statements when building admins [#5219](https://github.com/valhalla/valhalla/pull/5219)
   * CHANGED: Replace `boost::geometry` by GEOS for operations with admin/tz polygons and clip them by tile bbox [#5204](https://github.com/valhalla/valhalla/pull/5204)
   * UPDATED: bump cxxopts [#5243](https://github.com/valhalla/valhalla/pull/5243)
   * ADDED: Make iterations limit configurable in costmatrix [#5221](https://github.com/valhalla/valhalla/pull/5221)
   * ADDED: Enforce the order of includes via `clang-format` [5230](https://github.com/valhalla/valhalla/pull/5230)
   * CHANGED: Switch to PyPI version of `clang-format` [#5237](https://github.com/valhalla/valhalla/pull/5237)
   * ADDED: More barrier types to consider for car routing [#5217](https://github.com/valhalla/valhalla/pull/5217)
   * CHANGED: Removed ferry reclassification and only move edges in hierarchy [#5269](https://github.com/valhalla/valhalla/pull/5269)
   * CHANGED: More clang-tidy fixes [#5253](https://github.com/valhalla/valhalla/pull/5253)
   * CHANGED: Removed unused headers [#5254](https://github.com/valhalla/valhalla/pull/5254)
   * ADDED: "destination_only_hgv" in directed edge json [#5281](https://github.com/valhalla/valhalla/pull/5281)
   * CHANGED: Link libvalhalla to libgeos. Build command to use `nmake` on Windows instead of `make`. Skipping check for `CMAKE_BUILD_TYPE` when using a multi-config generator like Visual Studio or XCode. [#5294](https://github.com/valhalla/valhalla/pull/5294)
   * ADDED: workflow to publish Python bindings for all major platforms to PyPI [#5280](https://github.com/valhalla/valhalla/pull/5280)
   * ADDED: git sha version suffix for executables [#5307](https://github.com/valhalla/valhalla/pull/5307)
   * ADDED: version modifier in public servers [#5316](https://github.com/valhalla/valhalla/pull/5316)
   * CHANGED: pyvalhalla-git PyPI repository to pyvalhalla-weekly [#5310](https://github.com/valhalla/valhalla/pull/5310)
   * ADDED: `valhalla_service` to Linux Python package [#5315](https://github.com/valhalla/valhalla/pull/5315)
   * CHANGED: add full version string with git hash to any program's `--help` message [#5317](https://github.com/valhalla/valhalla/pull/5317)
   * CHANGED: `valhalla_service` CLI based on `cxxopts` [#5318](https://github.com/valhalla/valhalla/pull/5317)
   * ADDED: script to analyze build logs for warnings [#5312](https://github.com/valhalla/valhalla/pull/5312)
   * CHANGED: Replace robin-hood-hashing with `ankerl::unordered_dense::{map, set}` [#5325](https://github.com/valhalla/valhalla/pull/5325)
   * CHANGED: Speed up density calculus by using grid index [#5328](https://github.com/valhalla/valhalla/pull/5328)
   * CHANGED: refactor to make valhalla/filesystem functionally redundant [#5319](https://github.com/valhalla/valhalla/pull/5319)
   * ADDED: Distribute C++ executables for Windows Python bindings [#5348](https://github.com/valhalla/valhalla/pull/5348)
   * ADDED: Distribute C++ executables for OSX Python bindings [#5301](https://github.com/valhalla/valhalla/pull/5301)
   * ADDED: `trace_attributes` now also returns all the speed informations on edges when `edge.speeds_faded` or `edge.speeds_non_faded` is set in request. Also `edge.speed_type` returns how the edge speed was set [#5324](https://github.com/valhalla/valhalla/pull/5324)
   * CHANGED: Use `ankerl::unordered_dense` for `loki::Reach()` for faster search [#5384](https://github.com/valhalla/valhalla/pull/5384)
   * ADDED: support for destination exceptions for access restrictions [#5354](https://github.com/valhalla/valhalla/pull/5354)
   * ADDED: Add option `edge.traffic_signal` to trace attributes [#5385](https://github.com/valhalla/valhalla/pull/5385)
   * CHANGED: Cleaned up Dockerfile a bit to make caching more effective [#5396](https://github.com/valhalla/valhalla/pull/5396)
   * ADDED: Port https://github.com/nilsnolde/docker-valhalla, an orchestrated/scripted Docker image for convenience [#5388](https://github.com/valhalla/valhalla/pull/5388)
   * ADDED: Graph utilities for Python bindings [#5367](https://github.com/valhalla/valhalla/pull/5367)
   * CHANGED: Decouple `traffic_signal` on node from `kNodeType` in `TripLegBuilder` [#5349](https://github.com/valhalla/valhalla/pull/5394)
   * CHANGED: Use rapidjson for locate serializers [#5260](https://github.com/valhalla/valhalla/pull/5260)
   * CHANGED: set`check_reverse_connection` default value to `true` [#5404](https://github.com/valhalla/valhalla/pull/5404)
   * CHANGED: updated translation files and added mn-MN lang [#5425](https://github.com/valhalla/valhalla/pull/5425)
   * CHANGED: Use rapidjson for height serializer [#5277](https://github.com/valhalla/valhalla/pull/5277)
   * CHANGED: Use rapidjson for transit_available serializer [#5430](https://github.com/valhalla/valhalla/pull/5430)
   * CHANGED: Switch from CircleCI to Github Actions [#5427](https://github.com/valhalla/valhalla/pull/5427)
   * CHANGED: Use rapidjson for isochrone serializer [#5429](https://github.com/valhalla/valhalla/pull/5429)
   * ADDED: Allow pedestrian routing through highway=via_ferrata [#5480](https://github.com/valhalla/valhalla/pull/5480)
   * ADDED: generic level change maneuver [#5431](https://github.com/valhalla/valhalla/pull/5431)
   * ADDED: Publish timezone db on Github Actions artifacts [#5479](https://github.com/valhalla/valhalla/pull/5479)
   * ADDED: HEAD & GET range requests to curl_tilegetter [#5470](https://github.com/valhalla/valhalla/pull/5470)
   * ADDED: Expansion API extended for unidirectional A* [#5457](https://github.com/valhalla/valhalla/pull/5457)
   * CHANGED: Optimise `get_node_ll` function [#5531](https://github.com/valhalla/valhalla/pull/5531)
   * CHANGED: Optimise Turn::GetType using lookup table [#5530] (https://github.com/valhalla/valhalla/pull/5530)
   * ADDED: support for destination exceptions for access restrictions [#5370](https://github.com/valhalla/valhalla/pull/5370)
   * ADDED: Add log rolling support for the file logger [#5477](https://github.com/valhalla/valhalla/pull/5477)
   * ADDED: Add Korean (`ko-KR`) locale [#5501](https://github.com/valhalla/valhalla/pull/5501)
<<<<<<< HEAD
   * ADDED: Support for loading tiles from a remote tarball with optional HTTP basic auth [#5467](https://github.com/valhalla/valhalla/pull/5467)
=======
   * UPGRADED: pybind11 from 2.11.1 to 3.0.1 [#5539](https://github.com/valhalla/valhalla/pull/5539)
   * ADDED: `checksum` to GraphTileHeader, a 64bit MD5 hash of the OSM PBFs[#5542](https://github.com/valhalla/valhalla/pull/5542)
>>>>>>> a637bbb7

## Release Date: 2024-10-10 Valhalla 3.5.1
* **Removed**
* **Bug Fix**
   * FIXED: All logging in `valhalla_export_edges` now goes to stderr [#4892](https://github.com/valhalla/valhalla/pull/4892)
   * FIXED: Iterate over only `kLandmark` tagged values in `AddLandmarks()` [#4873](https://github.com/valhalla/valhalla/pull/4873)
   * FIXED: `walk_or_snap` mode edge case with loop routes [#4895](https://github.com/valhalla/valhalla/pull/4895)
   * FIXED: `-Wdefaulted-function-deleted` compilation warning/error in `NarrativeBuilder` [#4877](https://github.com/valhalla/valhalla/pull/4877)
   * FIXED: For a long time we were potentially wrongly encoding varints by using `static_cast` vs `reinterpret_cast` [#4877]https://github.com/valhalla/valhalla/pull/4925
* **Enhancement**
   * CHANGED: voice instructions for OSRM serializer to work better in real-world environment [#4756](https://github.com/valhalla/valhalla/pull/4756)
   * ADDED: Add option `edge.forward` to trace attributes [#4876](https://github.com/valhalla/valhalla/pull/4876)
   * ADDED: Provide conditional speed limits from "maxspeed:conditional" in `/locate` and proto `/route` responses [#4851](https://github.com/valhalla/valhalla/pull/4851)
   * ADDED: Support multiple levels and level ranges [#4879](https://github.com/valhalla/valhalla/pull/4879)
   * ADDED: Level location search filter [#4926](https://github.com/valhalla/valhalla/pull/4926)

## Release Date: 2024-08-21 Valhalla 3.5.0
* **Removed**
   * REMOVED: needs_ci_run script [#4423](https://github.com/valhalla/valhalla/pull/4423)
   * REMOVED: unused vehicle types in AutoCost and segway; renamed kTruck to "truck" instead of "tractor_trailer" [#4430](https://github.com/valhalla/valhalla/pull/4430)
   * REMOVED: ./bench and related files/code [#4560](https://github.com/valhalla/valhalla/pull/4560)
   * REMOVED: unused headers [#4829](https://github.com/valhalla/valhalla/pull/4829)
* **Bug Fix**
   * FIXED: gcc13 was missing some std header includes [#4154](https://github.com/valhalla/valhalla/pull/4154)
   * FIXED: when reclassifying ferry edges, remove destonly from ways only if the connecting way was destonly [#4118](https://github.com/valhalla/valhalla/pull/4118)
   * FIXED: typo in use value of map matching API (`platform_connection` was misspelled) [#4174](https://github.com/valhalla/valhalla/pull/4174)
   * FIXED: fix crash in timedistancebssmatrix.cc  [#4244](https://github.com/valhalla/valhalla/pull/4244)
   * FIXED: missing protobuf CMake configuration to link abseil for protobuf >= 3.22.0 [#4207](https://github.com/valhalla/valhalla/pull/4207)
   * FIXED: broken links on the optimized route API page [#4260](https://github.com/valhalla/valhalla/pull/4260)
   * FIXED: remove clearing of headings while calculating a matrix [#4288](https://github.com/valhalla/valhalla/pull/4288)
   * FIXED: only recost matrix pairs which have connections found [#4344](https://github.com/valhalla/valhalla/pull/4344)
   * FIXED: arm builds. tons of errors due to floating point issues mostly [#4213](https://github.com/valhalla/valhalla/pull/4213)
   * FIXED: respond with correlated edges for format=valhalla and matrix [#4335](https://github.com/valhalla/valhalla/pull/4335)
   * FIXED: `sources` & `targets` for verbose matrix response was kinda broken due to #4335 above [#4366](https://github.com/valhalla/valhalla/pull/4366)
   * FIXED: recover proper shortest path to ferry connections (when multiple edges exist between node pair) [#4361](https://github.com/valhalla/valhalla/pull/4361)
   * FIXED: recover proper shortest path to ferry connections (make sure correct label index is used) [#4378](https://github.com/valhalla/valhalla/pull/4378)
   * FIXED: Allow all roads for motorcycles [#4348](https://github.com/valhalla/valhalla/pull/4348)
   * FIXED: motorcar:conditional should not apply to motorcycle and moped [#4359](https://github.com/valhalla/valhalla/pull/4359)
   * FIXED: break shortcuts when there are different restrictions on base edges [#4326](https://github.com/valhalla/valhalla/pull/4326)
   * FIXED: Incorrect `edge_index` assignment in `thor_worker_t::build_trace` [#4413](https://github.com/valhalla/valhalla/pull/4413)
   * FIXED: lots of issues with CostMatrix (primarily deadend logic) with a complete refactor modeling things very close to bidir A\*, also to prepare for a unification of the two [#4372](https://github.com/valhalla/valhalla/pull/4372)
   * FIXED: diff_names check was missing for Graphfilter and Shortcutbuilder for AddEdgeInfo call.  [#4436](https://github.com/valhalla/valhalla/pull/4436)
   * FIXED: updated timezone database and added code to keep compatibility with old servers/new data and vice versa [#4446](https://github.com/valhalla/valhalla/pull/4446)
   * FIXED: retry elevation tile download if the download failed for some reason or the downloaded tile was corrupt [#4461](https://github.com/valhalla/valhalla/pull/4461)
   * FIXED: base transition costs were getting overridden by osrm car turn duration [#4463](https://github.com/valhalla/valhalla/pull/4463)
   * FIXED: insane ETAs for `motor_scooter` on `track`s [#4468](https://github.com/valhalla/valhalla/pull/4468)
   * FIXED: -j wasn't taken into account anymore [#4483](https://github.com/valhalla/valhalla/pull/4483)
   * FIXED: time distance matrix was always using time zone of last settled edge id [#4494](https://github.com/valhalla/valhalla/pull/4494)
   * FIXED: log to stderr in valhalla_export_edges [#4498](https://github.com/valhalla/valhalla/pull/4498)
   * FIXED: set capped speed for truck at 90 KPH [#4493](https://github.com/valhalla/valhalla/pull/4493)
   * FIXED: Config singleton multiple instantiation issue [#4521](https://github.com/valhalla/valhalla/pull/4521)
   * FIXED: Prevent GetShortcut to run into an infinite loop [#4532](https://github.com/valhalla/valhalla/pull/4532)
   * FIXED: fix config generator with thor.costmatrix_allow_second_pass [#4567](https://github.com/valhalla/valhalla/pull/4567)
   * FIXED: infinite loop or other random corruption in isochrones when retrieving partial shape of an edge [#4547](https://github.com/valhalla/valhalla/pull/4547)
   * FIXED: Aggregation updates: update opposing local idx after aggregating the edges, added classification check for aggregation, and shortcut length changes [#4570](https://github.com/valhalla/valhalla/pull/4570)
   * FIXED: Use helper function for only parsing out names from DirectedEdge when populating intersecting edges [#4604](https://github.com/valhalla/valhalla/pull/4604)
   * FIXED: Osmnode size reduction: Fixed excessive disk space for planet build [#4605](https://github.com/valhalla/valhalla/pull/4605)
   * FIXED: Conflict with signinfo's temporary linguistic node sequence file caused test failures. [#4625](https://github.com/valhalla/valhalla/pull/4625)
   * FIXED: CostMatrix for trivial routes with oneways [#4626](https://github.com/valhalla/valhalla/pull/4626)
   * FIXED: some entry points to creating geotiff isochrones output did not register the geotiff driver before attempting to use it [#4628](https://github.com/valhalla/valhalla/pull/4628)
   * FIXED: libgdal wasn't installed in docker image, so it never worked in docker [#4629](https://github.com/valhalla/valhalla/pull/4629)
   * FIXED: CostMatrix shapes for routes against trivial oneways [#4633](https://github.com/valhalla/valhalla/pull/4633)
   * FIXED: unidirectional_astar.cc doesn't work for date_time type = 2 #4652(https://github.com/valhalla/valhalla/issues/4652)
   * FIXED: a few fixes around the routing algorithms [#4626](https://github.com/valhalla/valhalla/pull/4642)
   * FIXED: no need to search for GDAL when building data [#4651](https://github.com/valhalla/valhalla/pull/4651)
   * FIXED: Fix segfault in OSRM serializer with bannerInstructions when destination is on roundabout [#4480](https://github.com/valhalla/valhalla/pull/4481)
   * FIXED: Fix segfault in costmatrix (date_time and time zone always added). [#4530](https://github.com/valhalla/valhalla/pull/4530)
   * FIXED: Fixed roundoff issue in Tiles Row and Col methods [#4585](https://github.com/valhalla/valhalla/pull/4585)
   * FIXED: Fix for assigning attributes has_(highway, ferry, toll) if directions_type is none [#4465](https://github.com/valhalla/valhalla/issues/4465)
   * FIXED: Have the `valhalla_add_predicted_speeds` summary always be created from `mjolnir.tile_dir` [#4722](https://github.com/valhalla/valhalla/pull/4722)
   * FIXED: Fix inconsistency in graph.lua for motor_vehicle_node [#4723](https://github.com/valhalla/valhalla/issues/4723)
   * FIXED: Missing algorithm include in `baldr/admin.h` [#4766](https://github.com/valhalla/valhalla/pull/4766)
   * FIXED: remove old code that allows bicycle access on hiking trails. [#4781](https://github.com/valhalla/valhalla/pull/4781)
   * FIXED: Handle list type arguments correctly when overriding config with valhalla_build_config [#4799](https://github.com/valhalla/valhalla/pull/4799)
   * FIXED: `top_speed` range not fully allowed for trucks [#4793](https://github.com/valhalla/valhalla/pull/4793)
   * FIXED: Trivial routes for CostMatrix [#4634](https://github.com/valhalla/valhalla/pull/4634)
   * FIXED: Reset `not_thru_pruning` in CostMatrix after second pass was used [#4817](https://github.com/valhalla/valhalla/pull/4817)
   * FIXED: wrong index used in CostMatrix expansion callback inside reverse connection check [#4821](https://github.com/valhalla/valhalla/pull/4821)
   * FIXED: oneway ferry connections classification [#4828](https://github.com/valhalla/valhalla/pull/4828)
   * FIXED: location search_filter ignored in certain cases [#4835](https://github.com/valhalla/valhalla/pull/4835)
   * FIXED: Ferry reclassification finds shortest path that is blocked by inaccessible node [#4854](https://github.com/valhalla/valhalla/pull/4854)
   * FIXED: `(Nov - Mar)` (and similar, months with spaces) condition parsing [#4857](https://github.com/valhalla/valhalla/pull/4857)
* **Enhancement**
   * UPDATED: French translations, thanks to @xlqian [#4159](https://github.com/valhalla/valhalla/pull/4159)
   * CHANGED: -j flag for multithreaded executables to override mjolnir.concurrency [#4168](https://github.com/valhalla/valhalla/pull/4168)
   * CHANGED: moved the argparse boilerplate code to a private header which all programs can share [#4169](https://github.com/valhalla/valhalla/pull/4169)
   * ADDED: CI runs a spell check on the PR to detect spelling mistakes [#4179](https://github.com/valhalla/valhalla/pull/4179)
   * ADDED: `preferred_side_cutoff` parameter for locations [#4182](https://github.com/valhalla/valhalla/pull/4182)
   * ADDED: PBF output for matrix endpoint [#4121](https://github.com/valhalla/valhalla/pull/4121)
   * CHANGED: sped up the transit gtfs ingestion process by sorting the feeds before querying them and avoiding copying their structures. forked just_gtfs into the valhalla org to accomplish it [#4167](https://github.com/valhalla/valhalla/pull/4167)
   * CHANGED: write traffic tile headers in `valhalla_build_extract` [#4195](https://github.com/valhalla/valhalla/pull/4195)
   * ADDED: `source_percent_along` & `target_percent_along` to /trace_attributes JSON response [#4199](https://github.com/valhalla/valhalla/pull/4199)
   * ADDED: sqlite database to store landmarks along with interfaces of insert and bounding box queries [#4189](https://github.com/valhalla/valhalla/pull/4189)
   * CHANGED: refactor landmark database interface to use a pimpl [#4202](https://github.com/valhalla/valhalla/pull/4202)
   * ADDED: support for `:forward` and `:backward` for `motor_vehicle`, `vehicle`, `foot` and `bicycle` tag prefixes [#4204](https://github.com/valhalla/valhalla/pull/4204)
   * ADDED: add `valhalla_build_landmarks` to parse POIs from osm pbfs and store them as landmarks in the landmark sqlite database [#4201](https://github.com/valhalla/valhalla/pull/4201)
   * ADDED: add primary key in the landmark sqlite database and a method to retrieve landmarks via their primary keys [#4224](https://github.com/valhalla/valhalla/pull/4224)
   * ADDED: update graph tile to allow adding landmarks to edge info, and refactor edgeinfo.cc [#4233](https://github.com/valhalla/valhalla/pull/4233)
   * ADDED: `sources_to_targets` action for `/expansion` [#4263](https://github.com/valhalla/valhalla/pull/4263)
   * ADDED: option `--extract-tar` to `valhalla_build_extract` to create extracts from .tar files instead of tile directory [#4255](https://github.com/valhalla/valhalla/pull/4255)
   * ADDED: Support for `bannerInstructions` attribute in OSRM serializer via `banner_instructions` request parameter [#4093](https://github.com/valhalla/valhalla/pull/4093)
   * UPDATED: submodules which had new releases, unless it was a major version change [#4231](https://github.com/valhalla/valhalla/pull/4231)
   * ADDED: Support for elevation along a route. Add elevation to EdgeInfo within Valhalla tiles [#4279](https://github.com/valhalla/valhalla/pull/4279)
   * ADDED: the workflow to find landmarks in a graph tile, associate them with nearby edges, and update the graph tile to store the associations [#4278](https://github.com/valhalla/valhalla/pull/4278)
   * ADDED: update maneuver generation to add nearby landmarks to maneuvers as direction support [#4293](https://github.com/valhalla/valhalla/pull/4293)
   * CHANGED: the boost property tree config is now read into a singleton that doesn't need to be passed around anymore [#4220](https://github.com/valhalla/valhalla/pull/4220)
   * ADDED: Update the street name and sign data processing include language and pronunciations [#4268](https://github.com/valhalla/valhalla/pull/4268)
   * CHANGED: more sustainable way to work with protobuf in cmake [#4334](https://github.com/valhalla/valhalla/pull/4334)
   * CHANGED: use date_time API to retrieve timezone aliases instead of our own curated list [#4382](https://github.com/valhalla/valhalla/pull/4382)
   * CHANGED: less aggressive logging for nodes' headings & ferry connections [#4420][https://github.com/valhalla/valhalla/pull/4420]
   * ADDED: add documentation about historical traffic [#4259](https://github.com/valhalla/valhalla/pull/4259)
   * ADDED: config option to control how much memory we'll reserve for CostMatrix locations [#4424](https://github.com/valhalla/valhalla/pull/4424)
   * CHANGED: refactor EdgeLabel (and derived classes) to reduce memory use. [#4439](https://github.com/valhalla/valhalla/pull/4439)
   * ADDED: "shape" field to matrix response for CostMatrix only [#4432](https://github.com/valhalla/valhalla/pull/4432)
   * CHANGED: `/expansion`: add field `prev_edge_id`, make the GeoJSON features `LineString`s [#4275](https://github.com/valhalla/valhalla/issues/4275)
   * ADDED: --optimize & --log-details to valhalla_run_matrix [#4355](https://github.com/valhalla/valhalla/pull/4334)
   * ADDED: most access restrictions to /locate response [#4431](https://github.com/valhalla/valhalla/pull/4431)
   * ADDED: hgv=destination and friends for truck-specific "destination_only" logic [#4450](https://github.com/valhalla/valhalla/issues/4450)
   * UPDATED: updated country access overrides [#4460](https://github.com/valhalla/valhalla/pull/4460)
   * CHANGED: date_time refactor as a preparation to return DST/timezone related offset in the response [#4365](https://github.com/valhalla/valhalla/pull/4365)
   * ADDED: find connection on backward search for bidir matrix algo [#4329](https://github.com/valhalla/valhalla/pull/4329)
   * CHANGED: Adjustment of walk speed when walking on slight downhill [#4302](https://github.com/valhalla/valhalla/pull/4302)
   * CHANGED: Do not reclassify ferry connections when no hierarchies are to be generated [#4487](https://github.com/valhalla/valhalla/pull/4487)
   * ADDED: Added a config option to sort nodes spatially during graph building [#4455](https://github.com/valhalla/valhalla/pull/4455)
   * ADDED: Timezone info in route and matrix responses [#4491](https://github.com/valhalla/valhalla/pull/4491)
   * ADDED: Support for `voiceInstructions` attribute in OSRM serializer via `voice_instructions` request parameter [#4506](https://github.com/valhalla/valhalla/pull/4506)
   * CHANGED: use pkg-config to find spatialite & geos and remove our cmake modules; upgraded conan's boost to 1.83.0 in the process [#4253](https://github.com/valhalla/valhalla/pull/4253)
   * ADDED: Added aggregation logic to filter stage of tile building [#4512](https://github.com/valhalla/valhalla/pull/4512)
   * UPDATED: tz to 2023d [#4519](https://github.com/valhalla/valhalla/pull/4519)
   * CHANGED: libvalhalla.pc generation to have finer controls; install third_party public headers; overhaul lots of CMake; remove conan support [#4516](https://github.com/valhalla/valhalla/pull/4516)
   * CHANGED: refactored matrix code to include a base class for all matrix algorithms to prepare for second passes on matrix [#4535](https://github.com/valhalla/valhalla/pull/4535)
   * ADDED: matrix second pass for connections not found in the first pass, analogous to /route [#4536](https://github.com/valhalla/valhalla/pull/4536)
   * UPDATED: cxxopts to 3.1.1 [#4541](https://github.com/valhalla/valhalla/pull/4541)
   * CHANGED: make use of vendored libraries optional (other than libraries which are not commonly in package managers or only used for testing) [#4544](https://github.com/valhalla/valhalla/pull/4544)
   * ADDED: Improved instructions for blind users [#3694](https://github.com/valhalla/valhalla/pull/3694)
   * ADDED: isochrone proper polygon support & pbf output for isochrone [#4575](https://github.com/valhalla/valhalla/pull/4575)
   * ADDED: return isotile grid as geotiff  [#4594](https://github.com/valhalla/valhalla/pull/4594)
   * ADDED: `ignore_non_vehicular_restrictions` parameter for truck costing [#4606](https://github.com/valhalla/valhalla/pull/4606)
   * UPDATED: tz database to 2024a [#4643](https://github.com/valhalla/valhalla/pull/4643)
   * ADDED: `hgv_no_penalty` costing option to allow penalized truck access to `hgv=no` edges [#4650](https://github.com/valhalla/valhalla/pull/4650)
   * CHANGED: Significantly improve performance of graphbuilder [#4669](https://github.com/valhalla/valhalla/pull/4669)
   * UPDATED: Improved turn by turn api reference documentation [#4675](https://github.com/valhalla/valhalla/pull/4675)
   * CHANGED: contract nodes if connecting edges have different names or speed or non-conditional access restrictions [#4613](https://github.com/valhalla/valhalla/pull/4613)
   * CHANGED: CostMatrix switched from Dijkstra to A* [#4650](https://github.com/valhalla/valhalla/pull/4650)
   * ADDED: some missing documentation about request parameters [#4687](https://github.com/valhalla/valhalla/pull/4687)
   * ADDED: Consider more forward/backward tags for access restrictions and speeds [#4686](https://github.com/valhalla/valhalla/pull/4686)
   * CHANGED: change costmatrix max_distance threshold to a distance threshold instead of duration [#4672](https://github.com/valhalla/valhalla/pull/4672)
   * ADDED: PBF support for expansion [#4614](https://github.com/valhalla/valhalla/pull/4614/)
   * ADDED: elapsed_cost field to map matching json response [#4709](https://github.com/valhalla/valhalla/pull/4709)
   * ADDED: error if we fail to find any matrix connection [#4718](https://github.com/valhalla/valhalla/pull/4718)
   * ADDED: Fail early in valhalla_ingest_transit if there's no valid GTFS feeds [#4710](https://github.com/valhalla/valhalla/pull/4710/)
   * ADDED: Support for `voiceLocale` attribute in OSRM serializer via `voice_instructions` request parameter [#4677](https://github.com/valhalla/valhalla/pull/4742)
   * ADDED: Added ssmlAnnouncements for voice instructions and removed voice and banner instructions from last step. [#4644](https://github.com/valhalla/valhalla/pull/4644)
   * ADDED: deadend information in directed edge JSON for `/locate` [#4751](https://github.com/valhalla/valhalla/pull/4751)
   * ADDED: Dedupe option for expansion, significantly reducing the response size. [#4601](https://github.com/valhalla/valhalla/issues/4601)
   * ADDED: `expansion_type` property to `/expansion` [#4784](https://github.com/valhalla/valhalla/pull/4784)
   * ADDED: inline config arg for `valhalla_build_elevation` script [#4787](https://github.com/valhalla/valhalla/pull/4787)
   * ADDED: `use_truck_route` [#4809](https://github.com/valhalla/valhalla/pull/4809)
   * ADDED: Add option `edge.country_crossing` to trace attributes [#4825](https://github.com/valhalla/valhalla/pull/4825)
   * CHANGED: Unification of turn costs for ramps and roundabouts [#4827](https://github.com/valhalla/valhalla/pull/4827)
   * CHANGED: updated dockerfile to use ubuntu 24.04 [#4805](https://github.com/valhalla/valhalla/pull/4805)

## Release Date: 2023-05-11 Valhalla 3.4.0
* **Removed**
   * REMOVED: Docker image pushes to Dockerhub [#4033](https://github.com/valhalla/valhalla/pull/4033)
   * REMOVED: transitland references and scripts and replace with info for raw GTFS feeds [#4033](https://github.com/valhalla/valhalla/pull/3906)
* **Bug Fix**
   * FIXED: underflow of uint64_t cast for matrix time results [#3906](https://github.com/valhalla/valhalla/pull/3906)
   * FIXED: update vcpkg commit for Azure pipelines to fix libtool mirrors [#3915](https://github.com/valhalla/valhalla/pull/3915)
   * FIXED: fix CHANGELOG release year (2022->2023) [#3927](https://github.com/valhalla/valhalla/pull/3927)
   * FIXED: avoid segfault on invalid exclude_polygons input [#3907](https://github.com/valhalla/valhalla/pull/3907)
   * FIXED: allow \_WIN32_WINNT to be defined by build system [#3933](https://github.com/valhalla/valhalla/issues/3933)
   * FIXED: disconnected stop pairs in gtfs import [#3943](https://github.com/valhalla/valhalla/pull/3943)
   * FIXED: in/egress traversability in gtfs ingestion is now defaulted to kBoth to enable pedestrian access on transit connect edges and through the in/egress node [#3948](https://github.com/valhalla/valhalla/pull/3948)
   * FIXED: parsing logic needed implicit order of stations/egresses/platforms in the GTFS feeds [#3949](https://github.com/valhalla/valhalla/pull/3949)
   * FIXED: segfault in TimeDistanceMatrix [#3964](https://github.com/valhalla/valhalla/pull/3949)
   * FIXED: write multiple PBFs if the protobuf object gets too big [#3954](https://github.com/valhalla/valhalla/pull/3954)
   * FIXED: pin conan version to latest 1.x for now [#3990](https://github.com/valhalla/valhalla/pull/3990)
   * FIXED: Fix matrix_locations when used in pbf request [#3997](https://github.com/valhalla/valhalla/pull/3997)
   * FIXED: got to the point where the basic transit routing test works [#3988](https://github.com/valhalla/valhalla/pull/3988)
   * FIXED: fix build with LOGGING_LEVEL=ALL [#3992](https://github.com/valhalla/valhalla/pull/3992)
   * FIXED: transit stitching when determining whether a platform was generated [#4020](https://github.com/valhalla/valhalla/pull/4020)
   * FIXED: multimodal isochrones [#4030](https://github.com/valhalla/valhalla/pull/4030)
   * FIXED: duplicated recosting names should throw [#4042](https://github.com/valhalla/valhalla/pull/4042)
   * FIXED: Remove arch specificity from strip command of Python bindings to make it more compatible with other archs [#4040](https://github.com/valhalla/valhalla/pull/4040)
   * FIXED: GraphReader::GetShortcut no longer returns false positives or false negatives [#4019](https://github.com/valhalla/valhalla/pull/4019)
   * FIXED: Tagging with bus=permit or taxi=permit did not override access=no [#4045](https://github.com/valhalla/valhalla/pull/4045)
   * FIXED: Upgrade RapidJSON to address undefined behavior [#4051](https://github.com/valhalla/valhalla/pull/4051)
   * FIXED: time handling for transit service [#4052](https://github.com/valhalla/valhalla/pull/4052)
   * FIXED: multiple smaller bugs while testing more multimodal /route & /isochrones [#4055](https://github.com/valhalla/valhalla/pull/4055)
   * FIXED: `FindLuaJit.cmake` to include Windows paths/library names [#4067](https://github.com/valhalla/valhalla/pull/4067)
   * FIXED: Move complex turn restriction check out of can_form_shortcut() [#4047](https://github.com/valhalla/valhalla/pull/4047)
   * FIXED: fix `clear` methods on matrix algorithms and reserve some space for labels with a new config [#4075](https://github.com/valhalla/valhalla/pull/4075)
   * FIXED: fix `valhalla_build_admins` & `valhalla_ways_to_edges` argument parsing [#4097](https://github.com/valhalla/valhalla/pull/4097)
   * FIXED: fail early in `valhalla_build_admins` if parent directory can't be created, also exit with failure [#4099](https://github.com/valhalla/valhalla/pull/4099)
* **Enhancement**
   * CHANGED: replace boost::optional with C++17's std::optional where possible [#3890](https://github.com/valhalla/valhalla/pull/3890)
   * ADDED: parse `lit` tag on ways and add it to graph [#3893](https://github.com/valhalla/valhalla/pull/3893)
   * ADDED: log lat/lon of node where children link edges exceed the configured maximum [#3911](https://github.com/valhalla/valhalla/pull/3911)
   * ADDED: log matrix algorithm which was used [#3916](https://github.com/valhalla/valhalla/pull/3916)
   * UPDATED: docker base image to Ubuntu 22.04 [#3912](https://github.com/valhalla/valhalla/pull/3912)
   * CHANGED: Unify handling of single-file -Werror in all modules [#3910](https://github.com/valhalla/valhalla/pull/3910)
   * CHANGED: Build skadi with -Werror [#3935](https://github.com/valhalla/valhalla/pull/3935)
   * ADDED: Connect transit tiles to the graph [#3700](https://github.com/valhalla/valhalla/pull/3700)
   * CHANGED: switch to C++17 master branch of `just_gtfs` [#3947](https://github.com/valhalla/valhalla/pull/3947)
   * ADDED: Support for configuring a universal request timeout [#3966](https://github.com/valhalla/valhalla/pull/3966)
   * ADDED: optionally include highway=platform edges for pedestrian access [#3971](https://github.com/valhalla/valhalla/pull/3971)
   * ADDED: `use_lit` costing option for pedestrian costing [#3957](https://github.com/valhalla/valhalla/pull/3957)
   * CHANGED: Removed stray NULL values in log output [#3974](https://github.com/valhalla/valhalla/pull/3974)
   * CHANGED: More conservative estimates for cost of walking slopes [#3982](https://github.com/valhalla/valhalla/pull/3982)
   * ADDED: An option to slim down matrix response [#3987](https://github.com/valhalla/valhalla/pull/3987)
   * CHANGED: Updated url for just_gtfs library [#3994](https://github.com/valhalla/valhalla/pull/3995)
   * ADDED: Docker image pushes to Github's docker registry [#4033](https://github.com/valhalla/valhalla/pull/4033)
   * ADDED: `disable_hierarchy_pruning` costing option to find the actual optimal route for motorized costing modes, i.e `auto`, `motorcycle`, `motor_scooter`, `bus`, `truck` & `taxi`. [#4000](https://github.com/valhalla/valhalla/pull/4000)
   * CHANGED: baldr directory: remove warnings and C++17 adjustments [#4011](https://github.com/valhalla/valhalla/pull/4011)
   * UPDATED: `vcpkg` to latest master, iconv wasn't building anymore [#4066](https://github.com/valhalla/valhalla/pull/4066)
   * CHANGED: pybind11 upgrade for python 3.11 [#4067](https://github.com/valhalla/valhalla/pull/4067)
   * CHANGED: added transit level to connectivity map [#4082](https://github.com/valhalla/valhalla/pull/4082)
   * ADDED: "has_transit_tiles" & "osm_changeset" to verbose status response [#4062](https://github.com/valhalla/valhalla/pull/4062)
   * ADDED: time awareness to CostMatrix for e.g. traffic support [#4071](https://github.com/valhalla/valhalla/pull/4071)
   * UPDATED: transifex translations [#4102](https://github.com/valhalla/valhalla/pull/4102)

## Release Date: 2023-01-03 Valhalla 3.3.0
* **Removed**
* **Bug Fix**
* **Enhancement**
  * CHANGED: Upgraded from C++14 to C++17. [#3878](https://github.com/valhalla/valhalla/pull/3878)

## Release Date: 2023-01-03 Valhalla 3.2.1
* **Removed**
* **Bug Fix**
   * FIXED: valhalla_run_route was missing config logic. [#3824](https://github.com/valhalla/valhalla/pull/3824)
   * FIXED: Added missing ferry tag if manoeuver uses a ferry. It's supposed to be there according to the docs. [#3815](https://github.com/valhalla/valhalla/issues/3815)
   * FIXED: Handle hexlifying strings with unsigned chars [#3842](https://github.com/valhalla/valhalla/pull/3842)
   * FIXED: Newer clang warns on `sprintf` which becomes a compilation error (due to `Werror`) so we use `snprintf` instead [#3846](https://github.com/valhalla/valhalla/issues/3846)
   * FIXED: Build all of Mjolnir with -Werror [#3845](https://github.com/valhalla/valhalla/pull/3845)
   * FIXED: Only set most destination information once for all origins in timedistancematrix [#3830](https://github.com/valhalla/valhalla/pull/3830)
   * FIXED: Integers to expansion JSON output were cast wrongly [#3857](https://github.com/valhalla/valhalla/pull/3857)
   * FIXED: hazmat=destination should be hazmat=false and fix the truckcost usage of hazmat [#3865](https://github.com/valhalla/valhalla/pull/3865)
   * FIXED: Make sure there is at least one path which is accessible for all vehicular modes when reclassifying ferry edges [#3860](https://github.com/valhalla/valhalla/pull/3860)
   * FIXED: valhalla_build_extract was failing to determine the tile ID to include in the extract [#3864](https://github.com/valhalla/valhalla/pull/3864)
   * FIXED: valhalla_ways_to_edges missed trimming the cache when overcommitted [#3872](https://github.com/valhalla/valhalla/pull/3864)
   * FIXED: Strange detours with multi-origin/destination unidirectional A* [#3585](https://github.com/valhalla/valhalla/pull/3585)
* **Enhancement**
   * ADDED: Added has_toll, has_highway, has_ferry tags to summary field of a leg and route and a highway tag to a maneuver if it includes a highway. [#3815](https://github.com/valhalla/valhalla/issues/3815)
   * ADDED: Add time info to sources_to_targets [#3795](https://github.com/valhalla/valhalla/pull/3795)
   * ADDED: "available_actions" to the /status response [#3836](https://github.com/valhalla/valhalla/pull/3836)
   * ADDED: "waiting" field on input/output intermediate break(\_through) locations to respect services times [#3849](https://github.com/valhalla/valhalla/pull/3849)
   * ADDED: --bbox & --geojson-dir options to valhalla_build_extract to only archive a subset of tiles [#3856](https://github.com/valhalla/valhalla/pull/3856)
   * CHANGED: Replace unstable c++ geos API with a mix of geos' c api and boost::geometry for admin building [#3683](https://github.com/valhalla/valhalla/pull/3683)
   * ADDED: optional write-access to traffic extract from GraphReader [#3876](https://github.com/valhalla/valhalla/pull/3876)
   * UPDATED: locales from Transifex [#3879](https://github.com/valhalla/valhalla/pull/3879)
   * CHANGED: Build most of Baldr with -Werror [#3885](https://github.com/valhalla/valhalla/pull/3885)
   * UPDATED: some documentation overhaul to slim down root's README [#3881](https://github.com/valhalla/valhalla/pull/3881)
   * CHANGED: move documentation hosting to Github Pages from readthedocs.io [#3884](https://github.com/valhalla/valhalla/pull/3884)
   * ADDED: inline config arguments to some more executables [#3873](https://github.com/valhalla/valhalla/pull/3873)

## Release Date: 2022-10-26 Valhalla 3.2.0
* **Removed**
   * REMOVED: "build-\*" docker image to decrease complexity [#3689](https://github.com/valhalla/valhalla/pull/3541)

* **Bug Fix**
   * FIXED: Fix precision losses while encoding-decoding distance parameter in openlr [#3374](https://github.com/valhalla/valhalla/pull/3374)
   * FIXED: Fix bearing calculation for openlr records [#3379](https://github.com/valhalla/valhalla/pull/3379)
   * FIXED: Some refactoring that was proposed for the PR 3379 [#3381](https://github.com/valhalla/valhalla/pull/3381)
   * FIXED: Avoid calling out "keep left/right" when passing an exit [#3349](https://github.com/valhalla/valhalla/pull/3349)
   * FIXED: Fix iterator decrement beyond begin() in GeoPoint::HeadingAtEndOfPolyline() method [#3393](https://github.com/valhalla/valhalla/pull/3393)
   * FIXED: Add string for Use:kPedestrianCrossing to fix null output in to_string(Use). [#3416](https://github.com/valhalla/valhalla/pull/3416)
   * FIXED: Remove simple restrictions check for pedestrian cost calculation. [#3423](https://github.com/valhalla/valhalla/pull/3423)
   * FIXED: Parse "highway=busway" OSM tag: https://wiki.openstreetmap.org/wiki/Tag:highway%3Dbusway [#3413](https://github.com/valhalla/valhalla/pull/3413)
   * FIXED: Process int_ref irrespective of `use_directions_on_ways_` [#3446](https://github.com/valhalla/valhalla/pull/3446)
   * FIXED: workaround python's ArgumentParser bug to not accept negative numbers as arguments [#3443](https://github.com/valhalla/valhalla/pull/3443)
   * FIXED: Undefined behaviour on some platforms due to unaligned reads [#3447](https://github.com/valhalla/valhalla/pull/3447)
   * FIXED: Fixed undefined behavior due to invalid shift exponent when getting edge's heading [#3450](https://github.com/valhalla/valhalla/pull/3450)
   * FIXED: Use midgard::unaligned_read in GraphTileBuilder::AddSigns [#3456](https://github.com/valhalla/valhalla/pull/3456)
   * FIXED: Relax test margin for time dependent traffic test [#3467](https://github.com/valhalla/valhalla/pull/3467)
   * FIXED: Fixed missed intersection heading [#3463](https://github.com/valhalla/valhalla/pull/3463)
   * FIXED: Stopped putting binary bytes into a string field of the protobuf TaggedValue since proto3 protects against that for cross language support [#3468](https://github.com/valhalla/valhalla/pull/3468)
   * FIXED: valhalla_service uses now loki logging config instead of deprecated tyr logging [#3481](https://github.com/valhalla/valhalla/pull/3481)
   * FIXED: Docker image `valhalla/valhalla:run-latest`: conan error + python integration [#3485](https://github.com/valhalla/valhalla/pull/3485)
   * FIXED: fix more protobuf unstable 3.x API [#3494](https://github.com/valhalla/valhalla/pull/3494)
   * FIXED: fix one more protobuf unstable 3.x API [#3501](https://github.com/valhalla/valhalla/pull/3501)
   * FIXED: Fix valhalla_build_tiles imports only bss from last osm file [#3503](https://github.com/valhalla/valhalla/pull/3503)
   * FIXED: Fix total_run_stat.sh script. [#3511](https://github.com/valhalla/valhalla/pull/3511)
   * FIXED: Both `hov:designated` and `hov:minimum` have to be correctly set for the way to be considered hov-only [#3526](https://github.com/valhalla/valhalla/pull/3526)
   * FIXED: Wrong out index in route intersections [#3541](https://github.com/valhalla/valhalla/pull/3541)
   * FIXED: fix valhalla_export_edges: missing null columns separator [#3543](https://github.com/valhalla/valhalla/pull/3543)
   * FIXED: Removed/updated narrative language aliases that are not IETF BCP47 compliant [#3546](https://github.com/valhalla/valhalla/pull/3546)
   * FIXED: Wrong predecessor opposing edge in dijkstra's expansion [#3528](https://github.com/valhalla/valhalla/pull/3528)
   * FIXED: exit and exit_verbal in Russian locale should be same [#3545](https://github.com/valhalla/valhalla/pull/3545)
   * FIXED: Skip transit tiles in hierarchy builder [#3559](https://github.com/valhalla/valhalla/pull/3559)
   * FIXED: Fix some country overrides in adminconstants and add a couple new countries. [#3578](https://github.com/valhalla/valhalla/pull/3578)
   * FIXED: Improve build errors reporting [#3579](https://github.com/valhalla/valhalla/pull/3579)
   * FIXED: Fix "no elevation" values and /locate elevation response [#3571](https://github.com/valhalla/valhalla/pull/3571)
   * FIXED: Build tiles with admin/timezone support on Windows [#3580](https://github.com/valhalla/valhalla/pull/3580)
   * FIXED: admin "Saint-Martin" changed name to "Saint-Martin (France)" [#3619](https://github.com/valhalla/valhalla/pull/3619)
   * FIXED: openstreetmapspeeds global config with `null`s now supported [#3621](https://github.com/valhalla/valhalla/pull/3621)
   * FIXED: valhalla_run_matrix was failing (could not find proper max_matrix_distance) [#3635](https://github.com/valhalla/valhalla/pull/3635)
   * FIXED: Removed duplicate degrees/radians constants [#3642](https://github.com/valhalla/valhalla/pull/3642)
   * FIXED: Forgot to adapt driving side and country access rules in [#3619](https://github.com/valhalla/valhalla/pull/3619) [#3652](https://github.com/valhalla/valhalla/pull/3652)
   * FIXED: DateTime::is_conditional_active(...) incorrect end week handling [#3655](https://github.com/valhalla/valhalla/pull/3655)
   * FIXED: TimeDistanceBSSMatrix: incorrect initialization for destinations [#3659](https://github.com/valhalla/valhalla/pull/3659)
   * FIXED: Some interpolated points had invalid edge_index in trace_attributes response [#3646](https://github.com/valhalla/valhalla/pull/3670)
   * FIXED: Use a small node snap distance in map-matching. FIxes issue with incorrect turn followed by Uturn. [#3677](https://github.com/valhalla/valhalla/pull/3677)
   * FIXED: Conan error when building Docker image. [#3689](https://github.com/valhalla/valhalla/pull/3689)
   * FIXED: Allow country overrides for sidewalk [#3711](https://github.com/valhalla/valhalla/pull/3711)
   * FIXED: CostMatrix incorrect tile usage with oppedge. [#3719](https://github.com/valhalla/valhalla/pull/3719)
   * FIXED: Fix elevation serializing [#3735](https://github.com/valhalla/valhalla/pull/3735)
   * FIXED: Fix returning a potentially uninitialized value in PointXY::ClosestPoint [#3737](https://github.com/valhalla/valhalla/pull/3737)
   * FIXED: Wales and Scotland name change. [#3746](https://github.com/valhalla/valhalla/pull/3746)
   * FIXED: Pedestrian crossings are allowed for bikes [#3751](https://github.com/valhalla/valhalla/pull/3751)
   * FIXED: Fix for Mac OSx.  Small update for the workdir for the admin_sidewalk_override test.  [#3757](https://github.com/valhalla/valhalla/pull/3757)
   * FIXED: Add missing service road case from GetTripLegUse method. [#3763](https://github.com/valhalla/valhalla/pull/3763)
   * FIXED: Fix TimeDistanceMatrix results sequence [#3738](https://github.com/valhalla/valhalla/pull/3738)
   * FIXED: Fix status endpoint not reporting that the service is shutting down [#3785](https://github.com/valhalla/valhalla/pull/3785)
   * FIXED: Fix TimdDistanceMatrix SetSources and SetTargets [#3792](https://github.com/valhalla/valhalla/pull/3792)
   * FIXED: Added highway and surface factor in truckcost [#3590](https://github.com/valhalla/valhalla/pull/3590)
   * FIXED: Potential integer underflow in file suffix generation [#3783](https://github.com/valhalla/valhalla/pull/3783)
   * FIXED: Building Valhalla as a submodule [#3781](https://github.com/valhalla/valhalla/issues/3781)
   * FIXED: Fixed invalid time detection in GetSpeed [#3800](https://github.com/valhalla/valhalla/pull/3800)
   * FIXED: Osmway struct update: added up to 33 and not 32 [#3808](https://github.com/valhalla/valhalla/pull/3808)
   * FIXED: Fix out-of-range linestrings in expansion [#4603](https://github.com/valhalla/valhalla/pull/4603)
   * FIXED: Osmway struct update: used 1 bit for multiple levels from spare bits [#5112](https://github.com/valhalla/valhalla/issues/5112)

* **Enhancement**
   * CHANGED: Pronunciation for names and destinations [#3132](https://github.com/valhalla/valhalla/pull/3132)
   * CHANGED: Requested code clean up for phonemes PR [#3356](https://github.com/valhalla/valhalla/pull/3356)
   * CHANGED: Refactor Pronunciation class to struct [#3359](https://github.com/valhalla/valhalla/pull/3359)
   * ADDED: Added support for probabale restrictions [#3361](https://github.com/valhalla/valhalla/pull/3361)
   * CHANGED: Refactored the verbal text formatter to handle logic for street name and sign [#3369](https://github.com/valhalla/valhalla/pull/3369)
   * CHANGED: return "version" and "tileset_age" on parameterless /status call [#3367](https://github.com/valhalla/valhalla/pull/3367)
   * CHANGED: de-singleton tile_extract by introducing an optional index.bin file created by valhalla_build_extract [#3281](https://github.com/valhalla/valhalla/pull/3281)
   * CHANGED: implement valhalla_build_elevation in python and add more --from-geojson & --from-graph options [#3318](https://github.com/valhalla/valhalla/pull/3318)
   * ADDED: Add boolean parameter to clear memory for edge labels from thor. [#2789](https://github.com/valhalla/valhalla/pull/2789)
   * CHANGED: Do not create statsd client in workers if it is not configured [#3394](https://github.com/valhalla/valhalla/pull/3394)
   * ADDED: Import of Bike Share Stations information in BSS Connection edges [#3411](https://github.com/valhalla/valhalla/pull/3411)
   * ADDED: Add heading to PathEdge to be able to return it on /locate [#3399](https://github.com/valhalla/valhalla/pull/3399)
   * ADDED: Add `prioritize_bidirectional` option for fast work and correct ETA calculation for `depart_at` date_time type. Smoothly stop using live-traffic [#3398](https://github.com/valhalla/valhalla/pull/3398)
   * CHANGED: Minor fix for headers  [#3436](https://github.com/valhalla/valhalla/pull/3436)
   * CHANGED: Use std::multimap for polygons returned for admin and timezone queries. Improves performance when building tiles. [#3427](https://github.com/valhalla/valhalla/pull/3427)
   * CHANGED: Refactored GraphBuilder::CreateSignInfoList [#3438](https://github.com/valhalla/valhalla/pull/3438)
   * ADDED: Add support for LZ4 compressed elevation tiles [#3401](https://github.com/valhalla/valhalla/pull/3401)
   * CHANGED: Rearranged some of the protobufs to remove redundancy [#3452](https://github.com/valhalla/valhalla/pull/3452)
   * CHANGED: overhaul python bindings [#3380](https://github.com/valhalla/valhalla/pull/3380)
   * CHANGED: Removed all protobuf defaults either by doing them in code or by relying on 0 initialization. Also deprecated best_paths and do_not_track [#3454](https://github.com/valhalla/valhalla/pull/3454)
   * ADDED: isochrone action for /expansion endpoint to track dijkstra expansion [#3215](https://github.com/valhalla/valhalla/pull/3215)
   * CHANGED: remove boost from dependencies and add conan as prep for #3346 [#3459](https://github.com/valhalla/valhalla/pull/3459)
   * CHANGED: Remove boost.program_options in favor of cxxopts header-only lib and use conan to install header-only boost. [#3346](https://github.com/valhalla/valhalla/pull/3346)
   * CHANGED: Moved all protos to proto3 for internal request/response handling [#3457](https://github.com/valhalla/valhalla/pull/3457)
   * CHANGED: Allow up to 32 outgoing link edges on a node when reclassifying links [#3483](https://github.com/valhalla/valhalla/pull/3483)
   * CHANGED: Reuse sample::get implementation [#3471](https://github.com/valhalla/valhalla/pull/3471)
   * ADDED: Beta support for interacting with the http/bindings/library via serialized and pbf objects respectively [#3464](https://github.com/valhalla/valhalla/pull/3464)
   * CHANGED: Update xcode to 12.4.0 [#3492](https://github.com/valhalla/valhalla/pull/3492)
   * ADDED: Add JSON generator to conan [#3493](https://github.com/valhalla/valhalla/pull/3493)
   * CHANGED: top_speed option: ignore live speed for speed based penalties [#3460](https://github.com/valhalla/valhalla/pull/3460)
   * ADDED: Add `include_construction` option into the config to include/exclude roads under construction from the graph [#3455](https://github.com/valhalla/valhalla/pull/3455)
   * CHANGED: Refactor options protobuf for Location and Costing objects [#3506](https://github.com/valhalla/valhalla/pull/3506)
   * CHANGED: valhalla.h and config.h don't need cmake configuration [#3502](https://github.com/valhalla/valhalla/pull/3502)
   * ADDED: New options to control what fields of the pbf are returned when pbf format responses are requested [#3207](https://github.com/valhalla/valhalla/pull/3507)
   * CHANGED: Rename tripcommon to common [#3516](https://github.com/valhalla/valhalla/pull/3516)
   * ADDED: Indoor routing - data model, data processing. [#3509](https://github.com/valhalla/valhalla/pull/3509)
   * ADDED: On-demand elevation tile fetching [#3391](https://github.com/valhalla/valhalla/pull/3391)
   * CHANGED: Remove many oneof uses from the protobuf api where the semantics of optional vs required isnt necessary [#3527](https://github.com/valhalla/valhalla/pull/3527)
   * ADDED: Indoor routing maneuvers [#3519](https://github.com/valhalla/valhalla/pull/3519)
   * ADDED: Expose reverse isochrone parameter for reverse expansion [#3528](https://github.com/valhalla/valhalla/pull/3528)
   * CHANGED: Add matrix classes to thor worker so they persist between requests. [#3560](https://github.com/valhalla/valhalla/pull/3560)
   * CHANGED: Remove `max_matrix_locations` and introduce `max_matrix_location_pairs` to configure the allowed number of total routes for the matrix action for more flexible asymmetric matrices [#3569](https://github.com/valhalla/valhalla/pull/3569)
   * CHANGED: modernized spatialite syntax [#3580](https://github.com/valhalla/valhalla/pull/3580)
   * ADDED: Options to generate partial results for time distance matrix when there is one source (one to many) or one target (many to one). [#3181](https://github.com/valhalla/valhalla/pull/3181)
   * ADDED: Enhance valhalla_build_elevation with LZ4 recompression support [#3607](https://github.com/valhalla/valhalla/pull/3607)
   * CHANGED: removed UK admin and upgraded its constituents to countries [#3619](https://github.com/valhalla/valhalla/pull/3619)
   * CHANGED: expansion service: only track requested max time/distance [#3532](https://github.com/valhalla/valhalla/pull/3509)
   * ADDED: Shorten down the request delay, when some sources/targets searches are early aborted [#3611](https://github.com/valhalla/valhalla/pull/3611)
   * ADDED: add `pre-commit` hook for running the `format.sh` script [#3637](https://github.com/valhalla/valhalla/pull/3637)
   * CHANGED: upgrade pybind11 to v2.9.2 to remove cmake warning [#3658](https://github.com/valhalla/valhalla/pull/3658)
   * ADDED: tests for just_gtfs reading and writing feeds [#3665](https://github.com/valhalla/valhalla/pull/3665)
   * CHANGED: Precise definition of types of edges on which BSS could be projected [#3658](https://github.com/valhalla/valhalla/pull/3663)
   * CHANGED: Remove duplicate implementation of `adjust_scores` [#3673](https://github.com/valhalla/valhalla/pull/3673)
   * ADDED: convert GTFS data into protobuf tiles [#3629](https://github.com/valhalla/valhalla/issues/3629)
   * CHANGED: Use `starts_with()` instead of `substr(0, N)` getting and comparing to prefix [#3702](https://github.com/valhalla/valhalla/pull/3702)
   * ADDED: Ferry support for HGV [#3710](https://github.com/valhalla/valhalla/issues/3710)
   * ADDED: Linting & formatting checks for Python code [#3713](https://github.com/valhalla/valhalla/pull/3713)
   * CHANGED: rename Turkey admin to Türkiye [#3720](https://github.com/valhalla/valhalla/pull/3713)
   * CHANGED: bumped vcpkg version to "2022.08.15" [#3754](https://github.com/valhalla/valhalla/pull/3754)
   * CHANGED: chore: Updates to clang-format 11.0.0 [#3533](https://github.com/valhalla/valhalla/pull/3533)
   * CHANGED: Ported trace_attributes serialization to RapidJSON. [#3333](https://github.com/valhalla/valhalla/pull/3333)
   * ADDED: Add helpers for DirectedEdgeExt and save them to file in GraphTileBuilder [#3562](https://github.com/valhalla/valhalla/pull/3562)
   * ADDED: Fixed Speed costing option [#3576](https://github.com/valhalla/valhalla/pull/3576)
   * ADDED: axle_count costing option for hgv [#3648](https://github.com/valhalla/valhalla/pull/3648)
   * ADDED: Matrix action for gurka [#3793](https://github.com/valhalla/valhalla/pull/3793)
   * ADDED: Add warnings array to response. [#3588](https://github.com/valhalla/valhalla/pull/3588)
   * CHANGED: Templatized TimeDistanceMatrix for forward/reverse search [#3773](https://github.com/valhalla/valhalla/pull/3773)
   * CHANGED: Templatized TimeDistanceBSSMatrix for forward/reverse search [#3778](https://github.com/valhalla/valhalla/pull/3778)
   * CHANGED: error code 154 shows distance limit in error message [#3779](https://github.com/valhalla/valhalla/pull/3779)

## Release Date: 2021-10-07 Valhalla 3.1.4
* **Removed**
* **Bug Fix**
   * FIXED: Revert default speed boost for turn channels [#3232](https://github.com/valhalla/valhalla/pull/3232)
   * FIXED: Use the right tile to get country for incident [#3235](https://github.com/valhalla/valhalla/pull/3235)
   * FIXED: Fix factors passed to `RelaxHierarchyLimits` [#3253](https://github.com/valhalla/valhalla/pull/3253)
   * FIXED: Fix TransitionCostReverse usage [#3260](https://github.com/valhalla/valhalla/pull/3260)
   * FIXED: Fix Tagged Value Support in EdgeInfo [#3262](https://github.com/valhalla/valhalla/issues/3262)
   * FIXED: TransitionCostReverse fix: revert internal_turn change [#3271](https://github.com/valhalla/valhalla/issues/3271)
   * FIXED: Optimize tiles usage in reach-based pruning [#3294](https://github.com/valhalla/valhalla/pull/3294)
   * FIXED: Slip lane detection: track visited nodes to avoid infinite loops [#3297](https://github.com/valhalla/valhalla/pull/3297)
   * FIXED: Fix distance value in a 0-length road [#3185](https://github.com/valhalla/valhalla/pull/3185)
   * FIXED: Trivial routes were broken when origin was node snapped and destnation was not and vice-versa for reverse astar [#3299](https://github.com/valhalla/valhalla/pull/3299)
   * FIXED: Tweaked TestAvoids map to get TestAvoidShortcutsTruck working [#3301](https://github.com/valhalla/valhalla/pull/3301)
   * FIXED: Overflow in sequence sort [#3303](https://github.com/valhalla/valhalla/pull/3303)
   * FIXED: Setting statsd tags in config via valhalla_build_config [#3225](https://github.com/valhalla/valhalla/pull/3225)
   * FIXED: Cache for gzipped elevation tiles [#3120](https://github.com/valhalla/valhalla/pull/3120)
   * FIXED: Current time conversion regression introduced in unidirectional algorithm refractor [#3278](https://github.com/valhalla/valhalla/issues/3278)
   * FIXED: Make combine_route_stats.py properly quote CSV output (best practice improvement) [#3328](https://github.com/valhalla/valhalla/pull/3328)
   * FIXED: Merge edge segment records in map matching properly so that resulting edge indices in trace_attributes are valid [#3280](https://github.com/valhalla/valhalla/pull/3280)
   * FIXED: Shape walking map matcher now sets correct edge candidates used in the match for origin and destination location [#3329](https://github.com/valhalla/valhalla/pull/3329)
   * FIXED: Better hash function of GraphId [#3332](https://github.com/valhalla/valhalla/pull/3332)

* **Enhancement**
   * CHANGED: Favor turn channels more [#3222](https://github.com/valhalla/valhalla/pull/3222)
   * CHANGED: Rename `valhalla::midgard::logging::LogLevel` enumerators to avoid clash with common macros [#3237](https://github.com/valhalla/valhalla/pull/3237)
   * CHANGED: Move pre-defined algorithm-based factors inside `RelaxHierarchyLimits` [#3253](https://github.com/valhalla/valhalla/pull/3253)
   * ADDED: Reject alternatives with too long detours [#3238](https://github.com/valhalla/valhalla/pull/3238)
   * ADDED: Added info to /status endpoint [#3008](https://github.com/valhalla/valhalla/pull/3008)
   * ADDED: Added stop and give_way/yield signs to the data and traffic signal fixes [#3251](https://github.com/valhalla/valhalla/pull/3251)
   * ADDED: use_hills for pedestrian costing, which also affects the walking speed [#3234](https://github.com/valhalla/valhalla/pull/3234)
   * CHANGED: Fixed cost threshold for bidirectional astar. Implemented reach-based pruning for suboptimal branches [#3257](https://github.com/valhalla/valhalla/pull/3257)
   * ADDED: Added `exclude_unpaved` request parameter [#3240](https://github.com/valhalla/valhalla/pull/3240)
   * ADDED: Added support for routing onto HOV/HOT lanes via request parameters `include_hot`, `include_hov2`, and `include_hov3` [#3273](https://github.com/valhalla/valhalla/pull/3273)
   * ADDED: Add Z-level field to `EdgeInfo`. [#3261](https://github.com/valhalla/valhalla/pull/3261)
   * CHANGED: Calculate stretch threshold for alternatives based on the optimal route cost [#3276](https://github.com/valhalla/valhalla/pull/3276)
   * ADDED: Add `preferred_z_level` as a parameter of loki requests. [#3270](https://github.com/valhalla/valhalla/pull/3270)
   * ADDED: Add `preferred_layer` as a parameter of loki requests. [#3270](https://github.com/valhalla/valhalla/pull/3270)
   * ADDED: Exposing service area names in passive maneuvers. [#3277](https://github.com/valhalla/valhalla/pull/3277)
   * ADDED: Added traffic signal and stop sign check for stop impact. These traffic signals and stop sign are located on edges. [#3279](https://github.com/valhalla/valhalla/pull/3279)
   * CHANGED: Improved sharing criterion to obtain more reasonable alternatives; extended alternatives search [#3302](https://github.com/valhalla/valhalla/pull/3302)
   * ADDED: pull ubuntu:20.04 base image before building [#3233](https://github.com/valhalla/valhalla/pull/3223)
   * CHANGED: Improve Loki nearest-neighbour performance for large radius searches in open space [#3233](https://github.com/valhalla/valhalla/pull/3324)
   * ADDED: testing infrastructure for scripts and valhalla_build_config tests [#3308](https://github.com/valhalla/valhalla/pull/3308)
   * ADDED: Shape points and information about where intermediate locations are placed along the legs of a route [#3274](https://github.com/valhalla/valhalla/pull/3274)
   * CHANGED: Improved existing hov lane transition test case to make more realistic [#3330](https://github.com/valhalla/valhalla/pull/3330)
   * CHANGED: Update python usage in all scripts to python3 [#3337](https://github.com/valhalla/valhalla/pull/3337)
   * ADDED: Added `exclude_cash_only_tolls` request parameter [#3341](https://github.com/valhalla/valhalla/pull/3341)
   * CHANGED: Update api-reference for street_names [#3342](https://github.com/valhalla/valhalla/pull/3342)
   * ADDED: Disable msse2 flags when building on Apple Silicon chip [#3327](https://github.com/valhalla/valhalla/pull/3327)

## Release Date: 2021-07-20 Valhalla 3.1.3
* **Removed**
   * REMOVED: Unused overloads of `to_response` function [#3167](https://github.com/valhalla/valhalla/pull/3167)

* **Bug Fix**
   * FIXED: Fix heading on small edge [#3114](https://github.com/valhalla/valhalla/pull/3114)
   * FIXED: Added support for `access=psv`, which disables routing on these nodes and edges unless the mode is taxi or bus [#3107](https://github.com/valhalla/valhalla/pull/3107)
   * FIXED: Disables logging in CI to catch issues [#3121](https://github.com/valhalla/valhalla/pull/3121)
   * FIXED: Fixed U-turns through service roads [#3082](https://github.com/valhalla/valhalla/pull/3082)
   * FIXED: Added forgotten penalties for kLivingStreet and kTrack for pedestrian costing model [#3116](https://github.com/valhalla/valhalla/pull/3116)
   * FIXED: Updated the reverse turn bounds [#3122](https://github.com/valhalla/valhalla/pull/3122)
   * FIXED: Missing fork maneuver [#3134](https://github.com/valhalla/valhalla/pull/3134)
   * FIXED: Update turn channel logic to call out specific turn at the end of the turn channel if needed [#3140](https://github.com/valhalla/valhalla/pull/3140)
   * FIXED: Fixed cost thresholds for TimeDistanceMatrix. [#3131](https://github.com/valhalla/valhalla/pull/3131)
   * FIXED: Use distance threshold in hierarchy limits for bidirectional astar to expand more important lower level roads [#3156](https://github.com/valhalla/valhalla/pull/3156)
   * FIXED: Fixed incorrect dead-end roundabout labels. [#3129](https://github.com/valhalla/valhalla/pull/3129)
   * FIXED: googletest wasn't really updated in #3166 [#3187](https://github.com/valhalla/valhalla/pull/3187)
   * FIXED: Minor fix of benchmark code [#3190](https://github.com/valhalla/valhalla/pull/3190)
   * FIXED: avoid_polygons intersected edges as polygons instead of linestrings [#3194]((https://github.com/valhalla/valhalla/pull/3194)
   * FIXED: when binning horizontal edge shapes using single precision floats (converted from not double precision floats) allowed for the possibility of marking many many tiles no where near the shape [#3204](https://github.com/valhalla/valhalla/pull/3204)
   * FIXED: Fix improper iterator usage in ManeuversBuilder [#3205](https://github.com/valhalla/valhalla/pull/3205)
   * FIXED: Modified approach for retrieving signs from a directed edge #3166 [#3208](https://github.com/valhalla/valhalla/pull/3208)
   * FIXED: Improve turn channel classification: detect slip lanes [#3196](https://github.com/valhalla/valhalla/pull/3196)
   * FIXED: Compatibility with older boost::optional versions [#3219](https://github.com/valhalla/valhalla/pull/3219)
   * FIXED: Older boost.geometry versions don't have correct() for geographic rings [#3218](https://github.com/valhalla/valhalla/pull/3218)
   * FIXED: Use default road speed for bicycle costing so traffic does not reduce penalty on high speed roads. [#3143](https://github.com/valhalla/valhalla/pull/3143)

* **Enhancement**
   * CHANGED: Refactor base costing options parsing to handle more common stuff in a one place [#3125](https://github.com/valhalla/valhalla/pull/3125)
   * CHANGED: Unified Sign/SignElement into sign.proto [#3146](https://github.com/valhalla/valhalla/pull/3146)
   * ADDED: New verbal succinct transition instruction to maneuver & narrativebuilder. Currently this instruction will be used in place of a very long street name to avoid repetition of long names [#2844](https://github.com/valhalla/valhalla/pull/2844)
   * ADDED: Added oneway support for pedestrian access and foot restrictions [#3123](https://github.com/valhalla/valhalla/pull/3123)
   * ADDED: Exposing rest-area names in passive maneuvers [#3172](https://github.com/valhalla/valhalla/pull/3172)
   * CHORE: Updates robin-hood-hashing third-party library
   * ADDED: Support `barrier=yes|swing_gate|jersey_barrier` tags [#3154](https://github.com/valhalla/valhalla/pull/3154)
   * ADDED: Maintain `access=permit|residents` tags as private [#3149](https://github.com/valhalla/valhalla/pull/3149)
   * CHANGED: Replace `avoid_*` API parameters with more accurate `exclude_*` [#3093](https://github.com/valhalla/valhalla/pull/3093)
   * ADDED: Penalize private gates [#3144](https://github.com/valhalla/valhalla/pull/3144)
   * CHANGED: Renamed protobuf Sign/SignElement to TripSign/TripSignElement [#3168](https://github.com/valhalla/valhalla/pull/3168)
   * CHORE: Updates googletest to release-1.11.0 [#3166](https://github.com/valhalla/valhalla/pull/3166)
   * CHORE: Enables -Wall on sif sources [#3178](https://github.com/valhalla/valhalla/pull/3178)
   * ADDED: Allow going through accessible `barrier=bollard` and penalize routing through it, when the access is private [#3175](https://github.com/valhalla/valhalla/pull/3175)
   * ADDED: Add country code to incident metadata [#3169](https://github.com/valhalla/valhalla/pull/3169)
   * CHANGED: Use distance instead of time to check limited sharing criteria [#3183](https://github.com/valhalla/valhalla/pull/3183)
   * ADDED: Introduced a new via_waypoints array on the leg in the osrm route serializer that describes where a particular waypoint from the root-level array matches to the route. [#3189](https://github.com/valhalla/valhalla/pull/3189)
   * ADDED: Added vehicle width and height as an option for auto (and derived: taxi, bus, hov) profile (https://github.com/valhalla/valhalla/pull/3179)
   * ADDED: Support for statsd integration for basic error and requests metrics [#3191](https://github.com/valhalla/valhalla/pull/3191)
   * CHANGED: Get rid of typeid in statistics-related code. [#3227](https://github.com/valhalla/valhalla/pull/3227)

## Release Date: 2021-05-26 Valhalla 3.1.2
* **Removed**
* **Bug Fix**
   * FIXED: Change unnamed road intersections from being treated as penil point u-turns [#3084](https://github.com/valhalla/valhalla/pull/3084)
   * FIXED: Fix TimeDepReverse termination and path cost calculation (for arrive_by routing) [#2987](https://github.com/valhalla/valhalla/pull/2987)
   * FIXED: Isochrone (::Generalize()) fix to avoid generating self-intersecting polygons [#3026](https://github.com/valhalla/valhalla/pull/3026)
   * FIXED: Handle day_on/day_off/hour_on/hour_off restrictions [#3029](https://github.com/valhalla/valhalla/pull/3029)
   * FIXED: Apply conditional restrictions with dow only to the edges when routing [#3039](https://github.com/valhalla/valhalla/pull/3039)
   * FIXED: Missing locking in incident handler needed to hang out to scop lock rather than let the temporary dissolve [#3046](https://github.com/valhalla/valhalla/pull/3046)
   * FIXED: Continuous lane guidance fix [#3054](https://github.com/valhalla/valhalla/pull/3054)
   * FIXED: Fix reclassification for "shorter" ferries and rail ferries (for Chunnel routing issues) [#3038](https://github.com/valhalla/valhalla/pull/3038)
   * FIXED: Incorrect routing through motor_vehicle:conditional=destination. [#3041](https://github.com/valhalla/valhalla/pull/3041)
   * FIXED: Allow destination-only routing on the first-pass for non bidirectional Astar algorithms. [#3085](https://github.com/valhalla/valhalla/pull/3085)
   * FIXED: Highway/ramp lane bifurcation [#3088](https://github.com/valhalla/valhalla/pull/3088)
   * FIXED: out of bound access of tile hierarchy in base_ll function in graphheader [#3089](https://github.com/valhalla/valhalla/pull/3089)
   * FIXED: include shortcuts in avoid edge set for avoid_polygons [#3090](https://github.com/valhalla/valhalla/pull/3090)

* **Enhancement**
   * CHANGED: Refactor timedep forward/reverse to reduce code repetition [#2987](https://github.com/valhalla/valhalla/pull/2987)
   * CHANGED: Sync translation files with Transifex command line tool [#3030](https://github.com/valhalla/valhalla/pull/3030)
   * CHANGED: Use osm tags in links reclassification algorithm in order to reduce false positive downgrades [#3042](https://github.com/valhalla/valhalla/pull/3042)
   * CHANGED: Use CircleCI XL instances for linux based builds [#3043](https://github.com/valhalla/valhalla/pull/3043)
   * ADDED: ci: Enable undefined sanitizer [#2999](https://github.com/valhalla/valhalla/pull/2999)
   * ADDED: Optionally pass preconstructed graphreader to connectivity map [#3046](https://github.com/valhalla/valhalla/pull/3046)
   * CHANGED: ci: Skip Win CI runs for irrelevant files [#3014](https://github.com/valhalla/valhalla/pull/3014)
   * ADDED: Allow configuration-driven default speed assignment based on edge properties [#3055](https://github.com/valhalla/valhalla/pull/3055)
   * CHANGED: Use std::shared_ptr in case if ENABLE_THREAD_SAFE_TILE_REF_COUNT is ON. [#3067](https://github.com/valhalla/valhalla/pull/3067)
   * CHANGED: Reduce stop impact when driving in parking lots [#3051](https://github.com/valhalla/valhalla/pull/3051)
   * ADDED: Added another through route test [#3074](https://github.com/valhalla/valhalla/pull/3074)
   * ADDED: Adds incident-length to metadata proto [#3083](https://github.com/valhalla/valhalla/pull/3083)
   * ADDED: Do not penalize gates that have allowed access [#3078](https://github.com/valhalla/valhalla/pull/3078)
   * ADDED: Added missing k/v pairs to taginfo.json.  Updated PR template. [#3101](https://github.com/valhalla/valhalla/pull/3101)
   * CHANGED: Serialize isochrone 'contour' properties as floating point so they match user supplied value [#3078](https://github.com/valhalla/valhalla/pull/3095)
   * NIT: Enables compiler warnings as errors in midgard module [#3104](https://github.com/valhalla/valhalla/pull/3104)
   * CHANGED: Check all tiles for nullptr that reads from graphreader to avoid fails in case tiles might be missing. [#3065](https://github.com/valhalla/valhalla/pull/3065)

## Release Date: 2021-04-21 Valhalla 3.1.1
* **Removed**
   * REMOVED: The tossing of private roads in [#1960](https://github.com/valhalla/valhalla/pull/1960) was too aggressive and resulted in a lot of no routes.  Reverted this logic.  [#2934](https://github.com/valhalla/valhalla/pull/2934)
   * REMOVED: stray references to node bindings [#3012](https://github.com/valhalla/valhalla/pull/3012)

* **Bug Fix**
   * FIXED: Fix compression_utils.cc::inflate(...) throw - make it catchable [#2839](https://github.com/valhalla/valhalla/pull/2839)
   * FIXED: Fix compiler errors if HAVE_HTTP not enabled [#2807](https://github.com/valhalla/valhalla/pull/2807)
   * FIXED: Fix alternate route serialization [#2811](https://github.com/valhalla/valhalla/pull/2811)
   * FIXED: Store restrictions in the right tile [#2781](https://github.com/valhalla/valhalla/pull/2781)
   * FIXED: Failing to write tiles because of racing directory creation [#2810](https://github.com/valhalla/valhalla/pull/2810)
   * FIXED: Regression in stopping expansion on transitions down in time-dependent routes [#2815](https://github.com/valhalla/valhalla/pull/2815)
   * FIXED: Fix crash in loki when trace_route is called with 2 locations. [#2817](https://github.com/valhalla/valhalla/pull/2817)
   * FIXED: Mark the restriction start and end as via ways to fix IsBridgingEdge function in Bidirectional Astar [#2796](https://github.com/valhalla/valhalla/pull/2796)
   * FIXED: Dont add predictive traffic to the tile if it's empty [#2826](https://github.com/valhalla/valhalla/pull/2826)
   * FIXED: Fix logic bidirectional astar to avoid double u-turns and extra detours [#2802](https://github.com/valhalla/valhalla/pull/2802)
   * FIXED: Re-enable transition cost for motorcycle profile [#2837](https://github.com/valhalla/valhalla/pull/2837)
   * FIXED: Increase limits for timedep_* algorithms. Split track_factor into edge factor and transition penalty [#2845](https://github.com/valhalla/valhalla/pull/2845)
   * FIXED: Loki was looking up the wrong costing enum for avoids [#2856](https://github.com/valhalla/valhalla/pull/2856)
   * FIXED: Fix way_ids -> graph_ids conversion for complex restrictions: handle cases when a way is split into multiple edges [#2848](https://github.com/valhalla/valhalla/pull/2848)
   * FIXED: Honor access mode while matching OSMRestriction with the graph [#2849](https://github.com/valhalla/valhalla/pull/2849)
   * FIXED: Ensure route summaries are unique among all returned route/legs [#2874](https://github.com/valhalla/valhalla/pull/2874)
   * FIXED: Fix compilation errors when boost < 1.68 and libprotobuf < 3.6  [#2878](https://github.com/valhalla/valhalla/pull/2878)
   * FIXED: Allow u-turns at no-access barriers when forced by heading [#2875](https://github.com/valhalla/valhalla/pull/2875)
   * FIXED: Fixed "No route found" error in case of multipoint request with locations near low reachability edges [#2914](https://github.com/valhalla/valhalla/pull/2914)
   * FIXED: Python bindings installation [#2751](https://github.com/valhalla/valhalla/issues/2751)
   * FIXED: Skip bindings if there's no Python development version [#2893](https://github.com/valhalla/valhalla/pull/2893)
   * FIXED: Use CMakes built-in Python variables to configure installation [#2931](https://github.com/valhalla/valhalla/pull/2931)
   * FIXED: Sometimes emitting zero-length route geometry when traffic splits edge twice [#2943](https://github.com/valhalla/valhalla/pull/2943)
   * FIXED: Fix map-match segfault when gps-points project very near a node [#2946](https://github.com/valhalla/valhalla/pull/2946)
   * FIXED: Use kServiceRoad edges while searching for ferry connection [#2933](https://github.com/valhalla/valhalla/pull/2933)
   * FIXED: Enhanced logic for IsTurnChannelManeuverCombinable [#2952](https://github.com/valhalla/valhalla/pull/2952)
   * FIXED: Restore compatibility with gcc 6.3.0, libprotobuf 3.0.0, boost v1.62.0 [#2953](https://github.com/valhalla/valhalla/pull/2953)
   * FIXED: Dont abort bidirectional a-star search if only one direction is exhausted [#2936](https://github.com/valhalla/valhalla/pull/2936)
   * FIXED: Fixed missing comma in the scripts/valhalla_build_config [#2963](https://github.com/valhalla/valhalla/pull/2963)
   * FIXED: Reverse and Multimodal Isochrones were returning forward results [#2967](https://github.com/valhalla/valhalla/pull/2967)
   * FIXED: Map-match fix for first gps-point being exactly equal to street shape-point [#2977](https://github.com/valhalla/valhalla/pull/2977)
   * FIXED: Add missing GEOS:GEOS dep to mjolnir target [#2901](https://github.com/valhalla/valhalla/pull/2901)
   * FIXED: Allow expansion into a region when not_thru_pruning is false on 2nd pass [#2978](https://github.com/valhalla/valhalla/pull/2978)
   * FIXED: Fix polygon area calculation: use Shoelace formula [#2927](https://github.com/valhalla/valhalla/pull/2927)
   * FIXED: Isochrone: orient segments/rings according to the right-hand rule [#2932](https://github.com/valhalla/valhalla/pull/2932)
   * FIXED: Parsenodes fix: check if index is out-of-bound first [#2984](https://github.com/valhalla/valhalla/pull/2984)
   * FIXED: Fix for unique-summary logic [#2996](https://github.com/valhalla/valhalla/pull/2996)
   * FIXED: Isochrone: handle origin edges properly [#2990](https://github.com/valhalla/valhalla/pull/2990)
   * FIXED: Annotations fail with returning NaN speed when the same point is duplicated in route geometry [#2992](https://github.com/valhalla/valhalla/pull/2992)
   * FIXED: Fix run_with_server.py to work on macOS [#3003](https://github.com/valhalla/valhalla/pull/3003)
   * FIXED: Removed unexpected maneuvers at sharp bends [#2968](https://github.com/valhalla/valhalla/pull/2968)
   * FIXED: Remove large number formatting for non-US countries [#3015](https://github.com/valhalla/valhalla/pull/3015)
   * FIXED: Odin undefined behaviour: handle case when xedgeuse is not initialized [#3020](https://github.com/valhalla/valhalla/pull/3020)

* **Enhancement**
   * Pedestrian crossing should be a separate TripLeg_Use [#2950](https://github.com/valhalla/valhalla/pull/2950)
   * CHANGED: Azure uses ninja as generator [#2779](https://github.com/valhalla/valhalla/pull/2779)
   * ADDED: Support for date_time type invariant for map matching [#2712](https://github.com/valhalla/valhalla/pull/2712)
   * ADDED: Add Bulgarian locale [#2825](https://github.com/valhalla/valhalla/pull/2825)
   * FIXED: No need for write permissions on tarball indices [#2822](https://github.com/valhalla/valhalla/pull/2822)
   * ADDED: nit: Links debug build with lld [#2813](https://github.com/valhalla/valhalla/pull/2813)
   * ADDED: Add costing option `use_living_streets` to avoid or favor living streets in route. [#2788](https://github.com/valhalla/valhalla/pull/2788)
   * CHANGED: Do not allocate mapped_cache vector in skadi when no elevation source is provided. [#2841](https://github.com/valhalla/valhalla/pull/2841)
   * ADDED: avoid_polygons logic [#2750](https://github.com/valhalla/valhalla/pull/2750)
   * ADDED: Added support for destination for conditional access restrictions [#2857](https://github.com/valhalla/valhalla/pull/2857)
   * CHANGED: Large sequences are now merge sorted which can be dramatically faster with certain hardware configurations. This is especially useful in speeding up the earlier stages (parsing, graph construction) of tile building [#2850](https://github.com/valhalla/valhalla/pull/2850)
   * CHANGED: When creating the initial graph edges by setting at which nodes they start and end, first mark the indices of those nodes in another sequence and then sort them by edgeid so that we can do the setting of start and end node sequentially in the edges file. This is much more efficient on certain hardware configurations [#2851](https://github.com/valhalla/valhalla/pull/2851)
   * CHANGED: Use relative cost threshold to extend search in bidirectional astar in order to find more alternates [#2868](https://github.com/valhalla/valhalla/pull/2868)
   * CHANGED: Throw an exception if directory does not exist when building traffic extract [#2871](https://github.com/valhalla/valhalla/pull/2871)
   * CHANGED: Support for ignoring multiple consecutive closures at start/end locations [#2846](https://github.com/valhalla/valhalla/pull/2846)
   * ADDED: Added sac_scale to trace_attributes output and locate edge output [#2818](https://github.com/valhalla/valhalla/pull/2818)
   * ADDED: Ukrainian language translations [#2882](https://github.com/valhalla/valhalla/pull/2882)
   * ADDED: Add support for closure annotations [#2816](https://github.com/valhalla/valhalla/pull/2816)
   * ADDED: Add costing option `service_factor`. Implement possibility to avoid or favor generic service roads in route for all costing options. [#2870](https://github.com/valhalla/valhalla/pull/2870)
   * CHANGED: Reduce stop impact cost when flow data is present [#2891](https://github.com/valhalla/valhalla/pull/2891)
   * CHANGED: Update visual compare script [#2803](https://github.com/valhalla/valhalla/pull/2803)
   * CHANGED: Service roads are not penalized for `pedestrian` costing by default. [#2898](https://github.com/valhalla/valhalla/pull/2898)
   * ADDED: Add complex mandatory restrictions support [#2766](https://github.com/valhalla/valhalla/pull/2766)
   * ADDED: Status endpoint for future status info and health checking of running service [#2907](https://github.com/valhalla/valhalla/pull/2907)
   * ADDED: Add min_level argument to valhalla_ways_to_edges [#2918](https://github.com/valhalla/valhalla/pull/2918)
   * ADDED: Adding ability to store the roundabout_exit_turn_degree to the maneuver [#2941](https://github.com/valhalla/valhalla/pull/2941)
   * ADDED: Penalize pencil point uturns and uturns at short internal edges. Note: `motorcycle` and `motor_scooter` models do not penalize on short internal edges. No new uturn penalty logic has been added to the pedestrian and bicycle costing models. [#2944](https://github.com/valhalla/valhalla/pull/2944)
   * CHANGED: Allow config object to be passed-in to path algorithms [#2949](https://github.com/valhalla/valhalla/pull/2949)
   * CHANGED: Allow disabling Werror
   * ADDED: Add ability to build Valhalla modules as STATIC libraries. [#2957](https://github.com/valhalla/valhalla/pull/2957)
   * NIT: Enables compiler warnings in part of mjolnir module [#2922](https://github.com/valhalla/valhalla/pull/2922)
   * CHANGED: Refactor isochrone/reachability forward/reverse search to reduce code repetition [#2969](https://github.com/valhalla/valhalla/pull/2969)
   * ADDED: Set the roundabout exit shape index when we are collapsing the roundabout maneuvers. [#2975](https://github.com/valhalla/valhalla/pull/2975)
   * CHANGED: Penalized closed edges if using them at start/end locations [#2964](https://github.com/valhalla/valhalla/pull/2964)
   * ADDED: Add shoulder to trace_attributes output. [#2980](https://github.com/valhalla/valhalla/pull/2980)
   * CHANGED: Refactor bidirectional astar forward/reverse search to reduce code repetition [#2970](https://github.com/valhalla/valhalla/pull/2970)
   * CHANGED: Factor for service roads is 1.0 by default. [#2988](https://github.com/valhalla/valhalla/pull/2988)
   * ADDED: Support for conditionally skipping CI runs [#2986](https://github.com/valhalla/valhalla/pull/2986)
   * ADDED: Add instructions for building valhalla on `arm64` macbook [#2997](https://github.com/valhalla/valhalla/pull/2997)
   * NIT: Enables compiler warnings in part of mjolnir module [#2995](https://github.com/valhalla/valhalla/pull/2995)
   * CHANGED: nit(rename): Renames the encoded live speed properties [#2998](https://github.com/valhalla/valhalla/pull/2998)
   * ADDED: ci: Vendors the codecov script [#3002](https://github.com/valhalla/valhalla/pull/3002)
   * CHANGED: Allow None build type [#3005](https://github.com/valhalla/valhalla/pull/3005)
   * CHANGED: ci: Build Python bindings for Mac OS [#3013](https://github.com/valhalla/valhalla/pull/3013)

## Release Date: 2021-01-25 Valhalla 3.1.0
* **Removed**
   * REMOVED: Remove Node bindings. [#2502](https://github.com/valhalla/valhalla/pull/2502)
   * REMOVED: appveyor builds. [#2550](https://github.com/valhalla/valhalla/pull/2550)
   * REMOVED: Removed x86 CI builds. [#2792](https://github.com/valhalla/valhalla/pull/2792)

* **Bug Fix**
   * FIXED: Crazy ETAs.  If a way has forward speed with no backward speed and it is not oneway, then we must set the default speed.  The reverse logic applies as well.  If a way has no backward speed but has a forward speed and it is not a oneway, then set the default speed. [#2102](https://github.com/valhalla/valhalla/pull/2102)
   * FIXED: Map matching elapsed times spliced amongst different legs and discontinuities are now correct [#2104](https://github.com/valhalla/valhalla/pull/2104)
   * FIXED: Date time information is now propagated amongst different legs and discontinuities [#2107](https://github.com/valhalla/valhalla/pull/2107)
   * FIXED: Adds support for geos-3.8 c++ api [#2021](https://github.com/valhalla/valhalla/issues/2021)
   * FIXED: Updated the osrm serializer to not set junction name for osrm origin/start maneuver - this is not helpful since we are not transitioning through the intersection.  [#2121](https://github.com/valhalla/valhalla/pull/2121)
   * FIXED: Removes precomputing of edge-costs which lead to wrong results [#2120](https://github.com/valhalla/valhalla/pull/2120)
   * FIXED: Complex turn-restriction invalidates edge marked as kPermanent [#2103](https://github.com/valhalla/valhalla/issues/2103)
   * FIXED: Fixes bug with inverted time-restriction parsing [#2167](https://github.com/valhalla/valhalla/pull/2167)
   * FIXED: Fixed several bugs with numeric underflow in map-matching trip durations. These may
     occur when serializing match results where adjacent trace points appear out-of-sequence on the
     same edge [#2178](https://github.com/valhalla/valhalla/pull/2178)
     - `MapMatcher::FormPath` now catches route discontinuities on the same edge when the distance
       percentage along don't agree. The trip leg builder builds disconnected legs on a single edge
       to avoid duration underflow.
     - Correctly populate edge groups when matching results contain loops. When a loop occurs,
       the leg builder now starts at the correct edge where the loop ends, and correctly accounts
       for any contained edges.
     - Duration over-trimming at the terminating edge of a match.
   * FIXED: Increased internal precision of time tracking per edge and maneuver so that maneuver times sum to the same time represented in the leg summary [#2195](https://github.com/valhalla/valhalla/pull/2195)
   * FIXED: Tagged speeds were not properly marked. We were not using forward and backward speeds to flag if a speed is tagged or not.  Should not update turn channel speeds if we are not inferring them.  Added additional logic to handle PH in the conditional restrictions. Do not update stop impact for ramps if they are marked as internal. [#2198](https://github.com/valhalla/valhalla/pull/2198)
   * FIXED: Fixed the sharp turn phrase [#2226](https://github.com/valhalla/valhalla/pull/2226)
   * FIXED: Protect against duplicate points in the input or points that snap to the same location resulting in `nan` times for the legs of the map match (of a 0 distance route) [#2229](https://github.com/valhalla/valhalla/pull/2229)
   * FIXED: Improves restriction check on briding edge in Bidirectional Astar [#2228](https://github.com/valhalla/valhalla/pull/2242)
   * FIXED: Allow nodes at location 0,0 [#2245](https://github.com/valhalla/valhalla/pull/2245)
   * FIXED: Fix RapidJSON compiler warnings and naming conflict [#2249](https://github.com/valhalla/valhalla/pull/2249)
   * FIXED: Fixed bug in resample_spherical_polyline where duplicate successive lat,lng locations in the polyline resulting in `nan` for the distance computation which shortcuts further sampling [#2239](https://github.com/valhalla/valhalla/pull/2239)
   * FIXED: Update exit logic for non-motorways [#2252](https://github.com/valhalla/valhalla/pull/2252)
   * FIXED: Transition point map-matching. When match results are on a transition point, we search for the sibling nodes at that transition and snap it to the corresponding edges in the route. [#2258](https://github.com/valhalla/valhalla/pull/2258)
   * FIXED: Fixed verbal multi-cue logic [#2270](https://github.com/valhalla/valhalla/pull/2270)
   * FIXED: Fixed Uturn cases when a not_thru edge is connected to the origin edge. [#2272](https://github.com/valhalla/valhalla/pull/2272)
   * FIXED: Update intersection classes in osrm response to not label all ramps as motorway [#2279](https://github.com/valhalla/valhalla/pull/2279)
   * FIXED: Fixed bug in mapmatcher when interpolation point goes before the first valid match or after the last valid match. Such behavior usually leads to discontinuity in matching. [#2275](https://github.com/valhalla/valhalla/pull/2275)
   * FIXED: Fixed an issue for time_allowed logic.  Previously we returned false on the first time allowed restriction and did not check them all. Added conditional restriction gurka test and datetime optional argument to gurka header file. [#2286](https://github.com/valhalla/valhalla/pull/2286)
   * FIXED: Fixed an issue for date ranges.  For example, for the range Jan 04 to Jan 02 we need to test to end of the year and then from the first of the year to the end date.  Also, fixed an emergency tag issue.  We should only set the use to emergency if all other access is off. [#2290](https://github.com/valhalla/valhalla/pull/2290)
   * FIXED: Found a few issues with the initial ref and direction logic for ways.  We were overwriting the refs with directionals to the name_offset_map instead of concatenating them together.  Also, we did not allow for blank entries for GetTagTokens. [#2298](https://github.com/valhalla/valhalla/pull/2298)
   * FIXED: Fixed an issue where MatchGuidanceViewJunctions is only looking at the first edge. Set the data_id for guidance views to the changeset id as it is already being populated. Also added test for guidance views. [#2303](https://github.com/valhalla/valhalla/pull/2303)
   * FIXED: Fixed a problem with live speeds where live speeds were being used to determine access, even when a live
   speed (current time) route wasn't what was requested. [#2311](https://github.com/valhalla/valhalla/pull/2311)
   * FIXED: Fix break/continue typo in search filtering [#2317](https://github.com/valhalla/valhalla/pull/2317)
   * FIXED: Fix a crash in trace_route due to iterating past the end of a vector. [#2322](https://github.com/valhalla/valhalla/pull/2322)
   * FIXED: Don't allow timezone information in the local date time string attached at each location. [#2312](https://github.com/valhalla/valhalla/pull/2312)
   * FIXED: Fix short route trimming in bidirectional astar [#2323](https://github.com/valhalla/valhalla/pull/2323)
   * FIXED: Fix shape trimming in leg building for snap candidates that lie within the margin of rounding error [#2326](https://github.com/valhalla/valhalla/pull/2326)
   * FIXED: Fixes route duration underflow with traffic data [#2325](https://github.com/valhalla/valhalla/pull/2325)
   * FIXED: Parse mtb:scale tags and set bicycle access if present [#2117](https://github.com/valhalla/valhalla/pull/2117)
   * FIXED: Fixed segfault.  Shape was missing from options for valhalla_path_comparison and valhalla_run_route.  Also, costing options was missing in valhalla_path_comparison. [#2343](https://github.com/valhalla/valhalla/pull/2343)
   * FIXED: Handle decimal numbers with zero-value mantissa properly in Lua [#2355](https://github.com/valhalla/valhalla/pull/2355)
   * FIXED: Many issues that resulted in discontinuities, failed matches or incorrect time/duration for map matching requests. [#2292](https://github.com/valhalla/valhalla/pull/2292)
   * FIXED: Seeing segfault when loading large osmdata data files before loading LuaJit. LuaJit fails to create luaL_newstate() Ref: [#2158](https://github.com/ntop/ntopng/issues/2158) Resolution is to load LuaJit before loading the data files. [#2383](https://github.com/valhalla/valhalla/pull/2383)
   * FIXED: Store positive/negative OpenLR offsets in bucketed form [#2405](https://github.com/valhalla/valhalla/2405)
   * FIXED: Fix on map-matching return code when breakage distance limitation exceeds. Instead of letting the request goes into meili and fails in finding a route, we check the distance in loki and early return with exception code 172. [#2406](https://github.com/valhalla/valhalla/pull/2406)
   * FIXED: Don't create edges for portions of ways that are doubled back on themselves as this confuses opposing edge index computations [#2385](https://github.com/valhalla/valhalla/pull/2385)
   * FIXED: Protect against nan in uniform_resample_spherical_polyline. [#2431](https://github.com/valhalla/valhalla/pull/2431)
   * FIXED: Obvious maneuvers. [#2436](https://github.com/valhalla/valhalla/pull/2436)
   * FIXED: Base64 encoding/decoding [#2452](https://github.com/valhalla/valhalla/pull/2452)
   * FIXED: Added post roundabout instruction when enter/exit roundabout maneuvers are combined [#2454](https://github.com/valhalla/valhalla/pull/2454)
   * FIXED: openlr: Explicitly check for linear reference option for Valhalla serialization. [#2458](https://github.com/valhalla/valhalla/pull/2458)
   * FIXED: Fix segfault: Do not combine last turn channel maneuver. [#2463](https://github.com/valhalla/valhalla/pull/2463)
   * FIXED: Remove extraneous whitespaces from ja-JP.json. [#2471](https://github.com/valhalla/valhalla/pull/2471)
   * FIXED: Checks protobuf serialization/parsing success [#2477](https://github.com/valhalla/valhalla/pull/2477)
   * FIXED: Fix dereferencing of end for std::lower_bound in sequence and possible UB [#2488](https://github.com/valhalla/valhalla/pull/2488)
   * FIXED: Make tile building reproducible: fix UB-s [#2480](https://github.com/valhalla/valhalla/pull/2480)
   * FIXED: Zero initialize EdgeInfoInner.spare0_. Uninitialized spare0_ field produced UB which causes gurka_reproduce_tile_build to fail intermittently. [#2499](https://github.com/valhalla/valhalla/pull/2499)
   * FIXED: Drop unused CHANGELOG validation script, straggling NodeJS references [#2506](https://github.com/valhalla/valhalla/pull/2506)
   * FIXED: Fix missing nullptr checks in graphreader and loki::Reach (causing segfault during routing with not all levels of tiles available) [#2504](https://github.com/valhalla/valhalla/pull/2504)
   * FIXED: Fix mismatch of triplegedge roadclass and directededge roadclass [#2507](https://github.com/valhalla/valhalla/pull/2507)
   * FIXED: Improve german destination_verbal_alert phrases [#2509](https://github.com/valhalla/valhalla/pull/2509)
   * FIXED: Undefined behavior cases discovered with undefined behavior sanitizer tool. [#2498](https://github.com/valhalla/valhalla/pull/2498)
   * FIXED: Fixed logic so verbal keep instructions use branch exit sign info for ramps [#2520](https://github.com/valhalla/valhalla/pull/2520)
   * FIXED: Fix bug in trace_route for uturns causing garbage coordinates [#2517](https://github.com/valhalla/valhalla/pull/2517)
   * FIXED: Simplify heading calculation for turn type. Remove undefined behavior case. [#2513](https://github.com/valhalla/valhalla/pull/2513)
   * FIXED: Always set costing name even if one is not provided for osrm serializer weight_name. [#2528](https://github.com/valhalla/valhalla/pull/2528)
   * FIXED: Make single-thread tile building reproducible: fix seed for shuffle, use concurrency configuration from the mjolnir section. [#2515](https://github.com/valhalla/valhalla/pull/2515)
   * FIXED: More Windows compatibility: build tiles and some run actions work now (including CI tests) [#2300](https://github.com/valhalla/valhalla/issues/2300)
   * FIXED: Transcoding of c++ location to pbf location used path edges in the place of filtered edges. [#2542](https://github.com/valhalla/valhalla/pull/2542)
   * FIXED: Add back whitelisting action types. [#2545](https://github.com/valhalla/valhalla/pull/2545)
   * FIXED: Allow uturns for truck costing now that we have derived deadends marked in the edge label [#2559](https://github.com/valhalla/valhalla/pull/2559)
   * FIXED: Map matching uturn trimming at the end of an edge where it wasn't needed. [#2558](https://github.com/valhalla/valhalla/pull/2558)
   * FIXED: Multicue enter roundabout [#2556](https://github.com/valhalla/valhalla/pull/2556)
   * FIXED: Changed reachability computation to take into account live speed [#2597](https://github.com/valhalla/valhalla/pull/2597)
   * FIXED: Fixed a bug where the temp files were not getting read in if you started with the construct edges or build phase for valhalla_build_tiles. [#2601](https://github.com/valhalla/valhalla/pull/2601)
   * FIXED: Updated fr-FR.json with partial translations. [#2605](https://github.com/valhalla/valhalla/pull/2605)
   * FIXED: Removed superfluous const qualifier from odin/signs [#2609](https://github.com/valhalla/valhalla/pull/2609)
   * FIXED: Internal maneuver placement [#2600](https://github.com/valhalla/valhalla/pull/2600)
   * FIXED: Complete fr-FR.json locale. [#2614](https://github.com/valhalla/valhalla/pull/2614)
   * FIXED: Don't truncate precision in polyline encoding [#2632](https://github.com/valhalla/valhalla/pull/2632)
   * FIXED: Fix all compiler warnings in sif and set to -Werror [#2642](https://github.com/valhalla/valhalla/pull/2642)
   * FIXED: Remove unnecessary maneuvers to continue straight [#2647](https://github.com/valhalla/valhalla/pull/2647)
   * FIXED: Linear reference support in route/mapmatch apis (FOW, FRC, bearing, and number of references) [#2645](https://github.com/valhalla/valhalla/pull/2645)
   * FIXED: Ambiguous local to global (with timezone information) date time conversions now all choose to use the later time instead of throwing unhandled exceptions [#2665](https://github.com/valhalla/valhalla/pull/2665)
   * FIXED: Overestimated reach caused be reenquing transition nodes without checking that they had been already expanded [#2670](https://github.com/valhalla/valhalla/pull/2670)
   * FIXED: Build with C++17 standard. Deprecated function calls are substituted with new ones. [#2669](https://github.com/valhalla/valhalla/pull/2669)
   * FIXED: Improve German post_transition_verbal instruction [#2677](https://github.com/valhalla/valhalla/pull/2677)
   * FIXED: Lane updates.  Add the turn lanes to all edges of the way.  Do not "enhance" turn lanes if they are part of a complex restriction.  Moved ProcessTurnLanes after UpdateManeuverPlacementForInternalIntersectionTurns.  Fix for a missing "uturn" indication for intersections on the previous maneuver, we were serializing an empty list. [#2679](https://github.com/valhalla/valhalla/pull/2679)
   * FIXED: Fixes OpenLr serialization [#2688](https://github.com/valhalla/valhalla/pull/2688)
   * FIXED: Internal edges can't be also a ramp or a turn channel.  Also, if an edge is marked as ramp and turn channel mark it as a ramp.  [#2689](https://github.com/valhalla/valhalla/pull/2689)
   * FIXED: Check that speeds are equal for the edges going in the same direction while buildig shortcuts [#2691](https://github.com/valhalla/valhalla/pull/2691)
   * FIXED: Missing fork or bear instruction [#2683](https://github.com/valhalla/valhalla/pull/2683)
   * FIXED: Eliminate null pointer dereference in GraphReader::AreEdgesConnected [#2695](https://github.com/valhalla/valhalla/issues/2695)
   * FIXED: Fix polyline simplification float/double comparison [#2698](https://github.com/valhalla/valhalla/issues/2698)
   * FIXED: Weights were sometimes negative due to incorrect updates to elapsed_cost [#2702](https://github.com/valhalla/valhalla/pull/2702)
   * FIXED: Fix bidirectional route failures at deadends [#2705](https://github.com/valhalla/valhalla/pull/2705)
   * FIXED: Updated logic to call out a non-obvious turn [#2708](https://github.com/valhalla/valhalla/pull/2708)
   * FIXED: valhalla_build_statistics multithreaded mode fixed [#2707](https://github.com/valhalla/valhalla/pull/2707)
   * FIXED: If infer_internal_intersections is true then allow internals that are also ramps or TCs. Without this we produce an extra continue maneuver.  [#2710](https://github.com/valhalla/valhalla/pull/2710)
   * FIXED: We were routing down roads that should be destination only. Now we mark roads with motor_vehicle=destination and motor_vehicle=customers or access=destination and access=customers as destination only. [#2722](https://github.com/valhalla/valhalla/pull/2722)
   * FIXED: Replace all Python2 print statements with Python3 syntax [#2716](https://github.com/valhalla/valhalla/issues/2716)
   * FIXED: Some HGT files not found [#2723](https://github.com/valhalla/valhalla/issues/2723)
   * FIXED: Fix PencilPointUturn detection by removing short-edge check and updating angle threshold [#2725](https://github.com/valhalla/valhalla/issues/2725)
   * FIXED: Fix invalid continue/bear maneuvers [#2729](https://github.com/valhalla/valhalla/issues/2729)
   * FIXED: Fixes an issue that lead to double turns within a very short distance, when instead, it should be a u-turn. We now collapse double L turns or double R turns in short non-internal intersections to u-turns. [#2740](https://github.com/valhalla/valhalla/pull/2740)
   * FIXED: fixes an issue that lead to adding an extra maneuver. We now combine a current maneuver short length non-internal edges (left or right) with the next maneuver that is a kRampStraight. [#2741](https://github.com/valhalla/valhalla/pull/2741)
   * FIXED: Reduce verbose instructions by collapsing small end ramp forks [#2762](https://github.com/valhalla/valhalla/issues/2762)
   * FIXED: Remove redundant return statements [#2776](https://github.com/valhalla/valhalla/pull/2776)
   * FIXED: Added unit test for BuildAdminFromPBF() to test GEOS 3.9 update. [#2787](https://github.com/valhalla/valhalla/pull/2787)
   * FIXED: Add support for geos-3.9 c++ api [#2739](https://github.com/valhalla/valhalla/issues/2739)
   * FIXED: Fix check for live speed validness [#2797](https://github.com/valhalla/valhalla/pull/2797)

* **Enhancement**
   * ADDED: Matrix of Bike Share [#2590](https://github.com/valhalla/valhalla/pull/2590)
   * ADDED: Add ability to provide custom implementation for candidate collection in CandidateQuery. [#2328](https://github.com/valhalla/valhalla/pull/2328)
   * ADDED: Cancellation of tile downloading. [#2319](https://github.com/valhalla/valhalla/pull/2319)
   * ADDED: Return the coordinates of the nodes isochrone input locations snapped to [#2111](https://github.com/valhalla/valhalla/pull/2111)
   * ADDED: Allows more complicated routes in timedependent a-star before timing out [#2068](https://github.com/valhalla/valhalla/pull/2068)
   * ADDED: Guide signs and junction names [#2096](https://github.com/valhalla/valhalla/pull/2096)
   * ADDED: Added a bool to the config indicating whether to use commercially set attributes.  Added logic to not call IsIntersectionInternal if this is a commercial data set.  [#2132](https://github.com/valhalla/valhalla/pull/2132)
   * ADDED: Removed commercial data set bool to the config and added more knobs for data.  Added infer_internal_intersections, infer_turn_channels, apply_country_overrides, and use_admin_db.  [#2173](https://github.com/valhalla/valhalla/pull/2173)
   * ADDED: Allow using googletest in unit tests and convert all tests to it (old test.cc is completely removed). [#2128](https://github.com/valhalla/valhalla/pull/2128)
   * ADDED: Add guidance view capability. [#2209](https://github.com/valhalla/valhalla/pull/2209)
   * ADDED: Collect turn cost information as path is formed so that it can be serialized out for trace attributes or osrm flavored intersections. Also add shape_index to osrm intersections. [#2207](https://github.com/valhalla/valhalla/pull/2207)
   * ADDED: Added alley factor to autocost.  Factor is defaulted at 1.0f or do not avoid alleys. [#2246](https://github.com/valhalla/valhalla/pull/2246)
   * ADDED: Support unlimited speed limits where maxspeed=none. [#2251](https://github.com/valhalla/valhalla/pull/2251)
   * ADDED: Implement improved Reachability check using base class Dijkstra. [#2243](https://github.com/valhalla/valhalla/pull/2243)
   * ADDED: Gurka integration test framework with ascii-art maps [#2244](https://github.com/valhalla/valhalla/pull/2244)
   * ADDED: Add to the stop impact when transitioning from higher to lower class road and we are not on a turn channel or ramp. Also, penalize lefts when driving on the right and vice versa. [#2282](https://github.com/valhalla/valhalla/pull/2282)
   * ADDED: Added reclassify_links, use_direction_on_ways, and allow_alt_name as config options.  If `use_direction_on_ways = true` then use `direction` and `int_direction` on the way to update the directional for the `ref` and `int_ref`.  Also, copy int_efs to the refs. [#2285](https://github.com/valhalla/valhalla/pull/2285)
   * ADDED: Add support for live traffic. [#2268](https://github.com/valhalla/valhalla/pull/2268)
   * ADDED: Implement per-location search filters for functional road class and forms of way. [#2289](https://github.com/valhalla/valhalla/pull/2289)
   * ADDED: Approach, multi-cue, and length updates [#2313](https://github.com/valhalla/valhalla/pull/2313)
   * ADDED: Speed up timezone differencing calculation if cache is provided. [#2316](https://github.com/valhalla/valhalla/pull/2316)
   * ADDED: Added rapidjson/schema.h to baldr/rapidjson_util.h to make it available for use within valhalla. [#2330](https://github.com/valhalla/valhalla/issues/2330)
   * ADDED: Support decimal precision for height values in elevation service. Also support polyline5 for encoded polylines input and output to elevation service. [#2324](https://github.com/valhalla/valhalla/pull/2324)
   * ADDED: Use both imminent and distant verbal multi-cue phrases. [#2353](https://github.com/valhalla/valhalla/pull/2353)
   * ADDED: Split parsing stage into 3 separate stages. [#2339](https://github.com/valhalla/valhalla/pull/2339)
   * CHANGED: Speed up graph enhancing by avoiding continuous unordered_set rebuilding [#2349](https://github.com/valhalla/valhalla/pull/2349)
   * CHANGED: Skip calling out to Lua for nodes/ways/relations with not tags - speeds up parsing. [#2351](https://github.com/valhalla/valhalla/pull/2351)
   * CHANGED: Switch to LuaJIT for lua scripting - speeds up file parsing [#2352](https://github.com/valhalla/valhalla/pull/2352)
   * ADDED: Ability to create OpenLR records from raw data. [#2356](https://github.com/valhalla/valhalla/pull/2356)
   * ADDED: Revamp length phrases [#2359](https://github.com/valhalla/valhalla/pull/2359)
   * CHANGED: Do not allocate memory in skadi if we don't need it. [#2373](https://github.com/valhalla/valhalla/pull/2373)
   * CHANGED: Map matching: throw error (443/NoSegment) when no candidate edges are available. [#2370](https://github.com/valhalla/valhalla/pull/2370/)
   * ADDED: Add sk-SK.json (slovak) localization file. [#2376](https://github.com/valhalla/valhalla/pull/2376)
   * ADDED: Extend roundabout phrases. [#2378](https://github.com/valhalla/valhalla/pull/2378)
   * ADDED: More roundabout phrase tests. [#2382](https://github.com/valhalla/valhalla/pull/2382)
   * ADDED: Update the turn and continue phrases to include junction names and guide signs. [#2386](https://github.com/valhalla/valhalla/pull/2386)
   * ADDED: Add the remaining guide sign toward phrases [#2389](https://github.com/valhalla/valhalla/pull/2389)
   * ADDED: The ability to allow immediate uturns at trace points in a map matching request [#2380](https://github.com/valhalla/valhalla/pull/2380)
   * ADDED: Add utility functions to Signs. [#2390](https://github.com/valhalla/valhalla/pull/2390)
   * ADDED: Unified time tracking for all algorithms that support time-based graph expansion. [#2278](https://github.com/valhalla/valhalla/pull/2278)
   * ADDED: Add rail_ferry use and costing. [#2408](https://github.com/valhalla/valhalla/pull/2408)
   * ADDED: `street_side_max_distance`, `display_lat` and `display_lon` to `locations` in input for better control of routing side of street [#1769](https://github.com/valhalla/valhalla/pull/1769)
   * ADDED: Add additional exit phrases. [#2421](https://github.com/valhalla/valhalla/pull/2421)
   * ADDED: Add Japanese locale, update German. [#2432](https://github.com/valhalla/valhalla/pull/2432)
   * ADDED: Gurka expect_route refactor [#2435](https://github.com/valhalla/valhalla/pull/2435)
   * ADDED: Add option to suppress roundabout exits [#2437](https://github.com/valhalla/valhalla/pull/2437)
   * ADDED: Add Greek locale. [#2438](https://github.com/valhalla/valhalla/pull/2438)
   * ADDED (back): Support for 64bit wide way ids in the edgeinfo structure with no impact to size for data sources with ids 32bits wide. [#2422](https://github.com/valhalla/valhalla/pull/2422)
   * ADDED: Support for 64bit osm node ids in parsing stage of tile building [#2422](https://github.com/valhalla/valhalla/pull/2422)
   * CHANGED: Point2/PointLL are now templated to allow for higher precision coordinate math when desired [#2429](https://github.com/valhalla/valhalla/pull/2429)
   * ADDED: Optional OpenLR Encoded Path Edges in API Response [#2424](https://github.com/valhalla/valhalla/pull/2424)
   * ADDED: Add explicit include for sstream to be compatible with msvc_x64 toolset. [#2449](https://github.com/valhalla/valhalla/pull/2449)
   * ADDED: Properly split returned path if traffic conditions change partway along edges [#2451](https://github.com/valhalla/valhalla/pull/2451/files)
   * ADDED: Add Dutch locale. [#2464](https://github.com/valhalla/valhalla/pull/2464)
   * ADDED: Check with address sanititizer in CI. Add support for undefined behavior sanitizer. [#2487](https://github.com/valhalla/valhalla/pull/2487)
   * ADDED: Ability to recost a path and increased cost/time details along the trippath and json output [#2425](https://github.com/valhalla/valhalla/pull/2425)
   * ADDED: Add the ability to do bikeshare based (ped/bike) multimodal routing [#2031](https://github.com/valhalla/valhalla/pull/2031)
   * ADDED: Route through restrictions enabled by introducing a costing option. [#2469](https://github.com/valhalla/valhalla/pull/2469)
   * ADDED: Migrated to Ubuntu 20.04 base-image [#2508](https://github.com/valhalla/valhalla/pull/2508)
   * CHANGED: Speed up parseways stage by avoiding multiple string comparisons [#2518](https://github.com/valhalla/valhalla/pull/2518)
   * CHANGED: Speed up enhance stage by avoiding GraphTileBuilder copying [#2468](https://github.com/valhalla/valhalla/pull/2468)
   * ADDED: Costing options now includes shortest flag which favors shortest path routes [#2555](https://github.com/valhalla/valhalla/pull/2555)
   * ADDED: Incidents in intersections [#2547](https://github.com/valhalla/valhalla/pull/2547)
   * CHANGED: Refactor mapmatching configuration to use a struct (instead of `boost::property_tree::ptree`). [#2485](https://github.com/valhalla/valhalla/pull/2485)
   * ADDED: Save exit maneuver's begin heading when combining enter & exit roundabout maneuvers. [#2554](https://github.com/valhalla/valhalla/pull/2554)
   * ADDED: Added new urban flag that can be set if edge is within city boundaries to data processing; new use_urban_tag config option; added to osrm response within intersections. [#2522](https://github.com/valhalla/valhalla/pull/2522)
   * ADDED: Parses OpenLr of type PointAlongLine [#2565](https://github.com/valhalla/valhalla/pull/2565)
   * ADDED: Use edge.is_urban is set for serializing is_urban. [#2568](https://github.com/valhalla/valhalla/pull/2568)
   * ADDED: Added new rest/service area uses on the edge. [#2533](https://github.com/valhalla/valhalla/pull/2533)
   * ADDED: Dependency cache for Azure [#2567](https://github.com/valhalla/valhalla/pull/2567)
   * ADDED: Added flexibility to remove the use of the admindb and to use the country and state iso from the tiles; [#2579](https://github.com/valhalla/valhalla/pull/2579)
   * ADDED: Added toll gates and collection points (gantry) to the node;  [#2532](https://github.com/valhalla/valhalla/pull/2532)
   * ADDED: Added osrm serialization for rest/service areas and admins. [#2594](https://github.com/valhalla/valhalla/pull/2594)
   * CHANGED: Improved Russian localization; [#2593](https://github.com/valhalla/valhalla/pull/2593)
   * ADDED: Support restricted class in intersection annotations [#2589](https://github.com/valhalla/valhalla/pull/2589)
   * ADDED: Added trail type trace [#2606](https://github.com/valhalla/valhalla/pull/2606)
   * ADDED: Added tunnel names to the edges as a tagged name.  [#2608](https://github.com/valhalla/valhalla/pull/2608)
   * CHANGED: Moved incidents to the trip leg and cut the shape of the leg at that location [#2610](https://github.com/valhalla/valhalla/pull/2610)
   * ADDED: Costing option to ignore_closures when routing with current flow [#2615](https://github.com/valhalla/valhalla/pull/2615)
   * ADDED: Cross-compilation ability with MinGW64 [#2619](https://github.com/valhalla/valhalla/pull/2619)
   * ADDED: Defines the incident tile schema and incident metadata [#2620](https://github.com/valhalla/valhalla/pull/2620)
   * ADDED: Moves incident serializer logic into a generic serializer [#2621](https://github.com/valhalla/valhalla/pull/2621)
   * ADDED: Incident loading singleton for continually refreshing incident tiles [#2573](https://github.com/valhalla/valhalla/pull/2573)
   * ADDED: One shot mode to valhalla_service so you can run a single request of any type without starting a server [#2624](https://github.com/valhalla/valhalla/pull/2624)
   * ADDED: Adds text instructions to OSRM output [#2625](https://github.com/valhalla/valhalla/pull/2625)
   * ADDED: Adds support for alternate routes [#2626](https://github.com/valhalla/valhalla/pull/2626)
   * CHANGED: Switch Python bindings generator from boost.python to header-only pybind11[#2644](https://github.com/valhalla/valhalla/pull/2644)
   * ADDED: Add support of input file for one-shot mode of valhalla_service [#2648](https://github.com/valhalla/valhalla/pull/2648)
   * ADDED: Linear reference support to locate api [#2645](https://github.com/valhalla/valhalla/pull/2645)
   * ADDED: Implemented OSRM-like turn duration calculation for car. Uses it now in auto costing. [#2651](https://github.com/valhalla/valhalla/pull/2651)
   * ADDED: Enhanced turn lane information in guidance [#2653](https://github.com/valhalla/valhalla/pull/2653)
   * ADDED: `top_speed` option for all motorized vehicles [#2667](https://github.com/valhalla/valhalla/issues/2667)
   * CHANGED: Move turn_lane_direction helper to odin/util [#2675](https://github.com/valhalla/valhalla/pull/2675)
   * ADDED: Add annotations to osrm response including speed limits, unit and sign conventions [#2668](https://github.com/valhalla/valhalla/pull/2668)
   * ADDED: Added functions for predicted speeds encoding-decoding [#2674](https://github.com/valhalla/valhalla/pull/2674)
   * ADDED: Time invariant routing via the bidirectional algorithm. This has the effect that when time dependent routes (arrive_by and depart_at) fall back to bidirectional due to length restrictions they will actually use the correct time of day for one of the search directions [#2660](https://github.com/valhalla/valhalla/pull/2660)
   * ADDED: If the length of the edge is greater than kMaxEdgeLength, then consider this a catastrophic error if the should_error bool is true in the set_length function. [#2678](https://github.com/valhalla/valhalla/pull/2678)
   * ADDED: Moved lat,lon coordinates structures from single to double precision. Improves geometry accuracy noticibly at zooms above 17 as well as coordinate snapping and any other geometric operations. Adds about a 2% performance penalty for standard routes. Graph nodes now have 7 digits of precision.  [#2693](https://github.com/valhalla/valhalla/pull/2693)
   * ADDED: Added signboards to guidance views.  [#2687](https://github.com/valhalla/valhalla/pull/2687)
   * ADDED: Regular speed on shortcut edges is calculated with turn durations taken into account. Truck, motorcycle and motorscooter profiles use OSRM-like turn duration. [#2662](https://github.com/valhalla/valhalla/pull/2662)
   * CHANGED: Remove astar algorithm and replace its use with timedep_forward as its redundant [#2706](https://github.com/valhalla/valhalla/pull/2706)
   * ADDED: Recover and recost all shortcuts in final path for bidirectional astar algorithm [#2711](https://github.com/valhalla/valhalla/pull/2711)
   * ADDED: An option for shortcut recovery to be cached at start up to reduce the time it takes to do so on the fly [#2714](https://github.com/valhalla/valhalla/pull/2714)
   * ADDED: If width <= 1.9 then no access for auto, truck, bus, taxi, emergency and hov. [#2713](https://github.com/valhalla/valhalla/pull/2713)
   * ADDED: Centroid/Converge/Rendezvous/Meet API which allows input locations to find a least cost convergence point from all locations [#2734](https://github.com/valhalla/valhalla/pull/2734)
   * ADDED: Added support to process the sump_buster tag.  Also, fixed a few small access bugs for nodes. [#2731](https://github.com/valhalla/valhalla/pull/2731)
   * ADDED: Log message if failed to create tiles directory. [#2738](https://github.com/valhalla/valhalla/pull/2738)
   * CHANGED: Tile memory is only owned by the GraphTile rather than shared amongst copies of the graph tile (in GraphReader and TileCaches). [#2340](https://github.com/valhalla/valhalla/pull/2340)
   * ADDED: Add Estonian locale. [#2748](https://github.com/valhalla/valhalla/pull/2748)
   * CHANGED: Handle GraphTile objects as smart pointers [#2703](https://github.com/valhalla/valhalla/pull/2703)
   * CHANGED: Improve stability with no RTTI build [#2759](https://github.com/valhalla/valhalla/pull/2759) and [#2760](https://github.com/valhalla/valhalla/pull/2760)
   * CHANGED: Change generic service roads to a new Use=kServiceRoad. This is for highway=service without other service= tags (such as driveway, alley, parking aisle) [#2419](https://github.com/valhalla/valhalla/pull/2419)
   * ADDED: Isochrones support isodistance lines as well [#2699](https://github.com/valhalla/valhalla/pull/2699)
   * ADDED: Add support for ignoring live traffic closures for waypoints [#2685](https://github.com/valhalla/valhalla/pull/2685)
   * ADDED: Add use_distance to auto cost to allow choosing between two primary cost components, time or distance [#2771](https://github.com/valhalla/valhalla/pull/2771)
   * CHANGED: nit: Enables compiler warnings in part of loki module [#2767](https://github.com/valhalla/valhalla/pull/2767)
   * CHANGED: Reducing the number of uturns by increasing the cost to for them to 9.5f. Note: Did not increase the cost for motorcycles or motorscooters. [#2770](https://github.com/valhalla/valhalla/pull/2770)
   * ADDED: Add option to use thread-safe GraphTile's reference counter. [#2772](https://github.com/valhalla/valhalla/pull/2772)
   * CHANGED: nit: Enables compiler warnings in part of thor module [#2768](https://github.com/valhalla/valhalla/pull/2768)
   * ADDED: Add costing option `use_tracks` to avoid or favor tracks in route. [#2769](https://github.com/valhalla/valhalla/pull/2769)
   * CHANGED: chore: Updates libosmium [#2786](https://github.com/valhalla/valhalla/pull/2786)
   * CHANGED: Optimize double bucket queue to reduce memory reallocations. [#2719](https://github.com/valhalla/valhalla/pull/2719)
   * CHANGED: Collapse merge maneuvers [#2773](https://github.com/valhalla/valhalla/pull/2773)
   * CHANGED: Add shortcuts to the tiles' bins so we can find them when doing spatial lookups. [#2744](https://github.com/valhalla/valhalla/pull/2744)

## Release Date: 2019-11-21 Valhalla 3.0.9
* **Bug Fix**
   * FIXED: Changed reachability computation to consider both directions of travel wrt candidate edges [#1965](https://github.com/valhalla/valhalla/pull/1965)
   * FIXED: toss ways where access=private and highway=service and service != driveway. [#1960](https://github.com/valhalla/valhalla/pull/1960)
   * FIXED: Fix search_cutoff check in loki correlate_node. [#2023](https://github.com/valhalla/valhalla/pull/2023)
   * FIXED: Computes notion of a deadend at runtime in bidirectional a-star which fixes no-route with a complicated u-turn. [#1982](https://github.com/valhalla/valhalla/issues/1982)
   * FIXED: Fix a bug with heading filter at nodes. [#2058](https://github.com/valhalla/valhalla/pull/2058)
   * FIXED: Bug in map matching continuity checking such that continuity must only be in the forward direction. [#2029](https://github.com/valhalla/valhalla/pull/2029)
   * FIXED: Allow setting the time for map matching paths such that the time is used for speed lookup. [#2030](https://github.com/valhalla/valhalla/pull/2030)
   * FIXED: Don't use density factor for transition cost when user specified flag disables flow speeds. [#2048](https://github.com/valhalla/valhalla/pull/2048)
   * FIXED: Map matching trace_route output now allows for discontinuities in the match though multi match is not supported in valhalla route output. [#2049](https://github.com/valhalla/valhalla/pull/2049)
   * FIXED: Allows routes with no time specified to use time conditional edges and restrictions with a flag denoting as much [#2055](https://github.com/valhalla/valhalla/pull/2055)
   * FIXED: Fixed a bug with 'current' time type map matches. [#2060](https://github.com/valhalla/valhalla/pull/2060)
   * FIXED: Fixed a bug with time dependent expansion in which the expansion distance heuristic was not being used. [#2064](https://github.com/valhalla/valhalla/pull/2064)

* **Enhancement**
   * ADDED: Establish pinpoint test pattern [#1969](https://github.com/valhalla/valhalla/pull/1969)
   * ADDED: Suppress relative direction in ramp/exit instructions if it matches driving side of street [#1990](https://github.com/valhalla/valhalla/pull/1990)
   * ADDED: Added relative direction to the merge maneuver [#1989](https://github.com/valhalla/valhalla/pull/1989)
   * ADDED: Refactor costing to better handle multiple speed datasources [#2026](https://github.com/valhalla/valhalla/pull/2026)
   * ADDED: Better usability of curl for fetching tiles on the fly [#2026](https://github.com/valhalla/valhalla/pull/2026)
   * ADDED: LRU cache scheme for tile storage [#2026](https://github.com/valhalla/valhalla/pull/2026)
   * ADDED: GraphTile size check [#2026](https://github.com/valhalla/valhalla/pull/2026)
   * ADDED: Pick more sane values for highway and toll avoidance [#2026](https://github.com/valhalla/valhalla/pull/2026)
   * ADDED: Refactor adding predicted speed info to speed up process [#2026](https://github.com/valhalla/valhalla/pull/2026)
   * ADDED: Allow selecting speed data sources at request time [#2026](https://github.com/valhalla/valhalla/pull/2026)
   * ADDED: Allow disabling certain neighbors in connectivity map [#2026](https://github.com/valhalla/valhalla/pull/2026)
   * ADDED: Allows routes with time-restricted edges if no time specified and notes restriction in response [#1992](https://github.com/valhalla/valhalla/issues/1992)
   * ADDED: Runtime deadend detection to timedependent a-star. [#2059](https://github.com/valhalla/valhalla/pull/2059)

## Release Date: 2019-09-06 Valhalla 3.0.8
* **Bug Fix**
   * FIXED: Added logic to detect if user is to merge to the left or right [#1892](https://github.com/valhalla/valhalla/pull/1892)
   * FIXED: Overriding the destination_only flag when reclassifying ferries; Also penalizing ferries with a 5 min. penalty in the cost to allow us to avoid destination_only the majority of the time except when it is necessary. [#1895](https://github.com/valhalla/valhalla/pull/1905)
   * FIXED: Suppress forks at motorway junctions and intersecting service roads [#1909](https://github.com/valhalla/valhalla/pull/1909)
   * FIXED: Enhanced fork assignment logic [#1912](https://github.com/valhalla/valhalla/pull/1912)
   * FIXED: Added logic to fall back to return country poly if no state and updated lua for Metro Manila and Ireland [#1910](https://github.com/valhalla/valhalla/pull/1910)
   * FIXED: Added missing motorway fork instruction [#1914](https://github.com/valhalla/valhalla/pull/1914)
   * FIXED: Use begin street name for osrm compat mode [#1916](https://github.com/valhalla/valhalla/pull/1916)
   * FIXED: Added logic to fix missing highway cardinal directions in the US [#1917](https://github.com/valhalla/valhalla/pull/1917)
   * FIXED: Handle forward traversable significant road class intersecting edges [#1928](https://github.com/valhalla/valhalla/pull/1928)
   * FIXED: Fixed bug with shape trimming that impacted Uturns at Via locations. [#1935](https://github.com/valhalla/valhalla/pull/1935)
   * FIXED: Dive bomb updates.  Updated default speeds for urban areas based on roadclass for the enhancer.  Also, updated default speeds based on roadclass in lua.  Fixed an issue where we were subtracting 1 from uint32_t when 0 for stop impact.  Updated reclassify link logic to allow residential roads to be added to the tree, but we only downgrade the links to tertiary.  Updated TransitionCost functions to add 1.5 to the turncost when transitioning from a ramp to a non ramp and vice versa.  Also, added 0.5f to the turncost if the edge is a roundabout. [#1931](https://github.com/valhalla/valhalla/pull/1931)

* **Enhancement**
   * ADDED: Caching url fetched tiles to disk [#1887](https://github.com/valhalla/valhalla/pull/1887)
   * ADDED: filesystem::remove_all [#1887](https://github.com/valhalla/valhalla/pull/1887)
   * ADDED: Minimum enclosing bounding box tool [#1887](https://github.com/valhalla/valhalla/pull/1887)
   * ADDED: Use constrained flow speeds in bidirectional_astar.cc [#1907](https://github.com/valhalla/valhalla/pull/1907)
   * ADDED: Bike Share Stations are now in the graph which should set us up to do multimodal walk/bike scenarios [#1852](https://github.com/valhalla/valhalla/pull/1852)

## Release Date: 2019-7-18 Valhalla 3.0.7
* **Bug Fix**
   * FIXED: Fix pedestrian fork [#1886](https://github.com/valhalla/valhalla/pull/1886)

## Release Date: 2019-7-15 Valhalla 3.0.6
* **Bug Fix**
   * FIXED: Admin name changes. [#1853](https://github.com/valhalla/valhalla/pull/1853) Ref: [#1854](https://github.com/valhalla/valhalla/issues/1854)
   * FIXED: valhalla_add_predicted_traffic was overcommitted while gathering stats. Added a clear. [#1857](https://github.com/valhalla/valhalla/pull/1857)
   * FIXED: regression in map matching when moving to valhalla v3.0.0 [#1863](https://github.com/valhalla/valhalla/pull/1863)
   * FIXED: last step shape in osrm serializer should be 2 of the same point [#1867](https://github.com/valhalla/valhalla/pull/1867)
   * FIXED: Shape trimming at the beginning and ending of the route to not be degenerate [#1876](https://github.com/valhalla/valhalla/pull/1876)
   * FIXED: Duplicate waypoints in osrm serializer [#1880](https://github.com/valhalla/valhalla/pull/1880)
   * FIXED: Updates for heading precision [#1881](https://github.com/valhalla/valhalla/pull/1881)
   * FIXED: Map matching allowed untraversable edges at start of route [#1884](https://github.com/valhalla/valhalla/pull/1884)

* **Enhancement**
   * ADDED: Use the same protobuf object the entire way through the request process [#1837](https://github.com/valhalla/valhalla/pull/1837)
   * ADDED: Enhanced turn lane processing [#1859](https://github.com/valhalla/valhalla/pull/1859)
   * ADDED: Add global_synchronized_cache in valhalla_build_config [#1851](https://github.com/valhalla/valhalla/pull/1851)

## Release Date: 2019-06-04 Valhalla 3.0.5
* **Bug Fix**
   * FIXED: Protect against unnamed rotaries and routes that end in roundabouts not turning off rotary logic [#1840](https://github.com/valhalla/valhalla/pull/1840)

* **Enhancement**
   * ADDED: Add turn lane info at maneuver point [#1830](https://github.com/valhalla/valhalla/pull/1830)

## Release Date: 2019-05-31 Valhalla 3.0.4
* **Bug Fix**
   * FIXED: Improved logic to decide between bear vs. continue [#1798](https://github.com/valhalla/valhalla/pull/1798)
   * FIXED: Bicycle costing allows use of roads with all surface values, but with a penalty based on bicycle type. However, the edge filter totally disallows bad surfaces for some bicycle types, creating situations where reroutes fail if a rider uses a road with a poor surface. [#1800](https://github.com/valhalla/valhalla/pull/1800)
   * FIXED: Moved complex restrictions building to before validate. [#1805](https://github.com/valhalla/valhalla/pull/1805)
   * FIXED: Fix bicycle edge filter when avoid_bad_surfaces = 1.0 [#1806](https://github.com/valhalla/valhalla/pull/1806)
   * FIXED: Replace the EnhancedTripPath class inheritance with aggregation [#1807](https://github.com/valhalla/valhalla/pull/1807)
   * FIXED: Replace the old timezone shape zip file every time valhalla_build_timezones is ran [#1817](https://github.com/valhalla/valhalla/pull/1817)
   * FIXED: Don't use island snapped edge candidates (from disconnected components or low reach edges) when we rejected other high reachability edges that were closer [#1835](https://github.com/valhalla/valhalla/pull/1835)

## Release Date: 2019-05-08 Valhalla 3.0.3
* **Bug Fix**
   * FIXED: Fixed a rare loop condition in route matcher (edge walking to match a trace).
   * FIXED: Fixed VACUUM ANALYZE syntax issue.  [#1704](https://github.com/valhalla/valhalla/pull/1704)
   * FIXED: Fixed the osrm maneuver type when a maneuver has the to_stay_on attribute set.  [#1714](https://github.com/valhalla/valhalla/pull/1714)
   * FIXED: Fixed osrm compatibility mode attributes.  [#1716](https://github.com/valhalla/valhalla/pull/1716)
   * FIXED: Fixed rotary/roundabout issues in Valhalla OSRM compatibility.  [#1727](https://github.com/valhalla/valhalla/pull/1727)
   * FIXED: Fixed the destinations assignment for exit names in OSRM compatibility mode. [#1732](https://github.com/valhalla/valhalla/pull/1732)
   * FIXED: Enhance merge maneuver type assignment. [#1735](https://github.com/valhalla/valhalla/pull/1735)
   * FIXED: Fixed fork assignments and on ramps for OSRM compatibility mode. [#1738](https://github.com/valhalla/valhalla/pull/1738)
   * FIXED: Fixed cardinal direction on reference names when forward/backward tag is present on relations. Fixes singly digitized roads with opposing directional modifiers. [#1741](https://github.com/valhalla/valhalla/pull/1741)
   * FIXED: Fixed fork assignment and narrative logic when a highway ends and splits into multiple ramps. [#1742](https://github.com/valhalla/valhalla/pull/1742)
   * FIXED: Do not use any avoid edges as origin or destination of a route, matrix, or isochrone. [#1745](https://github.com/valhalla/valhalla/pull/1745)
   * FIXED: Add leg summary and remove unused hint attribute for OSRM compatibility mode. [#1753](https://github.com/valhalla/valhalla/pull/1753)
   * FIXED: Improvements for pedestrian forks, pedestrian roundabouts, and continue maneuvers. [#1768](https://github.com/valhalla/valhalla/pull/1768)
   * FIXED: Added simplified overview for OSRM response and added use_toll logic back to truck costing. [#1765](https://github.com/valhalla/valhalla/pull/1765)
   * FIXED: temp fix for location distance bug [#1774](https://github.com/valhalla/valhalla/pull/1774)
   * FIXED: Fix pedestrian routes using walkway_factor [#1780](https://github.com/valhalla/valhalla/pull/1780)
   * FIXED: Update the begin and end heading of short edges based on use [#1783](https://github.com/valhalla/valhalla/pull/1783)
   * FIXED: GraphReader::AreEdgesConnected update.  If transition count == 0 return false and do not call transition function. [#1786](https://github.com/valhalla/valhalla/pull/1786)
   * FIXED: Only edge candidates that were used in the path are send to serializer: [#1788](https://github.com/valhalla/valhalla/pull/1788)
   * FIXED: Added logic to prevent the removal of a destination maneuver when ending on an internal edge [#1792](https://github.com/valhalla/valhalla/pull/1792)
   * FIXED: Fixed instructions when starting on an internal edge [#1796](https://github.com/valhalla/valhalla/pull/1796)

* **Enhancement**
   * Add the ability to run valhalla_build_tiles in stages. Specify the begin_stage and end_stage as command line options. Also cleans up temporary files as the last stage in the pipeline.
   * Add `remove` to `filesystem` namespace. [#1752](https://github.com/valhalla/valhalla/pull/1752)
   * Add TaxiCost into auto costing options.
   * Add `preferred_side` to allow per-location filtering of edges based on the side of the road the location is on and the driving side for that locale.
   * Slightly decreased the internal side-walk factor to .90f to favor roads with attached sidewalks. This impacts roads that have added sidewalk:left, sidewalk:right or sidewalk:both OSM tags (these become attributes on each directedEdge). The user can then avoid/penalize dedicated sidewalks and walkways, when they increase the walkway_factor. Since we slightly decreased the sidewalk_factor internally and only favor sidewalks if use is tagged as sidewalk_left or sidewalk_right, we should tend to route on roads with attached sidewalks rather than separate/dedicated sidewalks, allowing for more road names to be called out since these are labeled more.
   * Add `via` and `break_through` location types [#1737](https://github.com/valhalla/valhalla/pull/1737)
   * Add `street_side_tolerance` and `search_cutoff` to input `location` [#1777](https://github.com/valhalla/valhalla/pull/1777)
   * Return the Valhalla error `Path distance exceeds the max distance limit` for OSRM responses when the route is greater than the service limits. [#1781](https://github.com/valhalla/valhalla/pull/1781)

## Release Date: 2019-01-14 Valhalla 3.0.2
* **Bug Fix**
   * FIXED: Transit update - fix dow and exception when after midnight trips are normalized [#1682](https://github.com/valhalla/valhalla/pull/1682)
   * FIXED: valhalla_convert_transit segfault - GraphTileBuilder has null GraphTileHeader [#1683](https://github.com/valhalla/valhalla/issues/1683)
   * FIXED: Fix crash for trace_route with osrm serialization. Was passing shape rather than locations to the waypoint method.
   * FIXED: Properly set driving_side based on data set in TripPath.
   * FIXED: A bad bicycle route exposed an issue with bidirectional A* when the origin and destination edges are connected. Use A* in these cases to avoid requiring a high cost threshold in BD A*.
   * FIXED: x86 and x64 data compatibility was fixed as the structures weren't aligned.
   * FIXED: x86 tests were failing due mostly to floating point issues and the aforementioned structure misalignment.
* **Enhancement**
   * Add a durations list (delta time between each pair of trace points), a begin_time and a use_timestamp flag to trace_route requests. This allows using the input trace timestamps or durations plus the begin_time to compute elapsed time at each edge in the matched path (rather than using costing methods).
   * Add support for polyline5 encoding for OSRM formatted output.
* **Note**
   * Isochrones and openlr are both noted as not working with release builds for x86 (32bit) platforms. We'll look at getting this fixed in a future release

## Release Date: 2018-11-21 Valhalla 3.0.1
* **Bug Fix**
   * FIXED: Fixed a rare, but serious bug with bicycle costing. ferry_factor_ in bicycle costing shadowed the data member in the base dynamic cost class, leading to an uninitialized variable. Occasionally, this would lead to negative costs which caused failures. [#1663](https://github.com/valhalla/valhalla/pull/1663)
   * FIXED: Fixed use of units in OSRM compatibility mode. [#1662](https://github.com/valhalla/valhalla/pull/1662)

## Release Date: 2018-11-21 Valhalla 3.0.0
* **NOTE**
   * This release changes the Valhalla graph tile formats to make the tile data more efficient and flexible. Tile data is incompatible with Valhalla 2.x builds, and code for 3.x is incompatible with data built for Valahalla 2.x versions. Valhalla tile sizes are slightly smaller (for datasets using elevation information the size savings is over 10%). In addition, there is increased flexibility for creating different variants of tiles to support different applications (e.g. bicycle only, or driving only).
* **Enhancement**
   * Remove the use of DirectedEdge for transitions between nodes on different hierarchy levels. A new structure, NodeTransition, is now used to transition to nodes on different hierarchy level. This saves space since only the end node GraphId is needed for the transitions (and DirectedEdge is a large data structure).
   * Change the NodeInfo lat,lon to use an offset from the tile base lat,lon. This potentially allows higher precision than using float, but more importantly saves space and allows support for NodeTransitions as well as spare for future growth.
   * Remove the EdgeElevation structure and max grade information into DirectedEdge and mean elevation into EdgeInfo. This saves space.
   * Reduce wayid to 32 bits. This allows sufficient growth when using OpenStreetMap data and frees space in EdgeInfo (allows moving speed limit and mean elevation from other structures).
   * Move name consistency from NodeInfo to DirectedEdge. This allows a more efficient lookup of name consistency.
   * Update all path algorithms to use NodeTransition logic rather than special DirectedEdge transition types. This simplifies PathAlgorithms slightly and removes some conditional logic.
   * Add an optional GraphFilter stage to tile building pipeline. This allows removal of edges and nodes based on access. This allows bicycle only, pedestrian only, or driving only datasets (or combinations) to be created - allowing smaller datasets for special purpose applications.
* **Deprecate**
   * Valhalla 3.0 removes support for OSMLR.

## Release Date: 2018-11-20 Valhalla 2.7.2
* **Enhancement**
   * UPDATED: Added a configuration variable for max_timedep_distance. This is used in selecting the path algorithm and provides the maximum distance between locations when choosing a time dependent path algorithm (other than multi modal). Above this distance, bidirectional A* is used with no time dependencies.
   * UPDATED: Remove transition edges from priority queue in Multimodal methods.
   * UPDATED: Fully implement street names and exit signs with ability to identify route numbers. [#1635](https://github.com/valhalla/valhalla/pull/1635)
* **Bug Fix**
   * FIXED: A timed-turned restriction should not be applied when a non-timed route is executed.  [#1615](https://github.com/valhalla/valhalla/pull/1615)
   * FIXED: Changed unordered_map to unordered_multimap for polys. Poly map can contain the same key but different multi-polygons. For example, islands for a country or timezone polygons for a country.
   * FIXED: Fixed timezone db issue where TZIDs did not exist in the Howard Hinnant date time db that is used in the date_time class for tz indexes.  Added logic to create aliases for TZIDs based on https://en.wikipedia.org/wiki/List_of_tz_database_time_zones
   * FIXED: Fixed the ramp turn modifiers for osrm compat [#1569](https://github.com/valhalla/valhalla/pull/1569)
   * FIXED: Fixed the step geometry when using the osrm compat mode [#1571](https://github.com/valhalla/valhalla/pull/1571)
   * FIXED: Fixed a data creation bug causing issues with A* routes ending on loops. [#1576](https://github.com/valhalla/valhalla/pull/1576)
   * FIXED: Fixed an issue with a bad route where destination only was present. Was due to thresholds in bidirectional A*. Changed threshold to be cost based rather than number of iterations). [#1586](https://github.com/valhalla/valhalla/pull/1586)
   * FIXED: Fixed an issue with destination only (private) roads being used in bicycle routes. Centralized some "base" transition cost logic in the base DynamicCost class. [#1587](https://github.com/valhalla/valhalla/pull/1587)
   * FIXED: Remove extraneous ramp maneuvers [#1657](https://github.com/valhalla/valhalla/pull/1657)

## Release Date: 2018-10-02 Valhalla 2.7.1
* **Enhancement**
   * UPDATED: Added date time support to forward and reverse isochrones. Add speed lookup (predicted speeds and/or free-flow or constrained flow speed) if date_time is present.
   * UPDATED: Add timezone checks to multimodal routes and isochrones (updates localtime if the path crosses into a timezone different than the start location).
* **Data Producer Update**
   * UPDATED: Removed boost date time support from transit.  Now using the Howard Hinnant date library.
* **Bug Fix**
   * FIXED: Fixed a bug with shortcuts that leads to inconsistent routes depending on whether shortcuts are taken, different origins can lead to different paths near the destination. This fix also improves performance on long routes and matrices.
   * FIXED: We were getting inconsistent results between departing at current date/time vs entering the current date/time.  This issue is due to the fact that the iso_date_time function returns the full iso date_time with the timezone offset (e.g., 2018-09-27T10:23-07:00 vs 2018-09-27T10:23). When we refactored the date_time code to use the new Howard Hinnant date library, we introduced this bug.
   * FIXED: Increased the threshold in CostMatrix to address null time and distance values occurring for truck costing with locations near the max distance.

## Release Date: 2018-09-13 Valhalla 2.7.0
* **Enhancement**
   * UPDATED: Refactor to use the pbf options instead of the ptree config [#1428](https://github.com/valhalla/valhalla/pull/1428) This completes [#1357](https://github.com/valhalla/valhalla/issues/1357)
   * UPDATED: Removed the boost/date_time dependency from baldr and odin. We added the Howard Hinnant date and time library as a submodule. [#1494](https://github.com/valhalla/valhalla/pull/1494)
   * UPDATED: Fixed 'Drvie' typo [#1505](https://github.com/valhalla/valhalla/pull/1505) This completes [#1504](https://github.com/valhalla/valhalla/issues/1504)
   * UPDATED: Optimizations of GetSpeed for predicted speeds [#1490](https://github.com/valhalla/valhalla/issues/1490)
   * UPDATED: Isotile optimizations
   * UPDATED: Added stats to predictive traffic logging
   * UPDATED: resample_polyline - Breaks the polyline into equal length segments at a sample distance near the resolution. Break out of the loop through polyline points once we reach the specified number of samplesthen append the last
polyline point.
   * UPDATED: added android logging and uses a shared graph reader
   * UPDATED: Do not run a second pass on long pedestrian routes that include a ferry (but succeed on first pass). This is a performance fix. Long pedestrian routes with A star factor based on ferry speed end up being very inefficient.
* **Bug Fix**
   * FIXED: A* destination only
   * FIXED: Fixed through locations weren't honored [#1449](https://github.com/valhalla/valhalla/pull/1449)


## Release Date: 2018-08-02 Valhalla 3.0.0-rc.4
* **Node Bindings**
   * UPDATED: add some worker pool handling
   [#1467](https://github.com/valhalla/valhalla/pull/1467)

## Release Date: 2018-08-02 Valhalla 3.0.0-rc.3
* **Node Bindings**
   * UPDATED: replaced N-API with node-addon-api wrapper and made the actor
   functions asynchronous
   [#1457](https://github.com/valhalla/valhalla/pull/1457)

## Release Date: 2018-07-24 Valhalla 3.0.0-rc.2
* **Node Bindings**
   * FIXED: turn on the autocleanup functionality for the actor object.
   [#1439](https://github.com/valhalla/valhalla/pull/1439)

## Release Date: 2018-07-16 Valhalla 3.0.0-rc.1
* **Enhancement**
   * ADDED: exposed the rest of the actions to the node bindings and added tests. [#1415](https://github.com/valhalla/valhalla/pull/1415)

## Release Date: 2018-07-12 Valhalla 3.0.0-alpha.1
**NOTE**: There was already a small package named `valhalla` on the npm registry, only published up to version 0.0.3. The team at npm has transferred the package to us, but would like us to publish something to it ASAP to prove our stake in it. Though the bindings do not have all of the actor functionality exposed yet (just route), we are going to publish an alpha release of 3.0.0 to get something up on npm.
* **Infrastructure**:
   * ADDED: add in time dependent algorithms if the distance between locations is less than 500km.
   * ADDED: TurnLanes to indicate turning lanes at the end of a directed edge.
   * ADDED: Added PredictedSpeeds to Valhalla tiles and logic to compute speed based on predictive speed profiles.
* **Data Producer Update**
   * ADDED: is_route_num flag was added to Sign records. Set this to true if the exit sign comes from a route number/ref.
   * CHANGED: Lower speeds on driveways, drive-thru, and parking aisle. Set destination only flag for drive thru use.
   * ADDED: Initial implementation of turn lanes.
  **Bug Fix**
   * CHANGED: Fix destination only penalty for A* and time dependent cases.
   * CHANGED: Use the distance from GetOffsetForHeading, based on road classification and road use (e.g. ramp, turn channel, etc.), within tangent_angle function.
* **Map Matching**
   * FIXED: Fixed trace_route edge_walk server abort [#1365](https://github.com/valhalla/valhalla/pull/1365)
* **Enhancement**
   * ADDED: Added post process for updating free and constrained speeds in the directed edges.
   * UPDATED: Parse the json request once and store in a protocol buffer to pass along the pipeline. This completed the first portion of [#1357](https://github.com/valhalla/valhalla/issues/1357)
   * UPDATED: Changed the shape_match attribute from a string to an enum. Fixes [#1376](https://github.com/valhalla/valhalla/issues/1376)
   * ADDED: Node bindings for route [#1341](https://github.com/valhalla/valhalla/pull/1341)
   * UPDATED: Use a non-linear use_highways factor (to more heavily penalize highways as use_highways approaches 0).

## Release Date: 2018-07-15 Valhalla 2.6.3
* **API**:
   * FIXED: Use a non-linear use_highways factor (to more heavily penalize highways as use_highways approaches 0).
   * FIXED: Fixed the highway_factor when use_highways < 0.5.
   * ENHANCEMENT: Added logic to modulate the surface factor based on use_trails.
   * ADDED: New customer test requests for motorcycle costing.

## Release Date: 2018-06-28 Valhalla 2.6.2
* **Data Producer Update**
   * FIXED: Complex restriction sorting bug.  Check of has_dt in ComplexRestrictionBuilder::operator==.
* **API**:
   * FIXED: Fixed CostFactory convenience method that registers costing models
   * ADDED: Added use_tolls into motorcycle costing options

## Release Date: 2018-05-28 Valhalla 2.6.0
* **Infrastructure**:
   * CHANGED: Update cmake buildsystem to replace autoconf [#1272](https://github.com/valhalla/valhalla/pull/1272)
* **API**:
   * CHANGED: Move `trace_options` parsing to map matcher factory [#1260](https://github.com/valhalla/valhalla/pull/1260)
   * ADDED: New costing method for AutoDataFix [#1283](https://github.com/valhalla/valhalla/pull/1283)

## Release Date: 2018-05-21 Valhalla 2.5.0
* **Infrastructure**
   * ADDED: Add code formatting and linting.
* **API**
   * ADDED: Added new motorcycle costing, motorcycle access flag in data and use_trails option.
* **Routing**
   * ADDED: Add time dependnet forward and reverse A* methods.
   * FIXED: Increase minimum threshold for driving routes in bidirectional A* (fixes some instances of bad paths).
* **Data Producer Update**
   * CHANGED: Updates to properly handle cycleway crossings.
   * CHANGED: Conditionally include driveways that are private.
   * ADDED: Added logic to set motorcycle access.  This includes lua, country access, and user access flags for motorcycles.

## Release Date: 2018-04-11 Valhalla 2.4.9
* **Enhancement**
   * Added European Portuguese localization for Valhalla
   * Updates to EdgeStatus to improve performance. Use an unordered_map of tile Id and allocate an array for each edge in the tile. This allows using pointers to access status for sequential edges. This improves performance by 50% or so.
   * A couple of bicycle costing updates to improve route quality: avoid roads marked as part of a truck network, to remove the density penalty for transition costs.
   * When optimal matrix type is selected, now use CostMatrix for source to target pedestrian and bicycle matrix calls when both counts are above some threshold. This improves performance in general and lessens some long running requests.
*  **Data Producer Update**
   * Added logic to protect against setting a speed of 0 for ferries.

## Release Date: 2018-03-27 Valhalla 2.4.8
* **Enhancement**
   * Updates for Italian verbal translations
   * Optionally remove driveways at graph creation time
   * Optionally disable candidate edge penalty in path finding
   * OSRM compatible route, matrix and map matching response generation
   * Minimal Windows build compatibility
   * Refactoring to use PBF as the IPC mechanism for all objects
   * Improvements to internal intersection marking to reduce false positives
* **Bug Fix**
   * Cap candidate edge penalty in path finding to reduce excessive expansion
   * Fix trivial paths at deadends

## Release Date: 2018-02-08 Valhalla 2.4.7
* **Enhancement**
   * Speed up building tiles from small OSM imports by using boost directory iterator rather than going through all possible tiles and testing each if the file exists.
* **Bug Fix**
   * Protect against overflow in string to float conversion inside OSM parsing.

## Release Date: 2018-01-26 Valhalla 2.4.6
* **Enhancement**
   * Elevation library will lazy load RAW formatted sources

## Release Date: 2018-01-24 Valhalla 2.4.5
* **Enhancement**
   * Elevation packing utility can unpack lz4hc now
* **Bug Fix**
   * Fixed broken darwin builds

## Release Date: 2018-01-23 Valhalla 2.4.4
* **Enhancement**
   * Elevation service speed improvements and the ability to serve lz4hc compressed data
   * Basic support for downloading routing tiles on demand
   * Deprecated `valhalla_route_service`, now all services (including elevation) are found under `valhalla_service`

## Release Date: 2017-12-11 Valhalla 2.4.3
* **Enhancement**
   * Remove union from GraphId speeds up some platforms
   * Use SAC scale in pedestrian costing
   * Expanded python bindings to include all actions (route, matrix, isochrone, etc)
* **Bug Fix**
   * French translation typo fixes
*  **Data Producer Update**
   * Handling shapes that intersect the poles when binning
   * Handling when transit shapes are less than 2 points

## Release Date: 2017-11-09 Valhalla 2.4.1
*  **Data Producer Update**
   * Added kMopedAccess to modes for complex restrictions.  Remove the kMopedAccess when auto access is removed.  Also, add the kMopedAccess when an auto restriction is found.

## Release Date: 2017-11-08 Valhalla 2.4.0
*  **Data Producer Update**
   * Added logic to support restriction = x with a the except tag.  We apply the restriction to everything except for modes in the except tag.
   * Added logic to support railway_service and coach_service in transit.
* **Bug Fix**
  * Return proper edge_walk path for requested shape_match=walk_or_snap
  * Skip invalid stateid for Top-K requests

## Release Date: 2017-11-07 Valhalla 2.3.9
* **Enhancement**
  * Top-K map matched path generation now only returns unique paths and does so with fewer iterations
  * Navigator call outs for both imperial and metric units
  * The surface types allowed for a given bike route can now be controlled via a request parameter `avoid_bad_surfaces`
  * Improved support for motorscooter costing via surface types, road classification and vehicle specific tagging
* **Bug Fix**
  * Connectivity maps now include information about transit tiles
  * Lane counts for singly digitized roads are now correct for a given directed edge
  * Edge merging code for assigning osmlr segments is now robust to partial tile sets
  * Fix matrix path finding to allow transitioning down to lower levels when appropriate. In particular, do not supersede shortcut edges until no longer expanding on the next level.
  * Fix optimizer rotate location method. This fixes a bug where optimal ordering was bad for large location sets.
*  **Data Producer Update**
   * Duration tags are now used to properly set the speed of travel for a ferry routes

## Release Date: 2017-10-17 Valhalla 2.3.8
* **Bug Fix**
  * Fixed the roundabout exit count for bicycles when the roundabout is a road and not a cycleway
  * Enable a pedestrian path to remain on roundabout instead of getting off and back on
  * Fixed the penalization of candidate locations in the uni-directional A* algorithm (used for trivial paths)
*  **Data Producer Update**
   * Added logic to set bike forward and tag to true where kv["sac_scale"] == "hiking". All other values for sac_scale turn off bicycle access.  If sac_scale or mtb keys are found and a surface tag is not set we default to kPath.
   * Fixed a bug where surface=unpaved was being assigned Surface::kPavedSmooth.

## Release Date: 2017-9-11 Valhalla 2.3.7
* **Bug Fix**
  * Update bidirectional connections to handle cases where the connecting edge is one of the origin (or destination) edges and the cost is high. Fixes some pedestrian route issues that were reported.
*  **Data Producer Update**
   * Added support for motorroad tag (default and per country).
   * Update OSMLR segment association logic to fix issue where chunks wrote over leftover segments. Fix search along edges to include a radius so any nearby edges are also considered.

## Release Date: 2017-08-29 Valhalla 2.3.6
* **Bug Fix**
  * Pedestrian paths including ferries no longer cause circuitous routes
  * Fix a crash in map matching route finding where heading from shape was using a `nullptr` tile
  * Spanish language narrative corrections
  * Fix traffic segment matcher to always set the start time of a segment when its known
* **Enhancement**
  * Location correlation scoring improvements to avoid situations where less likely start or ending locations are selected

## Release Date: 2017-08-22 Valhalla 2.3.5
* **Bug Fix**
  * Clamp the edge score in thor. Extreme values were causing bad alloc crashes.
  * Fix multimodal isochrones. EdgeLabel refactor caused issues.
* **Data Producer Update**
  * Update lua logic to properly handle vehicle=no tags.

## Release Date: 2017-08-14 Valhalla 2.3.4
* **Bug Fix**
  * Enforce limits on maximum per point accuracy to avoid long running map matching computations

## Release Date: 2017-08-14 Valhalla 2.3.3
* **Bug Fix**
  * Maximum osm node reached now causes bitset to resize to accommodate when building tiles
  * Fix wrong side of street information and remove redundant node snapping
  * Fix path differences between services and `valhalla_run_route`
  * Fix map matching crash when interpolating duplicate input points
  * Fix unhandled exception when trace_route or trace_attributes when there are no continuous matches
* **Enhancement**
  * Folded Low-Stress Biking Code into the regular Bicycle code and removed the LowStressBicycleCost class. Now when making a query for bicycle routing, a value of 0 for use_hills and use_roads produces low-stress biking routes, while a value of 1 for both provides more intense professional bike routes.
  * Bike costing default values changed. use_roads and use_hills are now 0.25 by default instead of 0.5 and the default bike is now a hybrid bike instead of a road bike.
  * Added logic to use station hierarchy from transitland.  Osm and egress nodes are connected by transitconnections.  Egress and stations are connected by egressconnections.  Stations and platforms are connected by platformconnections.  This includes narrative updates for Odin as well.

## Release Date: 2017-07-31 Valhalla 2.3.2
* **Bug Fix**
  * Update to use oneway:psv if oneway:bus does not exist.
  * Fix out of bounds memory issue in DoubleBucketQueue.
  * Many things are now taken into consideration to determine which sides of the road have what cyclelanes, because they were not being parsed correctly before
  * Fixed issue where sometimes a "oneway:bicycle=no" tag on a two-way street would cause the road to become a oneway for bicycles
  * Fixed trace_attributes edge_walk cases where the start or end points in the shape are close to graph nodes (intersections)
  * Fixed 32bit architecture crashing for certain routes with non-deterministic placement of edges labels in bucketized queue datastructure
* **Enhancement**
  * Improve multi-modal routes by adjusting the pedestrian mode factor (routes use less walking in favor of public transit).
  * Added interface framework to support "top-k" paths within map-matching.
  * Created a base EdgeLabel class that contains all data needed within costing methods and supports the basic path algorithms (forward direction, A*, with accumulated path distance). Derive class for bidirectional algorithms (BDEdgeLabel) and for multimodal algorithms. Lowers memory use by combining some fields (using spare bits from GraphId).
  * Added elapsed time estimates to map-matching labels in preparation for using timestamps in map-matching.
  * Added parsing of various OSM tags: "bicycle=use_sidepath", "bicycle=dismount", "segregated=*", "shoulder=*", "cycleway:buffer=*", and several variations of these.
  * Both trace_route and trace_attributes will parse `time` and `accuracy` parameters when the shape is provided as unencoded
  * Map-matching will now use the time (in seconds) of each gps reading (if provided) to narrow the search space and avoid finding matches that are impossibly fast

## Release Date: 2017-07-10 Valhalla 2.3.0
* **Bug Fix**
  * Fixed a bug in traffic segment matcher where length was populated but had invalid times
* **Embedded Compilation**
  * Decoupled the service components from the rest of the worker objects so that the worker objects could be used in non http service contexts
   * Added an actor class which encapsulates the various worker objects and allows the various end points to be called /route /height etc. without needing to run a service
* **Low-Stress Bicycle**
  * Worked on creating a new low-stress biking option that focuses more on taking safer roads like cycle ways or residential roads than the standard bike costing option does.

## Release Date: 2017-06-26 Valhalla 2.2.9
* **Bug Fix**
  * Fix a bug introduced in 2.2.8 where map matching search extent was incorrect in longitude axis.

## Release Date: 2017-06-23 Valhalla 2.2.8
* **Bug Fix**
  * Traffic segment matcher (exposed through Python bindings) - fix cases where partial (or no) results could be returned when breaking out of loop in form_segments early.
* **Traffic Matching Update**
  * Traffic segment matcher - handle special cases when entering and exiting turn channels.
* **Guidance Improvements**
  * Added Swedish (se-SV) narrative file.

## Release Date: 2017-06-20 Valhalla 2.2.7
* **Bug Fixes**
  * Traffic segment matcher (exposed through Python bindings) makes use of accuracy per point in the input
  * Traffic segment matcher is robust to consecutive transition edges in matched path
* **Isochrone Changes**
  * Set up isochrone to be able to handle multi-location queries in the future
* **Data Producer Updates**
  * Fixes to valhalla_associate_segments to address threading issue.
  * Added support for restrictions that refers only to appropriate type of vehicle.
* **Navigator**
  * Added pre-alpha implementation that will perform guidance for mobile devices.
* **Map Matching Updates**
  * Added capability to customize match_options

## Release Date: 2017-06-12 Valhalla 2.2.6
* **Bug Fixes**
  * Fixed the begin shape index where an end_route_discontinuity exists
* **Guidance Improvements**
  * Updated Slovenian (sl-SI) narrative file.
* **Data Producer Updates**
  * Added support for per mode restrictions (e.g., restriction:&lt;type&gt;)  Saved these restrictions as "complex" restrictions which currently support per mode lookup (unlike simple restrictions which are assumed to apply to all driving modes).
* **Matrix Updates**
  * Increased max distance threshold for auto costing and other similar costings to 400 km instead of 200 km

## Release Date: 2017-06-05 Valhalla 2.2.5
* **Bug Fixes**
  * Fixed matched point edge_index by skipping transition edges.
  * Use double precision in meili grid traversal to fix some incorrect grid cases.
  * Update meili to use DoubleBucketQueue and GraphReader methods rather than internal methods.

## Release Date: 2017-05-17 Valhalla 2.2.4
* **Bug Fixes**
  * Fix isochrone bug where the default access mode was used - this rejected edges that should not have been rejected for cases than automobile.
  * Fix A* handling of edge costs for trivial routes. This fixed an issue with disconnected regions that projected to a single edge.
  * Fix TripPathBuilder crash if first edge is a transition edge (was occurring with map-matching in rare occasions).

## Release Date: 2017-05-15 Valhalla 2.2.3
* **Map Matching Improvement**
  * Return begin and end route discontinuities. Also, returns partial shape of edge at route discontinuity.
* **Isochrone Improvements**
  * Add logic to make sure the center location remains fixed at the center of a tile/grid in the isotile.
  * Add a default generalization factor that is based on the grid size. Users can still override this factor but the default behavior is improved.
  * Add ExpandForward and ExpandReverse methods as is done in bidirectional A*. This improves handling of transitions between hierarchy levels.
* **Graph Correlation Improvements**
  * Add options to control both radius and reachability per input location (with defaults) to control correlation of input locations to the graph in such a way as to avoid routing between disconnected regions and favor more likely paths.

## Release Date: 2017-05-08 Valhalla 2.2.0
* **Guidance Improvements**
  * Added Russian (ru-RU) narrative file.
  * Updated Slovenian (sl-SI) narrative file.
* **Data Producer Updates**
  * Assign destination sign info on bidirectional ramps.
  * Update ReclassifyLinks. Use a "link-tree" which is formed from the exit node and terminates at entrance nodes. Exit nodes are sorted by classification so motorway exits are done before trunks, etc. Updated the turn channel logic - now more consistently applies turn channel use.
  * Updated traffic segment associations to properly work with elevation and lane connectivity information (which is stored after the traffic association).

## Release Date: 2017-04-24 Valhalla 2.1.9
* **Elevation Update**
  * Created a new EdgeElevation structure which includes max upward and downward slope (moved from DirectedEdge) and mean elevation.
* **Routing Improvements**
  * Destination only fix when "nested" destination only areas cause a route failure. Allow destination only edges (with penalty) on 2nd pass.
  * Fix heading to properly use the partial edge shape rather than entire edge shape to determine heading at the begin and end locations.
  * Some cleanup and simplification of the bidirectional A* algorithm.
  * Some cleanup and simplification of TripPathBuilder.
  * Make TileHierarchy data and methods static and remove tile_dir from the tile hierarchy.
* **Map Matching Improvement**
  * Return matched points with trace attributes when using map_snap.
* **Data Producer Updates**
  * lua updates so that the chunnel will work again.

## Release Date: 2017-04-04 Valhalla 2.1.8
* **Map Matching Release**
  * Added max trace limits and out-of-bounds checks for customizable trace options

## Release Date: 2017-03-29 Valhalla 2.1.7
* **Map Matching Release**
  * Increased service limits for trace
* **Data Producer Updates**
  * Transit: Remove the dependency on using level 2 tiles for transit builder
* **Traffic Updates**
  * Segment matcher completely re-written to handle many complex issues when matching traces to OTSs
* **Service Improvement**
  * Bug Fix - relaxed rapidjson parsing to allow numeric type coercion
* **Routing Improvements**
  * Level the forward and reverse paths in bidirectional A * to account for distance approximation differences.
  * Add logic for Use==kPath to bicycle costing so that paths are favored (as are footways).

## Release Date: 2017-03-10 Valhalla 2.1.3
* **Guidance Improvement**
  * Corrections to Slovenian narrative language file
  **Routing Improvements**
  * Increased the pedestrian search radius from 25 to 50 within the meili configuration to reduce U-turns with map-matching
  * Added a max avoid location limit

## Release Date: 2017-02-22 Valhalla 2.1.0
* **Guidance Improvement**
  * Added ca-ES (Catalan) and sl-SI (Slovenian) narrative language files
* **Routing  Improvement**
  * Fix through location reverse ordering bug (introduced in 2.0.9) in output of route responses for depart_at routes
  * Fix edge_walking method to handle cases where more than 1 initial edge is found
* **Data Producer Updates**
  * Improved transit by processing frequency based schedules.
  * Updated graph validation to more aggressively check graph consistency on level 0 and level 1
  * Fix the EdgeInfo hash to not create duplicate edge info records when creating hierarchies

## Release Date: 2017-02-21 Valhalla 2.0.9
* **Guidance Improvement**
  * Improved Italian narrative by handling articulated prepositions
  * Properly calling out turn channel maneuver
* **Routing Improvement**
  * Improved path determination by increasing stop impact for link to link transitions at intersections
  * Fixed through location handling, now includes cost at throughs and properly uses heading
  * Added ability to adjust location heading tolerance
* **Traffic Updates**
  * Fixed segment matching json to properly return non-string values where appropriate
* **Data Producer Updates**
  * Process node:ref and way:junction_ref as a semicolon separated list for exit numbers
  * Removed duplicated interchange sign information when ways are split into edges
  * Use a sequence within HierarchyBuilder to lower memory requirements for planet / large data imports.
  * Add connecting OSM wayId to a transit stop within NodeInfo.
  * Lua update:  removed ways that were being added to the routing graph.
  * Transit:  Fixed an issue where add_service_day and remove_service_day was not using the tile creation date, but the service start date for transit.
  * Transit:  Added acceptance test logic.
  * Transit:  Added fallback option if the associated wayid is not found.  Use distance approximator to find the closest edge.
  * Transit:  Added URL encoding for one stop ids that contain diacriticals.  Also, added include_geometry=false for route requests.
* **Optimized Routing Update**
  * Added an original index to the location object in the optimized route response
* **Trace Route Improvement**
  * Updated find_start_node to fix "GraphTile NodeInfo index out of bounds" error

## Release Date: 2017-01-30 Valhalla 2.0.6
* **Guidance Improvement**
  * Italian phrases were updated
* **Routing Improvement**
  * Fixed an issue where date and time was returning an invalid ISO8601 time format for date_time values in positive UTC. + sign was missing.
  * Fixed an encoding issue that was discovered for tranist_fetcher.  We were not encoding onestop_ids or route_ids.  Also, added exclude_geometry=true for route API calls.
* **Data Producer Updates**
  * Added logic to grab a single feed in valhalla_build_transit.

## Release Date: 2017-01-04 Valhalla 2.0.3
* **Service Improvement**
  * Added support for interrupting requests. If the connection is closed, route computation and map-matching can be interrupted prior to completion.
* **Routing Improvement**
  * Ignore name inconsistency when entering a link to avoid double penalizing.
* **Data Producer Updates**
  * Fixed consistent name assignment for ramps and turn lanes which improved guidance.
  * Added a flag to directed edges indicating if the edge has names. This can potentially be used in costing methods.
  * Allow future use of spare GraphId bits within DirectedEdge.

## Release Date: 2016-12-13 Valhalla 2.0.2
* **Routing Improvement**
  * Added support for multi-way restrictions to matrix and isochrones.
  * Added HOV costing model.
  * Speed limit updates.   Added logic to save average speed separately from speed limits.
  * Added transit include and exclude logic to multimodal isochrone.
  * Fix some edge cases for trivial (single edge) paths.
  * Better treatment of destination access only when using bidirectional A*.
* **Performance Improvement**
  * Improved performance of the path algorithms by making many access methods inline.

## Release Date: 2016-11-28 Valhalla 2.0.1
* **Routing Improvement**
  * Preliminary support for multi-way restrictions
* **Issues Fixed**
  * Fixed tile incompatibility between 64 and 32bit architectures
  * Fixed missing edges within tile edge search indexes
  * Fixed an issue where transit isochrone was cut off if we took transit that was greater than the max_seconds and other transit lines or buses were then not considered.

## Release Date: 2016-11-15 Valhalla 2.0

* **Tile Redesign**
  * Updated the graph tiles to store edges only on the hierarchy level they belong to. Prior to this, the highways were stored on all levels, they now exist only on the highway hierarchy. Similar changes were made for arterial level roads. This leads to about a 20% reduction in tile size.
  * The tile redesign required changes to the path generation algorithms. They must now transition freely between levels, even for pedestrian and bicycle routes. To offset the extra transitions, the main algorithms were changed to expand nodes at each level that has directed edges, rather than adding the transition edges to the priority queue/adjacency list. This change helps performance. The hierarchy limits that are used to speed the computation of driving routes by utilizing the highway hierarchy were adjusted to work with the new path algorithms.
  * Some changes to costing were also required, for example pedestrian and bicycle routes skip shortcut edges.
  * Many tile data structures were altered to explicitly size different fields and make room for "spare" fields that will allow future growth. In addition, the tile itself has extra "spare" records that can be appended to the end of the tile and referenced from the tile header. This also will allow future growth without breaking backward compatibility.
* **Guidance Improvement**
  * Refactored trip path to use an enumerated `Use` for edge and an enumerated `NodeType` for node
  * Fixed some wording in the Hindi narrative file
  * Fixed missing turn maneuver by updating the forward intersecting edge logic
* **Issues Fixed**
  * Fixed an issue with pedestrian routes where a short u-turn was taken to avoid the "crossing" penalty.
  * Fixed bicycle routing due to high penalty to enter an access=destination area. Changed to a smaller, length based factor to try to avoid long regions where access = destination. Added a driveway penalty to avoid taking driveways (which are often marked as access=destination).
  * Fixed regression where service did not adhere to the list of allowed actions in the Loki configuration
* **Graph Correlation**
  * External contributions from Navitia have lead to greatly reduced per-location graph correlation. Average correlation time is now less than 1ms down from 4-9ms.

## Release Date: 2016-10-17

* **Guidance Improvement**
  * Added the Hindi (hi-IN) narrative language
* **Service Additions**
  * Added internal valhalla error codes utility in baldr and modified all services to make use of and return as JSON response
  * See documentation https://github.com/valhalla/valhalla-docs/blob/master/api-reference.md#internal-error-codes-and-conditions
* **Time-Distance Matrix Improvement**
  * Added a costmatrix performance fix for one_to_many matrix requests
* **Memory Mapped Tar Archive - Tile Extract Support**
  * Added the ability to load a tar archive of the routing graph tiles. This improves performance under heavy load and reduces the memory requirement while allowing multiple processes to share cache resources.

## Release Date: 2016-09-19

* **Guidance Improvement**
  * Added pirate narrative language
* **Routing Improvement**
  * Added the ability to include or exclude stops, routes, and operators in multimodal routing.
* **Service Improvement**
  * JSONify Error Response

## Release Date: 2016-08-30

* **Pedestrian Routing Improvement**
  * Fixes for trivial pedestrian routes

## Release Date: 2016-08-22

* **Guidance Improvements**
  * Added Spanish narrative
  * Updated the start and end edge heading calculation to be based on road class and edge use
* **Bicycle Routing Improvements**
  * Prevent getting off a higher class road for a small detour only to get back onto the road immediately.
  * Redo the speed penalties and road class factors - they were doubly penalizing many roads with very high values.
  * Simplify the computation of weighting factor for roads that do not have cycle lanes. Apply speed penalty to slightly reduce favoring
of non-separated bicycle lanes on high speed roads.
* **Routing Improvements**
  * Remove avoidance of U-turn for pedestrian routes. This improves use with map-matching since pedestrian routes can make U-turns.
  * Allow U-turns at dead-ends for driving (and bicycling) routes.
* **Service Additions**
  * Add support for multi-modal isochrones.
  * Added base code to allow reverse isochrones (path from anywhere to a single destination).
* **New Sources to Targets**
  * Added a new Matrix Service action that allows you to request any of the 3 types of time-distance matrices by calling 1 action.  This action takes a sources and targets parameter instead of the locations parameter.  Please see the updated Time-Distance Matrix Service API reference for more details.

## Release Date: 2016-08-08

 * **Service additions**
  * Latitude, longitude bounding boxes of the route and each leg have been added to the route results.
  * Added an initial isochrone capability. This includes methods to create an "isotile" - a 2-D gridded data set with time to reach each lat,lon grid from an origin location. This isoltile is then used to create contours at specified times. Interior contours are optionally removed and the remaining outer contours are generalized and converted to GeoJSON polygons. An initial version supporting multimodal route types has also been added.
 * **Data Producer Updates**
  * Fixed tranist scheduling issue where false schedules were getting added.
 * **Tools Additionas**
  * Added `valhalla_export_edges` tool to allow shape and names to be dumped from the routing tiles

## Release Date: 2016-07-19

 * **Guidance Improvements**
  * Added French narrative
  * Added capability to have narrative language aliases - For example: German `de-DE` has an alias of `de`
 * **Transit Stop Update** - Return latitude and longitude for each transit stop
 * **Data Producer Updates**
  * Added logic to use lanes:forward, lanes:backward, speed:forward, and speed:backward based on direction of the directed edge.
  * Added support for no_entry, no_exit, and no_turn restrictions.
  * Added logic to support country specific access. Based on country tables found here: http://wiki.openstreetmap.org/wiki/OSM_tags_for_routing/Access-Restrictions

## Release Date: 2016-06-08

 * **Bug Fix** - Fixed a bug where edge indexing created many small tiles where no edges actually intersected. This allowed impossible routes to be considered for path finding instead of rejecting them earlier.
 * **Guidance Improvements**
  * Fixed invalid u-turn direction
  * Updated to properly call out jughandle routes
  * Enhanced signless interchange maneuvers to help guide users
 * **Data Producer Updates**
  * Updated the speed assignment for ramp to be a percentage of the original road class speed assignment
  * Updated stop impact logic for turn channel onto ramp

## Release Date: 2016-05-19

 * **Bug Fix** - Fixed a bug where routes fail within small, disconnected "islands" due to the threshold logic in prior release. Also better logic for not-thru roads.

## Release Date: 2016-05-18

 * **Bidirectional A* Improvements** - Fixed an issue where if both origin and destination locations where on not-thru roads that meet at a common node the path ended up taking a long detour. Not all cases were fixed though - next release should fix. Trying to address the termination criteria for when the best connection point of the 2 paths is optimal. Turns out that the initial case where both opposing edges are settled is not guaranteed to be the least cost path. For now we are setting a threshold and extending the search while still tracking best connections. Fixed the opposing edge when a hierarchy transition occurs.
 * **Guidance Globalization** -  Fixed decimal distance to be locale based.
 * **Guidance Improvements**
  * Fixed roundabout spoke count issue by fixing the drive_on_right attribute.
  * Simplified narative by combining unnamed straight maneuvers
  * Added logic to confirm maneuver type assignment to avoid invalid guidance
  * Fixed turn maneuvers by improving logic for the following:
    * Internal intersection edges
    * 'T' intersections
    * Intersecting forward edges
 * **Data Producer Updates** - Fix the restrictions on a shortcut edge to be the same as the last directed edge of the shortcut (rather than the first one).

## Release Date: 2016-04-28

 * **Tile Format Updates** - Separated the transit graph from the "road only" graph into different tiles but retained their interconnectivity. Transit tiles are now hierarchy level 3.
 * **Tile Format Updates** - Reduced the size of graph edge shape data by 5% through the use of varint encoding (LEB128)
 * **Tile Format Updates** - Aligned `EdgeInfo` structures to proper byte boundaries so as to maintain compatibility for systems who don't support reading from unaligned addresses.
 * **Guidance Globalization** -  Added the it-IT(Italian) language file. Added support for CLDR plural rules. The cs-CZ(Czech), de-DE(German), and en-US(US English) language files have been updated.
 * **Travel mode based instructions** -  Updated the start, post ferry, and post transit insructions to be based on the travel mode, for example:
  * `Drive east on Main Street.`
  * `Walk northeast on Broadway.`
  * `Bike south on the cycleway.`

## Release Date: 2016-04-12

 * **Guidance Globalization** -  Added logic to use tagged language files that contain the guidance phrases. The initial versions of en-US, de-DE, and cs-CZ have been deployed.
 * **Updated ferry defaults** -  Bumped up use_ferry to 0.65 so that we don't penalize ferries as much.

## Release Date: 2016-03-31
 * **Data producer updates** - Do not generate shortcuts across a node which is a fork. This caused missing fork maneuvers on longer routes.  GetNames update ("Broadway fix").  Fixed an issue with looking up a name in the ref map and not the name map.  Also, removed duplicate names.  Private = false was unsetting destination only flags for parking aisles.

## Release Date: 2016-03-30
 * **TripPathBuilder Bug Fix** - Fixed an exception that was being thrown when trying to read directed edges past the end of the list within a tile. This was due to errors in setting walkability and cyclability on upper hierarchies.

## Release Date: 2016-03-28

 * **Improved Graph Correlation** -  Correlating input to the routing graph is carried out via closest first traversal of the graph's, now indexed, geometry. This results in faster correlation and guarantees the absolute closest edge is found.

## Release Date: 2016-03-16

 * **Transit type returned** -  The transit type (e.g. tram, metro, rail, bus, ferry, cable car, gondola, funicular) is now returned with each transit maneuver.
 * **Guidance language** -  If the language option is not supplied or is unsupported then the language will be set to the default (en-US). Also, the service will return the language in the trip results.
 * **Update multimodal path algorithm** - Applied some fixes to multimodal path algorithm. In particular fixed a bug where the wrong sortcost was added to the adjacency list. Also separated "in-station" transfer costs from transfers between stops.
 * **Data producer updates** - Do not combine shortcut edges at gates or toll booths. Fixes avoid toll issues on routes that included shortcut edges.

## Release Date: 2016-03-07

 * **Updated all APIs to honor the optional DNT (Do not track) http header** -  This will avoid logging locations.
 * **Reduce 'Merge maneuver' verbal alert instructions** -  Only create a verbal alert instruction for a 'Merge maneuver' if the previous maneuver is > 1.5 km.
 * **Updated transit defaults.  Tweaked transit costing logic to obtain better routes.** -  use_rail = 0.6, use_transfers = 0.3, transfer_cost = 15.0 and transfer_penalty = 300.0.  Updated the TransferCostFactor to use the transfer_factor correctly.  TransitionCost for pedestrian costing bumped up from 20.0f to 30.0f when predecessor edge is a transit connection.
 * **Initial Guidance Globalization** -  Partial framework for Guidance Globalization. Started reading some guidance phrases from en-US.json file.

## Release Date: 2016-02-22

 * **Use bidirectional A* for automobile routes** - Switch to bidirectional A* for all but bus routes and short routes (where origin and destination are less than 10km apart). This improves performance and has less failure cases for longer routes. Some data import adjustments were made (02-19) to fix some issues encountered with arterial and highway hierarchies. Also only use a maximum of 2 passes for bidirecdtional A* to reduce "long time to fail" cases.
 * **Added verbal multi-cue guidance** - This combines verbal instructions when 2 successive maneuvers occur in a short amount of time (e.g., Turn right onto MainStreet. Then Turn left onto 1st Avenue).

## Release Date: 2016-02-19

 * **Data producer updates** - Reduce stop impact when all edges are links (ramps or turn channels). Update opposing edge logic to reject edges that do no have proper access (forward access == reverse access on opposing edge and vice-versa). Update ReclassifyLinks for cases where a single edge (often a service road) intersects a ramp improperly causing the ramp to reclassified when it should not be. Updated maximum OSM node Id (now exceeds 4000000000). Move lua from conf repository into mjolnir.

## Release Date: 2016-02-01

 * **Data producer updates** - Reduce speed on unpaved/rough roads. Add statistics for hgv (truck) restrictions.

## Release Date: 2016-01-26

 * **Added capability to disable narrative production** - Added the `narrative` boolean option to allow users to disable narrative production. Locations, shape, length, and time are still returned. The narrative production is enabled by default. The possible values for the `narrative` option are: false and true
 * **Added capability to mark a request with an id** - The `id` is returned with the response so a user could match to the corresponding request.
 * **Added some logging enhancements, specifically [ANALYTICS] logging** - We want to focus more on what our data is telling us by logging specific stats in Logstash.

## Release Date: 2016-01-18

 * **Data producer updates** - Data importer configuration (lua) updates to fix a bug where buses were not allowed on restricted lanes.  Fixed surface issue (change the default surface to be "compacted" for footways).

## Release Date: 2016-01-04

 * **Fixed Wrong Costing Options Applied** - Fixed a bug in which a previous requests costing options would be used as defaults for all subsequent requests.

## Release Date: 2015-12-18

 * **Fix for bus access** - Data importer configuration (lua) updates to fix a bug where bus lanes were turning off access for other modes.
 * **Fix for extra emergency data** - Data importer configuration (lua) updates to fix a bug where we were saving hospitals in the data.
 * **Bicycle costing update** - Updated kTCSlight and kTCFavorable so that cycleways are favored by default vs roads.

## Release Date: 2015-12-17

 * **Graph Tile Data Structure update** - Updated structures within graph tiles to support transit efforts and truck routing. Removed TransitTrip, changed TransitRoute and TransitStop to indexes (rather than binary search). Added access restrictions (like height and weight restrictions) and the mode which they impact to reduce need to look-up.
 * **Data producer updates** - Updated graph tile structures and import processes.

## Release Date: 2015-11-23

 * **Fixed Open App for OSRM functionality** - Added OSRM functionality back to Loki to support Open App.

## Release Date: 2015-11-13

 * **Improved narrative for unnamed walkway, cycleway, and mountain bike trail** - A generic description will be used for the street name when a walkway, cycleway, or mountain bike trail maneuver is unnamed. For example, a turn right onto a unnamed walkway maneuver will now be: "Turn right onto walkway."
 * **Fix costing bug** - Fix a bug introduced in EdgeLabel refactor (impacted time distance matrix only).

## Release Date: 2015-11-3

 * **Enhance bi-directional A* logic** - Updates to bidirectional A* algorithm to fix the route completion logic to handle cases where a long "connection" edge could lead to a sub-optimal path. Add hierarchy and shortcut logic so we can test and use bidirectional A* for driving routes. Fix the destination logic to properly handle oneways as the destination edge. Also fix U-turn detection for reverse search when hierarchy transitions occur.
 * **Change "Go" to "Head" for some instructions** - Start, exit ferry.
 * **Update to roundabout instructions** - Call out roundabouts for edges marked as links (ramps, turn channels).
 * **Update bicycle costing** - Fix the road factor (for applying weights based on road classification) and lower turn cost values.

## Data Producer Release Date: 2015-11-2

 * **Updated logic to not create shortcut edges on roundabouts** - This fixes some roundabout exit counts.

## Release Date: 2015-10-20

 * **Bug Fix for Pedestrian and Bicycle Routes** - Fixed a bug with setting the destination in the bi-directional Astar algorithm. Locations that snapped to a dead-end node would have failed the route and caused a timeout while searching for a valid path. Also fixed the elapsed time computation on the reverse path of bi-directional algorithm.

## Release Date: 2015-10-16

 * **Through Location Types** - Improved support for locations with type = "through". Routes now combine paths that meet at each through location to create a single "leg" between locations with type = "break". Paths that continue at a through location will not create a U-turn unless the path enters a "dead-end" region (neighborhood with no outbound access).
 * **Update shortcut edge logic** - Now skips long shortcut edges when close to the destination. This can lead to missing the proper connection if the shortcut is too long. Fixes #245 (thor).
 * **Per mode service limits** - Update configuration to allow setting different maximum number of locations and distance per mode.
 * **Fix shape index for trivial path** - Fix a bug where when building the the trip path for a "trivial" route (includes just one edge) where the shape index exceeded that size of the shape.

## Release Date: 2015-09-28

 * **Elevation Influenced Bicycle Routing** - Enabled elevation influenced bicycle routing. A "use-hills" option was added to the bicycle costing profile that can tune routes to avoid hills based on grade and amount of elevation change.
 * **"Loop Edge" Fix** - Fixed a bug with edges that form a loop. Split them into 2 edges during data import.
 * **Additional information returned from 'locate' method** - Added information that can be useful when debugging routes and data. Adds information about nodes and edges at a location.
 * **Guidance/Narrative Updates** - Added side of street to destination narrative. Updated verbal instructions.<|MERGE_RESOLUTION|>--- conflicted
+++ resolved
@@ -148,12 +148,9 @@
    * ADDED: support for destination exceptions for access restrictions [#5370](https://github.com/valhalla/valhalla/pull/5370)
    * ADDED: Add log rolling support for the file logger [#5477](https://github.com/valhalla/valhalla/pull/5477)
    * ADDED: Add Korean (`ko-KR`) locale [#5501](https://github.com/valhalla/valhalla/pull/5501)
-<<<<<<< HEAD
    * ADDED: Support for loading tiles from a remote tarball with optional HTTP basic auth [#5467](https://github.com/valhalla/valhalla/pull/5467)
-=======
    * UPGRADED: pybind11 from 2.11.1 to 3.0.1 [#5539](https://github.com/valhalla/valhalla/pull/5539)
    * ADDED: `checksum` to GraphTileHeader, a 64bit MD5 hash of the OSM PBFs[#5542](https://github.com/valhalla/valhalla/pull/5542)
->>>>>>> a637bbb7
 
 ## Release Date: 2024-10-10 Valhalla 3.5.1
 * **Removed**
