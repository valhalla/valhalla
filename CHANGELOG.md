## Release Date: 2021-??-?? Valhalla 3.1.5
* **Removed**
* **Bug Fix**
   * FIXED: Fix precision losses while encoding-decoding distance parameter in openlr [#3374](https://github.com/valhalla/valhalla/pull/3374)
   * FIXED: Fix bearing calculation for openlr records [#3379](https://github.com/valhalla/valhalla/pull/3379)
   * FIXED: Some refactoring that was proposed for the PR 3379 [3381](https://github.com/valhalla/valhalla/pull/3381)
   * FIXED: Avoid calling out "keep left/right" when passing an exit [3349](https://github.com/valhalla/valhalla/pull/3349)
   * FIXED: Fix iterator decrement beyond begin() in GeoPoint::HeadingAtEndOfPolyline() method [#3393](https://github.com/valhalla/valhalla/pull/3393)
   * FIXED: Add string for Use:kPedestrianCrossing to fix null output in to_string(Use). [#3416](https://github.com/valhalla/valhalla/pull/3416)
   * FIXED: Remove simple restrictions check for pedestrian cost calculation. [#3423](https://github.com/valhalla/valhalla/pull/3423)
   * FIXED: Parse "highway=busway" OSM tag: https://wiki.openstreetmap.org/wiki/Tag:highway%3Dbusway [#3413](https://github.com/valhalla/valhalla/pull/3413)
   * FIXED: Process int_ref irrespective of `use_directions_on_ways_` [#3446](https://github.com/valhalla/valhalla/pull/3446)
   * FIXED: workaround python's ArgumentParser bug to not accept negative numbers as arguments [#3443](https://github.com/valhalla/valhalla/pull/3443)
   * FIXED: Undefined behaviour on some platforms due to unaligned reads [#3447](https://github.com/valhalla/valhalla/pull/3447)
   * FIXED: Fixed undefined behavior due to invalid shift exponent when getting edge's heading [#3450](https://github.com/valhalla/valhalla/pull/3450)

* **Enhancement**
   * CHANGED: Pronunciation for names and destinations [#3132](https://github.com/valhalla/valhalla/pull/3132)
   * CHANGED: Requested code clean up for phonemes PR [#3356](https://github.com/valhalla/valhalla/pull/3356)
   * CHANGED: Refactor Pronunciation class to struct [#3359](https://github.com/valhalla/valhalla/pull/3359)
   * ADDED: Added support for probabale restrictions [#3361](https://github.com/valhalla/valhalla/pull/3361)
   * CHANGED: Refactored the verbal text formatter to handle logic for street name and sign [#3369](https://github.com/valhalla/valhalla/pull/3369)
   * CHANGED: return "version" and "tileset_age" on parameterless /status call [#3367](https://github.com/valhalla/valhalla/pull/3367)
   * CHANGED: de-singleton tile_extract by introducing an optional index.bin file created by valhalla_build_extract [#3281](https://github.com/valhalla/valhalla/pull/3281)
   * CHANGED: implement valhalla_build_elevation in python and add more --from-geojson & --from-graph options [#3318](https://github.com/valhalla/valhalla/pull/3318)
   * ADDED: Add boolean parameter to clear memory for edge labels from thor. [#2789](https://github.com/valhalla/valhalla/pull/2789)
   * CHANGED: Do not create statsd client in workers if it is not configured [#3394](https://github.com/valhalla/valhalla/pull/3394)
   * ADDED: Import of Bike Share Stations information in BSS Connection edges [#3411](https://github.com/valhalla/valhalla/pull/3411)
   * ADDED: Add heading to PathEdge to be able to return it on /locate [#3399](https://github.com/valhalla/valhalla/pull/3399)
<<<<<<< HEAD
   * ADDED: Add Chinese Postman Problem solver [#3428](https://github.com/valhalla/valhalla/pull/3428)
=======
   * ADDED: Add `prioritize_bidirectional` option for fast work and correct ETA calculation for `depart_at` date_time type. Smoothly stop using live-traffic [#3398](https://github.com/valhalla/valhalla/pull/3398)
   * CHANGED: Minor fix for headers  [#3436](https://github.com/valhalla/valhalla/pull/3436)
   * CHANGED: Use std::multimap for polygons returned for admin and timezone queries. Improves performance when building tiles. [#3427](https://github.com/valhalla/valhalla/pull/3427)
   * CHANGED: Refactored GraphBuilder::CreateSignInfoList [#3438](https://github.com/valhalla/valhalla/pull/3438)
   * ADDED: Add support for LZ4 compressed elevation tiles [#3401](https://github.com/valhalla/valhalla/pull/3401)
>>>>>>> 7a0cb63b

## Release Date: 2021-10-07 Valhalla 3.1.4
* **Removed**
* **Bug Fix**
   * FIXED: Revert default speed boost for turn channels [#3232](https://github.com/valhalla/valhalla/pull/3232)
   * FIXED: Use the right tile to get country for incident [#3235](https://github.com/valhalla/valhalla/pull/3235)
   * FIXED: Fix factors passed to `RelaxHierarchyLimits` [#3253](https://github.com/valhalla/valhalla/pull/3253)
   * FIXED: Fix TransitionCostReverse usage [#3260](https://github.com/valhalla/valhalla/pull/3260)
   * FIXED: Fix Tagged Value Support in EdgeInfo [#3262](https://github.com/valhalla/valhalla/issues/3262)
   * FIXED: TransitionCostReverse fix: revert internal_turn change [#3271](https://github.com/valhalla/valhalla/issues/3271)
   * FIXED: Optimize tiles usage in reach-based pruning [#3294](https://github.com/valhalla/valhalla/pull/3294)
   * FIXED: Slip lane detection: track visited nodes to avoid infinite loops [#3297](https://github.com/valhalla/valhalla/pull/3297)
   * FIXED: Fix distance value in a 0-length road [#3185](https://github.com/valhalla/valhalla/pull/3185)
   * FIXED: Trivial routes were broken when origin was node snapped and destnation was not and vice-versa for reverse astar [#3299](https://github.com/valhalla/valhalla/pull/3299)
   * FIXED: Tweaked TestAvoids map to get TestAvoidShortcutsTruck working [#3301](https://github.com/valhalla/valhalla/pull/3301)
   * FIXED: Overflow in sequence sort [#3303](https://github.com/valhalla/valhalla/pull/3303)
   * FIXED: Setting statsd tags in config via valhalla_build_config [#3225](https://github.com/valhalla/valhalla/pull/3225)
   * FIXED: Cache for gzipped elevation tiles [#3120](https://github.com/valhalla/valhalla/pull/3120)
   * FIXED: Current time conversion regression introduced in unidirectional algorithm refractor [#3278](https://github.com/valhalla/valhalla/issues/3278)
   * FIXED: Make combine_route_stats.py properly quote CSV output (best practice improvement) [#3328](https://github.com/valhalla/valhalla/pull/3328)
   * FIXED: Merge edge segment records in map matching properly so that resulting edge indices in trace_attributes are valid [#3280](https://github.com/valhalla/valhalla/pull/3280)
   * FIXED: Shape walking map matcher now sets correct edge candidates used in the match for origin and destination location [#3329](https://github.com/valhalla/valhalla/pull/3329)
   * FIXED: Better hash function of GraphId [#3332](https://github.com/valhalla/valhalla/pull/3332)

* **Enhancement**
   * CHANGED: Favor turn channels more [#3222](https://github.com/valhalla/valhalla/pull/3222)
   * CHANGED: Rename `valhalla::midgard::logging::LogLevel` enumerators to avoid clash with common macros [#3237](https://github.com/valhalla/valhalla/pull/3237)
   * CHANGED: Move pre-defined algorithm-based factors inside `RelaxHierarchyLimits` [#3253](https://github.com/valhalla/valhalla/pull/3253)
   * ADDED: Reject alternatives with too long detours [#3238](https://github.com/valhalla/valhalla/pull/3238)
   * ADDED: Added info to /status endpoint [#3008](https://github.com/valhalla/valhalla/pull/3008)
   * ADDED: Added stop and give_way/yield signs to the data and traffic signal fixes [#3251](https://github.com/valhalla/valhalla/pull/3251)
   * ADDED: use_hills for pedestrian costing, which also affects the walking speed [#3234](https://github.com/valhalla/valhalla/pull/3234)
   * CHANGED: Fixed cost threshold fot bidirectional astar. Implemented reach-based pruning for suboptimal branches [#3257](https://github.com/valhalla/valhalla/pull/3257)
   * ADDED: Added `exclude_unpaved` request parameter [#3240](https://github.com/valhalla/valhalla/pull/3240)
   * ADDED: Added support for routing onto HOV/HOT lanes via request parameters `include_hot`, `include_hov2`, and `include_hov3` [#3273](https://github.com/valhalla/valhalla/pull/3273)
   * ADDED: Add Z-level field to `EdgeInfo`. [#3261](https://github.com/valhalla/valhalla/pull/3261)
   * CHANGED: Calculate stretch threshold for alternatives based on the optimal route cost [#3276](https://github.com/valhalla/valhalla/pull/3276)
   * ADDED: Add `preferred_z_level` as a parameter of loki requests. [#3270](https://github.com/valhalla/valhalla/pull/3270)
   * ADDED: Add `preferred_layer` as a parameter of loki requests. [#3270](https://github.com/valhalla/valhalla/pull/3270)
   * ADDED: Exposing service area names in passive maneuvers. [#3277](https://github.com/valhalla/valhalla/pull/3277)
   * ADDED: Added traffic signal and stop sign check for stop impact. These traffic signals and stop sign are located on edges. [#3279](https://github.com/valhalla/valhalla/pull/3279)
   * CHANGED: Improved sharing criterion to obtain more reasonable alternatives; extended alternatives search [#3302](https://github.com/valhalla/valhalla/pull/3302)
   * ADDED: pull ubuntu:20.04 base image before building [#3233](https://github.com/valhalla/valhalla/pull/3223)
   * CHANGED: Improve Loki nearest-neighbour performance for large radius searches in open space [#3233](https://github.com/valhalla/valhalla/pull/3324)
   * ADDED: testing infrastructure for scripts and valhalla_build_config tests [#3308](https://github.com/valhalla/valhalla/pull/3308)
   * ADDED: Shape points and information about where intermediate locations are placed along the legs of a route [#3274](https://github.com/valhalla/valhalla/pull/3274)
   * CHANGED: Improved existing hov lane transition test case to make more realistic [#3330](https://github.com/valhalla/valhalla/pull/3330)
   * CHANGED: Update python usage in all scripts to python3 [#3337](https://github.com/valhalla/valhalla/pull/3337)
   * ADDED: Added `exclude_cash_only_tolls` request parameter [#3341](https://github.com/valhalla/valhalla/pull/3341)
   * CHANGED: Update api-reference for street_names [#3342](https://github.com/valhalla/valhalla/pull/3342)
   * ADDED: Disable msse2 flags when building on Apple Silicon chip [#3327](https://github.com/valhalla/valhalla/pull/3327)

## Release Date: 2021-07-20 Valhalla 3.1.3
* **Removed**
   * REMOVED: Unused overloads of `to_response` function [#3167](https://github.com/valhalla/valhalla/pull/3167)

* **Bug Fix**
   * FIXED: Fix heading on small edge [#3114](https://github.com/valhalla/valhalla/pull/3114)
   * FIXED: Added support for `access=psv`, which disables routing on these nodes and edges unless the mode is taxi or bus [#3107](https://github.com/valhalla/valhalla/pull/3107)
   * FIXED: Disables logging in CI to catch issues [#3121](https://github.com/valhalla/valhalla/pull/3121)
   * FIXED: Fixed U-turns through service roads [#3082](https://github.com/valhalla/valhalla/pull/3082)
   * FIXED: Added forgotten penalties for kLivingStreet and kTrack for pedestrian costing model [#3116](https://github.com/valhalla/valhalla/pull/3116)
   * FIXED: Updated the reverse turn bounds [#3122](https://github.com/valhalla/valhalla/pull/3122)
   * FIXED: Missing fork maneuver [#3134](https://github.com/valhalla/valhalla/pull/3134)
   * FIXED: Update turn channel logic to call out specific turn at the end of the turn channel if needed [#3140](https://github.com/valhalla/valhalla/pull/3140)
   * FIXED: Fixed cost thresholds for TimeDistanceMatrix. [#3131](https://github.com/valhalla/valhalla/pull/3131)
   * FIXED: Use distance threshold in hierarchy limits for bidirectional astar to expand more important lower level roads [#3156](https://github.com/valhalla/valhalla/pull/3156)
   * FIXED: Fixed incorrect dead-end roundabout labels. [#3129](https://github.com/valhalla/valhalla/pull/3129)
   * FIXED: googletest wasn't really updated in #3166 [#3187](https://github.com/valhalla/valhalla/pull/3187)
   * FIXED: Minor fix of benchmark code [#3190](https://github.com/valhalla/valhalla/pull/3190)
   * FIXED: avoid_polygons intersected edges as polygons instead of linestrings [#3194]((https://github.com/valhalla/valhalla/pull/3194)
   * FIXED: when binning horizontal edge shapes using single precision floats (converted from not double precision floats) allowed for the possiblity of marking many many tiles no where near the shape [#3204](https://github.com/valhalla/valhalla/pull/3204)
   * FIXED: Fix improper iterator usage in ManeuversBuilder [#3205](https://github.com/valhalla/valhalla/pull/3205)
   * FIXED: Modified approach for retrieving signs from a directed edge #3166 [#3208](https://github.com/valhalla/valhalla/pull/3208)
   * FIXED: Improve turn channel classification: detect slip lanes [#3196](https://github.com/valhalla/valhalla/pull/3196)
   * FIXED: Compatibility with older boost::optional versions [#3219](https://github.com/valhalla/valhalla/pull/3219)
   * FIXED: Older boost.geometry versions don't have correct() for geographic rings [#3218](https://github.com/valhalla/valhalla/pull/3218)
   * FIXED: Use default road speed for bicycle costing so traffic does not reduce penalty on high speed roads. [#3143](https://github.com/valhalla/valhalla/pull/3143)

* **Enhancement**
   * CHANGED: Refactor base costing options parsing to handle more common stuff in a one place [#3125](https://github.com/valhalla/valhalla/pull/3125)
   * CHANGED: Unified Sign/SignElement into sign.proto [#3146](https://github.com/valhalla/valhalla/pull/3146)
   * ADDED: New verbal succinct transition instruction to maneuver & narrativebuilder. Currently this instruction will be used in place of a very long street name to avoid repetition of long names [#2844](https://github.com/valhalla/valhalla/pull/2844)
   * ADDED: Added oneway support for pedestrian access and foot restrictions [#3123](https://github.com/valhalla/valhalla/pull/3123)
   * ADDED: Exposing rest-area names in passive maneuvers [#3172](https://github.com/valhalla/valhalla/pull/3172)
   * CHORE: Updates robin-hood-hashing third-party library
   * ADDED: Support `barrier=yes|swing_gate|jersey_barrier` tags [#3154](https://github.com/valhalla/valhalla/pull/3154)
   * ADDED: Maintain `access=permit|residents` tags as private [#3149](https://github.com/valhalla/valhalla/pull/3149)
   * CHANGED: Replace `avoid_*` API parameters with more accurate `exclude_*` [#3093](https://github.com/valhalla/valhalla/pull/3093)
   * ADDED: Penalize private gates [#3144](https://github.com/valhalla/valhalla/pull/3144)
   * CHANGED: Renamed protobuf Sign/SignElement to TripSign/TripSignElement [#3168](https://github.com/valhalla/valhalla/pull/3168)
   * CHORE: Updates googletest to release-1.11.0 [#3166](https://github.com/valhalla/valhalla/pull/3166)
   * CHORE: Enables -Wall on sif sources [#3178](https://github.com/valhalla/valhalla/pull/3178)
   * ADDED: Allow going through accessible `barrier=bollard` and penalize routing through it, when the access is private [#3175](https://github.com/valhalla/valhalla/pull/3175)
   * ADDED: Add country code to incident metadata [#3169](https://github.com/valhalla/valhalla/pull/3169)
   * CHANGED: Use distance instead of time to check limited sharing criteria [#3183](https://github.com/valhalla/valhalla/pull/3183)
   * ADDED: Introduced a new via_waypoints array on the leg in the osrm route serializer that describes where a particular waypoint from the root-level array matches to the route. [#3189](https://github.com/valhalla/valhalla/pull/3189)
   * ADDED: Added vehicle width and height as an option for auto (and derived: taxi, bus, hov) profile (https://github.com/valhalla/valhalla/pull/3179)
   * ADDED: Support for statsd integration for basic error and requests metrics [#3191](https://github.com/valhalla/valhalla/pull/3191)
   * CHANGED: Get rid of typeid in statistics-related code. [#3227](https://github.com/valhalla/valhalla/pull/3227)

## Release Date: 2021-05-26 Valhalla 3.1.2
* **Removed**
* **Bug Fix**
   * FIXED: Change unnamed road intersections from being treated as penil point u-turns [#3084](https://github.com/valhalla/valhalla/pull/3084)
   * FIXED: Fix TimeDepReverse termination and path cost calculation (for arrive_by routing) [#2987](https://github.com/valhalla/valhalla/pull/2987)
   * FIXED: Isochrone (::Generalize()) fix to avoid generating self-intersecting polygons [#3026](https://github.com/valhalla/valhalla/pull/3026)
   * FIXED: Handle day_on/day_off/hour_on/hour_off restrictions [#3029](https://github.com/valhalla/valhalla/pull/3029)
   * FIXED: Apply conditional restrictions with dow only to the edges when routing [#3039](https://github.com/valhalla/valhalla/pull/3039)
   * FIXED: Missing locking in incident handler needed to hang out to scop lock rather than let the temporary disolve [#3046](https://github.com/valhalla/valhalla/pull/3046)
   * FIXED: Continuous lane guidance fix [#3054](https://github.com/valhalla/valhalla/pull/3054)
   * FIXED: Fix reclassification for "shorter" ferries and rail ferries (for Chunnel routing issues) [#3038](https://github.com/valhalla/valhalla/pull/3038)
   * FIXED: Incorrect routing through motor_vehicle:conditional=destination. [#3041](https://github.com/valhalla/valhalla/pull/3041)
   * FIXED: Allow destination-only routing on the first-pass for non bidirectional Astar algorithms. [#3085](https://github.com/valhalla/valhalla/pull/3085)
   * FIXED: Highway/ramp lane bifurcation [#3088](https://github.com/valhalla/valhalla/pull/3088)
   * FIXED: out of bound access of tile hierarchy in base_ll function in graphheader [#3089](https://github.com/valhalla/valhalla/pull/3089)
   * FIXED: include shortcuts in avoid edge set for avoid_polygons [#3090](https://github.com/valhalla/valhalla/pull/3090)

* **Enhancement**
   * CHANGED: Refactor timedep forward/reverse to reduce code repetition [#2987](https://github.com/valhalla/valhalla/pull/2987)
   * CHANGED: Sync translation files with Transifex command line tool [#3030](https://github.com/valhalla/valhalla/pull/3030)
   * CHANGED: Use osm tags in links reclassification algorithm in order to reduce false positive downgrades [#3042](https://github.com/valhalla/valhalla/pull/3042)
   * CHANGED: Use CircleCI XL instances for linux based builds [#3043](https://github.com/valhalla/valhalla/pull/3043)
   * ADDED: ci: Enable undefined sanitizer [#2999](https://github.com/valhalla/valhalla/pull/2999)
   * ADDED: Optionally pass preconstructed graphreader to connectivity map [#3046](https://github.com/valhalla/valhalla/pull/3046)
   * CHANGED: ci: Skip Win CI runs for irrelevant files [#3014](https://github.com/valhalla/valhalla/pull/3014)
   * ADDED: Allow configuration-driven default speed assignment based on edge properties [#3055](https://github.com/valhalla/valhalla/pull/3055)
   * CHANGED: Use std::shared_ptr in case if ENABLE_THREAD_SAFE_TILE_REF_COUNT is ON. [#3067](https://github.com/valhalla/valhalla/pull/3067)
   * CHANGED: Reduce stop impact when driving in parking lots [#3051](https://github.com/valhalla/valhalla/pull/3051)
   * ADDED: Added another through route test [#3074](https://github.com/valhalla/valhalla/pull/3074)
   * ADDED: Adds incident-length to metadata proto [#3083](https://github.com/valhalla/valhalla/pull/3083)
   * ADDED: Do not penalize gates that have allowed access [#3078](https://github.com/valhalla/valhalla/pull/3078)
   * ADDED: Added missing k/v pairs to taginfo.json.  Updated PR template. [#3101](https://github.com/valhalla/valhalla/pull/3101)
   * CHANGED: Serialize isochrone 'contour' properties as floating point so they match user supplied value [#3078](https://github.com/valhalla/valhalla/pull/3095)
   * NIT: Enables compiler warnings as errors in midgard module [#3104](https://github.com/valhalla/valhalla/pull/3104)
   * CHANGED: Check all tiles for nullptr that reads from graphreader to avoid fails in case tiles might be missing. [#3065](https://github.com/valhalla/valhalla/pull/3065)

## Release Date: 2021-04-21 Valhalla 3.1.1
* **Removed**
   * REMOVED: The tossing of private roads in [#1960](https://github.com/valhalla/valhalla/pull/1960) was too aggressive and resulted in a lot of no routes.  Reverted this logic.  [#2934](https://github.com/valhalla/valhalla/pull/2934)
   * REMOVED: stray references to node bindings [#3012](https://github.com/valhalla/valhalla/pull/3012)

* **Bug Fix**
   * FIXED: Fix compression_utils.cc::inflate(...) throw - make it catchable [#2839](https://github.com/valhalla/valhalla/pull/2839)
   * FIXED: Fix compiler errors if HAVE_HTTP not enabled [#2807](https://github.com/valhalla/valhalla/pull/2807)
   * FIXED: Fix alternate route serialization [#2811](https://github.com/valhalla/valhalla/pull/2811)
   * FIXED: Store restrictions in the right tile [#2781](https://github.com/valhalla/valhalla/pull/2781)
   * FIXED: Failing to write tiles because of racing directory creation [#2810](https://github.com/valhalla/valhalla/pull/2810)
   * FIXED: Regression in stopping expansion on transitions down in time-dependent routes [#2815](https://github.com/valhalla/valhalla/pull/2815)
   * FIXED: Fix crash in loki when trace_route is called with 2 locations.[#2817](https://github.com/valhalla/valhalla/pull/2817)
   * FIXED: Mark the restriction start and end as via ways to fix IsBridgingEdge function in Bidirectional Astar [#2796](https://github.com/valhalla/valhalla/pull/2796)
   * FIXED: Dont add predictive traffic to the tile if it's empty [#2826](https://github.com/valhalla/valhalla/pull/2826)
   * FIXED: Fix logic bidirectional astar to avoid double u-turns and extra detours [#2802](https://github.com/valhalla/valhalla/pull/2802)
   * FIXED: Re-enable transition cost for motorcycle profile [#2837](https://github.com/valhalla/valhalla/pull/2837)
   * FIXED: Increase limits for timedep_* algorithms. Split track_factor into edge factor and transition penalty [#2845](https://github.com/valhalla/valhalla/pull/2845)
   * FIXED: Loki was looking up the wrong costing enum for avoids [#2856](https://github.com/valhalla/valhalla/pull/2856)
   * FIXED: Fix way_ids -> graph_ids conversion for complex restrictions: handle cases when a way is split into multiple edges [#2848](https://github.com/valhalla/valhalla/pull/2848)
   * FIXED: Honor access mode while matching OSMRestriction with the graph [#2849](https://github.com/valhalla/valhalla/pull/2849)
   * FIXED: Ensure route summaries are unique among all returned route/legs [#2874](https://github.com/valhalla/valhalla/pull/2874)
   * FIXED: Fix compilation errors when boost < 1.68 and libprotobuf < 3.6  [#2878](https://github.com/valhalla/valhalla/pull/2878)
   * FIXED: Allow u-turns at no-access barriers when forced by heading [#2875](https://github.com/valhalla/valhalla/pull/2875)
   * FIXED: Fixed "No route found" error in case of multipoint request with locations near low reachability edges [#2914](https://github.com/valhalla/valhalla/pull/2914)
   * FIXED: Python bindings installation [#2751](https://github.com/valhalla/valhalla/issues/2751)
   * FIXED: Skip bindings if there's no Python development version [#2893](https://github.com/valhalla/valhalla/pull/2893)
   * FIXED: Use CMakes built-in Python variables to configure installation [#2931](https://github.com/valhalla/valhalla/pull/2931)
   * FIXED: Sometimes emitting zero-length route geometry when traffic splits edge twice [#2943](https://github.com/valhalla/valhalla/pull/2943)
   * FIXED: Fix map-match segfault when gps-points project very near a node [#2946](https://github.com/valhalla/valhalla/pull/2946)
   * FIXED: Use kServiceRoad edges while searching for ferry connection [#2933](https://github.com/valhalla/valhalla/pull/2933)
   * FIXED: Enhanced logic for IsTurnChannelManeuverCombinable [#2952](https://github.com/valhalla/valhalla/pull/2952)
   * FIXED: Restore compatibility with gcc 6.3.0, libprotobuf 3.0.0, boost v1.62.0 [#2953](https://github.com/valhalla/valhalla/pull/2953)
   * FIXED: Dont abort bidirectional a-star search if only one direction is exhausted [#2936](https://github.com/valhalla/valhalla/pull/2936)
   * FIXED: Fixed missing comma in the scripts/valhalla_build_config [#2963](https://github.com/valhalla/valhalla/pull/2963)
   * FIXED: Reverse and Multimodal Isochrones were returning forward results [#2967](https://github.com/valhalla/valhalla/pull/2967)
   * FIXED: Map-match fix for first gps-point being exactly equal to street shape-point [#2977](https://github.com/valhalla/valhalla/pull/2977)
   * FIXED: Add missing GEOS:GEOS dep to mjolnir target [#2901](https://github.com/valhalla/valhalla/pull/2901)
   * FIXED: Allow expansion into a region when not_thru_pruning is false on 2nd pass [#2978](https://github.com/valhalla/valhalla/pull/2978)
   * FIXED: Fix polygon area calculation: use Shoelace formula [#2927](https://github.com/valhalla/valhalla/pull/2927)
   * FIXED: Isochrone: orient segments/rings acoording to the right-hand rule [#2932](https://github.com/valhalla/valhalla/pull/2932)
   * FIXED: Parsenodes fix: check if index is out-of-bound first [#2984](https://github.com/valhalla/valhalla/pull/2984)
   * FIXED: Fix for unique-summary logic [#2996](https://github.com/valhalla/valhalla/pull/2996)
   * FIXED: Isochrone: handle origin edges properly [#2990](https://github.com/valhalla/valhalla/pull/2990)
   * FIXED: Annotations fail with returning NaN speed when the same point is duplicated in route geometry [#2992](https://github.com/valhalla/valhalla/pull/2992)
   * FIXED: Fix run_with_server.py to work on macOS [#3003](https://github.com/valhalla/valhalla/pull/3003)
   * FIXED: Removed unexpected maneuvers at sharp bends [#2968](https://github.com/valhalla/valhalla/pull/2968)
   * FIXED: Remove large number formatting for non-US countries [#3015](https://github.com/valhalla/valhalla/pull/3015)
   * FIXED: Odin undefined behaviour: handle case when xedgeuse is not initialized [#3020](https://github.com/valhalla/valhalla/pull/3020)

* **Enhancement**
   * Pedestrian crossing should be a separate TripLeg_Use [#2950](https://github.com/valhalla/valhalla/pull/2950)
   * CHANGED: Azure uses ninja as generator [#2779](https://github.com/valhalla/valhalla/pull/2779)
   * ADDED: Support for date_time type invariant for map matching [#2712](https://github.com/valhalla/valhalla/pull/2712)
   * ADDED: Add Bulgarian locale [#2825](https://github.com/valhalla/valhalla/pull/2825)
   * FIXED: No need for write permissions on tarball indices [#2822](https://github.com/valhalla/valhalla/pull/2822)
   * ADDED: nit: Links debug build with lld [#2813](https://github.com/valhalla/valhalla/pull/2813)
   * ADDED: Add costing option `use_living_streets` to avoid or favor living streets in route. [#2788](https://github.com/valhalla/valhalla/pull/2788)
   * CHANGED: Do not allocate mapped_cache vector in skadi when no elevation source is provided. [#2841](https://github.com/valhalla/valhalla/pull/2841)
   * ADDED: avoid_polygons logic [#2750](https://github.com/valhalla/valhalla/pull/2750)
   * ADDED: Added support for destination for conditional access restrictions [#2857](https://github.com/valhalla/valhalla/pull/2857)
   * CHANGED: Large sequences are now merge sorted which can be dramatically faster with certain hardware configurations. This is especially useful in speeding up the earlier stages (parsing, graph construction) of tile building [#2850](https://github.com/valhalla/valhalla/pull/2850)
   * CHANGED: When creating the intial graph edges by setting at which nodes they start and end, first mark the indices of those nodes in another sequence and then sort them by edgeid so that we can do the setting of start and end node sequentially in the edges file. This is much more efficient on certain hardware configurations [#2851](https://github.com/valhalla/valhalla/pull/2851)
   * CHANGED: Use relative cost threshold to extend search in bidirectional astar in order to find more alternates [#2868](https://github.com/valhalla/valhalla/pull/2868)
   * CHANGED: Throw an exception if directory does not exist when building traffic extract [#2871](https://github.com/valhalla/valhalla/pull/2871)
   * CHANGED: Support for ignoring multiple consecutive closures at start/end locations [#2846](https://github.com/valhalla/valhalla/pull/2846)
   * ADDED: Added sac_scale to trace_attributes output and locate edge output [#2818](https://github.com/valhalla/valhalla/pull/2818)
   * ADDED: Ukrainian language translations [#2882](https://github.com/valhalla/valhalla/pull/2882)
   * ADDED: Add support for closure annotations [#2816](https://github.com/valhalla/valhalla/pull/2816)
   * ADDED: Add costing option `service_factor`. Implement possibility to avoid or favor generic service roads in route for all costing options. [#2870](https://github.com/valhalla/valhalla/pull/2870)
   * CHANGED: Reduce stop impact cost when flow data is present [#2891](https://github.com/valhalla/valhalla/pull/2891)
   * CHANGED: Update visual compare script [#2803](https://github.com/valhalla/valhalla/pull/2803)
   * CHANGED: Service roads are not penalized for `pedestrian` costing by default. [#2898](https://github.com/valhalla/valhalla/pull/2898)
   * ADDED: Add complex mandatory restrictions support [#2766](https://github.com/valhalla/valhalla/pull/2766)
   * ADDED: Status endpoint for future status info and health checking of running service [#2907](https://github.com/valhalla/valhalla/pull/2907)
   * ADDED: Add min_level argument to valhalla_ways_to_edges [#2918](https://github.com/valhalla/valhalla/pull/2918)
   * ADDED: Adding ability to store the roundabout_exit_turn_degree to the maneuver [#2941](https://github.com/valhalla/valhalla/pull/2941)
   * ADDED: Penalize pencil point uturns and uturns at short internal edges. Note: `motorcycle` and `motor_scooter` models do not penalize on short internal edges. No new uturn penalty logic has been added to the pedestrian and bicycle costing models. [#2944](https://github.com/valhalla/valhalla/pull/2944)
   * CHANGED: Allow config object to be passed-in to path algorithms [#2949](https://github.com/valhalla/valhalla/pull/2949)
   * CHANGED: Allow disabling Werror
   * ADDED: Add ability to build Valhalla modules as STATIC libraries. [#2957](https://github.com/valhalla/valhalla/pull/2957)
   * NIT: Enables compiler warnings in part of mjolnir module [#2922](https://github.com/valhalla/valhalla/pull/2922)
   * CHANGED: Refactor isochrone/reachability forward/reverse search to reduce code repetition [#2969](https://github.com/valhalla/valhalla/pull/2969)
   * ADDED: Set the roundabout exit shape index when we are collapsing the roundabout maneuvers. [#2975](https://github.com/valhalla/valhalla/pull/2975)
   * CHANGED: Penalized closed edges if using them at start/end locations [#2964](https://github.com/valhalla/valhalla/pull/2964)
   * ADDED: Add shoulder to trace_attributes output. [#2980](https://github.com/valhalla/valhalla/pull/2980)
   * CHANGED: Refactor bidirectional astar forward/reverse search to reduce code repetition [#2970](https://github.com/valhalla/valhalla/pull/2970)
   * CHANGED: Factor for service roads is 1.0 by default. [#2988](https://github.com/valhalla/valhalla/pull/2988)
   * ADDED: Support for conditionally skipping CI runs [#2986](https://github.com/valhalla/valhalla/pull/2986)
   * ADDED: Add instructions for building valhalla on `arm64` macbook [#2997](https://github.com/valhalla/valhalla/pull/2997)
   * NIT: Enables compiler warnings in part of mjolnir module [#2995](https://github.com/valhalla/valhalla/pull/2995)
   * CHANGED: nit(rename): Renames the encoded live speed properties [#2998](https://github.com/valhalla/valhalla/pull/2998)
   * ADDED: ci: Vendors the codecov script [#3002](https://github.com/valhalla/valhalla/pull/3002)
   * CHANGED: Allow None build type [#3005](https://github.com/valhalla/valhalla/pull/3005)
   * CHANGED: ci: Build Python bindings for Mac OS [#3013](https://github.com/valhalla/valhalla/pull/3013)

## Release Date: 2021-01-25 Valhalla 3.1.0
* **Removed**
   * REMOVED: Remove Node bindings. [#2502](https://github.com/valhalla/valhalla/pull/2502)
   * REMOVED: appveyor builds. [#2550](https://github.com/valhalla/valhalla/pull/2550)
   * REMOVED: Removed x86 CI builds. [#2792](https://github.com/valhalla/valhalla/pull/2792)

* **Bug Fix**
   * FIXED: Crazy ETAs.  If a way has forward speed with no backward speed and it is not oneway, then we must set the default speed.  The reverse logic applies as well.  If a way has no backward speed but has a forward speed and it is not a oneway, then set the default speed. [#2102](https://github.com/valhalla/valhalla/pull/2102)
   * FIXED: Map matching elapsed times spliced amongst different legs and discontinuities are now correct [#2104](https://github.com/valhalla/valhalla/pull/2104)
   * FIXED: Date time information is now propogated amongst different legs and discontinuities [#2107](https://github.com/valhalla/valhalla/pull/2107)
   * FIXED: Adds support for geos-3.8 c++ api [#2021](https://github.com/valhalla/valhalla/issues/2021)
   * FIXED: Updated the osrm serializer to not set junction name for osrm origin/start maneuver - this is not helpful since we are not transitioning through the intersection.  [#2121](https://github.com/valhalla/valhalla/pull/2121)
   * FIXED: Removes precomputing of edge-costs which lead to wrong results [#2120](https://github.com/valhalla/valhalla/pull/2120)
   * FIXED: Complex turn-restriction invalidates edge marked as kPermanent [#2103](https://github.com/valhalla/valhalla/issues/2103)
   * FIXED: Fixes bug with inverted time-restriction parsing [#2167](https://github.com/valhalla/valhalla/pull/2167)
   * FIXED: Fixed several bugs with numeric underflow in map-matching trip durations. These may
     occur when serializing match results where adjacent trace points appear out-of-sequence on the
     same edge [#2178](https://github.com/valhalla/valhalla/pull/2178)
     - `MapMatcher::FormPath` now catches route discontinuities on the same edge when the distance
       percentage along don't agree. The trip leg builder builds disconnected legs on a single edge
       to avoid duration underflow.
     - Correctly populate edge groups when matching results contain loops. When a loop occurs,
       the leg builder now starts at the correct edge where the loop ends, and correctly accounts
       for any contained edges.
     - Duration over-trimming at the terminating edge of a match.
   * FIXED: Increased internal precision of time tracking per edge and maneuver so that maneuver times sum to the same time represented in the leg summary [#2195](https://github.com/valhalla/valhalla/pull/2195)
   * FIXED: Tagged speeds were not properly marked. We were not using forward and backward speeds to flag if a speed is tagged or not.  Should not update turn channel speeds if we are not inferring them.  Added additional logic to handle PH in the conditional restrictions. Do not update stop impact for ramps if they are marked as internal. [#2198](https://github.com/valhalla/valhalla/pull/2198)
   * FIXED: Fixed the sharp turn phrase [#2226](https://github.com/valhalla/valhalla/pull/2226)
   * FIXED: Protect against duplicate points in the input or points that snap to the same location resulting in `nan` times for the legs of the map match (of a 0 distance route) [#2229](https://github.com/valhalla/valhalla/pull/2229)
   * FIXED: Improves restriction check on briding edge in Bidirectional Astar [#2228](https://github.com/valhalla/valhalla/pull/2242)
   * FIXED: Allow nodes at location 0,0 [#2245](https://github.com/valhalla/valhalla/pull/2245)
   * FIXED: Fix RapidJSON compiler warnings and naming conflict [#2249](https://github.com/valhalla/valhalla/pull/2249)
   * FIXED: Fixed bug in resample_spherical_polyline where duplicate successive lat,lng locations in the polyline resulting in `nan` for the distance computation which shortcuts further sampling [#2239](https://github.com/valhalla/valhalla/pull/2239)
   * FIXED: Update exit logic for non-motorways [#2252](https://github.com/valhalla/valhalla/pull/2252)
   * FIXED: Transition point map-matching. When match results are on a transition point, we search for the sibling nodes at that transition and snap it to the corresponding edges in the route. [#2258](https://github.com/valhalla/valhalla/pull/2258)
   * FIXED: Fixed verbal multi-cue logic [#2270](https://github.com/valhalla/valhalla/pull/2270)
   * FIXED: Fixed Uturn cases when a not_thru edge is connected to the origin edge. [#2272](https://github.com/valhalla/valhalla/pull/2272)
   * FIXED: Update intersection classes in osrm response to not label all ramps as motorway [#2279](https://github.com/valhalla/valhalla/pull/2279)
   * FIXED: Fixed bug in mapmatcher when interpolation point goes before the first valid match or after the last valid match. Such behavior usually leads to discontinuity in matching. [#2275](https://github.com/valhalla/valhalla/pull/2275)
   * FIXED: Fixed an issue for time_allowed logic.  Previously we returned false on the first time allowed restriction and did not check them all. Added conditional restriction gurka test and datetime optional argument to gurka header file. [#2286](https://github.com/valhalla/valhalla/pull/2286)
   * FIXED: Fixed an issue for date ranges.  For example, for the range Jan 04 to Jan 02 we need to test to end of the year and then from the first of the year to the end date.  Also, fixed an emergency tag issue.  We should only set the use to emergency if all other access is off. [#2290](https://github.com/valhalla/valhalla/pull/2290)
   * FIXED: Found a few issues with the initial ref and direction logic for ways.  We were overwriting the refs with directionals to the name_offset_map instead of concatenating them together.  Also, we did not allow for blank entries for GetTagTokens. [#2298](https://github.com/valhalla/valhalla/pull/2298)
   * FIXED: Fixed an issue where MatchGuidanceViewJunctions is only looking at the first edge. Set the data_id for guidance views to the changeset id as it is already being populated. Also added test for guidance views. [#2303](https://github.com/valhalla/valhalla/pull/2303)
   * FIXED: Fixed a problem with live speeds where live speeds were being used to determine access, even when a live
   speed (current time) route wasn't what was requested. [#2311](https://github.com/valhalla/valhalla/pull/2311)
   * FIXED: Fix break/continue typo in search filtering [#2317](https://github.com/valhalla/valhalla/pull/2317)
   * FIXED: Fix a crash in trace_route due to iterating past the end of a vector. [#2322](https://github.com/valhalla/valhalla/pull/2322)
   * FIXED: Don't allow timezone information in the local date time string attached at each location. [#2312](https://github.com/valhalla/valhalla/pull/2312)
   * FIXED: Fix short route trimming in bidirectional astar [#2323](https://github.com/valhalla/valhalla/pull/2323)
   * FIXED: Fix shape trimming in leg building for snap candidates that lie within the margin of rounding error [#2326](https://github.com/valhalla/valhalla/pull/2326)
   * FIXED: Fixes route duration underflow with traffic data [#2325](https://github.com/valhalla/valhalla/pull/2325)
   * FIXED: Parse mtb:scale tags and set bicycle access if present [#2117](https://github.com/valhalla/valhalla/pull/2117)
   * FIXED: Fixed segfault.  Shape was missing from options for valhalla_path_comparison and valhalla_run_route.  Also, costing options was missing in valhalla_path_comparison. [#2343](https://github.com/valhalla/valhalla/pull/2343)
   * FIXED: Handle decimal numbers with zero-value mantissa properly in Lua [#2355](https://github.com/valhalla/valhalla/pull/2355)
   * FIXED: Many issues that resulted in discontinuities, failed matches or incorrect time/duration for map matching requests. [#2292](https://github.com/valhalla/valhalla/pull/2292)
   * FIXED: Seeing segfault when loading large osmdata data files before loading LuaJit. LuaJit fails to create luaL_newstate() Ref: [#2158](https://github.com/ntop/ntopng/issues/2158) Resolution is to load LuaJit before loading the data files. [#2383](https://github.com/valhalla/valhalla/pull/2383)
   * FIXED: Store positive/negative OpenLR offsets in bucketed form [#2405](https://github.com/valhalla/valhalla/2405)
   * FIXED: Fix on map-matching return code when breakage distance limitation exceeds. Instead of letting the request goes into meili and fails in finding a route, we check the distance in loki and early return with exception code 172. [#2406](https://github.com/valhalla/valhalla/pull/2406)
   * FIXED: Don't create edges for portions of ways that are doubled back on themselves as this confuses opposing edge index computations [#2385](https://github.com/valhalla/valhalla/pull/2385)
   * FIXED: Protect against nan in uniform_resample_spherical_polyline. [#2431](https://github.com/valhalla/valhalla/pull/2431)
   * FIXED: Obvious maneuvers. [#2436](https://github.com/valhalla/valhalla/pull/2436)
   * FIXED: Base64 encoding/decoding [#2452](https://github.com/valhalla/valhalla/pull/2452)
   * FIXED: Added post roundabout instruction when enter/exit roundabout maneuvers are combined [#2454](https://github.com/valhalla/valhalla/pull/2454)
   * FIXED: openlr: Explicitly check for linear reference option for Valhalla serialization. [#2458](https://github.com/valhalla/valhalla/pull/2458)
   * FIXED: Fix segfault: Do not combine last turn channel maneuver. [#2463](https://github.com/valhalla/valhalla/pull/2463)
   * FIXED: Remove extraneous whitespaces from ja-JP.json. [#2471](https://github.com/valhalla/valhalla/pull/2471)
   * FIXED: Checks protobuf serialization/parsing success [#2477](https://github.com/valhalla/valhalla/pull/2477)
   * FIXED: Fix dereferencing of end for std::lower_bound in sequence and possible UB [#2488](https://github.com/valhalla/valhalla/pull/2488)
   * FIXED: Make tile building reproducible: fix UB-s [#2480](https://github.com/valhalla/valhalla/pull/2480)
   * FIXED: Zero initialize EdgeInfoInner.spare0_. Uninitialized spare0_ field produced UB which causes gurka_reproduce_tile_build to fail intermittently. [2499](https://github.com/valhalla/valhalla/pull/2499)
   * FIXED: Drop unused CHANGELOG validation script, straggling NodeJS references [#2506](https://github.com/valhalla/valhalla/pull/2506)
   * FIXED: Fix missing nullptr checks in graphreader and loki::Reach (causing segfault during routing with not all levels of tiles availble) [#2504](https://github.com/valhalla/valhalla/pull/2504)
   * FIXED: Fix mismatch of triplegedge roadclass and directededge roadclass [#2507](https://github.com/valhalla/valhalla/pull/2507)
   * FIXED: Improve german destination_verbal_alert phrases [#2509](https://github.com/valhalla/valhalla/pull/2509)
   * FIXED: Undefined behavior cases discovered with undefined behavior sanitizer tool. [2498](https://github.com/valhalla/valhalla/pull/2498)
   * FIXED: Fixed logic so verbal keep instructions use branch exit sign info for ramps [#2520](https://github.com/valhalla/valhalla/pull/2520)
   * FIXED: Fix bug in trace_route for uturns causing garbage coordinates [#2517](https://github.com/valhalla/valhalla/pull/2517)
   * FIXED: Simplify heading calculation for turn type. Remove undefined behavior case. [#2513](https://github.com/valhalla/valhalla/pull/2513)
   * FIXED: Always set costing name even if one is not provided for osrm serializer weight_name. [#2528](https://github.com/valhalla/valhalla/pull/2528)
   * FIXED: Make single-thread tile building reproducible: fix seed for shuffle, use concurrency configuration from the mjolnir section. [#2515](https://github.com/valhalla/valhalla/pull/2515)
   * FIXED: More Windows compatibility: build tiles and some run actions work now (including CI tests) [#2300](https://github.com/valhalla/valhalla/issues/2300)
   * FIXED: Transcoding of c++ location to pbf location used path edges in the place of filtered edges. [#2542](https://github.com/valhalla/valhalla/pull/2542)
   * FIXED: Add back whitelisting action types. [#2545](https://github.com/valhalla/valhalla/pull/2545)
   * FIXED: Allow uturns for truck costing now that we have derived deadends marked in the edge label [#2559](https://github.com/valhalla/valhalla/pull/2559)
   * FIXED: Map matching uturn trimming at the end of an edge where it wasn't needed. [#2558](https://github.com/valhalla/valhalla/pull/2558)
   * FIXED: Multicue enter roundabout [#2556](https://github.com/valhalla/valhalla/pull/2556)
   * FIXED: Changed reachability computation to take into account live speed [#2597](https://github.com/valhalla/valhalla/pull/2597)
   * FIXED: Fixed a bug where the temp files were not getting read in if you started with the construct edges or build phase for valhalla_build_tiles. [#2601](https://github.com/valhalla/valhalla/pull/2601)
   * FIXED: Updated fr-FR.json with partial translations. [#2605](https://github.com/valhalla/valhalla/pull/2605)
   * FIXED: Removed superfluous const qualifier from odin/signs [#2609](https://github.com/valhalla/valhalla/pull/2609)
   * FIXED: Internal maneuver placement [#2600](https://github.com/valhalla/valhalla/pull/2600)
   * FIXED: Complete fr-FR.json locale. [#2614](https://github.com/valhalla/valhalla/pull/2614)
   * FIXED: Don't truncate precision in polyline encoding [#2632](https://github.com/valhalla/valhalla/pull/2632)
   * FIXED: Fix all compiler warnings in sif and set to -Werror [#2642](https://github.com/valhalla/valhalla/pull/2642)
   * FIXED: Remove unnecessary maneuvers to continue straight [#2647](https://github.com/valhalla/valhalla/pull/2647)
   * FIXED: Linear reference support in route/mapmatch apis (FOW, FRC, bearing, and number of references) [#2645](https://github.com/valhalla/valhalla/pull/2645)
   * FIXED: Ambiguous local to global (with timezone information) date time conversions now all choose to use the later time instead of throwing unhandled exceptions [#2665](https://github.com/valhalla/valhalla/pull/2665)
   * FIXED: Overestimated reach caused be reenquing transition nodes without checking that they had been already expanded [#2670](https://github.com/valhalla/valhalla/pull/2670)
   * FIXED: Build with C++17 standard. Deprecated function calls are substituted with new ones. [#2669](https://github.com/valhalla/valhalla/pull/2669)
   * FIXED: Improve German post_transition_verbal instruction [#2677](https://github.com/valhalla/valhalla/pull/2677)
   * FIXED: Lane updates.  Add the turn lanes to all edges of the way.  Do not "enhance" turn lanes if they are part of a complex restriction.  Moved ProcessTurnLanes after UpdateManeuverPlacementForInternalIntersectionTurns.  Fix for a missing "uturn" indication for intersections on the previous maneuver, we were serializing an empty list. [#2679](https://github.com/valhalla/valhalla/pull/2679)
   * FIXED: Fixes OpenLr serialization [#2688](https://github.com/valhalla/valhalla/pull/2688)
   * FIXED: Internal edges can't be also a ramp or a turn channel.  Also, if an edge is marked as ramp and turn channel mark it as a ramp.  [2689](https://github.com/valhalla/valhalla/pull/2689)
   * FIXED: Check that speeds are equal for the edges going in the same direction while buildig shortcuts [#2691](https://github.com/valhalla/valhalla/pull/2691)
   * FIXED: Missing fork or bear instruction [#2683](https://github.com/valhalla/valhalla/pull/2683)
   * FIXED: Eliminate null pointer dereference in GraphReader::AreEdgesConnected [#2695](https://github.com/valhalla/valhalla/issues/2695)
   * FIXED: Fix polyline simplification float/double comparison [#2698](https://github.com/valhalla/valhalla/issues/2698)
   * FIXED: Weights were sometimes negative due to incorrect updates to elapsed_cost [#2702](https://github.com/valhalla/valhalla/pull/2702)
   * FIXED: Fix bidirectional route failures at deadends [#2705](https://github.com/valhalla/valhalla/pull/2705)
   * FIXED: Updated logic to call out a non-obvious turn [#2708](https://github.com/valhalla/valhalla/pull/2708)
   * FIXED: valhalla_build_statistics multithreaded mode fixed [#2707](https://github.com/valhalla/valhalla/pull/2707)
   * FIXED: If infer_internal_intersections is true then allow internals that are also ramps or TCs. Without this we produce an extra continue manuever.  [#2710](https://github.com/valhalla/valhalla/pull/2710)
   * FIXED: We were routing down roads that should be destination only. Now we mark roads with motor_vehicle=destination and motor_vehicle=customers or access=destination and access=customers as destination only. [#2722](https://github.com/valhalla/valhalla/pull/2722)
   * FIXED: Replace all Python2 print statements with Python3 syntax [#2716](https://github.com/valhalla/valhalla/issues/2716)
   * FIXED: Some HGT files not found [#2723](https://github.com/valhalla/valhalla/issues/2723)
   * FIXED: Fix PencilPointUturn detection by removing short-edge check and updating angle threshold [#2725](https://github.com/valhalla/valhalla/issues/2725)
   * FIXED: Fix invalid continue/bear maneuvers [#2729](https://github.com/valhalla/valhalla/issues/2729)
   * FIXED: Fixes an issue that lead to double turns within a very short distance, when instead, it should be a u-turn. We now collapse double L turns or double R turns in short non-internal intersections to u-turns. [#2740](https://github.com/valhalla/valhalla/pull/2740)
   * FIXED: fixes an issue that lead to adding an extra maneuver. We now combine a current maneuver short length non-internal edges (left or right) with the next maneuver that is a kRampStraight. [#2741](https://github.com/valhalla/valhalla/pull/2741)
   * FIXED: Reduce verbose instructions by collapsing small end ramp forks [#2762](https://github.com/valhalla/valhalla/issues/2762)
   * FIXED: Remove redundant return statements [#2776](https://github.com/valhalla/valhalla/pull/2776)
   * FIXED: Added unit test for BuildAdminFromPBF() to test GEOS 3.9 update. [#2787](https://github.com/valhalla/valhalla/pull/2787)
   * FIXED: Add support for geos-3.9 c++ api [#2739](https://github.com/valhalla/valhalla/issues/2739)
   * FIXED: Fix check for live speed validness [#2797](https://github.com/valhalla/valhalla/pull/2797)

* **Enhancement**
   * ADDED: Matrix of Bike Share [#2590](https://github.com/valhalla/valhalla/pull/2590)
   * ADDED: Add ability to provide custom implementation for candidate collection in CandidateQuery. [#2328](https://github.com/valhalla/valhalla/pull/2328)
   * ADDED: Cancellation of tile downloading. [#2319](https://github.com/valhalla/valhalla/pull/2319)
   * ADDED: Return the coordinates of the nodes isochrone input locations snapped to [#2111](https://github.com/valhalla/valhalla/pull/2111)
   * ADDED: Allows more complicated routes in timedependent a-star before timing out [#2068](https://github.com/valhalla/valhalla/pull/2068)
   * ADDED: Guide signs and junction names [#2096](https://github.com/valhalla/valhalla/pull/2096)
   * ADDED: Added a bool to the config indicating whether to use commercially set attributes.  Added logic to not call IsIntersectionInternal if this is a commercial data set.  [#2132](https://github.com/valhalla/valhalla/pull/2132)
   * ADDED: Removed commerical data set bool to the config and added more knobs for data.  Added infer_internal_intersections, infer_turn_channels, apply_country_overrides, and use_admin_db.  [#2173](https://github.com/valhalla/valhalla/pull/2173)
   * ADDED: Allow using googletest in unit tests and convert all tests to it (old test.cc is completely removed). [#2128](https://github.com/valhalla/valhalla/pull/2128)
   * ADDED: Add guidance view capability. [#2209](https://github.com/valhalla/valhalla/pull/2209)
   * ADDED: Collect turn cost information as path is formed so that it can be seralized out for trace attributes or osrm flavored intersections. Also add shape_index to osrm intersections. [#2207](https://github.com/valhalla/valhalla/pull/2207)
   * ADDED: Added alley factor to autocost.  Factor is defaulted at 1.0f or do not avoid alleys. [#2246](https://github.com/valhalla/valhalla/pull/2246)
   * ADDED: Support unlimited speed limits where maxspeed=none. [#2251](https://github.com/valhalla/valhalla/pull/2251)
   * ADDED: Implement improved Reachability check using base class Dijkstra. [#2243](https://github.com/valhalla/valhalla/pull/2243)
   * ADDED: Gurka integration test framework with ascii-art maps [#2244](https://github.com/valhalla/valhalla/pull/2244)
   * ADDED: Add to the stop impact when transitioning from higher to lower class road and we are not on a turn channel or ramp. Also, penalize lefts when driving on the right and vice versa. [#2282](https://github.com/valhalla/valhalla/pull/2282)
   * ADDED: Added reclassify_links, use_direction_on_ways, and allow_alt_name as config options.  If `use_direction_on_ways = true` then use `direction` and `int_direction` on the way to update the directional for the `ref` and `int_ref`.  Also, copy int_efs to the refs. [#2285](https://github.com/valhalla/valhalla/pull/2285)
   * ADDED: Add support for live traffic. [#2268](https://github.com/valhalla/valhalla/pull/2268)
   * ADDED: Implement per-location search filters for functional road class and forms of way. [#2289](https://github.com/valhalla/valhalla/pull/2289)
   * ADDED: Approach, multi-cue, and length updates [#2313](https://github.com/valhalla/valhalla/pull/2313)
   * ADDED: Speed up timezone differencing calculation if cache is provided. [#2316](https://github.com/valhalla/valhalla/pull/2316)
   * ADDED: Added rapidjson/schema.h to baldr/rapidjson_util.h to make it available for use within valhalla. [#2330](https://github.com/valhalla/valhalla/issues/2330)
   * ADDED: Support decimal precision for height values in elevation service. Also support polyline5 for encoded polylines input and output to elevation service. [#2324](https://github.com/valhalla/valhalla/pull/2324)
   * ADDED: Use both imminent and distant verbal multi-cue phrases. [#2353](https://github.com/valhalla/valhalla/pull/2353)
   * ADDED: Split parsing stage into 3 separate stages. [#2339](https://github.com/valhalla/valhalla/pull/2339)
   * CHANGED: Speed up graph enhancing by avoiding continuous unordered_set rebuilding [#2349](https://github.com/valhalla/valhalla/pull/2349)
   * CHANGED: Skip calling out to Lua for nodes/ways/relations with not tags - speeds up parsing. [#2351](https://github.com/valhalla/valhalla/pull/2351)
   * CHANGED: Switch to LuaJIT for lua scripting - speeds up file parsing [#2352](https://github.com/valhalla/valhalla/pull/2352)
   * ADDED: Ability to create OpenLR records from raw data. [#2356](https://github.com/valhalla/valhalla/pull/2356)
   * ADDED: Revamp length phrases [#2359](https://github.com/valhalla/valhalla/pull/2359)
   * CHANGED: Do not allocate memory in skadi if we don't need it. [#2373](https://github.com/valhalla/valhalla/pull/2373)
   * CHANGED: Map matching: throw error (443/NoSegment) when no candidate edges are available. [#2370](https://github.com/valhalla/valhalla/pull/2370/)
   * ADDED: Add sk-SK.json (slovak) localization file. [#2376](https://github.com/valhalla/valhalla/pull/2376)
   * ADDED: Extend roundabout phrases. [#2378](https://github.com/valhalla/valhalla/pull/2378)
   * ADDED: More roundabout phrase tests. [#2382](https://github.com/valhalla/valhalla/pull/2382)
   * ADDED: Update the turn and continue phrases to include junction names and guide signs. [#2386](https://github.com/valhalla/valhalla/pull/2386)
   * ADDED: Add the remaining guide sign toward phrases [#2389](https://github.com/valhalla/valhalla/pull/2389)
   * ADDED: The ability to allow immediate uturns at trace points in a map matching request [#2380](https://github.com/valhalla/valhalla/pull/2380)
   * ADDED: Add utility functions to Signs. [#2390](https://github.com/valhalla/valhalla/pull/2390)
   * ADDED: Unified time tracking for all algorithms that support time-based graph expansion. [#2278](https://github.com/valhalla/valhalla/pull/2278)
   * ADDED: Add rail_ferry use and costing. [#2408](https://github.com/valhalla/valhalla/pull/2408)
   * ADDED: `street_side_max_distance`, `display_lat` and `display_lon` to `locations` in input for better control of routing side of street [#1769](https://github.com/valhalla/valhalla/pull/1769)
   * ADDED: Add addtional exit phrases. [#2421](https://github.com/valhalla/valhalla/pull/2421)
   * ADDED: Add Japanese locale, update German. [#2432](https://github.com/valhalla/valhalla/pull/2432)
   * ADDED: Gurka expect_route refactor [#2435](https://github.com/valhalla/valhalla/pull/2435)
   * ADDED: Add option to suppress roundabout exits [#2437](https://github.com/valhalla/valhalla/pull/2437)
   * ADDED: Add Greek locale. [#2438](https://github.com/valhalla/valhalla/pull/2438)
   * ADDED (back): Support for 64bit wide way ids in the edgeinfo structure with no impact to size for data sources with ids 32bits wide. [#2422](https://github.com/valhalla/valhalla/pull/2422)
   * ADDED: Support for 64bit osm node ids in parsing stage of tile building [#2422](https://github.com/valhalla/valhalla/pull/2422)
   * CHANGED: Point2/PointLL are now templated to allow for higher precision coordinate math when desired [#2429](https://github.com/valhalla/valhalla/pull/2429)
   * ADDED: Optional OpenLR Encoded Path Edges in API Response [#2424](https://github.com/valhalla/valhalla/pull/2424)
   * ADDED: Add explicit include for sstream to be compatible with msvc_x64 toolset. [#2449](https://github.com/valhalla/valhalla/pull/2449)
   * ADDED: Properly split returned path if traffic conditions change partway along edges [#2451](https://github.com/valhalla/valhalla/pull/2451/files)
   * ADDED: Add Dutch locale. [#2464](https://github.com/valhalla/valhalla/pull/2464)
   * ADDED: Check with address sanititizer in CI. Add support for undefined behavior sanitizer. [#2487](https://github.com/valhalla/valhalla/pull/2487)
   * ADDED: Ability to recost a path and increased cost/time details along the trippath and json output [#2425](https://github.com/valhalla/valhalla/pull/2425)
   * ADDED: Add the ability to do bikeshare based (ped/bike) multimodal routing [#2031](https://github.com/valhalla/valhalla/pull/2031)
   * ADDED: Route through restrictions enabled by introducing a costing option. [#2469](https://github.com/valhalla/valhalla/pull/2469)
   * ADDED: Migrated to Ubuntu 20.04 base-image [#2508](https://github.com/valhalla/valhalla/pull/2508)
   * CHANGED: Speed up parseways stage by avoiding multiple string comparisons [#2518](https://github.com/valhalla/valhalla/pull/2518)
   * CHANGED: Speed up enhance stage by avoiding GraphTileBuilder copying [#2468](https://github.com/valhalla/valhalla/pull/2468)
   * ADDED: Costing options now includes shortest flag which favors shortest path routes [#2555](https://github.com/valhalla/valhalla/pull/2555)
   * ADDED: Incidents in intersections [#2547](https://github.com/valhalla/valhalla/pull/2547)
   * CHANGED: Refactor mapmatching configuration to use a struct (instead of `boost::property_tree::ptree`). [#2485](https://github.com/valhalla/valhalla/pull/2485)
   * ADDED: Save exit maneuver's begin heading when combining enter & exit roundabout maneuvers. [#2554](https://github.com/valhalla/valhalla/pull/2554)
   * ADDED: Added new urban flag that can be set if edge is within city boundaries to data processing; new use_urban_tag config option; added to osrm response within intersections. [#2522](https://github.com/valhalla/valhalla/pull/2522)
   * ADDED: Parses OpenLr of type PointAlongLine [#2565](https://github.com/valhalla/valhalla/pull/2565)
   * ADDED: Use edge.is_urban is set for serializing is_urban. [#2568](https://github.com/valhalla/valhalla/pull/2568)
   * ADDED: Added new rest/service area uses on the edge. [#2533](https://github.com/valhalla/valhalla/pull/2533)
   * ADDED: Dependency cache for Azure [#2567](https://github.com/valhalla/valhalla/pull/2567)
   * ADDED: Added flexibility to remove the use of the admindb and to use the country and state iso from the tiles; [#2579](https://github.com/valhalla/valhalla/pull/2579)
   * ADDED: Added toll gates and collection points (gantry) to the node;  [#2532](https://github.com/valhalla/valhalla/pull/2532)
   * ADDED: Added osrm serialization for rest/service areas and admins. [#2594](https://github.com/valhalla/valhalla/pull/2594)
   * CHANGED: Improved Russian localization; [#2593](https://github.com/valhalla/valhalla/pull/2593)
   * ADDED: Support restricted class in intersection annotations [#2589](https://github.com/valhalla/valhalla/pull/2589)
   * ADDED: Added trail type trace [#2606](https://github.com/valhalla/valhalla/pull/2606)
   * ADDED: Added tunnel names to the edges as a tagged name.  [#2608](https://github.com/valhalla/valhalla/pull/2608)
   * CHANGED: Moved incidents to the trip leg and cut the shape of the leg at that location [#2610](https://github.com/valhalla/valhalla/pull/2610)
   * ADDED: Costing option to ignore_closures when routing with current flow [#2615](https://github.com/valhalla/valhalla/pull/2615)
   * ADDED: Cross-compilation ability with MinGW64 [#2619](https://github.com/valhalla/valhalla/pull/2619)
   * ADDED: Defines the incident tile schema and incident metadata [#2620](https://github.com/valhalla/valhalla/pull/2620)
   * ADDED: Moves incident serializer logic into a generic serializer [#2621](https://github.com/valhalla/valhalla/pull/2621)
   * ADDED: Incident loading singleton for continually refreshing incident tiles[#2573](https://github.com/valhalla/valhalla/pull/2573)
   * ADDED: One shot mode to valhalla_service so you can run a single request of any type without starting a server [#2624](https://github.com/valhalla/valhalla/pull/2624)
   * ADDED: Adds text instructions to OSRM output [#2625](https://github.com/valhalla/valhalla/pull/2625)
   * ADDED: Adds support for alternate routes [#2626](https://github.com/valhalla/valhalla/pull/2626)
   * CHANGED: Switch Python bindings generator from boost.python to header-only pybind11[#2644](https://github.com/valhalla/valhalla/pull/2644)
   * ADDED: Add support of input file for one-shot mode of valhalla_service [#2648](https://github.com/valhalla/valhalla/pull/2648)
   * ADDED: Linear reference support to locate api [#2645](https://github.com/valhalla/valhalla/pull/2645)
   * ADDED: Implemented OSRM-like turn duration calculation for car. Uses it now in auto costing. [#2651](https://github.com/valhalla/valhalla/pull/2651)
   * ADDED: Enhanced turn lane information in guidance [#2653](https://github.com/valhalla/valhalla/pull/2653)
   * ADDED: `top_speed` option for all motorized vehicles [#2667](https://github.com/valhalla/valhalla/issues/2667)
   * CHANGED: Move turn_lane_direction helper to odin/util [#2675](https://github.com/valhalla/valhalla/pull/2675)
   * ADDED: Add annotations to osrm response including speed limits, unit and sign conventions [#2668](https://github.com/valhalla/valhalla/pull/2668)
   * ADDED: Added functions for predicted speeds encoding-decoding [#2674](https://github.com/valhalla/valhalla/pull/2674)
   * ADDED: Time invariant routing via the bidirectional algorithm. This has the effect that when time dependent routes (arrive_by and depart_at) fall back to bidirectional due to length restrictions they will actually use the correct time of day for one of the search directions [#2660](https://github.com/valhalla/valhalla/pull/2660)
   * ADDED: If the length of the edge is greater than kMaxEdgeLength, then consider this a catastrophic error if the should_error bool is true in the set_length function. [2678](https://github.com/valhalla/valhalla/pull/2678)
   * ADDED: Moved lat,lon coordinates structures from single to double precision. Improves geometry accuracy noticibly at zooms above 17 as well as coordinate snapping and any other geometric operations. Addes about a 2% performance pentalty for standard routes. Graph nodes now have 7 digits of precision.  [#2693](https://github.com/valhalla/valhalla/pull/2693)
   * ADDED: Added signboards to guidance views.  [#2687](https://github.com/valhalla/valhalla/pull/2687)
   * ADDED: Regular speed on shortcut edges is calculated with turn durations taken into account. Truck, motorcycle and motorscooter profiles use OSRM-like turn duration. [#2662](https://github.com/valhalla/valhalla/pull/2662)
   * CHANGED: Remove astar algorithm and replace its use with timedep_forward as its redundant [#2706](https://github.com/valhalla/valhalla/pull/2706)
   * ADDED: Recover and recost all shortcuts in final path for bidirectional astar algorithm [#2711](https://github.com/valhalla/valhalla/pull/2711)
   * ADDED: An option for shortcut recovery to be cached at start up to reduce the time it takes to do so on the fly [#2714](https://github.com/valhalla/valhalla/pull/2714)
   * ADDED: If width <= 1.9 then no access for auto, truck, bus, taxi, emergency and hov. [#2713](https://github.com/valhalla/valhalla/pull/2713)
   * ADDED: Centroid/Converge/Rendezvous/Meet API which allows input locations to find a least cost convergence point from all locations [#2734](https://github.com/valhalla/valhalla/pull/2734)
   * ADDED: Added support to process the sump_buster tag.  Also, fixed a few small access bugs for nodes. [#2731](https://github.com/valhalla/valhalla/pull/2731)
   * ADDED: Log message if failed to create tiles directory. [#2738](https://github.com/valhalla/valhalla/pull/2738)
   * CHANGED: Tile memory is only owned by the GraphTile rather than shared amongst copies of the graph tile (in GraphReader and TileCaches). [#2340](https://github.com/valhalla/valhalla/pull/2340)
   * ADDED: Add Estonian locale. [#2748](https://github.com/valhalla/valhalla/pull/2748)
   * CHANGED: Handle GraphTile objects as smart pointers [#2703](https://github.com/valhalla/valhalla/pull/2703)
   * CHANGED: Improve stability with no RTTI build [#2759](https://github.com/valhalla/valhalla/pull/2759) and [#2760](https://github.com/valhalla/valhalla/pull/2760)
   * CHANGED: Change generic service roads to a new Use=kServiceRoad. This is for highway=service without other service= tags (such as driveway, alley, parking aisle) [#2419](https://github.com/valhalla/valhalla/pull/2419)
   * ADDED: Isochrones support isodistance lines as well [#2699](https://github.com/valhalla/valhalla/pull/2699)
   * ADDED: Add support for ignoring live traffic closures for waypoints [#2685](https://github.com/valhalla/valhalla/pull/2685)
   * ADDED: Add use_distance to auto cost to allow choosing between two primary cost components, time or distance [#2771](https://github.com/valhalla/valhalla/pull/2771)
   * CHANGED: nit: Enables compiler warnings in part of loki module [#2767](https://github.com/valhalla/valhalla/pull/2767)
   * CHANGED: Reducing the number of uturns by increasing the cost to for them to 9.5f. Note: Did not increase the cost for motorcycles or motorscooters. [#2770](https://github.com/valhalla/valhalla/pull/2770)
   * ADDED: Add option to use thread-safe GraphTile's reference counter. [#2772](https://github.com/valhalla/valhalla/pull/2772)
   * CHANGED: nit: Enables compiler warnings in part of thor module [#2768](https://github.com/valhalla/valhalla/pull/2768)
   * ADDED: Add costing option `use_tracks` to avoid or favor tracks in route. [#2769](https://github.com/valhalla/valhalla/pull/2769)
   * CHANGED: chore: Updates libosmium [#2786](https://github.com/valhalla/valhalla/pull/2786)
   * CHANGED: Optimize double bucket queue to reduce memory reallocations. [#2719](https://github.com/valhalla/valhalla/pull/2719)
   * CHANGED: Collapse merge maneuvers [#2773](https://github.com/valhalla/valhalla/pull/2773)
   * CHANGED: Add shortcuts to the tiles' bins so we can find them when doing spatial lookups. [#2744](https://github.com/valhalla/valhalla/pull/2744)

## Release Date: 2019-11-21 Valhalla 3.0.9
* **Bug Fix**
   * FIXED: Changed reachability computation to consider both directions of travel wrt candidate edges [#1965](https://github.com/valhalla/valhalla/pull/1965)
   * FIXED: toss ways where access=private and highway=service and service != driveway. [#1960](https://github.com/valhalla/valhalla/pull/1960)
   * FIXED: Fix search_cutoff check in loki correlate_node. [#2023](https://github.com/valhalla/valhalla/pull/2023)
   * FIXED: Computes notion of a deadend at runtime in bidirectional a-star which fixes no-route with a complicated u-turn. [#1982](https://github.com/valhalla/valhalla/issues/1982)
   * FIXED: Fix a bug with heading filter at nodes. [#2058](https://github.com/valhalla/valhalla/pull/2058)
   * FIXED: Bug in map matching continuity checking such that continuity must only be in the forward direction. [#2029](https://github.com/valhalla/valhalla/pull/2029)
   * FIXED: Allow setting the time for map matching paths such that the time is used for speed lookup. [#2030](https://github.com/valhalla/valhalla/pull/2030)
   * FIXED: Don't use density factor for transition cost when user specified flag disables flow speeds. [#2048](https://github.com/valhalla/valhalla/pull/2048)
   * FIXED: Map matching trace_route output now allows for discontinuities in the match though multi match is not supported in valhalla route output. [#2049](https://github.com/valhalla/valhalla/pull/2049)
   * FIXED: Allows routes with no time specified to use time conditional edges and restrictions with a flag denoting as much [#2055](https://github.com/valhalla/valhalla/pull/2055)
   * FIXED: Fixed a bug with 'current' time type map matches. [#2060](https://github.com/valhalla/valhalla/pull/2060)
   * FIXED: Fixed a bug with time dependent expansion in which the expansion distance heuristic was not being used. [#2064](https://github.com/valhalla/valhalla/pull/2064)

* **Enhancement**
   * ADDED: Establish pinpoint test pattern [#1969](https://github.com/valhalla/valhalla/pull/1969)
   * ADDED: Suppress relative direction in ramp/exit instructions if it matches driving side of street [#1990](https://github.com/valhalla/valhalla/pull/1990)
   * ADDED: Added relative direction to the merge maneuver [#1989](https://github.com/valhalla/valhalla/pull/1989)
   * ADDED: Refactor costing to better handle multiple speed datasources [#2026](https://github.com/valhalla/valhalla/pull/2026)
   * ADDED: Better usability of curl for fetching tiles on the fly [#2026](https://github.com/valhalla/valhalla/pull/2026)
   * ADDED: LRU cache scheme for tile storage [#2026](https://github.com/valhalla/valhalla/pull/2026)
   * ADDED: GraphTile size check [#2026](https://github.com/valhalla/valhalla/pull/2026)
   * ADDED: Pick more sane values for highway and toll avoidance [#2026](https://github.com/valhalla/valhalla/pull/2026)
   * ADDED: Refactor adding predicted speed info to speed up process [#2026](https://github.com/valhalla/valhalla/pull/2026)
   * ADDED: Allow selecting speed data sources at request time [#2026](https://github.com/valhalla/valhalla/pull/2026)
   * ADDED: Allow disabling certain neighbors in connectivity map [#2026](https://github.com/valhalla/valhalla/pull/2026)
   * ADDED: Allows routes with time-restricted edges if no time specified and notes restriction in response [#1992](https://github.com/valhalla/valhalla/issues/1992)
   * ADDED: Runtime deadend detection to timedependent a-star. [#2059](https://github.com/valhalla/valhalla/pull/2059)

## Release Date: 2019-09-06 Valhalla 3.0.8
* **Bug Fix**
   * FIXED: Added logic to detect if user is to merge to the left or right [#1892](https://github.com/valhalla/valhalla/pull/1892)
   * FIXED: Overriding the destination_only flag when reclassifying ferries; Also penalizing ferries with a 5 min. penalty in the cost to allow us to avoid destination_only the majority of the time except when it is necessary. [#1895](https://github.com/valhalla/valhalla/pull/1905)
   * FIXED: Suppress forks at motorway junctions and intersecting service roads [#1909](https://github.com/valhalla/valhalla/pull/1909)
   * FIXED: Enhanced fork assignment logic [#1912](https://github.com/valhalla/valhalla/pull/1912)
   * FIXED: Added logic to fall back to return country poly if no state and updated lua for Metro Manila and Ireland [#1910](https://github.com/valhalla/valhalla/pull/1910)
   * FIXED: Added missing motorway fork instruction [#1914](https://github.com/valhalla/valhalla/pull/1914)
   * FIXED: Use begin street name for osrm compat mode [#1916](https://github.com/valhalla/valhalla/pull/1916)
   * FIXED: Added logic to fix missing highway cardinal directions in the US [#1917](https://github.com/valhalla/valhalla/pull/1917)
   * FIXED: Handle forward traversable significant road class intersecting edges [#1928](https://github.com/valhalla/valhalla/pull/1928)
   * FIXED: Fixed bug with shape trimming that impacted Uturns at Via locations. [#1935](https://github.com/valhalla/valhalla/pull/1935)
   * FIXED: Dive bomb updates.  Updated default speeds for urban areas based on roadclass for the enhancer.  Also, updated default speeds based on roadclass in lua.  Fixed an issue where we were subtracting 1 from uint32_t when 0 for stop impact.  Updated reclassify link logic to allow residential roads to be added to the tree, but we only downgrade the links to tertiary.  Updated TransitionCost functions to add 1.5 to the turncost when transitioning from a ramp to a non ramp and vice versa.  Also, added 0.5f to the turncost if the edge is a roundabout. [#1931](https://github.com/valhalla/valhalla/pull/1931)

* **Enhancement**
   * ADDED: Caching url fetched tiles to disk [#1887](https://github.com/valhalla/valhalla/pull/1887)
   * ADDED: filesystem::remove_all [#1887](https://github.com/valhalla/valhalla/pull/1887)
   * ADDED: Minimum enclosing bounding box tool [#1887](https://github.com/valhalla/valhalla/pull/1887)
   * ADDED: Use constrained flow speeds in bidirectional_astar.cc [#1907](https://github.com/valhalla/valhalla/pull/1907)
   * ADDED: Bike Share Stations are now in the graph which should set us up to do multimodal walk/bike scenarios [#1852](https://github.com/valhalla/valhalla/pull/1852)

## Release Date: 2019-7-18 Valhalla 3.0.7
* **Bug Fix**
   * FIXED: Fix pedestrian fork [#1886](https://github.com/valhalla/valhalla/pull/1886)

## Release Date: 2019-7-15 Valhalla 3.0.6
* **Bug Fix**
   * FIXED: Admin name changes. [#1853](https://github.com/valhalla/valhalla/pull/1853) Ref: [#1854](https://github.com/valhalla/valhalla/issues/1854)
   * FIXED: valhalla_add_predicted_traffic was overcommitted while gathering stats. Added a clear. [#1857](https://github.com/valhalla/valhalla/pull/1857)
   * FIXED: regression in map matching when moving to valhalla v3.0.0 [#1863](https://github.com/valhalla/valhalla/pull/1863)
   * FIXED: last step shape in osrm serializer should be 2 of the same point [#1867](https://github.com/valhalla/valhalla/pull/1867)
   * FIXED: Shape trimming at the beginning and ending of the route to not be degenerate [#1876](https://github.com/valhalla/valhalla/pull/1876)
   * FIXED: Duplicate waypoints in osrm serializer [#1880](https://github.com/valhalla/valhalla/pull/1880)
   * FIXED: Updates for heading precision [#1881](https://github.com/valhalla/valhalla/pull/1881)
   * FIXED: Map matching allowed untraversable edges at start of route [#1884](https://github.com/valhalla/valhalla/pull/1884)

* **Enhancement**
   * ADDED: Use the same protobuf object the entire way through the request process [#1837](https://github.com/valhalla/valhalla/pull/1837)
   * ADDED: Enhanced turn lane processing [#1859](https://github.com/valhalla/valhalla/pull/1859)
   * ADDED: Add global_synchronized_cache in valhalla_build_config [#1851](https://github.com/valhalla/valhalla/pull/1851)

## Release Date: 2019-06-04 Valhalla 3.0.5
* **Bug Fix**
   * FIXED: Protect against unnamed rotaries and routes that end in roundabouts not turning off rotary logic [#1840](https://github.com/valhalla/valhalla/pull/1840)

* **Enhancement**
   * ADDED: Add turn lane info at maneuver point [#1830](https://github.com/valhalla/valhalla/pull/1830)

## Release Date: 2019-05-31 Valhalla 3.0.4
* **Bug Fix**
   * FIXED: Improved logic to decide between bear vs. continue [#1798](https://github.com/valhalla/valhalla/pull/1798)
   * FIXED: Bicycle costing allows use of roads with all surface values, but with a penalty based on bicycle type. However, the edge filter totally disallows bad surfaces for some bicycle types, creating situations where reroutes fail if a rider uses a road with a poor surface. [#1800](https://github.com/valhalla/valhalla/pull/1800)
   * FIXED: Moved complex restrictions building to before validate. [#1805](https://github.com/valhalla/valhalla/pull/1805)
   * FIXED: Fix bicycle edge filter whan avoid_bad_surfaces = 1.0 [#1806](https://github.com/valhalla/valhalla/pull/1806)
   * FIXED: Replace the EnhancedTripPath class inheritance with aggregation [#1807](https://github.com/valhalla/valhalla/pull/1807)
   * FIXED: Replace the old timezone shape zip file every time valhalla_build_timezones is ran [#1817](https://github.com/valhalla/valhalla/pull/1817)
   * FIXED: Don't use island snapped edge candidates (from disconnected components or low reach edges) when we rejected other high reachability edges that were closer [#1835](https://github.com/valhalla/valhalla/pull/1835)

## Release Date: 2019-05-08 Valhalla 3.0.3
* **Bug Fix**
   * FIXED: Fixed a rare loop condition in route matcher (edge walking to match a trace).
   * FIXED: Fixed VACUUM ANALYZE syntax issue.  [#1704](https://github.com/valhalla/valhalla/pull/1704)
   * FIXED: Fixed the osrm maneuver type when a maneuver has the to_stay_on attribute set.  [#1714](https://github.com/valhalla/valhalla/pull/1714)
   * FIXED: Fixed osrm compatibility mode attributes.  [#1716](https://github.com/valhalla/valhalla/pull/1716)
   * FIXED: Fixed rotary/roundabout issues in Valhalla OSRM compatibility.  [#1727](https://github.com/valhalla/valhalla/pull/1727)
   * FIXED: Fixed the destinations assignment for exit names in OSRM compatibility mode. [#1732](https://github.com/valhalla/valhalla/pull/1732)
   * FIXED: Enhance merge maneuver type assignment. [#1735](https://github.com/valhalla/valhalla/pull/1735)
   * FIXED: Fixed fork assignments and on ramps for OSRM compatibility mode. [#1738](https://github.com/valhalla/valhalla/pull/1738)
   * FIXED: Fixed cardinal direction on reference names when forward/backward tag is present on relations. Fixes singly digitized roads with opposing directional modifiers. [#1741](https://github.com/valhalla/valhalla/pull/1741)
   * FIXED: Fixed fork assignment and narrative logic when a highway ends and splits into multiple ramps. [#1742](https://github.com/valhalla/valhalla/pull/1742)
   * FIXED: Do not use any avoid edges as origin or destination of a route, matrix, or isochrone. [#1745](https://github.com/valhalla/valhalla/pull/1745)
   * FIXED: Add leg summary and remove unused hint attribute for OSRM compatibility mode. [#1753](https://github.com/valhalla/valhalla/pull/1753)
   * FIXED: Improvements for pedestrian forks, pedestrian roundabouts, and continue maneuvers. [#1768](https://github.com/valhalla/valhalla/pull/1768)
   * FIXED: Added simplified overview for OSRM response and added use_toll logic back to truck costing. [#1765](https://github.com/valhalla/valhalla/pull/1765)
   * FIXED: temp fix for location distance bug [#1774](https://github.com/valhalla/valhalla/pull/1774)
   * FIXED: Fix pedestrian routes using walkway_factor [#1780](https://github.com/valhalla/valhalla/pull/1780)
   * FIXED: Update the begin and end heading of short edges based on use [#1783](https://github.com/valhalla/valhalla/pull/1783)
   * FIXED: GraphReader::AreEdgesConnected update.  If transition count == 0 return false and do not call transition function. [#1786](https://github.com/valhalla/valhalla/pull/1786)
   * FIXED: Only edge candidates that were used in the path are send to serializer: [1788](https://github.com/valhalla/valhalla/pull/1788)
   * FIXED: Added logic to prevent the removal of a destination maneuver when ending on an internal edge [#1792](https://github.com/valhalla/valhalla/pull/1792)
   * FIXED: Fixed instructions when starting on an internal edge [#1796](https://github.com/valhalla/valhalla/pull/1796)

* **Enhancement**
   * Add the ability to run valhalla_build_tiles in stages. Specify the begin_stage and end_stage as command line options. Also cleans up temporary files as the last stage in the pipeline.
   * Add `remove` to `filesystem` namespace. [#1752](https://github.com/valhalla/valhalla/pull/1752)
   * Add TaxiCost into auto costing options.
   * Add `preferred_side` to allow per-location filtering of edges based on the side of the road the location is on and the driving side for that locale.
   * Slightly decreased the internal side-walk factor to .90f to favor roads with attached sidewalks. This impacts roads that have added sidewalk:left, sidewalk:right or sidewalk:both OSM tags (these become attributes on each directedEdge). The user can then avoid/penalize dedicated sidewalks and walkways, when they increase the walkway_factor. Since we slightly decreased the sidewalk_factor internally and only favor sidewalks if use is tagged as sidewalk_left or sidewalk_right, we should tend to route on roads with attached sidewalks rather than separate/dedicated sidewalks, allowing for more road names to be called out since these are labeled more.
   * Add `via` and `break_through` location types [#1737](https://github.com/valhalla/valhalla/pull/1737)
   * Add `street_side_tolerance` and `search_cutoff` to input `location` [#1777](https://github.com/valhalla/valhalla/pull/1777)
   * Return the Valhalla error `Path distance exceeds the max distance limit` for OSRM responses when the route is greater than the service limits. [#1781](https://github.com/valhalla/valhalla/pull/1781)

## Release Date: 2019-01-14 Valhalla 3.0.2
* **Bug Fix**
   * FIXED: Transit update - fix dow and exception when after midnight trips are normalized [#1682](https://github.com/valhalla/valhalla/pull/1682)
   * FIXED: valhalla_convert_transit segfault - GraphTileBuilder has null GraphTileHeader [#1683](https://github.com/valhalla/valhalla/issues/1683)
   * FIXED: Fix crash for trace_route with osrm serialization. Was passing shape rather than locations to the waypoint method.
   * FIXED: Properly set driving_side based on data set in TripPath.
   * FIXED: A bad bicycle route exposed an issue with bidirectional A* when the origin and destination edges are connected. Use A* in these cases to avoid requiring a high cost threshold in BD A*.
   * FIXED: x86 and x64 data compatibility was fixed as the structures weren't aligned.
   * FIXED: x86 tests were failing due mostly to floating point issues and the aforementioned structure misalignment.
* **Enhancement**
   * Add a durations list (delta time between each pair of trace points), a begin_time and a use_timestamp flag to trace_route requests. This allows using the input trace timestamps or durations plus the begin_time to compute elapsed time at each edge in the matched path (rather than using costing methods).
   * Add support for polyline5 encoding for OSRM formatted output.
* **Note**
   * Isochrones and openlr are both noted as not working with release builds for x86 (32bit) platforms. We'll look at getting this fixed in a future release

## Release Date: 2018-11-21 Valhalla 3.0.1
* **Bug Fix**
   * FIXED: Fixed a rare, but serious bug with bicycle costing. ferry_factor_ in bicycle costing shadowed the data member in the base dynamic cost class, leading to an unitialized variable. Occasionally, this would lead to negative costs which caused failures. [#1663](https://github.com/valhalla/valhalla/pull/1663)
   * FIXED: Fixed use of units in OSRM compatibility mode. [#1662](https://github.com/valhalla/valhalla/pull/1662)

## Release Date: 2018-11-21 Valhalla 3.0.0
* **NOTE**
   * This release changes the Valhalla graph tile formats to make the tile data more efficient and flexible. Tile data is incompatible with Valhalla 2.x builds, and code for 3.x is incompatible with data built for Valahalla 2.x versions. Valhalla tile sizes are slightly smaller (for datasets using elevation information the size savings is over 10%). In addition, there is increased flexibility for creating different variants of tiles to support different applications (e.g. bicycle only, or driving only).
* **Enhancement**
   * Remove the use of DirectedEdge for transitions between nodes on different hierarchy levels. A new structure, NodeTransition, is now used to transition to nodes on different hierarchy level. This saves space since only the end node GraphId is needed for the transitions (and DirectedEdge is a large data structure).
   * Change the NodeInfo lat,lon to use an offset from the tile base lat,lon. This potentially allows higher precision than using float, but more importantly saves space and allows support for NodeTransitions as well as spare for future growth.
   * Remove the EdgeElevation structure and max grade information into DirectedEdge and mean elevation into EdgeInfo. This saves space.
   * Reduce wayid to 32 bits. This allows sufficient growth when using OpenStreetMap data and frees space in EdgeInfo (allows moving speed limit and mean elevation from other structures).
   * Move name consistency from NodeInfo to DirectedEdge. This allows a more efficient lookup of name consistency.
   * Update all path algorithms to use NodeTransition logic rather than special DirectedEdge transition types. This simplifies PathAlgorithms slightly and removes some conditional logic.
   * Add an optional GraphFilter stage to tile building pipeline. This allows removal of edges and nodes based on access. This allows bicycle only, pedestrian only, or driving only datasets (or combinations) to be created - allowing smaller datasets for special purpose applications.
* **Deprecate**
   * Valhalla 3.0 removes support for OSMLR.

## Release Date: 2018-11-20 Valhalla 2.7.2
* **Enhancement**
   * UPDATED: Added a configuration variable for max_timedep_distance. This is used in selecting the path algorithm and provides the maximum distance between locations when choosing a time dependent path algorithm (other than multi modal). Above this distance, bidirectional A* is used with no time dependencies.
   * UPDATED: Remove transition edges from priority queue in Multimodal methods.
   * UPDATED: Fully implement street names and exit signs with ability to identify route numbers. [#1635](https://github.com/valhalla/valhalla/pull/1635)
* **Bug Fix**
   * FIXED: A timed-turned restriction should not be applied when a non-timed route is executed.  [#1615](https://github.com/valhalla/valhalla/pull/1615)
   * FIXED: Changed unordered_map to unordered_multimap for polys. Poly map can contain the same key but different multi-polygons. For example, islands for a country or timezone polygons for a country.
   * FIXED: Fixed timezone db issue where TZIDs did not exist in the Howard Hinnant date time db that is used in the date_time class for tz indexes.  Added logic to create aliases for TZIDs based on https://en.wikipedia.org/wiki/List_of_tz_database_time_zones
   * FIXED: Fixed the ramp turn modifiers for osrm compat [#1569](https://github.com/valhalla/valhalla/pull/1569)
   * FIXED: Fixed the step geometry when using the osrm compat mode [#1571](https://github.com/valhalla/valhalla/pull/1571)
   * FIXED: Fixed a data creation bug causing issues with A* routes ending on loops. [#1576](https://github.com/valhalla/valhalla/pull/1576)
   * FIXED: Fixed an issue with a bad route where destination only was present. Was due to thresholds in bidirectional A*. Changed threshold to be cost based rather than number of iterations). [#1586](https://github.com/valhalla/valhalla/pull/1586)
   * FIXED: Fixed an issue with destination only (private) roads being used in bicycle routes. Centralized some "base" transition cost logic in the base DynamicCost class. [#1587](https://github.com/valhalla/valhalla/pull/1587)
   * FIXED: Remove extraneous ramp maneuvers [#1657](https://github.com/valhalla/valhalla/pull/1657)

## Release Date: 2018-10-02 Valhalla 2.7.1
* **Enhancement**
   * UPDATED: Added date time support to forward and reverse isochrones. Add speed lookup (predicted speeds and/or free-flow or constrained flow speed) if date_time is present.
   * UPDATED: Add timezone checks to multimodal routes and isochrones (updates localtime if the path crosses into a timezone different than the start location).
* **Data Producer Update**
   * UPDATED: Removed boost date time support from transit.  Now using the Howard Hinnant date library.
* **Bug Fix**
   * FIXED: Fixed a bug with shortcuts that leads to inconsistent routes depending on whether shortcuts are taken, different origins can lead to different paths near the destination. This fix also improves performance on long routes and matrices.
   * FIXED: We were getting inconsistent results between departing at current date/time vs entering the current date/time.  This issue is due to the fact that the iso_date_time function returns the full iso date_time with the timezone offset (e.g., 2018-09-27T10:23-07:00 vs 2018-09-27T10:23). When we refactored the date_time code to use the new Howard Hinnant date library, we introduced this bug.
   * FIXED: Increased the threshold in CostMatrix to address null time and distance values occuring for truck costing with locations near the max distance.

## Release Date: 2018-09-13 Valhalla 2.7.0
* **Enhancement**
   * UPDATED: Refactor to use the pbf options instead of the ptree config [#1428](https://github.com/valhalla/valhalla/pull/1428) This completes [1357](https://github.com/valhalla/valhalla/issues/1357)
   * UPDATED: Removed the boost/date_time dependency from baldr and odin. We added the Howard Hinnant date and time library as a submodule. [#1494](https://github.com/valhalla/valhalla/pull/1494)
   * UPDATED: Fixed 'Drvie' typo [#1505](https://github.com/valhalla/valhalla/pull/1505) This completes [1504](https://github.com/valhalla/valhalla/issues/1504)
   * UPDATED: Optimizations of GetSpeed for predicted speeds [1490](https://github.com/valhalla/valhalla/issues/1490)
   * UPDATED: Isotile optimizations
   * UPDATED: Added stats to predictive traffic logging
   * UPDATED: resample_polyline - Breaks the polyline into equal length segments at a sample distance near the resolution. Break out of the loop through polyline points once we reach the specified number of samplesthen append the last
polyline point.
   * UPDATED: added android logging and uses a shared graph reader
   * UPDATED: Do not run a second pass on long pedestrian routes that include a ferry (but succeed on first pass). This is a performance fix. Long pedestrian routes with A star factor based on ferry speed end up being very inefficient.
* **Bug Fix**
   * FIXED: A* destination only
   * FIXED: Fixed through locations weren't honored [#1449](https://github.com/valhalla/valhalla/pull/1449)


## Release Date: 2018-08-02 Valhalla 3.0.0-rc.4
* **Node Bindings**
   * UPDATED: add some worker pool handling
   [#1467](https://github.com/valhalla/valhalla/pull/1467)

## Release Date: 2018-08-02 Valhalla 3.0.0-rc.3
* **Node Bindings**
   * UPDATED: replaced N-API with node-addon-api wrapper and made the actor
   functions asynchronous
   [#1457](https://github.com/valhalla/valhalla/pull/1457)

## Release Date: 2018-07-24 Valhalla 3.0.0-rc.2
* **Node Bindings**
   * FIXED: turn on the autocleanup functionality for the actor object.
   [#1439](https://github.com/valhalla/valhalla/pull/1439)

## Release Date: 2018-07-16 Valhalla 3.0.0-rc.1
* **Enhancement**
   * ADDED: exposed the rest of the actions to the node bindings and added tests. [#1415](https://github.com/valhalla/valhalla/pull/1415)

## Release Date: 2018-07-12 Valhalla 3.0.0-alpha.1
**NOTE**: There was already a small package named `valhalla` on the npm registry, only published up to version 0.0.3. The team at npm has transferred the package to us, but would like us to publish something to it ASAP to prove our stake in it. Though the bindings do not have all of the actor functionality exposed yet (just route), we are going to publish an alpha release of 3.0.0 to get something up on npm.
* **Infrastructure**:
   * ADDED: add in time dependent algorithms if the distance between locations is less than 500km.
   * ADDED: TurnLanes to indicate turning lanes at the end of a directed edge.
   * ADDED: Added PredictedSpeeds to Valhalla tiles and logic to compute speed based on predictive speed profiles.
* **Data Producer Update**
   * ADDED: is_route_num flag was added to Sign records. Set this to true if the exit sign comes from a route number/ref.
   * CHANGED: Lower speeds on driveways, drive-thru, and parking aisle. Set destination only flag for drive thru use.
   * ADDED: Initial implementation of turn lanes.
  **Bug Fix**
   * CHANGED: Fix destination only penalty for A* and time dependent cases.
   * CHANGED: Use the distance from GetOffsetForHeading, based on road classification and road use (e.g. ramp, turn channel, etc.), within tangent_angle function.
* **Map Matching**
   * FIXED: Fixed trace_route edge_walk server abort [#1365](https://github.com/valhalla/valhalla/pull/1365)
* **Enhancement**
   * ADDED: Added post process for updating free and constrained speeds in the directed edges.
   * UPDATED: Parse the json request once and store in a protocol buffer to pass along the pipeline. This completed the first portion of [1357](https://github.com/valhalla/valhalla/issues/1357)
   * UPDATED: Changed the shape_match attribute from a string to an enum. Fixes [1376](https://github.com/valhalla/valhalla/issues/1376)
   * ADDED: Node bindings for route [#1341](https://github.com/valhalla/valhalla/pull/1341)
   * UPDATED: Use a non-linear use_highways factor (to more heavily penalize highways as use_highways approaches 0).

## Release Date: 2018-07-15 Valhalla 2.6.3
* **API**:
   * FIXED: Use a non-linear use_highways factor (to more heavily penalize highways as use_highways approaches 0).
   * FIXED: Fixed the highway_factor when use_highways < 0.5.
   * ENHANCEMENT: Added logic to modulate the surface factor based on use_trails.
   * ADDED: New customer test requests for motorcycle costing.

## Release Date: 2018-06-28 Valhalla 2.6.2
* **Data Producer Update**
   * FIXED: Complex restriction sorting bug.  Check of has_dt in ComplexRestrictionBuilder::operator==.
* **API**:
   * FIXED: Fixed CostFactory convenience method that registers costing models
   * ADDED: Added use_tolls into motorcycle costing options

## Release Date: 2018-05-28 Valhalla 2.6.0
* **Infrastructure**:
   * CHANGED: Update cmake buildsystem to replace autoconf [#1272](https://github.com/valhalla/valhalla/pull/1272)
* **API**:
   * CHANGED: Move `trace_options` parsing to map matcher factory [#1260](https://github.com/valhalla/valhalla/pull/1260)
   * ADDED: New costing method for AutoDataFix [#1283](https://github.com/valhalla/valhalla/pull/1283)

## Release Date: 2018-05-21 Valhalla 2.5.0
* **Infrastructure**
   * ADDED: Add code formatting and linting.
* **API**
   * ADDED: Added new motorcycle costing, motorcycle access flag in data and use_trails option.
* **Routing**
   * ADDED: Add time dependnet forward and reverse A* methods.
   * FIXED: Increase minimum threshold for driving routes in bidirectional A* (fixes some instances of bad paths).
* **Data Producer Update**
   * CHANGED: Updates to properly handle cycleway crossings.
   * CHANGED: Conditionally include driveways that are private.
   * ADDED: Added logic to set motorcycle access.  This includes lua, country access, and user access flags for motorcycles.

## Release Date: 2018-04-11 Valhalla 2.4.9
* **Enhancement**
   * Added European Portuguese localization for Valhalla
   * Updates to EdgeStatus to improve performance. Use an unordered_map of tile Id and allocate an array for each edge in the tile. This allows using pointers to access status for sequential edges. This improves performance by 50% or so.
   * A couple of bicycle costing updates to improve route quality: avoid roads marked as part of a truck network, to remove the density penalty for transition costs.
   * When optimal matrix type is selected, now use CostMatrix for source to target pedestrian and bicycle matrix calls when both counts are above some threshold. This improves performance in general and lessens some long running requests.
*  **Data Producer Update**
   * Added logic to protect against setting a speed of 0 for ferries.

## Release Date: 2018-03-27 Valhalla 2.4.8
* **Enhancement**
   * Updates for Italian verbal translations
   * Optionally remove driveways at graph creation time
   * Optionally disable candidate edge penalty in path finding
   * OSRM compatible route, matrix and map matching response generation
   * Minimal Windows build compatibility
   * Refactoring to use PBF as the IPC mechanism for all objects
   * Improvements to internal intersection marking to reduce false positives
* **Bug Fix**
   * Cap candidate edge penalty in path finding to reduce excessive expansion
   * Fix trivial paths at deadends

## Release Date: 2018-02-08 Valhalla 2.4.7
* **Enhancement**
   * Speed up building tiles from small OSM imports by using boost directory iterator rather than going through all possible tiles and testing each if the file exists.
* **Bug Fix**
   * Protect against overflow in string to float conversion inside OSM parsing.

## Release Date: 2018-01-26 Valhalla 2.4.6
* **Enhancement**
   * Elevation library will lazy load RAW formatted sources

## Release Date: 2018-01-24 Valhalla 2.4.5
* **Enhancement**
   * Elevation packing utility can unpack lz4hc now
* **Bug Fix**
   * Fixed broken darwin builds

## Release Date: 2018-01-23 Valhalla 2.4.4
* **Enhancement**
   * Elevation service speed improvments and the ability to serve lz4hc compressed data
   * Basic support for downloading routing tiles on demand
   * Deprecated `valhalla_route_service`, now all services (including elevation) are found under `valhalla_service`

## Release Date: 2017-12-11 Valhalla 2.4.3
* **Enhancement**
   * Remove union from GraphId speeds up some platforms
   * Use SAC scale in pedestrian costing
   * Expanded python bindings to include all actions (route, matrix, isochrone, etc)
* **Bug Fix**
   * French translation typo fixes
*  **Data Producer Update**
   * Handling shapes that intersect the poles when binning
   * Handling when transit shapes are less than 2 points

## Release Date: 2017-11-09 Valhalla 2.4.1
*  **Data Producer Update**
   * Added kMopedAccess to modes for complex restrictions.  Remove the kMopedAccess when auto access is removed.  Also, add the kMopedAccess when an auto restriction is found.

## Release Date: 2017-11-08 Valhalla 2.4.0
*  **Data Producer Update**
   * Added logic to support restriction = x with a the except tag.  We apply the restriction to everything except for modes in the except tag.
   * Added logic to support railway_service and coach_service in transit.
* **Bug Fix**
  * Return proper edge_walk path for requested shape_match=walk_or_snap
  * Skip invalid stateid for Top-K requests

## Release Date: 2017-11-07 Valhalla 2.3.9
* **Enhancement**
  * Top-K map matched path generation now only returns unique paths and does so with fewer iterations
  * Navigator call outs for both imperial and metric units
  * The surface types allowed for a given bike route can now be controlled via a request parameter `avoid_bad_surfaces`
  * Improved support for motorscooter costing via surface types, road classification and vehicle specific tagging
* **Bug Fix**
  * Connectivity maps now include information about transit tiles
  * Lane counts for singly digitized roads are now correct for a given directed edge
  * Edge merging code for assigning osmlr segments is now robust to partial tile sets
  * Fix matrix path finding to allow transitioning down to lower levels when appropriate. In particular, do not supersede shortcut edges until no longer expanding on the next level.
  * Fix optimizer rotate location method. This fixes a bug where optimal ordering was bad for large location sets.
*  **Data Producer Update**
   * Duration tags are now used to properly set the speed of travel for a ferry routes

## Release Date: 2017-10-17 Valhalla 2.3.8
* **Bug Fix**
  * Fixed the roundabout exit count for bicycles when the roundabout is a road and not a cycleway
  * Enable a pedestrian path to remain on roundabout instead of getting off and back on
  * Fixed the penalization of candidate locations in the uni-directional A* algorithm (used for trivial paths)
*  **Data Producer Update**
   * Added logic to set bike forward and tag to true where kv["sac_scale"] == "hiking". All other values for sac_scale turn off bicycle access.  If sac_scale or mtb keys are found and a surface tag is not set we default to kPath.
   * Fixed a bug where surface=unpaved was being assigned Surface::kPavedSmooth.

## Release Date: 2017-9-11 Valhalla 2.3.7
* **Bug Fix**
  * Update bidirectional connections to handle cases where the connecting edge is one of the origin (or destination) edges and the cost is high. Fixes some pedestrian route issues that were reported.
*  **Data Producer Update**
   * Added support for motorroad tag (default and per country).
   * Update OSMLR segment association logic to fix issue where chunks wrote over leftover segments. Fix search along edges to include a radius so any nearby edges are also considered.

## Release Date: 2017-08-29 Valhalla 2.3.6
* **Bug Fix**
  * Pedestrian paths including ferries no longer cause circuitous routes
  * Fix a crash in map matching route finding where heading from shape was using a `nullptr` tile
  * Spanish language narrative corrections
  * Fix traffic segment matcher to always set the start time of a segment when its known
* **Enhancement**
  * Location correlation scoring improvements to avoid situations where less likely start or ending locations are selected

## Release Date: 2017-08-22 Valhalla 2.3.5
* **Bug Fix**
  * Clamp the edge score in thor. Extreme values were causing bad alloc crashes.
  * Fix multimodal isochrones. EdgeLabel refactor caused issues.
* **Data Producer Update**
  * Update lua logic to properly handle vehicle=no tags.

## Release Date: 2017-08-14 Valhalla 2.3.4
* **Bug Fix**
  * Enforce limits on maximum per point accuracy to avoid long running map matching computations

## Release Date: 2017-08-14 Valhalla 2.3.3
* **Bug Fix**
  * Maximum osm node reached now causes bitset to resize to accomodate when building tiles
  * Fix wrong side of street information and remove redundant node snapping
  * Fix path differences between services and `valhalla_run_route`
  * Fix map matching crash when interpolating duplicate input points
  * Fix unhandled exception when trace_route or trace_attributes when there are no continuous matches
* **Enhancement**
  * Folded Low-Stress Biking Code into the regular Bicycle code and removed the LowStressBicycleCost class. Now when making a query for bicycle routing, a value of 0 for use_hills and use_roads produces low-stress biking routes, while a value of 1 for both provides more intense professional bike routes.
  * Bike costing default values changed. use_roads and use_hills are now 0.25 by default instead of 0.5 and the default bike is now a hybrid bike instead of a road bike.
  * Added logic to use station hierarchy from transitland.  Osm and egress nodes are connected by transitconnections.  Egress and stations are connected by egressconnections.  Stations and platforms are connected by platformconnections.  This includes narrative updates for Odin as well.

## Release Date: 2017-07-31 Valhalla 2.3.2
* **Bug Fix**
  * Update to use oneway:psv if oneway:bus does not exist.
  * Fix out of bounds memory issue in DoubleBucketQueue.
  * Many things are now taken into consideration to determine which sides of the road have what cyclelanes, because they were not being parsed correctly before
  * Fixed issue where sometimes a "oneway:bicycle=no" tag on a two-way street would cause the road to become a oneway for bicycles
  * Fixed trace_attributes edge_walk cases where the start or end points in the shape are close to graph nodes (intersections)
  * Fixed 32bit architecture crashing for certain routes with non-deterministic placement of edges labels in bucketized queue datastructure
* **Enhancement**
  * Improve multi-modal routes by adjusting the pedestrian mode factor (routes use less walking in favor of public transit).
  * Added interface framework to support "top-k" paths within map-matching.
  * Created a base EdgeLabel class that contains all data needed within costing methods and supports the basic path algorithms (forward direction, A*, with accumulated path distance). Derive class for bidirectional algorithms (BDEdgeLabel) and for multimodal algorithms. Lowers memory use by combining some fields (using spare bits from GraphId).
  * Added elapsed time estimates to map-matching labels in preparation for using timestamps in map-matching.
  * Added parsing of various OSM tags: "bicycle=use_sidepath", "bicycle=dismount", "segregated=*", "shoulder=*", "cycleway:buffer=*", and several variations of these.
  * Both trace_route and trace_attributes will parse `time` and `accuracy` parameters when the shape is provided as unencoded
  * Map-matching will now use the time (in seconds) of each gps reading (if provided) to narrow the search space and avoid finding matches that are impossibly fast

## Release Date: 2017-07-10 Valhalla 2.3.0
* **Bug Fix**
  * Fixed a bug in traffic segment matcher where length was populated but had invalid times
* **Embedded Compilation**
  * Decoupled the service components from the rest of the worker objects so that the worker objects could be used in non http service contexts
   * Added an actor class which encapsulates the various worker objects and allows the various end points to be called /route /height etc. without needing to run a service
* **Low-Stress Bicycle**
  * Worked on creating a new low-stress biking option that focuses more on taking safer roads like cycle ways or residential roads than the standard bike costing option does.

## Release Date: 2017-06-26 Valhalla 2.2.9
* **Bug Fix**
  * Fix a bug introduced in 2.2.8 where map matching search extent was incorrect in longitude axis.

## Release Date: 2017-06-23 Valhalla 2.2.8
* **Bug Fix**
  * Traffic segment matcher (exposed through Python bindings) - fix cases where partial (or no) results could be returned when breaking out of loop in form_segments early.
* **Traffic Matching Update**
  * Traffic segment matcher - handle special cases when entering and exiting turn channels.
* **Guidance Improvements**
  * Added Swedish (se-SV) narrative file.

## Release Date: 2017-06-20 Valhalla 2.2.7
* **Bug Fixes**
  * Traffic segment matcher (exposed through Python bindings) makes use of accuracy per point in the input
  * Traffic segment matcher is robust to consecutive transition edges in matched path
* **Isochrone Changes**
  * Set up isochrone to be able to handle multi-location queries in the future
* **Data Producer Updates**
  * Fixes to valhalla_associate_segments to address threading issue.
  * Added support for restrictions that refers only to appropriate type of vehicle.
* **Navigator**
  * Added pre-alpha implementation that will perform guidance for mobile devices.
* **Map Matching Updates**
  * Added capability to customize match_options

## Release Date: 2017-06-12 Valhalla 2.2.6
* **Bug Fixes**
  * Fixed the begin shape index where an end_route_discontinuity exists
* **Guidance Improvements**
  * Updated Slovenian (sl-SI) narrative file.
* **Data Producer Updates**
  * Added support for per mode restrictions (e.g., restriction:&lt;type&gt;)  Saved these restrictions as "complex" restrictions which currently support per mode lookup (unlike simple restrictions which are assumed to apply to all driving modes).
* **Matrix Updates**
  * Increased max distance threshold for auto costing and other similar costings to 400 km instead of 200 km

## Release Date: 2017-06-05 Valhalla 2.2.5
* **Bug Fixes**
  * Fixed matched point edge_index by skipping transition edges.
  * Use double precision in meili grid traversal to fix some incorrect grid cases.
  * Update meili to use DoubleBucketQueue and GraphReader methods rather than internal methods.

## Release Date: 2017-05-17 Valhalla 2.2.4
* **Bug Fixes**
  * Fix isochrone bug where the default access mode was used - this rejected edges that should not have been rejected for cases than automobile.
  * Fix A* handling of edge costs for trivial routes. This fixed an issue with disconnected regions that projected to a single edge.
  * Fix TripPathBuilder crash if first edge is a transition edge (was occurring with map-matching in rare occasions).

## Release Date: 2017-05-15 Valhalla 2.2.3
* **Map Matching Improvement**
  * Return begin and end route discontinuities. Also, returns partial shape of edge at route discontinuity.
* **Isochrone Improvements**
  * Add logic to make sure the center location remains fixed at the center of a tile/grid in the isotile.
  * Add a default generalization factor that is based on the grid size. Users can still override this factor but the default behavior is improved.
  * Add ExpandForward and ExpandReverse methods as is done in bidirectional A*. This improves handling of transitions between hierarchy levels.
* **Graph Correlation Improvements**
  * Add options to control both radius and reachability per input location (with defaults) to control correlation of input locations to the graph in such a way as to avoid routing between disconnected regions and favor more likely paths.

## Release Date: 2017-05-08 Valhalla 2.2.0
* **Guidance Improvements**
  * Added Russian (ru-RU) narrative file.
  * Updated Slovenian (sl-SI) narrative file.
* **Data Producer Updates**
  * Assign destination sign info on bidirectional ramps.
  * Update ReclassifyLinks. Use a "link-tree" which is formed from the exit node and terminates at entrance nodes. Exit nodes are sorted by classification so motorway exits are done before trunks, etc. Updated the turn channel logic - now more consistently applies turn channel use.
  * Updated traffic segment associations to properly work with elevation and lane connectivity information (which is stored after the traffic association).

## Release Date: 2017-04-24 Valhalla 2.1.9
* **Elevation Update**
  * Created a new EdgeElevation structure which includes max upward and downward slope (moved from DirectedEdge) and mean elevation.
* **Routing Improvements**
  * Destination only fix when "nested" destination only areas cause a route failure. Allow destination only edges (with penalty) on 2nd pass.
  * Fix heading to properly use the partial edge shape rather than entire edge shape to determine heading at the begin and end locations.
  * Some cleanup and simplification of the bidirectional A* algorithm.
  * Some cleanup and simplification of TripPathBuilder.
  * Make TileHierarchy data and methods static and remove tile_dir from the tile hierarchy.
* **Map Matching Improvement**
  * Return matched points with trace attributes when using map_snap.
* **Data Producer Updates**
  * lua updates so that the chunnel will work again.

## Release Date: 2017-04-04 Valhalla 2.1.8
* **Map Matching Release**
  * Added max trace limits and out-of-bounds checks for customizable trace options

## Release Date: 2017-03-29 Valhalla 2.1.7
* **Map Matching Release**
  * Increased service limits for trace
* **Data Producer Updates**
  * Transit: Remove the dependency on using level 2 tiles for transit builder
* **Traffic Updates**
  * Segment matcher completely re-written to handle many complex issues when matching traces to OTSs
* **Service Improvement**
  * Bug Fix - relaxed rapidjson parsing to allow numeric type coercion
* **Routing Improvements**
  * Level the forward and reverse paths in bidirectional A * to account for distance approximation differences.
  * Add logic for Use==kPath to bicycle costing so that paths are favored (as are footways).

## Release Date: 2017-03-10 Valhalla 2.1.3
* **Guidance Improvement**
  * Corrections to Slovenian narrative language file
  **Routing Improvements**
  * Increased the pedestrian search radius from 25 to 50 within the meili configuration to reduce U-turns with map-matching
  * Added a max avoid location limit

## Release Date: 2017-02-22 Valhalla 2.1.0
* **Guidance Improvement**
  * Added ca-ES (Catalan) and sl-SI (Slovenian) narrative language files
* **Routing  Improvement**
  * Fix through location reverse ordering bug (introduced in 2.0.9) in output of route responses for depart_at routes
  * Fix edge_walking method to handle cases where more than 1 initial edge is found
* **Data Producer Updates**
  * Improved transit by processing frequency based schedules.
  * Updated graph validation to more aggressively check graph consistency on level 0 and level 1
  * Fix the EdgeInfo hash to not create duplicate edge info records when creating hierarchies

## Release Date: 2017-02-21 Valhalla 2.0.9
* **Guidance Improvement**
  * Improved Italian narrative by handling articulated prepositions
  * Properly calling out turn channel maneuver
* **Routing Improvement**
  * Improved path determination by increasing stop impact for link to link transitions at intersections
  * Fixed through location handling, now includes cost at throughs and properly uses heading
  * Added ability to adjust location heading tolerance
* **Traffic Updates**
  * Fixed segment matching json to properly return non-string values where apropriate
* **Data Producer Updates**
  * Process node:ref and way:junction_ref as a semicolon separated list for exit numbers
  * Removed duplicated interchange sign information when ways are split into edges
  * Use a sequence within HierarchyBuilder to lower memory requirements for planet / large data imports.
  * Add connecting OSM wayId to a transit stop within NodeInfo.
  * Lua update:  removed ways that were being added to the routing graph.
  * Transit:  Fixed an issue where add_service_day and remove_service_day was not using the tile creation date, but the service start date for transit.
  * Transit:  Added acceptance test logic.
  * Transit:  Added fallback option if the associated wayid is not found.  Use distance approximator to find the closest edge.
  * Transit:  Added URL encoding for one stop ids that contain diacriticals.  Also, added include_geometry=false for route requests.
* **Optimized Routing Update**
  * Added an original index to the location object in the optimized route response
* **Trace Route Improvement**
  * Updated find_start_node to fix "GraphTile NodeInfo index out of bounds" error

## Release Date: 2017-01-30 Valhalla 2.0.6
* **Guidance Improvement**
  * Italian phrases were updated
* **Routing Improvement**
  * Fixed an issue where date and time was returning an invalid ISO8601 time format for date_time values in positive UTC. + sign was missing.
  * Fixed an encoding issue that was discovered for tranist_fetcher.  We were not encoding onestop_ids or route_ids.  Also, added exclude_geometry=true for route API calls.
* **Data Producer Updates**
  * Added logic to grab a single feed in valhalla_build_transit.

## Release Date: 2017-01-04 Valhalla 2.0.3
* **Service Improvement**
  * Added support for interrupting requests. If the connection is closed, route computation and map-matching can be interrupted prior to completion.
* **Routing Improvement**
  * Ignore name inconsistency when entering a link to avoid double penalizing.
* **Data Producer Updates**
  * Fixed consistent name assignment for ramps and turn lanes which improved guidance.
  * Added a flag to directed edges indicating if the edge has names. This can potentially be used in costing methods.
  * Allow future use of spare GraphId bits within DirectedEdge.

## Release Date: 2016-12-13 Valhalla 2.0.2
* **Routing Improvement**
  * Added support for multi-way restrictions to matrix and isochrones.
  * Added HOV costing model.
  * Speed limit updates.   Added logic to save average speed separately from speed limits.
  * Added transit include and exclude logic to multimodal isochrone.
  * Fix some edge cases for trivial (single edge) paths.
  * Better treatment of destination access only when using bidirectional A*.
* **Performance Improvement**
  * Improved performance of the path algorithms by making many access methods inline.

## Release Date: 2016-11-28 Valhalla 2.0.1
* **Routing Improvement**
  * Preliminary support for multi-way restrictions
* **Issues Fixed**
  * Fixed tile incompatiblity between 64 and 32bit architectures
  * Fixed missing edges within tile edge search indexes
  * Fixed an issue where transit isochrone was cut off if we took transit that was greater than the max_seconds and other transit lines or buses were then not considered.

## Release Date: 2016-11-15 Valhalla 2.0

* **Tile Redesign**
  * Updated the graph tiles to store edges only on the hierarchy level they belong to. Prior to this, the highways were stored on all levels, they now exist only on the highway hierarchy. Similar changes were made for arterial level roads. This leads to about a 20% reduction in tile size.
  * The tile redesign required changes to the path generation algorithms. They must now transition freely beteeen levels, even for pedestrian and bicycle routes. To offset the extra transitions, the main algorithms were changed to expand nodes at each level that has directed edges, rather than adding the transition edges to the priority queue/adjacency list. This change helps performance. The hierarchy limits that are used to speed the computation of driving routes by utilizing the highway hierarchy were adjusted to work with the new path algorithms.
  * Some changes to costing were also required, for example pedestrian and bicycle routes skip shortcut edges.
  * Many tile data structures were altered to explicitly size different fields and make room for "spare" fields that will allow future growth. In addition, the tile itself has extra "spare" records that can be appended to the end of the tile and referenced from the tile header. This also will allow future growth without breaking backward compatibility.
* **Guidance Improvement**
  * Refactored trip path to use an enumerated `Use` for edge and an enumerated `NodeType` for node
  * Fixed some wording in the Hindi narrative file
  * Fixed missing turn maneuver by updating the forward intersecting edge logic
* **Issues Fixed**
  * Fixed an issue with pedestrian routes where a short u-turn was taken to avoid the "crossing" penalty.
  * Fixed bicycle routing due to high penalty to enter an access=destination area. Changed to a smaller, length based factor to try to avoid long regions where access = destination. Added a driveway penalty to avoid taking driveways (which are often marked as access=destination).
  * Fixed regression where service did not adhere to the list of allowed actions in the Loki configuration
* **Graph Correlation**
  * External contributions from Navitia have lead to greatly reduced per-location graph correlation. Average correlation time is now less than 1ms down from 4-9ms.

## Release Date: 2016-10-17

* **Guidance Improvement**
  * Added the Hindi (hi-IN) narrative language
* **Service Additions**
  * Added internal valhalla error codes utility in baldr and modified all services to make use of and return as JSON response
  * See documentation https://github.com/valhalla/valhalla-docs/blob/master/api-reference.md#internal-error-codes-and-conditions
* **Time-Distance Matrix Improvement**
  * Added a costmatrix performance fix for one_to_many matrix requests
* **Memory Mapped Tar Archive - Tile Extract Support**
  * Added the ability to load a tar archive of the routing graph tiles. This improves performance under heavy load and reduces the memory requirement while allowing multiple processes to share cache resources.

## Release Date: 2016-09-19

* **Guidance Improvement**
  * Added pirate narrative language
* **Routing Improvement**
  * Added the ability to include or exclude stops, routes, and operators in multimodal routing.
* **Service Improvement**
  * JSONify Error Response

## Release Date: 2016-08-30

* **Pedestrian Routing Improvement**
  * Fixes for trivial pedestrian routes

## Release Date: 2016-08-22

* **Guidance Improvements**
  * Added Spanish narrative
  * Updated the start and end edge heading calculation to be based on road class and edge use
* **Bicycle Routing Improvements**
  * Prevent getting off a higher class road for a small detour only to get back onto the road immediately.
  * Redo the speed penalties and road class factors - they were doubly penalizing many roads with very high values.
  * Simplify the computation of weighting factor for roads that do not have cycle lanes. Apply speed penalty to slightly reduce favoring
of non-separated bicycle lanes on high speed roads.
* **Routing Improvements**
  * Remove avoidance of U-turn for pedestrian routes. This improves use with map-matching since pedestrian routes can make U-turns.
  * Allow U-turns at dead-ends for driving (and bicycling) routes.
* **Service Additions**
  * Add support for multi-modal isochrones.
  * Added base code to allow reverse isochrones (path from anywhere to a single destination).
* **New Sources to Targets**
  * Added a new Matrix Service action that allows you to request any of the 3 types of time-distance matrices by calling 1 action.  This action takes a sources and targets parameter instead of the locations parameter.  Please see the updated Time-Distance Matrix Service API reference for more details.

## Release Date: 2016-08-08

 * **Service additions**
  * Latitude, longitude bounding boxes of the route and each leg have been added to the route results.
  * Added an initial isochrone capability. This includes methods to create an "isotile" - a 2-D gridded data set with time to reach each lat,lon grid from an origin location. This isoltile is then used to create contours at specified times. Interior contours are optionally removed and the remaining outer contours are generalized and converted to GeoJSON polygons. An initial version supporting multimodal route types has also been added.
 * **Data Producer Updates**
  * Fixed tranist scheduling issue where false schedules were getting added.
 * **Tools Additionas**
  * Added `valhalla_export_edges` tool to allow shape and names to be dumped from the routing tiles

## Release Date: 2016-07-19

 * **Guidance Improvements**
  * Added French narrative
  * Added capability to have narrative language aliases - For example: German `de-DE` has an alias of `de`
 * **Transit Stop Update** - Return latitude and longitude for each transit stop
 * **Data Producer Updates**
  * Added logic to use lanes:forward, lanes:backward, speed:forward, and speed:backward based on direction of the directed edge.
  * Added support for no_entry, no_exit, and no_turn restrictions.
  * Added logic to support country specific access. Based on country tables found here: http://wiki.openstreetmap.org/wiki/OSM_tags_for_routing/Access-Restrictions

## Release Date: 2016-06-08

 * **Bug Fix** - Fixed a bug where edge indexing created many small tiles where no edges actually intersected. This allowed impossible routes to be considered for path finding instead of rejecting them earlier.
 * **Guidance Improvements**
  * Fixed invalid u-turn direction
  * Updated to properly call out jughandle routes
  * Enhanced signless interchange maneuvers to help guide users
 * **Data Producer Updates**
  * Updated the speed assignment for ramp to be a percentage of the original road class speed assignment
  * Updated stop impact logic for turn channel onto ramp

## Release Date: 2016-05-19

 * **Bug Fix** - Fixed a bug where routes fail within small, disconnected "islands" due to the threshold logic in prior release. Also better logic for not-thru roads.

## Release Date: 2016-05-18

 * **Bidirectional A* Improvements** - Fixed an issue where if both origin and destination locations where on not-thru roads that meet at a common node the path ended up taking a long detour. Not all cases were fixed though - next release should fix. Trying to address the termination criteria for when the best connection point of the 2 paths is optimal. Turns out that the initial case where both opposing edges are settled is not guaranteed to be the least cost path. For now we are setting a threshold and extending the search while still tracking best connections. Fixed the opposing edge when a hierarchy transition occurs.
 * **Guidance Globalization** -  Fixed decimal distance to be locale based.
 * **Guidance Improvements**
  * Fixed roundabout spoke count issue by fixing the drive_on_right attribute.
  * Simplified narative by combining unnamed straight maneuvers
  * Added logic to confirm maneuver type assignment to avoid invalid guidance
  * Fixed turn maneuvers by improving logic for the following:
    * Internal intersection edges
    * 'T' intersections
    * Intersecting forward edges
 * **Data Producer Updates** - Fix the restrictions on a shortcut edge to be the same as the last directed edge of the shortcut (rather than the first one).

## Release Date: 2016-04-28

 * **Tile Format Updates** - Separated the transit graph from the "road only" graph into different tiles but retained their interconnectivity. Transit tiles are now hierarchy level 3.
 * **Tile Format Updates** - Reduced the size of graph edge shape data by 5% through the use of varint encoding (LEB128)
 * **Tile Format Updates** - Aligned `EdgeInfo` structures to proper byte boundaries so as to maintain compatibility for systems who don't support reading from unaligned addresses.
 * **Guidance Globalization** -  Added the it-IT(Italian) language file. Added support for CLDR plural rules. The cs-CZ(Czech), de-DE(German), and en-US(US English) language files have been updated.
 * **Travel mode based instructions** -  Updated the start, post ferry, and post transit insructions to be based on the travel mode, for example:
  * `Drive east on Main Street.`
  * `Walk northeast on Broadway.`
  * `Bike south on the cycleway.`

## Release Date: 2016-04-12

 * **Guidance Globalization** -  Added logic to use tagged language files that contain the guidance phrases. The initial versions of en-US, de-DE, and cs-CZ have been deployed.
 * **Updated ferry defaults** -  Bumped up use_ferry to 0.65 so that we don't penalize ferries as much.

## Release Date: 2016-03-31
 * **Data producer updates** - Do not generate shortcuts across a node which is a fork. This caused missing fork maneuvers on longer routes.  GetNames update ("Broadway fix").  Fixed an issue with looking up a name in the ref map and not the name map.  Also, removed duplicate names.  Private = false was unsetting destination only flags for parking aisles.

## Release Date: 2016-03-30
 * **TripPathBuilder Bug Fix** - Fixed an exception that was being thrown when trying to read directed edges past the end of the list within a tile. This was due to errors in setting walkability and cyclability on upper hierarchies.

## Release Date: 2016-03-28

 * **Improved Graph Correlation** -  Correlating input to the routing graph is carried out via closest first traversal of the graph's, now indexed, geometry. This results in faster correlation and gaurantees the absolute closest edge is found.

## Release Date: 2016-03-16

 * **Transit type returned** -  The transit type (e.g. tram, metro, rail, bus, ferry, cable car, gondola, funicular) is now returned with each transit maneuver.
 * **Guidance language** -  If the language option is not supplied or is unsupported then the language will be set to the default (en-US). Also, the service will return the language in the trip results.
 * **Update multimodal path algorithm** - Applied some fixes to multimodal path algorithm. In particular fixed a bug where the wrong sortcost was added to the adjacency list. Also separated "in-station" transfer costs from transfers between stops.
 * **Data producer updates** - Do not combine shortcut edges at gates or toll booths. Fixes avoid toll issues on routes that included shortcut edges.

## Release Date: 2016-03-07

 * **Updated all APIs to honor the optional DNT (Do not track) http header** -  This will avoid logging locations.
 * **Reduce 'Merge maneuver' verbal alert instructions** -  Only create a verbal alert instruction for a 'Merge maneuver' if the previous maneuver is > 1.5 km.
 * **Updated transit defaults.  Tweaked transit costing logic to obtain better routes.** -  use_rail = 0.6, use_transfers = 0.3, transfer_cost = 15.0 and transfer_penalty = 300.0.  Updated the TransferCostFactor to use the transfer_factor correctly.  TransitionCost for pedestrian costing bumped up from 20.0f to 30.0f when predecessor edge is a transit connection.
 * **Initial Guidance Globalization** -  Partial framework for Guidance Globalization. Started reading some guidance phrases from en-US.json file.

## Release Date: 2016-02-22

 * **Use bidirectional A* for automobile routes** - Switch to bidirectional A* for all but bus routes and short routes (where origin and destination are less than 10km apart). This improves performance and has less failure cases for longer routes. Some data import adjustments were made (02-19) to fix some issues encountered with arterial and highway hierarchies. Also only use a maximum of 2 passes for bidirecdtional A* to reduce "long time to fail" cases.
 * **Added verbal multi-cue guidance** - This combines verbal instructions when 2 successive maneuvers occur in a short amount of time (e.g., Turn right onto MainStreet. Then Turn left onto 1st Avenue).

## Release Date: 2016-02-19

 * **Data producer updates** - Reduce stop impact when all edges are links (ramps or turn channels). Update opposing edge logic to reject edges that do no have proper access (forward access == reverse access on opposing edge and vice-versa). Update ReclassifyLinks for cases where a single edge (often a service road) intersects a ramp improperly causing the ramp to reclassified when it should not be. Updated maximum OSM node Id (now exceeds 4000000000). Move lua from conf repository into mjolnir.

## Release Date: 2016-02-01

 * **Data producer updates** - Reduce speed on unpaved/rough roads. Add statistics for hgv (truck) restrictions.

## Release Date: 2016-01-26

 * **Added capability to disable narrative production** - Added the `narrative` boolean option to allow users to disable narrative production. Locations, shape, length, and time are still returned. The narrative production is enabled by default. The possible values for the `narrative` option are: false and true
 * **Added capability to mark a request with an id** - The `id` is returned with the response so a user could match to the corresponding request.
 * **Added some logging enhancements, specifically [ANALYTICS] logging** - We want to focus more on what our data is telling us by logging specific stats in Logstash.

## Release Date: 2016-01-18

 * **Data producer updates** - Data importer configuration (lua) updates to fix a bug where buses were not allowed on restricted lanes.  Fixed surface issue (change the default surface to be "compacted" for footways).

## Release Date: 2016-01-04

 * **Fixed Wrong Costing Options Applied** - Fixed a bug in which a previous requests costing options would be used as defaults for all subsequent requests.

## Release Date: 2015-12-18

 * **Fix for bus access** - Data importer configuration (lua) updates to fix a bug where bus lanes were turning off access for other modes.
 * **Fix for extra emergency data** - Data importer configuration (lua) updates to fix a bug where we were saving hospitals in the data.
 * **Bicycle costing update** - Updated kTCSlight and kTCFavorable so that cycleways are favored by default vs roads.

## Release Date: 2015-12-17

 * **Graph Tile Data Structure update** - Updated structures within graph tiles to support transit efforts and truck routing. Removed TransitTrip, changed TransitRoute and TransitStop to indexes (rather than binary search). Added access restrictions (like height and weight restrictions) and the mode which they impact to reduce need to look-up.
 * **Data producer updates** - Updated graph tile structures and import processes.

## Release Date: 2015-11-23

 * **Fixed Open App for OSRM functionality** - Added OSRM functionality back to Loki to support Open App.

## Release Date: 2015-11-13

 * **Improved narrative for unnamed walkway, cycleway, and mountain bike trail** - A generic description will be used for the street name when a walkway, cycleway, or mountain bike trail maneuver is unnamed. For example, a turn right onto a unnamed walkway maneuver will now be: "Turn right onto walkway."
 * **Fix costing bug** - Fix a bug introduced in EdgeLabel refactor (impacted time distance matrix only).

## Release Date: 2015-11-3

 * **Enhance bi-directional A* logic** - Updates to bidirectional A* algorithm to fix the route completion logic to handle cases where a long "connection" edge could lead to a sub-optimal path. Add hierarchy and shortcut logic so we can test and use bidirectional A* for driving routes. Fix the destination logic to properly handle oneways as the destination edge. Also fix U-turn detection for reverse search when hierarchy transitions occur.
 * **Change "Go" to "Head" for some instructions** - Start, exit ferry.
 * **Update to roundabout instructions** - Call out roundabouts for edges marked as links (ramps, turn channels).
 * **Update bicycle costing** - Fix the road factor (for applying weights based on road classification) and lower turn cost values.

## Data Producer Release Date: 2015-11-2

 * **Updated logic to not create shortcut edges on roundabouts** - This fixes some roundabout exit counts.

## Release Date: 2015-10-20

 * **Bug Fix for Pedestrian and Bicycle Routes** - Fixed a bug with setting the destination in the bi-directional Astar algorithm. Locations that snapped to a dead-end node would have failed the route and caused a timeout while searching for a valid path. Also fixed the elapsed time computation on the reverse path of bi-directional algorithm.

## Release Date: 2015-10-16

 * **Through Location Types** - Improved support for locations with type = "through". Routes now combine paths that meet at each through location to create a single "leg" between locations with type = "break". Paths that continue at a through location will not create a U-turn unless the path enters a "dead-end" region (neighborhood with no outbound access).
 * **Update shortcut edge logic** - Now skips long shortcut edges when close to the destination. This can lead to missing the proper connection if the shortcut is too long. Fixes #245 (thor).
 * **Per mode service limits** - Update configuration to allow setting different maximum number of locations and distance per mode.
 * **Fix shape index for trivial path** - Fix a bug where when building the the trip path for a "trivial" route (includes just one edge) where the shape index exceeded that size of the shape.

## Release Date: 2015-09-28

 * **Elevation Influenced Bicycle Routing** - Enabled elevation influenced bicycle routing. A "use-hills" option was added to the bicycle costing profile that can tune routes to avoid hills based on grade and amount of elevation change.
 * **"Loop Edge" Fix** - Fixed a bug with edges that form a loop. Split them into 2 edges during data import.
 * **Additional information returned from 'locate' method** - Added information that can be useful when debugging routes and data. Adds information about nodes and edges at a location.
 * **Guidance/Narrative Updates** - Added side of street to destination narrative. Updated verbal instructions.<|MERGE_RESOLUTION|>--- conflicted
+++ resolved
@@ -27,15 +27,12 @@
    * CHANGED: Do not create statsd client in workers if it is not configured [#3394](https://github.com/valhalla/valhalla/pull/3394)
    * ADDED: Import of Bike Share Stations information in BSS Connection edges [#3411](https://github.com/valhalla/valhalla/pull/3411)
    * ADDED: Add heading to PathEdge to be able to return it on /locate [#3399](https://github.com/valhalla/valhalla/pull/3399)
-<<<<<<< HEAD
    * ADDED: Add Chinese Postman Problem solver [#3428](https://github.com/valhalla/valhalla/pull/3428)
-=======
    * ADDED: Add `prioritize_bidirectional` option for fast work and correct ETA calculation for `depart_at` date_time type. Smoothly stop using live-traffic [#3398](https://github.com/valhalla/valhalla/pull/3398)
    * CHANGED: Minor fix for headers  [#3436](https://github.com/valhalla/valhalla/pull/3436)
    * CHANGED: Use std::multimap for polygons returned for admin and timezone queries. Improves performance when building tiles. [#3427](https://github.com/valhalla/valhalla/pull/3427)
    * CHANGED: Refactored GraphBuilder::CreateSignInfoList [#3438](https://github.com/valhalla/valhalla/pull/3438)
    * ADDED: Add support for LZ4 compressed elevation tiles [#3401](https://github.com/valhalla/valhalla/pull/3401)
->>>>>>> 7a0cb63b
 
 ## Release Date: 2021-10-07 Valhalla 3.1.4
 * **Removed**
