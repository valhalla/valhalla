## Unreleased
* **Removed**
   * REMOVED: needs_ci_run script [#4423](https://github.com/valhalla/valhalla/pull/4423)
   * REMOVED: unused vehicle types in AutoCost and segway; renamed kTruck to "truck" instead of "tractor_trailer" [#4430](https://github.com/valhalla/valhalla/pull/4430)
   * REMOVED: ./bench and related files/code [#4560](https://github.com/valhalla/valhalla/pull/4560)
* **Bug Fix**
   * FIXED: gcc13 was missing some std header includes [#4154](https://github.com/valhalla/valhalla/pull/4154)
   * FIXED: when reclassifying ferry edges, remove destonly from ways only if the connecting way was destonly [#4118](https://github.com/valhalla/valhalla/pull/4118)
   * FIXED: typo in use value of map matching API (`platform_connection` was misspelled) [#4174](https://github.com/valhalla/valhalla/pull/4174)
   * FIXED: fix crash in timedistancebssmatrix.cc  [#4244](https://github.com/valhalla/valhalla/pull/4244)
   * FIXED: missing protobuf CMake configuration to link abseil for protobuf >= 3.22.0 [#4207](https://github.com/valhalla/valhalla/pull/4207)
   * FIXED: broken links on the optimized route API page [#4260](https://github.com/valhalla/valhalla/pull/4260)
   * FIXED: remove clearing of headings while calculating a matrix [#4288](https://github.com/valhalla/valhalla/pull/4288)
   * FIXED: only recost matrix pairs which have connections found [#4344](https://github.com/valhalla/valhalla/pull/4344)
   * FIXED: arm builds. tons of errors due to floating point issues mostly [#4213](https://github.com/valhalla/valhalla/pull/4213)
   * FIXED: respond with correlated edges for format=valhalla and matrix [#4335](https://github.com/valhalla/valhalla/pull/4335)
   * FIXED: `sources` & `targets` for verbose matrix response was kinda broken due to #4335 above [#4366](https://github.com/valhalla/valhalla/pull/4366)
   * FIXED: recover proper shortest path to ferry connections (when multiple edges exist between node pair) [#4361](https://github.com/valhalla/valhalla/pull/4361)
   * FIXED: recover proper shortest path to ferry connections (make sure correct label index is used) [#4378](https://github.com/valhalla/valhalla/pull/4378)
   * FIXED: Allow all roads for motorcycles [#4348](https://github.com/valhalla/valhalla/pull/4348)
   * FIXED: motorcar:conditional should not apply to motorcycle and moped [#4359](https://github.com/valhalla/valhalla/pull/4359)
   * FIXED: break shortcuts when there are different restrictions on base edges [#4326](https://github.com/valhalla/valhalla/pull/4326)
   * FIXED: Incorrect `edge_index` assignment in `thor_worker_t::build_trace` [#4413](https://github.com/valhalla/valhalla/pull/4413)
   * FIXED: lots of issues with CostMatrix (primarily deadend logic) with a complete refactor modeling things very close to bidir A*, also to prepare for a unification of the two [#4372](https://github.com/valhalla/valhalla/pull/4372)
   * FIXED: diff_names check was missing for Graphfilter and Shortcutbuilder for AddEdgeInfo call.  [#4436](https://github.com/valhalla/valhalla/pull/4436)
   * FIXED: updated timezone database and added code to keep compatibility with old servers/new data and vice versa [#4446](https://github.com/valhalla/valhalla/pull/4446)
   * FIXED: retry elevation tile download if the download failed for some reason or the downloaded tile was corrupt [#4461](https://github.com/valhalla/valhalla/pull/4461)
   * FIXED: base transition costs were getting overridden by osrm car turn duration [#4463](https://github.com/valhalla/valhalla/pull/4463)
   * FIXED: insane ETAs for `motor_scooter` on `track`s [#4468](https://github.com/valhalla/valhalla/pull/4468)
   * FIXED: -j wasn't taken into account anymore [#4483](https://github.com/valhalla/valhalla/pull/4483)
   * FIXED: time distance matrix was always using time zone of last settled edge id [#4494](https://github.com/valhalla/valhalla/pull/4494)
   * FIXED: log to stderr in valhalla_export_edges [#4498](https://github.com/valhalla/valhalla/pull/4498)
   * FIXED: set capped speed for truck at 90 KPH [#4493](https://github.com/valhalla/valhalla/pull/4493)
   * FIXED: Config singleton multiple instantiation issue [#4521](https://github.com/valhalla/valhalla/pull/4521)
   * FIXED: Prevent GetShortcut to run into an infinite loop [#4532](https://github.com/valhalla/valhalla/pull/4532)
   * FIXED: fix config generator with thor.costmatrix_allow_second_pass [#4567](https://github.com/valhalla/valhalla/pull/4567)
   * FIXED: infinite loop or other random corruption in isochrones when retrieving partial shape of an edge [#4547](https://github.com/valhalla/valhalla/pull/4547)
   * FIXED: Aggregation updates: update opposing local idx after aggregating the edges, added classification check for aggregation, and shortcut length changes [#4570](https://github.com/valhalla/valhalla/pull/4570)
   * FIXED: Use helper function for only parsing out names from DirectedEdge when populating intersecting edges [#4604](https://github.com/valhalla/valhalla/pull/4604)  
   * FIXED: Osmnode size reduction: Fixed excessive disk space for planet build [#4605](https://github.com/valhalla/valhalla/pull/4605)
   * FIXED: Conflict with signinfo's temporary linguistic node sequence file caused test failures. [#4625](https://github.com/valhalla/valhalla/pull/4625)
   * FIXED: CostMatrix for trivial routes with oneways [#4626](https://github.com/valhalla/valhalla/pull/4626)
   * FIXED: some entry points to creating geotiff isochrones output did not register the geotiff driver before attempting to use it [#4628](https://github.com/valhalla/valhalla/pull/4628)
   * FIXED: libgdal wasn't installed in docker image, so it never worked in docker [#4629](https://github.com/valhalla/valhalla/pull/4629)
   * FIXED: CostMatrix shapes for routes against trivial oneways [#4633](https://github.com/valhalla/valhalla/pull/4633)
   * FIXED: unidirectional_astar.cc doesn't work for date_time type = 2 #4652(https://github.com/valhalla/valhalla/issues/4652)
   * FIXED: a few fixes around the routing algorithms [#4626](https://github.com/valhalla/valhalla/pull/4642)
   * FIXED: no need to search for GDAL when building data [#4651](https://github.com/valhalla/valhalla/pull/4651)
* **Enhancement**
   * UPDATED: French translations, thanks to @xlqian [#4159](https://github.com/valhalla/valhalla/pull/4159)
   * CHANGED: -j flag for multithreaded executables to override mjolnir.concurrency [#4168](https://github.com/valhalla/valhalla/pull/4168)
   * CHANGED: moved the argparse boilerplate code to a private header which all programs can share [#4169](https://github.com/valhalla/valhalla/pull/4169)
   * ADDED: CI runs a spell check on the PR to detect spelling mistakes [#4179](https://github.com/valhalla/valhalla/pull/4179)
   * ADDED: `preferred_side_cutoff` parameter for locations [#4182](https://github.com/valhalla/valhalla/pull/4182)
   * ADDED: PBF output for matrix endpoint [#4121](https://github.com/valhalla/valhalla/pull/4121)
   * CHANGED: sped up the transit gtfs ingestion process by sorting the feeds before querying them and avoiding copying their structures. forked just_gtfs into the valhalla org to accomplish it [#4167](https://github.com/valhalla/valhalla/pull/4167)
   * CHANGED: write traffic tile headers in `valhalla_build_extract` [#4195](https://github.com/valhalla/valhalla/pull/4195)
   * ADDED: `source_percent_along` & `target_percent_along` to /trace_attributes JSON response [#4199](https://github.com/valhalla/valhalla/pull/4199)
   * ADDED: sqlite database to store landmarks along with interfaces of insert and bounding box queries [#4189](https://github.com/valhalla/valhalla/pull/4189)
   * CHANGED: refactor landmark database interface to use a pimpl [#4202](https://github.com/valhalla/valhalla/pull/4202)
   * ADDED: support for `:forward` and `:backward` for `motor_vehicle`, `vehicle`, `foot` and `bicycle` tag prefixes [#4204](https://github.com/valhalla/valhalla/pull/4204)
   * ADDED: add `valhalla_build_landmarks` to parse POIs from osm pbfs and store them as landmarks in the landmark sqlite database [#4201](https://github.com/valhalla/valhalla/pull/4201)
   * ADDED: add primary key in the landmark sqlite database and a method to retrieve landmarks via their primary keys [#4224](https://github.com/valhalla/valhalla/pull/4224)
   * ADDED: update graph tile to allow adding landmarks to edge info, and refactor edgeinfo.cc [#4233](https://github.com/valhalla/valhalla/pull/4233)
   * ADDED: `sources_to_targets` action for `/expansion` [#4263](https://github.com/valhalla/valhalla/pull/4263)
   * ADDED: option `--extract-tar` to `valhalla_build_extract` to create extracts from .tar files instead of tile directory [#4255](https://github.com/valhalla/valhalla/pull/4255)
   * ADDED: Support for `bannerInstructions` attribute in OSRM serializer via `banner_instructions` request parameter [#4093](https://github.com/valhalla/valhalla/pull/4093)
   * UPDATED: submodules which had new releases, unless it was a major version change [#4231](https://github.com/valhalla/valhalla/pull/4231)
   * ADDED: Support for elevation along a route. Add elevation to EdgeInfo within Valhalla tiles [#4279](https://github.com/valhalla/valhalla/pull/4279)
   * ADDED: the workflow to find landmarks in a graph tile, associate them with nearby edges, and update the graph tile to store the associations [#4278](https://github.com/valhalla/valhalla/pull/4278)
   * ADDED: update maneuver generation to add nearby landmarks to maneuvers as direction support [#4293](https://github.com/valhalla/valhalla/pull/4293)
   * CHANGED: the boost property tree config is now read into a singleton that doesn't need to be passed around anymore [#4220](https://github.com/valhalla/valhalla/pull/4220)
   * ADDED: Update the street name and sign data processing include language and pronunciations [#4268](https://github.com/valhalla/valhalla/pull/4268)
   * CHANGED: more sustainable way to work with protobuf in cmake [#4334](https://github.com/valhalla/valhalla/pull/4334)
   * CHANGED: use date_time API to retrieve timezone aliases instead of our own curated list [#4382](https://github.com/valhalla/valhalla/pull/4382)
   * CHANGED: less aggressive logging for nodes' headings & ferry connections [#4420][https://github.com/valhalla/valhalla/pull/4420]
   * ADDED: add documentation about historical traffic [#4259](https://github.com/valhalla/valhalla/pull/4259)
   * ADDED: config option to control how much memory we'll reserve for CostMatrix locations [#4424](https://github.com/valhalla/valhalla/pull/4424)
   * CHANGED: refactor EdgeLabel (and derived classes) to reduce memory use. [#4439](https://github.com/valhalla/valhalla/pull/4439)
   * ADDED: "shape" field to matrix response for CostMatrix only [#4432](https://github.com/valhalla/valhalla/pull/4432)
   * CHANGED: `/expansion`: add field `prev_edge_id`, make the GeoJSON features `LineString`s [#4275](https://github.com/valhalla/valhalla/issues/4275)
   * ADDED: --optimize & --log-details to valhalla_run_matrix [#4355](https://github.com/valhalla/valhalla/pull/4334)
   * ADDED: most access restrictions to /locate response [#4431](https://github.com/valhalla/valhalla/pull/4431)
   * ADDED: hgv=destination and friends for truck-specific "destination_only" logic [#4450](https://github.com/valhalla/valhalla/issues/4450)
   * UPDATED: updated country access overrides [#4460](https://github.com/valhalla/valhalla/pull/4460)
   * CHANGED: date_time refactor as a preparation to return DST/timezone related offset in the response [#4365](https://github.com/valhalla/valhalla/pull/4365)
   * ADDED: find connection on backward search for bidir matrix algo [#4329](https://github.com/valhalla/valhalla/pull/4329)
   * FIXED: Fix segfault in OSRM serializer with bannerInstructions when destination is on roundabout [#4480](https://github.com/valhalla/valhalla/pull/4481)
   * CHANGED: Adjustment of walk speed when walking on slight downhill [#4302](https://github.com/valhalla/valhalla/pull/4302)
   * CHANGED: Do not reclassify ferry connections when no hierarchies are to be generated [#4487](https://github.com/valhalla/valhalla/pull/4487)
   * ADDED: Added a config option to sort nodes spatially during graph building [#4455](https://github.com/valhalla/valhalla/pull/4455)
   * ADDED: Timezone info in route and matrix responses [#4491](https://github.com/valhalla/valhalla/pull/4491)
   * ADDED: Support for `voiceInstructions` attribute in OSRM serializer via `voice_instructions` request parameter [#4506](https://github.com/valhalla/valhalla/pull/4506)
   * CHANGED: use pkg-config to find spatialite & geos and remove our cmake modules; upgraded conan's boost to 1.83.0 in the process [#4253](https://github.com/valhalla/valhalla/pull/4253)
   * ADDED: Added aggregation logic to filter stage of tile building [#4512](https://github.com/valhalla/valhalla/pull/4512)
   * UPDATED: tz to 2023d [#4519](https://github.com/valhalla/valhalla/pull/4519)
   * FIXED: Fix segfault in costmatrix (date_time and time zone always added). [#4530](https://github.com/valhalla/valhalla/pull/4530)
   * CHANGED: libvalhalla.pc generation to have finer controls; install third_party public headers; overhaul lots of CMake; remove conan support [#4516](https://github.com/valhalla/valhalla/pull/4516)
   * CHANGED: refactored matrix code to include a base class for all matrix algorithms to prepare for second passes on matrix [#4535](https://github.com/valhalla/valhalla/pull/4535)
   * ADDED: matrix second pass for connections not found in the first pass, analogous to /route [#4536](https://github.com/valhalla/valhalla/pull/4536)
   * UPDATED: cxxopts to 3.1.1 [#4541](https://github.com/valhalla/valhalla/pull/4541)
   * CHANGED: make use of vendored libraries optional (other than libraries which are not commonly in package managers or only used for testing) [#4544](https://github.com/valhalla/valhalla/pull/4544)
   * ADDED: Improved instructions for blind users [#3694](https://github.com/valhalla/valhalla/pull/3694)
   * FIXED: Fixed roundoff issue in Tiles Row and Col methods [#4585](https://github.com/valhalla/valhalla/pull/4585)
   * ADDED: isochrone proper polygon support & pbf output for isochrone [#4575](https://github.com/valhalla/valhalla/pull/4575)
<<<<<<< HEAD
   * ADDED: PBF support for expansion [#4614](https://github.com/valhalla/valhalla/pull/4614/) 
=======
   * ADDED: return isotile grid as geotiff  [#4594](https://github.com/valhalla/valhalla/pull/4594)
   * ADDED: `ignore_non_vehicular_restrictions` parameter for truck costing [#4606](https://github.com/valhalla/valhalla/pull/4606)
   * UPDATED: tz database to 2024a [#4643](https://github.com/valhalla/valhalla/pull/4643)
   * ADDED: `hgv_no_penalty` costing option to allow penalized truck access to `hgv=no` edges [#4650](https://github.com/valhalla/valhalla/pull/4650)
   * CHANGED: Significantly improve performance of graphbuilder [#4669](https://github.com/valhalla/valhalla/pull/4669)

>>>>>>> 4c4dd99e
## Release Date: 2023-05-11 Valhalla 3.4.0
* **Removed**
   * REMOVED: Docker image pushes to Dockerhub [#4033](https://github.com/valhalla/valhalla/pull/4033)
   * REMOVED: transitland references and scripts and replace with info for raw GTFS feeds [#4033](https://github.com/valhalla/valhalla/pull/3906)
* **Bug Fix**
   * FIXED: underflow of uint64_t cast for matrix time results [#3906](https://github.com/valhalla/valhalla/pull/3906)
   * FIXED: update vcpkg commit for Azure pipelines to fix libtool mirrors [#3915](https://github.com/valhalla/valhalla/pull/3915)
   * FIXED: fix CHANGELOG release year (2022->2023) [#3927](https://github.com/valhalla/valhalla/pull/3927)
   * FIXED: avoid segfault on invalid exclude_polygons input [#3907](https://github.com/valhalla/valhalla/pull/3907)
   * FIXED: allow \_WIN32_WINNT to be defined by build system [#3933](https://github.com/valhalla/valhalla/issues/3933)
   * FIXED: disconnected stop pairs in gtfs import [#3943](https://github.com/valhalla/valhalla/pull/3943)
   * FIXED: in/egress traversability in gtfs ingestion is now defaulted to kBoth to enable pedestrian access on transit connect edges and through the in/egress node [#3948](https://github.com/valhalla/valhalla/pull/3948)
   * FIXED: parsing logic needed implicit order of stations/egresses/platforms in the GTFS feeds [#3949](https://github.com/valhalla/valhalla/pull/3949)
   * FIXED: segfault in TimeDistanceMatrix [#3964](https://github.com/valhalla/valhalla/pull/3949)
   * FIXED: write multiple PBFs if the protobuf object gets too big [#3954](https://github.com/valhalla/valhalla/pull/3954)
   * FIXED: pin conan version to latest 1.x for now [#3990](https://github.com/valhalla/valhalla/pull/3990)
   * FIXED: Fix matrix_locations when used in pbf request [#3997](https://github.com/valhalla/valhalla/pull/3997)
   * FIXED: got to the point where the basic transit routing test works [#3988](https://github.com/valhalla/valhalla/pull/3988)
   * FIXED: fix build with LOGGING_LEVEL=ALL [#3992](https://github.com/valhalla/valhalla/pull/3992)
   * FIXED: transit stitching when determining whether a platform was generated [#4020](https://github.com/valhalla/valhalla/pull/4020)
   * FIXED: multimodal isochrones [#4030](https://github.com/valhalla/valhalla/pull/4030)
   * FIXED: duplicated recosting names should throw [#4042](https://github.com/valhalla/valhalla/pull/4042)
   * FIXED: Remove arch specificity from strip command of Python bindings to make it more compatible with other archs [#4040](https://github.com/valhalla/valhalla/pull/4040)
   * FIXED: GraphReader::GetShortcut no longer returns false positives or false negatives [#4019](https://github.com/valhalla/valhalla/pull/4019)
   * FIXED: Tagging with bus=permit or taxi=permit did not override access=no [#4045](https://github.com/valhalla/valhalla/pull/4045)
   * FIXED: Upgrade RapidJSON to address undefined behavior [#4051](https://github.com/valhalla/valhalla/pull/4051)
   * FIXED: time handling for transit service [#4052](https://github.com/valhalla/valhalla/pull/4052)
   * FIXED: multiple smaller bugs while testing more multimodal /route & /isochrones [#4055](https://github.com/valhalla/valhalla/pull/4055)
   * FIXED: `FindLuaJit.cmake` to include Windows paths/library names [#4067](https://github.com/valhalla/valhalla/pull/4067)
   * FIXED: Move complex turn restriction check out of can_form_shortcut() [#4047](https://github.com/valhalla/valhalla/pull/4047)
   * FIXED: fix `clear` methods on matrix algorithms and reserve some space for labels with a new config [#4075](https://github.com/valhalla/valhalla/pull/4075)
   * FIXED: fix `valhalla_build_admins` & `valhalla_ways_to_edges` argument parsing [#4097](https://github.com/valhalla/valhalla/pull/4097)
   * FIXED: fail early in `valhalla_build_admins` if parent directory can't be created, also exit with failure [#4099](https://github.com/valhalla/valhalla/pull/4099)
* **Enhancement**
   * CHANGED: replace boost::optional with C++17's std::optional where possible [#3890](https://github.com/valhalla/valhalla/pull/3890)
   * ADDED: parse `lit` tag on ways and add it to graph [#3893](https://github.com/valhalla/valhalla/pull/3893)
   * ADDED: log lat/lon of node where children link edges exceed the configured maximum [#3911](https://github.com/valhalla/valhalla/pull/3911)
   * ADDED: log matrix algorithm which was used [#3916](https://github.com/valhalla/valhalla/pull/3916)
   * UPDATED: docker base image to Ubuntu 22.04 [#3912](https://github.com/valhalla/valhalla/pull/3912)
   * CHANGED: Unify handling of single-file -Werror in all modules [#3910](https://github.com/valhalla/valhalla/pull/3910)
   * CHANGED: Build skadi with -Werror [#3935](https://github.com/valhalla/valhalla/pull/3935)
   * ADDED: Connect transit tiles to the graph [#3700](https://github.com/valhalla/valhalla/pull/3700)
   * CHANGED: switch to C++17 master branch of `just_gtfs` [#3947](https://github.com/valhalla/valhalla/pull/3947)
   * ADDED: Support for configuring a universal request timeout [#3966](https://github.com/valhalla/valhalla/pull/3966)
   * ADDED: optionally include highway=platform edges for pedestrian access [#3971](https://github.com/valhalla/valhalla/pull/3971)
   * ADDED: `use_lit` costing option for pedestrian costing [#3957](https://github.com/valhalla/valhalla/pull/3957)
   * CHANGED: Removed stray NULL values in log output[#3974](https://github.com/valhalla/valhalla/pull/3974)
   * CHANGED: More conservative estimates for cost of walking slopes [#3982](https://github.com/valhalla/valhalla/pull/3982)
   * ADDED: An option to slim down matrix response [#3987](https://github.com/valhalla/valhalla/pull/3987)
   * CHANGED: Updated url for just_gtfs library [#3994](https://github.com/valhalla/valhalla/pull/3995)
   * ADDED: Docker image pushes to Github's docker registry [#4033](https://github.com/valhalla/valhalla/pull/4033)
   * ADDED: `disable_hierarchy_pruning` costing option to find the actual optimal route for motorized costing modes, i.e `auto`, `motorcycle`, `motor_scooter`, `bus`, `truck` & `taxi`. [#4000](https://github.com/valhalla/valhalla/pull/4000)
   * CHANGED: baldr directory: remove warnings and C++17 adjustments [#4011](https://github.com/valhalla/valhalla/pull/4011)
   * UPDATED: `vcpkg` to latest master, iconv wasn't building anymore [#4066](https://github.com/valhalla/valhalla/pull/4066)
   * CHANGED: pybind11 upgrade for python 3.11 [#4067](https://github.com/valhalla/valhalla/pull/4067)
   * CHANGED: added transit level to connectivity map [#4082](https://github.com/valhalla/valhalla/pull/4082)
   * ADDED: "has_transit_tiles" & "osm_changeset" to verbose status response [#4062](https://github.com/valhalla/valhalla/pull/4062)
   * ADDED: time awareness to CostMatrix for e.g. traffic support [#4071](https://github.com/valhalla/valhalla/pull/4071)
   * UPDATED: transifex translations [#4102](https://github.com/valhalla/valhalla/pull/4102)

## Release Date: 2023-01-03 Valhalla 3.3.0
* **Removed**
* **Bug Fix**
* **Enhancement**
  * CHANGED: Upgraded from C++14 to C++17. [#3878](https://github.com/valhalla/valhalla/pull/3878)

## Release Date: 2023-01-03 Valhalla 3.2.1
* **Removed**
* **Bug Fix**
   * FIXED: valhalla_run_route was missing config logic.[#3824](https://github.com/valhalla/valhalla/pull/3824)
   * FIXED: Added missing ferry tag if manoeuver uses a ferry. It's supposed to be there according to the docs. [#3815](https://github.com/valhalla/valhalla/issues/3815)
   * FIXED: Handle hexlifying strings with unsigned chars [#3842](https://github.com/valhalla/valhalla/pull/3842)
   * FIXED: Newer clang warns on `sprintf` which becomes a compilation error (due to `Werror`) so we use `snprintf` instead [#3846](https://github.com/valhalla/valhalla/issues/3846)
   * FIXED: Build all of Mjolnir with -Werror [#3845](https://github.com/valhalla/valhalla/pull/3845)
   * FIXED: Only set most destination information once for all origins in timedistancematrix [#3830](https://github.com/valhalla/valhalla/pull/3830)
   * FIXED: Integers to expansion JSON output were cast wrongly [#3857](https://github.com/valhalla/valhalla/pull/3857)
   * FIXED: hazmat=destination should be hazmat=false and fix the truckcost usage of hazmat [#3865](https://github.com/valhalla/valhalla/pull/3865)
   * FIXED: Make sure there is at least one path which is accessible for all vehicular modes when reclassifying ferry edges [#3860](https://github.com/valhalla/valhalla/pull/3860)
   * FIXED: valhalla_build_extract was failing to determine the tile ID to include in the extract [#3864](https://github.com/valhalla/valhalla/pull/3864)
   * FIXED: valhalla_ways_to_edges missed trimming the cache when overcommitted [#3872](https://github.com/valhalla/valhalla/pull/3864)
   * FIXED: Strange detours with multi-origin/destination unidirectional A* [#3585](https://github.com/valhalla/valhalla/pull/3585)
* **Enhancement**
   * ADDED: Added has_toll, has_highway, has_ferry tags to summary field of a leg and route and a highway tag to a maneuver if it includes a highway. [#3815](https://github.com/valhalla/valhalla/issues/3815)
   * ADDED: Add time info to sources_to_targets [#3795](https://github.com/valhalla/valhalla/pull/3795)
   * ADDED: "available_actions" to the /status response [#3836](https://github.com/valhalla/valhalla/pull/3836)
   * ADDED: "waiting" field on input/output intermediate break(\_through) locations to respect services times [#3849](https://github.com/valhalla/valhalla/pull/3849)
   * ADDED: --bbox & --geojson-dir options to valhalla_build_extract to only archive a subset of tiles [#3856](https://github.com/valhalla/valhalla/pull/3856)
   * CHANGED: Replace unstable c++ geos API with a mix of geos' c api and boost::geometry for admin building [#3683](https://github.com/valhalla/valhalla/pull/3683)
   * ADDED: optional write-access to traffic extract from GraphReader [#3876](https://github.com/valhalla/valhalla/pull/3876)
   * UPDATED: locales from Transifex [#3879](https://github.com/valhalla/valhalla/pull/3879)
   * CHANGED: Build most of Baldr with -Werror [#3885](https://github.com/valhalla/valhalla/pull/3885)
   * UPDATED: some documentation overhaul to slim down root's README [#3881](https://github.com/valhalla/valhalla/pull/3881)
   * CHANGED: move documentation hosting to Github Pages from readthedocs.io [#3884](https://github.com/valhalla/valhalla/pull/3884)
   * ADDED: inline config arguments to some more executables [#3873](https://github.com/valhalla/valhalla/pull/3873)

## Release Date: 2022-10-26 Valhalla 3.2.0
* **Removed**
   * REMOVED: "build-\*" docker image to decrease complexity [#3689](https://github.com/valhalla/valhalla/pull/3541)

* **Bug Fix**
   * FIXED: Fix precision losses while encoding-decoding distance parameter in openlr [#3374](https://github.com/valhalla/valhalla/pull/3374)
   * FIXED: Fix bearing calculation for openlr records [#3379](https://github.com/valhalla/valhalla/pull/3379)
   * FIXED: Some refactoring that was proposed for the PR 3379 [3381](https://github.com/valhalla/valhalla/pull/3381)
   * FIXED: Avoid calling out "keep left/right" when passing an exit [3349](https://github.com/valhalla/valhalla/pull/3349)
   * FIXED: Fix iterator decrement beyond begin() in GeoPoint::HeadingAtEndOfPolyline() method [#3393](https://github.com/valhalla/valhalla/pull/3393)
   * FIXED: Add string for Use:kPedestrianCrossing to fix null output in to_string(Use). [#3416](https://github.com/valhalla/valhalla/pull/3416)
   * FIXED: Remove simple restrictions check for pedestrian cost calculation. [#3423](https://github.com/valhalla/valhalla/pull/3423)
   * FIXED: Parse "highway=busway" OSM tag: https://wiki.openstreetmap.org/wiki/Tag:highway%3Dbusway [#3413](https://github.com/valhalla/valhalla/pull/3413)
   * FIXED: Process int_ref irrespective of `use_directions_on_ways_` [#3446](https://github.com/valhalla/valhalla/pull/3446)
   * FIXED: workaround python's ArgumentParser bug to not accept negative numbers as arguments [#3443](https://github.com/valhalla/valhalla/pull/3443)
   * FIXED: Undefined behaviour on some platforms due to unaligned reads [#3447](https://github.com/valhalla/valhalla/pull/3447)
   * FIXED: Fixed undefined behavior due to invalid shift exponent when getting edge's heading [#3450](https://github.com/valhalla/valhalla/pull/3450)
   * FIXED: Use midgard::unaligned_read in GraphTileBuilder::AddSigns [#3456](https://github.com/valhalla/valhalla/pull/3456)
   * FIXED: Relax test margin for time dependent traffic test [#3467](https://github.com/valhalla/valhalla/pull/3467)
   * FIXED: Fixed missed intersection heading [#3463](https://github.com/valhalla/valhalla/pull/3463)
   * FIXED: Stopped putting binary bytes into a string field of the protobuf TaggedValue since proto3 protects against that for cross language support [#3468](https://github.com/valhalla/valhalla/pull/3468)
   * FIXED: valhalla_service uses now loki logging config instead of deprecated tyr logging [#3481](https://github.com/valhalla/valhalla/pull/3481)
   * FIXED: Docker image `valhalla/valhalla:run-latest`: conan error + python integration [#3485](https://github.com/valhalla/valhalla/pull/3485)
   * FIXED: fix more protobuf unstable 3.x API [#3494](https://github.com/valhalla/valhalla/pull/3494)
   * FIXED: fix one more protobuf unstable 3.x API [#3501](https://github.com/valhalla/valhalla/pull/3501)
   * FIXED: Fix valhalla_build_tiles imports only bss from last osm file [#3503](https://github.com/valhalla/valhalla/pull/3503)
   * FIXED: Fix total_run_stat.sh script. [#3511](https://github.com/valhalla/valhalla/pull/3511)
   * FIXED: Both `hov:designated` and `hov:minimum` have to be correctly set for the way to be considered hov-only [#3526](https://github.com/valhalla/valhalla/pull/3526)
   * FIXED: Wrong out index in route intersections [#3541](https://github.com/valhalla/valhalla/pull/3541)
   * FIXED: fix valhalla_export_edges: missing null columns separator [#3543](https://github.com/valhalla/valhalla/pull/3543)
   * FIXED: Removed/updated narrative language aliases that are not IETF BCP47 compliant [#3546](https://github.com/valhalla/valhalla/pull/3546)
   * FIXED: Wrong predecessor opposing edge in dijkstra's expansion [#3528](https://github.com/valhalla/valhalla/pull/3528)
   * FIXED: exit and exit_verbal in Russian locale should be same [#3545](https://github.com/valhalla/valhalla/pull/3545)
   * FIXED: Skip transit tiles in hierarchy builder [#3559](https://github.com/valhalla/valhalla/pull/3559)
   * FIXED: Fix some country overrides in adminconstants and add a couple new countries. [#3578](https://github.com/valhalla/valhalla/pull/3578)
   * FIXED: Improve build errors reporting [#3579](https://github.com/valhalla/valhalla/pull/3579)
   * FIXED: Fix "no elevation" values and /locate elevation response [#3571](https://github.com/valhalla/valhalla/pull/3571)
   * FIXED: Build tiles with admin/timezone support on Windows [#3580](https://github.com/valhalla/valhalla/pull/3580)
   * FIXED: admin "Saint-Martin" changed name to "Saint-Martin (France)" [#3619](https://github.com/valhalla/valhalla/pull/3619)
   * FIXED: openstreetmapspeeds global config with `null`s now supported [#3621](https://github.com/valhalla/valhalla/pull/3621)
   * FIXED: valhalla_run_matrix was failing (could not find proper max_matrix_distance) [#3635](https://github.com/valhalla/valhalla/pull/3635)
   * FIXED: Removed duplicate degrees/radians constants [#3642](https://github.com/valhalla/valhalla/pull/3642)
   * FIXED: Forgot to adapt driving side and country access rules in [#3619](https://github.com/valhalla/valhalla/pull/3619) [#3652](https://github.com/valhalla/valhalla/pull/3652)
   * FIXED: DateTime::is_conditional_active(...) incorrect end week handling [#3655](https://github.com/valhalla/valhalla/pull/3655)
   * FIXED: TimeDistanceBSSMatrix: incorrect initialization for destinations[#3659](https://github.com/valhalla/valhalla/pull/3659)
   * FIXED: Some interpolated points had invalid edge_index in trace_attributes response [#3646](https://github.com/valhalla/valhalla/pull/3670)
   * FIXED: Use a small node snap distance in map-matching. FIxes issue with incorrect turn followed by Uturn. [#3677](https://github.com/valhalla/valhalla/pull/3677)
   * FIXED: Conan error when building Docker image. [#3689](https://github.com/valhalla/valhalla/pull/3689)
   * FIXED: Allow country overrides for sidewalk [#3711](https://github.com/valhalla/valhalla/pull/3711)
   * FIXED: CostMatrix incorrect tile usage with oppedge. [#3719](https://github.com/valhalla/valhalla/pull/3719)
   * FIXED: Fix elevation serializing [#3735](https://github.com/valhalla/valhalla/pull/3735)
   * FIXED: Fix returning a potentially uninitialized value in PointXY::ClosestPoint [#3737](https://github.com/valhalla/valhalla/pull/3737)
   * FIXED: Wales and Scotland name change. [#3746](https://github.com/valhalla/valhalla/pull/3746)
   * FIXED: Pedestrian crossings are allowed for bikes [#3751](https://github.com/valhalla/valhalla/pull/3751)
   * FIXED: Fix for Mac OSx.  Small update for the workdir for the admin_sidewalk_override test.  [#3757](https://github.com/valhalla/valhalla/pull/3757)
   * FIXED: Add missing service road case from GetTripLegUse method. [#3763](https://github.com/valhalla/valhalla/pull/3763)
   * FIXED: Fix TimeDistanceMatrix results sequence [#3738](https://github.com/valhalla/valhalla/pull/3738)
   * FIXED: Fix status endpoint not reporting that the service is shutting down [#3785](https://github.com/valhalla/valhalla/pull/3785)
   * FIXED: Fix TimdDistanceMatrix SetSources and SetTargets [#3792](https://github.com/valhalla/valhalla/pull/3792)
   * FIXED: Added highway and surface factor in truckcost [#3590](https://github.com/valhalla/valhalla/pull/3590)
   * FIXED: Potential integer underflow in file suffix generation [#3783](https://github.com/valhalla/valhalla/pull/3783)
   * FIXED: Building Valhalla as a submodule [#3781](https://github.com/valhalla/valhalla/issues/3781)
   * FIXED: Fixed invalid time detection in GetSpeed [#3800](https://github.com/valhalla/valhalla/pull/3800)
   * FIXED: Osmway struct update: added up to 33 and not 32 [#3808](https://github.com/valhalla/valhalla/pull/3808)
   * FIXED: Fix out-of-range linestrings in expansion [#4603](https://github.com/valhalla/valhalla/pull/4603)

* **Enhancement**
   * CHANGED: Pronunciation for names and destinations [#3132](https://github.com/valhalla/valhalla/pull/3132)
   * CHANGED: Requested code clean up for phonemes PR [#3356](https://github.com/valhalla/valhalla/pull/3356)
   * CHANGED: Refactor Pronunciation class to struct [#3359](https://github.com/valhalla/valhalla/pull/3359)
   * ADDED: Added support for probabale restrictions [#3361](https://github.com/valhalla/valhalla/pull/3361)
   * CHANGED: Refactored the verbal text formatter to handle logic for street name and sign [#3369](https://github.com/valhalla/valhalla/pull/3369)
   * CHANGED: return "version" and "tileset_age" on parameterless /status call [#3367](https://github.com/valhalla/valhalla/pull/3367)
   * CHANGED: de-singleton tile_extract by introducing an optional index.bin file created by valhalla_build_extract [#3281](https://github.com/valhalla/valhalla/pull/3281)
   * CHANGED: implement valhalla_build_elevation in python and add more --from-geojson & --from-graph options [#3318](https://github.com/valhalla/valhalla/pull/3318)
   * ADDED: Add boolean parameter to clear memory for edge labels from thor. [#2789](https://github.com/valhalla/valhalla/pull/2789)
   * CHANGED: Do not create statsd client in workers if it is not configured [#3394](https://github.com/valhalla/valhalla/pull/3394)
   * ADDED: Import of Bike Share Stations information in BSS Connection edges [#3411](https://github.com/valhalla/valhalla/pull/3411)
   * ADDED: Add heading to PathEdge to be able to return it on /locate [#3399](https://github.com/valhalla/valhalla/pull/3399)
   * ADDED: Add `prioritize_bidirectional` option for fast work and correct ETA calculation for `depart_at` date_time type. Smoothly stop using live-traffic [#3398](https://github.com/valhalla/valhalla/pull/3398)
   * CHANGED: Minor fix for headers  [#3436](https://github.com/valhalla/valhalla/pull/3436)
   * CHANGED: Use std::multimap for polygons returned for admin and timezone queries. Improves performance when building tiles. [#3427](https://github.com/valhalla/valhalla/pull/3427)
   * CHANGED: Refactored GraphBuilder::CreateSignInfoList [#3438](https://github.com/valhalla/valhalla/pull/3438)
   * ADDED: Add support for LZ4 compressed elevation tiles [#3401](https://github.com/valhalla/valhalla/pull/3401)
   * CHANGED: Rearranged some of the protobufs to remove redundancy [#3452](https://github.com/valhalla/valhalla/pull/3452)
   * CHANGED: overhaul python bindings [#3380](https://github.com/valhalla/valhalla/pull/3380)
   * CHANGED: Removed all protobuf defaults either by doing them in code or by relying on 0 initialization. Also deprecated best_paths and do_not_track [#3454](https://github.com/valhalla/valhalla/pull/3454)
   * ADDED: isochrone action for /expansion endpoint to track dijkstra expansion [#3215](https://github.com/valhalla/valhalla/pull/3215)
   * CHANGED: remove boost from dependencies and add conan as prep for #3346 [#3459](https://github.com/valhalla/valhalla/pull/3459)
   * CHANGED: Remove boost.program_options in favor of cxxopts header-only lib and use conan to install header-only boost. [#3346](https://github.com/valhalla/valhalla/pull/3346)
   * CHANGED: Moved all protos to proto3 for internal request/response handling [#3457](https://github.com/valhalla/valhalla/pull/3457)
   * CHANGED: Allow up to 32 outgoing link edges on a node when reclassifying links [#3483](https://github.com/valhalla/valhalla/pull/3483)
   * CHANGED: Reuse sample::get implementation [#3471](https://github.com/valhalla/valhalla/pull/3471)
   * ADDED: Beta support for interacting with the http/bindings/library via serialized and pbf objects respectively [#3464](https://github.com/valhalla/valhalla/pull/3464)
   * CHANGED: Update xcode to 12.4.0 [#3492](https://github.com/valhalla/valhalla/pull/3492)
   * ADDED: Add JSON generator to conan [#3493](https://github.com/valhalla/valhalla/pull/3493)
   * CHANGED: top_speed option: ignore live speed for speed based penalties [#3460](https://github.com/valhalla/valhalla/pull/3460)
   * ADDED: Add `include_construction` option into the config to include/exclude roads under construction from the graph [#3455](https://github.com/valhalla/valhalla/pull/3455)
   * CHANGED: Refactor options protobuf for Location and Costing objects [#3506](https://github.com/valhalla/valhalla/pull/3506)
   * CHANGED: valhalla.h and config.h don't need cmake configuration [#3502](https://github.com/valhalla/valhalla/pull/3502)
   * ADDED: New options to control what fields of the pbf are returned when pbf format responses are requested [#3207](https://github.com/valhalla/valhalla/pull/3507)
   * CHANGED: Rename tripcommon to common [#3516](https://github.com/valhalla/valhalla/pull/3516)
   * ADDED: Indoor routing - data model, data processing. [#3509](https://github.com/valhalla/valhalla/pull/3509)
   * ADDED: On-demand elevation tile fetching [#3391](https://github.com/valhalla/valhalla/pull/3391)
   * CHANGED: Remove many oneof uses from the protobuf api where the semantics of optional vs required isnt necessary [#3527](https://github.com/valhalla/valhalla/pull/3527)
   * ADDED: Indoor routing maneuvers [#3519](https://github.com/valhalla/valhalla/pull/3519)
   * ADDED: Expose reverse isochrone parameter for reverse expansion [#3528](https://github.com/valhalla/valhalla/pull/3528)
   * CHANGED: Add matrix classes to thor worker so they persist between requests. [#3560](https://github.com/valhalla/valhalla/pull/3560)
   * CHANGED: Remove `max_matrix_locations` and introduce `max_matrix_location_pairs` to configure the allowed number of total routes for the matrix action for more flexible asymmetric matrices [#3569](https://github.com/valhalla/valhalla/pull/3569)
   * CHANGED: modernized spatialite syntax [#3580](https://github.com/valhalla/valhalla/pull/3580)
   * ADDED: Options to generate partial results for time distance matrix when there is one source (one to many) or one target (many to one). [#3181](https://github.com/valhalla/valhalla/pull/3181)
   * ADDED: Enhance valhalla_build_elevation with LZ4 recompression support [#3607](https://github.com/valhalla/valhalla/pull/3607)
   * CHANGED: removed UK admin and upgraded its constituents to countries [#3619](https://github.com/valhalla/valhalla/pull/3619)
   * CHANGED: expansion service: only track requested max time/distance [#3532](https://github.com/valhalla/valhalla/pull/3509)
   * ADDED: Shorten down the request delay, when some sources/targets searches are early aborted [#3611](https://github.com/valhalla/valhalla/pull/3611)
   * ADDED: add `pre-commit` hook for running the `format.sh` script [#3637](https://github.com/valhalla/valhalla/pull/3637)
   * CHANGED: upgrade pybind11 to v2.9.2 to remove cmake warning [#3658](https://github.com/valhalla/valhalla/pull/3658)
   * ADDED: tests for just_gtfs reading and writing feeds [#3665](https://github.com/valhalla/valhalla/pull/3665)
   * CHANGED: Precise definition of types of edges on which BSS could be projected [#3658](https://github.com/valhalla/valhalla/pull/3663)
   * CHANGED: Remove duplicate implementation of `adjust_scores` [#3673](https://github.com/valhalla/valhalla/pull/3673)
   * ADDED: convert GTFS data into protobuf tiles [#3629](https://github.com/valhalla/valhalla/issues/3629)
   * CHANGED: Use `starts_with()` instead of `substr(0, N)` getting and comparing to prefix [#3702](https://github.com/valhalla/valhalla/pull/3702)
   * ADDED: Ferry support for HGV [#3710](https://github.com/valhalla/valhalla/issues/3710)
   * ADDED: Linting & formatting checks for Python code [#3713](https://github.com/valhalla/valhalla/pull/3713)
   * CHANGED: rename Turkey admin to Türkiye [#3720](https://github.com/valhalla/valhalla/pull/3713)
   * CHANGED: bumped vcpkg version to "2022.08.15" [#3754](https://github.com/valhalla/valhalla/pull/3754)
   * CHANGED: chore: Updates to clang-format 11.0.0 [#3533](https://github.com/valhalla/valhalla/pull/3533)
   * CHANGED: Ported trace_attributes serialization to RapidJSON. [#3333](https://github.com/valhalla/valhalla/pull/3333)
   * ADDED: Add helpers for DirectedEdgeExt and save them to file in GraphTileBuilder [#3562](https://github.com/valhalla/valhalla/pull/3562)
   * ADDED: Fixed Speed costing option [#3576](https://github.com/valhalla/valhalla/pull/3576)
   * ADDED: axle_count costing option for hgv [#3648](https://github.com/valhalla/valhalla/pull/3648)
   * ADDED: Matrix action for gurka [#3793](https://github.com/valhalla/valhalla/pull/3793)
   * ADDED: Add warnings array to response. [#3588](https://github.com/valhalla/valhalla/pull/3588)
   * CHANGED: Templatized TimeDistanceMatrix for forward/reverse search [#3773](https://github.com/valhalla/valhalla/pull/3773)
   * CHANGED: Templatized TimeDistanceBSSMatrix for forward/reverse search [#3778](https://github.com/valhalla/valhalla/pull/3778)
   * CHANGED: error code 154 shows distance limit in error message [#3779](https://github.com/valhalla/valhalla/pull/3779)

## Release Date: 2021-10-07 Valhalla 3.1.4
* **Removed**
* **Bug Fix**
   * FIXED: Revert default speed boost for turn channels [#3232](https://github.com/valhalla/valhalla/pull/3232)
   * FIXED: Use the right tile to get country for incident [#3235](https://github.com/valhalla/valhalla/pull/3235)
   * FIXED: Fix factors passed to `RelaxHierarchyLimits` [#3253](https://github.com/valhalla/valhalla/pull/3253)
   * FIXED: Fix TransitionCostReverse usage [#3260](https://github.com/valhalla/valhalla/pull/3260)
   * FIXED: Fix Tagged Value Support in EdgeInfo [#3262](https://github.com/valhalla/valhalla/issues/3262)
   * FIXED: TransitionCostReverse fix: revert internal_turn change [#3271](https://github.com/valhalla/valhalla/issues/3271)
   * FIXED: Optimize tiles usage in reach-based pruning [#3294](https://github.com/valhalla/valhalla/pull/3294)
   * FIXED: Slip lane detection: track visited nodes to avoid infinite loops [#3297](https://github.com/valhalla/valhalla/pull/3297)
   * FIXED: Fix distance value in a 0-length road [#3185](https://github.com/valhalla/valhalla/pull/3185)
   * FIXED: Trivial routes were broken when origin was node snapped and destnation was not and vice-versa for reverse astar [#3299](https://github.com/valhalla/valhalla/pull/3299)
   * FIXED: Tweaked TestAvoids map to get TestAvoidShortcutsTruck working [#3301](https://github.com/valhalla/valhalla/pull/3301)
   * FIXED: Overflow in sequence sort [#3303](https://github.com/valhalla/valhalla/pull/3303)
   * FIXED: Setting statsd tags in config via valhalla_build_config [#3225](https://github.com/valhalla/valhalla/pull/3225)
   * FIXED: Cache for gzipped elevation tiles [#3120](https://github.com/valhalla/valhalla/pull/3120)
   * FIXED: Current time conversion regression introduced in unidirectional algorithm refractor [#3278](https://github.com/valhalla/valhalla/issues/3278)
   * FIXED: Make combine_route_stats.py properly quote CSV output (best practice improvement) [#3328](https://github.com/valhalla/valhalla/pull/3328)
   * FIXED: Merge edge segment records in map matching properly so that resulting edge indices in trace_attributes are valid [#3280](https://github.com/valhalla/valhalla/pull/3280)
   * FIXED: Shape walking map matcher now sets correct edge candidates used in the match for origin and destination location [#3329](https://github.com/valhalla/valhalla/pull/3329)
   * FIXED: Better hash function of GraphId [#3332](https://github.com/valhalla/valhalla/pull/3332)

* **Enhancement**
   * CHANGED: Favor turn channels more [#3222](https://github.com/valhalla/valhalla/pull/3222)
   * CHANGED: Rename `valhalla::midgard::logging::LogLevel` enumerators to avoid clash with common macros [#3237](https://github.com/valhalla/valhalla/pull/3237)
   * CHANGED: Move pre-defined algorithm-based factors inside `RelaxHierarchyLimits` [#3253](https://github.com/valhalla/valhalla/pull/3253)
   * ADDED: Reject alternatives with too long detours [#3238](https://github.com/valhalla/valhalla/pull/3238)
   * ADDED: Added info to /status endpoint [#3008](https://github.com/valhalla/valhalla/pull/3008)
   * ADDED: Added stop and give_way/yield signs to the data and traffic signal fixes [#3251](https://github.com/valhalla/valhalla/pull/3251)
   * ADDED: use_hills for pedestrian costing, which also affects the walking speed [#3234](https://github.com/valhalla/valhalla/pull/3234)
   * CHANGED: Fixed cost threshold for bidirectional astar. Implemented reach-based pruning for suboptimal branches [#3257](https://github.com/valhalla/valhalla/pull/3257)
   * ADDED: Added `exclude_unpaved` request parameter [#3240](https://github.com/valhalla/valhalla/pull/3240)
   * ADDED: Added support for routing onto HOV/HOT lanes via request parameters `include_hot`, `include_hov2`, and `include_hov3` [#3273](https://github.com/valhalla/valhalla/pull/3273)
   * ADDED: Add Z-level field to `EdgeInfo`. [#3261](https://github.com/valhalla/valhalla/pull/3261)
   * CHANGED: Calculate stretch threshold for alternatives based on the optimal route cost [#3276](https://github.com/valhalla/valhalla/pull/3276)
   * ADDED: Add `preferred_z_level` as a parameter of loki requests. [#3270](https://github.com/valhalla/valhalla/pull/3270)
   * ADDED: Add `preferred_layer` as a parameter of loki requests. [#3270](https://github.com/valhalla/valhalla/pull/3270)
   * ADDED: Exposing service area names in passive maneuvers. [#3277](https://github.com/valhalla/valhalla/pull/3277)
   * ADDED: Added traffic signal and stop sign check for stop impact. These traffic signals and stop sign are located on edges. [#3279](https://github.com/valhalla/valhalla/pull/3279)
   * CHANGED: Improved sharing criterion to obtain more reasonable alternatives; extended alternatives search [#3302](https://github.com/valhalla/valhalla/pull/3302)
   * ADDED: pull ubuntu:20.04 base image before building [#3233](https://github.com/valhalla/valhalla/pull/3223)
   * CHANGED: Improve Loki nearest-neighbour performance for large radius searches in open space [#3233](https://github.com/valhalla/valhalla/pull/3324)
   * ADDED: testing infrastructure for scripts and valhalla_build_config tests [#3308](https://github.com/valhalla/valhalla/pull/3308)
   * ADDED: Shape points and information about where intermediate locations are placed along the legs of a route [#3274](https://github.com/valhalla/valhalla/pull/3274)
   * CHANGED: Improved existing hov lane transition test case to make more realistic [#3330](https://github.com/valhalla/valhalla/pull/3330)
   * CHANGED: Update python usage in all scripts to python3 [#3337](https://github.com/valhalla/valhalla/pull/3337)
   * ADDED: Added `exclude_cash_only_tolls` request parameter [#3341](https://github.com/valhalla/valhalla/pull/3341)
   * CHANGED: Update api-reference for street_names [#3342](https://github.com/valhalla/valhalla/pull/3342)
   * ADDED: Disable msse2 flags when building on Apple Silicon chip [#3327](https://github.com/valhalla/valhalla/pull/3327)

## Release Date: 2021-07-20 Valhalla 3.1.3
* **Removed**
   * REMOVED: Unused overloads of `to_response` function [#3167](https://github.com/valhalla/valhalla/pull/3167)

* **Bug Fix**
   * FIXED: Fix heading on small edge [#3114](https://github.com/valhalla/valhalla/pull/3114)
   * FIXED: Added support for `access=psv`, which disables routing on these nodes and edges unless the mode is taxi or bus [#3107](https://github.com/valhalla/valhalla/pull/3107)
   * FIXED: Disables logging in CI to catch issues [#3121](https://github.com/valhalla/valhalla/pull/3121)
   * FIXED: Fixed U-turns through service roads [#3082](https://github.com/valhalla/valhalla/pull/3082)
   * FIXED: Added forgotten penalties for kLivingStreet and kTrack for pedestrian costing model [#3116](https://github.com/valhalla/valhalla/pull/3116)
   * FIXED: Updated the reverse turn bounds [#3122](https://github.com/valhalla/valhalla/pull/3122)
   * FIXED: Missing fork maneuver [#3134](https://github.com/valhalla/valhalla/pull/3134)
   * FIXED: Update turn channel logic to call out specific turn at the end of the turn channel if needed [#3140](https://github.com/valhalla/valhalla/pull/3140)
   * FIXED: Fixed cost thresholds for TimeDistanceMatrix. [#3131](https://github.com/valhalla/valhalla/pull/3131)
   * FIXED: Use distance threshold in hierarchy limits for bidirectional astar to expand more important lower level roads [#3156](https://github.com/valhalla/valhalla/pull/3156)
   * FIXED: Fixed incorrect dead-end roundabout labels. [#3129](https://github.com/valhalla/valhalla/pull/3129)
   * FIXED: googletest wasn't really updated in #3166 [#3187](https://github.com/valhalla/valhalla/pull/3187)
   * FIXED: Minor fix of benchmark code [#3190](https://github.com/valhalla/valhalla/pull/3190)
   * FIXED: avoid_polygons intersected edges as polygons instead of linestrings [#3194]((https://github.com/valhalla/valhalla/pull/3194)
   * FIXED: when binning horizontal edge shapes using single precision floats (converted from not double precision floats) allowed for the possibility of marking many many tiles no where near the shape [#3204](https://github.com/valhalla/valhalla/pull/3204)
   * FIXED: Fix improper iterator usage in ManeuversBuilder [#3205](https://github.com/valhalla/valhalla/pull/3205)
   * FIXED: Modified approach for retrieving signs from a directed edge #3166 [#3208](https://github.com/valhalla/valhalla/pull/3208)
   * FIXED: Improve turn channel classification: detect slip lanes [#3196](https://github.com/valhalla/valhalla/pull/3196)
   * FIXED: Compatibility with older boost::optional versions [#3219](https://github.com/valhalla/valhalla/pull/3219)
   * FIXED: Older boost.geometry versions don't have correct() for geographic rings [#3218](https://github.com/valhalla/valhalla/pull/3218)
   * FIXED: Use default road speed for bicycle costing so traffic does not reduce penalty on high speed roads. [#3143](https://github.com/valhalla/valhalla/pull/3143)

* **Enhancement**
   * CHANGED: Refactor base costing options parsing to handle more common stuff in a one place [#3125](https://github.com/valhalla/valhalla/pull/3125)
   * CHANGED: Unified Sign/SignElement into sign.proto [#3146](https://github.com/valhalla/valhalla/pull/3146)
   * ADDED: New verbal succinct transition instruction to maneuver & narrativebuilder. Currently this instruction will be used in place of a very long street name to avoid repetition of long names [#2844](https://github.com/valhalla/valhalla/pull/2844)
   * ADDED: Added oneway support for pedestrian access and foot restrictions [#3123](https://github.com/valhalla/valhalla/pull/3123)
   * ADDED: Exposing rest-area names in passive maneuvers [#3172](https://github.com/valhalla/valhalla/pull/3172)
   * CHORE: Updates robin-hood-hashing third-party library
   * ADDED: Support `barrier=yes|swing_gate|jersey_barrier` tags [#3154](https://github.com/valhalla/valhalla/pull/3154)
   * ADDED: Maintain `access=permit|residents` tags as private [#3149](https://github.com/valhalla/valhalla/pull/3149)
   * CHANGED: Replace `avoid_*` API parameters with more accurate `exclude_*` [#3093](https://github.com/valhalla/valhalla/pull/3093)
   * ADDED: Penalize private gates [#3144](https://github.com/valhalla/valhalla/pull/3144)
   * CHANGED: Renamed protobuf Sign/SignElement to TripSign/TripSignElement [#3168](https://github.com/valhalla/valhalla/pull/3168)
   * CHORE: Updates googletest to release-1.11.0 [#3166](https://github.com/valhalla/valhalla/pull/3166)
   * CHORE: Enables -Wall on sif sources [#3178](https://github.com/valhalla/valhalla/pull/3178)
   * ADDED: Allow going through accessible `barrier=bollard` and penalize routing through it, when the access is private [#3175](https://github.com/valhalla/valhalla/pull/3175)
   * ADDED: Add country code to incident metadata [#3169](https://github.com/valhalla/valhalla/pull/3169)
   * CHANGED: Use distance instead of time to check limited sharing criteria [#3183](https://github.com/valhalla/valhalla/pull/3183)
   * ADDED: Introduced a new via_waypoints array on the leg in the osrm route serializer that describes where a particular waypoint from the root-level array matches to the route. [#3189](https://github.com/valhalla/valhalla/pull/3189)
   * ADDED: Added vehicle width and height as an option for auto (and derived: taxi, bus, hov) profile (https://github.com/valhalla/valhalla/pull/3179)
   * ADDED: Support for statsd integration for basic error and requests metrics [#3191](https://github.com/valhalla/valhalla/pull/3191)
   * CHANGED: Get rid of typeid in statistics-related code. [#3227](https://github.com/valhalla/valhalla/pull/3227)

## Release Date: 2021-05-26 Valhalla 3.1.2
* **Removed**
* **Bug Fix**
   * FIXED: Change unnamed road intersections from being treated as penil point u-turns [#3084](https://github.com/valhalla/valhalla/pull/3084)
   * FIXED: Fix TimeDepReverse termination and path cost calculation (for arrive_by routing) [#2987](https://github.com/valhalla/valhalla/pull/2987)
   * FIXED: Isochrone (::Generalize()) fix to avoid generating self-intersecting polygons [#3026](https://github.com/valhalla/valhalla/pull/3026)
   * FIXED: Handle day_on/day_off/hour_on/hour_off restrictions [#3029](https://github.com/valhalla/valhalla/pull/3029)
   * FIXED: Apply conditional restrictions with dow only to the edges when routing [#3039](https://github.com/valhalla/valhalla/pull/3039)
   * FIXED: Missing locking in incident handler needed to hang out to scop lock rather than let the temporary dissolve [#3046](https://github.com/valhalla/valhalla/pull/3046)
   * FIXED: Continuous lane guidance fix [#3054](https://github.com/valhalla/valhalla/pull/3054)
   * FIXED: Fix reclassification for "shorter" ferries and rail ferries (for Chunnel routing issues) [#3038](https://github.com/valhalla/valhalla/pull/3038)
   * FIXED: Incorrect routing through motor_vehicle:conditional=destination. [#3041](https://github.com/valhalla/valhalla/pull/3041)
   * FIXED: Allow destination-only routing on the first-pass for non bidirectional Astar algorithms. [#3085](https://github.com/valhalla/valhalla/pull/3085)
   * FIXED: Highway/ramp lane bifurcation [#3088](https://github.com/valhalla/valhalla/pull/3088)
   * FIXED: out of bound access of tile hierarchy in base_ll function in graphheader [#3089](https://github.com/valhalla/valhalla/pull/3089)
   * FIXED: include shortcuts in avoid edge set for avoid_polygons [#3090](https://github.com/valhalla/valhalla/pull/3090)

* **Enhancement**
   * CHANGED: Refactor timedep forward/reverse to reduce code repetition [#2987](https://github.com/valhalla/valhalla/pull/2987)
   * CHANGED: Sync translation files with Transifex command line tool [#3030](https://github.com/valhalla/valhalla/pull/3030)
   * CHANGED: Use osm tags in links reclassification algorithm in order to reduce false positive downgrades [#3042](https://github.com/valhalla/valhalla/pull/3042)
   * CHANGED: Use CircleCI XL instances for linux based builds [#3043](https://github.com/valhalla/valhalla/pull/3043)
   * ADDED: ci: Enable undefined sanitizer [#2999](https://github.com/valhalla/valhalla/pull/2999)
   * ADDED: Optionally pass preconstructed graphreader to connectivity map [#3046](https://github.com/valhalla/valhalla/pull/3046)
   * CHANGED: ci: Skip Win CI runs for irrelevant files [#3014](https://github.com/valhalla/valhalla/pull/3014)
   * ADDED: Allow configuration-driven default speed assignment based on edge properties [#3055](https://github.com/valhalla/valhalla/pull/3055)
   * CHANGED: Use std::shared_ptr in case if ENABLE_THREAD_SAFE_TILE_REF_COUNT is ON. [#3067](https://github.com/valhalla/valhalla/pull/3067)
   * CHANGED: Reduce stop impact when driving in parking lots [#3051](https://github.com/valhalla/valhalla/pull/3051)
   * ADDED: Added another through route test [#3074](https://github.com/valhalla/valhalla/pull/3074)
   * ADDED: Adds incident-length to metadata proto [#3083](https://github.com/valhalla/valhalla/pull/3083)
   * ADDED: Do not penalize gates that have allowed access [#3078](https://github.com/valhalla/valhalla/pull/3078)
   * ADDED: Added missing k/v pairs to taginfo.json.  Updated PR template. [#3101](https://github.com/valhalla/valhalla/pull/3101)
   * CHANGED: Serialize isochrone 'contour' properties as floating point so they match user supplied value [#3078](https://github.com/valhalla/valhalla/pull/3095)
   * NIT: Enables compiler warnings as errors in midgard module [#3104](https://github.com/valhalla/valhalla/pull/3104)
   * CHANGED: Check all tiles for nullptr that reads from graphreader to avoid fails in case tiles might be missing. [#3065](https://github.com/valhalla/valhalla/pull/3065)

## Release Date: 2021-04-21 Valhalla 3.1.1
* **Removed**
   * REMOVED: The tossing of private roads in [#1960](https://github.com/valhalla/valhalla/pull/1960) was too aggressive and resulted in a lot of no routes.  Reverted this logic.  [#2934](https://github.com/valhalla/valhalla/pull/2934)
   * REMOVED: stray references to node bindings [#3012](https://github.com/valhalla/valhalla/pull/3012)

* **Bug Fix**
   * FIXED: Fix compression_utils.cc::inflate(...) throw - make it catchable [#2839](https://github.com/valhalla/valhalla/pull/2839)
   * FIXED: Fix compiler errors if HAVE_HTTP not enabled [#2807](https://github.com/valhalla/valhalla/pull/2807)
   * FIXED: Fix alternate route serialization [#2811](https://github.com/valhalla/valhalla/pull/2811)
   * FIXED: Store restrictions in the right tile [#2781](https://github.com/valhalla/valhalla/pull/2781)
   * FIXED: Failing to write tiles because of racing directory creation [#2810](https://github.com/valhalla/valhalla/pull/2810)
   * FIXED: Regression in stopping expansion on transitions down in time-dependent routes [#2815](https://github.com/valhalla/valhalla/pull/2815)
   * FIXED: Fix crash in loki when trace_route is called with 2 locations.[#2817](https://github.com/valhalla/valhalla/pull/2817)
   * FIXED: Mark the restriction start and end as via ways to fix IsBridgingEdge function in Bidirectional Astar [#2796](https://github.com/valhalla/valhalla/pull/2796)
   * FIXED: Dont add predictive traffic to the tile if it's empty [#2826](https://github.com/valhalla/valhalla/pull/2826)
   * FIXED: Fix logic bidirectional astar to avoid double u-turns and extra detours [#2802](https://github.com/valhalla/valhalla/pull/2802)
   * FIXED: Re-enable transition cost for motorcycle profile [#2837](https://github.com/valhalla/valhalla/pull/2837)
   * FIXED: Increase limits for timedep_* algorithms. Split track_factor into edge factor and transition penalty [#2845](https://github.com/valhalla/valhalla/pull/2845)
   * FIXED: Loki was looking up the wrong costing enum for avoids [#2856](https://github.com/valhalla/valhalla/pull/2856)
   * FIXED: Fix way_ids -> graph_ids conversion for complex restrictions: handle cases when a way is split into multiple edges [#2848](https://github.com/valhalla/valhalla/pull/2848)
   * FIXED: Honor access mode while matching OSMRestriction with the graph [#2849](https://github.com/valhalla/valhalla/pull/2849)
   * FIXED: Ensure route summaries are unique among all returned route/legs [#2874](https://github.com/valhalla/valhalla/pull/2874)
   * FIXED: Fix compilation errors when boost < 1.68 and libprotobuf < 3.6  [#2878](https://github.com/valhalla/valhalla/pull/2878)
   * FIXED: Allow u-turns at no-access barriers when forced by heading [#2875](https://github.com/valhalla/valhalla/pull/2875)
   * FIXED: Fixed "No route found" error in case of multipoint request with locations near low reachability edges [#2914](https://github.com/valhalla/valhalla/pull/2914)
   * FIXED: Python bindings installation [#2751](https://github.com/valhalla/valhalla/issues/2751)
   * FIXED: Skip bindings if there's no Python development version [#2893](https://github.com/valhalla/valhalla/pull/2893)
   * FIXED: Use CMakes built-in Python variables to configure installation [#2931](https://github.com/valhalla/valhalla/pull/2931)
   * FIXED: Sometimes emitting zero-length route geometry when traffic splits edge twice [#2943](https://github.com/valhalla/valhalla/pull/2943)
   * FIXED: Fix map-match segfault when gps-points project very near a node [#2946](https://github.com/valhalla/valhalla/pull/2946)
   * FIXED: Use kServiceRoad edges while searching for ferry connection [#2933](https://github.com/valhalla/valhalla/pull/2933)
   * FIXED: Enhanced logic for IsTurnChannelManeuverCombinable [#2952](https://github.com/valhalla/valhalla/pull/2952)
   * FIXED: Restore compatibility with gcc 6.3.0, libprotobuf 3.0.0, boost v1.62.0 [#2953](https://github.com/valhalla/valhalla/pull/2953)
   * FIXED: Dont abort bidirectional a-star search if only one direction is exhausted [#2936](https://github.com/valhalla/valhalla/pull/2936)
   * FIXED: Fixed missing comma in the scripts/valhalla_build_config [#2963](https://github.com/valhalla/valhalla/pull/2963)
   * FIXED: Reverse and Multimodal Isochrones were returning forward results [#2967](https://github.com/valhalla/valhalla/pull/2967)
   * FIXED: Map-match fix for first gps-point being exactly equal to street shape-point [#2977](https://github.com/valhalla/valhalla/pull/2977)
   * FIXED: Add missing GEOS:GEOS dep to mjolnir target [#2901](https://github.com/valhalla/valhalla/pull/2901)
   * FIXED: Allow expansion into a region when not_thru_pruning is false on 2nd pass [#2978](https://github.com/valhalla/valhalla/pull/2978)
   * FIXED: Fix polygon area calculation: use Shoelace formula [#2927](https://github.com/valhalla/valhalla/pull/2927)
   * FIXED: Isochrone: orient segments/rings according to the right-hand rule [#2932](https://github.com/valhalla/valhalla/pull/2932)
   * FIXED: Parsenodes fix: check if index is out-of-bound first [#2984](https://github.com/valhalla/valhalla/pull/2984)
   * FIXED: Fix for unique-summary logic [#2996](https://github.com/valhalla/valhalla/pull/2996)
   * FIXED: Isochrone: handle origin edges properly [#2990](https://github.com/valhalla/valhalla/pull/2990)
   * FIXED: Annotations fail with returning NaN speed when the same point is duplicated in route geometry [#2992](https://github.com/valhalla/valhalla/pull/2992)
   * FIXED: Fix run_with_server.py to work on macOS [#3003](https://github.com/valhalla/valhalla/pull/3003)
   * FIXED: Removed unexpected maneuvers at sharp bends [#2968](https://github.com/valhalla/valhalla/pull/2968)
   * FIXED: Remove large number formatting for non-US countries [#3015](https://github.com/valhalla/valhalla/pull/3015)
   * FIXED: Odin undefined behaviour: handle case when xedgeuse is not initialized [#3020](https://github.com/valhalla/valhalla/pull/3020)

* **Enhancement**
   * Pedestrian crossing should be a separate TripLeg_Use [#2950](https://github.com/valhalla/valhalla/pull/2950)
   * CHANGED: Azure uses ninja as generator [#2779](https://github.com/valhalla/valhalla/pull/2779)
   * ADDED: Support for date_time type invariant for map matching [#2712](https://github.com/valhalla/valhalla/pull/2712)
   * ADDED: Add Bulgarian locale [#2825](https://github.com/valhalla/valhalla/pull/2825)
   * FIXED: No need for write permissions on tarball indices [#2822](https://github.com/valhalla/valhalla/pull/2822)
   * ADDED: nit: Links debug build with lld [#2813](https://github.com/valhalla/valhalla/pull/2813)
   * ADDED: Add costing option `use_living_streets` to avoid or favor living streets in route. [#2788](https://github.com/valhalla/valhalla/pull/2788)
   * CHANGED: Do not allocate mapped_cache vector in skadi when no elevation source is provided. [#2841](https://github.com/valhalla/valhalla/pull/2841)
   * ADDED: avoid_polygons logic [#2750](https://github.com/valhalla/valhalla/pull/2750)
   * ADDED: Added support for destination for conditional access restrictions [#2857](https://github.com/valhalla/valhalla/pull/2857)
   * CHANGED: Large sequences are now merge sorted which can be dramatically faster with certain hardware configurations. This is especially useful in speeding up the earlier stages (parsing, graph construction) of tile building [#2850](https://github.com/valhalla/valhalla/pull/2850)
   * CHANGED: When creating the initial graph edges by setting at which nodes they start and end, first mark the indices of those nodes in another sequence and then sort them by edgeid so that we can do the setting of start and end node sequentially in the edges file. This is much more efficient on certain hardware configurations [#2851](https://github.com/valhalla/valhalla/pull/2851)
   * CHANGED: Use relative cost threshold to extend search in bidirectional astar in order to find more alternates [#2868](https://github.com/valhalla/valhalla/pull/2868)
   * CHANGED: Throw an exception if directory does not exist when building traffic extract [#2871](https://github.com/valhalla/valhalla/pull/2871)
   * CHANGED: Support for ignoring multiple consecutive closures at start/end locations [#2846](https://github.com/valhalla/valhalla/pull/2846)
   * ADDED: Added sac_scale to trace_attributes output and locate edge output [#2818](https://github.com/valhalla/valhalla/pull/2818)
   * ADDED: Ukrainian language translations [#2882](https://github.com/valhalla/valhalla/pull/2882)
   * ADDED: Add support for closure annotations [#2816](https://github.com/valhalla/valhalla/pull/2816)
   * ADDED: Add costing option `service_factor`. Implement possibility to avoid or favor generic service roads in route for all costing options. [#2870](https://github.com/valhalla/valhalla/pull/2870)
   * CHANGED: Reduce stop impact cost when flow data is present [#2891](https://github.com/valhalla/valhalla/pull/2891)
   * CHANGED: Update visual compare script [#2803](https://github.com/valhalla/valhalla/pull/2803)
   * CHANGED: Service roads are not penalized for `pedestrian` costing by default. [#2898](https://github.com/valhalla/valhalla/pull/2898)
   * ADDED: Add complex mandatory restrictions support [#2766](https://github.com/valhalla/valhalla/pull/2766)
   * ADDED: Status endpoint for future status info and health checking of running service [#2907](https://github.com/valhalla/valhalla/pull/2907)
   * ADDED: Add min_level argument to valhalla_ways_to_edges [#2918](https://github.com/valhalla/valhalla/pull/2918)
   * ADDED: Adding ability to store the roundabout_exit_turn_degree to the maneuver [#2941](https://github.com/valhalla/valhalla/pull/2941)
   * ADDED: Penalize pencil point uturns and uturns at short internal edges. Note: `motorcycle` and `motor_scooter` models do not penalize on short internal edges. No new uturn penalty logic has been added to the pedestrian and bicycle costing models. [#2944](https://github.com/valhalla/valhalla/pull/2944)
   * CHANGED: Allow config object to be passed-in to path algorithms [#2949](https://github.com/valhalla/valhalla/pull/2949)
   * CHANGED: Allow disabling Werror
   * ADDED: Add ability to build Valhalla modules as STATIC libraries. [#2957](https://github.com/valhalla/valhalla/pull/2957)
   * NIT: Enables compiler warnings in part of mjolnir module [#2922](https://github.com/valhalla/valhalla/pull/2922)
   * CHANGED: Refactor isochrone/reachability forward/reverse search to reduce code repetition [#2969](https://github.com/valhalla/valhalla/pull/2969)
   * ADDED: Set the roundabout exit shape index when we are collapsing the roundabout maneuvers. [#2975](https://github.com/valhalla/valhalla/pull/2975)
   * CHANGED: Penalized closed edges if using them at start/end locations [#2964](https://github.com/valhalla/valhalla/pull/2964)
   * ADDED: Add shoulder to trace_attributes output. [#2980](https://github.com/valhalla/valhalla/pull/2980)
   * CHANGED: Refactor bidirectional astar forward/reverse search to reduce code repetition [#2970](https://github.com/valhalla/valhalla/pull/2970)
   * CHANGED: Factor for service roads is 1.0 by default. [#2988](https://github.com/valhalla/valhalla/pull/2988)
   * ADDED: Support for conditionally skipping CI runs [#2986](https://github.com/valhalla/valhalla/pull/2986)
   * ADDED: Add instructions for building valhalla on `arm64` macbook [#2997](https://github.com/valhalla/valhalla/pull/2997)
   * NIT: Enables compiler warnings in part of mjolnir module [#2995](https://github.com/valhalla/valhalla/pull/2995)
   * CHANGED: nit(rename): Renames the encoded live speed properties [#2998](https://github.com/valhalla/valhalla/pull/2998)
   * ADDED: ci: Vendors the codecov script [#3002](https://github.com/valhalla/valhalla/pull/3002)
   * CHANGED: Allow None build type [#3005](https://github.com/valhalla/valhalla/pull/3005)
   * CHANGED: ci: Build Python bindings for Mac OS [#3013](https://github.com/valhalla/valhalla/pull/3013)

## Release Date: 2021-01-25 Valhalla 3.1.0
* **Removed**
   * REMOVED: Remove Node bindings. [#2502](https://github.com/valhalla/valhalla/pull/2502)
   * REMOVED: appveyor builds. [#2550](https://github.com/valhalla/valhalla/pull/2550)
   * REMOVED: Removed x86 CI builds. [#2792](https://github.com/valhalla/valhalla/pull/2792)

* **Bug Fix**
   * FIXED: Crazy ETAs.  If a way has forward speed with no backward speed and it is not oneway, then we must set the default speed.  The reverse logic applies as well.  If a way has no backward speed but has a forward speed and it is not a oneway, then set the default speed. [#2102](https://github.com/valhalla/valhalla/pull/2102)
   * FIXED: Map matching elapsed times spliced amongst different legs and discontinuities are now correct [#2104](https://github.com/valhalla/valhalla/pull/2104)
   * FIXED: Date time information is now propagated amongst different legs and discontinuities [#2107](https://github.com/valhalla/valhalla/pull/2107)
   * FIXED: Adds support for geos-3.8 c++ api [#2021](https://github.com/valhalla/valhalla/issues/2021)
   * FIXED: Updated the osrm serializer to not set junction name for osrm origin/start maneuver - this is not helpful since we are not transitioning through the intersection.  [#2121](https://github.com/valhalla/valhalla/pull/2121)
   * FIXED: Removes precomputing of edge-costs which lead to wrong results [#2120](https://github.com/valhalla/valhalla/pull/2120)
   * FIXED: Complex turn-restriction invalidates edge marked as kPermanent [#2103](https://github.com/valhalla/valhalla/issues/2103)
   * FIXED: Fixes bug with inverted time-restriction parsing [#2167](https://github.com/valhalla/valhalla/pull/2167)
   * FIXED: Fixed several bugs with numeric underflow in map-matching trip durations. These may
     occur when serializing match results where adjacent trace points appear out-of-sequence on the
     same edge [#2178](https://github.com/valhalla/valhalla/pull/2178)
     - `MapMatcher::FormPath` now catches route discontinuities on the same edge when the distance
       percentage along don't agree. The trip leg builder builds disconnected legs on a single edge
       to avoid duration underflow.
     - Correctly populate edge groups when matching results contain loops. When a loop occurs,
       the leg builder now starts at the correct edge where the loop ends, and correctly accounts
       for any contained edges.
     - Duration over-trimming at the terminating edge of a match.
   * FIXED: Increased internal precision of time tracking per edge and maneuver so that maneuver times sum to the same time represented in the leg summary [#2195](https://github.com/valhalla/valhalla/pull/2195)
   * FIXED: Tagged speeds were not properly marked. We were not using forward and backward speeds to flag if a speed is tagged or not.  Should not update turn channel speeds if we are not inferring them.  Added additional logic to handle PH in the conditional restrictions. Do not update stop impact for ramps if they are marked as internal. [#2198](https://github.com/valhalla/valhalla/pull/2198)
   * FIXED: Fixed the sharp turn phrase [#2226](https://github.com/valhalla/valhalla/pull/2226)
   * FIXED: Protect against duplicate points in the input or points that snap to the same location resulting in `nan` times for the legs of the map match (of a 0 distance route) [#2229](https://github.com/valhalla/valhalla/pull/2229)
   * FIXED: Improves restriction check on briding edge in Bidirectional Astar [#2228](https://github.com/valhalla/valhalla/pull/2242)
   * FIXED: Allow nodes at location 0,0 [#2245](https://github.com/valhalla/valhalla/pull/2245)
   * FIXED: Fix RapidJSON compiler warnings and naming conflict [#2249](https://github.com/valhalla/valhalla/pull/2249)
   * FIXED: Fixed bug in resample_spherical_polyline where duplicate successive lat,lng locations in the polyline resulting in `nan` for the distance computation which shortcuts further sampling [#2239](https://github.com/valhalla/valhalla/pull/2239)
   * FIXED: Update exit logic for non-motorways [#2252](https://github.com/valhalla/valhalla/pull/2252)
   * FIXED: Transition point map-matching. When match results are on a transition point, we search for the sibling nodes at that transition and snap it to the corresponding edges in the route. [#2258](https://github.com/valhalla/valhalla/pull/2258)
   * FIXED: Fixed verbal multi-cue logic [#2270](https://github.com/valhalla/valhalla/pull/2270)
   * FIXED: Fixed Uturn cases when a not_thru edge is connected to the origin edge. [#2272](https://github.com/valhalla/valhalla/pull/2272)
   * FIXED: Update intersection classes in osrm response to not label all ramps as motorway [#2279](https://github.com/valhalla/valhalla/pull/2279)
   * FIXED: Fixed bug in mapmatcher when interpolation point goes before the first valid match or after the last valid match. Such behavior usually leads to discontinuity in matching. [#2275](https://github.com/valhalla/valhalla/pull/2275)
   * FIXED: Fixed an issue for time_allowed logic.  Previously we returned false on the first time allowed restriction and did not check them all. Added conditional restriction gurka test and datetime optional argument to gurka header file. [#2286](https://github.com/valhalla/valhalla/pull/2286)
   * FIXED: Fixed an issue for date ranges.  For example, for the range Jan 04 to Jan 02 we need to test to end of the year and then from the first of the year to the end date.  Also, fixed an emergency tag issue.  We should only set the use to emergency if all other access is off. [#2290](https://github.com/valhalla/valhalla/pull/2290)
   * FIXED: Found a few issues with the initial ref and direction logic for ways.  We were overwriting the refs with directionals to the name_offset_map instead of concatenating them together.  Also, we did not allow for blank entries for GetTagTokens. [#2298](https://github.com/valhalla/valhalla/pull/2298)
   * FIXED: Fixed an issue where MatchGuidanceViewJunctions is only looking at the first edge. Set the data_id for guidance views to the changeset id as it is already being populated. Also added test for guidance views. [#2303](https://github.com/valhalla/valhalla/pull/2303)
   * FIXED: Fixed a problem with live speeds where live speeds were being used to determine access, even when a live
   speed (current time) route wasn't what was requested. [#2311](https://github.com/valhalla/valhalla/pull/2311)
   * FIXED: Fix break/continue typo in search filtering [#2317](https://github.com/valhalla/valhalla/pull/2317)
   * FIXED: Fix a crash in trace_route due to iterating past the end of a vector. [#2322](https://github.com/valhalla/valhalla/pull/2322)
   * FIXED: Don't allow timezone information in the local date time string attached at each location. [#2312](https://github.com/valhalla/valhalla/pull/2312)
   * FIXED: Fix short route trimming in bidirectional astar [#2323](https://github.com/valhalla/valhalla/pull/2323)
   * FIXED: Fix shape trimming in leg building for snap candidates that lie within the margin of rounding error [#2326](https://github.com/valhalla/valhalla/pull/2326)
   * FIXED: Fixes route duration underflow with traffic data [#2325](https://github.com/valhalla/valhalla/pull/2325)
   * FIXED: Parse mtb:scale tags and set bicycle access if present [#2117](https://github.com/valhalla/valhalla/pull/2117)
   * FIXED: Fixed segfault.  Shape was missing from options for valhalla_path_comparison and valhalla_run_route.  Also, costing options was missing in valhalla_path_comparison. [#2343](https://github.com/valhalla/valhalla/pull/2343)
   * FIXED: Handle decimal numbers with zero-value mantissa properly in Lua [#2355](https://github.com/valhalla/valhalla/pull/2355)
   * FIXED: Many issues that resulted in discontinuities, failed matches or incorrect time/duration for map matching requests. [#2292](https://github.com/valhalla/valhalla/pull/2292)
   * FIXED: Seeing segfault when loading large osmdata data files before loading LuaJit. LuaJit fails to create luaL_newstate() Ref: [#2158](https://github.com/ntop/ntopng/issues/2158) Resolution is to load LuaJit before loading the data files. [#2383](https://github.com/valhalla/valhalla/pull/2383)
   * FIXED: Store positive/negative OpenLR offsets in bucketed form [#2405](https://github.com/valhalla/valhalla/2405)
   * FIXED: Fix on map-matching return code when breakage distance limitation exceeds. Instead of letting the request goes into meili and fails in finding a route, we check the distance in loki and early return with exception code 172. [#2406](https://github.com/valhalla/valhalla/pull/2406)
   * FIXED: Don't create edges for portions of ways that are doubled back on themselves as this confuses opposing edge index computations [#2385](https://github.com/valhalla/valhalla/pull/2385)
   * FIXED: Protect against nan in uniform_resample_spherical_polyline. [#2431](https://github.com/valhalla/valhalla/pull/2431)
   * FIXED: Obvious maneuvers. [#2436](https://github.com/valhalla/valhalla/pull/2436)
   * FIXED: Base64 encoding/decoding [#2452](https://github.com/valhalla/valhalla/pull/2452)
   * FIXED: Added post roundabout instruction when enter/exit roundabout maneuvers are combined [#2454](https://github.com/valhalla/valhalla/pull/2454)
   * FIXED: openlr: Explicitly check for linear reference option for Valhalla serialization. [#2458](https://github.com/valhalla/valhalla/pull/2458)
   * FIXED: Fix segfault: Do not combine last turn channel maneuver. [#2463](https://github.com/valhalla/valhalla/pull/2463)
   * FIXED: Remove extraneous whitespaces from ja-JP.json. [#2471](https://github.com/valhalla/valhalla/pull/2471)
   * FIXED: Checks protobuf serialization/parsing success [#2477](https://github.com/valhalla/valhalla/pull/2477)
   * FIXED: Fix dereferencing of end for std::lower_bound in sequence and possible UB [#2488](https://github.com/valhalla/valhalla/pull/2488)
   * FIXED: Make tile building reproducible: fix UB-s [#2480](https://github.com/valhalla/valhalla/pull/2480)
   * FIXED: Zero initialize EdgeInfoInner.spare0_. Uninitialized spare0_ field produced UB which causes gurka_reproduce_tile_build to fail intermittently. [2499](https://github.com/valhalla/valhalla/pull/2499)
   * FIXED: Drop unused CHANGELOG validation script, straggling NodeJS references [#2506](https://github.com/valhalla/valhalla/pull/2506)
   * FIXED: Fix missing nullptr checks in graphreader and loki::Reach (causing segfault during routing with not all levels of tiles available) [#2504](https://github.com/valhalla/valhalla/pull/2504)
   * FIXED: Fix mismatch of triplegedge roadclass and directededge roadclass [#2507](https://github.com/valhalla/valhalla/pull/2507)
   * FIXED: Improve german destination_verbal_alert phrases [#2509](https://github.com/valhalla/valhalla/pull/2509)
   * FIXED: Undefined behavior cases discovered with undefined behavior sanitizer tool. [2498](https://github.com/valhalla/valhalla/pull/2498)
   * FIXED: Fixed logic so verbal keep instructions use branch exit sign info for ramps [#2520](https://github.com/valhalla/valhalla/pull/2520)
   * FIXED: Fix bug in trace_route for uturns causing garbage coordinates [#2517](https://github.com/valhalla/valhalla/pull/2517)
   * FIXED: Simplify heading calculation for turn type. Remove undefined behavior case. [#2513](https://github.com/valhalla/valhalla/pull/2513)
   * FIXED: Always set costing name even if one is not provided for osrm serializer weight_name. [#2528](https://github.com/valhalla/valhalla/pull/2528)
   * FIXED: Make single-thread tile building reproducible: fix seed for shuffle, use concurrency configuration from the mjolnir section. [#2515](https://github.com/valhalla/valhalla/pull/2515)
   * FIXED: More Windows compatibility: build tiles and some run actions work now (including CI tests) [#2300](https://github.com/valhalla/valhalla/issues/2300)
   * FIXED: Transcoding of c++ location to pbf location used path edges in the place of filtered edges. [#2542](https://github.com/valhalla/valhalla/pull/2542)
   * FIXED: Add back whitelisting action types. [#2545](https://github.com/valhalla/valhalla/pull/2545)
   * FIXED: Allow uturns for truck costing now that we have derived deadends marked in the edge label [#2559](https://github.com/valhalla/valhalla/pull/2559)
   * FIXED: Map matching uturn trimming at the end of an edge where it wasn't needed. [#2558](https://github.com/valhalla/valhalla/pull/2558)
   * FIXED: Multicue enter roundabout [#2556](https://github.com/valhalla/valhalla/pull/2556)
   * FIXED: Changed reachability computation to take into account live speed [#2597](https://github.com/valhalla/valhalla/pull/2597)
   * FIXED: Fixed a bug where the temp files were not getting read in if you started with the construct edges or build phase for valhalla_build_tiles. [#2601](https://github.com/valhalla/valhalla/pull/2601)
   * FIXED: Updated fr-FR.json with partial translations. [#2605](https://github.com/valhalla/valhalla/pull/2605)
   * FIXED: Removed superfluous const qualifier from odin/signs [#2609](https://github.com/valhalla/valhalla/pull/2609)
   * FIXED: Internal maneuver placement [#2600](https://github.com/valhalla/valhalla/pull/2600)
   * FIXED: Complete fr-FR.json locale. [#2614](https://github.com/valhalla/valhalla/pull/2614)
   * FIXED: Don't truncate precision in polyline encoding [#2632](https://github.com/valhalla/valhalla/pull/2632)
   * FIXED: Fix all compiler warnings in sif and set to -Werror [#2642](https://github.com/valhalla/valhalla/pull/2642)
   * FIXED: Remove unnecessary maneuvers to continue straight [#2647](https://github.com/valhalla/valhalla/pull/2647)
   * FIXED: Linear reference support in route/mapmatch apis (FOW, FRC, bearing, and number of references) [#2645](https://github.com/valhalla/valhalla/pull/2645)
   * FIXED: Ambiguous local to global (with timezone information) date time conversions now all choose to use the later time instead of throwing unhandled exceptions [#2665](https://github.com/valhalla/valhalla/pull/2665)
   * FIXED: Overestimated reach caused be reenquing transition nodes without checking that they had been already expanded [#2670](https://github.com/valhalla/valhalla/pull/2670)
   * FIXED: Build with C++17 standard. Deprecated function calls are substituted with new ones. [#2669](https://github.com/valhalla/valhalla/pull/2669)
   * FIXED: Improve German post_transition_verbal instruction [#2677](https://github.com/valhalla/valhalla/pull/2677)
   * FIXED: Lane updates.  Add the turn lanes to all edges of the way.  Do not "enhance" turn lanes if they are part of a complex restriction.  Moved ProcessTurnLanes after UpdateManeuverPlacementForInternalIntersectionTurns.  Fix for a missing "uturn" indication for intersections on the previous maneuver, we were serializing an empty list. [#2679](https://github.com/valhalla/valhalla/pull/2679)
   * FIXED: Fixes OpenLr serialization [#2688](https://github.com/valhalla/valhalla/pull/2688)
   * FIXED: Internal edges can't be also a ramp or a turn channel.  Also, if an edge is marked as ramp and turn channel mark it as a ramp.  [2689](https://github.com/valhalla/valhalla/pull/2689)
   * FIXED: Check that speeds are equal for the edges going in the same direction while buildig shortcuts [#2691](https://github.com/valhalla/valhalla/pull/2691)
   * FIXED: Missing fork or bear instruction [#2683](https://github.com/valhalla/valhalla/pull/2683)
   * FIXED: Eliminate null pointer dereference in GraphReader::AreEdgesConnected [#2695](https://github.com/valhalla/valhalla/issues/2695)
   * FIXED: Fix polyline simplification float/double comparison [#2698](https://github.com/valhalla/valhalla/issues/2698)
   * FIXED: Weights were sometimes negative due to incorrect updates to elapsed_cost [#2702](https://github.com/valhalla/valhalla/pull/2702)
   * FIXED: Fix bidirectional route failures at deadends [#2705](https://github.com/valhalla/valhalla/pull/2705)
   * FIXED: Updated logic to call out a non-obvious turn [#2708](https://github.com/valhalla/valhalla/pull/2708)
   * FIXED: valhalla_build_statistics multithreaded mode fixed [#2707](https://github.com/valhalla/valhalla/pull/2707)
   * FIXED: If infer_internal_intersections is true then allow internals that are also ramps or TCs. Without this we produce an extra continue maneuver.  [#2710](https://github.com/valhalla/valhalla/pull/2710)
   * FIXED: We were routing down roads that should be destination only. Now we mark roads with motor_vehicle=destination and motor_vehicle=customers or access=destination and access=customers as destination only. [#2722](https://github.com/valhalla/valhalla/pull/2722)
   * FIXED: Replace all Python2 print statements with Python3 syntax [#2716](https://github.com/valhalla/valhalla/issues/2716)
   * FIXED: Some HGT files not found [#2723](https://github.com/valhalla/valhalla/issues/2723)
   * FIXED: Fix PencilPointUturn detection by removing short-edge check and updating angle threshold [#2725](https://github.com/valhalla/valhalla/issues/2725)
   * FIXED: Fix invalid continue/bear maneuvers [#2729](https://github.com/valhalla/valhalla/issues/2729)
   * FIXED: Fixes an issue that lead to double turns within a very short distance, when instead, it should be a u-turn. We now collapse double L turns or double R turns in short non-internal intersections to u-turns. [#2740](https://github.com/valhalla/valhalla/pull/2740)
   * FIXED: fixes an issue that lead to adding an extra maneuver. We now combine a current maneuver short length non-internal edges (left or right) with the next maneuver that is a kRampStraight. [#2741](https://github.com/valhalla/valhalla/pull/2741)
   * FIXED: Reduce verbose instructions by collapsing small end ramp forks [#2762](https://github.com/valhalla/valhalla/issues/2762)
   * FIXED: Remove redundant return statements [#2776](https://github.com/valhalla/valhalla/pull/2776)
   * FIXED: Added unit test for BuildAdminFromPBF() to test GEOS 3.9 update. [#2787](https://github.com/valhalla/valhalla/pull/2787)
   * FIXED: Add support for geos-3.9 c++ api [#2739](https://github.com/valhalla/valhalla/issues/2739)
   * FIXED: Fix check for live speed validness [#2797](https://github.com/valhalla/valhalla/pull/2797)

* **Enhancement**
   * ADDED: Matrix of Bike Share [#2590](https://github.com/valhalla/valhalla/pull/2590)
   * ADDED: Add ability to provide custom implementation for candidate collection in CandidateQuery. [#2328](https://github.com/valhalla/valhalla/pull/2328)
   * ADDED: Cancellation of tile downloading. [#2319](https://github.com/valhalla/valhalla/pull/2319)
   * ADDED: Return the coordinates of the nodes isochrone input locations snapped to [#2111](https://github.com/valhalla/valhalla/pull/2111)
   * ADDED: Allows more complicated routes in timedependent a-star before timing out [#2068](https://github.com/valhalla/valhalla/pull/2068)
   * ADDED: Guide signs and junction names [#2096](https://github.com/valhalla/valhalla/pull/2096)
   * ADDED: Added a bool to the config indicating whether to use commercially set attributes.  Added logic to not call IsIntersectionInternal if this is a commercial data set.  [#2132](https://github.com/valhalla/valhalla/pull/2132)
   * ADDED: Removed commercial data set bool to the config and added more knobs for data.  Added infer_internal_intersections, infer_turn_channels, apply_country_overrides, and use_admin_db.  [#2173](https://github.com/valhalla/valhalla/pull/2173)
   * ADDED: Allow using googletest in unit tests and convert all tests to it (old test.cc is completely removed). [#2128](https://github.com/valhalla/valhalla/pull/2128)
   * ADDED: Add guidance view capability. [#2209](https://github.com/valhalla/valhalla/pull/2209)
   * ADDED: Collect turn cost information as path is formed so that it can be serialized out for trace attributes or osrm flavored intersections. Also add shape_index to osrm intersections. [#2207](https://github.com/valhalla/valhalla/pull/2207)
   * ADDED: Added alley factor to autocost.  Factor is defaulted at 1.0f or do not avoid alleys. [#2246](https://github.com/valhalla/valhalla/pull/2246)
   * ADDED: Support unlimited speed limits where maxspeed=none. [#2251](https://github.com/valhalla/valhalla/pull/2251)
   * ADDED: Implement improved Reachability check using base class Dijkstra. [#2243](https://github.com/valhalla/valhalla/pull/2243)
   * ADDED: Gurka integration test framework with ascii-art maps [#2244](https://github.com/valhalla/valhalla/pull/2244)
   * ADDED: Add to the stop impact when transitioning from higher to lower class road and we are not on a turn channel or ramp. Also, penalize lefts when driving on the right and vice versa. [#2282](https://github.com/valhalla/valhalla/pull/2282)
   * ADDED: Added reclassify_links, use_direction_on_ways, and allow_alt_name as config options.  If `use_direction_on_ways = true` then use `direction` and `int_direction` on the way to update the directional for the `ref` and `int_ref`.  Also, copy int_efs to the refs. [#2285](https://github.com/valhalla/valhalla/pull/2285)
   * ADDED: Add support for live traffic. [#2268](https://github.com/valhalla/valhalla/pull/2268)
   * ADDED: Implement per-location search filters for functional road class and forms of way. [#2289](https://github.com/valhalla/valhalla/pull/2289)
   * ADDED: Approach, multi-cue, and length updates [#2313](https://github.com/valhalla/valhalla/pull/2313)
   * ADDED: Speed up timezone differencing calculation if cache is provided. [#2316](https://github.com/valhalla/valhalla/pull/2316)
   * ADDED: Added rapidjson/schema.h to baldr/rapidjson_util.h to make it available for use within valhalla. [#2330](https://github.com/valhalla/valhalla/issues/2330)
   * ADDED: Support decimal precision for height values in elevation service. Also support polyline5 for encoded polylines input and output to elevation service. [#2324](https://github.com/valhalla/valhalla/pull/2324)
   * ADDED: Use both imminent and distant verbal multi-cue phrases. [#2353](https://github.com/valhalla/valhalla/pull/2353)
   * ADDED: Split parsing stage into 3 separate stages. [#2339](https://github.com/valhalla/valhalla/pull/2339)
   * CHANGED: Speed up graph enhancing by avoiding continuous unordered_set rebuilding [#2349](https://github.com/valhalla/valhalla/pull/2349)
   * CHANGED: Skip calling out to Lua for nodes/ways/relations with not tags - speeds up parsing. [#2351](https://github.com/valhalla/valhalla/pull/2351)
   * CHANGED: Switch to LuaJIT for lua scripting - speeds up file parsing [#2352](https://github.com/valhalla/valhalla/pull/2352)
   * ADDED: Ability to create OpenLR records from raw data. [#2356](https://github.com/valhalla/valhalla/pull/2356)
   * ADDED: Revamp length phrases [#2359](https://github.com/valhalla/valhalla/pull/2359)
   * CHANGED: Do not allocate memory in skadi if we don't need it. [#2373](https://github.com/valhalla/valhalla/pull/2373)
   * CHANGED: Map matching: throw error (443/NoSegment) when no candidate edges are available. [#2370](https://github.com/valhalla/valhalla/pull/2370/)
   * ADDED: Add sk-SK.json (slovak) localization file. [#2376](https://github.com/valhalla/valhalla/pull/2376)
   * ADDED: Extend roundabout phrases. [#2378](https://github.com/valhalla/valhalla/pull/2378)
   * ADDED: More roundabout phrase tests. [#2382](https://github.com/valhalla/valhalla/pull/2382)
   * ADDED: Update the turn and continue phrases to include junction names and guide signs. [#2386](https://github.com/valhalla/valhalla/pull/2386)
   * ADDED: Add the remaining guide sign toward phrases [#2389](https://github.com/valhalla/valhalla/pull/2389)
   * ADDED: The ability to allow immediate uturns at trace points in a map matching request [#2380](https://github.com/valhalla/valhalla/pull/2380)
   * ADDED: Add utility functions to Signs. [#2390](https://github.com/valhalla/valhalla/pull/2390)
   * ADDED: Unified time tracking for all algorithms that support time-based graph expansion. [#2278](https://github.com/valhalla/valhalla/pull/2278)
   * ADDED: Add rail_ferry use and costing. [#2408](https://github.com/valhalla/valhalla/pull/2408)
   * ADDED: `street_side_max_distance`, `display_lat` and `display_lon` to `locations` in input for better control of routing side of street [#1769](https://github.com/valhalla/valhalla/pull/1769)
   * ADDED: Add additional exit phrases. [#2421](https://github.com/valhalla/valhalla/pull/2421)
   * ADDED: Add Japanese locale, update German. [#2432](https://github.com/valhalla/valhalla/pull/2432)
   * ADDED: Gurka expect_route refactor [#2435](https://github.com/valhalla/valhalla/pull/2435)
   * ADDED: Add option to suppress roundabout exits [#2437](https://github.com/valhalla/valhalla/pull/2437)
   * ADDED: Add Greek locale. [#2438](https://github.com/valhalla/valhalla/pull/2438)
   * ADDED (back): Support for 64bit wide way ids in the edgeinfo structure with no impact to size for data sources with ids 32bits wide. [#2422](https://github.com/valhalla/valhalla/pull/2422)
   * ADDED: Support for 64bit osm node ids in parsing stage of tile building [#2422](https://github.com/valhalla/valhalla/pull/2422)
   * CHANGED: Point2/PointLL are now templated to allow for higher precision coordinate math when desired [#2429](https://github.com/valhalla/valhalla/pull/2429)
   * ADDED: Optional OpenLR Encoded Path Edges in API Response [#2424](https://github.com/valhalla/valhalla/pull/2424)
   * ADDED: Add explicit include for sstream to be compatible with msvc_x64 toolset. [#2449](https://github.com/valhalla/valhalla/pull/2449)
   * ADDED: Properly split returned path if traffic conditions change partway along edges [#2451](https://github.com/valhalla/valhalla/pull/2451/files)
   * ADDED: Add Dutch locale. [#2464](https://github.com/valhalla/valhalla/pull/2464)
   * ADDED: Check with address sanititizer in CI. Add support for undefined behavior sanitizer. [#2487](https://github.com/valhalla/valhalla/pull/2487)
   * ADDED: Ability to recost a path and increased cost/time details along the trippath and json output [#2425](https://github.com/valhalla/valhalla/pull/2425)
   * ADDED: Add the ability to do bikeshare based (ped/bike) multimodal routing [#2031](https://github.com/valhalla/valhalla/pull/2031)
   * ADDED: Route through restrictions enabled by introducing a costing option. [#2469](https://github.com/valhalla/valhalla/pull/2469)
   * ADDED: Migrated to Ubuntu 20.04 base-image [#2508](https://github.com/valhalla/valhalla/pull/2508)
   * CHANGED: Speed up parseways stage by avoiding multiple string comparisons [#2518](https://github.com/valhalla/valhalla/pull/2518)
   * CHANGED: Speed up enhance stage by avoiding GraphTileBuilder copying [#2468](https://github.com/valhalla/valhalla/pull/2468)
   * ADDED: Costing options now includes shortest flag which favors shortest path routes [#2555](https://github.com/valhalla/valhalla/pull/2555)
   * ADDED: Incidents in intersections [#2547](https://github.com/valhalla/valhalla/pull/2547)
   * CHANGED: Refactor mapmatching configuration to use a struct (instead of `boost::property_tree::ptree`). [#2485](https://github.com/valhalla/valhalla/pull/2485)
   * ADDED: Save exit maneuver's begin heading when combining enter & exit roundabout maneuvers. [#2554](https://github.com/valhalla/valhalla/pull/2554)
   * ADDED: Added new urban flag that can be set if edge is within city boundaries to data processing; new use_urban_tag config option; added to osrm response within intersections. [#2522](https://github.com/valhalla/valhalla/pull/2522)
   * ADDED: Parses OpenLr of type PointAlongLine [#2565](https://github.com/valhalla/valhalla/pull/2565)
   * ADDED: Use edge.is_urban is set for serializing is_urban. [#2568](https://github.com/valhalla/valhalla/pull/2568)
   * ADDED: Added new rest/service area uses on the edge. [#2533](https://github.com/valhalla/valhalla/pull/2533)
   * ADDED: Dependency cache for Azure [#2567](https://github.com/valhalla/valhalla/pull/2567)
   * ADDED: Added flexibility to remove the use of the admindb and to use the country and state iso from the tiles; [#2579](https://github.com/valhalla/valhalla/pull/2579)
   * ADDED: Added toll gates and collection points (gantry) to the node;  [#2532](https://github.com/valhalla/valhalla/pull/2532)
   * ADDED: Added osrm serialization for rest/service areas and admins. [#2594](https://github.com/valhalla/valhalla/pull/2594)
   * CHANGED: Improved Russian localization; [#2593](https://github.com/valhalla/valhalla/pull/2593)
   * ADDED: Support restricted class in intersection annotations [#2589](https://github.com/valhalla/valhalla/pull/2589)
   * ADDED: Added trail type trace [#2606](https://github.com/valhalla/valhalla/pull/2606)
   * ADDED: Added tunnel names to the edges as a tagged name.  [#2608](https://github.com/valhalla/valhalla/pull/2608)
   * CHANGED: Moved incidents to the trip leg and cut the shape of the leg at that location [#2610](https://github.com/valhalla/valhalla/pull/2610)
   * ADDED: Costing option to ignore_closures when routing with current flow [#2615](https://github.com/valhalla/valhalla/pull/2615)
   * ADDED: Cross-compilation ability with MinGW64 [#2619](https://github.com/valhalla/valhalla/pull/2619)
   * ADDED: Defines the incident tile schema and incident metadata [#2620](https://github.com/valhalla/valhalla/pull/2620)
   * ADDED: Moves incident serializer logic into a generic serializer [#2621](https://github.com/valhalla/valhalla/pull/2621)
   * ADDED: Incident loading singleton for continually refreshing incident tiles[#2573](https://github.com/valhalla/valhalla/pull/2573)
   * ADDED: One shot mode to valhalla_service so you can run a single request of any type without starting a server [#2624](https://github.com/valhalla/valhalla/pull/2624)
   * ADDED: Adds text instructions to OSRM output [#2625](https://github.com/valhalla/valhalla/pull/2625)
   * ADDED: Adds support for alternate routes [#2626](https://github.com/valhalla/valhalla/pull/2626)
   * CHANGED: Switch Python bindings generator from boost.python to header-only pybind11[#2644](https://github.com/valhalla/valhalla/pull/2644)
   * ADDED: Add support of input file for one-shot mode of valhalla_service [#2648](https://github.com/valhalla/valhalla/pull/2648)
   * ADDED: Linear reference support to locate api [#2645](https://github.com/valhalla/valhalla/pull/2645)
   * ADDED: Implemented OSRM-like turn duration calculation for car. Uses it now in auto costing. [#2651](https://github.com/valhalla/valhalla/pull/2651)
   * ADDED: Enhanced turn lane information in guidance [#2653](https://github.com/valhalla/valhalla/pull/2653)
   * ADDED: `top_speed` option for all motorized vehicles [#2667](https://github.com/valhalla/valhalla/issues/2667)
   * CHANGED: Move turn_lane_direction helper to odin/util [#2675](https://github.com/valhalla/valhalla/pull/2675)
   * ADDED: Add annotations to osrm response including speed limits, unit and sign conventions [#2668](https://github.com/valhalla/valhalla/pull/2668)
   * ADDED: Added functions for predicted speeds encoding-decoding [#2674](https://github.com/valhalla/valhalla/pull/2674)
   * ADDED: Time invariant routing via the bidirectional algorithm. This has the effect that when time dependent routes (arrive_by and depart_at) fall back to bidirectional due to length restrictions they will actually use the correct time of day for one of the search directions [#2660](https://github.com/valhalla/valhalla/pull/2660)
   * ADDED: If the length of the edge is greater than kMaxEdgeLength, then consider this a catastrophic error if the should_error bool is true in the set_length function. [2678](https://github.com/valhalla/valhalla/pull/2678)
   * ADDED: Moved lat,lon coordinates structures from single to double precision. Improves geometry accuracy noticibly at zooms above 17 as well as coordinate snapping and any other geometric operations. Adds about a 2% performance penalty for standard routes. Graph nodes now have 7 digits of precision.  [#2693](https://github.com/valhalla/valhalla/pull/2693)
   * ADDED: Added signboards to guidance views.  [#2687](https://github.com/valhalla/valhalla/pull/2687)
   * ADDED: Regular speed on shortcut edges is calculated with turn durations taken into account. Truck, motorcycle and motorscooter profiles use OSRM-like turn duration. [#2662](https://github.com/valhalla/valhalla/pull/2662)
   * CHANGED: Remove astar algorithm and replace its use with timedep_forward as its redundant [#2706](https://github.com/valhalla/valhalla/pull/2706)
   * ADDED: Recover and recost all shortcuts in final path for bidirectional astar algorithm [#2711](https://github.com/valhalla/valhalla/pull/2711)
   * ADDED: An option for shortcut recovery to be cached at start up to reduce the time it takes to do so on the fly [#2714](https://github.com/valhalla/valhalla/pull/2714)
   * ADDED: If width <= 1.9 then no access for auto, truck, bus, taxi, emergency and hov. [#2713](https://github.com/valhalla/valhalla/pull/2713)
   * ADDED: Centroid/Converge/Rendezvous/Meet API which allows input locations to find a least cost convergence point from all locations [#2734](https://github.com/valhalla/valhalla/pull/2734)
   * ADDED: Added support to process the sump_buster tag.  Also, fixed a few small access bugs for nodes. [#2731](https://github.com/valhalla/valhalla/pull/2731)
   * ADDED: Log message if failed to create tiles directory. [#2738](https://github.com/valhalla/valhalla/pull/2738)
   * CHANGED: Tile memory is only owned by the GraphTile rather than shared amongst copies of the graph tile (in GraphReader and TileCaches). [#2340](https://github.com/valhalla/valhalla/pull/2340)
   * ADDED: Add Estonian locale. [#2748](https://github.com/valhalla/valhalla/pull/2748)
   * CHANGED: Handle GraphTile objects as smart pointers [#2703](https://github.com/valhalla/valhalla/pull/2703)
   * CHANGED: Improve stability with no RTTI build [#2759](https://github.com/valhalla/valhalla/pull/2759) and [#2760](https://github.com/valhalla/valhalla/pull/2760)
   * CHANGED: Change generic service roads to a new Use=kServiceRoad. This is for highway=service without other service= tags (such as driveway, alley, parking aisle) [#2419](https://github.com/valhalla/valhalla/pull/2419)
   * ADDED: Isochrones support isodistance lines as well [#2699](https://github.com/valhalla/valhalla/pull/2699)
   * ADDED: Add support for ignoring live traffic closures for waypoints [#2685](https://github.com/valhalla/valhalla/pull/2685)
   * ADDED: Add use_distance to auto cost to allow choosing between two primary cost components, time or distance [#2771](https://github.com/valhalla/valhalla/pull/2771)
   * CHANGED: nit: Enables compiler warnings in part of loki module [#2767](https://github.com/valhalla/valhalla/pull/2767)
   * CHANGED: Reducing the number of uturns by increasing the cost to for them to 9.5f. Note: Did not increase the cost for motorcycles or motorscooters. [#2770](https://github.com/valhalla/valhalla/pull/2770)
   * ADDED: Add option to use thread-safe GraphTile's reference counter. [#2772](https://github.com/valhalla/valhalla/pull/2772)
   * CHANGED: nit: Enables compiler warnings in part of thor module [#2768](https://github.com/valhalla/valhalla/pull/2768)
   * ADDED: Add costing option `use_tracks` to avoid or favor tracks in route. [#2769](https://github.com/valhalla/valhalla/pull/2769)
   * CHANGED: chore: Updates libosmium [#2786](https://github.com/valhalla/valhalla/pull/2786)
   * CHANGED: Optimize double bucket queue to reduce memory reallocations. [#2719](https://github.com/valhalla/valhalla/pull/2719)
   * CHANGED: Collapse merge maneuvers [#2773](https://github.com/valhalla/valhalla/pull/2773)
   * CHANGED: Add shortcuts to the tiles' bins so we can find them when doing spatial lookups. [#2744](https://github.com/valhalla/valhalla/pull/2744)

## Release Date: 2019-11-21 Valhalla 3.0.9
* **Bug Fix**
   * FIXED: Changed reachability computation to consider both directions of travel wrt candidate edges [#1965](https://github.com/valhalla/valhalla/pull/1965)
   * FIXED: toss ways where access=private and highway=service and service != driveway. [#1960](https://github.com/valhalla/valhalla/pull/1960)
   * FIXED: Fix search_cutoff check in loki correlate_node. [#2023](https://github.com/valhalla/valhalla/pull/2023)
   * FIXED: Computes notion of a deadend at runtime in bidirectional a-star which fixes no-route with a complicated u-turn. [#1982](https://github.com/valhalla/valhalla/issues/1982)
   * FIXED: Fix a bug with heading filter at nodes. [#2058](https://github.com/valhalla/valhalla/pull/2058)
   * FIXED: Bug in map matching continuity checking such that continuity must only be in the forward direction. [#2029](https://github.com/valhalla/valhalla/pull/2029)
   * FIXED: Allow setting the time for map matching paths such that the time is used for speed lookup. [#2030](https://github.com/valhalla/valhalla/pull/2030)
   * FIXED: Don't use density factor for transition cost when user specified flag disables flow speeds. [#2048](https://github.com/valhalla/valhalla/pull/2048)
   * FIXED: Map matching trace_route output now allows for discontinuities in the match though multi match is not supported in valhalla route output. [#2049](https://github.com/valhalla/valhalla/pull/2049)
   * FIXED: Allows routes with no time specified to use time conditional edges and restrictions with a flag denoting as much [#2055](https://github.com/valhalla/valhalla/pull/2055)
   * FIXED: Fixed a bug with 'current' time type map matches. [#2060](https://github.com/valhalla/valhalla/pull/2060)
   * FIXED: Fixed a bug with time dependent expansion in which the expansion distance heuristic was not being used. [#2064](https://github.com/valhalla/valhalla/pull/2064)

* **Enhancement**
   * ADDED: Establish pinpoint test pattern [#1969](https://github.com/valhalla/valhalla/pull/1969)
   * ADDED: Suppress relative direction in ramp/exit instructions if it matches driving side of street [#1990](https://github.com/valhalla/valhalla/pull/1990)
   * ADDED: Added relative direction to the merge maneuver [#1989](https://github.com/valhalla/valhalla/pull/1989)
   * ADDED: Refactor costing to better handle multiple speed datasources [#2026](https://github.com/valhalla/valhalla/pull/2026)
   * ADDED: Better usability of curl for fetching tiles on the fly [#2026](https://github.com/valhalla/valhalla/pull/2026)
   * ADDED: LRU cache scheme for tile storage [#2026](https://github.com/valhalla/valhalla/pull/2026)
   * ADDED: GraphTile size check [#2026](https://github.com/valhalla/valhalla/pull/2026)
   * ADDED: Pick more sane values for highway and toll avoidance [#2026](https://github.com/valhalla/valhalla/pull/2026)
   * ADDED: Refactor adding predicted speed info to speed up process [#2026](https://github.com/valhalla/valhalla/pull/2026)
   * ADDED: Allow selecting speed data sources at request time [#2026](https://github.com/valhalla/valhalla/pull/2026)
   * ADDED: Allow disabling certain neighbors in connectivity map [#2026](https://github.com/valhalla/valhalla/pull/2026)
   * ADDED: Allows routes with time-restricted edges if no time specified and notes restriction in response [#1992](https://github.com/valhalla/valhalla/issues/1992)
   * ADDED: Runtime deadend detection to timedependent a-star. [#2059](https://github.com/valhalla/valhalla/pull/2059)

## Release Date: 2019-09-06 Valhalla 3.0.8
* **Bug Fix**
   * FIXED: Added logic to detect if user is to merge to the left or right [#1892](https://github.com/valhalla/valhalla/pull/1892)
   * FIXED: Overriding the destination_only flag when reclassifying ferries; Also penalizing ferries with a 5 min. penalty in the cost to allow us to avoid destination_only the majority of the time except when it is necessary. [#1895](https://github.com/valhalla/valhalla/pull/1905)
   * FIXED: Suppress forks at motorway junctions and intersecting service roads [#1909](https://github.com/valhalla/valhalla/pull/1909)
   * FIXED: Enhanced fork assignment logic [#1912](https://github.com/valhalla/valhalla/pull/1912)
   * FIXED: Added logic to fall back to return country poly if no state and updated lua for Metro Manila and Ireland [#1910](https://github.com/valhalla/valhalla/pull/1910)
   * FIXED: Added missing motorway fork instruction [#1914](https://github.com/valhalla/valhalla/pull/1914)
   * FIXED: Use begin street name for osrm compat mode [#1916](https://github.com/valhalla/valhalla/pull/1916)
   * FIXED: Added logic to fix missing highway cardinal directions in the US [#1917](https://github.com/valhalla/valhalla/pull/1917)
   * FIXED: Handle forward traversable significant road class intersecting edges [#1928](https://github.com/valhalla/valhalla/pull/1928)
   * FIXED: Fixed bug with shape trimming that impacted Uturns at Via locations. [#1935](https://github.com/valhalla/valhalla/pull/1935)
   * FIXED: Dive bomb updates.  Updated default speeds for urban areas based on roadclass for the enhancer.  Also, updated default speeds based on roadclass in lua.  Fixed an issue where we were subtracting 1 from uint32_t when 0 for stop impact.  Updated reclassify link logic to allow residential roads to be added to the tree, but we only downgrade the links to tertiary.  Updated TransitionCost functions to add 1.5 to the turncost when transitioning from a ramp to a non ramp and vice versa.  Also, added 0.5f to the turncost if the edge is a roundabout. [#1931](https://github.com/valhalla/valhalla/pull/1931)

* **Enhancement**
   * ADDED: Caching url fetched tiles to disk [#1887](https://github.com/valhalla/valhalla/pull/1887)
   * ADDED: filesystem::remove_all [#1887](https://github.com/valhalla/valhalla/pull/1887)
   * ADDED: Minimum enclosing bounding box tool [#1887](https://github.com/valhalla/valhalla/pull/1887)
   * ADDED: Use constrained flow speeds in bidirectional_astar.cc [#1907](https://github.com/valhalla/valhalla/pull/1907)
   * ADDED: Bike Share Stations are now in the graph which should set us up to do multimodal walk/bike scenarios [#1852](https://github.com/valhalla/valhalla/pull/1852)

## Release Date: 2019-7-18 Valhalla 3.0.7
* **Bug Fix**
   * FIXED: Fix pedestrian fork [#1886](https://github.com/valhalla/valhalla/pull/1886)

## Release Date: 2019-7-15 Valhalla 3.0.6
* **Bug Fix**
   * FIXED: Admin name changes. [#1853](https://github.com/valhalla/valhalla/pull/1853) Ref: [#1854](https://github.com/valhalla/valhalla/issues/1854)
   * FIXED: valhalla_add_predicted_traffic was overcommitted while gathering stats. Added a clear. [#1857](https://github.com/valhalla/valhalla/pull/1857)
   * FIXED: regression in map matching when moving to valhalla v3.0.0 [#1863](https://github.com/valhalla/valhalla/pull/1863)
   * FIXED: last step shape in osrm serializer should be 2 of the same point [#1867](https://github.com/valhalla/valhalla/pull/1867)
   * FIXED: Shape trimming at the beginning and ending of the route to not be degenerate [#1876](https://github.com/valhalla/valhalla/pull/1876)
   * FIXED: Duplicate waypoints in osrm serializer [#1880](https://github.com/valhalla/valhalla/pull/1880)
   * FIXED: Updates for heading precision [#1881](https://github.com/valhalla/valhalla/pull/1881)
   * FIXED: Map matching allowed untraversable edges at start of route [#1884](https://github.com/valhalla/valhalla/pull/1884)

* **Enhancement**
   * ADDED: Use the same protobuf object the entire way through the request process [#1837](https://github.com/valhalla/valhalla/pull/1837)
   * ADDED: Enhanced turn lane processing [#1859](https://github.com/valhalla/valhalla/pull/1859)
   * ADDED: Add global_synchronized_cache in valhalla_build_config [#1851](https://github.com/valhalla/valhalla/pull/1851)

## Release Date: 2019-06-04 Valhalla 3.0.5
* **Bug Fix**
   * FIXED: Protect against unnamed rotaries and routes that end in roundabouts not turning off rotary logic [#1840](https://github.com/valhalla/valhalla/pull/1840)

* **Enhancement**
   * ADDED: Add turn lane info at maneuver point [#1830](https://github.com/valhalla/valhalla/pull/1830)

## Release Date: 2019-05-31 Valhalla 3.0.4
* **Bug Fix**
   * FIXED: Improved logic to decide between bear vs. continue [#1798](https://github.com/valhalla/valhalla/pull/1798)
   * FIXED: Bicycle costing allows use of roads with all surface values, but with a penalty based on bicycle type. However, the edge filter totally disallows bad surfaces for some bicycle types, creating situations where reroutes fail if a rider uses a road with a poor surface. [#1800](https://github.com/valhalla/valhalla/pull/1800)
   * FIXED: Moved complex restrictions building to before validate. [#1805](https://github.com/valhalla/valhalla/pull/1805)
   * FIXED: Fix bicycle edge filter when avoid_bad_surfaces = 1.0 [#1806](https://github.com/valhalla/valhalla/pull/1806)
   * FIXED: Replace the EnhancedTripPath class inheritance with aggregation [#1807](https://github.com/valhalla/valhalla/pull/1807)
   * FIXED: Replace the old timezone shape zip file every time valhalla_build_timezones is ran [#1817](https://github.com/valhalla/valhalla/pull/1817)
   * FIXED: Don't use island snapped edge candidates (from disconnected components or low reach edges) when we rejected other high reachability edges that were closer [#1835](https://github.com/valhalla/valhalla/pull/1835)

## Release Date: 2019-05-08 Valhalla 3.0.3
* **Bug Fix**
   * FIXED: Fixed a rare loop condition in route matcher (edge walking to match a trace).
   * FIXED: Fixed VACUUM ANALYZE syntax issue.  [#1704](https://github.com/valhalla/valhalla/pull/1704)
   * FIXED: Fixed the osrm maneuver type when a maneuver has the to_stay_on attribute set.  [#1714](https://github.com/valhalla/valhalla/pull/1714)
   * FIXED: Fixed osrm compatibility mode attributes.  [#1716](https://github.com/valhalla/valhalla/pull/1716)
   * FIXED: Fixed rotary/roundabout issues in Valhalla OSRM compatibility.  [#1727](https://github.com/valhalla/valhalla/pull/1727)
   * FIXED: Fixed the destinations assignment for exit names in OSRM compatibility mode. [#1732](https://github.com/valhalla/valhalla/pull/1732)
   * FIXED: Enhance merge maneuver type assignment. [#1735](https://github.com/valhalla/valhalla/pull/1735)
   * FIXED: Fixed fork assignments and on ramps for OSRM compatibility mode. [#1738](https://github.com/valhalla/valhalla/pull/1738)
   * FIXED: Fixed cardinal direction on reference names when forward/backward tag is present on relations. Fixes singly digitized roads with opposing directional modifiers. [#1741](https://github.com/valhalla/valhalla/pull/1741)
   * FIXED: Fixed fork assignment and narrative logic when a highway ends and splits into multiple ramps. [#1742](https://github.com/valhalla/valhalla/pull/1742)
   * FIXED: Do not use any avoid edges as origin or destination of a route, matrix, or isochrone. [#1745](https://github.com/valhalla/valhalla/pull/1745)
   * FIXED: Add leg summary and remove unused hint attribute for OSRM compatibility mode. [#1753](https://github.com/valhalla/valhalla/pull/1753)
   * FIXED: Improvements for pedestrian forks, pedestrian roundabouts, and continue maneuvers. [#1768](https://github.com/valhalla/valhalla/pull/1768)
   * FIXED: Added simplified overview for OSRM response and added use_toll logic back to truck costing. [#1765](https://github.com/valhalla/valhalla/pull/1765)
   * FIXED: temp fix for location distance bug [#1774](https://github.com/valhalla/valhalla/pull/1774)
   * FIXED: Fix pedestrian routes using walkway_factor [#1780](https://github.com/valhalla/valhalla/pull/1780)
   * FIXED: Update the begin and end heading of short edges based on use [#1783](https://github.com/valhalla/valhalla/pull/1783)
   * FIXED: GraphReader::AreEdgesConnected update.  If transition count == 0 return false and do not call transition function. [#1786](https://github.com/valhalla/valhalla/pull/1786)
   * FIXED: Only edge candidates that were used in the path are send to serializer: [1788](https://github.com/valhalla/valhalla/pull/1788)
   * FIXED: Added logic to prevent the removal of a destination maneuver when ending on an internal edge [#1792](https://github.com/valhalla/valhalla/pull/1792)
   * FIXED: Fixed instructions when starting on an internal edge [#1796](https://github.com/valhalla/valhalla/pull/1796)

* **Enhancement**
   * Add the ability to run valhalla_build_tiles in stages. Specify the begin_stage and end_stage as command line options. Also cleans up temporary files as the last stage in the pipeline.
   * Add `remove` to `filesystem` namespace. [#1752](https://github.com/valhalla/valhalla/pull/1752)
   * Add TaxiCost into auto costing options.
   * Add `preferred_side` to allow per-location filtering of edges based on the side of the road the location is on and the driving side for that locale.
   * Slightly decreased the internal side-walk factor to .90f to favor roads with attached sidewalks. This impacts roads that have added sidewalk:left, sidewalk:right or sidewalk:both OSM tags (these become attributes on each directedEdge). The user can then avoid/penalize dedicated sidewalks and walkways, when they increase the walkway_factor. Since we slightly decreased the sidewalk_factor internally and only favor sidewalks if use is tagged as sidewalk_left or sidewalk_right, we should tend to route on roads with attached sidewalks rather than separate/dedicated sidewalks, allowing for more road names to be called out since these are labeled more.
   * Add `via` and `break_through` location types [#1737](https://github.com/valhalla/valhalla/pull/1737)
   * Add `street_side_tolerance` and `search_cutoff` to input `location` [#1777](https://github.com/valhalla/valhalla/pull/1777)
   * Return the Valhalla error `Path distance exceeds the max distance limit` for OSRM responses when the route is greater than the service limits. [#1781](https://github.com/valhalla/valhalla/pull/1781)

## Release Date: 2019-01-14 Valhalla 3.0.2
* **Bug Fix**
   * FIXED: Transit update - fix dow and exception when after midnight trips are normalized [#1682](https://github.com/valhalla/valhalla/pull/1682)
   * FIXED: valhalla_convert_transit segfault - GraphTileBuilder has null GraphTileHeader [#1683](https://github.com/valhalla/valhalla/issues/1683)
   * FIXED: Fix crash for trace_route with osrm serialization. Was passing shape rather than locations to the waypoint method.
   * FIXED: Properly set driving_side based on data set in TripPath.
   * FIXED: A bad bicycle route exposed an issue with bidirectional A* when the origin and destination edges are connected. Use A* in these cases to avoid requiring a high cost threshold in BD A*.
   * FIXED: x86 and x64 data compatibility was fixed as the structures weren't aligned.
   * FIXED: x86 tests were failing due mostly to floating point issues and the aforementioned structure misalignment.
* **Enhancement**
   * Add a durations list (delta time between each pair of trace points), a begin_time and a use_timestamp flag to trace_route requests. This allows using the input trace timestamps or durations plus the begin_time to compute elapsed time at each edge in the matched path (rather than using costing methods).
   * Add support for polyline5 encoding for OSRM formatted output.
* **Note**
   * Isochrones and openlr are both noted as not working with release builds for x86 (32bit) platforms. We'll look at getting this fixed in a future release

## Release Date: 2018-11-21 Valhalla 3.0.1
* **Bug Fix**
   * FIXED: Fixed a rare, but serious bug with bicycle costing. ferry_factor_ in bicycle costing shadowed the data member in the base dynamic cost class, leading to an uninitialized variable. Occasionally, this would lead to negative costs which caused failures. [#1663](https://github.com/valhalla/valhalla/pull/1663)
   * FIXED: Fixed use of units in OSRM compatibility mode. [#1662](https://github.com/valhalla/valhalla/pull/1662)

## Release Date: 2018-11-21 Valhalla 3.0.0
* **NOTE**
   * This release changes the Valhalla graph tile formats to make the tile data more efficient and flexible. Tile data is incompatible with Valhalla 2.x builds, and code for 3.x is incompatible with data built for Valahalla 2.x versions. Valhalla tile sizes are slightly smaller (for datasets using elevation information the size savings is over 10%). In addition, there is increased flexibility for creating different variants of tiles to support different applications (e.g. bicycle only, or driving only).
* **Enhancement**
   * Remove the use of DirectedEdge for transitions between nodes on different hierarchy levels. A new structure, NodeTransition, is now used to transition to nodes on different hierarchy level. This saves space since only the end node GraphId is needed for the transitions (and DirectedEdge is a large data structure).
   * Change the NodeInfo lat,lon to use an offset from the tile base lat,lon. This potentially allows higher precision than using float, but more importantly saves space and allows support for NodeTransitions as well as spare for future growth.
   * Remove the EdgeElevation structure and max grade information into DirectedEdge and mean elevation into EdgeInfo. This saves space.
   * Reduce wayid to 32 bits. This allows sufficient growth when using OpenStreetMap data and frees space in EdgeInfo (allows moving speed limit and mean elevation from other structures).
   * Move name consistency from NodeInfo to DirectedEdge. This allows a more efficient lookup of name consistency.
   * Update all path algorithms to use NodeTransition logic rather than special DirectedEdge transition types. This simplifies PathAlgorithms slightly and removes some conditional logic.
   * Add an optional GraphFilter stage to tile building pipeline. This allows removal of edges and nodes based on access. This allows bicycle only, pedestrian only, or driving only datasets (or combinations) to be created - allowing smaller datasets for special purpose applications.
* **Deprecate**
   * Valhalla 3.0 removes support for OSMLR.

## Release Date: 2018-11-20 Valhalla 2.7.2
* **Enhancement**
   * UPDATED: Added a configuration variable for max_timedep_distance. This is used in selecting the path algorithm and provides the maximum distance between locations when choosing a time dependent path algorithm (other than multi modal). Above this distance, bidirectional A* is used with no time dependencies.
   * UPDATED: Remove transition edges from priority queue in Multimodal methods.
   * UPDATED: Fully implement street names and exit signs with ability to identify route numbers. [#1635](https://github.com/valhalla/valhalla/pull/1635)
* **Bug Fix**
   * FIXED: A timed-turned restriction should not be applied when a non-timed route is executed.  [#1615](https://github.com/valhalla/valhalla/pull/1615)
   * FIXED: Changed unordered_map to unordered_multimap for polys. Poly map can contain the same key but different multi-polygons. For example, islands for a country or timezone polygons for a country.
   * FIXED: Fixed timezone db issue where TZIDs did not exist in the Howard Hinnant date time db that is used in the date_time class for tz indexes.  Added logic to create aliases for TZIDs based on https://en.wikipedia.org/wiki/List_of_tz_database_time_zones
   * FIXED: Fixed the ramp turn modifiers for osrm compat [#1569](https://github.com/valhalla/valhalla/pull/1569)
   * FIXED: Fixed the step geometry when using the osrm compat mode [#1571](https://github.com/valhalla/valhalla/pull/1571)
   * FIXED: Fixed a data creation bug causing issues with A* routes ending on loops. [#1576](https://github.com/valhalla/valhalla/pull/1576)
   * FIXED: Fixed an issue with a bad route where destination only was present. Was due to thresholds in bidirectional A*. Changed threshold to be cost based rather than number of iterations). [#1586](https://github.com/valhalla/valhalla/pull/1586)
   * FIXED: Fixed an issue with destination only (private) roads being used in bicycle routes. Centralized some "base" transition cost logic in the base DynamicCost class. [#1587](https://github.com/valhalla/valhalla/pull/1587)
   * FIXED: Remove extraneous ramp maneuvers [#1657](https://github.com/valhalla/valhalla/pull/1657)

## Release Date: 2018-10-02 Valhalla 2.7.1
* **Enhancement**
   * UPDATED: Added date time support to forward and reverse isochrones. Add speed lookup (predicted speeds and/or free-flow or constrained flow speed) if date_time is present.
   * UPDATED: Add timezone checks to multimodal routes and isochrones (updates localtime if the path crosses into a timezone different than the start location).
* **Data Producer Update**
   * UPDATED: Removed boost date time support from transit.  Now using the Howard Hinnant date library.
* **Bug Fix**
   * FIXED: Fixed a bug with shortcuts that leads to inconsistent routes depending on whether shortcuts are taken, different origins can lead to different paths near the destination. This fix also improves performance on long routes and matrices.
   * FIXED: We were getting inconsistent results between departing at current date/time vs entering the current date/time.  This issue is due to the fact that the iso_date_time function returns the full iso date_time with the timezone offset (e.g., 2018-09-27T10:23-07:00 vs 2018-09-27T10:23). When we refactored the date_time code to use the new Howard Hinnant date library, we introduced this bug.
   * FIXED: Increased the threshold in CostMatrix to address null time and distance values occurring for truck costing with locations near the max distance.

## Release Date: 2018-09-13 Valhalla 2.7.0
* **Enhancement**
   * UPDATED: Refactor to use the pbf options instead of the ptree config [#1428](https://github.com/valhalla/valhalla/pull/1428) This completes [1357](https://github.com/valhalla/valhalla/issues/1357)
   * UPDATED: Removed the boost/date_time dependency from baldr and odin. We added the Howard Hinnant date and time library as a submodule. [#1494](https://github.com/valhalla/valhalla/pull/1494)
   * UPDATED: Fixed 'Drvie' typo [#1505](https://github.com/valhalla/valhalla/pull/1505) This completes [1504](https://github.com/valhalla/valhalla/issues/1504)
   * UPDATED: Optimizations of GetSpeed for predicted speeds [1490](https://github.com/valhalla/valhalla/issues/1490)
   * UPDATED: Isotile optimizations
   * UPDATED: Added stats to predictive traffic logging
   * UPDATED: resample_polyline - Breaks the polyline into equal length segments at a sample distance near the resolution. Break out of the loop through polyline points once we reach the specified number of samplesthen append the last
polyline point.
   * UPDATED: added android logging and uses a shared graph reader
   * UPDATED: Do not run a second pass on long pedestrian routes that include a ferry (but succeed on first pass). This is a performance fix. Long pedestrian routes with A star factor based on ferry speed end up being very inefficient.
* **Bug Fix**
   * FIXED: A* destination only
   * FIXED: Fixed through locations weren't honored [#1449](https://github.com/valhalla/valhalla/pull/1449)


## Release Date: 2018-08-02 Valhalla 3.0.0-rc.4
* **Node Bindings**
   * UPDATED: add some worker pool handling
   [#1467](https://github.com/valhalla/valhalla/pull/1467)

## Release Date: 2018-08-02 Valhalla 3.0.0-rc.3
* **Node Bindings**
   * UPDATED: replaced N-API with node-addon-api wrapper and made the actor
   functions asynchronous
   [#1457](https://github.com/valhalla/valhalla/pull/1457)

## Release Date: 2018-07-24 Valhalla 3.0.0-rc.2
* **Node Bindings**
   * FIXED: turn on the autocleanup functionality for the actor object.
   [#1439](https://github.com/valhalla/valhalla/pull/1439)

## Release Date: 2018-07-16 Valhalla 3.0.0-rc.1
* **Enhancement**
   * ADDED: exposed the rest of the actions to the node bindings and added tests. [#1415](https://github.com/valhalla/valhalla/pull/1415)

## Release Date: 2018-07-12 Valhalla 3.0.0-alpha.1
**NOTE**: There was already a small package named `valhalla` on the npm registry, only published up to version 0.0.3. The team at npm has transferred the package to us, but would like us to publish something to it ASAP to prove our stake in it. Though the bindings do not have all of the actor functionality exposed yet (just route), we are going to publish an alpha release of 3.0.0 to get something up on npm.
* **Infrastructure**:
   * ADDED: add in time dependent algorithms if the distance between locations is less than 500km.
   * ADDED: TurnLanes to indicate turning lanes at the end of a directed edge.
   * ADDED: Added PredictedSpeeds to Valhalla tiles and logic to compute speed based on predictive speed profiles.
* **Data Producer Update**
   * ADDED: is_route_num flag was added to Sign records. Set this to true if the exit sign comes from a route number/ref.
   * CHANGED: Lower speeds on driveways, drive-thru, and parking aisle. Set destination only flag for drive thru use.
   * ADDED: Initial implementation of turn lanes.
  **Bug Fix**
   * CHANGED: Fix destination only penalty for A* and time dependent cases.
   * CHANGED: Use the distance from GetOffsetForHeading, based on road classification and road use (e.g. ramp, turn channel, etc.), within tangent_angle function.
* **Map Matching**
   * FIXED: Fixed trace_route edge_walk server abort [#1365](https://github.com/valhalla/valhalla/pull/1365)
* **Enhancement**
   * ADDED: Added post process for updating free and constrained speeds in the directed edges.
   * UPDATED: Parse the json request once and store in a protocol buffer to pass along the pipeline. This completed the first portion of [1357](https://github.com/valhalla/valhalla/issues/1357)
   * UPDATED: Changed the shape_match attribute from a string to an enum. Fixes [1376](https://github.com/valhalla/valhalla/issues/1376)
   * ADDED: Node bindings for route [#1341](https://github.com/valhalla/valhalla/pull/1341)
   * UPDATED: Use a non-linear use_highways factor (to more heavily penalize highways as use_highways approaches 0).

## Release Date: 2018-07-15 Valhalla 2.6.3
* **API**:
   * FIXED: Use a non-linear use_highways factor (to more heavily penalize highways as use_highways approaches 0).
   * FIXED: Fixed the highway_factor when use_highways < 0.5.
   * ENHANCEMENT: Added logic to modulate the surface factor based on use_trails.
   * ADDED: New customer test requests for motorcycle costing.

## Release Date: 2018-06-28 Valhalla 2.6.2
* **Data Producer Update**
   * FIXED: Complex restriction sorting bug.  Check of has_dt in ComplexRestrictionBuilder::operator==.
* **API**:
   * FIXED: Fixed CostFactory convenience method that registers costing models
   * ADDED: Added use_tolls into motorcycle costing options

## Release Date: 2018-05-28 Valhalla 2.6.0
* **Infrastructure**:
   * CHANGED: Update cmake buildsystem to replace autoconf [#1272](https://github.com/valhalla/valhalla/pull/1272)
* **API**:
   * CHANGED: Move `trace_options` parsing to map matcher factory [#1260](https://github.com/valhalla/valhalla/pull/1260)
   * ADDED: New costing method for AutoDataFix [#1283](https://github.com/valhalla/valhalla/pull/1283)

## Release Date: 2018-05-21 Valhalla 2.5.0
* **Infrastructure**
   * ADDED: Add code formatting and linting.
* **API**
   * ADDED: Added new motorcycle costing, motorcycle access flag in data and use_trails option.
* **Routing**
   * ADDED: Add time dependnet forward and reverse A* methods.
   * FIXED: Increase minimum threshold for driving routes in bidirectional A* (fixes some instances of bad paths).
* **Data Producer Update**
   * CHANGED: Updates to properly handle cycleway crossings.
   * CHANGED: Conditionally include driveways that are private.
   * ADDED: Added logic to set motorcycle access.  This includes lua, country access, and user access flags for motorcycles.

## Release Date: 2018-04-11 Valhalla 2.4.9
* **Enhancement**
   * Added European Portuguese localization for Valhalla
   * Updates to EdgeStatus to improve performance. Use an unordered_map of tile Id and allocate an array for each edge in the tile. This allows using pointers to access status for sequential edges. This improves performance by 50% or so.
   * A couple of bicycle costing updates to improve route quality: avoid roads marked as part of a truck network, to remove the density penalty for transition costs.
   * When optimal matrix type is selected, now use CostMatrix for source to target pedestrian and bicycle matrix calls when both counts are above some threshold. This improves performance in general and lessens some long running requests.
*  **Data Producer Update**
   * Added logic to protect against setting a speed of 0 for ferries.

## Release Date: 2018-03-27 Valhalla 2.4.8
* **Enhancement**
   * Updates for Italian verbal translations
   * Optionally remove driveways at graph creation time
   * Optionally disable candidate edge penalty in path finding
   * OSRM compatible route, matrix and map matching response generation
   * Minimal Windows build compatibility
   * Refactoring to use PBF as the IPC mechanism for all objects
   * Improvements to internal intersection marking to reduce false positives
* **Bug Fix**
   * Cap candidate edge penalty in path finding to reduce excessive expansion
   * Fix trivial paths at deadends

## Release Date: 2018-02-08 Valhalla 2.4.7
* **Enhancement**
   * Speed up building tiles from small OSM imports by using boost directory iterator rather than going through all possible tiles and testing each if the file exists.
* **Bug Fix**
   * Protect against overflow in string to float conversion inside OSM parsing.

## Release Date: 2018-01-26 Valhalla 2.4.6
* **Enhancement**
   * Elevation library will lazy load RAW formatted sources

## Release Date: 2018-01-24 Valhalla 2.4.5
* **Enhancement**
   * Elevation packing utility can unpack lz4hc now
* **Bug Fix**
   * Fixed broken darwin builds

## Release Date: 2018-01-23 Valhalla 2.4.4
* **Enhancement**
   * Elevation service speed improvements and the ability to serve lz4hc compressed data
   * Basic support for downloading routing tiles on demand
   * Deprecated `valhalla_route_service`, now all services (including elevation) are found under `valhalla_service`

## Release Date: 2017-12-11 Valhalla 2.4.3
* **Enhancement**
   * Remove union from GraphId speeds up some platforms
   * Use SAC scale in pedestrian costing
   * Expanded python bindings to include all actions (route, matrix, isochrone, etc)
* **Bug Fix**
   * French translation typo fixes
*  **Data Producer Update**
   * Handling shapes that intersect the poles when binning
   * Handling when transit shapes are less than 2 points

## Release Date: 2017-11-09 Valhalla 2.4.1
*  **Data Producer Update**
   * Added kMopedAccess to modes for complex restrictions.  Remove the kMopedAccess when auto access is removed.  Also, add the kMopedAccess when an auto restriction is found.

## Release Date: 2017-11-08 Valhalla 2.4.0
*  **Data Producer Update**
   * Added logic to support restriction = x with a the except tag.  We apply the restriction to everything except for modes in the except tag.
   * Added logic to support railway_service and coach_service in transit.
* **Bug Fix**
  * Return proper edge_walk path for requested shape_match=walk_or_snap
  * Skip invalid stateid for Top-K requests

## Release Date: 2017-11-07 Valhalla 2.3.9
* **Enhancement**
  * Top-K map matched path generation now only returns unique paths and does so with fewer iterations
  * Navigator call outs for both imperial and metric units
  * The surface types allowed for a given bike route can now be controlled via a request parameter `avoid_bad_surfaces`
  * Improved support for motorscooter costing via surface types, road classification and vehicle specific tagging
* **Bug Fix**
  * Connectivity maps now include information about transit tiles
  * Lane counts for singly digitized roads are now correct for a given directed edge
  * Edge merging code for assigning osmlr segments is now robust to partial tile sets
  * Fix matrix path finding to allow transitioning down to lower levels when appropriate. In particular, do not supersede shortcut edges until no longer expanding on the next level.
  * Fix optimizer rotate location method. This fixes a bug where optimal ordering was bad for large location sets.
*  **Data Producer Update**
   * Duration tags are now used to properly set the speed of travel for a ferry routes

## Release Date: 2017-10-17 Valhalla 2.3.8
* **Bug Fix**
  * Fixed the roundabout exit count for bicycles when the roundabout is a road and not a cycleway
  * Enable a pedestrian path to remain on roundabout instead of getting off and back on
  * Fixed the penalization of candidate locations in the uni-directional A* algorithm (used for trivial paths)
*  **Data Producer Update**
   * Added logic to set bike forward and tag to true where kv["sac_scale"] == "hiking". All other values for sac_scale turn off bicycle access.  If sac_scale or mtb keys are found and a surface tag is not set we default to kPath.
   * Fixed a bug where surface=unpaved was being assigned Surface::kPavedSmooth.

## Release Date: 2017-9-11 Valhalla 2.3.7
* **Bug Fix**
  * Update bidirectional connections to handle cases where the connecting edge is one of the origin (or destination) edges and the cost is high. Fixes some pedestrian route issues that were reported.
*  **Data Producer Update**
   * Added support for motorroad tag (default and per country).
   * Update OSMLR segment association logic to fix issue where chunks wrote over leftover segments. Fix search along edges to include a radius so any nearby edges are also considered.

## Release Date: 2017-08-29 Valhalla 2.3.6
* **Bug Fix**
  * Pedestrian paths including ferries no longer cause circuitous routes
  * Fix a crash in map matching route finding where heading from shape was using a `nullptr` tile
  * Spanish language narrative corrections
  * Fix traffic segment matcher to always set the start time of a segment when its known
* **Enhancement**
  * Location correlation scoring improvements to avoid situations where less likely start or ending locations are selected

## Release Date: 2017-08-22 Valhalla 2.3.5
* **Bug Fix**
  * Clamp the edge score in thor. Extreme values were causing bad alloc crashes.
  * Fix multimodal isochrones. EdgeLabel refactor caused issues.
* **Data Producer Update**
  * Update lua logic to properly handle vehicle=no tags.

## Release Date: 2017-08-14 Valhalla 2.3.4
* **Bug Fix**
  * Enforce limits on maximum per point accuracy to avoid long running map matching computations

## Release Date: 2017-08-14 Valhalla 2.3.3
* **Bug Fix**
  * Maximum osm node reached now causes bitset to resize to accommodate when building tiles
  * Fix wrong side of street information and remove redundant node snapping
  * Fix path differences between services and `valhalla_run_route`
  * Fix map matching crash when interpolating duplicate input points
  * Fix unhandled exception when trace_route or trace_attributes when there are no continuous matches
* **Enhancement**
  * Folded Low-Stress Biking Code into the regular Bicycle code and removed the LowStressBicycleCost class. Now when making a query for bicycle routing, a value of 0 for use_hills and use_roads produces low-stress biking routes, while a value of 1 for both provides more intense professional bike routes.
  * Bike costing default values changed. use_roads and use_hills are now 0.25 by default instead of 0.5 and the default bike is now a hybrid bike instead of a road bike.
  * Added logic to use station hierarchy from transitland.  Osm and egress nodes are connected by transitconnections.  Egress and stations are connected by egressconnections.  Stations and platforms are connected by platformconnections.  This includes narrative updates for Odin as well.

## Release Date: 2017-07-31 Valhalla 2.3.2
* **Bug Fix**
  * Update to use oneway:psv if oneway:bus does not exist.
  * Fix out of bounds memory issue in DoubleBucketQueue.
  * Many things are now taken into consideration to determine which sides of the road have what cyclelanes, because they were not being parsed correctly before
  * Fixed issue where sometimes a "oneway:bicycle=no" tag on a two-way street would cause the road to become a oneway for bicycles
  * Fixed trace_attributes edge_walk cases where the start or end points in the shape are close to graph nodes (intersections)
  * Fixed 32bit architecture crashing for certain routes with non-deterministic placement of edges labels in bucketized queue datastructure
* **Enhancement**
  * Improve multi-modal routes by adjusting the pedestrian mode factor (routes use less walking in favor of public transit).
  * Added interface framework to support "top-k" paths within map-matching.
  * Created a base EdgeLabel class that contains all data needed within costing methods and supports the basic path algorithms (forward direction, A*, with accumulated path distance). Derive class for bidirectional algorithms (BDEdgeLabel) and for multimodal algorithms. Lowers memory use by combining some fields (using spare bits from GraphId).
  * Added elapsed time estimates to map-matching labels in preparation for using timestamps in map-matching.
  * Added parsing of various OSM tags: "bicycle=use_sidepath", "bicycle=dismount", "segregated=*", "shoulder=*", "cycleway:buffer=*", and several variations of these.
  * Both trace_route and trace_attributes will parse `time` and `accuracy` parameters when the shape is provided as unencoded
  * Map-matching will now use the time (in seconds) of each gps reading (if provided) to narrow the search space and avoid finding matches that are impossibly fast

## Release Date: 2017-07-10 Valhalla 2.3.0
* **Bug Fix**
  * Fixed a bug in traffic segment matcher where length was populated but had invalid times
* **Embedded Compilation**
  * Decoupled the service components from the rest of the worker objects so that the worker objects could be used in non http service contexts
   * Added an actor class which encapsulates the various worker objects and allows the various end points to be called /route /height etc. without needing to run a service
* **Low-Stress Bicycle**
  * Worked on creating a new low-stress biking option that focuses more on taking safer roads like cycle ways or residential roads than the standard bike costing option does.

## Release Date: 2017-06-26 Valhalla 2.2.9
* **Bug Fix**
  * Fix a bug introduced in 2.2.8 where map matching search extent was incorrect in longitude axis.

## Release Date: 2017-06-23 Valhalla 2.2.8
* **Bug Fix**
  * Traffic segment matcher (exposed through Python bindings) - fix cases where partial (or no) results could be returned when breaking out of loop in form_segments early.
* **Traffic Matching Update**
  * Traffic segment matcher - handle special cases when entering and exiting turn channels.
* **Guidance Improvements**
  * Added Swedish (se-SV) narrative file.

## Release Date: 2017-06-20 Valhalla 2.2.7
* **Bug Fixes**
  * Traffic segment matcher (exposed through Python bindings) makes use of accuracy per point in the input
  * Traffic segment matcher is robust to consecutive transition edges in matched path
* **Isochrone Changes**
  * Set up isochrone to be able to handle multi-location queries in the future
* **Data Producer Updates**
  * Fixes to valhalla_associate_segments to address threading issue.
  * Added support for restrictions that refers only to appropriate type of vehicle.
* **Navigator**
  * Added pre-alpha implementation that will perform guidance for mobile devices.
* **Map Matching Updates**
  * Added capability to customize match_options

## Release Date: 2017-06-12 Valhalla 2.2.6
* **Bug Fixes**
  * Fixed the begin shape index where an end_route_discontinuity exists
* **Guidance Improvements**
  * Updated Slovenian (sl-SI) narrative file.
* **Data Producer Updates**
  * Added support for per mode restrictions (e.g., restriction:&lt;type&gt;)  Saved these restrictions as "complex" restrictions which currently support per mode lookup (unlike simple restrictions which are assumed to apply to all driving modes).
* **Matrix Updates**
  * Increased max distance threshold for auto costing and other similar costings to 400 km instead of 200 km

## Release Date: 2017-06-05 Valhalla 2.2.5
* **Bug Fixes**
  * Fixed matched point edge_index by skipping transition edges.
  * Use double precision in meili grid traversal to fix some incorrect grid cases.
  * Update meili to use DoubleBucketQueue and GraphReader methods rather than internal methods.

## Release Date: 2017-05-17 Valhalla 2.2.4
* **Bug Fixes**
  * Fix isochrone bug where the default access mode was used - this rejected edges that should not have been rejected for cases than automobile.
  * Fix A* handling of edge costs for trivial routes. This fixed an issue with disconnected regions that projected to a single edge.
  * Fix TripPathBuilder crash if first edge is a transition edge (was occurring with map-matching in rare occasions).

## Release Date: 2017-05-15 Valhalla 2.2.3
* **Map Matching Improvement**
  * Return begin and end route discontinuities. Also, returns partial shape of edge at route discontinuity.
* **Isochrone Improvements**
  * Add logic to make sure the center location remains fixed at the center of a tile/grid in the isotile.
  * Add a default generalization factor that is based on the grid size. Users can still override this factor but the default behavior is improved.
  * Add ExpandForward and ExpandReverse methods as is done in bidirectional A*. This improves handling of transitions between hierarchy levels.
* **Graph Correlation Improvements**
  * Add options to control both radius and reachability per input location (with defaults) to control correlation of input locations to the graph in such a way as to avoid routing between disconnected regions and favor more likely paths.

## Release Date: 2017-05-08 Valhalla 2.2.0
* **Guidance Improvements**
  * Added Russian (ru-RU) narrative file.
  * Updated Slovenian (sl-SI) narrative file.
* **Data Producer Updates**
  * Assign destination sign info on bidirectional ramps.
  * Update ReclassifyLinks. Use a "link-tree" which is formed from the exit node and terminates at entrance nodes. Exit nodes are sorted by classification so motorway exits are done before trunks, etc. Updated the turn channel logic - now more consistently applies turn channel use.
  * Updated traffic segment associations to properly work with elevation and lane connectivity information (which is stored after the traffic association).

## Release Date: 2017-04-24 Valhalla 2.1.9
* **Elevation Update**
  * Created a new EdgeElevation structure which includes max upward and downward slope (moved from DirectedEdge) and mean elevation.
* **Routing Improvements**
  * Destination only fix when "nested" destination only areas cause a route failure. Allow destination only edges (with penalty) on 2nd pass.
  * Fix heading to properly use the partial edge shape rather than entire edge shape to determine heading at the begin and end locations.
  * Some cleanup and simplification of the bidirectional A* algorithm.
  * Some cleanup and simplification of TripPathBuilder.
  * Make TileHierarchy data and methods static and remove tile_dir from the tile hierarchy.
* **Map Matching Improvement**
  * Return matched points with trace attributes when using map_snap.
* **Data Producer Updates**
  * lua updates so that the chunnel will work again.

## Release Date: 2017-04-04 Valhalla 2.1.8
* **Map Matching Release**
  * Added max trace limits and out-of-bounds checks for customizable trace options

## Release Date: 2017-03-29 Valhalla 2.1.7
* **Map Matching Release**
  * Increased service limits for trace
* **Data Producer Updates**
  * Transit: Remove the dependency on using level 2 tiles for transit builder
* **Traffic Updates**
  * Segment matcher completely re-written to handle many complex issues when matching traces to OTSs
* **Service Improvement**
  * Bug Fix - relaxed rapidjson parsing to allow numeric type coercion
* **Routing Improvements**
  * Level the forward and reverse paths in bidirectional A * to account for distance approximation differences.
  * Add logic for Use==kPath to bicycle costing so that paths are favored (as are footways).

## Release Date: 2017-03-10 Valhalla 2.1.3
* **Guidance Improvement**
  * Corrections to Slovenian narrative language file
  **Routing Improvements**
  * Increased the pedestrian search radius from 25 to 50 within the meili configuration to reduce U-turns with map-matching
  * Added a max avoid location limit

## Release Date: 2017-02-22 Valhalla 2.1.0
* **Guidance Improvement**
  * Added ca-ES (Catalan) and sl-SI (Slovenian) narrative language files
* **Routing  Improvement**
  * Fix through location reverse ordering bug (introduced in 2.0.9) in output of route responses for depart_at routes
  * Fix edge_walking method to handle cases where more than 1 initial edge is found
* **Data Producer Updates**
  * Improved transit by processing frequency based schedules.
  * Updated graph validation to more aggressively check graph consistency on level 0 and level 1
  * Fix the EdgeInfo hash to not create duplicate edge info records when creating hierarchies

## Release Date: 2017-02-21 Valhalla 2.0.9
* **Guidance Improvement**
  * Improved Italian narrative by handling articulated prepositions
  * Properly calling out turn channel maneuver
* **Routing Improvement**
  * Improved path determination by increasing stop impact for link to link transitions at intersections
  * Fixed through location handling, now includes cost at throughs and properly uses heading
  * Added ability to adjust location heading tolerance
* **Traffic Updates**
  * Fixed segment matching json to properly return non-string values where appropriate
* **Data Producer Updates**
  * Process node:ref and way:junction_ref as a semicolon separated list for exit numbers
  * Removed duplicated interchange sign information when ways are split into edges
  * Use a sequence within HierarchyBuilder to lower memory requirements for planet / large data imports.
  * Add connecting OSM wayId to a transit stop within NodeInfo.
  * Lua update:  removed ways that were being added to the routing graph.
  * Transit:  Fixed an issue where add_service_day and remove_service_day was not using the tile creation date, but the service start date for transit.
  * Transit:  Added acceptance test logic.
  * Transit:  Added fallback option if the associated wayid is not found.  Use distance approximator to find the closest edge.
  * Transit:  Added URL encoding for one stop ids that contain diacriticals.  Also, added include_geometry=false for route requests.
* **Optimized Routing Update**
  * Added an original index to the location object in the optimized route response
* **Trace Route Improvement**
  * Updated find_start_node to fix "GraphTile NodeInfo index out of bounds" error

## Release Date: 2017-01-30 Valhalla 2.0.6
* **Guidance Improvement**
  * Italian phrases were updated
* **Routing Improvement**
  * Fixed an issue where date and time was returning an invalid ISO8601 time format for date_time values in positive UTC. + sign was missing.
  * Fixed an encoding issue that was discovered for tranist_fetcher.  We were not encoding onestop_ids or route_ids.  Also, added exclude_geometry=true for route API calls.
* **Data Producer Updates**
  * Added logic to grab a single feed in valhalla_build_transit.

## Release Date: 2017-01-04 Valhalla 2.0.3
* **Service Improvement**
  * Added support for interrupting requests. If the connection is closed, route computation and map-matching can be interrupted prior to completion.
* **Routing Improvement**
  * Ignore name inconsistency when entering a link to avoid double penalizing.
* **Data Producer Updates**
  * Fixed consistent name assignment for ramps and turn lanes which improved guidance.
  * Added a flag to directed edges indicating if the edge has names. This can potentially be used in costing methods.
  * Allow future use of spare GraphId bits within DirectedEdge.

## Release Date: 2016-12-13 Valhalla 2.0.2
* **Routing Improvement**
  * Added support for multi-way restrictions to matrix and isochrones.
  * Added HOV costing model.
  * Speed limit updates.   Added logic to save average speed separately from speed limits.
  * Added transit include and exclude logic to multimodal isochrone.
  * Fix some edge cases for trivial (single edge) paths.
  * Better treatment of destination access only when using bidirectional A*.
* **Performance Improvement**
  * Improved performance of the path algorithms by making many access methods inline.

## Release Date: 2016-11-28 Valhalla 2.0.1
* **Routing Improvement**
  * Preliminary support for multi-way restrictions
* **Issues Fixed**
  * Fixed tile incompatibility between 64 and 32bit architectures
  * Fixed missing edges within tile edge search indexes
  * Fixed an issue where transit isochrone was cut off if we took transit that was greater than the max_seconds and other transit lines or buses were then not considered.

## Release Date: 2016-11-15 Valhalla 2.0

* **Tile Redesign**
  * Updated the graph tiles to store edges only on the hierarchy level they belong to. Prior to this, the highways were stored on all levels, they now exist only on the highway hierarchy. Similar changes were made for arterial level roads. This leads to about a 20% reduction in tile size.
  * The tile redesign required changes to the path generation algorithms. They must now transition freely between levels, even for pedestrian and bicycle routes. To offset the extra transitions, the main algorithms were changed to expand nodes at each level that has directed edges, rather than adding the transition edges to the priority queue/adjacency list. This change helps performance. The hierarchy limits that are used to speed the computation of driving routes by utilizing the highway hierarchy were adjusted to work with the new path algorithms.
  * Some changes to costing were also required, for example pedestrian and bicycle routes skip shortcut edges.
  * Many tile data structures were altered to explicitly size different fields and make room for "spare" fields that will allow future growth. In addition, the tile itself has extra "spare" records that can be appended to the end of the tile and referenced from the tile header. This also will allow future growth without breaking backward compatibility.
* **Guidance Improvement**
  * Refactored trip path to use an enumerated `Use` for edge and an enumerated `NodeType` for node
  * Fixed some wording in the Hindi narrative file
  * Fixed missing turn maneuver by updating the forward intersecting edge logic
* **Issues Fixed**
  * Fixed an issue with pedestrian routes where a short u-turn was taken to avoid the "crossing" penalty.
  * Fixed bicycle routing due to high penalty to enter an access=destination area. Changed to a smaller, length based factor to try to avoid long regions where access = destination. Added a driveway penalty to avoid taking driveways (which are often marked as access=destination).
  * Fixed regression where service did not adhere to the list of allowed actions in the Loki configuration
* **Graph Correlation**
  * External contributions from Navitia have lead to greatly reduced per-location graph correlation. Average correlation time is now less than 1ms down from 4-9ms.

## Release Date: 2016-10-17

* **Guidance Improvement**
  * Added the Hindi (hi-IN) narrative language
* **Service Additions**
  * Added internal valhalla error codes utility in baldr and modified all services to make use of and return as JSON response
  * See documentation https://github.com/valhalla/valhalla-docs/blob/master/api-reference.md#internal-error-codes-and-conditions
* **Time-Distance Matrix Improvement**
  * Added a costmatrix performance fix for one_to_many matrix requests
* **Memory Mapped Tar Archive - Tile Extract Support**
  * Added the ability to load a tar archive of the routing graph tiles. This improves performance under heavy load and reduces the memory requirement while allowing multiple processes to share cache resources.

## Release Date: 2016-09-19

* **Guidance Improvement**
  * Added pirate narrative language
* **Routing Improvement**
  * Added the ability to include or exclude stops, routes, and operators in multimodal routing.
* **Service Improvement**
  * JSONify Error Response

## Release Date: 2016-08-30

* **Pedestrian Routing Improvement**
  * Fixes for trivial pedestrian routes

## Release Date: 2016-08-22

* **Guidance Improvements**
  * Added Spanish narrative
  * Updated the start and end edge heading calculation to be based on road class and edge use
* **Bicycle Routing Improvements**
  * Prevent getting off a higher class road for a small detour only to get back onto the road immediately.
  * Redo the speed penalties and road class factors - they were doubly penalizing many roads with very high values.
  * Simplify the computation of weighting factor for roads that do not have cycle lanes. Apply speed penalty to slightly reduce favoring
of non-separated bicycle lanes on high speed roads.
* **Routing Improvements**
  * Remove avoidance of U-turn for pedestrian routes. This improves use with map-matching since pedestrian routes can make U-turns.
  * Allow U-turns at dead-ends for driving (and bicycling) routes.
* **Service Additions**
  * Add support for multi-modal isochrones.
  * Added base code to allow reverse isochrones (path from anywhere to a single destination).
* **New Sources to Targets**
  * Added a new Matrix Service action that allows you to request any of the 3 types of time-distance matrices by calling 1 action.  This action takes a sources and targets parameter instead of the locations parameter.  Please see the updated Time-Distance Matrix Service API reference for more details.

## Release Date: 2016-08-08

 * **Service additions**
  * Latitude, longitude bounding boxes of the route and each leg have been added to the route results.
  * Added an initial isochrone capability. This includes methods to create an "isotile" - a 2-D gridded data set with time to reach each lat,lon grid from an origin location. This isoltile is then used to create contours at specified times. Interior contours are optionally removed and the remaining outer contours are generalized and converted to GeoJSON polygons. An initial version supporting multimodal route types has also been added.
 * **Data Producer Updates**
  * Fixed tranist scheduling issue where false schedules were getting added.
 * **Tools Additionas**
  * Added `valhalla_export_edges` tool to allow shape and names to be dumped from the routing tiles

## Release Date: 2016-07-19

 * **Guidance Improvements**
  * Added French narrative
  * Added capability to have narrative language aliases - For example: German `de-DE` has an alias of `de`
 * **Transit Stop Update** - Return latitude and longitude for each transit stop
 * **Data Producer Updates**
  * Added logic to use lanes:forward, lanes:backward, speed:forward, and speed:backward based on direction of the directed edge.
  * Added support for no_entry, no_exit, and no_turn restrictions.
  * Added logic to support country specific access. Based on country tables found here: http://wiki.openstreetmap.org/wiki/OSM_tags_for_routing/Access-Restrictions

## Release Date: 2016-06-08

 * **Bug Fix** - Fixed a bug where edge indexing created many small tiles where no edges actually intersected. This allowed impossible routes to be considered for path finding instead of rejecting them earlier.
 * **Guidance Improvements**
  * Fixed invalid u-turn direction
  * Updated to properly call out jughandle routes
  * Enhanced signless interchange maneuvers to help guide users
 * **Data Producer Updates**
  * Updated the speed assignment for ramp to be a percentage of the original road class speed assignment
  * Updated stop impact logic for turn channel onto ramp

## Release Date: 2016-05-19

 * **Bug Fix** - Fixed a bug where routes fail within small, disconnected "islands" due to the threshold logic in prior release. Also better logic for not-thru roads.

## Release Date: 2016-05-18

 * **Bidirectional A* Improvements** - Fixed an issue where if both origin and destination locations where on not-thru roads that meet at a common node the path ended up taking a long detour. Not all cases were fixed though - next release should fix. Trying to address the termination criteria for when the best connection point of the 2 paths is optimal. Turns out that the initial case where both opposing edges are settled is not guaranteed to be the least cost path. For now we are setting a threshold and extending the search while still tracking best connections. Fixed the opposing edge when a hierarchy transition occurs.
 * **Guidance Globalization** -  Fixed decimal distance to be locale based.
 * **Guidance Improvements**
  * Fixed roundabout spoke count issue by fixing the drive_on_right attribute.
  * Simplified narative by combining unnamed straight maneuvers
  * Added logic to confirm maneuver type assignment to avoid invalid guidance
  * Fixed turn maneuvers by improving logic for the following:
    * Internal intersection edges
    * 'T' intersections
    * Intersecting forward edges
 * **Data Producer Updates** - Fix the restrictions on a shortcut edge to be the same as the last directed edge of the shortcut (rather than the first one).

## Release Date: 2016-04-28

 * **Tile Format Updates** - Separated the transit graph from the "road only" graph into different tiles but retained their interconnectivity. Transit tiles are now hierarchy level 3.
 * **Tile Format Updates** - Reduced the size of graph edge shape data by 5% through the use of varint encoding (LEB128)
 * **Tile Format Updates** - Aligned `EdgeInfo` structures to proper byte boundaries so as to maintain compatibility for systems who don't support reading from unaligned addresses.
 * **Guidance Globalization** -  Added the it-IT(Italian) language file. Added support for CLDR plural rules. The cs-CZ(Czech), de-DE(German), and en-US(US English) language files have been updated.
 * **Travel mode based instructions** -  Updated the start, post ferry, and post transit insructions to be based on the travel mode, for example:
  * `Drive east on Main Street.`
  * `Walk northeast on Broadway.`
  * `Bike south on the cycleway.`

## Release Date: 2016-04-12

 * **Guidance Globalization** -  Added logic to use tagged language files that contain the guidance phrases. The initial versions of en-US, de-DE, and cs-CZ have been deployed.
 * **Updated ferry defaults** -  Bumped up use_ferry to 0.65 so that we don't penalize ferries as much.

## Release Date: 2016-03-31
 * **Data producer updates** - Do not generate shortcuts across a node which is a fork. This caused missing fork maneuvers on longer routes.  GetNames update ("Broadway fix").  Fixed an issue with looking up a name in the ref map and not the name map.  Also, removed duplicate names.  Private = false was unsetting destination only flags for parking aisles.

## Release Date: 2016-03-30
 * **TripPathBuilder Bug Fix** - Fixed an exception that was being thrown when trying to read directed edges past the end of the list within a tile. This was due to errors in setting walkability and cyclability on upper hierarchies.

## Release Date: 2016-03-28

 * **Improved Graph Correlation** -  Correlating input to the routing graph is carried out via closest first traversal of the graph's, now indexed, geometry. This results in faster correlation and guarantees the absolute closest edge is found.

## Release Date: 2016-03-16

 * **Transit type returned** -  The transit type (e.g. tram, metro, rail, bus, ferry, cable car, gondola, funicular) is now returned with each transit maneuver.
 * **Guidance language** -  If the language option is not supplied or is unsupported then the language will be set to the default (en-US). Also, the service will return the language in the trip results.
 * **Update multimodal path algorithm** - Applied some fixes to multimodal path algorithm. In particular fixed a bug where the wrong sortcost was added to the adjacency list. Also separated "in-station" transfer costs from transfers between stops.
 * **Data producer updates** - Do not combine shortcut edges at gates or toll booths. Fixes avoid toll issues on routes that included shortcut edges.

## Release Date: 2016-03-07

 * **Updated all APIs to honor the optional DNT (Do not track) http header** -  This will avoid logging locations.
 * **Reduce 'Merge maneuver' verbal alert instructions** -  Only create a verbal alert instruction for a 'Merge maneuver' if the previous maneuver is > 1.5 km.
 * **Updated transit defaults.  Tweaked transit costing logic to obtain better routes.** -  use_rail = 0.6, use_transfers = 0.3, transfer_cost = 15.0 and transfer_penalty = 300.0.  Updated the TransferCostFactor to use the transfer_factor correctly.  TransitionCost for pedestrian costing bumped up from 20.0f to 30.0f when predecessor edge is a transit connection.
 * **Initial Guidance Globalization** -  Partial framework for Guidance Globalization. Started reading some guidance phrases from en-US.json file.

## Release Date: 2016-02-22

 * **Use bidirectional A* for automobile routes** - Switch to bidirectional A* for all but bus routes and short routes (where origin and destination are less than 10km apart). This improves performance and has less failure cases for longer routes. Some data import adjustments were made (02-19) to fix some issues encountered with arterial and highway hierarchies. Also only use a maximum of 2 passes for bidirecdtional A* to reduce "long time to fail" cases.
 * **Added verbal multi-cue guidance** - This combines verbal instructions when 2 successive maneuvers occur in a short amount of time (e.g., Turn right onto MainStreet. Then Turn left onto 1st Avenue).

## Release Date: 2016-02-19

 * **Data producer updates** - Reduce stop impact when all edges are links (ramps or turn channels). Update opposing edge logic to reject edges that do no have proper access (forward access == reverse access on opposing edge and vice-versa). Update ReclassifyLinks for cases where a single edge (often a service road) intersects a ramp improperly causing the ramp to reclassified when it should not be. Updated maximum OSM node Id (now exceeds 4000000000). Move lua from conf repository into mjolnir.

## Release Date: 2016-02-01

 * **Data producer updates** - Reduce speed on unpaved/rough roads. Add statistics for hgv (truck) restrictions.

## Release Date: 2016-01-26

 * **Added capability to disable narrative production** - Added the `narrative` boolean option to allow users to disable narrative production. Locations, shape, length, and time are still returned. The narrative production is enabled by default. The possible values for the `narrative` option are: false and true
 * **Added capability to mark a request with an id** - The `id` is returned with the response so a user could match to the corresponding request.
 * **Added some logging enhancements, specifically [ANALYTICS] logging** - We want to focus more on what our data is telling us by logging specific stats in Logstash.

## Release Date: 2016-01-18

 * **Data producer updates** - Data importer configuration (lua) updates to fix a bug where buses were not allowed on restricted lanes.  Fixed surface issue (change the default surface to be "compacted" for footways).

## Release Date: 2016-01-04

 * **Fixed Wrong Costing Options Applied** - Fixed a bug in which a previous requests costing options would be used as defaults for all subsequent requests.

## Release Date: 2015-12-18

 * **Fix for bus access** - Data importer configuration (lua) updates to fix a bug where bus lanes were turning off access for other modes.
 * **Fix for extra emergency data** - Data importer configuration (lua) updates to fix a bug where we were saving hospitals in the data.
 * **Bicycle costing update** - Updated kTCSlight and kTCFavorable so that cycleways are favored by default vs roads.

## Release Date: 2015-12-17

 * **Graph Tile Data Structure update** - Updated structures within graph tiles to support transit efforts and truck routing. Removed TransitTrip, changed TransitRoute and TransitStop to indexes (rather than binary search). Added access restrictions (like height and weight restrictions) and the mode which they impact to reduce need to look-up.
 * **Data producer updates** - Updated graph tile structures and import processes.

## Release Date: 2015-11-23

 * **Fixed Open App for OSRM functionality** - Added OSRM functionality back to Loki to support Open App.

## Release Date: 2015-11-13

 * **Improved narrative for unnamed walkway, cycleway, and mountain bike trail** - A generic description will be used for the street name when a walkway, cycleway, or mountain bike trail maneuver is unnamed. For example, a turn right onto a unnamed walkway maneuver will now be: "Turn right onto walkway."
 * **Fix costing bug** - Fix a bug introduced in EdgeLabel refactor (impacted time distance matrix only).

## Release Date: 2015-11-3

 * **Enhance bi-directional A* logic** - Updates to bidirectional A* algorithm to fix the route completion logic to handle cases where a long "connection" edge could lead to a sub-optimal path. Add hierarchy and shortcut logic so we can test and use bidirectional A* for driving routes. Fix the destination logic to properly handle oneways as the destination edge. Also fix U-turn detection for reverse search when hierarchy transitions occur.
 * **Change "Go" to "Head" for some instructions** - Start, exit ferry.
 * **Update to roundabout instructions** - Call out roundabouts for edges marked as links (ramps, turn channels).
 * **Update bicycle costing** - Fix the road factor (for applying weights based on road classification) and lower turn cost values.

## Data Producer Release Date: 2015-11-2

 * **Updated logic to not create shortcut edges on roundabouts** - This fixes some roundabout exit counts.

## Release Date: 2015-10-20

 * **Bug Fix for Pedestrian and Bicycle Routes** - Fixed a bug with setting the destination in the bi-directional Astar algorithm. Locations that snapped to a dead-end node would have failed the route and caused a timeout while searching for a valid path. Also fixed the elapsed time computation on the reverse path of bi-directional algorithm.

## Release Date: 2015-10-16

 * **Through Location Types** - Improved support for locations with type = "through". Routes now combine paths that meet at each through location to create a single "leg" between locations with type = "break". Paths that continue at a through location will not create a U-turn unless the path enters a "dead-end" region (neighborhood with no outbound access).
 * **Update shortcut edge logic** - Now skips long shortcut edges when close to the destination. This can lead to missing the proper connection if the shortcut is too long. Fixes #245 (thor).
 * **Per mode service limits** - Update configuration to allow setting different maximum number of locations and distance per mode.
 * **Fix shape index for trivial path** - Fix a bug where when building the the trip path for a "trivial" route (includes just one edge) where the shape index exceeded that size of the shape.

## Release Date: 2015-09-28

 * **Elevation Influenced Bicycle Routing** - Enabled elevation influenced bicycle routing. A "use-hills" option was added to the bicycle costing profile that can tune routes to avoid hills based on grade and amount of elevation change.
 * **"Loop Edge" Fix** - Fixed a bug with edges that form a loop. Split them into 2 edges during data import.
 * **Additional information returned from 'locate' method** - Added information that can be useful when debugging routes and data. Adds information about nodes and edges at a location.
 * **Guidance/Narrative Updates** - Added side of street to destination narrative. Updated verbal instructions.<|MERGE_RESOLUTION|>--- conflicted
+++ resolved
@@ -103,16 +103,12 @@
    * ADDED: Improved instructions for blind users [#3694](https://github.com/valhalla/valhalla/pull/3694)
    * FIXED: Fixed roundoff issue in Tiles Row and Col methods [#4585](https://github.com/valhalla/valhalla/pull/4585)
    * ADDED: isochrone proper polygon support & pbf output for isochrone [#4575](https://github.com/valhalla/valhalla/pull/4575)
-<<<<<<< HEAD
-   * ADDED: PBF support for expansion [#4614](https://github.com/valhalla/valhalla/pull/4614/) 
-=======
    * ADDED: return isotile grid as geotiff  [#4594](https://github.com/valhalla/valhalla/pull/4594)
    * ADDED: `ignore_non_vehicular_restrictions` parameter for truck costing [#4606](https://github.com/valhalla/valhalla/pull/4606)
    * UPDATED: tz database to 2024a [#4643](https://github.com/valhalla/valhalla/pull/4643)
    * ADDED: `hgv_no_penalty` costing option to allow penalized truck access to `hgv=no` edges [#4650](https://github.com/valhalla/valhalla/pull/4650)
    * CHANGED: Significantly improve performance of graphbuilder [#4669](https://github.com/valhalla/valhalla/pull/4669)
-
->>>>>>> 4c4dd99e
+   * ADDED: PBF support for expansion [#4614](https://github.com/valhalla/valhalla/pull/4614/) 
 ## Release Date: 2023-05-11 Valhalla 3.4.0
 * **Removed**
    * REMOVED: Docker image pushes to Dockerhub [#4033](https://github.com/valhalla/valhalla/pull/4033)
