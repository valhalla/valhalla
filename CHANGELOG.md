## Unreleased
* **Removed**
   * REMOVED: needs_ci_run script [#4423](https://github.com/valhalla/valhalla/pull/4423)
   * REMOVED: unused vehicle types in AutoCost and segway; renamed kTruck to "truck" instead of "tractor_trailer" [#4430](https://github.com/valhalla/valhalla/pull/4430)
   * REMOVED: ./bench and related files/code [#4560](https://github.com/valhalla/valhalla/pull/4560)
* **Bug Fix**
   * FIXED: gcc13 was missing some std header includes [#4154](https://github.com/valhalla/valhalla/pull/4154)
   * FIXED: when reclassifying ferry edges, remove destonly from ways only if the connecting way was destonly [#4118](https://github.com/valhalla/valhalla/pull/4118)
   * FIXED: typo in use value of map matching API (`platform_connection` was misspelled) [#4174](https://github.com/valhalla/valhalla/pull/4174)
   * FIXED: fix crash in timedistancebssmatrix.cc  [#4244](https://github.com/valhalla/valhalla/pull/4244)
   * FIXED: missing protobuf CMake configuration to link abseil for protobuf >= 3.22.0 [#4207](https://github.com/valhalla/valhalla/pull/4207)
   * FIXED: broken links on the optimized route API page [#4260](https://github.com/valhalla/valhalla/pull/4260)
   * FIXED: remove clearing of headings while calculating a matrix [#4288](https://github.com/valhalla/valhalla/pull/4288)
   * FIXED: only recost matrix pairs which have connections found [#4344](https://github.com/valhalla/valhalla/pull/4344)
   * FIXED: arm builds. tons of errors due to floating point issues mostly [#4213](https://github.com/valhalla/valhalla/pull/4213)
   * FIXED: respond with correlated edges for format=valhalla and matrix [#4335](https://github.com/valhalla/valhalla/pull/4335)
   * FIXED: `sources` & `targets` for verbose matrix response was kinda broken due to #4335 above [#4366](https://github.com/valhalla/valhalla/pull/4366)
   * FIXED: recover proper shortest path to ferry connections (when multiple edges exist between node pair) [#4361](https://github.com/valhalla/valhalla/pull/4361)
   * FIXED: recover proper shortest path to ferry connections (make sure correct label index is used) [#4378](https://github.com/valhalla/valhalla/pull/4378)
   * FIXED: Allow all roads for motorcycles [#4348](https://github.com/valhalla/valhalla/pull/4348)
   * FIXED: motorcar:conditional should not apply to motorcycle and moped [#4359](https://github.com/valhalla/valhalla/pull/4359)
   * FIXED: break shortcuts when there are different restrictions on base edges [#4326](https://github.com/valhalla/valhalla/pull/4326)
   * FIXED: Incorrect `edge_index` assignment in `thor_worker_t::build_trace` [#4413](https://github.com/valhalla/valhalla/pull/4413)
   * FIXED: lots of issues with CostMatrix (primarily deadend logic) with a complete refactor modeling things very close to bidir A*, also to prepare for a unification of the two [#4372](https://github.com/valhalla/valhalla/pull/4372)
   * FIXED: diff_names check was missing for Graphfilter and Shortcutbuilder for AddEdgeInfo call.  [#4436](https://github.com/valhalla/valhalla/pull/4436)
   * FIXED: updated timezone database and added code to keep compatibility with old servers/new data and vice versa [#4446](https://github.com/valhalla/valhalla/pull/4446)
   * FIXED: retry elevation tile download if the download failed for some reason or the downloaded tile was corrupt [#4461](https://github.com/valhalla/valhalla/pull/4461)
   * FIXED: base transition costs were getting overridden by osrm car turn duration [#4463](https://github.com/valhalla/valhalla/pull/4463)
   * FIXED: insane ETAs for `motor_scooter` on `track`s [#4468](https://github.com/valhalla/valhalla/pull/4468)
   * FIXED: -j wasn't taken into account anymore [#4483](https://github.com/valhalla/valhalla/pull/4483)
   * FIXED: time distance matrix was always using time zone of last settled edge id [#4494](https://github.com/valhalla/valhalla/pull/4494)
   * FIXED: log to stderr in valhalla_export_edges [#4498](https://github.com/valhalla/valhalla/pull/4498)
   * FIXED: set capped speed for truck at 90 KPH [#4493](https://github.com/valhalla/valhalla/pull/4493)
   * FIXED: Config singleton multiple instantiation issue [#4521](https://github.com/valhalla/valhalla/pull/4521)
   * FIXED: Prevent GetShortcut to run into an infinite loop [#4532](https://github.com/valhalla/valhalla/pull/4532)
   * FIXED: fix config generator with thor.costmatrix_allow_second_pass [#4567](https://github.com/valhalla/valhalla/pull/4567)
   * FIXED: infinite loop or other random corruption in isochrones when retrieving partial shape of an edge [#4547](https://github.com/valhalla/valhalla/pull/4547)
   * FIXED: Aggregation updates: update opposing local idx after aggregating the edges, added classification check for aggregation, and shortcut length changes [#4570](https://github.com/valhalla/valhalla/pull/4570)
   * FIXED: Use helper function for only parsing out names from DirectedEdge when populating intersecting edges [#4604](https://github.com/valhalla/valhalla/pull/4604)  
   * FIXED: Osmnode size reduction: Fixed excessive disk space for planet build [#4605](https://github.com/valhalla/valhalla/pull/4605)
   * FIXED: Conflict with signinfo's temporary linguistic node sequence file caused test failures. [#4625](https://github.com/valhalla/valhalla/pull/4625)
   * FIXED: CostMatrix for trivial routes with oneways [#4626](https://github.com/valhalla/valhalla/pull/4626)
   * FIXED: some entry points to creating geotiff isochrones output did not register the geotiff driver before attempting to use it [#4628](https://github.com/valhalla/valhalla/pull/4628)
   * FIXED: libgdal wasn't installed in docker image, so it never worked in docker [#4629](https://github.com/valhalla/valhalla/pull/4629)
   * FIXED: CostMatrix shapes for routes against trivial oneways [#4633](https://github.com/valhalla/valhalla/pull/4633)
   * FIXED: unidirectional_astar.cc doesn't work for date_time type = 2 #4652(https://github.com/valhalla/valhalla/issues/4652)
   * FIXED: a few fixes around the routing algorithms [#4626](https://github.com/valhalla/valhalla/pull/4642)
   * FIXED: no need to search for GDAL when building data [#4651](https://github.com/valhalla/valhalla/pull/4651)
   * FIXED: Fix segfault in OSRM serializer with bannerInstructions when destination is on roundabout [#4480](https://github.com/valhalla/valhalla/pull/4481)
   * FIXED: Fix segfault in costmatrix (date_time and time zone always added). [#4530](https://github.com/valhalla/valhalla/pull/4530)
   * FIXED: Fixed roundoff issue in Tiles Row and Col methods [#4585](https://github.com/valhalla/valhalla/pull/4585)
   * FIXED: Fix for assigning attributes has_(highway, ferry, toll) if directions_type is none [#4465](https://github.com/valhalla/valhalla/issues/4465)
   * FIXED: Have the `valhalla_add_predicted_speeds` summary always be created from `mjolnir.tile_dir` [#4722](https://github.com/valhalla/valhalla/pull/4722) 
   * FIXED: Fix inconsistency in graph.lua for motor_vehicle_node [#4723](https://github.com/valhalla/valhalla/issues/4723)
   * FIXED: Missing algorithm include in `baldr/admin.h` [#4766](https://github.com/valhalla/valhalla/pull/4766)
<<<<<<< HEAD
   * FIXED: `top_speed` range not fully allowed for trucks [#4793](https://github.com/valhalla/valhalla/pull/4793)
=======
   * FIXED: Handle list type arguments correctly when overriding config with valhalla_build_config [#4799](https://github.com/valhalla/valhalla/pull/4799)
>>>>>>> bfc34608
* **Enhancement**
   * UPDATED: French translations, thanks to @xlqian [#4159](https://github.com/valhalla/valhalla/pull/4159)
   * CHANGED: -j flag for multithreaded executables to override mjolnir.concurrency [#4168](https://github.com/valhalla/valhalla/pull/4168)
   * CHANGED: moved the argparse boilerplate code to a private header which all programs can share [#4169](https://github.com/valhalla/valhalla/pull/4169)
   * ADDED: CI runs a spell check on the PR to detect spelling mistakes [#4179](https://github.com/valhalla/valhalla/pull/4179)
   * ADDED: `preferred_side_cutoff` parameter for locations [#4182](https://github.com/valhalla/valhalla/pull/4182)
   * ADDED: PBF output for matrix endpoint [#4121](https://github.com/valhalla/valhalla/pull/4121)
   * CHANGED: sped up the transit gtfs ingestion process by sorting the feeds before querying them and avoiding copying their structures. forked just_gtfs into the valhalla org to accomplish it [#4167](https://github.com/valhalla/valhalla/pull/4167)
   * CHANGED: write traffic tile headers in `valhalla_build_extract` [#4195](https://github.com/valhalla/valhalla/pull/4195)
   * ADDED: `source_percent_along` & `target_percent_along` to /trace_attributes JSON response [#4199](https://github.com/valhalla/valhalla/pull/4199)
   * ADDED: sqlite database to store landmarks along with interfaces of insert and bounding box queries [#4189](https://github.com/valhalla/valhalla/pull/4189)
   * CHANGED: refactor landmark database interface to use a pimpl [#4202](https://github.com/valhalla/valhalla/pull/4202)
   * ADDED: support for `:forward` and `:backward` for `motor_vehicle`, `vehicle`, `foot` and `bicycle` tag prefixes [#4204](https://github.com/valhalla/valhalla/pull/4204)
   * ADDED: add `valhalla_build_landmarks` to parse POIs from osm pbfs and store them as landmarks in the landmark sqlite database [#4201](https://github.com/valhalla/valhalla/pull/4201)
   * ADDED: add primary key in the landmark sqlite database and a method to retrieve landmarks via their primary keys [#4224](https://github.com/valhalla/valhalla/pull/4224)
   * ADDED: update graph tile to allow adding landmarks to edge info, and refactor edgeinfo.cc [#4233](https://github.com/valhalla/valhalla/pull/4233)
   * ADDED: `sources_to_targets` action for `/expansion` [#4263](https://github.com/valhalla/valhalla/pull/4263)
   * ADDED: option `--extract-tar` to `valhalla_build_extract` to create extracts from .tar files instead of tile directory [#4255](https://github.com/valhalla/valhalla/pull/4255)
   * ADDED: Support for `bannerInstructions` attribute in OSRM serializer via `banner_instructions` request parameter [#4093](https://github.com/valhalla/valhalla/pull/4093)
   * UPDATED: submodules which had new releases, unless it was a major version change [#4231](https://github.com/valhalla/valhalla/pull/4231)
   * ADDED: Support for elevation along a route. Add elevation to EdgeInfo within Valhalla tiles [#4279](https://github.com/valhalla/valhalla/pull/4279)
   * ADDED: the workflow to find landmarks in a graph tile, associate them with nearby edges, and update the graph tile to store the associations [#4278](https://github.com/valhalla/valhalla/pull/4278)
   * ADDED: update maneuver generation to add nearby landmarks to maneuvers as direction support [#4293](https://github.com/valhalla/valhalla/pull/4293)
   * CHANGED: the boost property tree config is now read into a singleton that doesn't need to be passed around anymore [#4220](https://github.com/valhalla/valhalla/pull/4220)
   * ADDED: Update the street name and sign data processing include language and pronunciations [#4268](https://github.com/valhalla/valhalla/pull/4268)
   * CHANGED: more sustainable way to work with protobuf in cmake [#4334](https://github.com/valhalla/valhalla/pull/4334)
   * CHANGED: use date_time API to retrieve timezone aliases instead of our own curated list [#4382](https://github.com/valhalla/valhalla/pull/4382)
   * CHANGED: less aggressive logging for nodes' headings & ferry connections [#4420][https://github.com/valhalla/valhalla/pull/4420]
   * ADDED: add documentation about historical traffic [#4259](https://github.com/valhalla/valhalla/pull/4259)
   * ADDED: config option to control how much memory we'll reserve for CostMatrix locations [#4424](https://github.com/valhalla/valhalla/pull/4424)
   * CHANGED: refactor EdgeLabel (and derived classes) to reduce memory use. [#4439](https://github.com/valhalla/valhalla/pull/4439)
   * ADDED: "shape" field to matrix response for CostMatrix only [#4432](https://github.com/valhalla/valhalla/pull/4432)
   * CHANGED: `/expansion`: add field `prev_edge_id`, make the GeoJSON features `LineString`s [#4275](https://github.com/valhalla/valhalla/issues/4275)
   * ADDED: --optimize & --log-details to valhalla_run_matrix [#4355](https://github.com/valhalla/valhalla/pull/4334)
   * ADDED: most access restrictions to /locate response [#4431](https://github.com/valhalla/valhalla/pull/4431)
   * ADDED: hgv=destination and friends for truck-specific "destination_only" logic [#4450](https://github.com/valhalla/valhalla/issues/4450)
   * UPDATED: updated country access overrides [#4460](https://github.com/valhalla/valhalla/pull/4460)
   * CHANGED: date_time refactor as a preparation to return DST/timezone related offset in the response [#4365](https://github.com/valhalla/valhalla/pull/4365)
   * ADDED: find connection on backward search for bidir matrix algo [#4329](https://github.com/valhalla/valhalla/pull/4329)
   * CHANGED: Adjustment of walk speed when walking on slight downhill [#4302](https://github.com/valhalla/valhalla/pull/4302)
   * CHANGED: Do not reclassify ferry connections when no hierarchies are to be generated [#4487](https://github.com/valhalla/valhalla/pull/4487)
   * ADDED: Added a config option to sort nodes spatially during graph building [#4455](https://github.com/valhalla/valhalla/pull/4455)
   * ADDED: Timezone info in route and matrix responses [#4491](https://github.com/valhalla/valhalla/pull/4491)
   * ADDED: Support for `voiceInstructions` attribute in OSRM serializer via `voice_instructions` request parameter [#4506](https://github.com/valhalla/valhalla/pull/4506)
   * CHANGED: use pkg-config to find spatialite & geos and remove our cmake modules; upgraded conan's boost to 1.83.0 in the process [#4253](https://github.com/valhalla/valhalla/pull/4253)
   * ADDED: Added aggregation logic to filter stage of tile building [#4512](https://github.com/valhalla/valhalla/pull/4512)
   * UPDATED: tz to 2023d [#4519](https://github.com/valhalla/valhalla/pull/4519)
   * CHANGED: libvalhalla.pc generation to have finer controls; install third_party public headers; overhaul lots of CMake; remove conan support [#4516](https://github.com/valhalla/valhalla/pull/4516)
   * CHANGED: refactored matrix code to include a base class for all matrix algorithms to prepare for second passes on matrix [#4535](https://github.com/valhalla/valhalla/pull/4535)
   * ADDED: matrix second pass for connections not found in the first pass, analogous to /route [#4536](https://github.com/valhalla/valhalla/pull/4536)
   * UPDATED: cxxopts to 3.1.1 [#4541](https://github.com/valhalla/valhalla/pull/4541)
   * CHANGED: make use of vendored libraries optional (other than libraries which are not commonly in package managers or only used for testing) [#4544](https://github.com/valhalla/valhalla/pull/4544)
   * ADDED: Improved instructions for blind users [#3694](https://github.com/valhalla/valhalla/pull/3694)
   * ADDED: isochrone proper polygon support & pbf output for isochrone [#4575](https://github.com/valhalla/valhalla/pull/4575)
   * ADDED: return isotile grid as geotiff  [#4594](https://github.com/valhalla/valhalla/pull/4594)
   * ADDED: `ignore_non_vehicular_restrictions` parameter for truck costing [#4606](https://github.com/valhalla/valhalla/pull/4606)
   * UPDATED: tz database to 2024a [#4643](https://github.com/valhalla/valhalla/pull/4643)
   * ADDED: `hgv_no_penalty` costing option to allow penalized truck access to `hgv=no` edges [#4650](https://github.com/valhalla/valhalla/pull/4650)
   * CHANGED: Significantly improve performance of graphbuilder [#4669](https://github.com/valhalla/valhalla/pull/4669)
   * UPDATED: Improved turn by turn api reference documentation [#4675](https://github.com/valhalla/valhalla/pull/4675)
   * CHANGED: contract nodes if connecting edges have different names or speed or non-conditional access restrictions [#4613](https://github.com/valhalla/valhalla/pull/4613)
   * CHANGED: CostMatrix switched from Dijkstra to A* [#4650](https://github.com/valhalla/valhalla/pull/4650)
   * ADDED: some missing documentation about request parameters [#4687](https://github.com/valhalla/valhalla/pull/4687)
   * ADDED: Consider more forward/backward tags for access restrictions and speeds [#4686](https://github.com/valhalla/valhalla/pull/4686)
   * CHANGED: change costmatrix max_distance threshold to a distance threshold instead of duration [#4672](https://github.com/valhalla/valhalla/pull/4672)
   * ADDED: PBF support for expansion [#4614](https://github.com/valhalla/valhalla/pull/4614/)
   * ADDED: elapsed_cost field to map matching json response [#4709](https://github.com/valhalla/valhalla/pull/4709)
   * ADDED: error if we fail to find any matrix connection [#4718](https://github.com/valhalla/valhalla/pull/4718)
   * ADDED: Fail early in valhalla_ingest_transit if there's no valid GTFS feeds [#4710](https://github.com/valhalla/valhalla/pull/4710/)
   * ADDED: Support for `voiceLocale` attribute in OSRM serializer via `voice_instructions` request parameter [#4677](https://github.com/valhalla/valhalla/pull/4742)
   * ADDED: Added ssmlAnnouncements for voice instructions and removed voice and banner instructions from last step. [#4644](https://github.com/valhalla/valhalla/pull/4644)
   * ADDED: deadend information in directed edge JSON for `/locate` [#4751](https://github.com/valhalla/valhalla/pull/4751) 
   * FIXED: remove old code that allows bicycle access on hiking trails. [#4781](https://github.com/valhalla/valhalla/pull/4781)
   * ADDED: inline config arg for `valhalla_build_elevation` script [#4787](https://github.com/valhalla/valhalla/pull/4787)

## Release Date: 2023-05-11 Valhalla 3.4.0
* **Removed**
   * REMOVED: Docker image pushes to Dockerhub [#4033](https://github.com/valhalla/valhalla/pull/4033)
   * REMOVED: transitland references and scripts and replace with info for raw GTFS feeds [#4033](https://github.com/valhalla/valhalla/pull/3906)
* **Bug Fix**
   * FIXED: underflow of uint64_t cast for matrix time results [#3906](https://github.com/valhalla/valhalla/pull/3906)
   * FIXED: update vcpkg commit for Azure pipelines to fix libtool mirrors [#3915](https://github.com/valhalla/valhalla/pull/3915)
   * FIXED: fix CHANGELOG release year (2022->2023) [#3927](https://github.com/valhalla/valhalla/pull/3927)
   * FIXED: avoid segfault on invalid exclude_polygons input [#3907](https://github.com/valhalla/valhalla/pull/3907)
   * FIXED: allow \_WIN32_WINNT to be defined by build system [#3933](https://github.com/valhalla/valhalla/issues/3933)
   * FIXED: disconnected stop pairs in gtfs import [#3943](https://github.com/valhalla/valhalla/pull/3943)
   * FIXED: in/egress traversability in gtfs ingestion is now defaulted to kBoth to enable pedestrian access on transit connect edges and through the in/egress node [#3948](https://github.com/valhalla/valhalla/pull/3948)
   * FIXED: parsing logic needed implicit order of stations/egresses/platforms in the GTFS feeds [#3949](https://github.com/valhalla/valhalla/pull/3949)
   * FIXED: segfault in TimeDistanceMatrix [#3964](https://github.com/valhalla/valhalla/pull/3949)
   * FIXED: write multiple PBFs if the protobuf object gets too big [#3954](https://github.com/valhalla/valhalla/pull/3954)
   * FIXED: pin conan version to latest 1.x for now [#3990](https://github.com/valhalla/valhalla/pull/3990)
   * FIXED: Fix matrix_locations when used in pbf request [#3997](https://github.com/valhalla/valhalla/pull/3997)
   * FIXED: got to the point where the basic transit routing test works [#3988](https://github.com/valhalla/valhalla/pull/3988)
   * FIXED: fix build with LOGGING_LEVEL=ALL [#3992](https://github.com/valhalla/valhalla/pull/3992)
   * FIXED: transit stitching when determining whether a platform was generated [#4020](https://github.com/valhalla/valhalla/pull/4020)
   * FIXED: multimodal isochrones [#4030](https://github.com/valhalla/valhalla/pull/4030)
   * FIXED: duplicated recosting names should throw [#4042](https://github.com/valhalla/valhalla/pull/4042)
   * FIXED: Remove arch specificity from strip command of Python bindings to make it more compatible with other archs [#4040](https://github.com/valhalla/valhalla/pull/4040)
   * FIXED: GraphReader::GetShortcut no longer returns false positives or false negatives [#4019](https://github.com/valhalla/valhalla/pull/4019)
   * FIXED: Tagging with bus=permit or taxi=permit did not override access=no [#4045](https://github.com/valhalla/valhalla/pull/4045)
   * FIXED: Upgrade RapidJSON to address undefined behavior [#4051](https://github.com/valhalla/valhalla/pull/4051)
   * FIXED: time handling for transit service [#4052](https://github.com/valhalla/valhalla/pull/4052)
   * FIXED: multiple smaller bugs while testing more multimodal /route & /isochrones [#4055](https://github.com/valhalla/valhalla/pull/4055)
   * FIXED: `FindLuaJit.cmake` to include Windows paths/library names [#4067](https://github.com/valhalla/valhalla/pull/4067)
   * FIXED: Move complex turn restriction check out of can_form_shortcut() [#4047](https://github.com/valhalla/valhalla/pull/4047)
   * FIXED: fix `clear` methods on matrix algorithms and reserve some space for labels with a new config [#4075](https://github.com/valhalla/valhalla/pull/4075)
   * FIXED: fix `valhalla_build_admins` & `valhalla_ways_to_edges` argument parsing [#4097](https://github.com/valhalla/valhalla/pull/4097)
   * FIXED: fail early in `valhalla_build_admins` if parent directory can't be created, also exit with failure [#4099](https://github.com/valhalla/valhalla/pull/4099)
* **Enhancement**
   * CHANGED: replace boost::optional with C++17's std::optional where possible [#3890](https://github.com/valhalla/valhalla/pull/3890)
   * ADDED: parse `lit` tag on ways and add it to graph [#3893](https://github.com/valhalla/valhalla/pull/3893)
   * ADDED: log lat/lon of node where children link edges exceed the configured maximum [#3911](https://github.com/valhalla/valhalla/pull/3911)
   * ADDED: log matrix algorithm which was used [#3916](https://github.com/valhalla/valhalla/pull/3916)
   * UPDATED: docker base image to Ubuntu 22.04 [#3912](https://github.com/valhalla/valhalla/pull/3912)
   * CHANGED: Unify handling of single-file -Werror in all modules [#3910](https://github.com/valhalla/valhalla/pull/3910)
   * CHANGED: Build skadi with -Werror [#3935](https://github.com/valhalla/valhalla/pull/3935)
   * ADDED: Connect transit tiles to the graph [#3700](https://github.com/valhalla/valhalla/pull/3700)
   * CHANGED: switch to C++17 master branch of `just_gtfs` [#3947](https://github.com/valhalla/valhalla/pull/3947)
   * ADDED: Support for configuring a universal request timeout [#3966](https://github.com/valhalla/valhalla/pull/3966)
   * ADDED: optionally include highway=platform edges for pedestrian access [#3971](https://github.com/valhalla/valhalla/pull/3971)
   * ADDED: `use_lit` costing option for pedestrian costing [#3957](https://github.com/valhalla/valhalla/pull/3957)
   * CHANGED: Removed stray NULL values in log output[#3974](https://github.com/valhalla/valhalla/pull/3974)
   * CHANGED: More conservative estimates for cost of walking slopes [#3982](https://github.com/valhalla/valhalla/pull/3982)
   * ADDED: An option to slim down matrix response [#3987](https://github.com/valhalla/valhalla/pull/3987)
   * CHANGED: Updated url for just_gtfs library [#3994](https://github.com/valhalla/valhalla/pull/3995)
   * ADDED: Docker image pushes to Github's docker registry [#4033](https://github.com/valhalla/valhalla/pull/4033)
   * ADDED: `disable_hierarchy_pruning` costing option to find the actual optimal route for motorized costing modes, i.e `auto`, `motorcycle`, `motor_scooter`, `bus`, `truck` & `taxi`. [#4000](https://github.com/valhalla/valhalla/pull/4000)
   * CHANGED: baldr directory: remove warnings and C++17 adjustments [#4011](https://github.com/valhalla/valhalla/pull/4011)
   * UPDATED: `vcpkg` to latest master, iconv wasn't building anymore [#4066](https://github.com/valhalla/valhalla/pull/4066)
   * CHANGED: pybind11 upgrade for python 3.11 [#4067](https://github.com/valhalla/valhalla/pull/4067)
   * CHANGED: added transit level to connectivity map [#4082](https://github.com/valhalla/valhalla/pull/4082)
   * ADDED: "has_transit_tiles" & "osm_changeset" to verbose status response [#4062](https://github.com/valhalla/valhalla/pull/4062)
   * ADDED: time awareness to CostMatrix for e.g. traffic support [#4071](https://github.com/valhalla/valhalla/pull/4071)
   * UPDATED: transifex translations [#4102](https://github.com/valhalla/valhalla/pull/4102)

## Release Date: 2023-01-03 Valhalla 3.3.0
* **Removed**
* **Bug Fix**
* **Enhancement**
  * CHANGED: Upgraded from C++14 to C++17. [#3878](https://github.com/valhalla/valhalla/pull/3878)

## Release Date: 2023-01-03 Valhalla 3.2.1
* **Removed**
* **Bug Fix**
   * FIXED: valhalla_run_route was missing config logic.[#3824](https://github.com/valhalla/valhalla/pull/3824)
   * FIXED: Added missing ferry tag if manoeuver uses a ferry. It's supposed to be there according to the docs. [#3815](https://github.com/valhalla/valhalla/issues/3815)
   * FIXED: Handle hexlifying strings with unsigned chars [#3842](https://github.com/valhalla/valhalla/pull/3842)
   * FIXED: Newer clang warns on `sprintf` which becomes a compilation error (due to `Werror`) so we use `snprintf` instead [#3846](https://github.com/valhalla/valhalla/issues/3846)
   * FIXED: Build all of Mjolnir with -Werror [#3845](https://github.com/valhalla/valhalla/pull/3845)
   * FIXED: Only set most destination information once for all origins in timedistancematrix [#3830](https://github.com/valhalla/valhalla/pull/3830)
   * FIXED: Integers to expansion JSON output were cast wrongly [#3857](https://github.com/valhalla/valhalla/pull/3857)
   * FIXED: hazmat=destination should be hazmat=false and fix the truckcost usage of hazmat [#3865](https://github.com/valhalla/valhalla/pull/3865)
   * FIXED: Make sure there is at least one path which is accessible for all vehicular modes when reclassifying ferry edges [#3860](https://github.com/valhalla/valhalla/pull/3860)
   * FIXED: valhalla_build_extract was failing to determine the tile ID to include in the extract [#3864](https://github.com/valhalla/valhalla/pull/3864)
   * FIXED: valhalla_ways_to_edges missed trimming the cache when overcommitted [#3872](https://github.com/valhalla/valhalla/pull/3864)
   * FIXED: Strange detours with multi-origin/destination unidirectional A* [#3585](https://github.com/valhalla/valhalla/pull/3585)
* **Enhancement**
   * ADDED: Added has_toll, has_highway, has_ferry tags to summary field of a leg and route and a highway tag to a maneuver if it includes a highway. [#3815](https://github.com/valhalla/valhalla/issues/3815)
   * ADDED: Add time info to sources_to_targets [#3795](https://github.com/valhalla/valhalla/pull/3795)
   * ADDED: "available_actions" to the /status response [#3836](https://github.com/valhalla/valhalla/pull/3836)
   * ADDED: "waiting" field on input/output intermediate break(\_through) locations to respect services times [#3849](https://github.com/valhalla/valhalla/pull/3849)
   * ADDED: --bbox & --geojson-dir options to valhalla_build_extract to only archive a subset of tiles [#3856](https://github.com/valhalla/valhalla/pull/3856)
   * CHANGED: Replace unstable c++ geos API with a mix of geos' c api and boost::geometry for admin building [#3683](https://github.com/valhalla/valhalla/pull/3683)
   * ADDED: optional write-access to traffic extract from GraphReader [#3876](https://github.com/valhalla/valhalla/pull/3876)
   * UPDATED: locales from Transifex [#3879](https://github.com/valhalla/valhalla/pull/3879)
   * CHANGED: Build most of Baldr with -Werror [#3885](https://github.com/valhalla/valhalla/pull/3885)
   * UPDATED: some documentation overhaul to slim down root's README [#3881](https://github.com/valhalla/valhalla/pull/3881)
   * CHANGED: move documentation hosting to Github Pages from readthedocs.io [#3884](https://github.com/valhalla/valhalla/pull/3884)
   * ADDED: inline config arguments to some more executables [#3873](https://github.com/valhalla/valhalla/pull/3873)

## Release Date: 2022-10-26 Valhalla 3.2.0
* **Removed**
   * REMOVED: "build-\*" docker image to decrease complexity [#3689](https://github.com/valhalla/valhalla/pull/3541)

* **Bug Fix**
   * FIXED: Fix precision losses while encoding-decoding distance parameter in openlr [#3374](https://github.com/valhalla/valhalla/pull/3374)
   * FIXED: Fix bearing calculation for openlr records [#3379](https://github.com/valhalla/valhalla/pull/3379)
   * FIXED: Some refactoring that was proposed for the PR 3379 [3381](https://github.com/valhalla/valhalla/pull/3381)
   * FIXED: Avoid calling out "keep left/right" when passing an exit [3349](https://github.com/valhalla/valhalla/pull/3349)
   * FIXED: Fix iterator decrement beyond begin() in GeoPoint::HeadingAtEndOfPolyline() method [#3393](https://github.com/valhalla/valhalla/pull/3393)
   * FIXED: Add string for Use:kPedestrianCrossing to fix null output in to_string(Use). [#3416](https://github.com/valhalla/valhalla/pull/3416)
   * FIXED: Remove simple restrictions check for pedestrian cost calculation. [#3423](https://github.com/valhalla/valhalla/pull/3423)
   * FIXED: Parse "highway=busway" OSM tag: https://wiki.openstreetmap.org/wiki/Tag:highway%3Dbusway [#3413](https://github.com/valhalla/valhalla/pull/3413)
   * FIXED: Process int_ref irrespective of `use_directions_on_ways_` [#3446](https://github.com/valhalla/valhalla/pull/3446)
   * FIXED: workaround python's ArgumentParser bug to not accept negative numbers as arguments [#3443](https://github.com/valhalla/valhalla/pull/3443)
   * FIXED: Undefined behaviour on some platforms due to unaligned reads [#3447](https://github.com/valhalla/valhalla/pull/3447)
   * FIXED: Fixed undefined behavior due to invalid shift exponent when getting edge's heading [#3450](https://github.com/valhalla/valhalla/pull/3450)
   * FIXED: Use midgard::unaligned_read in GraphTileBuilder::AddSigns [#3456](https://github.com/valhalla/valhalla/pull/3456)
   * FIXED: Relax test margin for time dependent traffic test [#3467](https://github.com/valhalla/valhalla/pull/3467)
   * FIXED: Fixed missed intersection heading [#3463](https://github.com/valhalla/valhalla/pull/3463)
   * FIXED: Stopped putting binary bytes into a string field of the protobuf TaggedValue since proto3 protects against that for cross language support [#3468](https://github.com/valhalla/valhalla/pull/3468)
   * FIXED: valhalla_service uses now loki logging config instead of deprecated tyr logging [#3481](https://github.com/valhalla/valhalla/pull/3481)
   * FIXED: Docker image `valhalla/valhalla:run-latest`: conan error + python integration [#3485](https://github.com/valhalla/valhalla/pull/3485)
   * FIXED: fix more protobuf unstable 3.x API [#3494](https://github.com/valhalla/valhalla/pull/3494)
   * FIXED: fix one more protobuf unstable 3.x API [#3501](https://github.com/valhalla/valhalla/pull/3501)
   * FIXED: Fix valhalla_build_tiles imports only bss from last osm file [#3503](https://github.com/valhalla/valhalla/pull/3503)
   * FIXED: Fix total_run_stat.sh script. [#3511](https://github.com/valhalla/valhalla/pull/3511)
   * FIXED: Both `hov:designated` and `hov:minimum` have to be correctly set for the way to be considered hov-only [#3526](https://github.com/valhalla/valhalla/pull/3526)
   * FIXED: Wrong out index in route intersections [#3541](https://github.com/valhalla/valhalla/pull/3541)
   * FIXED: fix valhalla_export_edges: missing null columns separator [#3543](https://github.com/valhalla/valhalla/pull/3543)
   * FIXED: Removed/updated narrative language aliases that are not IETF BCP47 compliant [#3546](https://github.com/valhalla/valhalla/pull/3546)
   * FIXED: Wrong predecessor opposing edge in dijkstra's expansion [#3528](https://github.com/valhalla/valhalla/pull/3528)
   * FIXED: exit and exit_verbal in Russian locale should be same [#3545](https://github.com/valhalla/valhalla/pull/3545)
   * FIXED: Skip transit tiles in hierarchy builder [#3559](https://github.com/valhalla/valhalla/pull/3559)
   * FIXED: Fix some country overrides in adminconstants and add a couple new countries. [#3578](https://github.com/valhalla/valhalla/pull/3578)
   * FIXED: Improve build errors reporting [#3579](https://github.com/valhalla/valhalla/pull/3579)
   * FIXED: Fix "no elevation" values and /locate elevation response [#3571](https://github.com/valhalla/valhalla/pull/3571)
   * FIXED: Build tiles with admin/timezone support on Windows [#3580](https://github.com/valhalla/valhalla/pull/3580)
   * FIXED: admin "Saint-Martin" changed name to "Saint-Martin (France)" [#3619](https://github.com/valhalla/valhalla/pull/3619)
   * FIXED: openstreetmapspeeds global config with `null`s now supported [#3621](https://github.com/valhalla/valhalla/pull/3621)
   * FIXED: valhalla_run_matrix was failing (could not find proper max_matrix_distance) [#3635](https://github.com/valhalla/valhalla/pull/3635)
   * FIXED: Removed duplicate degrees/radians constants [#3642](https://github.com/valhalla/valhalla/pull/3642)
   * FIXED: Forgot to adapt driving side and country access rules in [#3619](https://github.com/valhalla/valhalla/pull/3619) [#3652](https://github.com/valhalla/valhalla/pull/3652)
   * FIXED: DateTime::is_conditional_active(...) incorrect end week handling [#3655](https://github.com/valhalla/valhalla/pull/3655)
   * FIXED: TimeDistanceBSSMatrix: incorrect initialization for destinations[#3659](https://github.com/valhalla/valhalla/pull/3659)
   * FIXED: Some interpolated points had invalid edge_index in trace_attributes response [#3646](https://github.com/valhalla/valhalla/pull/3670)
   * FIXED: Use a small node snap distance in map-matching. FIxes issue with incorrect turn followed by Uturn. [#3677](https://github.com/valhalla/valhalla/pull/3677)
   * FIXED: Conan error when building Docker image. [#3689](https://github.com/valhalla/valhalla/pull/3689)
   * FIXED: Allow country overrides for sidewalk [#3711](https://github.com/valhalla/valhalla/pull/3711)
   * FIXED: CostMatrix incorrect tile usage with oppedge. [#3719](https://github.com/valhalla/valhalla/pull/3719)
   * FIXED: Fix elevation serializing [#3735](https://github.com/valhalla/valhalla/pull/3735)
   * FIXED: Fix returning a potentially uninitialized value in PointXY::ClosestPoint [#3737](https://github.com/valhalla/valhalla/pull/3737)
   * FIXED: Wales and Scotland name change. [#3746](https://github.com/valhalla/valhalla/pull/3746)
   * FIXED: Pedestrian crossings are allowed for bikes [#3751](https://github.com/valhalla/valhalla/pull/3751)
   * FIXED: Fix for Mac OSx.  Small update for the workdir for the admin_sidewalk_override test.  [#3757](https://github.com/valhalla/valhalla/pull/3757)
   * FIXED: Add missing service road case from GetTripLegUse method. [#3763](https://github.com/valhalla/valhalla/pull/3763)
   * FIXED: Fix TimeDistanceMatrix results sequence [#3738](https://github.com/valhalla/valhalla/pull/3738)
   * FIXED: Fix status endpoint not reporting that the service is shutting down [#3785](https://github.com/valhalla/valhalla/pull/3785)
   * FIXED: Fix TimdDistanceMatrix SetSources and SetTargets [#3792](https://github.com/valhalla/valhalla/pull/3792)
   * FIXED: Added highway and surface factor in truckcost [#3590](https://github.com/valhalla/valhalla/pull/3590)
   * FIXED: Potential integer underflow in file suffix generation [#3783](https://github.com/valhalla/valhalla/pull/3783)
   * FIXED: Building Valhalla as a submodule [#3781](https://github.com/valhalla/valhalla/issues/3781)
   * FIXED: Fixed invalid time detection in GetSpeed [#3800](https://github.com/valhalla/valhalla/pull/3800)
   * FIXED: Osmway struct update: added up to 33 and not 32 [#3808](https://github.com/valhalla/valhalla/pull/3808)
   * FIXED: Fix out-of-range linestrings in expansion [#4603](https://github.com/valhalla/valhalla/pull/4603)

* **Enhancement**
   * CHANGED: Pronunciation for names and destinations [#3132](https://github.com/valhalla/valhalla/pull/3132)
   * CHANGED: Requested code clean up for phonemes PR [#3356](https://github.com/valhalla/valhalla/pull/3356)
   * CHANGED: Refactor Pronunciation class to struct [#3359](https://github.com/valhalla/valhalla/pull/3359)
   * ADDED: Added support for probabale restrictions [#3361](https://github.com/valhalla/valhalla/pull/3361)
   * CHANGED: Refactored the verbal text formatter to handle logic for street name and sign [#3369](https://github.com/valhalla/valhalla/pull/3369)
   * CHANGED: return "version" and "tileset_age" on parameterless /status call [#3367](https://github.com/valhalla/valhalla/pull/3367)
   * CHANGED: de-singleton tile_extract by introducing an optional index.bin file created by valhalla_build_extract [#3281](https://github.com/valhalla/valhalla/pull/3281)
   * CHANGED: implement valhalla_build_elevation in python and add more --from-geojson & --from-graph options [#3318](https://github.com/valhalla/valhalla/pull/3318)
   * ADDED: Add boolean parameter to clear memory for edge labels from thor. [#2789](https://github.com/valhalla/valhalla/pull/2789)
   * CHANGED: Do not create statsd client in workers if it is not configured [#3394](https://github.com/valhalla/valhalla/pull/3394)
   * ADDED: Import of Bike Share Stations information in BSS Connection edges [#3411](https://github.com/valhalla/valhalla/pull/3411)
   * ADDED: Add heading to PathEdge to be able to return it on /locate [#3399](https://github.com/valhalla/valhalla/pull/3399)
   * ADDED: Add `prioritize_bidirectional` option for fast work and correct ETA calculation for `depart_at` date_time type. Smoothly stop using live-traffic [#3398](https://github.com/valhalla/valhalla/pull/3398)
   * CHANGED: Minor fix for headers  [#3436](https://github.com/valhalla/valhalla/pull/3436)
   * CHANGED: Use std::multimap for polygons returned for admin and timezone queries. Improves performance when building tiles. [#3427](https://github.com/valhalla/valhalla/pull/3427)
   * CHANGED: Refactored GraphBuilder::CreateSignInfoList [#3438](https://github.com/valhalla/valhalla/pull/3438)
   * ADDED: Add support for LZ4 compressed elevation tiles [#3401](https://github.com/valhalla/valhalla/pull/3401)
   * CHANGED: Rearranged some of the protobufs to remove redundancy [#3452](https://github.com/valhalla/valhalla/pull/3452)
   * CHANGED: overhaul python bindings [#3380](https://github.com/valhalla/valhalla/pull/3380)
   * CHANGED: Removed all protobuf defaults either by doing them in code or by relying on 0 initialization. Also deprecated best_paths and do_not_track [#3454](https://github.com/valhalla/valhalla/pull/3454)
   * ADDED: isochrone action for /expansion endpoint to track dijkstra expansion [#3215](https://github.com/valhalla/valhalla/pull/3215)
   * CHANGED: remove boost from dependencies and add conan as prep for #3346 [#3459](https://github.com/valhalla/valhalla/pull/3459)
   * CHANGED: Remove boost.program_options in favor of cxxopts header-only lib and use conan to install header-only boost. [#3346](https://github.com/valhalla/valhalla/pull/3346)
   * CHANGED: Moved all protos to proto3 for internal request/response handling [#3457](https://github.com/valhalla/valhalla/pull/3457)
   * CHANGED: Allow up to 32 outgoing link edges on a node when reclassifying links [#3483](https://github.com/valhalla/valhalla/pull/3483)
   * CHANGED: Reuse sample::get implementation [#3471](https://github.com/valhalla/valhalla/pull/3471)
   * ADDED: Beta support for interacting with the http/bindings/library via serialized and pbf objects respectively [#3464](https://github.com/valhalla/valhalla/pull/3464)
   * CHANGED: Update xcode to 12.4.0 [#3492](https://github.com/valhalla/valhalla/pull/3492)
   * ADDED: Add JSON generator to conan [#3493](https://github.com/valhalla/valhalla/pull/3493)
   * CHANGED: top_speed option: ignore live speed for speed based penalties [#3460](https://github.com/valhalla/valhalla/pull/3460)
   * ADDED: Add `include_construction` option into the config to include/exclude roads under construction from the graph [#3455](https://github.com/valhalla/valhalla/pull/3455)
   * CHANGED: Refactor options protobuf for Location and Costing objects [#3506](https://github.com/valhalla/valhalla/pull/3506)
   * CHANGED: valhalla.h and config.h don't need cmake configuration [#3502](https://github.com/valhalla/valhalla/pull/3502)
   * ADDED: New options to control what fields of the pbf are returned when pbf format responses are requested [#3207](https://github.com/valhalla/valhalla/pull/3507)
   * CHANGED: Rename tripcommon to common [#3516](https://github.com/valhalla/valhalla/pull/3516)
   * ADDED: Indoor routing - data model, data processing. [#3509](https://github.com/valhalla/valhalla/pull/3509)
   * ADDED: On-demand elevation tile fetching [#3391](https://github.com/valhalla/valhalla/pull/3391)
   * CHANGED: Remove many oneof uses from the protobuf api where the semantics of optional vs required isnt necessary [#3527](https://github.com/valhalla/valhalla/pull/3527)
   * ADDED: Indoor routing maneuvers [#3519](https://github.com/valhalla/valhalla/pull/3519)
   * ADDED: Expose reverse isochrone parameter for reverse expansion [#3528](https://github.com/valhalla/valhalla/pull/3528)
   * CHANGED: Add matrix classes to thor worker so they persist between requests. [#3560](https://github.com/valhalla/valhalla/pull/3560)
   * CHANGED: Remove `max_matrix_locations` and introduce `max_matrix_location_pairs` to configure the allowed number of total routes for the matrix action for more flexible asymmetric matrices [#3569](https://github.com/valhalla/valhalla/pull/3569)
   * CHANGED: modernized spatialite syntax [#3580](https://github.com/valhalla/valhalla/pull/3580)
   * ADDED: Options to generate partial results for time distance matrix when there is one source (one to many) or one target (many to one). [#3181](https://github.com/valhalla/valhalla/pull/3181)
   * ADDED: Enhance valhalla_build_elevation with LZ4 recompression support [#3607](https://github.com/valhalla/valhalla/pull/3607)
   * CHANGED: removed UK admin and upgraded its constituents to countries [#3619](https://github.com/valhalla/valhalla/pull/3619)
   * CHANGED: expansion service: only track requested max time/distance [#3532](https://github.com/valhalla/valhalla/pull/3509)
   * ADDED: Shorten down the request delay, when some sources/targets searches are early aborted [#3611](https://github.com/valhalla/valhalla/pull/3611)
   * ADDED: add `pre-commit` hook for running the `format.sh` script [#3637](https://github.com/valhalla/valhalla/pull/3637)
   * CHANGED: upgrade pybind11 to v2.9.2 to remove cmake warning [#3658](https://github.com/valhalla/valhalla/pull/3658)
   * ADDED: tests for just_gtfs reading and writing feeds [#3665](https://github.com/valhalla/valhalla/pull/3665)
   * CHANGED: Precise definition of types of edges on which BSS could be projected [#3658](https://github.com/valhalla/valhalla/pull/3663)
   * CHANGED: Remove duplicate implementation of `adjust_scores` [#3673](https://github.com/valhalla/valhalla/pull/3673)
   * ADDED: convert GTFS data into protobuf tiles [#3629](https://github.com/valhalla/valhalla/issues/3629)
   * CHANGED: Use `starts_with()` instead of `substr(0, N)` getting and comparing to prefix [#3702](https://github.com/valhalla/valhalla/pull/3702)
   * ADDED: Ferry support for HGV [#3710](https://github.com/valhalla/valhalla/issues/3710)
   * ADDED: Linting & formatting checks for Python code [#3713](https://github.com/valhalla/valhalla/pull/3713)
   * CHANGED: rename Turkey admin to Türkiye [#3720](https://github.com/valhalla/valhalla/pull/3713)
   * CHANGED: bumped vcpkg version to "2022.08.15" [#3754](https://github.com/valhalla/valhalla/pull/3754)
   * CHANGED: chore: Updates to clang-format 11.0.0 [#3533](https://github.com/valhalla/valhalla/pull/3533)
   * CHANGED: Ported trace_attributes serialization to RapidJSON. [#3333](https://github.com/valhalla/valhalla/pull/3333)
   * ADDED: Add helpers for DirectedEdgeExt and save them to file in GraphTileBuilder [#3562](https://github.com/valhalla/valhalla/pull/3562)
   * ADDED: Fixed Speed costing option [#3576](https://github.com/valhalla/valhalla/pull/3576)
   * ADDED: axle_count costing option for hgv [#3648](https://github.com/valhalla/valhalla/pull/3648)
   * ADDED: Matrix action for gurka [#3793](https://github.com/valhalla/valhalla/pull/3793)
   * ADDED: Add warnings array to response. [#3588](https://github.com/valhalla/valhalla/pull/3588)
   * CHANGED: Templatized TimeDistanceMatrix for forward/reverse search [#3773](https://github.com/valhalla/valhalla/pull/3773)
   * CHANGED: Templatized TimeDistanceBSSMatrix for forward/reverse search [#3778](https://github.com/valhalla/valhalla/pull/3778)
   * CHANGED: error code 154 shows distance limit in error message [#3779](https://github.com/valhalla/valhalla/pull/3779)

## Release Date: 2021-10-07 Valhalla 3.1.4
* **Removed**
* **Bug Fix**
   * FIXED: Revert default speed boost for turn channels [#3232](https://github.com/valhalla/valhalla/pull/3232)
   * FIXED: Use the right tile to get country for incident [#3235](https://github.com/valhalla/valhalla/pull/3235)
   * FIXED: Fix factors passed to `RelaxHierarchyLimits` [#3253](https://github.com/valhalla/valhalla/pull/3253)
   * FIXED: Fix TransitionCostReverse usage [#3260](https://github.com/valhalla/valhalla/pull/3260)
   * FIXED: Fix Tagged Value Support in EdgeInfo [#3262](https://github.com/valhalla/valhalla/issues/3262)
   * FIXED: TransitionCostReverse fix: revert internal_turn change [#3271](https://github.com/valhalla/valhalla/issues/3271)
   * FIXED: Optimize tiles usage in reach-based pruning [#3294](https://github.com/valhalla/valhalla/pull/3294)
   * FIXED: Slip lane detection: track visited nodes to avoid infinite loops [#3297](https://github.com/valhalla/valhalla/pull/3297)
   * FIXED: Fix distance value in a 0-length road [#3185](https://github.com/valhalla/valhalla/pull/3185)
   * FIXED: Trivial routes were broken when origin was node snapped and destnation was not and vice-versa for reverse astar [#3299](https://github.com/valhalla/valhalla/pull/3299)
   * FIXED: Tweaked TestAvoids map to get TestAvoidShortcutsTruck working [#3301](https://github.com/valhalla/valhalla/pull/3301)
   * FIXED: Overflow in sequence sort [#3303](https://github.com/valhalla/valhalla/pull/3303)
   * FIXED: Setting statsd tags in config via valhalla_build_config [#3225](https://github.com/valhalla/valhalla/pull/3225)
   * FIXED: Cache for gzipped elevation tiles [#3120](https://github.com/valhalla/valhalla/pull/3120)
   * FIXED: Current time conversion regression introduced in unidirectional algorithm refractor [#3278](https://github.com/valhalla/valhalla/issues/3278)
   * FIXED: Make combine_route_stats.py properly quote CSV output (best practice improvement) [#3328](https://github.com/valhalla/valhalla/pull/3328)
   * FIXED: Merge edge segment records in map matching properly so that resulting edge indices in trace_attributes are valid [#3280](https://github.com/valhalla/valhalla/pull/3280)
   * FIXED: Shape walking map matcher now sets correct edge candidates used in the match for origin and destination location [#3329](https://github.com/valhalla/valhalla/pull/3329)
   * FIXED: Better hash function of GraphId [#3332](https://github.com/valhalla/valhalla/pull/3332)

* **Enhancement**
   * CHANGED: Favor turn channels more [#3222](https://github.com/valhalla/valhalla/pull/3222)
   * CHANGED: Rename `valhalla::midgard::logging::LogLevel` enumerators to avoid clash with common macros [#3237](https://github.com/valhalla/valhalla/pull/3237)
   * CHANGED: Move pre-defined algorithm-based factors inside `RelaxHierarchyLimits` [#3253](https://github.com/valhalla/valhalla/pull/3253)
   * ADDED: Reject alternatives with too long detours [#3238](https://github.com/valhalla/valhalla/pull/3238)
   * ADDED: Added info to /status endpoint [#3008](https://github.com/valhalla/valhalla/pull/3008)
   * ADDED: Added stop and give_way/yield signs to the data and traffic signal fixes [#3251](https://github.com/valhalla/valhalla/pull/3251)
   * ADDED: use_hills for pedestrian costing, which also affects the walking speed [#3234](https://github.com/valhalla/valhalla/pull/3234)
   * CHANGED: Fixed cost threshold for bidirectional astar. Implemented reach-based pruning for suboptimal branches [#3257](https://github.com/valhalla/valhalla/pull/3257)
   * ADDED: Added `exclude_unpaved` request parameter [#3240](https://github.com/valhalla/valhalla/pull/3240)
   * ADDED: Added support for routing onto HOV/HOT lanes via request parameters `include_hot`, `include_hov2`, and `include_hov3` [#3273](https://github.com/valhalla/valhalla/pull/3273)
   * ADDED: Add Z-level field to `EdgeInfo`. [#3261](https://github.com/valhalla/valhalla/pull/3261)
   * CHANGED: Calculate stretch threshold for alternatives based on the optimal route cost [#3276](https://github.com/valhalla/valhalla/pull/3276)
   * ADDED: Add `preferred_z_level` as a parameter of loki requests. [#3270](https://github.com/valhalla/valhalla/pull/3270)
   * ADDED: Add `preferred_layer` as a parameter of loki requests. [#3270](https://github.com/valhalla/valhalla/pull/3270)
   * ADDED: Exposing service area names in passive maneuvers. [#3277](https://github.com/valhalla/valhalla/pull/3277)
   * ADDED: Added traffic signal and stop sign check for stop impact. These traffic signals and stop sign are located on edges. [#3279](https://github.com/valhalla/valhalla/pull/3279)
   * CHANGED: Improved sharing criterion to obtain more reasonable alternatives; extended alternatives search [#3302](https://github.com/valhalla/valhalla/pull/3302)
   * ADDED: pull ubuntu:20.04 base image before building [#3233](https://github.com/valhalla/valhalla/pull/3223)
   * CHANGED: Improve Loki nearest-neighbour performance for large radius searches in open space [#3233](https://github.com/valhalla/valhalla/pull/3324)
   * ADDED: testing infrastructure for scripts and valhalla_build_config tests [#3308](https://github.com/valhalla/valhalla/pull/3308)
   * ADDED: Shape points and information about where intermediate locations are placed along the legs of a route [#3274](https://github.com/valhalla/valhalla/pull/3274)
   * CHANGED: Improved existing hov lane transition test case to make more realistic [#3330](https://github.com/valhalla/valhalla/pull/3330)
   * CHANGED: Update python usage in all scripts to python3 [#3337](https://github.com/valhalla/valhalla/pull/3337)
   * ADDED: Added `exclude_cash_only_tolls` request parameter [#3341](https://github.com/valhalla/valhalla/pull/3341)
   * CHANGED: Update api-reference for street_names [#3342](https://github.com/valhalla/valhalla/pull/3342)
   * ADDED: Disable msse2 flags when building on Apple Silicon chip [#3327](https://github.com/valhalla/valhalla/pull/3327)

## Release Date: 2021-07-20 Valhalla 3.1.3
* **Removed**
   * REMOVED: Unused overloads of `to_response` function [#3167](https://github.com/valhalla/valhalla/pull/3167)

* **Bug Fix**
   * FIXED: Fix heading on small edge [#3114](https://github.com/valhalla/valhalla/pull/3114)
   * FIXED: Added support for `access=psv`, which disables routing on these nodes and edges unless the mode is taxi or bus [#3107](https://github.com/valhalla/valhalla/pull/3107)
   * FIXED: Disables logging in CI to catch issues [#3121](https://github.com/valhalla/valhalla/pull/3121)
   * FIXED: Fixed U-turns through service roads [#3082](https://github.com/valhalla/valhalla/pull/3082)
   * FIXED: Added forgotten penalties for kLivingStreet and kTrack for pedestrian costing model [#3116](https://github.com/valhalla/valhalla/pull/3116)
   * FIXED: Updated the reverse turn bounds [#3122](https://github.com/valhalla/valhalla/pull/3122)
   * FIXED: Missing fork maneuver [#3134](https://github.com/valhalla/valhalla/pull/3134)
   * FIXED: Update turn channel logic to call out specific turn at the end of the turn channel if needed [#3140](https://github.com/valhalla/valhalla/pull/3140)
   * FIXED: Fixed cost thresholds for TimeDistanceMatrix. [#3131](https://github.com/valhalla/valhalla/pull/3131)
   * FIXED: Use distance threshold in hierarchy limits for bidirectional astar to expand more important lower level roads [#3156](https://github.com/valhalla/valhalla/pull/3156)
   * FIXED: Fixed incorrect dead-end roundabout labels. [#3129](https://github.com/valhalla/valhalla/pull/3129)
   * FIXED: googletest wasn't really updated in #3166 [#3187](https://github.com/valhalla/valhalla/pull/3187)
   * FIXED: Minor fix of benchmark code [#3190](https://github.com/valhalla/valhalla/pull/3190)
   * FIXED: avoid_polygons intersected edges as polygons instead of linestrings [#3194]((https://github.com/valhalla/valhalla/pull/3194)
   * FIXED: when binning horizontal edge shapes using single precision floats (converted from not double precision floats) allowed for the possibility of marking many many tiles no where near the shape [#3204](https://github.com/valhalla/valhalla/pull/3204)
   * FIXED: Fix improper iterator usage in ManeuversBuilder [#3205](https://github.com/valhalla/valhalla/pull/3205)
   * FIXED: Modified approach for retrieving signs from a directed edge #3166 [#3208](https://github.com/valhalla/valhalla/pull/3208)
   * FIXED: Improve turn channel classification: detect slip lanes [#3196](https://github.com/valhalla/valhalla/pull/3196)
   * FIXED: Compatibility with older boost::optional versions [#3219](https://github.com/valhalla/valhalla/pull/3219)
   * FIXED: Older boost.geometry versions don't have correct() for geographic rings [#3218](https://github.com/valhalla/valhalla/pull/3218)
   * FIXED: Use default road speed for bicycle costing so traffic does not reduce penalty on high speed roads. [#3143](https://github.com/valhalla/valhalla/pull/3143)

* **Enhancement**
   * CHANGED: Refactor base costing options parsing to handle more common stuff in a one place [#3125](https://github.com/valhalla/valhalla/pull/3125)
   * CHANGED: Unified Sign/SignElement into sign.proto [#3146](https://github.com/valhalla/valhalla/pull/3146)
   * ADDED: New verbal succinct transition instruction to maneuver & narrativebuilder. Currently this instruction will be used in place of a very long street name to avoid repetition of long names [#2844](https://github.com/valhalla/valhalla/pull/2844)
   * ADDED: Added oneway support for pedestrian access and foot restrictions [#3123](https://github.com/valhalla/valhalla/pull/3123)
   * ADDED: Exposing rest-area names in passive maneuvers [#3172](https://github.com/valhalla/valhalla/pull/3172)
   * CHORE: Updates robin-hood-hashing third-party library
   * ADDED: Support `barrier=yes|swing_gate|jersey_barrier` tags [#3154](https://github.com/valhalla/valhalla/pull/3154)
   * ADDED: Maintain `access=permit|residents` tags as private [#3149](https://github.com/valhalla/valhalla/pull/3149)
   * CHANGED: Replace `avoid_*` API parameters with more accurate `exclude_*` [#3093](https://github.com/valhalla/valhalla/pull/3093)
   * ADDED: Penalize private gates [#3144](https://github.com/valhalla/valhalla/pull/3144)
   * CHANGED: Renamed protobuf Sign/SignElement to TripSign/TripSignElement [#3168](https://github.com/valhalla/valhalla/pull/3168)
   * CHORE: Updates googletest to release-1.11.0 [#3166](https://github.com/valhalla/valhalla/pull/3166)
   * CHORE: Enables -Wall on sif sources [#3178](https://github.com/valhalla/valhalla/pull/3178)
   * ADDED: Allow going through accessible `barrier=bollard` and penalize routing through it, when the access is private [#3175](https://github.com/valhalla/valhalla/pull/3175)
   * ADDED: Add country code to incident metadata [#3169](https://github.com/valhalla/valhalla/pull/3169)
   * CHANGED: Use distance instead of time to check limited sharing criteria [#3183](https://github.com/valhalla/valhalla/pull/3183)
   * ADDED: Introduced a new via_waypoints array on the leg in the osrm route serializer that describes where a particular waypoint from the root-level array matches to the route. [#3189](https://github.com/valhalla/valhalla/pull/3189)
   * ADDED: Added vehicle width and height as an option for auto (and derived: taxi, bus, hov) profile (https://github.com/valhalla/valhalla/pull/3179)
   * ADDED: Support for statsd integration for basic error and requests metrics [#3191](https://github.com/valhalla/valhalla/pull/3191)
   * CHANGED: Get rid of typeid in statistics-related code. [#3227](https://github.com/valhalla/valhalla/pull/3227)

## Release Date: 2021-05-26 Valhalla 3.1.2
* **Removed**
* **Bug Fix**
   * FIXED: Change unnamed road intersections from being treated as penil point u-turns [#3084](https://github.com/valhalla/valhalla/pull/3084)
   * FIXED: Fix TimeDepReverse termination and path cost calculation (for arrive_by routing) [#2987](https://github.com/valhalla/valhalla/pull/2987)
   * FIXED: Isochrone (::Generalize()) fix to avoid generating self-intersecting polygons [#3026](https://github.com/valhalla/valhalla/pull/3026)
   * FIXED: Handle day_on/day_off/hour_on/hour_off restrictions [#3029](https://github.com/valhalla/valhalla/pull/3029)
   * FIXED: Apply conditional restrictions with dow only to the edges when routing [#3039](https://github.com/valhalla/valhalla/pull/3039)
   * FIXED: Missing locking in incident handler needed to hang out to scop lock rather than let the temporary dissolve [#3046](https://github.com/valhalla/valhalla/pull/3046)
   * FIXED: Continuous lane guidance fix [#3054](https://github.com/valhalla/valhalla/pull/3054)
   * FIXED: Fix reclassification for "shorter" ferries and rail ferries (for Chunnel routing issues) [#3038](https://github.com/valhalla/valhalla/pull/3038)
   * FIXED: Incorrect routing through motor_vehicle:conditional=destination. [#3041](https://github.com/valhalla/valhalla/pull/3041)
   * FIXED: Allow destination-only routing on the first-pass for non bidirectional Astar algorithms. [#3085](https://github.com/valhalla/valhalla/pull/3085)
   * FIXED: Highway/ramp lane bifurcation [#3088](https://github.com/valhalla/valhalla/pull/3088)
   * FIXED: out of bound access of tile hierarchy in base_ll function in graphheader [#3089](https://github.com/valhalla/valhalla/pull/3089)
   * FIXED: include shortcuts in avoid edge set for avoid_polygons [#3090](https://github.com/valhalla/valhalla/pull/3090)

* **Enhancement**
   * CHANGED: Refactor timedep forward/reverse to reduce code repetition [#2987](https://github.com/valhalla/valhalla/pull/2987)
   * CHANGED: Sync translation files with Transifex command line tool [#3030](https://github.com/valhalla/valhalla/pull/3030)
   * CHANGED: Use osm tags in links reclassification algorithm in order to reduce false positive downgrades [#3042](https://github.com/valhalla/valhalla/pull/3042)
   * CHANGED: Use CircleCI XL instances for linux based builds [#3043](https://github.com/valhalla/valhalla/pull/3043)
   * ADDED: ci: Enable undefined sanitizer [#2999](https://github.com/valhalla/valhalla/pull/2999)
   * ADDED: Optionally pass preconstructed graphreader to connectivity map [#3046](https://github.com/valhalla/valhalla/pull/3046)
   * CHANGED: ci: Skip Win CI runs for irrelevant files [#3014](https://github.com/valhalla/valhalla/pull/3014)
   * ADDED: Allow configuration-driven default speed assignment based on edge properties [#3055](https://github.com/valhalla/valhalla/pull/3055)
   * CHANGED: Use std::shared_ptr in case if ENABLE_THREAD_SAFE_TILE_REF_COUNT is ON. [#3067](https://github.com/valhalla/valhalla/pull/3067)
   * CHANGED: Reduce stop impact when driving in parking lots [#3051](https://github.com/valhalla/valhalla/pull/3051)
   * ADDED: Added another through route test [#3074](https://github.com/valhalla/valhalla/pull/3074)
   * ADDED: Adds incident-length to metadata proto [#3083](https://github.com/valhalla/valhalla/pull/3083)
   * ADDED: Do not penalize gates that have allowed access [#3078](https://github.com/valhalla/valhalla/pull/3078)
   * ADDED: Added missing k/v pairs to taginfo.json.  Updated PR template. [#3101](https://github.com/valhalla/valhalla/pull/3101)
   * CHANGED: Serialize isochrone 'contour' properties as floating point so they match user supplied value [#3078](https://github.com/valhalla/valhalla/pull/3095)
   * NIT: Enables compiler warnings as errors in midgard module [#3104](https://github.com/valhalla/valhalla/pull/3104)
   * CHANGED: Check all tiles for nullptr that reads from graphreader to avoid fails in case tiles might be missing. [#3065](https://github.com/valhalla/valhalla/pull/3065)

## Release Date: 2021-04-21 Valhalla 3.1.1
* **Removed**
   * REMOVED: The tossing of private roads in [#1960](https://github.com/valhalla/valhalla/pull/1960) was too aggressive and resulted in a lot of no routes.  Reverted this logic.  [#2934](https://github.com/valhalla/valhalla/pull/2934)
   * REMOVED: stray references to node bindings [#3012](https://github.com/valhalla/valhalla/pull/3012)

* **Bug Fix**
   * FIXED: Fix compression_utils.cc::inflate(...) throw - make it catchable [#2839](https://github.com/valhalla/valhalla/pull/2839)
   * FIXED: Fix compiler errors if HAVE_HTTP not enabled [#2807](https://github.com/valhalla/valhalla/pull/2807)
   * FIXED: Fix alternate route serialization [#2811](https://github.com/valhalla/valhalla/pull/2811)
   * FIXED: Store restrictions in the right tile [#2781](https://github.com/valhalla/valhalla/pull/2781)
   * FIXED: Failing to write tiles because of racing directory creation [#2810](https://github.com/valhalla/valhalla/pull/2810)
   * FIXED: Regression in stopping expansion on transitions down in time-dependent routes [#2815](https://github.com/valhalla/valhalla/pull/2815)
   * FIXED: Fix crash in loki when trace_route is called with 2 locations.[#2817](https://github.com/valhalla/valhalla/pull/2817)
   * FIXED: Mark the restriction start and end as via ways to fix IsBridgingEdge function in Bidirectional Astar [#2796](https://github.com/valhalla/valhalla/pull/2796)
   * FIXED: Dont add predictive traffic to the tile if it's empty [#2826](https://github.com/valhalla/valhalla/pull/2826)
   * FIXED: Fix logic bidirectional astar to avoid double u-turns and extra detours [#2802](https://github.com/valhalla/valhalla/pull/2802)
   * FIXED: Re-enable transition cost for motorcycle profile [#2837](https://github.com/valhalla/valhalla/pull/2837)
   * FIXED: Increase limits for timedep_* algorithms. Split track_factor into edge factor and transition penalty [#2845](https://github.com/valhalla/valhalla/pull/2845)
   * FIXED: Loki was looking up the wrong costing enum for avoids [#2856](https://github.com/valhalla/valhalla/pull/2856)
   * FIXED: Fix way_ids -> graph_ids conversion for complex restrictions: handle cases when a way is split into multiple edges [#2848](https://github.com/valhalla/valhalla/pull/2848)
   * FIXED: Honor access mode while matching OSMRestriction with the graph [#2849](https://github.com/valhalla/valhalla/pull/2849)
   * FIXED: Ensure route summaries are unique among all returned route/legs [#2874](https://github.com/valhalla/valhalla/pull/2874)
   * FIXED: Fix compilation errors when boost < 1.68 and libprotobuf < 3.6  [#2878](https://github.com/valhalla/valhalla/pull/2878)
   * FIXED: Allow u-turns at no-access barriers when forced by heading [#2875](https://github.com/valhalla/valhalla/pull/2875)
   * FIXED: Fixed "No route found" error in case of multipoint request with locations near low reachability edges [#2914](https://github.com/valhalla/valhalla/pull/2914)
   * FIXED: Python bindings installation [#2751](https://github.com/valhalla/valhalla/issues/2751)
   * FIXED: Skip bindings if there's no Python development version [#2893](https://github.com/valhalla/valhalla/pull/2893)
   * FIXED: Use CMakes built-in Python variables to configure installation [#2931](https://github.com/valhalla/valhalla/pull/2931)
   * FIXED: Sometimes emitting zero-length route geometry when traffic splits edge twice [#2943](https://github.com/valhalla/valhalla/pull/2943)
   * FIXED: Fix map-match segfault when gps-points project very near a node [#2946](https://github.com/valhalla/valhalla/pull/2946)
   * FIXED: Use kServiceRoad edges while searching for ferry connection [#2933](https://github.com/valhalla/valhalla/pull/2933)
   * FIXED: Enhanced logic for IsTurnChannelManeuverCombinable [#2952](https://github.com/valhalla/valhalla/pull/2952)
   * FIXED: Restore compatibility with gcc 6.3.0, libprotobuf 3.0.0, boost v1.62.0 [#2953](https://github.com/valhalla/valhalla/pull/2953)
   * FIXED: Dont abort bidirectional a-star search if only one direction is exhausted [#2936](https://github.com/valhalla/valhalla/pull/2936)
   * FIXED: Fixed missing comma in the scripts/valhalla_build_config [#2963](https://github.com/valhalla/valhalla/pull/2963)
   * FIXED: Reverse and Multimodal Isochrones were returning forward results [#2967](https://github.com/valhalla/valhalla/pull/2967)
   * FIXED: Map-match fix for first gps-point being exactly equal to street shape-point [#2977](https://github.com/valhalla/valhalla/pull/2977)
   * FIXED: Add missing GEOS:GEOS dep to mjolnir target [#2901](https://github.com/valhalla/valhalla/pull/2901)
   * FIXED: Allow expansion into a region when not_thru_pruning is false on 2nd pass [#2978](https://github.com/valhalla/valhalla/pull/2978)
   * FIXED: Fix polygon area calculation: use Shoelace formula [#2927](https://github.com/valhalla/valhalla/pull/2927)
   * FIXED: Isochrone: orient segments/rings according to the right-hand rule [#2932](https://github.com/valhalla/valhalla/pull/2932)
   * FIXED: Parsenodes fix: check if index is out-of-bound first [#2984](https://github.com/valhalla/valhalla/pull/2984)
   * FIXED: Fix for unique-summary logic [#2996](https://github.com/valhalla/valhalla/pull/2996)
   * FIXED: Isochrone: handle origin edges properly [#2990](https://github.com/valhalla/valhalla/pull/2990)
   * FIXED: Annotations fail with returning NaN speed when the same point is duplicated in route geometry [#2992](https://github.com/valhalla/valhalla/pull/2992)
   * FIXED: Fix run_with_server.py to work on macOS [#3003](https://github.com/valhalla/valhalla/pull/3003)
   * FIXED: Removed unexpected maneuvers at sharp bends [#2968](https://github.com/valhalla/valhalla/pull/2968)
   * FIXED: Remove large number formatting for non-US countries [#3015](https://github.com/valhalla/valhalla/pull/3015)
   * FIXED: Odin undefined behaviour: handle case when xedgeuse is not initialized [#3020](https://github.com/valhalla/valhalla/pull/3020)

* **Enhancement**
   * Pedestrian crossing should be a separate TripLeg_Use [#2950](https://github.com/valhalla/valhalla/pull/2950)
   * CHANGED: Azure uses ninja as generator [#2779](https://github.com/valhalla/valhalla/pull/2779)
   * ADDED: Support for date_time type invariant for map matching [#2712](https://github.com/valhalla/valhalla/pull/2712)
   * ADDED: Add Bulgarian locale [#2825](https://github.com/valhalla/valhalla/pull/2825)
   * FIXED: No need for write permissions on tarball indices [#2822](https://github.com/valhalla/valhalla/pull/2822)
   * ADDED: nit: Links debug build with lld [#2813](https://github.com/valhalla/valhalla/pull/2813)
   * ADDED: Add costing option `use_living_streets` to avoid or favor living streets in route. [#2788](https://github.com/valhalla/valhalla/pull/2788)
   * CHANGED: Do not allocate mapped_cache vector in skadi when no elevation source is provided. [#2841](https://github.com/valhalla/valhalla/pull/2841)
   * ADDED: avoid_polygons logic [#2750](https://github.com/valhalla/valhalla/pull/2750)
   * ADDED: Added support for destination for conditional access restrictions [#2857](https://github.com/valhalla/valhalla/pull/2857)
   * CHANGED: Large sequences are now merge sorted which can be dramatically faster with certain hardware configurations. This is especially useful in speeding up the earlier stages (parsing, graph construction) of tile building [#2850](https://github.com/valhalla/valhalla/pull/2850)
   * CHANGED: When creating the initial graph edges by setting at which nodes they start and end, first mark the indices of those nodes in another sequence and then sort them by edgeid so that we can do the setting of start and end node sequentially in the edges file. This is much more efficient on certain hardware configurations [#2851](https://github.com/valhalla/valhalla/pull/2851)
   * CHANGED: Use relative cost threshold to extend search in bidirectional astar in order to find more alternates [#2868](https://github.com/valhalla/valhalla/pull/2868)
   * CHANGED: Throw an exception if directory does not exist when building traffic extract [#2871](https://github.com/valhalla/valhalla/pull/2871)
   * CHANGED: Support for ignoring multiple consecutive closures at start/end locations [#2846](https://github.com/valhalla/valhalla/pull/2846)
   * ADDED: Added sac_scale to trace_attributes output and locate edge output [#2818](https://github.com/valhalla/valhalla/pull/2818)
   * ADDED: Ukrainian language translations [#2882](https://github.com/valhalla/valhalla/pull/2882)
   * ADDED: Add support for closure annotations [#2816](https://github.com/valhalla/valhalla/pull/2816)
   * ADDED: Add costing option `service_factor`. Implement possibility to avoid or favor generic service roads in route for all costing options. [#2870](https://github.com/valhalla/valhalla/pull/2870)
   * CHANGED: Reduce stop impact cost when flow data is present [#2891](https://github.com/valhalla/valhalla/pull/2891)
   * CHANGED: Update visual compare script [#2803](https://github.com/valhalla/valhalla/pull/2803)
   * CHANGED: Service roads are not penalized for `pedestrian` costing by default. [#2898](https://github.com/valhalla/valhalla/pull/2898)
   * ADDED: Add complex mandatory restrictions support [#2766](https://github.com/valhalla/valhalla/pull/2766)
   * ADDED: Status endpoint for future status info and health checking of running service [#2907](https://github.com/valhalla/valhalla/pull/2907)
   * ADDED: Add min_level argument to valhalla_ways_to_edges [#2918](https://github.com/valhalla/valhalla/pull/2918)
   * ADDED: Adding ability to store the roundabout_exit_turn_degree to the maneuver [#2941](https://github.com/valhalla/valhalla/pull/2941)
   * ADDED: Penalize pencil point uturns and uturns at short internal edges. Note: `motorcycle` and `motor_scooter` models do not penalize on short internal edges. No new uturn penalty logic has been added to the pedestrian and bicycle costing models. [#2944](https://github.com/valhalla/valhalla/pull/2944)
   * CHANGED: Allow config object to be passed-in to path algorithms [#2949](https://github.com/valhalla/valhalla/pull/2949)
   * CHANGED: Allow disabling Werror
   * ADDED: Add ability to build Valhalla modules as STATIC libraries. [#2957](https://github.com/valhalla/valhalla/pull/2957)
   * NIT: Enables compiler warnings in part of mjolnir module [#2922](https://github.com/valhalla/valhalla/pull/2922)
   * CHANGED: Refactor isochrone/reachability forward/reverse search to reduce code repetition [#2969](https://github.com/valhalla/valhalla/pull/2969)
   * ADDED: Set the roundabout exit shape index when we are collapsing the roundabout maneuvers. [#2975](https://github.com/valhalla/valhalla/pull/2975)
   * CHANGED: Penalized closed edges if using them at start/end locations [#2964](https://github.com/valhalla/valhalla/pull/2964)
   * ADDED: Add shoulder to trace_attributes output. [#2980](https://github.com/valhalla/valhalla/pull/2980)
   * CHANGED: Refactor bidirectional astar forward/reverse search to reduce code repetition [#2970](https://github.com/valhalla/valhalla/pull/2970)
   * CHANGED: Factor for service roads is 1.0 by default. [#2988](https://github.com/valhalla/valhalla/pull/2988)
   * ADDED: Support for conditionally skipping CI runs [#2986](https://github.com/valhalla/valhalla/pull/2986)
   * ADDED: Add instructions for building valhalla on `arm64` macbook [#2997](https://github.com/valhalla/valhalla/pull/2997)
   * NIT: Enables compiler warnings in part of mjolnir module [#2995](https://github.com/valhalla/valhalla/pull/2995)
   * CHANGED: nit(rename): Renames the encoded live speed properties [#2998](https://github.com/valhalla/valhalla/pull/2998)
   * ADDED: ci: Vendors the codecov script [#3002](https://github.com/valhalla/valhalla/pull/3002)
   * CHANGED: Allow None build type [#3005](https://github.com/valhalla/valhalla/pull/3005)
   * CHANGED: ci: Build Python bindings for Mac OS [#3013](https://github.com/valhalla/valhalla/pull/3013)

## Release Date: 2021-01-25 Valhalla 3.1.0
* **Removed**
   * REMOVED: Remove Node bindings. [#2502](https://github.com/valhalla/valhalla/pull/2502)
   * REMOVED: appveyor builds. [#2550](https://github.com/valhalla/valhalla/pull/2550)
   * REMOVED: Removed x86 CI builds. [#2792](https://github.com/valhalla/valhalla/pull/2792)

* **Bug Fix**
   * FIXED: Crazy ETAs.  If a way has forward speed with no backward speed and it is not oneway, then we must set the default speed.  The reverse logic applies as well.  If a way has no backward speed but has a forward speed and it is not a oneway, then set the default speed. [#2102](https://github.com/valhalla/valhalla/pull/2102)
   * FIXED: Map matching elapsed times spliced amongst different legs and discontinuities are now correct [#2104](https://github.com/valhalla/valhalla/pull/2104)
   * FIXED: Date time information is now propagated amongst different legs and discontinuities [#2107](https://github.com/valhalla/valhalla/pull/2107)
   * FIXED: Adds support for geos-3.8 c++ api [#2021](https://github.com/valhalla/valhalla/issues/2021)
   * FIXED: Updated the osrm serializer to not set junction name for osrm origin/start maneuver - this is not helpful since we are not transitioning through the intersection.  [#2121](https://github.com/valhalla/valhalla/pull/2121)
   * FIXED: Removes precomputing of edge-costs which lead to wrong results [#2120](https://github.com/valhalla/valhalla/pull/2120)
   * FIXED: Complex turn-restriction invalidates edge marked as kPermanent [#2103](https://github.com/valhalla/valhalla/issues/2103)
   * FIXED: Fixes bug with inverted time-restriction parsing [#2167](https://github.com/valhalla/valhalla/pull/2167)
   * FIXED: Fixed several bugs with numeric underflow in map-matching trip durations. These may
     occur when serializing match results where adjacent trace points appear out-of-sequence on the
     same edge [#2178](https://github.com/valhalla/valhalla/pull/2178)
     - `MapMatcher::FormPath` now catches route discontinuities on the same edge when the distance
       percentage along don't agree. The trip leg builder builds disconnected legs on a single edge
       to avoid duration underflow.
     - Correctly populate edge groups when matching results contain loops. When a loop occurs,
       the leg builder now starts at the correct edge where the loop ends, and correctly accounts
       for any contained edges.
     - Duration over-trimming at the terminating edge of a match.
   * FIXED: Increased internal precision of time tracking per edge and maneuver so that maneuver times sum to the same time represented in the leg summary [#2195](https://github.com/valhalla/valhalla/pull/2195)
   * FIXED: Tagged speeds were not properly marked. We were not using forward and backward speeds to flag if a speed is tagged or not.  Should not update turn channel speeds if we are not inferring them.  Added additional logic to handle PH in the conditional restrictions. Do not update stop impact for ramps if they are marked as internal. [#2198](https://github.com/valhalla/valhalla/pull/2198)
   * FIXED: Fixed the sharp turn phrase [#2226](https://github.com/valhalla/valhalla/pull/2226)
   * FIXED: Protect against duplicate points in the input or points that snap to the same location resulting in `nan` times for the legs of the map match (of a 0 distance route) [#2229](https://github.com/valhalla/valhalla/pull/2229)
   * FIXED: Improves restriction check on briding edge in Bidirectional Astar [#2228](https://github.com/valhalla/valhalla/pull/2242)
   * FIXED: Allow nodes at location 0,0 [#2245](https://github.com/valhalla/valhalla/pull/2245)
   * FIXED: Fix RapidJSON compiler warnings and naming conflict [#2249](https://github.com/valhalla/valhalla/pull/2249)
   * FIXED: Fixed bug in resample_spherical_polyline where duplicate successive lat,lng locations in the polyline resulting in `nan` for the distance computation which shortcuts further sampling [#2239](https://github.com/valhalla/valhalla/pull/2239)
   * FIXED: Update exit logic for non-motorways [#2252](https://github.com/valhalla/valhalla/pull/2252)
   * FIXED: Transition point map-matching. When match results are on a transition point, we search for the sibling nodes at that transition and snap it to the corresponding edges in the route. [#2258](https://github.com/valhalla/valhalla/pull/2258)
   * FIXED: Fixed verbal multi-cue logic [#2270](https://github.com/valhalla/valhalla/pull/2270)
   * FIXED: Fixed Uturn cases when a not_thru edge is connected to the origin edge. [#2272](https://github.com/valhalla/valhalla/pull/2272)
   * FIXED: Update intersection classes in osrm response to not label all ramps as motorway [#2279](https://github.com/valhalla/valhalla/pull/2279)
   * FIXED: Fixed bug in mapmatcher when interpolation point goes before the first valid match or after the last valid match. Such behavior usually leads to discontinuity in matching. [#2275](https://github.com/valhalla/valhalla/pull/2275)
   * FIXED: Fixed an issue for time_allowed logic.  Previously we returned false on the first time allowed restriction and did not check them all. Added conditional restriction gurka test and datetime optional argument to gurka header file. [#2286](https://github.com/valhalla/valhalla/pull/2286)
   * FIXED: Fixed an issue for date ranges.  For example, for the range Jan 04 to Jan 02 we need to test to end of the year and then from the first of the year to the end date.  Also, fixed an emergency tag issue.  We should only set the use to emergency if all other access is off. [#2290](https://github.com/valhalla/valhalla/pull/2290)
   * FIXED: Found a few issues with the initial ref and direction logic for ways.  We were overwriting the refs with directionals to the name_offset_map instead of concatenating them together.  Also, we did not allow for blank entries for GetTagTokens. [#2298](https://github.com/valhalla/valhalla/pull/2298)
   * FIXED: Fixed an issue where MatchGuidanceViewJunctions is only looking at the first edge. Set the data_id for guidance views to the changeset id as it is already being populated. Also added test for guidance views. [#2303](https://github.com/valhalla/valhalla/pull/2303)
   * FIXED: Fixed a problem with live speeds where live speeds were being used to determine access, even when a live
   speed (current time) route wasn't what was requested. [#2311](https://github.com/valhalla/valhalla/pull/2311)
   * FIXED: Fix break/continue typo in search filtering [#2317](https://github.com/valhalla/valhalla/pull/2317)
   * FIXED: Fix a crash in trace_route due to iterating past the end of a vector. [#2322](https://github.com/valhalla/valhalla/pull/2322)
   * FIXED: Don't allow timezone information in the local date time string attached at each location. [#2312](https://github.com/valhalla/valhalla/pull/2312)
   * FIXED: Fix short route trimming in bidirectional astar [#2323](https://github.com/valhalla/valhalla/pull/2323)
   * FIXED: Fix shape trimming in leg building for snap candidates that lie within the margin of rounding error [#2326](https://github.com/valhalla/valhalla/pull/2326)
   * FIXED: Fixes route duration underflow with traffic data [#2325](https://github.com/valhalla/valhalla/pull/2325)
   * FIXED: Parse mtb:scale tags and set bicycle access if present [#2117](https://github.com/valhalla/valhalla/pull/2117)
   * FIXED: Fixed segfault.  Shape was missing from options for valhalla_path_comparison and valhalla_run_route.  Also, costing options was missing in valhalla_path_comparison. [#2343](https://github.com/valhalla/valhalla/pull/2343)
   * FIXED: Handle decimal numbers with zero-value mantissa properly in Lua [#2355](https://github.com/valhalla/valhalla/pull/2355)
   * FIXED: Many issues that resulted in discontinuities, failed matches or incorrect time/duration for map matching requests. [#2292](https://github.com/valhalla/valhalla/pull/2292)
   * FIXED: Seeing segfault when loading large osmdata data files before loading LuaJit. LuaJit fails to create luaL_newstate() Ref: [#2158](https://github.com/ntop/ntopng/issues/2158) Resolution is to load LuaJit before loading the data files. [#2383](https://github.com/valhalla/valhalla/pull/2383)
   * FIXED: Store positive/negative OpenLR offsets in bucketed form [#2405](https://github.com/valhalla/valhalla/2405)
   * FIXED: Fix on map-matching return code when breakage distance limitation exceeds. Instead of letting the request goes into meili and fails in finding a route, we check the distance in loki and early return with exception code 172. [#2406](https://github.com/valhalla/valhalla/pull/2406)
   * FIXED: Don't create edges for portions of ways that are doubled back on themselves as this confuses opposing edge index computations [#2385](https://github.com/valhalla/valhalla/pull/2385)
   * FIXED: Protect against nan in uniform_resample_spherical_polyline. [#2431](https://github.com/valhalla/valhalla/pull/2431)
   * FIXED: Obvious maneuvers. [#2436](https://github.com/valhalla/valhalla/pull/2436)
   * FIXED: Base64 encoding/decoding [#2452](https://github.com/valhalla/valhalla/pull/2452)
   * FIXED: Added post roundabout instruction when enter/exit roundabout maneuvers are combined [#2454](https://github.com/valhalla/valhalla/pull/2454)
   * FIXED: openlr: Explicitly check for linear reference option for Valhalla serialization. [#2458](https://github.com/valhalla/valhalla/pull/2458)
   * FIXED: Fix segfault: Do not combine last turn channel maneuver. [#2463](https://github.com/valhalla/valhalla/pull/2463)
   * FIXED: Remove extraneous whitespaces from ja-JP.json. [#2471](https://github.com/valhalla/valhalla/pull/2471)
   * FIXED: Checks protobuf serialization/parsing success [#2477](https://github.com/valhalla/valhalla/pull/2477)
   * FIXED: Fix dereferencing of end for std::lower_bound in sequence and possible UB [#2488](https://github.com/valhalla/valhalla/pull/2488)
   * FIXED: Make tile building reproducible: fix UB-s [#2480](https://github.com/valhalla/valhalla/pull/2480)
   * FIXED: Zero initialize EdgeInfoInner.spare0_. Uninitialized spare0_ field produced UB which causes gurka_reproduce_tile_build to fail intermittently. [2499](https://github.com/valhalla/valhalla/pull/2499)
   * FIXED: Drop unused CHANGELOG validation script, straggling NodeJS references [#2506](https://github.com/valhalla/valhalla/pull/2506)
   * FIXED: Fix missing nullptr checks in graphreader and loki::Reach (causing segfault during routing with not all levels of tiles available) [#2504](https://github.com/valhalla/valhalla/pull/2504)
   * FIXED: Fix mismatch of triplegedge roadclass and directededge roadclass [#2507](https://github.com/valhalla/valhalla/pull/2507)
   * FIXED: Improve german destination_verbal_alert phrases [#2509](https://github.com/valhalla/valhalla/pull/2509)
   * FIXED: Undefined behavior cases discovered with undefined behavior sanitizer tool. [2498](https://github.com/valhalla/valhalla/pull/2498)
   * FIXED: Fixed logic so verbal keep instructions use branch exit sign info for ramps [#2520](https://github.com/valhalla/valhalla/pull/2520)
   * FIXED: Fix bug in trace_route for uturns causing garbage coordinates [#2517](https://github.com/valhalla/valhalla/pull/2517)
   * FIXED: Simplify heading calculation for turn type. Remove undefined behavior case. [#2513](https://github.com/valhalla/valhalla/pull/2513)
   * FIXED: Always set costing name even if one is not provided for osrm serializer weight_name. [#2528](https://github.com/valhalla/valhalla/pull/2528)
   * FIXED: Make single-thread tile building reproducible: fix seed for shuffle, use concurrency configuration from the mjolnir section. [#2515](https://github.com/valhalla/valhalla/pull/2515)
   * FIXED: More Windows compatibility: build tiles and some run actions work now (including CI tests) [#2300](https://github.com/valhalla/valhalla/issues/2300)
   * FIXED: Transcoding of c++ location to pbf location used path edges in the place of filtered edges. [#2542](https://github.com/valhalla/valhalla/pull/2542)
   * FIXED: Add back whitelisting action types. [#2545](https://github.com/valhalla/valhalla/pull/2545)
   * FIXED: Allow uturns for truck costing now that we have derived deadends marked in the edge label [#2559](https://github.com/valhalla/valhalla/pull/2559)
   * FIXED: Map matching uturn trimming at the end of an edge where it wasn't needed. [#2558](https://github.com/valhalla/valhalla/pull/2558)
   * FIXED: Multicue enter roundabout [#2556](https://github.com/valhalla/valhalla/pull/2556)
   * FIXED: Changed reachability computation to take into account live speed [#2597](https://github.com/valhalla/valhalla/pull/2597)
   * FIXED: Fixed a bug where the temp files were not getting read in if you started with the construct edges or build phase for valhalla_build_tiles. [#2601](https://github.com/valhalla/valhalla/pull/2601)
   * FIXED: Updated fr-FR.json with partial translations. [#2605](https://github.com/valhalla/valhalla/pull/2605)
   * FIXED: Removed superfluous const qualifier from odin/signs [#2609](https://github.com/valhalla/valhalla/pull/2609)
   * FIXED: Internal maneuver placement [#2600](https://github.com/valhalla/valhalla/pull/2600)
   * FIXED: Complete fr-FR.json locale. [#2614](https://github.com/valhalla/valhalla/pull/2614)
   * FIXED: Don't truncate precision in polyline encoding [#2632](https://github.com/valhalla/valhalla/pull/2632)
   * FIXED: Fix all compiler warnings in sif and set to -Werror [#2642](https://github.com/valhalla/valhalla/pull/2642)
   * FIXED: Remove unnecessary maneuvers to continue straight [#2647](https://github.com/valhalla/valhalla/pull/2647)
   * FIXED: Linear reference support in route/mapmatch apis (FOW, FRC, bearing, and number of references) [#2645](https://github.com/valhalla/valhalla/pull/2645)
   * FIXED: Ambiguous local to global (with timezone information) date time conversions now all choose to use the later time instead of throwing unhandled exceptions [#2665](https://github.com/valhalla/valhalla/pull/2665)
   * FIXED: Overestimated reach caused be reenquing transition nodes without checking that they had been already expanded [#2670](https://github.com/valhalla/valhalla/pull/2670)
   * FIXED: Build with C++17 standard. Deprecated function calls are substituted with new ones. [#2669](https://github.com/valhalla/valhalla/pull/2669)
   * FIXED: Improve German post_transition_verbal instruction [#2677](https://github.com/valhalla/valhalla/pull/2677)
   * FIXED: Lane updates.  Add the turn lanes to all edges of the way.  Do not "enhance" turn lanes if they are part of a complex restriction.  Moved ProcessTurnLanes after UpdateManeuverPlacementForInternalIntersectionTurns.  Fix for a missing "uturn" indication for intersections on the previous maneuver, we were serializing an empty list. [#2679](https://github.com/valhalla/valhalla/pull/2679)
   * FIXED: Fixes OpenLr serialization [#2688](https://github.com/valhalla/valhalla/pull/2688)
   * FIXED: Internal edges can't be also a ramp or a turn channel.  Also, if an edge is marked as ramp and turn channel mark it as a ramp.  [2689](https://github.com/valhalla/valhalla/pull/2689)
   * FIXED: Check that speeds are equal for the edges going in the same direction while buildig shortcuts [#2691](https://github.com/valhalla/valhalla/pull/2691)
   * FIXED: Missing fork or bear instruction [#2683](https://github.com/valhalla/valhalla/pull/2683)
   * FIXED: Eliminate null pointer dereference in GraphReader::AreEdgesConnected [#2695](https://github.com/valhalla/valhalla/issues/2695)
   * FIXED: Fix polyline simplification float/double comparison [#2698](https://github.com/valhalla/valhalla/issues/2698)
   * FIXED: Weights were sometimes negative due to incorrect updates to elapsed_cost [#2702](https://github.com/valhalla/valhalla/pull/2702)
   * FIXED: Fix bidirectional route failures at deadends [#2705](https://github.com/valhalla/valhalla/pull/2705)
   * FIXED: Updated logic to call out a non-obvious turn [#2708](https://github.com/valhalla/valhalla/pull/2708)
   * FIXED: valhalla_build_statistics multithreaded mode fixed [#2707](https://github.com/valhalla/valhalla/pull/2707)
   * FIXED: If infer_internal_intersections is true then allow internals that are also ramps or TCs. Without this we produce an extra continue maneuver.  [#2710](https://github.com/valhalla/valhalla/pull/2710)
   * FIXED: We were routing down roads that should be destination only. Now we mark roads with motor_vehicle=destination and motor_vehicle=customers or access=destination and access=customers as destination only. [#2722](https://github.com/valhalla/valhalla/pull/2722)
   * FIXED: Replace all Python2 print statements with Python3 syntax [#2716](https://github.com/valhalla/valhalla/issues/2716)
   * FIXED: Some HGT files not found [#2723](https://github.com/valhalla/valhalla/issues/2723)
   * FIXED: Fix PencilPointUturn detection by removing short-edge check and updating angle threshold [#2725](https://github.com/valhalla/valhalla/issues/2725)
   * FIXED: Fix invalid continue/bear maneuvers [#2729](https://github.com/valhalla/valhalla/issues/2729)
   * FIXED: Fixes an issue that lead to double turns within a very short distance, when instead, it should be a u-turn. We now collapse double L turns or double R turns in short non-internal intersections to u-turns. [#2740](https://github.com/valhalla/valhalla/pull/2740)
   * FIXED: fixes an issue that lead to adding an extra maneuver. We now combine a current maneuver short length non-internal edges (left or right) with the next maneuver that is a kRampStraight. [#2741](https://github.com/valhalla/valhalla/pull/2741)
   * FIXED: Reduce verbose instructions by collapsing small end ramp forks [#2762](https://github.com/valhalla/valhalla/issues/2762)
   * FIXED: Remove redundant return statements [#2776](https://github.com/valhalla/valhalla/pull/2776)
   * FIXED: Added unit test for BuildAdminFromPBF() to test GEOS 3.9 update. [#2787](https://github.com/valhalla/valhalla/pull/2787)
   * FIXED: Add support for geos-3.9 c++ api [#2739](https://github.com/valhalla/valhalla/issues/2739)
   * FIXED: Fix check for live speed validness [#2797](https://github.com/valhalla/valhalla/pull/2797)

* **Enhancement**
   * ADDED: Matrix of Bike Share [#2590](https://github.com/valhalla/valhalla/pull/2590)
   * ADDED: Add ability to provide custom implementation for candidate collection in CandidateQuery. [#2328](https://github.com/valhalla/valhalla/pull/2328)
   * ADDED: Cancellation of tile downloading. [#2319](https://github.com/valhalla/valhalla/pull/2319)
   * ADDED: Return the coordinates of the nodes isochrone input locations snapped to [#2111](https://github.com/valhalla/valhalla/pull/2111)
   * ADDED: Allows more complicated routes in timedependent a-star before timing out [#2068](https://github.com/valhalla/valhalla/pull/2068)
   * ADDED: Guide signs and junction names [#2096](https://github.com/valhalla/valhalla/pull/2096)
   * ADDED: Added a bool to the config indicating whether to use commercially set attributes.  Added logic to not call IsIntersectionInternal if this is a commercial data set.  [#2132](https://github.com/valhalla/valhalla/pull/2132)
   * ADDED: Removed commercial data set bool to the config and added more knobs for data.  Added infer_internal_intersections, infer_turn_channels, apply_country_overrides, and use_admin_db.  [#2173](https://github.com/valhalla/valhalla/pull/2173)
   * ADDED: Allow using googletest in unit tests and convert all tests to it (old test.cc is completely removed). [#2128](https://github.com/valhalla/valhalla/pull/2128)
   * ADDED: Add guidance view capability. [#2209](https://github.com/valhalla/valhalla/pull/2209)
   * ADDED: Collect turn cost information as path is formed so that it can be serialized out for trace attributes or osrm flavored intersections. Also add shape_index to osrm intersections. [#2207](https://github.com/valhalla/valhalla/pull/2207)
   * ADDED: Added alley factor to autocost.  Factor is defaulted at 1.0f or do not avoid alleys. [#2246](https://github.com/valhalla/valhalla/pull/2246)
   * ADDED: Support unlimited speed limits where maxspeed=none. [#2251](https://github.com/valhalla/valhalla/pull/2251)
   * ADDED: Implement improved Reachability check using base class Dijkstra. [#2243](https://github.com/valhalla/valhalla/pull/2243)
   * ADDED: Gurka integration test framework with ascii-art maps [#2244](https://github.com/valhalla/valhalla/pull/2244)
   * ADDED: Add to the stop impact when transitioning from higher to lower class road and we are not on a turn channel or ramp. Also, penalize lefts when driving on the right and vice versa. [#2282](https://github.com/valhalla/valhalla/pull/2282)
   * ADDED: Added reclassify_links, use_direction_on_ways, and allow_alt_name as config options.  If `use_direction_on_ways = true` then use `direction` and `int_direction` on the way to update the directional for the `ref` and `int_ref`.  Also, copy int_efs to the refs. [#2285](https://github.com/valhalla/valhalla/pull/2285)
   * ADDED: Add support for live traffic. [#2268](https://github.com/valhalla/valhalla/pull/2268)
   * ADDED: Implement per-location search filters for functional road class and forms of way. [#2289](https://github.com/valhalla/valhalla/pull/2289)
   * ADDED: Approach, multi-cue, and length updates [#2313](https://github.com/valhalla/valhalla/pull/2313)
   * ADDED: Speed up timezone differencing calculation if cache is provided. [#2316](https://github.com/valhalla/valhalla/pull/2316)
   * ADDED: Added rapidjson/schema.h to baldr/rapidjson_util.h to make it available for use within valhalla. [#2330](https://github.com/valhalla/valhalla/issues/2330)
   * ADDED: Support decimal precision for height values in elevation service. Also support polyline5 for encoded polylines input and output to elevation service. [#2324](https://github.com/valhalla/valhalla/pull/2324)
   * ADDED: Use both imminent and distant verbal multi-cue phrases. [#2353](https://github.com/valhalla/valhalla/pull/2353)
   * ADDED: Split parsing stage into 3 separate stages. [#2339](https://github.com/valhalla/valhalla/pull/2339)
   * CHANGED: Speed up graph enhancing by avoiding continuous unordered_set rebuilding [#2349](https://github.com/valhalla/valhalla/pull/2349)
   * CHANGED: Skip calling out to Lua for nodes/ways/relations with not tags - speeds up parsing. [#2351](https://github.com/valhalla/valhalla/pull/2351)
   * CHANGED: Switch to LuaJIT for lua scripting - speeds up file parsing [#2352](https://github.com/valhalla/valhalla/pull/2352)
   * ADDED: Ability to create OpenLR records from raw data. [#2356](https://github.com/valhalla/valhalla/pull/2356)
   * ADDED: Revamp length phrases [#2359](https://github.com/valhalla/valhalla/pull/2359)
   * CHANGED: Do not allocate memory in skadi if we don't need it. [#2373](https://github.com/valhalla/valhalla/pull/2373)
   * CHANGED: Map matching: throw error (443/NoSegment) when no candidate edges are available. [#2370](https://github.com/valhalla/valhalla/pull/2370/)
   * ADDED: Add sk-SK.json (slovak) localization file. [#2376](https://github.com/valhalla/valhalla/pull/2376)
   * ADDED: Extend roundabout phrases. [#2378](https://github.com/valhalla/valhalla/pull/2378)
   * ADDED: More roundabout phrase tests. [#2382](https://github.com/valhalla/valhalla/pull/2382)
   * ADDED: Update the turn and continue phrases to include junction names and guide signs. [#2386](https://github.com/valhalla/valhalla/pull/2386)
   * ADDED: Add the remaining guide sign toward phrases [#2389](https://github.com/valhalla/valhalla/pull/2389)
   * ADDED: The ability to allow immediate uturns at trace points in a map matching request [#2380](https://github.com/valhalla/valhalla/pull/2380)
   * ADDED: Add utility functions to Signs. [#2390](https://github.com/valhalla/valhalla/pull/2390)
   * ADDED: Unified time tracking for all algorithms that support time-based graph expansion. [#2278](https://github.com/valhalla/valhalla/pull/2278)
   * ADDED: Add rail_ferry use and costing. [#2408](https://github.com/valhalla/valhalla/pull/2408)
   * ADDED: `street_side_max_distance`, `display_lat` and `display_lon` to `locations` in input for better control of routing side of street [#1769](https://github.com/valhalla/valhalla/pull/1769)
   * ADDED: Add additional exit phrases. [#2421](https://github.com/valhalla/valhalla/pull/2421)
   * ADDED: Add Japanese locale, update German. [#2432](https://github.com/valhalla/valhalla/pull/2432)
   * ADDED: Gurka expect_route refactor [#2435](https://github.com/valhalla/valhalla/pull/2435)
   * ADDED: Add option to suppress roundabout exits [#2437](https://github.com/valhalla/valhalla/pull/2437)
   * ADDED: Add Greek locale. [#2438](https://github.com/valhalla/valhalla/pull/2438)
   * ADDED (back): Support for 64bit wide way ids in the edgeinfo structure with no impact to size for data sources with ids 32bits wide. [#2422](https://github.com/valhalla/valhalla/pull/2422)
   * ADDED: Support for 64bit osm node ids in parsing stage of tile building [#2422](https://github.com/valhalla/valhalla/pull/2422)
   * CHANGED: Point2/PointLL are now templated to allow for higher precision coordinate math when desired [#2429](https://github.com/valhalla/valhalla/pull/2429)
   * ADDED: Optional OpenLR Encoded Path Edges in API Response [#2424](https://github.com/valhalla/valhalla/pull/2424)
   * ADDED: Add explicit include for sstream to be compatible with msvc_x64 toolset. [#2449](https://github.com/valhalla/valhalla/pull/2449)
   * ADDED: Properly split returned path if traffic conditions change partway along edges [#2451](https://github.com/valhalla/valhalla/pull/2451/files)
   * ADDED: Add Dutch locale. [#2464](https://github.com/valhalla/valhalla/pull/2464)
   * ADDED: Check with address sanititizer in CI. Add support for undefined behavior sanitizer. [#2487](https://github.com/valhalla/valhalla/pull/2487)
   * ADDED: Ability to recost a path and increased cost/time details along the trippath and json output [#2425](https://github.com/valhalla/valhalla/pull/2425)
   * ADDED: Add the ability to do bikeshare based (ped/bike) multimodal routing [#2031](https://github.com/valhalla/valhalla/pull/2031)
   * ADDED: Route through restrictions enabled by introducing a costing option. [#2469](https://github.com/valhalla/valhalla/pull/2469)
   * ADDED: Migrated to Ubuntu 20.04 base-image [#2508](https://github.com/valhalla/valhalla/pull/2508)
   * CHANGED: Speed up parseways stage by avoiding multiple string comparisons [#2518](https://github.com/valhalla/valhalla/pull/2518)
   * CHANGED: Speed up enhance stage by avoiding GraphTileBuilder copying [#2468](https://github.com/valhalla/valhalla/pull/2468)
   * ADDED: Costing options now includes shortest flag which favors shortest path routes [#2555](https://github.com/valhalla/valhalla/pull/2555)
   * ADDED: Incidents in intersections [#2547](https://github.com/valhalla/valhalla/pull/2547)
   * CHANGED: Refactor mapmatching configuration to use a struct (instead of `boost::property_tree::ptree`). [#2485](https://github.com/valhalla/valhalla/pull/2485)
   * ADDED: Save exit maneuver's begin heading when combining enter & exit roundabout maneuvers. [#2554](https://github.com/valhalla/valhalla/pull/2554)
   * ADDED: Added new urban flag that can be set if edge is within city boundaries to data processing; new use_urban_tag config option; added to osrm response within intersections. [#2522](https://github.com/valhalla/valhalla/pull/2522)
   * ADDED: Parses OpenLr of type PointAlongLine [#2565](https://github.com/valhalla/valhalla/pull/2565)
   * ADDED: Use edge.is_urban is set for serializing is_urban. [#2568](https://github.com/valhalla/valhalla/pull/2568)
   * ADDED: Added new rest/service area uses on the edge. [#2533](https://github.com/valhalla/valhalla/pull/2533)
   * ADDED: Dependency cache for Azure [#2567](https://github.com/valhalla/valhalla/pull/2567)
   * ADDED: Added flexibility to remove the use of the admindb and to use the country and state iso from the tiles; [#2579](https://github.com/valhalla/valhalla/pull/2579)
   * ADDED: Added toll gates and collection points (gantry) to the node;  [#2532](https://github.com/valhalla/valhalla/pull/2532)
   * ADDED: Added osrm serialization for rest/service areas and admins. [#2594](https://github.com/valhalla/valhalla/pull/2594)
   * CHANGED: Improved Russian localization; [#2593](https://github.com/valhalla/valhalla/pull/2593)
   * ADDED: Support restricted class in intersection annotations [#2589](https://github.com/valhalla/valhalla/pull/2589)
   * ADDED: Added trail type trace [#2606](https://github.com/valhalla/valhalla/pull/2606)
   * ADDED: Added tunnel names to the edges as a tagged name.  [#2608](https://github.com/valhalla/valhalla/pull/2608)
   * CHANGED: Moved incidents to the trip leg and cut the shape of the leg at that location [#2610](https://github.com/valhalla/valhalla/pull/2610)
   * ADDED: Costing option to ignore_closures when routing with current flow [#2615](https://github.com/valhalla/valhalla/pull/2615)
   * ADDED: Cross-compilation ability with MinGW64 [#2619](https://github.com/valhalla/valhalla/pull/2619)
   * ADDED: Defines the incident tile schema and incident metadata [#2620](https://github.com/valhalla/valhalla/pull/2620)
   * ADDED: Moves incident serializer logic into a generic serializer [#2621](https://github.com/valhalla/valhalla/pull/2621)
   * ADDED: Incident loading singleton for continually refreshing incident tiles[#2573](https://github.com/valhalla/valhalla/pull/2573)
   * ADDED: One shot mode to valhalla_service so you can run a single request of any type without starting a server [#2624](https://github.com/valhalla/valhalla/pull/2624)
   * ADDED: Adds text instructions to OSRM output [#2625](https://github.com/valhalla/valhalla/pull/2625)
   * ADDED: Adds support for alternate routes [#2626](https://github.com/valhalla/valhalla/pull/2626)
   * CHANGED: Switch Python bindings generator from boost.python to header-only pybind11[#2644](https://github.com/valhalla/valhalla/pull/2644)
   * ADDED: Add support of input file for one-shot mode of valhalla_service [#2648](https://github.com/valhalla/valhalla/pull/2648)
   * ADDED: Linear reference support to locate api [#2645](https://github.com/valhalla/valhalla/pull/2645)
   * ADDED: Implemented OSRM-like turn duration calculation for car. Uses it now in auto costing. [#2651](https://github.com/valhalla/valhalla/pull/2651)
   * ADDED: Enhanced turn lane information in guidance [#2653](https://github.com/valhalla/valhalla/pull/2653)
   * ADDED: `top_speed` option for all motorized vehicles [#2667](https://github.com/valhalla/valhalla/issues/2667)
   * CHANGED: Move turn_lane_direction helper to odin/util [#2675](https://github.com/valhalla/valhalla/pull/2675)
   * ADDED: Add annotations to osrm response including speed limits, unit and sign conventions [#2668](https://github.com/valhalla/valhalla/pull/2668)
   * ADDED: Added functions for predicted speeds encoding-decoding [#2674](https://github.com/valhalla/valhalla/pull/2674)
   * ADDED: Time invariant routing via the bidirectional algorithm. This has the effect that when time dependent routes (arrive_by and depart_at) fall back to bidirectional due to length restrictions they will actually use the correct time of day for one of the search directions [#2660](https://github.com/valhalla/valhalla/pull/2660)
   * ADDED: If the length of the edge is greater than kMaxEdgeLength, then consider this a catastrophic error if the should_error bool is true in the set_length function. [2678](https://github.com/valhalla/valhalla/pull/2678)
   * ADDED: Moved lat,lon coordinates structures from single to double precision. Improves geometry accuracy noticibly at zooms above 17 as well as coordinate snapping and any other geometric operations. Adds about a 2% performance penalty for standard routes. Graph nodes now have 7 digits of precision.  [#2693](https://github.com/valhalla/valhalla/pull/2693)
   * ADDED: Added signboards to guidance views.  [#2687](https://github.com/valhalla/valhalla/pull/2687)
   * ADDED: Regular speed on shortcut edges is calculated with turn durations taken into account. Truck, motorcycle and motorscooter profiles use OSRM-like turn duration. [#2662](https://github.com/valhalla/valhalla/pull/2662)
   * CHANGED: Remove astar algorithm and replace its use with timedep_forward as its redundant [#2706](https://github.com/valhalla/valhalla/pull/2706)
   * ADDED: Recover and recost all shortcuts in final path for bidirectional astar algorithm [#2711](https://github.com/valhalla/valhalla/pull/2711)
   * ADDED: An option for shortcut recovery to be cached at start up to reduce the time it takes to do so on the fly [#2714](https://github.com/valhalla/valhalla/pull/2714)
   * ADDED: If width <= 1.9 then no access for auto, truck, bus, taxi, emergency and hov. [#2713](https://github.com/valhalla/valhalla/pull/2713)
   * ADDED: Centroid/Converge/Rendezvous/Meet API which allows input locations to find a least cost convergence point from all locations [#2734](https://github.com/valhalla/valhalla/pull/2734)
   * ADDED: Added support to process the sump_buster tag.  Also, fixed a few small access bugs for nodes. [#2731](https://github.com/valhalla/valhalla/pull/2731)
   * ADDED: Log message if failed to create tiles directory. [#2738](https://github.com/valhalla/valhalla/pull/2738)
   * CHANGED: Tile memory is only owned by the GraphTile rather than shared amongst copies of the graph tile (in GraphReader and TileCaches). [#2340](https://github.com/valhalla/valhalla/pull/2340)
   * ADDED: Add Estonian locale. [#2748](https://github.com/valhalla/valhalla/pull/2748)
   * CHANGED: Handle GraphTile objects as smart pointers [#2703](https://github.com/valhalla/valhalla/pull/2703)
   * CHANGED: Improve stability with no RTTI build [#2759](https://github.com/valhalla/valhalla/pull/2759) and [#2760](https://github.com/valhalla/valhalla/pull/2760)
   * CHANGED: Change generic service roads to a new Use=kServiceRoad. This is for highway=service without other service= tags (such as driveway, alley, parking aisle) [#2419](https://github.com/valhalla/valhalla/pull/2419)
   * ADDED: Isochrones support isodistance lines as well [#2699](https://github.com/valhalla/valhalla/pull/2699)
   * ADDED: Add support for ignoring live traffic closures for waypoints [#2685](https://github.com/valhalla/valhalla/pull/2685)
   * ADDED: Add use_distance to auto cost to allow choosing between two primary cost components, time or distance [#2771](https://github.com/valhalla/valhalla/pull/2771)
   * CHANGED: nit: Enables compiler warnings in part of loki module [#2767](https://github.com/valhalla/valhalla/pull/2767)
   * CHANGED: Reducing the number of uturns by increasing the cost to for them to 9.5f. Note: Did not increase the cost for motorcycles or motorscooters. [#2770](https://github.com/valhalla/valhalla/pull/2770)
   * ADDED: Add option to use thread-safe GraphTile's reference counter. [#2772](https://github.com/valhalla/valhalla/pull/2772)
   * CHANGED: nit: Enables compiler warnings in part of thor module [#2768](https://github.com/valhalla/valhalla/pull/2768)
   * ADDED: Add costing option `use_tracks` to avoid or favor tracks in route. [#2769](https://github.com/valhalla/valhalla/pull/2769)
   * CHANGED: chore: Updates libosmium [#2786](https://github.com/valhalla/valhalla/pull/2786)
   * CHANGED: Optimize double bucket queue to reduce memory reallocations. [#2719](https://github.com/valhalla/valhalla/pull/2719)
   * CHANGED: Collapse merge maneuvers [#2773](https://github.com/valhalla/valhalla/pull/2773)
   * CHANGED: Add shortcuts to the tiles' bins so we can find them when doing spatial lookups. [#2744](https://github.com/valhalla/valhalla/pull/2744)

## Release Date: 2019-11-21 Valhalla 3.0.9
* **Bug Fix**
   * FIXED: Changed reachability computation to consider both directions of travel wrt candidate edges [#1965](https://github.com/valhalla/valhalla/pull/1965)
   * FIXED: toss ways where access=private and highway=service and service != driveway. [#1960](https://github.com/valhalla/valhalla/pull/1960)
   * FIXED: Fix search_cutoff check in loki correlate_node. [#2023](https://github.com/valhalla/valhalla/pull/2023)
   * FIXED: Computes notion of a deadend at runtime in bidirectional a-star which fixes no-route with a complicated u-turn. [#1982](https://github.com/valhalla/valhalla/issues/1982)
   * FIXED: Fix a bug with heading filter at nodes. [#2058](https://github.com/valhalla/valhalla/pull/2058)
   * FIXED: Bug in map matching continuity checking such that continuity must only be in the forward direction. [#2029](https://github.com/valhalla/valhalla/pull/2029)
   * FIXED: Allow setting the time for map matching paths such that the time is used for speed lookup. [#2030](https://github.com/valhalla/valhalla/pull/2030)
   * FIXED: Don't use density factor for transition cost when user specified flag disables flow speeds. [#2048](https://github.com/valhalla/valhalla/pull/2048)
   * FIXED: Map matching trace_route output now allows for discontinuities in the match though multi match is not supported in valhalla route output. [#2049](https://github.com/valhalla/valhalla/pull/2049)
   * FIXED: Allows routes with no time specified to use time conditional edges and restrictions with a flag denoting as much [#2055](https://github.com/valhalla/valhalla/pull/2055)
   * FIXED: Fixed a bug with 'current' time type map matches. [#2060](https://github.com/valhalla/valhalla/pull/2060)
   * FIXED: Fixed a bug with time dependent expansion in which the expansion distance heuristic was not being used. [#2064](https://github.com/valhalla/valhalla/pull/2064)

* **Enhancement**
   * ADDED: Establish pinpoint test pattern [#1969](https://github.com/valhalla/valhalla/pull/1969)
   * ADDED: Suppress relative direction in ramp/exit instructions if it matches driving side of street [#1990](https://github.com/valhalla/valhalla/pull/1990)
   * ADDED: Added relative direction to the merge maneuver [#1989](https://github.com/valhalla/valhalla/pull/1989)
   * ADDED: Refactor costing to better handle multiple speed datasources [#2026](https://github.com/valhalla/valhalla/pull/2026)
   * ADDED: Better usability of curl for fetching tiles on the fly [#2026](https://github.com/valhalla/valhalla/pull/2026)
   * ADDED: LRU cache scheme for tile storage [#2026](https://github.com/valhalla/valhalla/pull/2026)
   * ADDED: GraphTile size check [#2026](https://github.com/valhalla/valhalla/pull/2026)
   * ADDED: Pick more sane values for highway and toll avoidance [#2026](https://github.com/valhalla/valhalla/pull/2026)
   * ADDED: Refactor adding predicted speed info to speed up process [#2026](https://github.com/valhalla/valhalla/pull/2026)
   * ADDED: Allow selecting speed data sources at request time [#2026](https://github.com/valhalla/valhalla/pull/2026)
   * ADDED: Allow disabling certain neighbors in connectivity map [#2026](https://github.com/valhalla/valhalla/pull/2026)
   * ADDED: Allows routes with time-restricted edges if no time specified and notes restriction in response [#1992](https://github.com/valhalla/valhalla/issues/1992)
   * ADDED: Runtime deadend detection to timedependent a-star. [#2059](https://github.com/valhalla/valhalla/pull/2059)

## Release Date: 2019-09-06 Valhalla 3.0.8
* **Bug Fix**
   * FIXED: Added logic to detect if user is to merge to the left or right [#1892](https://github.com/valhalla/valhalla/pull/1892)
   * FIXED: Overriding the destination_only flag when reclassifying ferries; Also penalizing ferries with a 5 min. penalty in the cost to allow us to avoid destination_only the majority of the time except when it is necessary. [#1895](https://github.com/valhalla/valhalla/pull/1905)
   * FIXED: Suppress forks at motorway junctions and intersecting service roads [#1909](https://github.com/valhalla/valhalla/pull/1909)
   * FIXED: Enhanced fork assignment logic [#1912](https://github.com/valhalla/valhalla/pull/1912)
   * FIXED: Added logic to fall back to return country poly if no state and updated lua for Metro Manila and Ireland [#1910](https://github.com/valhalla/valhalla/pull/1910)
   * FIXED: Added missing motorway fork instruction [#1914](https://github.com/valhalla/valhalla/pull/1914)
   * FIXED: Use begin street name for osrm compat mode [#1916](https://github.com/valhalla/valhalla/pull/1916)
   * FIXED: Added logic to fix missing highway cardinal directions in the US [#1917](https://github.com/valhalla/valhalla/pull/1917)
   * FIXED: Handle forward traversable significant road class intersecting edges [#1928](https://github.com/valhalla/valhalla/pull/1928)
   * FIXED: Fixed bug with shape trimming that impacted Uturns at Via locations. [#1935](https://github.com/valhalla/valhalla/pull/1935)
   * FIXED: Dive bomb updates.  Updated default speeds for urban areas based on roadclass for the enhancer.  Also, updated default speeds based on roadclass in lua.  Fixed an issue where we were subtracting 1 from uint32_t when 0 for stop impact.  Updated reclassify link logic to allow residential roads to be added to the tree, but we only downgrade the links to tertiary.  Updated TransitionCost functions to add 1.5 to the turncost when transitioning from a ramp to a non ramp and vice versa.  Also, added 0.5f to the turncost if the edge is a roundabout. [#1931](https://github.com/valhalla/valhalla/pull/1931)

* **Enhancement**
   * ADDED: Caching url fetched tiles to disk [#1887](https://github.com/valhalla/valhalla/pull/1887)
   * ADDED: filesystem::remove_all [#1887](https://github.com/valhalla/valhalla/pull/1887)
   * ADDED: Minimum enclosing bounding box tool [#1887](https://github.com/valhalla/valhalla/pull/1887)
   * ADDED: Use constrained flow speeds in bidirectional_astar.cc [#1907](https://github.com/valhalla/valhalla/pull/1907)
   * ADDED: Bike Share Stations are now in the graph which should set us up to do multimodal walk/bike scenarios [#1852](https://github.com/valhalla/valhalla/pull/1852)

## Release Date: 2019-7-18 Valhalla 3.0.7
* **Bug Fix**
   * FIXED: Fix pedestrian fork [#1886](https://github.com/valhalla/valhalla/pull/1886)

## Release Date: 2019-7-15 Valhalla 3.0.6
* **Bug Fix**
   * FIXED: Admin name changes. [#1853](https://github.com/valhalla/valhalla/pull/1853) Ref: [#1854](https://github.com/valhalla/valhalla/issues/1854)
   * FIXED: valhalla_add_predicted_traffic was overcommitted while gathering stats. Added a clear. [#1857](https://github.com/valhalla/valhalla/pull/1857)
   * FIXED: regression in map matching when moving to valhalla v3.0.0 [#1863](https://github.com/valhalla/valhalla/pull/1863)
   * FIXED: last step shape in osrm serializer should be 2 of the same point [#1867](https://github.com/valhalla/valhalla/pull/1867)
   * FIXED: Shape trimming at the beginning and ending of the route to not be degenerate [#1876](https://github.com/valhalla/valhalla/pull/1876)
   * FIXED: Duplicate waypoints in osrm serializer [#1880](https://github.com/valhalla/valhalla/pull/1880)
   * FIXED: Updates for heading precision [#1881](https://github.com/valhalla/valhalla/pull/1881)
   * FIXED: Map matching allowed untraversable edges at start of route [#1884](https://github.com/valhalla/valhalla/pull/1884)

* **Enhancement**
   * ADDED: Use the same protobuf object the entire way through the request process [#1837](https://github.com/valhalla/valhalla/pull/1837)
   * ADDED: Enhanced turn lane processing [#1859](https://github.com/valhalla/valhalla/pull/1859)
   * ADDED: Add global_synchronized_cache in valhalla_build_config [#1851](https://github.com/valhalla/valhalla/pull/1851)

## Release Date: 2019-06-04 Valhalla 3.0.5
* **Bug Fix**
   * FIXED: Protect against unnamed rotaries and routes that end in roundabouts not turning off rotary logic [#1840](https://github.com/valhalla/valhalla/pull/1840)

* **Enhancement**
   * ADDED: Add turn lane info at maneuver point [#1830](https://github.com/valhalla/valhalla/pull/1830)

## Release Date: 2019-05-31 Valhalla 3.0.4
* **Bug Fix**
   * FIXED: Improved logic to decide between bear vs. continue [#1798](https://github.com/valhalla/valhalla/pull/1798)
   * FIXED: Bicycle costing allows use of roads with all surface values, but with a penalty based on bicycle type. However, the edge filter totally disallows bad surfaces for some bicycle types, creating situations where reroutes fail if a rider uses a road with a poor surface. [#1800](https://github.com/valhalla/valhalla/pull/1800)
   * FIXED: Moved complex restrictions building to before validate. [#1805](https://github.com/valhalla/valhalla/pull/1805)
   * FIXED: Fix bicycle edge filter when avoid_bad_surfaces = 1.0 [#1806](https://github.com/valhalla/valhalla/pull/1806)
   * FIXED: Replace the EnhancedTripPath class inheritance with aggregation [#1807](https://github.com/valhalla/valhalla/pull/1807)
   * FIXED: Replace the old timezone shape zip file every time valhalla_build_timezones is ran [#1817](https://github.com/valhalla/valhalla/pull/1817)
   * FIXED: Don't use island snapped edge candidates (from disconnected components or low reach edges) when we rejected other high reachability edges that were closer [#1835](https://github.com/valhalla/valhalla/pull/1835)

## Release Date: 2019-05-08 Valhalla 3.0.3
* **Bug Fix**
   * FIXED: Fixed a rare loop condition in route matcher (edge walking to match a trace).
   * FIXED: Fixed VACUUM ANALYZE syntax issue.  [#1704](https://github.com/valhalla/valhalla/pull/1704)
   * FIXED: Fixed the osrm maneuver type when a maneuver has the to_stay_on attribute set.  [#1714](https://github.com/valhalla/valhalla/pull/1714)
   * FIXED: Fixed osrm compatibility mode attributes.  [#1716](https://github.com/valhalla/valhalla/pull/1716)
   * FIXED: Fixed rotary/roundabout issues in Valhalla OSRM compatibility.  [#1727](https://github.com/valhalla/valhalla/pull/1727)
   * FIXED: Fixed the destinations assignment for exit names in OSRM compatibility mode. [#1732](https://github.com/valhalla/valhalla/pull/1732)
   * FIXED: Enhance merge maneuver type assignment. [#1735](https://github.com/valhalla/valhalla/pull/1735)
   * FIXED: Fixed fork assignments and on ramps for OSRM compatibility mode. [#1738](https://github.com/valhalla/valhalla/pull/1738)
   * FIXED: Fixed cardinal direction on reference names when forward/backward tag is present on relations. Fixes singly digitized roads with opposing directional modifiers. [#1741](https://github.com/valhalla/valhalla/pull/1741)
   * FIXED: Fixed fork assignment and narrative logic when a highway ends and splits into multiple ramps. [#1742](https://github.com/valhalla/valhalla/pull/1742)
   * FIXED: Do not use any avoid edges as origin or destination of a route, matrix, or isochrone. [#1745](https://github.com/valhalla/valhalla/pull/1745)
   * FIXED: Add leg summary and remove unused hint attribute for OSRM compatibility mode. [#1753](https://github.com/valhalla/valhalla/pull/1753)
   * FIXED: Improvements for pedestrian forks, pedestrian roundabouts, and continue maneuvers. [#1768](https://github.com/valhalla/valhalla/pull/1768)
   * FIXED: Added simplified overview for OSRM response and added use_toll logic back to truck costing. [#1765](https://github.com/valhalla/valhalla/pull/1765)
   * FIXED: temp fix for location distance bug [#1774](https://github.com/valhalla/valhalla/pull/1774)
   * FIXED: Fix pedestrian routes using walkway_factor [#1780](https://github.com/valhalla/valhalla/pull/1780)
   * FIXED: Update the begin and end heading of short edges based on use [#1783](https://github.com/valhalla/valhalla/pull/1783)
   * FIXED: GraphReader::AreEdgesConnected update.  If transition count == 0 return false and do not call transition function. [#1786](https://github.com/valhalla/valhalla/pull/1786)
   * FIXED: Only edge candidates that were used in the path are send to serializer: [1788](https://github.com/valhalla/valhalla/pull/1788)
   * FIXED: Added logic to prevent the removal of a destination maneuver when ending on an internal edge [#1792](https://github.com/valhalla/valhalla/pull/1792)
   * FIXED: Fixed instructions when starting on an internal edge [#1796](https://github.com/valhalla/valhalla/pull/1796)

* **Enhancement**
   * Add the ability to run valhalla_build_tiles in stages. Specify the begin_stage and end_stage as command line options. Also cleans up temporary files as the last stage in the pipeline.
   * Add `remove` to `filesystem` namespace. [#1752](https://github.com/valhalla/valhalla/pull/1752)
   * Add TaxiCost into auto costing options.
   * Add `preferred_side` to allow per-location filtering of edges based on the side of the road the location is on and the driving side for that locale.
   * Slightly decreased the internal side-walk factor to .90f to favor roads with attached sidewalks. This impacts roads that have added sidewalk:left, sidewalk:right or sidewalk:both OSM tags (these become attributes on each directedEdge). The user can then avoid/penalize dedicated sidewalks and walkways, when they increase the walkway_factor. Since we slightly decreased the sidewalk_factor internally and only favor sidewalks if use is tagged as sidewalk_left or sidewalk_right, we should tend to route on roads with attached sidewalks rather than separate/dedicated sidewalks, allowing for more road names to be called out since these are labeled more.
   * Add `via` and `break_through` location types [#1737](https://github.com/valhalla/valhalla/pull/1737)
   * Add `street_side_tolerance` and `search_cutoff` to input `location` [#1777](https://github.com/valhalla/valhalla/pull/1777)
   * Return the Valhalla error `Path distance exceeds the max distance limit` for OSRM responses when the route is greater than the service limits. [#1781](https://github.com/valhalla/valhalla/pull/1781)

## Release Date: 2019-01-14 Valhalla 3.0.2
* **Bug Fix**
   * FIXED: Transit update - fix dow and exception when after midnight trips are normalized [#1682](https://github.com/valhalla/valhalla/pull/1682)
   * FIXED: valhalla_convert_transit segfault - GraphTileBuilder has null GraphTileHeader [#1683](https://github.com/valhalla/valhalla/issues/1683)
   * FIXED: Fix crash for trace_route with osrm serialization. Was passing shape rather than locations to the waypoint method.
   * FIXED: Properly set driving_side based on data set in TripPath.
   * FIXED: A bad bicycle route exposed an issue with bidirectional A* when the origin and destination edges are connected. Use A* in these cases to avoid requiring a high cost threshold in BD A*.
   * FIXED: x86 and x64 data compatibility was fixed as the structures weren't aligned.
   * FIXED: x86 tests were failing due mostly to floating point issues and the aforementioned structure misalignment.
* **Enhancement**
   * Add a durations list (delta time between each pair of trace points), a begin_time and a use_timestamp flag to trace_route requests. This allows using the input trace timestamps or durations plus the begin_time to compute elapsed time at each edge in the matched path (rather than using costing methods).
   * Add support for polyline5 encoding for OSRM formatted output.
* **Note**
   * Isochrones and openlr are both noted as not working with release builds for x86 (32bit) platforms. We'll look at getting this fixed in a future release

## Release Date: 2018-11-21 Valhalla 3.0.1
* **Bug Fix**
   * FIXED: Fixed a rare, but serious bug with bicycle costing. ferry_factor_ in bicycle costing shadowed the data member in the base dynamic cost class, leading to an uninitialized variable. Occasionally, this would lead to negative costs which caused failures. [#1663](https://github.com/valhalla/valhalla/pull/1663)
   * FIXED: Fixed use of units in OSRM compatibility mode. [#1662](https://github.com/valhalla/valhalla/pull/1662)

## Release Date: 2018-11-21 Valhalla 3.0.0
* **NOTE**
   * This release changes the Valhalla graph tile formats to make the tile data more efficient and flexible. Tile data is incompatible with Valhalla 2.x builds, and code for 3.x is incompatible with data built for Valahalla 2.x versions. Valhalla tile sizes are slightly smaller (for datasets using elevation information the size savings is over 10%). In addition, there is increased flexibility for creating different variants of tiles to support different applications (e.g. bicycle only, or driving only).
* **Enhancement**
   * Remove the use of DirectedEdge for transitions between nodes on different hierarchy levels. A new structure, NodeTransition, is now used to transition to nodes on different hierarchy level. This saves space since only the end node GraphId is needed for the transitions (and DirectedEdge is a large data structure).
   * Change the NodeInfo lat,lon to use an offset from the tile base lat,lon. This potentially allows higher precision than using float, but more importantly saves space and allows support for NodeTransitions as well as spare for future growth.
   * Remove the EdgeElevation structure and max grade information into DirectedEdge and mean elevation into EdgeInfo. This saves space.
   * Reduce wayid to 32 bits. This allows sufficient growth when using OpenStreetMap data and frees space in EdgeInfo (allows moving speed limit and mean elevation from other structures).
   * Move name consistency from NodeInfo to DirectedEdge. This allows a more efficient lookup of name consistency.
   * Update all path algorithms to use NodeTransition logic rather than special DirectedEdge transition types. This simplifies PathAlgorithms slightly and removes some conditional logic.
   * Add an optional GraphFilter stage to tile building pipeline. This allows removal of edges and nodes based on access. This allows bicycle only, pedestrian only, or driving only datasets (or combinations) to be created - allowing smaller datasets for special purpose applications.
* **Deprecate**
   * Valhalla 3.0 removes support for OSMLR.

## Release Date: 2018-11-20 Valhalla 2.7.2
* **Enhancement**
   * UPDATED: Added a configuration variable for max_timedep_distance. This is used in selecting the path algorithm and provides the maximum distance between locations when choosing a time dependent path algorithm (other than multi modal). Above this distance, bidirectional A* is used with no time dependencies.
   * UPDATED: Remove transition edges from priority queue in Multimodal methods.
   * UPDATED: Fully implement street names and exit signs with ability to identify route numbers. [#1635](https://github.com/valhalla/valhalla/pull/1635)
* **Bug Fix**
   * FIXED: A timed-turned restriction should not be applied when a non-timed route is executed.  [#1615](https://github.com/valhalla/valhalla/pull/1615)
   * FIXED: Changed unordered_map to unordered_multimap for polys. Poly map can contain the same key but different multi-polygons. For example, islands for a country or timezone polygons for a country.
   * FIXED: Fixed timezone db issue where TZIDs did not exist in the Howard Hinnant date time db that is used in the date_time class for tz indexes.  Added logic to create aliases for TZIDs based on https://en.wikipedia.org/wiki/List_of_tz_database_time_zones
   * FIXED: Fixed the ramp turn modifiers for osrm compat [#1569](https://github.com/valhalla/valhalla/pull/1569)
   * FIXED: Fixed the step geometry when using the osrm compat mode [#1571](https://github.com/valhalla/valhalla/pull/1571)
   * FIXED: Fixed a data creation bug causing issues with A* routes ending on loops. [#1576](https://github.com/valhalla/valhalla/pull/1576)
   * FIXED: Fixed an issue with a bad route where destination only was present. Was due to thresholds in bidirectional A*. Changed threshold to be cost based rather than number of iterations). [#1586](https://github.com/valhalla/valhalla/pull/1586)
   * FIXED: Fixed an issue with destination only (private) roads being used in bicycle routes. Centralized some "base" transition cost logic in the base DynamicCost class. [#1587](https://github.com/valhalla/valhalla/pull/1587)
   * FIXED: Remove extraneous ramp maneuvers [#1657](https://github.com/valhalla/valhalla/pull/1657)

## Release Date: 2018-10-02 Valhalla 2.7.1
* **Enhancement**
   * UPDATED: Added date time support to forward and reverse isochrones. Add speed lookup (predicted speeds and/or free-flow or constrained flow speed) if date_time is present.
   * UPDATED: Add timezone checks to multimodal routes and isochrones (updates localtime if the path crosses into a timezone different than the start location).
* **Data Producer Update**
   * UPDATED: Removed boost date time support from transit.  Now using the Howard Hinnant date library.
* **Bug Fix**
   * FIXED: Fixed a bug with shortcuts that leads to inconsistent routes depending on whether shortcuts are taken, different origins can lead to different paths near the destination. This fix also improves performance on long routes and matrices.
   * FIXED: We were getting inconsistent results between departing at current date/time vs entering the current date/time.  This issue is due to the fact that the iso_date_time function returns the full iso date_time with the timezone offset (e.g., 2018-09-27T10:23-07:00 vs 2018-09-27T10:23). When we refactored the date_time code to use the new Howard Hinnant date library, we introduced this bug.
   * FIXED: Increased the threshold in CostMatrix to address null time and distance values occurring for truck costing with locations near the max distance.

## Release Date: 2018-09-13 Valhalla 2.7.0
* **Enhancement**
   * UPDATED: Refactor to use the pbf options instead of the ptree config [#1428](https://github.com/valhalla/valhalla/pull/1428) This completes [1357](https://github.com/valhalla/valhalla/issues/1357)
   * UPDATED: Removed the boost/date_time dependency from baldr and odin. We added the Howard Hinnant date and time library as a submodule. [#1494](https://github.com/valhalla/valhalla/pull/1494)
   * UPDATED: Fixed 'Drvie' typo [#1505](https://github.com/valhalla/valhalla/pull/1505) This completes [1504](https://github.com/valhalla/valhalla/issues/1504)
   * UPDATED: Optimizations of GetSpeed for predicted speeds [1490](https://github.com/valhalla/valhalla/issues/1490)
   * UPDATED: Isotile optimizations
   * UPDATED: Added stats to predictive traffic logging
   * UPDATED: resample_polyline - Breaks the polyline into equal length segments at a sample distance near the resolution. Break out of the loop through polyline points once we reach the specified number of samplesthen append the last
polyline point.
   * UPDATED: added android logging and uses a shared graph reader
   * UPDATED: Do not run a second pass on long pedestrian routes that include a ferry (but succeed on first pass). This is a performance fix. Long pedestrian routes with A star factor based on ferry speed end up being very inefficient.
* **Bug Fix**
   * FIXED: A* destination only
   * FIXED: Fixed through locations weren't honored [#1449](https://github.com/valhalla/valhalla/pull/1449)


## Release Date: 2018-08-02 Valhalla 3.0.0-rc.4
* **Node Bindings**
   * UPDATED: add some worker pool handling
   [#1467](https://github.com/valhalla/valhalla/pull/1467)

## Release Date: 2018-08-02 Valhalla 3.0.0-rc.3
* **Node Bindings**
   * UPDATED: replaced N-API with node-addon-api wrapper and made the actor
   functions asynchronous
   [#1457](https://github.com/valhalla/valhalla/pull/1457)

## Release Date: 2018-07-24 Valhalla 3.0.0-rc.2
* **Node Bindings**
   * FIXED: turn on the autocleanup functionality for the actor object.
   [#1439](https://github.com/valhalla/valhalla/pull/1439)

## Release Date: 2018-07-16 Valhalla 3.0.0-rc.1
* **Enhancement**
   * ADDED: exposed the rest of the actions to the node bindings and added tests. [#1415](https://github.com/valhalla/valhalla/pull/1415)

## Release Date: 2018-07-12 Valhalla 3.0.0-alpha.1
**NOTE**: There was already a small package named `valhalla` on the npm registry, only published up to version 0.0.3. The team at npm has transferred the package to us, but would like us to publish something to it ASAP to prove our stake in it. Though the bindings do not have all of the actor functionality exposed yet (just route), we are going to publish an alpha release of 3.0.0 to get something up on npm.
* **Infrastructure**:
   * ADDED: add in time dependent algorithms if the distance between locations is less than 500km.
   * ADDED: TurnLanes to indicate turning lanes at the end of a directed edge.
   * ADDED: Added PredictedSpeeds to Valhalla tiles and logic to compute speed based on predictive speed profiles.
* **Data Producer Update**
   * ADDED: is_route_num flag was added to Sign records. Set this to true if the exit sign comes from a route number/ref.
   * CHANGED: Lower speeds on driveways, drive-thru, and parking aisle. Set destination only flag for drive thru use.
   * ADDED: Initial implementation of turn lanes.
  **Bug Fix**
   * CHANGED: Fix destination only penalty for A* and time dependent cases.
   * CHANGED: Use the distance from GetOffsetForHeading, based on road classification and road use (e.g. ramp, turn channel, etc.), within tangent_angle function.
* **Map Matching**
   * FIXED: Fixed trace_route edge_walk server abort [#1365](https://github.com/valhalla/valhalla/pull/1365)
* **Enhancement**
   * ADDED: Added post process for updating free and constrained speeds in the directed edges.
   * UPDATED: Parse the json request once and store in a protocol buffer to pass along the pipeline. This completed the first portion of [1357](https://github.com/valhalla/valhalla/issues/1357)
   * UPDATED: Changed the shape_match attribute from a string to an enum. Fixes [1376](https://github.com/valhalla/valhalla/issues/1376)
   * ADDED: Node bindings for route [#1341](https://github.com/valhalla/valhalla/pull/1341)
   * UPDATED: Use a non-linear use_highways factor (to more heavily penalize highways as use_highways approaches 0).

## Release Date: 2018-07-15 Valhalla 2.6.3
* **API**:
   * FIXED: Use a non-linear use_highways factor (to more heavily penalize highways as use_highways approaches 0).
   * FIXED: Fixed the highway_factor when use_highways < 0.5.
   * ENHANCEMENT: Added logic to modulate the surface factor based on use_trails.
   * ADDED: New customer test requests for motorcycle costing.

## Release Date: 2018-06-28 Valhalla 2.6.2
* **Data Producer Update**
   * FIXED: Complex restriction sorting bug.  Check of has_dt in ComplexRestrictionBuilder::operator==.
* **API**:
   * FIXED: Fixed CostFactory convenience method that registers costing models
   * ADDED: Added use_tolls into motorcycle costing options

## Release Date: 2018-05-28 Valhalla 2.6.0
* **Infrastructure**:
   * CHANGED: Update cmake buildsystem to replace autoconf [#1272](https://github.com/valhalla/valhalla/pull/1272)
* **API**:
   * CHANGED: Move `trace_options` parsing to map matcher factory [#1260](https://github.com/valhalla/valhalla/pull/1260)
   * ADDED: New costing method for AutoDataFix [#1283](https://github.com/valhalla/valhalla/pull/1283)

## Release Date: 2018-05-21 Valhalla 2.5.0
* **Infrastructure**
   * ADDED: Add code formatting and linting.
* **API**
   * ADDED: Added new motorcycle costing, motorcycle access flag in data and use_trails option.
* **Routing**
   * ADDED: Add time dependnet forward and reverse A* methods.
   * FIXED: Increase minimum threshold for driving routes in bidirectional A* (fixes some instances of bad paths).
* **Data Producer Update**
   * CHANGED: Updates to properly handle cycleway crossings.
   * CHANGED: Conditionally include driveways that are private.
   * ADDED: Added logic to set motorcycle access.  This includes lua, country access, and user access flags for motorcycles.

## Release Date: 2018-04-11 Valhalla 2.4.9
* **Enhancement**
   * Added European Portuguese localization for Valhalla
   * Updates to EdgeStatus to improve performance. Use an unordered_map of tile Id and allocate an array for each edge in the tile. This allows using pointers to access status for sequential edges. This improves performance by 50% or so.
   * A couple of bicycle costing updates to improve route quality: avoid roads marked as part of a truck network, to remove the density penalty for transition costs.
   * When optimal matrix type is selected, now use CostMatrix for source to target pedestrian and bicycle matrix calls when both counts are above some threshold. This improves performance in general and lessens some long running requests.
*  **Data Producer Update**
   * Added logic to protect against setting a speed of 0 for ferries.

## Release Date: 2018-03-27 Valhalla 2.4.8
* **Enhancement**
   * Updates for Italian verbal translations
   * Optionally remove driveways at graph creation time
   * Optionally disable candidate edge penalty in path finding
   * OSRM compatible route, matrix and map matching response generation
   * Minimal Windows build compatibility
   * Refactoring to use PBF as the IPC mechanism for all objects
   * Improvements to internal intersection marking to reduce false positives
* **Bug Fix**
   * Cap candidate edge penalty in path finding to reduce excessive expansion
   * Fix trivial paths at deadends

## Release Date: 2018-02-08 Valhalla 2.4.7
* **Enhancement**
   * Speed up building tiles from small OSM imports by using boost directory iterator rather than going through all possible tiles and testing each if the file exists.
* **Bug Fix**
   * Protect against overflow in string to float conversion inside OSM parsing.

## Release Date: 2018-01-26 Valhalla 2.4.6
* **Enhancement**
   * Elevation library will lazy load RAW formatted sources

## Release Date: 2018-01-24 Valhalla 2.4.5
* **Enhancement**
   * Elevation packing utility can unpack lz4hc now
* **Bug Fix**
   * Fixed broken darwin builds

## Release Date: 2018-01-23 Valhalla 2.4.4
* **Enhancement**
   * Elevation service speed improvements and the ability to serve lz4hc compressed data
   * Basic support for downloading routing tiles on demand
   * Deprecated `valhalla_route_service`, now all services (including elevation) are found under `valhalla_service`

## Release Date: 2017-12-11 Valhalla 2.4.3
* **Enhancement**
   * Remove union from GraphId speeds up some platforms
   * Use SAC scale in pedestrian costing
   * Expanded python bindings to include all actions (route, matrix, isochrone, etc)
* **Bug Fix**
   * French translation typo fixes
*  **Data Producer Update**
   * Handling shapes that intersect the poles when binning
   * Handling when transit shapes are less than 2 points

## Release Date: 2017-11-09 Valhalla 2.4.1
*  **Data Producer Update**
   * Added kMopedAccess to modes for complex restrictions.  Remove the kMopedAccess when auto access is removed.  Also, add the kMopedAccess when an auto restriction is found.

## Release Date: 2017-11-08 Valhalla 2.4.0
*  **Data Producer Update**
   * Added logic to support restriction = x with a the except tag.  We apply the restriction to everything except for modes in the except tag.
   * Added logic to support railway_service and coach_service in transit.
* **Bug Fix**
  * Return proper edge_walk path for requested shape_match=walk_or_snap
  * Skip invalid stateid for Top-K requests

## Release Date: 2017-11-07 Valhalla 2.3.9
* **Enhancement**
  * Top-K map matched path generation now only returns unique paths and does so with fewer iterations
  * Navigator call outs for both imperial and metric units
  * The surface types allowed for a given bike route can now be controlled via a request parameter `avoid_bad_surfaces`
  * Improved support for motorscooter costing via surface types, road classification and vehicle specific tagging
* **Bug Fix**
  * Connectivity maps now include information about transit tiles
  * Lane counts for singly digitized roads are now correct for a given directed edge
  * Edge merging code for assigning osmlr segments is now robust to partial tile sets
  * Fix matrix path finding to allow transitioning down to lower levels when appropriate. In particular, do not supersede shortcut edges until no longer expanding on the next level.
  * Fix optimizer rotate location method. This fixes a bug where optimal ordering was bad for large location sets.
*  **Data Producer Update**
   * Duration tags are now used to properly set the speed of travel for a ferry routes

## Release Date: 2017-10-17 Valhalla 2.3.8
* **Bug Fix**
  * Fixed the roundabout exit count for bicycles when the roundabout is a road and not a cycleway
  * Enable a pedestrian path to remain on roundabout instead of getting off and back on
  * Fixed the penalization of candidate locations in the uni-directional A* algorithm (used for trivial paths)
*  **Data Producer Update**
   * Added logic to set bike forward and tag to true where kv["sac_scale"] == "hiking". All other values for sac_scale turn off bicycle access.  If sac_scale or mtb keys are found and a surface tag is not set we default to kPath.
   * Fixed a bug where surface=unpaved was being assigned Surface::kPavedSmooth.

## Release Date: 2017-9-11 Valhalla 2.3.7
* **Bug Fix**
  * Update bidirectional connections to handle cases where the connecting edge is one of the origin (or destination) edges and the cost is high. Fixes some pedestrian route issues that were reported.
*  **Data Producer Update**
   * Added support for motorroad tag (default and per country).
   * Update OSMLR segment association logic to fix issue where chunks wrote over leftover segments. Fix search along edges to include a radius so any nearby edges are also considered.

## Release Date: 2017-08-29 Valhalla 2.3.6
* **Bug Fix**
  * Pedestrian paths including ferries no longer cause circuitous routes
  * Fix a crash in map matching route finding where heading from shape was using a `nullptr` tile
  * Spanish language narrative corrections
  * Fix traffic segment matcher to always set the start time of a segment when its known
* **Enhancement**
  * Location correlation scoring improvements to avoid situations where less likely start or ending locations are selected

## Release Date: 2017-08-22 Valhalla 2.3.5
* **Bug Fix**
  * Clamp the edge score in thor. Extreme values were causing bad alloc crashes.
  * Fix multimodal isochrones. EdgeLabel refactor caused issues.
* **Data Producer Update**
  * Update lua logic to properly handle vehicle=no tags.

## Release Date: 2017-08-14 Valhalla 2.3.4
* **Bug Fix**
  * Enforce limits on maximum per point accuracy to avoid long running map matching computations

## Release Date: 2017-08-14 Valhalla 2.3.3
* **Bug Fix**
  * Maximum osm node reached now causes bitset to resize to accommodate when building tiles
  * Fix wrong side of street information and remove redundant node snapping
  * Fix path differences between services and `valhalla_run_route`
  * Fix map matching crash when interpolating duplicate input points
  * Fix unhandled exception when trace_route or trace_attributes when there are no continuous matches
* **Enhancement**
  * Folded Low-Stress Biking Code into the regular Bicycle code and removed the LowStressBicycleCost class. Now when making a query for bicycle routing, a value of 0 for use_hills and use_roads produces low-stress biking routes, while a value of 1 for both provides more intense professional bike routes.
  * Bike costing default values changed. use_roads and use_hills are now 0.25 by default instead of 0.5 and the default bike is now a hybrid bike instead of a road bike.
  * Added logic to use station hierarchy from transitland.  Osm and egress nodes are connected by transitconnections.  Egress and stations are connected by egressconnections.  Stations and platforms are connected by platformconnections.  This includes narrative updates for Odin as well.

## Release Date: 2017-07-31 Valhalla 2.3.2
* **Bug Fix**
  * Update to use oneway:psv if oneway:bus does not exist.
  * Fix out of bounds memory issue in DoubleBucketQueue.
  * Many things are now taken into consideration to determine which sides of the road have what cyclelanes, because they were not being parsed correctly before
  * Fixed issue where sometimes a "oneway:bicycle=no" tag on a two-way street would cause the road to become a oneway for bicycles
  * Fixed trace_attributes edge_walk cases where the start or end points in the shape are close to graph nodes (intersections)
  * Fixed 32bit architecture crashing for certain routes with non-deterministic placement of edges labels in bucketized queue datastructure
* **Enhancement**
  * Improve multi-modal routes by adjusting the pedestrian mode factor (routes use less walking in favor of public transit).
  * Added interface framework to support "top-k" paths within map-matching.
  * Created a base EdgeLabel class that contains all data needed within costing methods and supports the basic path algorithms (forward direction, A*, with accumulated path distance). Derive class for bidirectional algorithms (BDEdgeLabel) and for multimodal algorithms. Lowers memory use by combining some fields (using spare bits from GraphId).
  * Added elapsed time estimates to map-matching labels in preparation for using timestamps in map-matching.
  * Added parsing of various OSM tags: "bicycle=use_sidepath", "bicycle=dismount", "segregated=*", "shoulder=*", "cycleway:buffer=*", and several variations of these.
  * Both trace_route and trace_attributes will parse `time` and `accuracy` parameters when the shape is provided as unencoded
  * Map-matching will now use the time (in seconds) of each gps reading (if provided) to narrow the search space and avoid finding matches that are impossibly fast

## Release Date: 2017-07-10 Valhalla 2.3.0
* **Bug Fix**
  * Fixed a bug in traffic segment matcher where length was populated but had invalid times
* **Embedded Compilation**
  * Decoupled the service components from the rest of the worker objects so that the worker objects could be used in non http service contexts
   * Added an actor class which encapsulates the various worker objects and allows the various end points to be called /route /height etc. without needing to run a service
* **Low-Stress Bicycle**
  * Worked on creating a new low-stress biking option that focuses more on taking safer roads like cycle ways or residential roads than the standard bike costing option does.

## Release Date: 2017-06-26 Valhalla 2.2.9
* **Bug Fix**
  * Fix a bug introduced in 2.2.8 where map matching search extent was incorrect in longitude axis.

## Release Date: 2017-06-23 Valhalla 2.2.8
* **Bug Fix**
  * Traffic segment matcher (exposed through Python bindings) - fix cases where partial (or no) results could be returned when breaking out of loop in form_segments early.
* **Traffic Matching Update**
  * Traffic segment matcher - handle special cases when entering and exiting turn channels.
* **Guidance Improvements**
  * Added Swedish (se-SV) narrative file.

## Release Date: 2017-06-20 Valhalla 2.2.7
* **Bug Fixes**
  * Traffic segment matcher (exposed through Python bindings) makes use of accuracy per point in the input
  * Traffic segment matcher is robust to consecutive transition edges in matched path
* **Isochrone Changes**
  * Set up isochrone to be able to handle multi-location queries in the future
* **Data Producer Updates**
  * Fixes to valhalla_associate_segments to address threading issue.
  * Added support for restrictions that refers only to appropriate type of vehicle.
* **Navigator**
  * Added pre-alpha implementation that will perform guidance for mobile devices.
* **Map Matching Updates**
  * Added capability to customize match_options

## Release Date: 2017-06-12 Valhalla 2.2.6
* **Bug Fixes**
  * Fixed the begin shape index where an end_route_discontinuity exists
* **Guidance Improvements**
  * Updated Slovenian (sl-SI) narrative file.
* **Data Producer Updates**
  * Added support for per mode restrictions (e.g., restriction:&lt;type&gt;)  Saved these restrictions as "complex" restrictions which currently support per mode lookup (unlike simple restrictions which are assumed to apply to all driving modes).
* **Matrix Updates**
  * Increased max distance threshold for auto costing and other similar costings to 400 km instead of 200 km

## Release Date: 2017-06-05 Valhalla 2.2.5
* **Bug Fixes**
  * Fixed matched point edge_index by skipping transition edges.
  * Use double precision in meili grid traversal to fix some incorrect grid cases.
  * Update meili to use DoubleBucketQueue and GraphReader methods rather than internal methods.

## Release Date: 2017-05-17 Valhalla 2.2.4
* **Bug Fixes**
  * Fix isochrone bug where the default access mode was used - this rejected edges that should not have been rejected for cases than automobile.
  * Fix A* handling of edge costs for trivial routes. This fixed an issue with disconnected regions that projected to a single edge.
  * Fix TripPathBuilder crash if first edge is a transition edge (was occurring with map-matching in rare occasions).

## Release Date: 2017-05-15 Valhalla 2.2.3
* **Map Matching Improvement**
  * Return begin and end route discontinuities. Also, returns partial shape of edge at route discontinuity.
* **Isochrone Improvements**
  * Add logic to make sure the center location remains fixed at the center of a tile/grid in the isotile.
  * Add a default generalization factor that is based on the grid size. Users can still override this factor but the default behavior is improved.
  * Add ExpandForward and ExpandReverse methods as is done in bidirectional A*. This improves handling of transitions between hierarchy levels.
* **Graph Correlation Improvements**
  * Add options to control both radius and reachability per input location (with defaults) to control correlation of input locations to the graph in such a way as to avoid routing between disconnected regions and favor more likely paths.

## Release Date: 2017-05-08 Valhalla 2.2.0
* **Guidance Improvements**
  * Added Russian (ru-RU) narrative file.
  * Updated Slovenian (sl-SI) narrative file.
* **Data Producer Updates**
  * Assign destination sign info on bidirectional ramps.
  * Update ReclassifyLinks. Use a "link-tree" which is formed from the exit node and terminates at entrance nodes. Exit nodes are sorted by classification so motorway exits are done before trunks, etc. Updated the turn channel logic - now more consistently applies turn channel use.
  * Updated traffic segment associations to properly work with elevation and lane connectivity information (which is stored after the traffic association).

## Release Date: 2017-04-24 Valhalla 2.1.9
* **Elevation Update**
  * Created a new EdgeElevation structure which includes max upward and downward slope (moved from DirectedEdge) and mean elevation.
* **Routing Improvements**
  * Destination only fix when "nested" destination only areas cause a route failure. Allow destination only edges (with penalty) on 2nd pass.
  * Fix heading to properly use the partial edge shape rather than entire edge shape to determine heading at the begin and end locations.
  * Some cleanup and simplification of the bidirectional A* algorithm.
  * Some cleanup and simplification of TripPathBuilder.
  * Make TileHierarchy data and methods static and remove tile_dir from the tile hierarchy.
* **Map Matching Improvement**
  * Return matched points with trace attributes when using map_snap.
* **Data Producer Updates**
  * lua updates so that the chunnel will work again.

## Release Date: 2017-04-04 Valhalla 2.1.8
* **Map Matching Release**
  * Added max trace limits and out-of-bounds checks for customizable trace options

## Release Date: 2017-03-29 Valhalla 2.1.7
* **Map Matching Release**
  * Increased service limits for trace
* **Data Producer Updates**
  * Transit: Remove the dependency on using level 2 tiles for transit builder
* **Traffic Updates**
  * Segment matcher completely re-written to handle many complex issues when matching traces to OTSs
* **Service Improvement**
  * Bug Fix - relaxed rapidjson parsing to allow numeric type coercion
* **Routing Improvements**
  * Level the forward and reverse paths in bidirectional A * to account for distance approximation differences.
  * Add logic for Use==kPath to bicycle costing so that paths are favored (as are footways).

## Release Date: 2017-03-10 Valhalla 2.1.3
* **Guidance Improvement**
  * Corrections to Slovenian narrative language file
  **Routing Improvements**
  * Increased the pedestrian search radius from 25 to 50 within the meili configuration to reduce U-turns with map-matching
  * Added a max avoid location limit

## Release Date: 2017-02-22 Valhalla 2.1.0
* **Guidance Improvement**
  * Added ca-ES (Catalan) and sl-SI (Slovenian) narrative language files
* **Routing  Improvement**
  * Fix through location reverse ordering bug (introduced in 2.0.9) in output of route responses for depart_at routes
  * Fix edge_walking method to handle cases where more than 1 initial edge is found
* **Data Producer Updates**
  * Improved transit by processing frequency based schedules.
  * Updated graph validation to more aggressively check graph consistency on level 0 and level 1
  * Fix the EdgeInfo hash to not create duplicate edge info records when creating hierarchies

## Release Date: 2017-02-21 Valhalla 2.0.9
* **Guidance Improvement**
  * Improved Italian narrative by handling articulated prepositions
  * Properly calling out turn channel maneuver
* **Routing Improvement**
  * Improved path determination by increasing stop impact for link to link transitions at intersections
  * Fixed through location handling, now includes cost at throughs and properly uses heading
  * Added ability to adjust location heading tolerance
* **Traffic Updates**
  * Fixed segment matching json to properly return non-string values where appropriate
* **Data Producer Updates**
  * Process node:ref and way:junction_ref as a semicolon separated list for exit numbers
  * Removed duplicated interchange sign information when ways are split into edges
  * Use a sequence within HierarchyBuilder to lower memory requirements for planet / large data imports.
  * Add connecting OSM wayId to a transit stop within NodeInfo.
  * Lua update:  removed ways that were being added to the routing graph.
  * Transit:  Fixed an issue where add_service_day and remove_service_day was not using the tile creation date, but the service start date for transit.
  * Transit:  Added acceptance test logic.
  * Transit:  Added fallback option if the associated wayid is not found.  Use distance approximator to find the closest edge.
  * Transit:  Added URL encoding for one stop ids that contain diacriticals.  Also, added include_geometry=false for route requests.
* **Optimized Routing Update**
  * Added an original index to the location object in the optimized route response
* **Trace Route Improvement**
  * Updated find_start_node to fix "GraphTile NodeInfo index out of bounds" error

## Release Date: 2017-01-30 Valhalla 2.0.6
* **Guidance Improvement**
  * Italian phrases were updated
* **Routing Improvement**
  * Fixed an issue where date and time was returning an invalid ISO8601 time format for date_time values in positive UTC. + sign was missing.
  * Fixed an encoding issue that was discovered for tranist_fetcher.  We were not encoding onestop_ids or route_ids.  Also, added exclude_geometry=true for route API calls.
* **Data Producer Updates**
  * Added logic to grab a single feed in valhalla_build_transit.

## Release Date: 2017-01-04 Valhalla 2.0.3
* **Service Improvement**
  * Added support for interrupting requests. If the connection is closed, route computation and map-matching can be interrupted prior to completion.
* **Routing Improvement**
  * Ignore name inconsistency when entering a link to avoid double penalizing.
* **Data Producer Updates**
  * Fixed consistent name assignment for ramps and turn lanes which improved guidance.
  * Added a flag to directed edges indicating if the edge has names. This can potentially be used in costing methods.
  * Allow future use of spare GraphId bits within DirectedEdge.

## Release Date: 2016-12-13 Valhalla 2.0.2
* **Routing Improvement**
  * Added support for multi-way restrictions to matrix and isochrones.
  * Added HOV costing model.
  * Speed limit updates.   Added logic to save average speed separately from speed limits.
  * Added transit include and exclude logic to multimodal isochrone.
  * Fix some edge cases for trivial (single edge) paths.
  * Better treatment of destination access only when using bidirectional A*.
* **Performance Improvement**
  * Improved performance of the path algorithms by making many access methods inline.

## Release Date: 2016-11-28 Valhalla 2.0.1
* **Routing Improvement**
  * Preliminary support for multi-way restrictions
* **Issues Fixed**
  * Fixed tile incompatibility between 64 and 32bit architectures
  * Fixed missing edges within tile edge search indexes
  * Fixed an issue where transit isochrone was cut off if we took transit that was greater than the max_seconds and other transit lines or buses were then not considered.

## Release Date: 2016-11-15 Valhalla 2.0

* **Tile Redesign**
  * Updated the graph tiles to store edges only on the hierarchy level they belong to. Prior to this, the highways were stored on all levels, they now exist only on the highway hierarchy. Similar changes were made for arterial level roads. This leads to about a 20% reduction in tile size.
  * The tile redesign required changes to the path generation algorithms. They must now transition freely between levels, even for pedestrian and bicycle routes. To offset the extra transitions, the main algorithms were changed to expand nodes at each level that has directed edges, rather than adding the transition edges to the priority queue/adjacency list. This change helps performance. The hierarchy limits that are used to speed the computation of driving routes by utilizing the highway hierarchy were adjusted to work with the new path algorithms.
  * Some changes to costing were also required, for example pedestrian and bicycle routes skip shortcut edges.
  * Many tile data structures were altered to explicitly size different fields and make room for "spare" fields that will allow future growth. In addition, the tile itself has extra "spare" records that can be appended to the end of the tile and referenced from the tile header. This also will allow future growth without breaking backward compatibility.
* **Guidance Improvement**
  * Refactored trip path to use an enumerated `Use` for edge and an enumerated `NodeType` for node
  * Fixed some wording in the Hindi narrative file
  * Fixed missing turn maneuver by updating the forward intersecting edge logic
* **Issues Fixed**
  * Fixed an issue with pedestrian routes where a short u-turn was taken to avoid the "crossing" penalty.
  * Fixed bicycle routing due to high penalty to enter an access=destination area. Changed to a smaller, length based factor to try to avoid long regions where access = destination. Added a driveway penalty to avoid taking driveways (which are often marked as access=destination).
  * Fixed regression where service did not adhere to the list of allowed actions in the Loki configuration
* **Graph Correlation**
  * External contributions from Navitia have lead to greatly reduced per-location graph correlation. Average correlation time is now less than 1ms down from 4-9ms.

## Release Date: 2016-10-17

* **Guidance Improvement**
  * Added the Hindi (hi-IN) narrative language
* **Service Additions**
  * Added internal valhalla error codes utility in baldr and modified all services to make use of and return as JSON response
  * See documentation https://github.com/valhalla/valhalla-docs/blob/master/api-reference.md#internal-error-codes-and-conditions
* **Time-Distance Matrix Improvement**
  * Added a costmatrix performance fix for one_to_many matrix requests
* **Memory Mapped Tar Archive - Tile Extract Support**
  * Added the ability to load a tar archive of the routing graph tiles. This improves performance under heavy load and reduces the memory requirement while allowing multiple processes to share cache resources.

## Release Date: 2016-09-19

* **Guidance Improvement**
  * Added pirate narrative language
* **Routing Improvement**
  * Added the ability to include or exclude stops, routes, and operators in multimodal routing.
* **Service Improvement**
  * JSONify Error Response

## Release Date: 2016-08-30

* **Pedestrian Routing Improvement**
  * Fixes for trivial pedestrian routes

## Release Date: 2016-08-22

* **Guidance Improvements**
  * Added Spanish narrative
  * Updated the start and end edge heading calculation to be based on road class and edge use
* **Bicycle Routing Improvements**
  * Prevent getting off a higher class road for a small detour only to get back onto the road immediately.
  * Redo the speed penalties and road class factors - they were doubly penalizing many roads with very high values.
  * Simplify the computation of weighting factor for roads that do not have cycle lanes. Apply speed penalty to slightly reduce favoring
of non-separated bicycle lanes on high speed roads.
* **Routing Improvements**
  * Remove avoidance of U-turn for pedestrian routes. This improves use with map-matching since pedestrian routes can make U-turns.
  * Allow U-turns at dead-ends for driving (and bicycling) routes.
* **Service Additions**
  * Add support for multi-modal isochrones.
  * Added base code to allow reverse isochrones (path from anywhere to a single destination).
* **New Sources to Targets**
  * Added a new Matrix Service action that allows you to request any of the 3 types of time-distance matrices by calling 1 action.  This action takes a sources and targets parameter instead of the locations parameter.  Please see the updated Time-Distance Matrix Service API reference for more details.

## Release Date: 2016-08-08

 * **Service additions**
  * Latitude, longitude bounding boxes of the route and each leg have been added to the route results.
  * Added an initial isochrone capability. This includes methods to create an "isotile" - a 2-D gridded data set with time to reach each lat,lon grid from an origin location. This isoltile is then used to create contours at specified times. Interior contours are optionally removed and the remaining outer contours are generalized and converted to GeoJSON polygons. An initial version supporting multimodal route types has also been added.
 * **Data Producer Updates**
  * Fixed tranist scheduling issue where false schedules were getting added.
 * **Tools Additionas**
  * Added `valhalla_export_edges` tool to allow shape and names to be dumped from the routing tiles

## Release Date: 2016-07-19

 * **Guidance Improvements**
  * Added French narrative
  * Added capability to have narrative language aliases - For example: German `de-DE` has an alias of `de`
 * **Transit Stop Update** - Return latitude and longitude for each transit stop
 * **Data Producer Updates**
  * Added logic to use lanes:forward, lanes:backward, speed:forward, and speed:backward based on direction of the directed edge.
  * Added support for no_entry, no_exit, and no_turn restrictions.
  * Added logic to support country specific access. Based on country tables found here: http://wiki.openstreetmap.org/wiki/OSM_tags_for_routing/Access-Restrictions

## Release Date: 2016-06-08

 * **Bug Fix** - Fixed a bug where edge indexing created many small tiles where no edges actually intersected. This allowed impossible routes to be considered for path finding instead of rejecting them earlier.
 * **Guidance Improvements**
  * Fixed invalid u-turn direction
  * Updated to properly call out jughandle routes
  * Enhanced signless interchange maneuvers to help guide users
 * **Data Producer Updates**
  * Updated the speed assignment for ramp to be a percentage of the original road class speed assignment
  * Updated stop impact logic for turn channel onto ramp

## Release Date: 2016-05-19

 * **Bug Fix** - Fixed a bug where routes fail within small, disconnected "islands" due to the threshold logic in prior release. Also better logic for not-thru roads.

## Release Date: 2016-05-18

 * **Bidirectional A* Improvements** - Fixed an issue where if both origin and destination locations where on not-thru roads that meet at a common node the path ended up taking a long detour. Not all cases were fixed though - next release should fix. Trying to address the termination criteria for when the best connection point of the 2 paths is optimal. Turns out that the initial case where both opposing edges are settled is not guaranteed to be the least cost path. For now we are setting a threshold and extending the search while still tracking best connections. Fixed the opposing edge when a hierarchy transition occurs.
 * **Guidance Globalization** -  Fixed decimal distance to be locale based.
 * **Guidance Improvements**
  * Fixed roundabout spoke count issue by fixing the drive_on_right attribute.
  * Simplified narative by combining unnamed straight maneuvers
  * Added logic to confirm maneuver type assignment to avoid invalid guidance
  * Fixed turn maneuvers by improving logic for the following:
    * Internal intersection edges
    * 'T' intersections
    * Intersecting forward edges
 * **Data Producer Updates** - Fix the restrictions on a shortcut edge to be the same as the last directed edge of the shortcut (rather than the first one).

## Release Date: 2016-04-28

 * **Tile Format Updates** - Separated the transit graph from the "road only" graph into different tiles but retained their interconnectivity. Transit tiles are now hierarchy level 3.
 * **Tile Format Updates** - Reduced the size of graph edge shape data by 5% through the use of varint encoding (LEB128)
 * **Tile Format Updates** - Aligned `EdgeInfo` structures to proper byte boundaries so as to maintain compatibility for systems who don't support reading from unaligned addresses.
 * **Guidance Globalization** -  Added the it-IT(Italian) language file. Added support for CLDR plural rules. The cs-CZ(Czech), de-DE(German), and en-US(US English) language files have been updated.
 * **Travel mode based instructions** -  Updated the start, post ferry, and post transit insructions to be based on the travel mode, for example:
  * `Drive east on Main Street.`
  * `Walk northeast on Broadway.`
  * `Bike south on the cycleway.`

## Release Date: 2016-04-12

 * **Guidance Globalization** -  Added logic to use tagged language files that contain the guidance phrases. The initial versions of en-US, de-DE, and cs-CZ have been deployed.
 * **Updated ferry defaults** -  Bumped up use_ferry to 0.65 so that we don't penalize ferries as much.

## Release Date: 2016-03-31
 * **Data producer updates** - Do not generate shortcuts across a node which is a fork. This caused missing fork maneuvers on longer routes.  GetNames update ("Broadway fix").  Fixed an issue with looking up a name in the ref map and not the name map.  Also, removed duplicate names.  Private = false was unsetting destination only flags for parking aisles.

## Release Date: 2016-03-30
 * **TripPathBuilder Bug Fix** - Fixed an exception that was being thrown when trying to read directed edges past the end of the list within a tile. This was due to errors in setting walkability and cyclability on upper hierarchies.

## Release Date: 2016-03-28

 * **Improved Graph Correlation** -  Correlating input to the routing graph is carried out via closest first traversal of the graph's, now indexed, geometry. This results in faster correlation and guarantees the absolute closest edge is found.

## Release Date: 2016-03-16

 * **Transit type returned** -  The transit type (e.g. tram, metro, rail, bus, ferry, cable car, gondola, funicular) is now returned with each transit maneuver.
 * **Guidance language** -  If the language option is not supplied or is unsupported then the language will be set to the default (en-US). Also, the service will return the language in the trip results.
 * **Update multimodal path algorithm** - Applied some fixes to multimodal path algorithm. In particular fixed a bug where the wrong sortcost was added to the adjacency list. Also separated "in-station" transfer costs from transfers between stops.
 * **Data producer updates** - Do not combine shortcut edges at gates or toll booths. Fixes avoid toll issues on routes that included shortcut edges.

## Release Date: 2016-03-07

 * **Updated all APIs to honor the optional DNT (Do not track) http header** -  This will avoid logging locations.
 * **Reduce 'Merge maneuver' verbal alert instructions** -  Only create a verbal alert instruction for a 'Merge maneuver' if the previous maneuver is > 1.5 km.
 * **Updated transit defaults.  Tweaked transit costing logic to obtain better routes.** -  use_rail = 0.6, use_transfers = 0.3, transfer_cost = 15.0 and transfer_penalty = 300.0.  Updated the TransferCostFactor to use the transfer_factor correctly.  TransitionCost for pedestrian costing bumped up from 20.0f to 30.0f when predecessor edge is a transit connection.
 * **Initial Guidance Globalization** -  Partial framework for Guidance Globalization. Started reading some guidance phrases from en-US.json file.

## Release Date: 2016-02-22

 * **Use bidirectional A* for automobile routes** - Switch to bidirectional A* for all but bus routes and short routes (where origin and destination are less than 10km apart). This improves performance and has less failure cases for longer routes. Some data import adjustments were made (02-19) to fix some issues encountered with arterial and highway hierarchies. Also only use a maximum of 2 passes for bidirecdtional A* to reduce "long time to fail" cases.
 * **Added verbal multi-cue guidance** - This combines verbal instructions when 2 successive maneuvers occur in a short amount of time (e.g., Turn right onto MainStreet. Then Turn left onto 1st Avenue).

## Release Date: 2016-02-19

 * **Data producer updates** - Reduce stop impact when all edges are links (ramps or turn channels). Update opposing edge logic to reject edges that do no have proper access (forward access == reverse access on opposing edge and vice-versa). Update ReclassifyLinks for cases where a single edge (often a service road) intersects a ramp improperly causing the ramp to reclassified when it should not be. Updated maximum OSM node Id (now exceeds 4000000000). Move lua from conf repository into mjolnir.

## Release Date: 2016-02-01

 * **Data producer updates** - Reduce speed on unpaved/rough roads. Add statistics for hgv (truck) restrictions.

## Release Date: 2016-01-26

 * **Added capability to disable narrative production** - Added the `narrative` boolean option to allow users to disable narrative production. Locations, shape, length, and time are still returned. The narrative production is enabled by default. The possible values for the `narrative` option are: false and true
 * **Added capability to mark a request with an id** - The `id` is returned with the response so a user could match to the corresponding request.
 * **Added some logging enhancements, specifically [ANALYTICS] logging** - We want to focus more on what our data is telling us by logging specific stats in Logstash.

## Release Date: 2016-01-18

 * **Data producer updates** - Data importer configuration (lua) updates to fix a bug where buses were not allowed on restricted lanes.  Fixed surface issue (change the default surface to be "compacted" for footways).

## Release Date: 2016-01-04

 * **Fixed Wrong Costing Options Applied** - Fixed a bug in which a previous requests costing options would be used as defaults for all subsequent requests.

## Release Date: 2015-12-18

 * **Fix for bus access** - Data importer configuration (lua) updates to fix a bug where bus lanes were turning off access for other modes.
 * **Fix for extra emergency data** - Data importer configuration (lua) updates to fix a bug where we were saving hospitals in the data.
 * **Bicycle costing update** - Updated kTCSlight and kTCFavorable so that cycleways are favored by default vs roads.

## Release Date: 2015-12-17

 * **Graph Tile Data Structure update** - Updated structures within graph tiles to support transit efforts and truck routing. Removed TransitTrip, changed TransitRoute and TransitStop to indexes (rather than binary search). Added access restrictions (like height and weight restrictions) and the mode which they impact to reduce need to look-up.
 * **Data producer updates** - Updated graph tile structures and import processes.

## Release Date: 2015-11-23

 * **Fixed Open App for OSRM functionality** - Added OSRM functionality back to Loki to support Open App.

## Release Date: 2015-11-13

 * **Improved narrative for unnamed walkway, cycleway, and mountain bike trail** - A generic description will be used for the street name when a walkway, cycleway, or mountain bike trail maneuver is unnamed. For example, a turn right onto a unnamed walkway maneuver will now be: "Turn right onto walkway."
 * **Fix costing bug** - Fix a bug introduced in EdgeLabel refactor (impacted time distance matrix only).

## Release Date: 2015-11-3

 * **Enhance bi-directional A* logic** - Updates to bidirectional A* algorithm to fix the route completion logic to handle cases where a long "connection" edge could lead to a sub-optimal path. Add hierarchy and shortcut logic so we can test and use bidirectional A* for driving routes. Fix the destination logic to properly handle oneways as the destination edge. Also fix U-turn detection for reverse search when hierarchy transitions occur.
 * **Change "Go" to "Head" for some instructions** - Start, exit ferry.
 * **Update to roundabout instructions** - Call out roundabouts for edges marked as links (ramps, turn channels).
 * **Update bicycle costing** - Fix the road factor (for applying weights based on road classification) and lower turn cost values.

## Data Producer Release Date: 2015-11-2

 * **Updated logic to not create shortcut edges on roundabouts** - This fixes some roundabout exit counts.

## Release Date: 2015-10-20

 * **Bug Fix for Pedestrian and Bicycle Routes** - Fixed a bug with setting the destination in the bi-directional Astar algorithm. Locations that snapped to a dead-end node would have failed the route and caused a timeout while searching for a valid path. Also fixed the elapsed time computation on the reverse path of bi-directional algorithm.

## Release Date: 2015-10-16

 * **Through Location Types** - Improved support for locations with type = "through". Routes now combine paths that meet at each through location to create a single "leg" between locations with type = "break". Paths that continue at a through location will not create a U-turn unless the path enters a "dead-end" region (neighborhood with no outbound access).
 * **Update shortcut edge logic** - Now skips long shortcut edges when close to the destination. This can lead to missing the proper connection if the shortcut is too long. Fixes #245 (thor).
 * **Per mode service limits** - Update configuration to allow setting different maximum number of locations and distance per mode.
 * **Fix shape index for trivial path** - Fix a bug where when building the the trip path for a "trivial" route (includes just one edge) where the shape index exceeded that size of the shape.

## Release Date: 2015-09-28

 * **Elevation Influenced Bicycle Routing** - Enabled elevation influenced bicycle routing. A "use-hills" option was added to the bicycle costing profile that can tune routes to avoid hills based on grade and amount of elevation change.
 * **"Loop Edge" Fix** - Fixed a bug with edges that form a loop. Split them into 2 edges during data import.
 * **Additional information returned from 'locate' method** - Added information that can be useful when debugging routes and data. Adds information about nodes and edges at a location.
 * **Guidance/Narrative Updates** - Added side of street to destination narrative. Updated verbal instructions.<|MERGE_RESOLUTION|>--- conflicted
+++ resolved
@@ -53,11 +53,9 @@
    * FIXED: Have the `valhalla_add_predicted_speeds` summary always be created from `mjolnir.tile_dir` [#4722](https://github.com/valhalla/valhalla/pull/4722) 
    * FIXED: Fix inconsistency in graph.lua for motor_vehicle_node [#4723](https://github.com/valhalla/valhalla/issues/4723)
    * FIXED: Missing algorithm include in `baldr/admin.h` [#4766](https://github.com/valhalla/valhalla/pull/4766)
-<<<<<<< HEAD
+   * FIXED: Handle list type arguments correctly when overriding config with valhalla_build_config [#4799](https://github.com/valhalla/valhalla/pull/4799)
    * FIXED: `top_speed` range not fully allowed for trucks [#4793](https://github.com/valhalla/valhalla/pull/4793)
-=======
-   * FIXED: Handle list type arguments correctly when overriding config with valhalla_build_config [#4799](https://github.com/valhalla/valhalla/pull/4799)
->>>>>>> bfc34608
+
 * **Enhancement**
    * UPDATED: French translations, thanks to @xlqian [#4159](https://github.com/valhalla/valhalla/pull/4159)
    * CHANGED: -j flag for multithreaded executables to override mjolnir.concurrency [#4168](https://github.com/valhalla/valhalla/pull/4168)
