--- conflicted
+++ resolved
@@ -37,11 +37,8 @@
    * CHANGED: overhaul python bindings [#3380](https://github.com/valhalla/valhalla/pull/3380)
    * CHANGED: Removed all protobuf defaults either by doing them in code or by relying on 0 initialization. Also deprecated best_paths and do_not_track [#3454](https://github.com/valhalla/valhalla/pull/3454)
    * ADDED: isochrone action for /expansion endpoint to track dijkstra expansion [#3215](https://github.com/valhalla/valhalla/pull/3215)
-<<<<<<< HEAD
    * CHANGED: Remove boost.program_options in favor of cxxopts header-only lib and use conan to install header-only boost. [#3346](https://github.com/valhalla/valhalla/pull/3346)
-=======
    * CHANGED: remove boost from dependencies and add conan as prep for #3346 [#3459](https://github.com/valhalla/valhalla/pull/3459)
->>>>>>> a9bdd479
 
 ## Release Date: 2021-10-07 Valhalla 3.1.4
 * **Removed**
