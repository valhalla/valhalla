--- conflicted
+++ resolved
@@ -52,11 +52,8 @@
    * FIXED: Wales and Scotland name change. [#3746](https://github.com/valhalla/valhalla/pull/3746)
    * FIXED: Pedestrian crossings are allowed for bikes [#3751](https://github.com/valhalla/valhalla/pull/3751)
    * FIXED: Fix for Mac OSx.  Small update for the workdir for the admin_sidewalk_override test.  [#3757](https://github.com/valhalla/valhalla/pull/3757)
-<<<<<<< HEAD
    * FIXED: Add missing service road case from GetTripLegUse method. [#3763](https://github.com/valhalla/valhalla/pull/3763)
-=======
    * FIXED: Fix TimeDistanceMatrix results sequence [#3738](https://github.com/valhalla/valhalla/pull/3738)
->>>>>>> 57f9657d
 
 * **Enhancement**
    * CHANGED: Pronunciation for names and destinations [#3132](https://github.com/valhalla/valhalla/pull/3132)
