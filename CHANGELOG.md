## Release Date: 2023-??-?? Valhalla 3.3.1
* **Removed**
   * REMOVED: Docker image pushes to Dockerhub [#4033](https://github.com/valhalla/valhalla/pull/4033)
   * REMOVED: transitland references and scripts and replace with info for raw GTFS feeds [#4033](https://github.com/valhalla/valhalla/pull/3906)
* **Bug Fix**
   * FIXED: underflow of uint64_t cast for matrix time results [#3906](https://github.com/valhalla/valhalla/pull/3906)
   * FIXED: update vcpkg commit for Azure pipelines to fix libtool mirrors [#3915](https://github.com/valhalla/valhalla/pull/3915)
   * FIXED: fix CHANGELOG release year (2022->2023) [#3927](https://github.com/valhalla/valhalla/pull/3927)
   * FIXED: avoid segfault on invalid exclude_polygons input [#3907](https://github.com/valhalla/valhalla/pull/3907)
   * FIXED: allow \_WIN32_WINNT to be defined by build system [#3933](https://github.com/valhalla/valhalla/issues/3933)
   * FIXED: disconnected stop pairs in gtfs import [#3943](https://github.com/valhalla/valhalla/pull/3943)
   * FIXED: in/egress traversability in gtfs ingestion is now defaulted to kBoth to enable pedestrian access on transit connect edges and through the in/egress node [#3948](https://github.com/valhalla/valhalla/pull/3948)
   * FIXED: parsing logic needed implicit order of stations/egresses/platforms in the GTFS feeds [#3949](https://github.com/valhalla/valhalla/pull/3949)
   * FIXED: segfault in TimeDistanceMatrix [#3964](https://github.com/valhalla/valhalla/pull/3949)
   * FIXED: write multiple PBFs if the protobuf object gets too big [#3954](https://github.com/valhalla/valhalla/pull/3954)
   * FIXED: pin conan version to latest 1.x for now [#3990](https://github.com/valhalla/valhalla/pull/3990)
   * FIXED: Fix matrix_locations when used in pbf request [#3997](https://github.com/valhalla/valhalla/pull/3997)
   * FIXED: got to the point where the basic transit routing test works [#3988](https://github.com/valhalla/valhalla/pull/3988)
   * FIXED: fix build with LOGGING_LEVEL=ALL [#3992](https://github.com/valhalla/valhalla/pull/3992)
   * FIXED: transit stitching when determining whether a platform was generated [#4020](https://github.com/valhalla/valhalla/pull/4020)
   * FIXED: multimodal isochrones [#4030](https://github.com/valhalla/valhalla/pull/4030)
   * FIXED: duplicated recosting names should throw [#4042](https://github.com/valhalla/valhalla/pull/4042)
   * FIXED: Remove arch specificity from strip command of Python bindings to make it more compatible with other archs [#4040](https://github.com/valhalla/valhalla/pull/4040)
   * FIXED: GraphReader::GetShortcut no longer returns false positives or false negatives [#4019](https://github.com/valhalla/valhalla/pull/4019)
   * FIXED: Tagging with bus=permit or taxi=permit did not override access=no [#4045](https://github.com/valhalla/valhalla/pull/4045)
<<<<<<< HEAD
   * FIXED: time handling for transit service [#4052](https://github.com/valhalla/valhalla/pull/4052)
=======
   * FIXED: Upgrade RapidJSON to address undefined behavior [#4051](https://github.com/valhalla/valhalla/pull/4051)
>>>>>>> e3aa7f6f
* **Enhancement**
   * CHANGED: replace boost::optional with C++17's std::optional where possible [#3890](https://github.com/valhalla/valhalla/pull/3890)
   * ADDED: parse `lit` tag on ways and add it to graph [#3893](https://github.com/valhalla/valhalla/pull/3893)
   * ADDED: log lat/lon of node where children link edges exceed the configured maximum [#3911](https://github.com/valhalla/valhalla/pull/3911)
   * ADDED: log matrix algorithm which was used [#3916](https://github.com/valhalla/valhalla/pull/3916)
   * UPDATED: docker base image to Ubuntu 22.04 [#3912](https://github.com/valhalla/valhalla/pull/3912)
   * CHANGED: Unify handling of single-file -Werror in all modules [#3910](https://github.com/valhalla/valhalla/pull/3910)
   * CHANGED: Build skadi with -Werror [#3935](https://github.com/valhalla/valhalla/pull/3935)
   * ADDED: Connect transit tiles to the graph [#3700](https://github.com/valhalla/valhalla/pull/3700)
   * CHANGED: switch to C++17 master branch of `just_gtfs` [#3947](https://github.com/valhalla/valhalla/pull/3947)
   * ADDED: Support for configuring a universal request timeout [#3966](https://github.com/valhalla/valhalla/pull/3966)
   * ADDED: optionally include highway=platform edges for pedestrian access [#3971](https://github.com/valhalla/valhalla/pull/3971)
   * ADDED: `use_lit` costing option for pedestrian costing [#3957](https://github.com/valhalla/valhalla/pull/3957)
   * CHANGED: Removed stray NULL values in log output[#3974](https://github.com/valhalla/valhalla/pull/3974)
   * CHANGED: More conservative estimates for cost of walking slopes [#3982](https://github.com/valhalla/valhalla/pull/3982)
   * ADDED: An option to Slim down Matrix response [#3987](https://github.com/valhalla/valhalla/pull/3987)
   * CHANGED: Updated url for just_gtfs library [#3994](https://github.com/valhalla/valhalla/pull/3995)
   * ADDED: Docker image pushes to Github's docker registry [#4033](https://github.com/valhalla/valhalla/pull/4033)
   * ADDED: `disable_hierarchy_pruning` costing option to find the actual optimal route for motorized costing modes, i.e `auto`, `motorcycle`, `motor_scooter`, `bus`, `truck` & `taxi`. [#4000](https://github.com/valhalla/valhalla/pull/4000)

## Release Date: 2023-01-03 Valhalla 3.3.0
* **Removed**
* **Bug Fix**
* **Enhancement**
  * CHANGED: Upgraded from C++14 to C++17. [#3878](https://github.com/valhalla/valhalla/pull/3878)

## Release Date: 2023-01-03 Valhalla 3.2.1
* **Removed**
* **Bug Fix**
   * FIXED: valhalla_run_route was missing config logic.[#3824](https://github.com/valhalla/valhalla/pull/3824)
   * FIXED: Added missing ferry tag if manoeuver uses a ferry. It's supposed to be there according to the docs. [#3815](https://github.com/valhalla/valhalla/issues/3815)
   * FIXED: Handle hexlifying strings with unsigned chars [#3842](https://github.com/valhalla/valhalla/pull/3842)
   * FIXED: Newer clang warns on `sprintf` which becomes a compilation error (due to `Werror`) so we use `snprintf` instead [#3846](https://github.com/valhalla/valhalla/issues/3846)
   * FIXED: Build all of Mjolnir with -Werror [#3845](https://github.com/valhalla/valhalla/pull/3845)
   * FIXED: Only set most destination information once for all origins in timedistancematrix [#3830](https://github.com/valhalla/valhalla/pull/3830)
   * FIXED: Integers to expansion JSON output were cast wrongly [#3857](https://github.com/valhalla/valhalla/pull/3857)
   * FIXED: hazmat=destination should be hazmat=false and fix the truckcost usage of hazmat [#3865](https://github.com/valhalla/valhalla/pull/3865)
   * FIXED: Make sure there is at least one path which is accessible for all vehicular modes when reclassifying ferry edges [#3860](https://github.com/valhalla/valhalla/pull/3860)
   * FIXED: valhalla_build_extract was failing to determine the tile ID to include in the extract [#3864](https://github.com/valhalla/valhalla/pull/3864)
   * FIXED: valhalla_ways_to_edges missed trimming the cache when overcommitted [#3872](https://github.com/valhalla/valhalla/pull/3864)
   * FIXED: Strange detours with multi-origin/destination unidirectional A* [#3585](https://github.com/valhalla/valhalla/pull/3585)
* **Enhancement**
   * ADDED: Added has_toll, has_higway, has_ferry tags to summary field of a leg and route and a highway tag to a maneuver if it includes a highway. [#3815](https://github.com/valhalla/valhalla/issues/3815)
   * ADDED: Add time info to sources_to_targets [#3795](https://github.com/valhalla/valhalla/pull/3795)
   * ADDED: "available_actions" to the /status response [#3836](https://github.com/valhalla/valhalla/pull/3836)
   * ADDED: "waiting" field on input/output intermediate break(_through) locations to respect services times [#3849](https://github.com/valhalla/valhalla/pull/3849)
   * ADDED: --bbox & --geojson-dir options to valhalla_build_extract to only archive a subset of tiles [#3856](https://github.com/valhalla/valhalla/pull/3856)
   * CHANGED: Replace unstable c++ geos API with a mix of geos' c api and boost::geometry for admin building [#3683](https://github.com/valhalla/valhalla/pull/3683)
   * ADDED: optional write-access to traffic extract from GraphReader [#3876](https://github.com/valhalla/valhalla/pull/3876)
   * UPDATED: locales from Transifex [#3879](https://github.com/valhalla/valhalla/pull/3879)
   * CHANGED: Build most of Baldr with -Werror [#3885](https://github.com/valhalla/valhalla/pull/3885)
   * UPDATED: some documentation overhaul to slim down root's README [#3881](https://github.com/valhalla/valhalla/pull/3881)
   * CHANGED: move documentation hosting to Github Pages from readthedocs.io [#3884](https://github.com/valhalla/valhalla/pull/3884)
   * ADDED: inline config arguments to some more executables [#3873](https://github.com/valhalla/valhalla/pull/3873)

## Release Date: 2022-10-26 Valhalla 3.2.0
* **Removed**
   * REMOVED: "build-\*" docker image to decrease complexity [#3689](https://github.com/valhalla/valhalla/pull/3541)

* **Bug Fix**
   * FIXED: Fix precision losses while encoding-decoding distance parameter in openlr [#3374](https://github.com/valhalla/valhalla/pull/3374)
   * FIXED: Fix bearing calculation for openlr records [#3379](https://github.com/valhalla/valhalla/pull/3379)
   * FIXED: Some refactoring that was proposed for the PR 3379 [3381](https://github.com/valhalla/valhalla/pull/3381)
   * FIXED: Avoid calling out "keep left/right" when passing an exit [3349](https://github.com/valhalla/valhalla/pull/3349)
   * FIXED: Fix iterator decrement beyond begin() in GeoPoint::HeadingAtEndOfPolyline() method [#3393](https://github.com/valhalla/valhalla/pull/3393)
   * FIXED: Add string for Use:kPedestrianCrossing to fix null output in to_string(Use). [#3416](https://github.com/valhalla/valhalla/pull/3416)
   * FIXED: Remove simple restrictions check for pedestrian cost calculation. [#3423](https://github.com/valhalla/valhalla/pull/3423)
   * FIXED: Parse "highway=busway" OSM tag: https://wiki.openstreetmap.org/wiki/Tag:highway%3Dbusway [#3413](https://github.com/valhalla/valhalla/pull/3413)
   * FIXED: Process int_ref irrespective of `use_directions_on_ways_` [#3446](https://github.com/valhalla/valhalla/pull/3446)
   * FIXED: workaround python's ArgumentParser bug to not accept negative numbers as arguments [#3443](https://github.com/valhalla/valhalla/pull/3443)
   * FIXED: Undefined behaviour on some platforms due to unaligned reads [#3447](https://github.com/valhalla/valhalla/pull/3447)
   * FIXED: Fixed undefined behavior due to invalid shift exponent when getting edge's heading [#3450](https://github.com/valhalla/valhalla/pull/3450)
   * FIXED: Use midgard::unaligned_read in GraphTileBuilder::AddSigns [#3456](https://github.com/valhalla/valhalla/pull/3456)
   * FIXED: Relax test margin for time dependent traffic test [#3467](https://github.com/valhalla/valhalla/pull/3467)
   * FIXED: Fixed missed intersection heading [#3463](https://github.com/valhalla/valhalla/pull/3463)
   * FIXED: Stopped putting binary bytes into a string field of the protobuf TaggedValue since proto3 protects against that for cross language support [#3468](https://github.com/valhalla/valhalla/pull/3468)
   * FIXED: valhalla_service uses now loki logging config instead of deprecated tyr logging [#3481](https://github.com/valhalla/valhalla/pull/3481)
   * FIXED: Docker image `valhalla/valhalla:run-latest`: conan error + python integration [#3485](https://github.com/valhalla/valhalla/pull/3485)
   * FIXED: fix more protobuf unstable 3.x API [#3494](https://github.com/valhalla/valhalla/pull/3494)
   * FIXED: fix one more protobuf unstable 3.x API [#3501](https://github.com/valhalla/valhalla/pull/3501)
   * FIXED: Fix valhalla_build_tiles imports only bss from last osm file [#3503](https://github.com/valhalla/valhalla/pull/3503)
   * FIXED: Fix total_run_stat.sh script. [#3511](https://github.com/valhalla/valhalla/pull/3511)
   * FIXED: Both `hov:designated` and `hov:minimum` have to be correctly set for the way to be considered hov-only [#3526](https://github.com/valhalla/valhalla/pull/3526)
   * FIXED: Wrong out index in route intersections [#3541](https://github.com/valhalla/valhalla/pull/3541)
   * FIXED: fix valhalla_export_edges: missing null columns separator [#3543](https://github.com/valhalla/valhalla/pull/3543)
   * FIXED: Removed/updated narrative language aliases that are not IETF BCP47 compliant [#3546](https://github.com/valhalla/valhalla/pull/3546)
   * FIXED: Wrong predecessor opposing edge in dijkstra's expansion [#3528](https://github.com/valhalla/valhalla/pull/3528)
   * FIXED: exit and exit_verbal in Russian locale should be same [#3545](https://github.com/valhalla/valhalla/pull/3545)
   * FIXED: Skip transit tiles in hierarchy builder [#3559](https://github.com/valhalla/valhalla/pull/3559)
   * FIXED: Fix some country overrides in adminconstants and add a couple new countries. [#3578](https://github.com/valhalla/valhalla/pull/3578)
   * FIXED: Improve build errors reporting [#3579](https://github.com/valhalla/valhalla/pull/3579)
   * FIXED: Fix "no elevation" values and /locate elevation response [#3571](https://github.com/valhalla/valhalla/pull/3571)
   * FIXED: Build tiles with admin/timezone support on Windows [#3580](https://github.com/valhalla/valhalla/pull/3580)
   * FIXED: admin "Saint-Martin" changed name to "Saint-Martin (France)" [#3619](https://github.com/valhalla/valhalla/pull/3619)
   * FIXED: openstreetmapspeeds global config with `null`s now supported [#3621](https://github.com/valhalla/valhalla/pull/3621)
   * FIXED: valhalla_run_matrix was failing (could not find proper max_matrix_distance) [#3635](https://github.com/valhalla/valhalla/pull/3635)
   * FIXED: Removed duplicate degrees/radians constants [#3642](https://github.com/valhalla/valhalla/pull/3642)
   * FIXED: Forgot to adapt driving side and country access rules in [#3619](https://github.com/valhalla/valhalla/pull/3619) [#3652](https://github.com/valhalla/valhalla/pull/3652)
   * FIXED: DateTime::is_conditional_active(...) incorrect end week handling [#3655](https://github.com/valhalla/valhalla/pull/3655)
   * FIXED: TimeDistanceBSSMatrix: incorrect initialization for destinations[#3659](https://github.com/valhalla/valhalla/pull/3659)
   * FIXED: Some interpolated points had invalid edge_index in trace_attributes response [#3646](https://github.com/valhalla/valhalla/pull/3670)
   * FIXED: Use a small node snap distance in map-matching. FIxes issue with incorrect turn followed by Uturn. [#3677](https://github.com/valhalla/valhalla/pull/3677)
   * FIXED: Conan error when building Docker image. [#3689](https://github.com/valhalla/valhalla/pull/3689)
   * FIXED: Allow country overrides for sidewalk [#3711](https://github.com/valhalla/valhalla/pull/3711)
   * FIXED: CostMatrix incorrect tile usage with oppedge. [#3719](https://github.com/valhalla/valhalla/pull/3719)
   * FIXED: Fix elevation serializing [#3735](https://github.com/valhalla/valhalla/pull/3735)
   * FIXED: Fix returning a potentially uninitialized value in PointXY::ClosestPoint [#3737](https://github.com/valhalla/valhalla/pull/3737)
   * FIXED: Wales and Scotland name change. [#3746](https://github.com/valhalla/valhalla/pull/3746)
   * FIXED: Pedestrian crossings are allowed for bikes [#3751](https://github.com/valhalla/valhalla/pull/3751)
   * FIXED: Fix for Mac OSx.  Small update for the workdir for the admin_sidewalk_override test.  [#3757](https://github.com/valhalla/valhalla/pull/3757)
   * FIXED: Add missing service road case from GetTripLegUse method. [#3763](https://github.com/valhalla/valhalla/pull/3763)
   * FIXED: Fix TimeDistanceMatrix results sequence [#3738](https://github.com/valhalla/valhalla/pull/3738)
   * FIXED: Fix status endpoint not reporting that the service is shutting down [#3785](https://github.com/valhalla/valhalla/pull/3785)
   * FIXED: Fix TimdDistanceMatrix SetSources and SetTargets [#3792](https://github.com/valhalla/valhalla/pull/3792)
   * FIXED: Added highway and surface factor in truckcost [#3590](https://github.com/valhalla/valhalla/pull/3590)
   * FIXED: Potential integer underflow in file suffix generation [#3783](https://github.com/valhalla/valhalla/pull/3783)
   * FIXED: Building Valhalla as a submodule [#3781](https://github.com/valhalla/valhalla/issues/3781)
   * FIXED: Fixed invalid time detection in GetSpeed [#3800](https://github.com/valhalla/valhalla/pull/3800)
   * FIXED: Osmway struct update: added up to 33 and not 32 [#3808](https://github.com/valhalla/valhalla/pull/3808)

* **Enhancement**
   * CHANGED: Pronunciation for names and destinations [#3132](https://github.com/valhalla/valhalla/pull/3132)
   * CHANGED: Requested code clean up for phonemes PR [#3356](https://github.com/valhalla/valhalla/pull/3356)
   * CHANGED: Refactor Pronunciation class to struct [#3359](https://github.com/valhalla/valhalla/pull/3359)
   * ADDED: Added support for probabale restrictions [#3361](https://github.com/valhalla/valhalla/pull/3361)
   * CHANGED: Refactored the verbal text formatter to handle logic for street name and sign [#3369](https://github.com/valhalla/valhalla/pull/3369)
   * CHANGED: return "version" and "tileset_age" on parameterless /status call [#3367](https://github.com/valhalla/valhalla/pull/3367)
   * CHANGED: de-singleton tile_extract by introducing an optional index.bin file created by valhalla_build_extract [#3281](https://github.com/valhalla/valhalla/pull/3281)
   * CHANGED: implement valhalla_build_elevation in python and add more --from-geojson & --from-graph options [#3318](https://github.com/valhalla/valhalla/pull/3318)
   * ADDED: Add boolean parameter to clear memory for edge labels from thor. [#2789](https://github.com/valhalla/valhalla/pull/2789)
   * CHANGED: Do not create statsd client in workers if it is not configured [#3394](https://github.com/valhalla/valhalla/pull/3394)
   * ADDED: Import of Bike Share Stations information in BSS Connection edges [#3411](https://github.com/valhalla/valhalla/pull/3411)
   * ADDED: Add heading to PathEdge to be able to return it on /locate [#3399](https://github.com/valhalla/valhalla/pull/3399)
   * ADDED: Add `prioritize_bidirectional` option for fast work and correct ETA calculation for `depart_at` date_time type. Smoothly stop using live-traffic [#3398](https://github.com/valhalla/valhalla/pull/3398)
   * CHANGED: Minor fix for headers  [#3436](https://github.com/valhalla/valhalla/pull/3436)
   * CHANGED: Use std::multimap for polygons returned for admin and timezone queries. Improves performance when building tiles. [#3427](https://github.com/valhalla/valhalla/pull/3427)
   * CHANGED: Refactored GraphBuilder::CreateSignInfoList [#3438](https://github.com/valhalla/valhalla/pull/3438)
   * ADDED: Add support for LZ4 compressed elevation tiles [#3401](https://github.com/valhalla/valhalla/pull/3401)
   * CHANGED: Rearranged some of the protobufs to remove redundancy [#3452](https://github.com/valhalla/valhalla/pull/3452)
   * CHANGED: overhaul python bindings [#3380](https://github.com/valhalla/valhalla/pull/3380)
   * CHANGED: Removed all protobuf defaults either by doing them in code or by relying on 0 initialization. Also deprecated best_paths and do_not_track [#3454](https://github.com/valhalla/valhalla/pull/3454)
   * ADDED: isochrone action for /expansion endpoint to track dijkstra expansion [#3215](https://github.com/valhalla/valhalla/pull/3215)
   * CHANGED: remove boost from dependencies and add conan as prep for #3346 [#3459](https://github.com/valhalla/valhalla/pull/3459)
   * CHANGED: Remove boost.program_options in favor of cxxopts header-only lib and use conan to install header-only boost. [#3346](https://github.com/valhalla/valhalla/pull/3346)
   * CHANGED: Moved all protos to proto3 for internal request/response handling [#3457](https://github.com/valhalla/valhalla/pull/3457)
   * CHANGED: Allow up to 32 outgoing link edges on a node when reclassifying links [#3483](https://github.com/valhalla/valhalla/pull/3483)
   * CHANGED: Reuse sample::get implementation [#3471](https://github.com/valhalla/valhalla/pull/3471)
   * ADDED: Beta support for interacting with the http/bindings/library via serialized and pbf objects respectively [#3464](https://github.com/valhalla/valhalla/pull/3464)
   * CHANGED: Update xcode to 12.4.0 [#3492](https://github.com/valhalla/valhalla/pull/3492)
   * ADDED: Add JSON generator to conan [#3493](https://github.com/valhalla/valhalla/pull/3493)
   * CHANGED: top_speed option: ignore live speed for speed based penalties [#3460](https://github.com/valhalla/valhalla/pull/3460)
   * ADDED: Add `include_construction` option into the config to include/exclude roads under construction from the graph [#3455](https://github.com/valhalla/valhalla/pull/3455)
   * CHANGED: Refactor options protobuf for Location and Costing objects [#3506](https://github.com/valhalla/valhalla/pull/3506)
   * CHANGED: valhalla.h and config.h don't need cmake configuration [#3502](https://github.com/valhalla/valhalla/pull/3502)
   * ADDED: New options to control what fields of the pbf are returned when pbf format responses are requested [#3207](https://github.com/valhalla/valhalla/pull/3507)
   * CHANGED: Rename tripcommon to common [#3516](https://github.com/valhalla/valhalla/pull/3516)
   * ADDED: Indoor routing - data model, data processing. [#3509](https://github.com/valhalla/valhalla/pull/3509)
   * ADDED: On-demand elevation tile fetching [#3391](https://github.com/valhalla/valhalla/pull/3391)
   * CHANGED: Remove many oneof uses from the protobuf api where the semantics of optional vs required isnt necessary [#3527](https://github.com/valhalla/valhalla/pull/3527)
   * ADDED: Indoor routing maneuvers [#3519](https://github.com/valhalla/valhalla/pull/3519)
   * ADDED: Expose reverse isochrone parameter for reverse expansion [#3528](https://github.com/valhalla/valhalla/pull/3528)
   * CHANGED: Add matrix classes to thor worker so they persist between requests. [#3560](https://github.com/valhalla/valhalla/pull/3560)
   * CHANGED: Remove `max_matrix_locations` and introduce `max_matrix_location_pairs` to configure the allowed number of total routes for the matrix action for more flexible asymmetric matrices [#3569](https://github.com/valhalla/valhalla/pull/3569)
   * CHANGED: modernized spatialite syntax [#3580](https://github.com/valhalla/valhalla/pull/3580)
   * ADDED: Options to generate partial results for time distance matrix when there is one source (one to many) or one target (many to one). [#3181](https://github.com/valhalla/valhalla/pull/3181)
   * ADDED: Enhance valhalla_build_elevation with LZ4 recompression support [#3607](https://github.com/valhalla/valhalla/pull/3607)
   * CHANGED: removed UK admin and upgraded its constituents to countries [#3619](https://github.com/valhalla/valhalla/pull/3619)
   * CHANGED: expansion service: only track requested max time/distance [#3532](https://github.com/valhalla/valhalla/pull/3509)
   * ADDED: Shorten down the request delay, when some sources/targets searches are early aborted [#3611](https://github.com/valhalla/valhalla/pull/3611)
   * ADDED: add `pre-commit` hook for running the `format.sh` script [#3637](https://github.com/valhalla/valhalla/pull/3637)
   * CHANGED: upgrade pybind11 to v2.9.2 to remove cmake warning [#3658](https://github.com/valhalla/valhalla/pull/3658)
   * ADDED: tests for just_gtfs reading and writing feeds [#3665](https://github.com/valhalla/valhalla/pull/3665)
   * CHANGED: Precise definition of types of edges on which BSS could be projected [#3658](https://github.com/valhalla/valhalla/pull/3663)
   * CHANGED: Remove duplicate implementation of `adjust_scores` [#3673](https://github.com/valhalla/valhalla/pull/3673)
   * ADDED: convert GTFS data into protobuf tiles [#3629](https://github.com/valhalla/valhalla/issues/3629)
   * CHANGED: Use `starts_with()` instead of `substr(0, N)` getting and comparing to prefix [#3702](https://github.com/valhalla/valhalla/pull/3702)
   * ADDED: Ferry support for HGV [#3710](https://github.com/valhalla/valhalla/issues/3710)
   * ADDED: Linting & formatting checks for Python code [#3713](https://github.com/valhalla/valhalla/pull/3713)
   * CHANGED: rename Turkey admin to Türkiye [#3720](https://github.com/valhalla/valhalla/pull/3713)
   * CHANGED: bumped vcpkg version to "2022.08.15" [#3754](https://github.com/valhalla/valhalla/pull/3754)
   * CHANGED: chore: Updates to clang-format 11.0.0 [#3533](https://github.com/valhalla/valhalla/pull/3533)
   * CHANGED: Ported trace_attributes serialization to RapidJSON. [#3333](https://github.com/valhalla/valhalla/pull/3333)
   * ADDED: Add helpers for DirectedEdgeExt and save them to file in GraphTileBuilder [#3562](https://github.com/valhalla/valhalla/pull/3562)
   * ADDED: Fixed Speed costing option [#3576](https://github.com/valhalla/valhalla/pull/3576)
   * ADDED: axle_count costing option for hgv [#3648](https://github.com/valhalla/valhalla/pull/3648)
   * ADDED: Matrix action for gurka [#3793](https://github.com/valhalla/valhalla/pull/3793)
   * ADDED: Add warnings array to response. [#3588](https://github.com/valhalla/valhalla/pull/3588)
   * CHANGED: Templatized TimeDistanceMatrix for forward/reverse search [#3773](https://github.com/valhalla/valhalla/pull/3773)
   * CHANGED: Templatized TimeDistanceBSSMatrix for forward/reverse search [#3778](https://github.com/valhalla/valhalla/pull/3778)
   * CHANGED: error code 154 shows distance limit in error message [#3779](https://github.com/valhalla/valhalla/pull/3779)

## Release Date: 2021-10-07 Valhalla 3.1.4
* **Removed**
* **Bug Fix**
   * FIXED: Revert default speed boost for turn channels [#3232](https://github.com/valhalla/valhalla/pull/3232)
   * FIXED: Use the right tile to get country for incident [#3235](https://github.com/valhalla/valhalla/pull/3235)
   * FIXED: Fix factors passed to `RelaxHierarchyLimits` [#3253](https://github.com/valhalla/valhalla/pull/3253)
   * FIXED: Fix TransitionCostReverse usage [#3260](https://github.com/valhalla/valhalla/pull/3260)
   * FIXED: Fix Tagged Value Support in EdgeInfo [#3262](https://github.com/valhalla/valhalla/issues/3262)
   * FIXED: TransitionCostReverse fix: revert internal_turn change [#3271](https://github.com/valhalla/valhalla/issues/3271)
   * FIXED: Optimize tiles usage in reach-based pruning [#3294](https://github.com/valhalla/valhalla/pull/3294)
   * FIXED: Slip lane detection: track visited nodes to avoid infinite loops [#3297](https://github.com/valhalla/valhalla/pull/3297)
   * FIXED: Fix distance value in a 0-length road [#3185](https://github.com/valhalla/valhalla/pull/3185)
   * FIXED: Trivial routes were broken when origin was node snapped and destnation was not and vice-versa for reverse astar [#3299](https://github.com/valhalla/valhalla/pull/3299)
   * FIXED: Tweaked TestAvoids map to get TestAvoidShortcutsTruck working [#3301](https://github.com/valhalla/valhalla/pull/3301)
   * FIXED: Overflow in sequence sort [#3303](https://github.com/valhalla/valhalla/pull/3303)
   * FIXED: Setting statsd tags in config via valhalla_build_config [#3225](https://github.com/valhalla/valhalla/pull/3225)
   * FIXED: Cache for gzipped elevation tiles [#3120](https://github.com/valhalla/valhalla/pull/3120)
   * FIXED: Current time conversion regression introduced in unidirectional algorithm refractor [#3278](https://github.com/valhalla/valhalla/issues/3278)
   * FIXED: Make combine_route_stats.py properly quote CSV output (best practice improvement) [#3328](https://github.com/valhalla/valhalla/pull/3328)
   * FIXED: Merge edge segment records in map matching properly so that resulting edge indices in trace_attributes are valid [#3280](https://github.com/valhalla/valhalla/pull/3280)
   * FIXED: Shape walking map matcher now sets correct edge candidates used in the match for origin and destination location [#3329](https://github.com/valhalla/valhalla/pull/3329)
   * FIXED: Better hash function of GraphId [#3332](https://github.com/valhalla/valhalla/pull/3332)

* **Enhancement**
   * CHANGED: Favor turn channels more [#3222](https://github.com/valhalla/valhalla/pull/3222)
   * CHANGED: Rename `valhalla::midgard::logging::LogLevel` enumerators to avoid clash with common macros [#3237](https://github.com/valhalla/valhalla/pull/3237)
   * CHANGED: Move pre-defined algorithm-based factors inside `RelaxHierarchyLimits` [#3253](https://github.com/valhalla/valhalla/pull/3253)
   * ADDED: Reject alternatives with too long detours [#3238](https://github.com/valhalla/valhalla/pull/3238)
   * ADDED: Added info to /status endpoint [#3008](https://github.com/valhalla/valhalla/pull/3008)
   * ADDED: Added stop and give_way/yield signs to the data and traffic signal fixes [#3251](https://github.com/valhalla/valhalla/pull/3251)
   * ADDED: use_hills for pedestrian costing, which also affects the walking speed [#3234](https://github.com/valhalla/valhalla/pull/3234)
   * CHANGED: Fixed cost threshold fot bidirectional astar. Implemented reach-based pruning for suboptimal branches [#3257](https://github.com/valhalla/valhalla/pull/3257)
   * ADDED: Added `exclude_unpaved` request parameter [#3240](https://github.com/valhalla/valhalla/pull/3240)
   * ADDED: Added support for routing onto HOV/HOT lanes via request parameters `include_hot`, `include_hov2`, and `include_hov3` [#3273](https://github.com/valhalla/valhalla/pull/3273)
   * ADDED: Add Z-level field to `EdgeInfo`. [#3261](https://github.com/valhalla/valhalla/pull/3261)
   * CHANGED: Calculate stretch threshold for alternatives based on the optimal route cost [#3276](https://github.com/valhalla/valhalla/pull/3276)
   * ADDED: Add `preferred_z_level` as a parameter of loki requests. [#3270](https://github.com/valhalla/valhalla/pull/3270)
   * ADDED: Add `preferred_layer` as a parameter of loki requests. [#3270](https://github.com/valhalla/valhalla/pull/3270)
   * ADDED: Exposing service area names in passive maneuvers. [#3277](https://github.com/valhalla/valhalla/pull/3277)
   * ADDED: Added traffic signal and stop sign check for stop impact. These traffic signals and stop sign are located on edges. [#3279](https://github.com/valhalla/valhalla/pull/3279)
   * CHANGED: Improved sharing criterion to obtain more reasonable alternatives; extended alternatives search [#3302](https://github.com/valhalla/valhalla/pull/3302)
   * ADDED: pull ubuntu:20.04 base image before building [#3233](https://github.com/valhalla/valhalla/pull/3223)
   * CHANGED: Improve Loki nearest-neighbour performance for large radius searches in open space [#3233](https://github.com/valhalla/valhalla/pull/3324)
   * ADDED: testing infrastructure for scripts and valhalla_build_config tests [#3308](https://github.com/valhalla/valhalla/pull/3308)
   * ADDED: Shape points and information about where intermediate locations are placed along the legs of a route [#3274](https://github.com/valhalla/valhalla/pull/3274)
   * CHANGED: Improved existing hov lane transition test case to make more realistic [#3330](https://github.com/valhalla/valhalla/pull/3330)
   * CHANGED: Update python usage in all scripts to python3 [#3337](https://github.com/valhalla/valhalla/pull/3337)
   * ADDED: Added `exclude_cash_only_tolls` request parameter [#3341](https://github.com/valhalla/valhalla/pull/3341)
   * CHANGED: Update api-reference for street_names [#3342](https://github.com/valhalla/valhalla/pull/3342)
   * ADDED: Disable msse2 flags when building on Apple Silicon chip [#3327](https://github.com/valhalla/valhalla/pull/3327)

## Release Date: 2021-07-20 Valhalla 3.1.3
* **Removed**
   * REMOVED: Unused overloads of `to_response` function [#3167](https://github.com/valhalla/valhalla/pull/3167)

* **Bug Fix**
   * FIXED: Fix heading on small edge [#3114](https://github.com/valhalla/valhalla/pull/3114)
   * FIXED: Added support for `access=psv`, which disables routing on these nodes and edges unless the mode is taxi or bus [#3107](https://github.com/valhalla/valhalla/pull/3107)
   * FIXED: Disables logging in CI to catch issues [#3121](https://github.com/valhalla/valhalla/pull/3121)
   * FIXED: Fixed U-turns through service roads [#3082](https://github.com/valhalla/valhalla/pull/3082)
   * FIXED: Added forgotten penalties for kLivingStreet and kTrack for pedestrian costing model [#3116](https://github.com/valhalla/valhalla/pull/3116)
   * FIXED: Updated the reverse turn bounds [#3122](https://github.com/valhalla/valhalla/pull/3122)
   * FIXED: Missing fork maneuver [#3134](https://github.com/valhalla/valhalla/pull/3134)
   * FIXED: Update turn channel logic to call out specific turn at the end of the turn channel if needed [#3140](https://github.com/valhalla/valhalla/pull/3140)
   * FIXED: Fixed cost thresholds for TimeDistanceMatrix. [#3131](https://github.com/valhalla/valhalla/pull/3131)
   * FIXED: Use distance threshold in hierarchy limits for bidirectional astar to expand more important lower level roads [#3156](https://github.com/valhalla/valhalla/pull/3156)
   * FIXED: Fixed incorrect dead-end roundabout labels. [#3129](https://github.com/valhalla/valhalla/pull/3129)
   * FIXED: googletest wasn't really updated in #3166 [#3187](https://github.com/valhalla/valhalla/pull/3187)
   * FIXED: Minor fix of benchmark code [#3190](https://github.com/valhalla/valhalla/pull/3190)
   * FIXED: avoid_polygons intersected edges as polygons instead of linestrings [#3194]((https://github.com/valhalla/valhalla/pull/3194)
   * FIXED: when binning horizontal edge shapes using single precision floats (converted from not double precision floats) allowed for the possiblity of marking many many tiles no where near the shape [#3204](https://github.com/valhalla/valhalla/pull/3204)
   * FIXED: Fix improper iterator usage in ManeuversBuilder [#3205](https://github.com/valhalla/valhalla/pull/3205)
   * FIXED: Modified approach for retrieving signs from a directed edge #3166 [#3208](https://github.com/valhalla/valhalla/pull/3208)
   * FIXED: Improve turn channel classification: detect slip lanes [#3196](https://github.com/valhalla/valhalla/pull/3196)
   * FIXED: Compatibility with older boost::optional versions [#3219](https://github.com/valhalla/valhalla/pull/3219)
   * FIXED: Older boost.geometry versions don't have correct() for geographic rings [#3218](https://github.com/valhalla/valhalla/pull/3218)
   * FIXED: Use default road speed for bicycle costing so traffic does not reduce penalty on high speed roads. [#3143](https://github.com/valhalla/valhalla/pull/3143)

* **Enhancement**
   * CHANGED: Refactor base costing options parsing to handle more common stuff in a one place [#3125](https://github.com/valhalla/valhalla/pull/3125)
   * CHANGED: Unified Sign/SignElement into sign.proto [#3146](https://github.com/valhalla/valhalla/pull/3146)
   * ADDED: New verbal succinct transition instruction to maneuver & narrativebuilder. Currently this instruction will be used in place of a very long street name to avoid repetition of long names [#2844](https://github.com/valhalla/valhalla/pull/2844)
   * ADDED: Added oneway support for pedestrian access and foot restrictions [#3123](https://github.com/valhalla/valhalla/pull/3123)
   * ADDED: Exposing rest-area names in passive maneuvers [#3172](https://github.com/valhalla/valhalla/pull/3172)
   * CHORE: Updates robin-hood-hashing third-party library
   * ADDED: Support `barrier=yes|swing_gate|jersey_barrier` tags [#3154](https://github.com/valhalla/valhalla/pull/3154)
   * ADDED: Maintain `access=permit|residents` tags as private [#3149](https://github.com/valhalla/valhalla/pull/3149)
   * CHANGED: Replace `avoid_*` API parameters with more accurate `exclude_*` [#3093](https://github.com/valhalla/valhalla/pull/3093)
   * ADDED: Penalize private gates [#3144](https://github.com/valhalla/valhalla/pull/3144)
   * CHANGED: Renamed protobuf Sign/SignElement to TripSign/TripSignElement [#3168](https://github.com/valhalla/valhalla/pull/3168)
   * CHORE: Updates googletest to release-1.11.0 [#3166](https://github.com/valhalla/valhalla/pull/3166)
   * CHORE: Enables -Wall on sif sources [#3178](https://github.com/valhalla/valhalla/pull/3178)
   * ADDED: Allow going through accessible `barrier=bollard` and penalize routing through it, when the access is private [#3175](https://github.com/valhalla/valhalla/pull/3175)
   * ADDED: Add country code to incident metadata [#3169](https://github.com/valhalla/valhalla/pull/3169)
   * CHANGED: Use distance instead of time to check limited sharing criteria [#3183](https://github.com/valhalla/valhalla/pull/3183)
   * ADDED: Introduced a new via_waypoints array on the leg in the osrm route serializer that describes where a particular waypoint from the root-level array matches to the route. [#3189](https://github.com/valhalla/valhalla/pull/3189)
   * ADDED: Added vehicle width and height as an option for auto (and derived: taxi, bus, hov) profile (https://github.com/valhalla/valhalla/pull/3179)
   * ADDED: Support for statsd integration for basic error and requests metrics [#3191](https://github.com/valhalla/valhalla/pull/3191)
   * CHANGED: Get rid of typeid in statistics-related code. [#3227](https://github.com/valhalla/valhalla/pull/3227)

## Release Date: 2021-05-26 Valhalla 3.1.2
* **Removed**
* **Bug Fix**
   * FIXED: Change unnamed road intersections from being treated as penil point u-turns [#3084](https://github.com/valhalla/valhalla/pull/3084)
   * FIXED: Fix TimeDepReverse termination and path cost calculation (for arrive_by routing) [#2987](https://github.com/valhalla/valhalla/pull/2987)
   * FIXED: Isochrone (::Generalize()) fix to avoid generating self-intersecting polygons [#3026](https://github.com/valhalla/valhalla/pull/3026)
   * FIXED: Handle day_on/day_off/hour_on/hour_off restrictions [#3029](https://github.com/valhalla/valhalla/pull/3029)
   * FIXED: Apply conditional restrictions with dow only to the edges when routing [#3039](https://github.com/valhalla/valhalla/pull/3039)
   * FIXED: Missing locking in incident handler needed to hang out to scop lock rather than let the temporary disolve [#3046](https://github.com/valhalla/valhalla/pull/3046)
   * FIXED: Continuous lane guidance fix [#3054](https://github.com/valhalla/valhalla/pull/3054)
   * FIXED: Fix reclassification for "shorter" ferries and rail ferries (for Chunnel routing issues) [#3038](https://github.com/valhalla/valhalla/pull/3038)
   * FIXED: Incorrect routing through motor_vehicle:conditional=destination. [#3041](https://github.com/valhalla/valhalla/pull/3041)
   * FIXED: Allow destination-only routing on the first-pass for non bidirectional Astar algorithms. [#3085](https://github.com/valhalla/valhalla/pull/3085)
   * FIXED: Highway/ramp lane bifurcation [#3088](https://github.com/valhalla/valhalla/pull/3088)
   * FIXED: out of bound access of tile hierarchy in base_ll function in graphheader [#3089](https://github.com/valhalla/valhalla/pull/3089)
   * FIXED: include shortcuts in avoid edge set for avoid_polygons [#3090](https://github.com/valhalla/valhalla/pull/3090)

* **Enhancement**
   * CHANGED: Refactor timedep forward/reverse to reduce code repetition [#2987](https://github.com/valhalla/valhalla/pull/2987)
   * CHANGED: Sync translation files with Transifex command line tool [#3030](https://github.com/valhalla/valhalla/pull/3030)
   * CHANGED: Use osm tags in links reclassification algorithm in order to reduce false positive downgrades [#3042](https://github.com/valhalla/valhalla/pull/3042)
   * CHANGED: Use CircleCI XL instances for linux based builds [#3043](https://github.com/valhalla/valhalla/pull/3043)
   * ADDED: ci: Enable undefined sanitizer [#2999](https://github.com/valhalla/valhalla/pull/2999)
   * ADDED: Optionally pass preconstructed graphreader to connectivity map [#3046](https://github.com/valhalla/valhalla/pull/3046)
   * CHANGED: ci: Skip Win CI runs for irrelevant files [#3014](https://github.com/valhalla/valhalla/pull/3014)
   * ADDED: Allow configuration-driven default speed assignment based on edge properties [#3055](https://github.com/valhalla/valhalla/pull/3055)
   * CHANGED: Use std::shared_ptr in case if ENABLE_THREAD_SAFE_TILE_REF_COUNT is ON. [#3067](https://github.com/valhalla/valhalla/pull/3067)
   * CHANGED: Reduce stop impact when driving in parking lots [#3051](https://github.com/valhalla/valhalla/pull/3051)
   * ADDED: Added another through route test [#3074](https://github.com/valhalla/valhalla/pull/3074)
   * ADDED: Adds incident-length to metadata proto [#3083](https://github.com/valhalla/valhalla/pull/3083)
   * ADDED: Do not penalize gates that have allowed access [#3078](https://github.com/valhalla/valhalla/pull/3078)
   * ADDED: Added missing k/v pairs to taginfo.json.  Updated PR template. [#3101](https://github.com/valhalla/valhalla/pull/3101)
   * CHANGED: Serialize isochrone 'contour' properties as floating point so they match user supplied value [#3078](https://github.com/valhalla/valhalla/pull/3095)
   * NIT: Enables compiler warnings as errors in midgard module [#3104](https://github.com/valhalla/valhalla/pull/3104)
   * CHANGED: Check all tiles for nullptr that reads from graphreader to avoid fails in case tiles might be missing. [#3065](https://github.com/valhalla/valhalla/pull/3065)

## Release Date: 2021-04-21 Valhalla 3.1.1
* **Removed**
   * REMOVED: The tossing of private roads in [#1960](https://github.com/valhalla/valhalla/pull/1960) was too aggressive and resulted in a lot of no routes.  Reverted this logic.  [#2934](https://github.com/valhalla/valhalla/pull/2934)
   * REMOVED: stray references to node bindings [#3012](https://github.com/valhalla/valhalla/pull/3012)

* **Bug Fix**
   * FIXED: Fix compression_utils.cc::inflate(...) throw - make it catchable [#2839](https://github.com/valhalla/valhalla/pull/2839)
   * FIXED: Fix compiler errors if HAVE_HTTP not enabled [#2807](https://github.com/valhalla/valhalla/pull/2807)
   * FIXED: Fix alternate route serialization [#2811](https://github.com/valhalla/valhalla/pull/2811)
   * FIXED: Store restrictions in the right tile [#2781](https://github.com/valhalla/valhalla/pull/2781)
   * FIXED: Failing to write tiles because of racing directory creation [#2810](https://github.com/valhalla/valhalla/pull/2810)
   * FIXED: Regression in stopping expansion on transitions down in time-dependent routes [#2815](https://github.com/valhalla/valhalla/pull/2815)
   * FIXED: Fix crash in loki when trace_route is called with 2 locations.[#2817](https://github.com/valhalla/valhalla/pull/2817)
   * FIXED: Mark the restriction start and end as via ways to fix IsBridgingEdge function in Bidirectional Astar [#2796](https://github.com/valhalla/valhalla/pull/2796)
   * FIXED: Dont add predictive traffic to the tile if it's empty [#2826](https://github.com/valhalla/valhalla/pull/2826)
   * FIXED: Fix logic bidirectional astar to avoid double u-turns and extra detours [#2802](https://github.com/valhalla/valhalla/pull/2802)
   * FIXED: Re-enable transition cost for motorcycle profile [#2837](https://github.com/valhalla/valhalla/pull/2837)
   * FIXED: Increase limits for timedep_* algorithms. Split track_factor into edge factor and transition penalty [#2845](https://github.com/valhalla/valhalla/pull/2845)
   * FIXED: Loki was looking up the wrong costing enum for avoids [#2856](https://github.com/valhalla/valhalla/pull/2856)
   * FIXED: Fix way_ids -> graph_ids conversion for complex restrictions: handle cases when a way is split into multiple edges [#2848](https://github.com/valhalla/valhalla/pull/2848)
   * FIXED: Honor access mode while matching OSMRestriction with the graph [#2849](https://github.com/valhalla/valhalla/pull/2849)
   * FIXED: Ensure route summaries are unique among all returned route/legs [#2874](https://github.com/valhalla/valhalla/pull/2874)
   * FIXED: Fix compilation errors when boost < 1.68 and libprotobuf < 3.6  [#2878](https://github.com/valhalla/valhalla/pull/2878)
   * FIXED: Allow u-turns at no-access barriers when forced by heading [#2875](https://github.com/valhalla/valhalla/pull/2875)
   * FIXED: Fixed "No route found" error in case of multipoint request with locations near low reachability edges [#2914](https://github.com/valhalla/valhalla/pull/2914)
   * FIXED: Python bindings installation [#2751](https://github.com/valhalla/valhalla/issues/2751)
   * FIXED: Skip bindings if there's no Python development version [#2893](https://github.com/valhalla/valhalla/pull/2893)
   * FIXED: Use CMakes built-in Python variables to configure installation [#2931](https://github.com/valhalla/valhalla/pull/2931)
   * FIXED: Sometimes emitting zero-length route geometry when traffic splits edge twice [#2943](https://github.com/valhalla/valhalla/pull/2943)
   * FIXED: Fix map-match segfault when gps-points project very near a node [#2946](https://github.com/valhalla/valhalla/pull/2946)
   * FIXED: Use kServiceRoad edges while searching for ferry connection [#2933](https://github.com/valhalla/valhalla/pull/2933)
   * FIXED: Enhanced logic for IsTurnChannelManeuverCombinable [#2952](https://github.com/valhalla/valhalla/pull/2952)
   * FIXED: Restore compatibility with gcc 6.3.0, libprotobuf 3.0.0, boost v1.62.0 [#2953](https://github.com/valhalla/valhalla/pull/2953)
   * FIXED: Dont abort bidirectional a-star search if only one direction is exhausted [#2936](https://github.com/valhalla/valhalla/pull/2936)
   * FIXED: Fixed missing comma in the scripts/valhalla_build_config [#2963](https://github.com/valhalla/valhalla/pull/2963)
   * FIXED: Reverse and Multimodal Isochrones were returning forward results [#2967](https://github.com/valhalla/valhalla/pull/2967)
   * FIXED: Map-match fix for first gps-point being exactly equal to street shape-point [#2977](https://github.com/valhalla/valhalla/pull/2977)
   * FIXED: Add missing GEOS:GEOS dep to mjolnir target [#2901](https://github.com/valhalla/valhalla/pull/2901)
   * FIXED: Allow expansion into a region when not_thru_pruning is false on 2nd pass [#2978](https://github.com/valhalla/valhalla/pull/2978)
   * FIXED: Fix polygon area calculation: use Shoelace formula [#2927](https://github.com/valhalla/valhalla/pull/2927)
   * FIXED: Isochrone: orient segments/rings acoording to the right-hand rule [#2932](https://github.com/valhalla/valhalla/pull/2932)
   * FIXED: Parsenodes fix: check if index is out-of-bound first [#2984](https://github.com/valhalla/valhalla/pull/2984)
   * FIXED: Fix for unique-summary logic [#2996](https://github.com/valhalla/valhalla/pull/2996)
   * FIXED: Isochrone: handle origin edges properly [#2990](https://github.com/valhalla/valhalla/pull/2990)
   * FIXED: Annotations fail with returning NaN speed when the same point is duplicated in route geometry [#2992](https://github.com/valhalla/valhalla/pull/2992)
   * FIXED: Fix run_with_server.py to work on macOS [#3003](https://github.com/valhalla/valhalla/pull/3003)
   * FIXED: Removed unexpected maneuvers at sharp bends [#2968](https://github.com/valhalla/valhalla/pull/2968)
   * FIXED: Remove large number formatting for non-US countries [#3015](https://github.com/valhalla/valhalla/pull/3015)
   * FIXED: Odin undefined behaviour: handle case when xedgeuse is not initialized [#3020](https://github.com/valhalla/valhalla/pull/3020)

* **Enhancement**
   * Pedestrian crossing should be a separate TripLeg_Use [#2950](https://github.com/valhalla/valhalla/pull/2950)
   * CHANGED: Azure uses ninja as generator [#2779](https://github.com/valhalla/valhalla/pull/2779)
   * ADDED: Support for date_time type invariant for map matching [#2712](https://github.com/valhalla/valhalla/pull/2712)
   * ADDED: Add Bulgarian locale [#2825](https://github.com/valhalla/valhalla/pull/2825)
   * FIXED: No need for write permissions on tarball indices [#2822](https://github.com/valhalla/valhalla/pull/2822)
   * ADDED: nit: Links debug build with lld [#2813](https://github.com/valhalla/valhalla/pull/2813)
   * ADDED: Add costing option `use_living_streets` to avoid or favor living streets in route. [#2788](https://github.com/valhalla/valhalla/pull/2788)
   * CHANGED: Do not allocate mapped_cache vector in skadi when no elevation source is provided. [#2841](https://github.com/valhalla/valhalla/pull/2841)
   * ADDED: avoid_polygons logic [#2750](https://github.com/valhalla/valhalla/pull/2750)
   * ADDED: Added support for destination for conditional access restrictions [#2857](https://github.com/valhalla/valhalla/pull/2857)
   * CHANGED: Large sequences are now merge sorted which can be dramatically faster with certain hardware configurations. This is especially useful in speeding up the earlier stages (parsing, graph construction) of tile building [#2850](https://github.com/valhalla/valhalla/pull/2850)
   * CHANGED: When creating the intial graph edges by setting at which nodes they start and end, first mark the indices of those nodes in another sequence and then sort them by edgeid so that we can do the setting of start and end node sequentially in the edges file. This is much more efficient on certain hardware configurations [#2851](https://github.com/valhalla/valhalla/pull/2851)
   * CHANGED: Use relative cost threshold to extend search in bidirectional astar in order to find more alternates [#2868](https://github.com/valhalla/valhalla/pull/2868)
   * CHANGED: Throw an exception if directory does not exist when building traffic extract [#2871](https://github.com/valhalla/valhalla/pull/2871)
   * CHANGED: Support for ignoring multiple consecutive closures at start/end locations [#2846](https://github.com/valhalla/valhalla/pull/2846)
   * ADDED: Added sac_scale to trace_attributes output and locate edge output [#2818](https://github.com/valhalla/valhalla/pull/2818)
   * ADDED: Ukrainian language translations [#2882](https://github.com/valhalla/valhalla/pull/2882)
   * ADDED: Add support for closure annotations [#2816](https://github.com/valhalla/valhalla/pull/2816)
   * ADDED: Add costing option `service_factor`. Implement possibility to avoid or favor generic service roads in route for all costing options. [#2870](https://github.com/valhalla/valhalla/pull/2870)
   * CHANGED: Reduce stop impact cost when flow data is present [#2891](https://github.com/valhalla/valhalla/pull/2891)
   * CHANGED: Update visual compare script [#2803](https://github.com/valhalla/valhalla/pull/2803)
   * CHANGED: Service roads are not penalized for `pedestrian` costing by default. [#2898](https://github.com/valhalla/valhalla/pull/2898)
   * ADDED: Add complex mandatory restrictions support [#2766](https://github.com/valhalla/valhalla/pull/2766)
   * ADDED: Status endpoint for future status info and health checking of running service [#2907](https://github.com/valhalla/valhalla/pull/2907)
   * ADDED: Add min_level argument to valhalla_ways_to_edges [#2918](https://github.com/valhalla/valhalla/pull/2918)
   * ADDED: Adding ability to store the roundabout_exit_turn_degree to the maneuver [#2941](https://github.com/valhalla/valhalla/pull/2941)
   * ADDED: Penalize pencil point uturns and uturns at short internal edges. Note: `motorcycle` and `motor_scooter` models do not penalize on short internal edges. No new uturn penalty logic has been added to the pedestrian and bicycle costing models. [#2944](https://github.com/valhalla/valhalla/pull/2944)
   * CHANGED: Allow config object to be passed-in to path algorithms [#2949](https://github.com/valhalla/valhalla/pull/2949)
   * CHANGED: Allow disabling Werror
   * ADDED: Add ability to build Valhalla modules as STATIC libraries. [#2957](https://github.com/valhalla/valhalla/pull/2957)
   * NIT: Enables compiler warnings in part of mjolnir module [#2922](https://github.com/valhalla/valhalla/pull/2922)
   * CHANGED: Refactor isochrone/reachability forward/reverse search to reduce code repetition [#2969](https://github.com/valhalla/valhalla/pull/2969)
   * ADDED: Set the roundabout exit shape index when we are collapsing the roundabout maneuvers. [#2975](https://github.com/valhalla/valhalla/pull/2975)
   * CHANGED: Penalized closed edges if using them at start/end locations [#2964](https://github.com/valhalla/valhalla/pull/2964)
   * ADDED: Add shoulder to trace_attributes output. [#2980](https://github.com/valhalla/valhalla/pull/2980)
   * CHANGED: Refactor bidirectional astar forward/reverse search to reduce code repetition [#2970](https://github.com/valhalla/valhalla/pull/2970)
   * CHANGED: Factor for service roads is 1.0 by default. [#2988](https://github.com/valhalla/valhalla/pull/2988)
   * ADDED: Support for conditionally skipping CI runs [#2986](https://github.com/valhalla/valhalla/pull/2986)
   * ADDED: Add instructions for building valhalla on `arm64` macbook [#2997](https://github.com/valhalla/valhalla/pull/2997)
   * NIT: Enables compiler warnings in part of mjolnir module [#2995](https://github.com/valhalla/valhalla/pull/2995)
   * CHANGED: nit(rename): Renames the encoded live speed properties [#2998](https://github.com/valhalla/valhalla/pull/2998)
   * ADDED: ci: Vendors the codecov script [#3002](https://github.com/valhalla/valhalla/pull/3002)
   * CHANGED: Allow None build type [#3005](https://github.com/valhalla/valhalla/pull/3005)
   * CHANGED: ci: Build Python bindings for Mac OS [#3013](https://github.com/valhalla/valhalla/pull/3013)

## Release Date: 2021-01-25 Valhalla 3.1.0
* **Removed**
   * REMOVED: Remove Node bindings. [#2502](https://github.com/valhalla/valhalla/pull/2502)
   * REMOVED: appveyor builds. [#2550](https://github.com/valhalla/valhalla/pull/2550)
   * REMOVED: Removed x86 CI builds. [#2792](https://github.com/valhalla/valhalla/pull/2792)

* **Bug Fix**
   * FIXED: Crazy ETAs.  If a way has forward speed with no backward speed and it is not oneway, then we must set the default speed.  The reverse logic applies as well.  If a way has no backward speed but has a forward speed and it is not a oneway, then set the default speed. [#2102](https://github.com/valhalla/valhalla/pull/2102)
   * FIXED: Map matching elapsed times spliced amongst different legs and discontinuities are now correct [#2104](https://github.com/valhalla/valhalla/pull/2104)
   * FIXED: Date time information is now propogated amongst different legs and discontinuities [#2107](https://github.com/valhalla/valhalla/pull/2107)
   * FIXED: Adds support for geos-3.8 c++ api [#2021](https://github.com/valhalla/valhalla/issues/2021)
   * FIXED: Updated the osrm serializer to not set junction name for osrm origin/start maneuver - this is not helpful since we are not transitioning through the intersection.  [#2121](https://github.com/valhalla/valhalla/pull/2121)
   * FIXED: Removes precomputing of edge-costs which lead to wrong results [#2120](https://github.com/valhalla/valhalla/pull/2120)
   * FIXED: Complex turn-restriction invalidates edge marked as kPermanent [#2103](https://github.com/valhalla/valhalla/issues/2103)
   * FIXED: Fixes bug with inverted time-restriction parsing [#2167](https://github.com/valhalla/valhalla/pull/2167)
   * FIXED: Fixed several bugs with numeric underflow in map-matching trip durations. These may
     occur when serializing match results where adjacent trace points appear out-of-sequence on the
     same edge [#2178](https://github.com/valhalla/valhalla/pull/2178)
     - `MapMatcher::FormPath` now catches route discontinuities on the same edge when the distance
       percentage along don't agree. The trip leg builder builds disconnected legs on a single edge
       to avoid duration underflow.
     - Correctly populate edge groups when matching results contain loops. When a loop occurs,
       the leg builder now starts at the correct edge where the loop ends, and correctly accounts
       for any contained edges.
     - Duration over-trimming at the terminating edge of a match.
   * FIXED: Increased internal precision of time tracking per edge and maneuver so that maneuver times sum to the same time represented in the leg summary [#2195](https://github.com/valhalla/valhalla/pull/2195)
   * FIXED: Tagged speeds were not properly marked. We were not using forward and backward speeds to flag if a speed is tagged or not.  Should not update turn channel speeds if we are not inferring them.  Added additional logic to handle PH in the conditional restrictions. Do not update stop impact for ramps if they are marked as internal. [#2198](https://github.com/valhalla/valhalla/pull/2198)
   * FIXED: Fixed the sharp turn phrase [#2226](https://github.com/valhalla/valhalla/pull/2226)
   * FIXED: Protect against duplicate points in the input or points that snap to the same location resulting in `nan` times for the legs of the map match (of a 0 distance route) [#2229](https://github.com/valhalla/valhalla/pull/2229)
   * FIXED: Improves restriction check on briding edge in Bidirectional Astar [#2228](https://github.com/valhalla/valhalla/pull/2242)
   * FIXED: Allow nodes at location 0,0 [#2245](https://github.com/valhalla/valhalla/pull/2245)
   * FIXED: Fix RapidJSON compiler warnings and naming conflict [#2249](https://github.com/valhalla/valhalla/pull/2249)
   * FIXED: Fixed bug in resample_spherical_polyline where duplicate successive lat,lng locations in the polyline resulting in `nan` for the distance computation which shortcuts further sampling [#2239](https://github.com/valhalla/valhalla/pull/2239)
   * FIXED: Update exit logic for non-motorways [#2252](https://github.com/valhalla/valhalla/pull/2252)
   * FIXED: Transition point map-matching. When match results are on a transition point, we search for the sibling nodes at that transition and snap it to the corresponding edges in the route. [#2258](https://github.com/valhalla/valhalla/pull/2258)
   * FIXED: Fixed verbal multi-cue logic [#2270](https://github.com/valhalla/valhalla/pull/2270)
   * FIXED: Fixed Uturn cases when a not_thru edge is connected to the origin edge. [#2272](https://github.com/valhalla/valhalla/pull/2272)
   * FIXED: Update intersection classes in osrm response to not label all ramps as motorway [#2279](https://github.com/valhalla/valhalla/pull/2279)
   * FIXED: Fixed bug in mapmatcher when interpolation point goes before the first valid match or after the last valid match. Such behavior usually leads to discontinuity in matching. [#2275](https://github.com/valhalla/valhalla/pull/2275)
   * FIXED: Fixed an issue for time_allowed logic.  Previously we returned false on the first time allowed restriction and did not check them all. Added conditional restriction gurka test and datetime optional argument to gurka header file. [#2286](https://github.com/valhalla/valhalla/pull/2286)
   * FIXED: Fixed an issue for date ranges.  For example, for the range Jan 04 to Jan 02 we need to test to end of the year and then from the first of the year to the end date.  Also, fixed an emergency tag issue.  We should only set the use to emergency if all other access is off. [#2290](https://github.com/valhalla/valhalla/pull/2290)
   * FIXED: Found a few issues with the initial ref and direction logic for ways.  We were overwriting the refs with directionals to the name_offset_map instead of concatenating them together.  Also, we did not allow for blank entries for GetTagTokens. [#2298](https://github.com/valhalla/valhalla/pull/2298)
   * FIXED: Fixed an issue where MatchGuidanceViewJunctions is only looking at the first edge. Set the data_id for guidance views to the changeset id as it is already being populated. Also added test for guidance views. [#2303](https://github.com/valhalla/valhalla/pull/2303)
   * FIXED: Fixed a problem with live speeds where live speeds were being used to determine access, even when a live
   speed (current time) route wasn't what was requested. [#2311](https://github.com/valhalla/valhalla/pull/2311)
   * FIXED: Fix break/continue typo in search filtering [#2317](https://github.com/valhalla/valhalla/pull/2317)
   * FIXED: Fix a crash in trace_route due to iterating past the end of a vector. [#2322](https://github.com/valhalla/valhalla/pull/2322)
   * FIXED: Don't allow timezone information in the local date time string attached at each location. [#2312](https://github.com/valhalla/valhalla/pull/2312)
   * FIXED: Fix short route trimming in bidirectional astar [#2323](https://github.com/valhalla/valhalla/pull/2323)
   * FIXED: Fix shape trimming in leg building for snap candidates that lie within the margin of rounding error [#2326](https://github.com/valhalla/valhalla/pull/2326)
   * FIXED: Fixes route duration underflow with traffic data [#2325](https://github.com/valhalla/valhalla/pull/2325)
   * FIXED: Parse mtb:scale tags and set bicycle access if present [#2117](https://github.com/valhalla/valhalla/pull/2117)
   * FIXED: Fixed segfault.  Shape was missing from options for valhalla_path_comparison and valhalla_run_route.  Also, costing options was missing in valhalla_path_comparison. [#2343](https://github.com/valhalla/valhalla/pull/2343)
   * FIXED: Handle decimal numbers with zero-value mantissa properly in Lua [#2355](https://github.com/valhalla/valhalla/pull/2355)
   * FIXED: Many issues that resulted in discontinuities, failed matches or incorrect time/duration for map matching requests. [#2292](https://github.com/valhalla/valhalla/pull/2292)
   * FIXED: Seeing segfault when loading large osmdata data files before loading LuaJit. LuaJit fails to create luaL_newstate() Ref: [#2158](https://github.com/ntop/ntopng/issues/2158) Resolution is to load LuaJit before loading the data files. [#2383](https://github.com/valhalla/valhalla/pull/2383)
   * FIXED: Store positive/negative OpenLR offsets in bucketed form [#2405](https://github.com/valhalla/valhalla/2405)
   * FIXED: Fix on map-matching return code when breakage distance limitation exceeds. Instead of letting the request goes into meili and fails in finding a route, we check the distance in loki and early return with exception code 172. [#2406](https://github.com/valhalla/valhalla/pull/2406)
   * FIXED: Don't create edges for portions of ways that are doubled back on themselves as this confuses opposing edge index computations [#2385](https://github.com/valhalla/valhalla/pull/2385)
   * FIXED: Protect against nan in uniform_resample_spherical_polyline. [#2431](https://github.com/valhalla/valhalla/pull/2431)
   * FIXED: Obvious maneuvers. [#2436](https://github.com/valhalla/valhalla/pull/2436)
   * FIXED: Base64 encoding/decoding [#2452](https://github.com/valhalla/valhalla/pull/2452)
   * FIXED: Added post roundabout instruction when enter/exit roundabout maneuvers are combined [#2454](https://github.com/valhalla/valhalla/pull/2454)
   * FIXED: openlr: Explicitly check for linear reference option for Valhalla serialization. [#2458](https://github.com/valhalla/valhalla/pull/2458)
   * FIXED: Fix segfault: Do not combine last turn channel maneuver. [#2463](https://github.com/valhalla/valhalla/pull/2463)
   * FIXED: Remove extraneous whitespaces from ja-JP.json. [#2471](https://github.com/valhalla/valhalla/pull/2471)
   * FIXED: Checks protobuf serialization/parsing success [#2477](https://github.com/valhalla/valhalla/pull/2477)
   * FIXED: Fix dereferencing of end for std::lower_bound in sequence and possible UB [#2488](https://github.com/valhalla/valhalla/pull/2488)
   * FIXED: Make tile building reproducible: fix UB-s [#2480](https://github.com/valhalla/valhalla/pull/2480)
   * FIXED: Zero initialize EdgeInfoInner.spare0_. Uninitialized spare0_ field produced UB which causes gurka_reproduce_tile_build to fail intermittently. [2499](https://github.com/valhalla/valhalla/pull/2499)
   * FIXED: Drop unused CHANGELOG validation script, straggling NodeJS references [#2506](https://github.com/valhalla/valhalla/pull/2506)
   * FIXED: Fix missing nullptr checks in graphreader and loki::Reach (causing segfault during routing with not all levels of tiles availble) [#2504](https://github.com/valhalla/valhalla/pull/2504)
   * FIXED: Fix mismatch of triplegedge roadclass and directededge roadclass [#2507](https://github.com/valhalla/valhalla/pull/2507)
   * FIXED: Improve german destination_verbal_alert phrases [#2509](https://github.com/valhalla/valhalla/pull/2509)
   * FIXED: Undefined behavior cases discovered with undefined behavior sanitizer tool. [2498](https://github.com/valhalla/valhalla/pull/2498)
   * FIXED: Fixed logic so verbal keep instructions use branch exit sign info for ramps [#2520](https://github.com/valhalla/valhalla/pull/2520)
   * FIXED: Fix bug in trace_route for uturns causing garbage coordinates [#2517](https://github.com/valhalla/valhalla/pull/2517)
   * FIXED: Simplify heading calculation for turn type. Remove undefined behavior case. [#2513](https://github.com/valhalla/valhalla/pull/2513)
   * FIXED: Always set costing name even if one is not provided for osrm serializer weight_name. [#2528](https://github.com/valhalla/valhalla/pull/2528)
   * FIXED: Make single-thread tile building reproducible: fix seed for shuffle, use concurrency configuration from the mjolnir section. [#2515](https://github.com/valhalla/valhalla/pull/2515)
   * FIXED: More Windows compatibility: build tiles and some run actions work now (including CI tests) [#2300](https://github.com/valhalla/valhalla/issues/2300)
   * FIXED: Transcoding of c++ location to pbf location used path edges in the place of filtered edges. [#2542](https://github.com/valhalla/valhalla/pull/2542)
   * FIXED: Add back whitelisting action types. [#2545](https://github.com/valhalla/valhalla/pull/2545)
   * FIXED: Allow uturns for truck costing now that we have derived deadends marked in the edge label [#2559](https://github.com/valhalla/valhalla/pull/2559)
   * FIXED: Map matching uturn trimming at the end of an edge where it wasn't needed. [#2558](https://github.com/valhalla/valhalla/pull/2558)
   * FIXED: Multicue enter roundabout [#2556](https://github.com/valhalla/valhalla/pull/2556)
   * FIXED: Changed reachability computation to take into account live speed [#2597](https://github.com/valhalla/valhalla/pull/2597)
   * FIXED: Fixed a bug where the temp files were not getting read in if you started with the construct edges or build phase for valhalla_build_tiles. [#2601](https://github.com/valhalla/valhalla/pull/2601)
   * FIXED: Updated fr-FR.json with partial translations. [#2605](https://github.com/valhalla/valhalla/pull/2605)
   * FIXED: Removed superfluous const qualifier from odin/signs [#2609](https://github.com/valhalla/valhalla/pull/2609)
   * FIXED: Internal maneuver placement [#2600](https://github.com/valhalla/valhalla/pull/2600)
   * FIXED: Complete fr-FR.json locale. [#2614](https://github.com/valhalla/valhalla/pull/2614)
   * FIXED: Don't truncate precision in polyline encoding [#2632](https://github.com/valhalla/valhalla/pull/2632)
   * FIXED: Fix all compiler warnings in sif and set to -Werror [#2642](https://github.com/valhalla/valhalla/pull/2642)
   * FIXED: Remove unnecessary maneuvers to continue straight [#2647](https://github.com/valhalla/valhalla/pull/2647)
   * FIXED: Linear reference support in route/mapmatch apis (FOW, FRC, bearing, and number of references) [#2645](https://github.com/valhalla/valhalla/pull/2645)
   * FIXED: Ambiguous local to global (with timezone information) date time conversions now all choose to use the later time instead of throwing unhandled exceptions [#2665](https://github.com/valhalla/valhalla/pull/2665)
   * FIXED: Overestimated reach caused be reenquing transition nodes without checking that they had been already expanded [#2670](https://github.com/valhalla/valhalla/pull/2670)
   * FIXED: Build with C++17 standard. Deprecated function calls are substituted with new ones. [#2669](https://github.com/valhalla/valhalla/pull/2669)
   * FIXED: Improve German post_transition_verbal instruction [#2677](https://github.com/valhalla/valhalla/pull/2677)
   * FIXED: Lane updates.  Add the turn lanes to all edges of the way.  Do not "enhance" turn lanes if they are part of a complex restriction.  Moved ProcessTurnLanes after UpdateManeuverPlacementForInternalIntersectionTurns.  Fix for a missing "uturn" indication for intersections on the previous maneuver, we were serializing an empty list. [#2679](https://github.com/valhalla/valhalla/pull/2679)
   * FIXED: Fixes OpenLr serialization [#2688](https://github.com/valhalla/valhalla/pull/2688)
   * FIXED: Internal edges can't be also a ramp or a turn channel.  Also, if an edge is marked as ramp and turn channel mark it as a ramp.  [2689](https://github.com/valhalla/valhalla/pull/2689)
   * FIXED: Check that speeds are equal for the edges going in the same direction while buildig shortcuts [#2691](https://github.com/valhalla/valhalla/pull/2691)
   * FIXED: Missing fork or bear instruction [#2683](https://github.com/valhalla/valhalla/pull/2683)
   * FIXED: Eliminate null pointer dereference in GraphReader::AreEdgesConnected [#2695](https://github.com/valhalla/valhalla/issues/2695)
   * FIXED: Fix polyline simplification float/double comparison [#2698](https://github.com/valhalla/valhalla/issues/2698)
   * FIXED: Weights were sometimes negative due to incorrect updates to elapsed_cost [#2702](https://github.com/valhalla/valhalla/pull/2702)
   * FIXED: Fix bidirectional route failures at deadends [#2705](https://github.com/valhalla/valhalla/pull/2705)
   * FIXED: Updated logic to call out a non-obvious turn [#2708](https://github.com/valhalla/valhalla/pull/2708)
   * FIXED: valhalla_build_statistics multithreaded mode fixed [#2707](https://github.com/valhalla/valhalla/pull/2707)
   * FIXED: If infer_internal_intersections is true then allow internals that are also ramps or TCs. Without this we produce an extra continue manuever.  [#2710](https://github.com/valhalla/valhalla/pull/2710)
   * FIXED: We were routing down roads that should be destination only. Now we mark roads with motor_vehicle=destination and motor_vehicle=customers or access=destination and access=customers as destination only. [#2722](https://github.com/valhalla/valhalla/pull/2722)
   * FIXED: Replace all Python2 print statements with Python3 syntax [#2716](https://github.com/valhalla/valhalla/issues/2716)
   * FIXED: Some HGT files not found [#2723](https://github.com/valhalla/valhalla/issues/2723)
   * FIXED: Fix PencilPointUturn detection by removing short-edge check and updating angle threshold [#2725](https://github.com/valhalla/valhalla/issues/2725)
   * FIXED: Fix invalid continue/bear maneuvers [#2729](https://github.com/valhalla/valhalla/issues/2729)
   * FIXED: Fixes an issue that lead to double turns within a very short distance, when instead, it should be a u-turn. We now collapse double L turns or double R turns in short non-internal intersections to u-turns. [#2740](https://github.com/valhalla/valhalla/pull/2740)
   * FIXED: fixes an issue that lead to adding an extra maneuver. We now combine a current maneuver short length non-internal edges (left or right) with the next maneuver that is a kRampStraight. [#2741](https://github.com/valhalla/valhalla/pull/2741)
   * FIXED: Reduce verbose instructions by collapsing small end ramp forks [#2762](https://github.com/valhalla/valhalla/issues/2762)
   * FIXED: Remove redundant return statements [#2776](https://github.com/valhalla/valhalla/pull/2776)
   * FIXED: Added unit test for BuildAdminFromPBF() to test GEOS 3.9 update. [#2787](https://github.com/valhalla/valhalla/pull/2787)
   * FIXED: Add support for geos-3.9 c++ api [#2739](https://github.com/valhalla/valhalla/issues/2739)
   * FIXED: Fix check for live speed validness [#2797](https://github.com/valhalla/valhalla/pull/2797)

* **Enhancement**
   * ADDED: Matrix of Bike Share [#2590](https://github.com/valhalla/valhalla/pull/2590)
   * ADDED: Add ability to provide custom implementation for candidate collection in CandidateQuery. [#2328](https://github.com/valhalla/valhalla/pull/2328)
   * ADDED: Cancellation of tile downloading. [#2319](https://github.com/valhalla/valhalla/pull/2319)
   * ADDED: Return the coordinates of the nodes isochrone input locations snapped to [#2111](https://github.com/valhalla/valhalla/pull/2111)
   * ADDED: Allows more complicated routes in timedependent a-star before timing out [#2068](https://github.com/valhalla/valhalla/pull/2068)
   * ADDED: Guide signs and junction names [#2096](https://github.com/valhalla/valhalla/pull/2096)
   * ADDED: Added a bool to the config indicating whether to use commercially set attributes.  Added logic to not call IsIntersectionInternal if this is a commercial data set.  [#2132](https://github.com/valhalla/valhalla/pull/2132)
   * ADDED: Removed commerical data set bool to the config and added more knobs for data.  Added infer_internal_intersections, infer_turn_channels, apply_country_overrides, and use_admin_db.  [#2173](https://github.com/valhalla/valhalla/pull/2173)
   * ADDED: Allow using googletest in unit tests and convert all tests to it (old test.cc is completely removed). [#2128](https://github.com/valhalla/valhalla/pull/2128)
   * ADDED: Add guidance view capability. [#2209](https://github.com/valhalla/valhalla/pull/2209)
   * ADDED: Collect turn cost information as path is formed so that it can be seralized out for trace attributes or osrm flavored intersections. Also add shape_index to osrm intersections. [#2207](https://github.com/valhalla/valhalla/pull/2207)
   * ADDED: Added alley factor to autocost.  Factor is defaulted at 1.0f or do not avoid alleys. [#2246](https://github.com/valhalla/valhalla/pull/2246)
   * ADDED: Support unlimited speed limits where maxspeed=none. [#2251](https://github.com/valhalla/valhalla/pull/2251)
   * ADDED: Implement improved Reachability check using base class Dijkstra. [#2243](https://github.com/valhalla/valhalla/pull/2243)
   * ADDED: Gurka integration test framework with ascii-art maps [#2244](https://github.com/valhalla/valhalla/pull/2244)
   * ADDED: Add to the stop impact when transitioning from higher to lower class road and we are not on a turn channel or ramp. Also, penalize lefts when driving on the right and vice versa. [#2282](https://github.com/valhalla/valhalla/pull/2282)
   * ADDED: Added reclassify_links, use_direction_on_ways, and allow_alt_name as config options.  If `use_direction_on_ways = true` then use `direction` and `int_direction` on the way to update the directional for the `ref` and `int_ref`.  Also, copy int_efs to the refs. [#2285](https://github.com/valhalla/valhalla/pull/2285)
   * ADDED: Add support for live traffic. [#2268](https://github.com/valhalla/valhalla/pull/2268)
   * ADDED: Implement per-location search filters for functional road class and forms of way. [#2289](https://github.com/valhalla/valhalla/pull/2289)
   * ADDED: Approach, multi-cue, and length updates [#2313](https://github.com/valhalla/valhalla/pull/2313)
   * ADDED: Speed up timezone differencing calculation if cache is provided. [#2316](https://github.com/valhalla/valhalla/pull/2316)
   * ADDED: Added rapidjson/schema.h to baldr/rapidjson_util.h to make it available for use within valhalla. [#2330](https://github.com/valhalla/valhalla/issues/2330)
   * ADDED: Support decimal precision for height values in elevation service. Also support polyline5 for encoded polylines input and output to elevation service. [#2324](https://github.com/valhalla/valhalla/pull/2324)
   * ADDED: Use both imminent and distant verbal multi-cue phrases. [#2353](https://github.com/valhalla/valhalla/pull/2353)
   * ADDED: Split parsing stage into 3 separate stages. [#2339](https://github.com/valhalla/valhalla/pull/2339)
   * CHANGED: Speed up graph enhancing by avoiding continuous unordered_set rebuilding [#2349](https://github.com/valhalla/valhalla/pull/2349)
   * CHANGED: Skip calling out to Lua for nodes/ways/relations with not tags - speeds up parsing. [#2351](https://github.com/valhalla/valhalla/pull/2351)
   * CHANGED: Switch to LuaJIT for lua scripting - speeds up file parsing [#2352](https://github.com/valhalla/valhalla/pull/2352)
   * ADDED: Ability to create OpenLR records from raw data. [#2356](https://github.com/valhalla/valhalla/pull/2356)
   * ADDED: Revamp length phrases [#2359](https://github.com/valhalla/valhalla/pull/2359)
   * CHANGED: Do not allocate memory in skadi if we don't need it. [#2373](https://github.com/valhalla/valhalla/pull/2373)
   * CHANGED: Map matching: throw error (443/NoSegment) when no candidate edges are available. [#2370](https://github.com/valhalla/valhalla/pull/2370/)
   * ADDED: Add sk-SK.json (slovak) localization file. [#2376](https://github.com/valhalla/valhalla/pull/2376)
   * ADDED: Extend roundabout phrases. [#2378](https://github.com/valhalla/valhalla/pull/2378)
   * ADDED: More roundabout phrase tests. [#2382](https://github.com/valhalla/valhalla/pull/2382)
   * ADDED: Update the turn and continue phrases to include junction names and guide signs. [#2386](https://github.com/valhalla/valhalla/pull/2386)
   * ADDED: Add the remaining guide sign toward phrases [#2389](https://github.com/valhalla/valhalla/pull/2389)
   * ADDED: The ability to allow immediate uturns at trace points in a map matching request [#2380](https://github.com/valhalla/valhalla/pull/2380)
   * ADDED: Add utility functions to Signs. [#2390](https://github.com/valhalla/valhalla/pull/2390)
   * ADDED: Unified time tracking for all algorithms that support time-based graph expansion. [#2278](https://github.com/valhalla/valhalla/pull/2278)
   * ADDED: Add rail_ferry use and costing. [#2408](https://github.com/valhalla/valhalla/pull/2408)
   * ADDED: `street_side_max_distance`, `display_lat` and `display_lon` to `locations` in input for better control of routing side of street [#1769](https://github.com/valhalla/valhalla/pull/1769)
   * ADDED: Add addtional exit phrases. [#2421](https://github.com/valhalla/valhalla/pull/2421)
   * ADDED: Add Japanese locale, update German. [#2432](https://github.com/valhalla/valhalla/pull/2432)
   * ADDED: Gurka expect_route refactor [#2435](https://github.com/valhalla/valhalla/pull/2435)
   * ADDED: Add option to suppress roundabout exits [#2437](https://github.com/valhalla/valhalla/pull/2437)
   * ADDED: Add Greek locale. [#2438](https://github.com/valhalla/valhalla/pull/2438)
   * ADDED (back): Support for 64bit wide way ids in the edgeinfo structure with no impact to size for data sources with ids 32bits wide. [#2422](https://github.com/valhalla/valhalla/pull/2422)
   * ADDED: Support for 64bit osm node ids in parsing stage of tile building [#2422](https://github.com/valhalla/valhalla/pull/2422)
   * CHANGED: Point2/PointLL are now templated to allow for higher precision coordinate math when desired [#2429](https://github.com/valhalla/valhalla/pull/2429)
   * ADDED: Optional OpenLR Encoded Path Edges in API Response [#2424](https://github.com/valhalla/valhalla/pull/2424)
   * ADDED: Add explicit include for sstream to be compatible with msvc_x64 toolset. [#2449](https://github.com/valhalla/valhalla/pull/2449)
   * ADDED: Properly split returned path if traffic conditions change partway along edges [#2451](https://github.com/valhalla/valhalla/pull/2451/files)
   * ADDED: Add Dutch locale. [#2464](https://github.com/valhalla/valhalla/pull/2464)
   * ADDED: Check with address sanititizer in CI. Add support for undefined behavior sanitizer. [#2487](https://github.com/valhalla/valhalla/pull/2487)
   * ADDED: Ability to recost a path and increased cost/time details along the trippath and json output [#2425](https://github.com/valhalla/valhalla/pull/2425)
   * ADDED: Add the ability to do bikeshare based (ped/bike) multimodal routing [#2031](https://github.com/valhalla/valhalla/pull/2031)
   * ADDED: Route through restrictions enabled by introducing a costing option. [#2469](https://github.com/valhalla/valhalla/pull/2469)
   * ADDED: Migrated to Ubuntu 20.04 base-image [#2508](https://github.com/valhalla/valhalla/pull/2508)
   * CHANGED: Speed up parseways stage by avoiding multiple string comparisons [#2518](https://github.com/valhalla/valhalla/pull/2518)
   * CHANGED: Speed up enhance stage by avoiding GraphTileBuilder copying [#2468](https://github.com/valhalla/valhalla/pull/2468)
   * ADDED: Costing options now includes shortest flag which favors shortest path routes [#2555](https://github.com/valhalla/valhalla/pull/2555)
   * ADDED: Incidents in intersections [#2547](https://github.com/valhalla/valhalla/pull/2547)
   * CHANGED: Refactor mapmatching configuration to use a struct (instead of `boost::property_tree::ptree`). [#2485](https://github.com/valhalla/valhalla/pull/2485)
   * ADDED: Save exit maneuver's begin heading when combining enter & exit roundabout maneuvers. [#2554](https://github.com/valhalla/valhalla/pull/2554)
   * ADDED: Added new urban flag that can be set if edge is within city boundaries to data processing; new use_urban_tag config option; added to osrm response within intersections. [#2522](https://github.com/valhalla/valhalla/pull/2522)
   * ADDED: Parses OpenLr of type PointAlongLine [#2565](https://github.com/valhalla/valhalla/pull/2565)
   * ADDED: Use edge.is_urban is set for serializing is_urban. [#2568](https://github.com/valhalla/valhalla/pull/2568)
   * ADDED: Added new rest/service area uses on the edge. [#2533](https://github.com/valhalla/valhalla/pull/2533)
   * ADDED: Dependency cache for Azure [#2567](https://github.com/valhalla/valhalla/pull/2567)
   * ADDED: Added flexibility to remove the use of the admindb and to use the country and state iso from the tiles; [#2579](https://github.com/valhalla/valhalla/pull/2579)
   * ADDED: Added toll gates and collection points (gantry) to the node;  [#2532](https://github.com/valhalla/valhalla/pull/2532)
   * ADDED: Added osrm serialization for rest/service areas and admins. [#2594](https://github.com/valhalla/valhalla/pull/2594)
   * CHANGED: Improved Russian localization; [#2593](https://github.com/valhalla/valhalla/pull/2593)
   * ADDED: Support restricted class in intersection annotations [#2589](https://github.com/valhalla/valhalla/pull/2589)
   * ADDED: Added trail type trace [#2606](https://github.com/valhalla/valhalla/pull/2606)
   * ADDED: Added tunnel names to the edges as a tagged name.  [#2608](https://github.com/valhalla/valhalla/pull/2608)
   * CHANGED: Moved incidents to the trip leg and cut the shape of the leg at that location [#2610](https://github.com/valhalla/valhalla/pull/2610)
   * ADDED: Costing option to ignore_closures when routing with current flow [#2615](https://github.com/valhalla/valhalla/pull/2615)
   * ADDED: Cross-compilation ability with MinGW64 [#2619](https://github.com/valhalla/valhalla/pull/2619)
   * ADDED: Defines the incident tile schema and incident metadata [#2620](https://github.com/valhalla/valhalla/pull/2620)
   * ADDED: Moves incident serializer logic into a generic serializer [#2621](https://github.com/valhalla/valhalla/pull/2621)
   * ADDED: Incident loading singleton for continually refreshing incident tiles[#2573](https://github.com/valhalla/valhalla/pull/2573)
   * ADDED: One shot mode to valhalla_service so you can run a single request of any type without starting a server [#2624](https://github.com/valhalla/valhalla/pull/2624)
   * ADDED: Adds text instructions to OSRM output [#2625](https://github.com/valhalla/valhalla/pull/2625)
   * ADDED: Adds support for alternate routes [#2626](https://github.com/valhalla/valhalla/pull/2626)
   * CHANGED: Switch Python bindings generator from boost.python to header-only pybind11[#2644](https://github.com/valhalla/valhalla/pull/2644)
   * ADDED: Add support of input file for one-shot mode of valhalla_service [#2648](https://github.com/valhalla/valhalla/pull/2648)
   * ADDED: Linear reference support to locate api [#2645](https://github.com/valhalla/valhalla/pull/2645)
   * ADDED: Implemented OSRM-like turn duration calculation for car. Uses it now in auto costing. [#2651](https://github.com/valhalla/valhalla/pull/2651)
   * ADDED: Enhanced turn lane information in guidance [#2653](https://github.com/valhalla/valhalla/pull/2653)
   * ADDED: `top_speed` option for all motorized vehicles [#2667](https://github.com/valhalla/valhalla/issues/2667)
   * CHANGED: Move turn_lane_direction helper to odin/util [#2675](https://github.com/valhalla/valhalla/pull/2675)
   * ADDED: Add annotations to osrm response including speed limits, unit and sign conventions [#2668](https://github.com/valhalla/valhalla/pull/2668)
   * ADDED: Added functions for predicted speeds encoding-decoding [#2674](https://github.com/valhalla/valhalla/pull/2674)
   * ADDED: Time invariant routing via the bidirectional algorithm. This has the effect that when time dependent routes (arrive_by and depart_at) fall back to bidirectional due to length restrictions they will actually use the correct time of day for one of the search directions [#2660](https://github.com/valhalla/valhalla/pull/2660)
   * ADDED: If the length of the edge is greater than kMaxEdgeLength, then consider this a catastrophic error if the should_error bool is true in the set_length function. [2678](https://github.com/valhalla/valhalla/pull/2678)
   * ADDED: Moved lat,lon coordinates structures from single to double precision. Improves geometry accuracy noticibly at zooms above 17 as well as coordinate snapping and any other geometric operations. Addes about a 2% performance pentalty for standard routes. Graph nodes now have 7 digits of precision.  [#2693](https://github.com/valhalla/valhalla/pull/2693)
   * ADDED: Added signboards to guidance views.  [#2687](https://github.com/valhalla/valhalla/pull/2687)
   * ADDED: Regular speed on shortcut edges is calculated with turn durations taken into account. Truck, motorcycle and motorscooter profiles use OSRM-like turn duration. [#2662](https://github.com/valhalla/valhalla/pull/2662)
   * CHANGED: Remove astar algorithm and replace its use with timedep_forward as its redundant [#2706](https://github.com/valhalla/valhalla/pull/2706)
   * ADDED: Recover and recost all shortcuts in final path for bidirectional astar algorithm [#2711](https://github.com/valhalla/valhalla/pull/2711)
   * ADDED: An option for shortcut recovery to be cached at start up to reduce the time it takes to do so on the fly [#2714](https://github.com/valhalla/valhalla/pull/2714)
   * ADDED: If width <= 1.9 then no access for auto, truck, bus, taxi, emergency and hov. [#2713](https://github.com/valhalla/valhalla/pull/2713)
   * ADDED: Centroid/Converge/Rendezvous/Meet API which allows input locations to find a least cost convergence point from all locations [#2734](https://github.com/valhalla/valhalla/pull/2734)
   * ADDED: Added support to process the sump_buster tag.  Also, fixed a few small access bugs for nodes. [#2731](https://github.com/valhalla/valhalla/pull/2731)
   * ADDED: Log message if failed to create tiles directory. [#2738](https://github.com/valhalla/valhalla/pull/2738)
   * CHANGED: Tile memory is only owned by the GraphTile rather than shared amongst copies of the graph tile (in GraphReader and TileCaches). [#2340](https://github.com/valhalla/valhalla/pull/2340)
   * ADDED: Add Estonian locale. [#2748](https://github.com/valhalla/valhalla/pull/2748)
   * CHANGED: Handle GraphTile objects as smart pointers [#2703](https://github.com/valhalla/valhalla/pull/2703)
   * CHANGED: Improve stability with no RTTI build [#2759](https://github.com/valhalla/valhalla/pull/2759) and [#2760](https://github.com/valhalla/valhalla/pull/2760)
   * CHANGED: Change generic service roads to a new Use=kServiceRoad. This is for highway=service without other service= tags (such as driveway, alley, parking aisle) [#2419](https://github.com/valhalla/valhalla/pull/2419)
   * ADDED: Isochrones support isodistance lines as well [#2699](https://github.com/valhalla/valhalla/pull/2699)
   * ADDED: Add support for ignoring live traffic closures for waypoints [#2685](https://github.com/valhalla/valhalla/pull/2685)
   * ADDED: Add use_distance to auto cost to allow choosing between two primary cost components, time or distance [#2771](https://github.com/valhalla/valhalla/pull/2771)
   * CHANGED: nit: Enables compiler warnings in part of loki module [#2767](https://github.com/valhalla/valhalla/pull/2767)
   * CHANGED: Reducing the number of uturns by increasing the cost to for them to 9.5f. Note: Did not increase the cost for motorcycles or motorscooters. [#2770](https://github.com/valhalla/valhalla/pull/2770)
   * ADDED: Add option to use thread-safe GraphTile's reference counter. [#2772](https://github.com/valhalla/valhalla/pull/2772)
   * CHANGED: nit: Enables compiler warnings in part of thor module [#2768](https://github.com/valhalla/valhalla/pull/2768)
   * ADDED: Add costing option `use_tracks` to avoid or favor tracks in route. [#2769](https://github.com/valhalla/valhalla/pull/2769)
   * CHANGED: chore: Updates libosmium [#2786](https://github.com/valhalla/valhalla/pull/2786)
   * CHANGED: Optimize double bucket queue to reduce memory reallocations. [#2719](https://github.com/valhalla/valhalla/pull/2719)
   * CHANGED: Collapse merge maneuvers [#2773](https://github.com/valhalla/valhalla/pull/2773)
   * CHANGED: Add shortcuts to the tiles' bins so we can find them when doing spatial lookups. [#2744](https://github.com/valhalla/valhalla/pull/2744)

## Release Date: 2019-11-21 Valhalla 3.0.9
* **Bug Fix**
   * FIXED: Changed reachability computation to consider both directions of travel wrt candidate edges [#1965](https://github.com/valhalla/valhalla/pull/1965)
   * FIXED: toss ways where access=private and highway=service and service != driveway. [#1960](https://github.com/valhalla/valhalla/pull/1960)
   * FIXED: Fix search_cutoff check in loki correlate_node. [#2023](https://github.com/valhalla/valhalla/pull/2023)
   * FIXED: Computes notion of a deadend at runtime in bidirectional a-star which fixes no-route with a complicated u-turn. [#1982](https://github.com/valhalla/valhalla/issues/1982)
   * FIXED: Fix a bug with heading filter at nodes. [#2058](https://github.com/valhalla/valhalla/pull/2058)
   * FIXED: Bug in map matching continuity checking such that continuity must only be in the forward direction. [#2029](https://github.com/valhalla/valhalla/pull/2029)
   * FIXED: Allow setting the time for map matching paths such that the time is used for speed lookup. [#2030](https://github.com/valhalla/valhalla/pull/2030)
   * FIXED: Don't use density factor for transition cost when user specified flag disables flow speeds. [#2048](https://github.com/valhalla/valhalla/pull/2048)
   * FIXED: Map matching trace_route output now allows for discontinuities in the match though multi match is not supported in valhalla route output. [#2049](https://github.com/valhalla/valhalla/pull/2049)
   * FIXED: Allows routes with no time specified to use time conditional edges and restrictions with a flag denoting as much [#2055](https://github.com/valhalla/valhalla/pull/2055)
   * FIXED: Fixed a bug with 'current' time type map matches. [#2060](https://github.com/valhalla/valhalla/pull/2060)
   * FIXED: Fixed a bug with time dependent expansion in which the expansion distance heuristic was not being used. [#2064](https://github.com/valhalla/valhalla/pull/2064)

* **Enhancement**
   * ADDED: Establish pinpoint test pattern [#1969](https://github.com/valhalla/valhalla/pull/1969)
   * ADDED: Suppress relative direction in ramp/exit instructions if it matches driving side of street [#1990](https://github.com/valhalla/valhalla/pull/1990)
   * ADDED: Added relative direction to the merge maneuver [#1989](https://github.com/valhalla/valhalla/pull/1989)
   * ADDED: Refactor costing to better handle multiple speed datasources [#2026](https://github.com/valhalla/valhalla/pull/2026)
   * ADDED: Better usability of curl for fetching tiles on the fly [#2026](https://github.com/valhalla/valhalla/pull/2026)
   * ADDED: LRU cache scheme for tile storage [#2026](https://github.com/valhalla/valhalla/pull/2026)
   * ADDED: GraphTile size check [#2026](https://github.com/valhalla/valhalla/pull/2026)
   * ADDED: Pick more sane values for highway and toll avoidance [#2026](https://github.com/valhalla/valhalla/pull/2026)
   * ADDED: Refactor adding predicted speed info to speed up process [#2026](https://github.com/valhalla/valhalla/pull/2026)
   * ADDED: Allow selecting speed data sources at request time [#2026](https://github.com/valhalla/valhalla/pull/2026)
   * ADDED: Allow disabling certain neighbors in connectivity map [#2026](https://github.com/valhalla/valhalla/pull/2026)
   * ADDED: Allows routes with time-restricted edges if no time specified and notes restriction in response [#1992](https://github.com/valhalla/valhalla/issues/1992)
   * ADDED: Runtime deadend detection to timedependent a-star. [#2059](https://github.com/valhalla/valhalla/pull/2059)

## Release Date: 2019-09-06 Valhalla 3.0.8
* **Bug Fix**
   * FIXED: Added logic to detect if user is to merge to the left or right [#1892](https://github.com/valhalla/valhalla/pull/1892)
   * FIXED: Overriding the destination_only flag when reclassifying ferries; Also penalizing ferries with a 5 min. penalty in the cost to allow us to avoid destination_only the majority of the time except when it is necessary. [#1895](https://github.com/valhalla/valhalla/pull/1905)
   * FIXED: Suppress forks at motorway junctions and intersecting service roads [#1909](https://github.com/valhalla/valhalla/pull/1909)
   * FIXED: Enhanced fork assignment logic [#1912](https://github.com/valhalla/valhalla/pull/1912)
   * FIXED: Added logic to fall back to return country poly if no state and updated lua for Metro Manila and Ireland [#1910](https://github.com/valhalla/valhalla/pull/1910)
   * FIXED: Added missing motorway fork instruction [#1914](https://github.com/valhalla/valhalla/pull/1914)
   * FIXED: Use begin street name for osrm compat mode [#1916](https://github.com/valhalla/valhalla/pull/1916)
   * FIXED: Added logic to fix missing highway cardinal directions in the US [#1917](https://github.com/valhalla/valhalla/pull/1917)
   * FIXED: Handle forward traversable significant road class intersecting edges [#1928](https://github.com/valhalla/valhalla/pull/1928)
   * FIXED: Fixed bug with shape trimming that impacted Uturns at Via locations. [#1935](https://github.com/valhalla/valhalla/pull/1935)
   * FIXED: Dive bomb updates.  Updated default speeds for urban areas based on roadclass for the enhancer.  Also, updated default speeds based on roadclass in lua.  Fixed an issue where we were subtracting 1 from uint32_t when 0 for stop impact.  Updated reclassify link logic to allow residential roads to be added to the tree, but we only downgrade the links to tertiary.  Updated TransitionCost functions to add 1.5 to the turncost when transitioning from a ramp to a non ramp and vice versa.  Also, added 0.5f to the turncost if the edge is a roundabout. [#1931](https://github.com/valhalla/valhalla/pull/1931)

* **Enhancement**
   * ADDED: Caching url fetched tiles to disk [#1887](https://github.com/valhalla/valhalla/pull/1887)
   * ADDED: filesystem::remove_all [#1887](https://github.com/valhalla/valhalla/pull/1887)
   * ADDED: Minimum enclosing bounding box tool [#1887](https://github.com/valhalla/valhalla/pull/1887)
   * ADDED: Use constrained flow speeds in bidirectional_astar.cc [#1907](https://github.com/valhalla/valhalla/pull/1907)
   * ADDED: Bike Share Stations are now in the graph which should set us up to do multimodal walk/bike scenarios [#1852](https://github.com/valhalla/valhalla/pull/1852)

## Release Date: 2019-7-18 Valhalla 3.0.7
* **Bug Fix**
   * FIXED: Fix pedestrian fork [#1886](https://github.com/valhalla/valhalla/pull/1886)

## Release Date: 2019-7-15 Valhalla 3.0.6
* **Bug Fix**
   * FIXED: Admin name changes. [#1853](https://github.com/valhalla/valhalla/pull/1853) Ref: [#1854](https://github.com/valhalla/valhalla/issues/1854)
   * FIXED: valhalla_add_predicted_traffic was overcommitted while gathering stats. Added a clear. [#1857](https://github.com/valhalla/valhalla/pull/1857)
   * FIXED: regression in map matching when moving to valhalla v3.0.0 [#1863](https://github.com/valhalla/valhalla/pull/1863)
   * FIXED: last step shape in osrm serializer should be 2 of the same point [#1867](https://github.com/valhalla/valhalla/pull/1867)
   * FIXED: Shape trimming at the beginning and ending of the route to not be degenerate [#1876](https://github.com/valhalla/valhalla/pull/1876)
   * FIXED: Duplicate waypoints in osrm serializer [#1880](https://github.com/valhalla/valhalla/pull/1880)
   * FIXED: Updates for heading precision [#1881](https://github.com/valhalla/valhalla/pull/1881)
   * FIXED: Map matching allowed untraversable edges at start of route [#1884](https://github.com/valhalla/valhalla/pull/1884)

* **Enhancement**
   * ADDED: Use the same protobuf object the entire way through the request process [#1837](https://github.com/valhalla/valhalla/pull/1837)
   * ADDED: Enhanced turn lane processing [#1859](https://github.com/valhalla/valhalla/pull/1859)
   * ADDED: Add global_synchronized_cache in valhalla_build_config [#1851](https://github.com/valhalla/valhalla/pull/1851)

## Release Date: 2019-06-04 Valhalla 3.0.5
* **Bug Fix**
   * FIXED: Protect against unnamed rotaries and routes that end in roundabouts not turning off rotary logic [#1840](https://github.com/valhalla/valhalla/pull/1840)

* **Enhancement**
   * ADDED: Add turn lane info at maneuver point [#1830](https://github.com/valhalla/valhalla/pull/1830)

## Release Date: 2019-05-31 Valhalla 3.0.4
* **Bug Fix**
   * FIXED: Improved logic to decide between bear vs. continue [#1798](https://github.com/valhalla/valhalla/pull/1798)
   * FIXED: Bicycle costing allows use of roads with all surface values, but with a penalty based on bicycle type. However, the edge filter totally disallows bad surfaces for some bicycle types, creating situations where reroutes fail if a rider uses a road with a poor surface. [#1800](https://github.com/valhalla/valhalla/pull/1800)
   * FIXED: Moved complex restrictions building to before validate. [#1805](https://github.com/valhalla/valhalla/pull/1805)
   * FIXED: Fix bicycle edge filter whan avoid_bad_surfaces = 1.0 [#1806](https://github.com/valhalla/valhalla/pull/1806)
   * FIXED: Replace the EnhancedTripPath class inheritance with aggregation [#1807](https://github.com/valhalla/valhalla/pull/1807)
   * FIXED: Replace the old timezone shape zip file every time valhalla_build_timezones is ran [#1817](https://github.com/valhalla/valhalla/pull/1817)
   * FIXED: Don't use island snapped edge candidates (from disconnected components or low reach edges) when we rejected other high reachability edges that were closer [#1835](https://github.com/valhalla/valhalla/pull/1835)

## Release Date: 2019-05-08 Valhalla 3.0.3
* **Bug Fix**
   * FIXED: Fixed a rare loop condition in route matcher (edge walking to match a trace).
   * FIXED: Fixed VACUUM ANALYZE syntax issue.  [#1704](https://github.com/valhalla/valhalla/pull/1704)
   * FIXED: Fixed the osrm maneuver type when a maneuver has the to_stay_on attribute set.  [#1714](https://github.com/valhalla/valhalla/pull/1714)
   * FIXED: Fixed osrm compatibility mode attributes.  [#1716](https://github.com/valhalla/valhalla/pull/1716)
   * FIXED: Fixed rotary/roundabout issues in Valhalla OSRM compatibility.  [#1727](https://github.com/valhalla/valhalla/pull/1727)
   * FIXED: Fixed the destinations assignment for exit names in OSRM compatibility mode. [#1732](https://github.com/valhalla/valhalla/pull/1732)
   * FIXED: Enhance merge maneuver type assignment. [#1735](https://github.com/valhalla/valhalla/pull/1735)
   * FIXED: Fixed fork assignments and on ramps for OSRM compatibility mode. [#1738](https://github.com/valhalla/valhalla/pull/1738)
   * FIXED: Fixed cardinal direction on reference names when forward/backward tag is present on relations. Fixes singly digitized roads with opposing directional modifiers. [#1741](https://github.com/valhalla/valhalla/pull/1741)
   * FIXED: Fixed fork assignment and narrative logic when a highway ends and splits into multiple ramps. [#1742](https://github.com/valhalla/valhalla/pull/1742)
   * FIXED: Do not use any avoid edges as origin or destination of a route, matrix, or isochrone. [#1745](https://github.com/valhalla/valhalla/pull/1745)
   * FIXED: Add leg summary and remove unused hint attribute for OSRM compatibility mode. [#1753](https://github.com/valhalla/valhalla/pull/1753)
   * FIXED: Improvements for pedestrian forks, pedestrian roundabouts, and continue maneuvers. [#1768](https://github.com/valhalla/valhalla/pull/1768)
   * FIXED: Added simplified overview for OSRM response and added use_toll logic back to truck costing. [#1765](https://github.com/valhalla/valhalla/pull/1765)
   * FIXED: temp fix for location distance bug [#1774](https://github.com/valhalla/valhalla/pull/1774)
   * FIXED: Fix pedestrian routes using walkway_factor [#1780](https://github.com/valhalla/valhalla/pull/1780)
   * FIXED: Update the begin and end heading of short edges based on use [#1783](https://github.com/valhalla/valhalla/pull/1783)
   * FIXED: GraphReader::AreEdgesConnected update.  If transition count == 0 return false and do not call transition function. [#1786](https://github.com/valhalla/valhalla/pull/1786)
   * FIXED: Only edge candidates that were used in the path are send to serializer: [1788](https://github.com/valhalla/valhalla/pull/1788)
   * FIXED: Added logic to prevent the removal of a destination maneuver when ending on an internal edge [#1792](https://github.com/valhalla/valhalla/pull/1792)
   * FIXED: Fixed instructions when starting on an internal edge [#1796](https://github.com/valhalla/valhalla/pull/1796)

* **Enhancement**
   * Add the ability to run valhalla_build_tiles in stages. Specify the begin_stage and end_stage as command line options. Also cleans up temporary files as the last stage in the pipeline.
   * Add `remove` to `filesystem` namespace. [#1752](https://github.com/valhalla/valhalla/pull/1752)
   * Add TaxiCost into auto costing options.
   * Add `preferred_side` to allow per-location filtering of edges based on the side of the road the location is on and the driving side for that locale.
   * Slightly decreased the internal side-walk factor to .90f to favor roads with attached sidewalks. This impacts roads that have added sidewalk:left, sidewalk:right or sidewalk:both OSM tags (these become attributes on each directedEdge). The user can then avoid/penalize dedicated sidewalks and walkways, when they increase the walkway_factor. Since we slightly decreased the sidewalk_factor internally and only favor sidewalks if use is tagged as sidewalk_left or sidewalk_right, we should tend to route on roads with attached sidewalks rather than separate/dedicated sidewalks, allowing for more road names to be called out since these are labeled more.
   * Add `via` and `break_through` location types [#1737](https://github.com/valhalla/valhalla/pull/1737)
   * Add `street_side_tolerance` and `search_cutoff` to input `location` [#1777](https://github.com/valhalla/valhalla/pull/1777)
   * Return the Valhalla error `Path distance exceeds the max distance limit` for OSRM responses when the route is greater than the service limits. [#1781](https://github.com/valhalla/valhalla/pull/1781)

## Release Date: 2019-01-14 Valhalla 3.0.2
* **Bug Fix**
   * FIXED: Transit update - fix dow and exception when after midnight trips are normalized [#1682](https://github.com/valhalla/valhalla/pull/1682)
   * FIXED: valhalla_convert_transit segfault - GraphTileBuilder has null GraphTileHeader [#1683](https://github.com/valhalla/valhalla/issues/1683)
   * FIXED: Fix crash for trace_route with osrm serialization. Was passing shape rather than locations to the waypoint method.
   * FIXED: Properly set driving_side based on data set in TripPath.
   * FIXED: A bad bicycle route exposed an issue with bidirectional A* when the origin and destination edges are connected. Use A* in these cases to avoid requiring a high cost threshold in BD A*.
   * FIXED: x86 and x64 data compatibility was fixed as the structures weren't aligned.
   * FIXED: x86 tests were failing due mostly to floating point issues and the aforementioned structure misalignment.
* **Enhancement**
   * Add a durations list (delta time between each pair of trace points), a begin_time and a use_timestamp flag to trace_route requests. This allows using the input trace timestamps or durations plus the begin_time to compute elapsed time at each edge in the matched path (rather than using costing methods).
   * Add support for polyline5 encoding for OSRM formatted output.
* **Note**
   * Isochrones and openlr are both noted as not working with release builds for x86 (32bit) platforms. We'll look at getting this fixed in a future release

## Release Date: 2018-11-21 Valhalla 3.0.1
* **Bug Fix**
   * FIXED: Fixed a rare, but serious bug with bicycle costing. ferry_factor_ in bicycle costing shadowed the data member in the base dynamic cost class, leading to an unitialized variable. Occasionally, this would lead to negative costs which caused failures. [#1663](https://github.com/valhalla/valhalla/pull/1663)
   * FIXED: Fixed use of units in OSRM compatibility mode. [#1662](https://github.com/valhalla/valhalla/pull/1662)

## Release Date: 2018-11-21 Valhalla 3.0.0
* **NOTE**
   * This release changes the Valhalla graph tile formats to make the tile data more efficient and flexible. Tile data is incompatible with Valhalla 2.x builds, and code for 3.x is incompatible with data built for Valahalla 2.x versions. Valhalla tile sizes are slightly smaller (for datasets using elevation information the size savings is over 10%). In addition, there is increased flexibility for creating different variants of tiles to support different applications (e.g. bicycle only, or driving only).
* **Enhancement**
   * Remove the use of DirectedEdge for transitions between nodes on different hierarchy levels. A new structure, NodeTransition, is now used to transition to nodes on different hierarchy level. This saves space since only the end node GraphId is needed for the transitions (and DirectedEdge is a large data structure).
   * Change the NodeInfo lat,lon to use an offset from the tile base lat,lon. This potentially allows higher precision than using float, but more importantly saves space and allows support for NodeTransitions as well as spare for future growth.
   * Remove the EdgeElevation structure and max grade information into DirectedEdge and mean elevation into EdgeInfo. This saves space.
   * Reduce wayid to 32 bits. This allows sufficient growth when using OpenStreetMap data and frees space in EdgeInfo (allows moving speed limit and mean elevation from other structures).
   * Move name consistency from NodeInfo to DirectedEdge. This allows a more efficient lookup of name consistency.
   * Update all path algorithms to use NodeTransition logic rather than special DirectedEdge transition types. This simplifies PathAlgorithms slightly and removes some conditional logic.
   * Add an optional GraphFilter stage to tile building pipeline. This allows removal of edges and nodes based on access. This allows bicycle only, pedestrian only, or driving only datasets (or combinations) to be created - allowing smaller datasets for special purpose applications.
* **Deprecate**
   * Valhalla 3.0 removes support for OSMLR.

## Release Date: 2018-11-20 Valhalla 2.7.2
* **Enhancement**
   * UPDATED: Added a configuration variable for max_timedep_distance. This is used in selecting the path algorithm and provides the maximum distance between locations when choosing a time dependent path algorithm (other than multi modal). Above this distance, bidirectional A* is used with no time dependencies.
   * UPDATED: Remove transition edges from priority queue in Multimodal methods.
   * UPDATED: Fully implement street names and exit signs with ability to identify route numbers. [#1635](https://github.com/valhalla/valhalla/pull/1635)
* **Bug Fix**
   * FIXED: A timed-turned restriction should not be applied when a non-timed route is executed.  [#1615](https://github.com/valhalla/valhalla/pull/1615)
   * FIXED: Changed unordered_map to unordered_multimap for polys. Poly map can contain the same key but different multi-polygons. For example, islands for a country or timezone polygons for a country.
   * FIXED: Fixed timezone db issue where TZIDs did not exist in the Howard Hinnant date time db that is used in the date_time class for tz indexes.  Added logic to create aliases for TZIDs based on https://en.wikipedia.org/wiki/List_of_tz_database_time_zones
   * FIXED: Fixed the ramp turn modifiers for osrm compat [#1569](https://github.com/valhalla/valhalla/pull/1569)
   * FIXED: Fixed the step geometry when using the osrm compat mode [#1571](https://github.com/valhalla/valhalla/pull/1571)
   * FIXED: Fixed a data creation bug causing issues with A* routes ending on loops. [#1576](https://github.com/valhalla/valhalla/pull/1576)
   * FIXED: Fixed an issue with a bad route where destination only was present. Was due to thresholds in bidirectional A*. Changed threshold to be cost based rather than number of iterations). [#1586](https://github.com/valhalla/valhalla/pull/1586)
   * FIXED: Fixed an issue with destination only (private) roads being used in bicycle routes. Centralized some "base" transition cost logic in the base DynamicCost class. [#1587](https://github.com/valhalla/valhalla/pull/1587)
   * FIXED: Remove extraneous ramp maneuvers [#1657](https://github.com/valhalla/valhalla/pull/1657)

## Release Date: 2018-10-02 Valhalla 2.7.1
* **Enhancement**
   * UPDATED: Added date time support to forward and reverse isochrones. Add speed lookup (predicted speeds and/or free-flow or constrained flow speed) if date_time is present.
   * UPDATED: Add timezone checks to multimodal routes and isochrones (updates localtime if the path crosses into a timezone different than the start location).
* **Data Producer Update**
   * UPDATED: Removed boost date time support from transit.  Now using the Howard Hinnant date library.
* **Bug Fix**
   * FIXED: Fixed a bug with shortcuts that leads to inconsistent routes depending on whether shortcuts are taken, different origins can lead to different paths near the destination. This fix also improves performance on long routes and matrices.
   * FIXED: We were getting inconsistent results between departing at current date/time vs entering the current date/time.  This issue is due to the fact that the iso_date_time function returns the full iso date_time with the timezone offset (e.g., 2018-09-27T10:23-07:00 vs 2018-09-27T10:23). When we refactored the date_time code to use the new Howard Hinnant date library, we introduced this bug.
   * FIXED: Increased the threshold in CostMatrix to address null time and distance values occuring for truck costing with locations near the max distance.

## Release Date: 2018-09-13 Valhalla 2.7.0
* **Enhancement**
   * UPDATED: Refactor to use the pbf options instead of the ptree config [#1428](https://github.com/valhalla/valhalla/pull/1428) This completes [1357](https://github.com/valhalla/valhalla/issues/1357)
   * UPDATED: Removed the boost/date_time dependency from baldr and odin. We added the Howard Hinnant date and time library as a submodule. [#1494](https://github.com/valhalla/valhalla/pull/1494)
   * UPDATED: Fixed 'Drvie' typo [#1505](https://github.com/valhalla/valhalla/pull/1505) This completes [1504](https://github.com/valhalla/valhalla/issues/1504)
   * UPDATED: Optimizations of GetSpeed for predicted speeds [1490](https://github.com/valhalla/valhalla/issues/1490)
   * UPDATED: Isotile optimizations
   * UPDATED: Added stats to predictive traffic logging
   * UPDATED: resample_polyline - Breaks the polyline into equal length segments at a sample distance near the resolution. Break out of the loop through polyline points once we reach the specified number of samplesthen append the last
polyline point.
   * UPDATED: added android logging and uses a shared graph reader
   * UPDATED: Do not run a second pass on long pedestrian routes that include a ferry (but succeed on first pass). This is a performance fix. Long pedestrian routes with A star factor based on ferry speed end up being very inefficient.
* **Bug Fix**
   * FIXED: A* destination only
   * FIXED: Fixed through locations weren't honored [#1449](https://github.com/valhalla/valhalla/pull/1449)


## Release Date: 2018-08-02 Valhalla 3.0.0-rc.4
* **Node Bindings**
   * UPDATED: add some worker pool handling
   [#1467](https://github.com/valhalla/valhalla/pull/1467)

## Release Date: 2018-08-02 Valhalla 3.0.0-rc.3
* **Node Bindings**
   * UPDATED: replaced N-API with node-addon-api wrapper and made the actor
   functions asynchronous
   [#1457](https://github.com/valhalla/valhalla/pull/1457)

## Release Date: 2018-07-24 Valhalla 3.0.0-rc.2
* **Node Bindings**
   * FIXED: turn on the autocleanup functionality for the actor object.
   [#1439](https://github.com/valhalla/valhalla/pull/1439)

## Release Date: 2018-07-16 Valhalla 3.0.0-rc.1
* **Enhancement**
   * ADDED: exposed the rest of the actions to the node bindings and added tests. [#1415](https://github.com/valhalla/valhalla/pull/1415)

## Release Date: 2018-07-12 Valhalla 3.0.0-alpha.1
**NOTE**: There was already a small package named `valhalla` on the npm registry, only published up to version 0.0.3. The team at npm has transferred the package to us, but would like us to publish something to it ASAP to prove our stake in it. Though the bindings do not have all of the actor functionality exposed yet (just route), we are going to publish an alpha release of 3.0.0 to get something up on npm.
* **Infrastructure**:
   * ADDED: add in time dependent algorithms if the distance between locations is less than 500km.
   * ADDED: TurnLanes to indicate turning lanes at the end of a directed edge.
   * ADDED: Added PredictedSpeeds to Valhalla tiles and logic to compute speed based on predictive speed profiles.
* **Data Producer Update**
   * ADDED: is_route_num flag was added to Sign records. Set this to true if the exit sign comes from a route number/ref.
   * CHANGED: Lower speeds on driveways, drive-thru, and parking aisle. Set destination only flag for drive thru use.
   * ADDED: Initial implementation of turn lanes.
  **Bug Fix**
   * CHANGED: Fix destination only penalty for A* and time dependent cases.
   * CHANGED: Use the distance from GetOffsetForHeading, based on road classification and road use (e.g. ramp, turn channel, etc.), within tangent_angle function.
* **Map Matching**
   * FIXED: Fixed trace_route edge_walk server abort [#1365](https://github.com/valhalla/valhalla/pull/1365)
* **Enhancement**
   * ADDED: Added post process for updating free and constrained speeds in the directed edges.
   * UPDATED: Parse the json request once and store in a protocol buffer to pass along the pipeline. This completed the first portion of [1357](https://github.com/valhalla/valhalla/issues/1357)
   * UPDATED: Changed the shape_match attribute from a string to an enum. Fixes [1376](https://github.com/valhalla/valhalla/issues/1376)
   * ADDED: Node bindings for route [#1341](https://github.com/valhalla/valhalla/pull/1341)
   * UPDATED: Use a non-linear use_highways factor (to more heavily penalize highways as use_highways approaches 0).

## Release Date: 2018-07-15 Valhalla 2.6.3
* **API**:
   * FIXED: Use a non-linear use_highways factor (to more heavily penalize highways as use_highways approaches 0).
   * FIXED: Fixed the highway_factor when use_highways < 0.5.
   * ENHANCEMENT: Added logic to modulate the surface factor based on use_trails.
   * ADDED: New customer test requests for motorcycle costing.

## Release Date: 2018-06-28 Valhalla 2.6.2
* **Data Producer Update**
   * FIXED: Complex restriction sorting bug.  Check of has_dt in ComplexRestrictionBuilder::operator==.
* **API**:
   * FIXED: Fixed CostFactory convenience method that registers costing models
   * ADDED: Added use_tolls into motorcycle costing options

## Release Date: 2018-05-28 Valhalla 2.6.0
* **Infrastructure**:
   * CHANGED: Update cmake buildsystem to replace autoconf [#1272](https://github.com/valhalla/valhalla/pull/1272)
* **API**:
   * CHANGED: Move `trace_options` parsing to map matcher factory [#1260](https://github.com/valhalla/valhalla/pull/1260)
   * ADDED: New costing method for AutoDataFix [#1283](https://github.com/valhalla/valhalla/pull/1283)

## Release Date: 2018-05-21 Valhalla 2.5.0
* **Infrastructure**
   * ADDED: Add code formatting and linting.
* **API**
   * ADDED: Added new motorcycle costing, motorcycle access flag in data and use_trails option.
* **Routing**
   * ADDED: Add time dependnet forward and reverse A* methods.
   * FIXED: Increase minimum threshold for driving routes in bidirectional A* (fixes some instances of bad paths).
* **Data Producer Update**
   * CHANGED: Updates to properly handle cycleway crossings.
   * CHANGED: Conditionally include driveways that are private.
   * ADDED: Added logic to set motorcycle access.  This includes lua, country access, and user access flags for motorcycles.

## Release Date: 2018-04-11 Valhalla 2.4.9
* **Enhancement**
   * Added European Portuguese localization for Valhalla
   * Updates to EdgeStatus to improve performance. Use an unordered_map of tile Id and allocate an array for each edge in the tile. This allows using pointers to access status for sequential edges. This improves performance by 50% or so.
   * A couple of bicycle costing updates to improve route quality: avoid roads marked as part of a truck network, to remove the density penalty for transition costs.
   * When optimal matrix type is selected, now use CostMatrix for source to target pedestrian and bicycle matrix calls when both counts are above some threshold. This improves performance in general and lessens some long running requests.
*  **Data Producer Update**
   * Added logic to protect against setting a speed of 0 for ferries.

## Release Date: 2018-03-27 Valhalla 2.4.8
* **Enhancement**
   * Updates for Italian verbal translations
   * Optionally remove driveways at graph creation time
   * Optionally disable candidate edge penalty in path finding
   * OSRM compatible route, matrix and map matching response generation
   * Minimal Windows build compatibility
   * Refactoring to use PBF as the IPC mechanism for all objects
   * Improvements to internal intersection marking to reduce false positives
* **Bug Fix**
   * Cap candidate edge penalty in path finding to reduce excessive expansion
   * Fix trivial paths at deadends

## Release Date: 2018-02-08 Valhalla 2.4.7
* **Enhancement**
   * Speed up building tiles from small OSM imports by using boost directory iterator rather than going through all possible tiles and testing each if the file exists.
* **Bug Fix**
   * Protect against overflow in string to float conversion inside OSM parsing.

## Release Date: 2018-01-26 Valhalla 2.4.6
* **Enhancement**
   * Elevation library will lazy load RAW formatted sources

## Release Date: 2018-01-24 Valhalla 2.4.5
* **Enhancement**
   * Elevation packing utility can unpack lz4hc now
* **Bug Fix**
   * Fixed broken darwin builds

## Release Date: 2018-01-23 Valhalla 2.4.4
* **Enhancement**
   * Elevation service speed improvments and the ability to serve lz4hc compressed data
   * Basic support for downloading routing tiles on demand
   * Deprecated `valhalla_route_service`, now all services (including elevation) are found under `valhalla_service`

## Release Date: 2017-12-11 Valhalla 2.4.3
* **Enhancement**
   * Remove union from GraphId speeds up some platforms
   * Use SAC scale in pedestrian costing
   * Expanded python bindings to include all actions (route, matrix, isochrone, etc)
* **Bug Fix**
   * French translation typo fixes
*  **Data Producer Update**
   * Handling shapes that intersect the poles when binning
   * Handling when transit shapes are less than 2 points

## Release Date: 2017-11-09 Valhalla 2.4.1
*  **Data Producer Update**
   * Added kMopedAccess to modes for complex restrictions.  Remove the kMopedAccess when auto access is removed.  Also, add the kMopedAccess when an auto restriction is found.

## Release Date: 2017-11-08 Valhalla 2.4.0
*  **Data Producer Update**
   * Added logic to support restriction = x with a the except tag.  We apply the restriction to everything except for modes in the except tag.
   * Added logic to support railway_service and coach_service in transit.
* **Bug Fix**
  * Return proper edge_walk path for requested shape_match=walk_or_snap
  * Skip invalid stateid for Top-K requests

## Release Date: 2017-11-07 Valhalla 2.3.9
* **Enhancement**
  * Top-K map matched path generation now only returns unique paths and does so with fewer iterations
  * Navigator call outs for both imperial and metric units
  * The surface types allowed for a given bike route can now be controlled via a request parameter `avoid_bad_surfaces`
  * Improved support for motorscooter costing via surface types, road classification and vehicle specific tagging
* **Bug Fix**
  * Connectivity maps now include information about transit tiles
  * Lane counts for singly digitized roads are now correct for a given directed edge
  * Edge merging code for assigning osmlr segments is now robust to partial tile sets
  * Fix matrix path finding to allow transitioning down to lower levels when appropriate. In particular, do not supersede shortcut edges until no longer expanding on the next level.
  * Fix optimizer rotate location method. This fixes a bug where optimal ordering was bad for large location sets.
*  **Data Producer Update**
   * Duration tags are now used to properly set the speed of travel for a ferry routes

## Release Date: 2017-10-17 Valhalla 2.3.8
* **Bug Fix**
  * Fixed the roundabout exit count for bicycles when the roundabout is a road and not a cycleway
  * Enable a pedestrian path to remain on roundabout instead of getting off and back on
  * Fixed the penalization of candidate locations in the uni-directional A* algorithm (used for trivial paths)
*  **Data Producer Update**
   * Added logic to set bike forward and tag to true where kv["sac_scale"] == "hiking". All other values for sac_scale turn off bicycle access.  If sac_scale or mtb keys are found and a surface tag is not set we default to kPath.
   * Fixed a bug where surface=unpaved was being assigned Surface::kPavedSmooth.

## Release Date: 2017-9-11 Valhalla 2.3.7
* **Bug Fix**
  * Update bidirectional connections to handle cases where the connecting edge is one of the origin (or destination) edges and the cost is high. Fixes some pedestrian route issues that were reported.
*  **Data Producer Update**
   * Added support for motorroad tag (default and per country).
   * Update OSMLR segment association logic to fix issue where chunks wrote over leftover segments. Fix search along edges to include a radius so any nearby edges are also considered.

## Release Date: 2017-08-29 Valhalla 2.3.6
* **Bug Fix**
  * Pedestrian paths including ferries no longer cause circuitous routes
  * Fix a crash in map matching route finding where heading from shape was using a `nullptr` tile
  * Spanish language narrative corrections
  * Fix traffic segment matcher to always set the start time of a segment when its known
* **Enhancement**
  * Location correlation scoring improvements to avoid situations where less likely start or ending locations are selected

## Release Date: 2017-08-22 Valhalla 2.3.5
* **Bug Fix**
  * Clamp the edge score in thor. Extreme values were causing bad alloc crashes.
  * Fix multimodal isochrones. EdgeLabel refactor caused issues.
* **Data Producer Update**
  * Update lua logic to properly handle vehicle=no tags.

## Release Date: 2017-08-14 Valhalla 2.3.4
* **Bug Fix**
  * Enforce limits on maximum per point accuracy to avoid long running map matching computations

## Release Date: 2017-08-14 Valhalla 2.3.3
* **Bug Fix**
  * Maximum osm node reached now causes bitset to resize to accomodate when building tiles
  * Fix wrong side of street information and remove redundant node snapping
  * Fix path differences between services and `valhalla_run_route`
  * Fix map matching crash when interpolating duplicate input points
  * Fix unhandled exception when trace_route or trace_attributes when there are no continuous matches
* **Enhancement**
  * Folded Low-Stress Biking Code into the regular Bicycle code and removed the LowStressBicycleCost class. Now when making a query for bicycle routing, a value of 0 for use_hills and use_roads produces low-stress biking routes, while a value of 1 for both provides more intense professional bike routes.
  * Bike costing default values changed. use_roads and use_hills are now 0.25 by default instead of 0.5 and the default bike is now a hybrid bike instead of a road bike.
  * Added logic to use station hierarchy from transitland.  Osm and egress nodes are connected by transitconnections.  Egress and stations are connected by egressconnections.  Stations and platforms are connected by platformconnections.  This includes narrative updates for Odin as well.

## Release Date: 2017-07-31 Valhalla 2.3.2
* **Bug Fix**
  * Update to use oneway:psv if oneway:bus does not exist.
  * Fix out of bounds memory issue in DoubleBucketQueue.
  * Many things are now taken into consideration to determine which sides of the road have what cyclelanes, because they were not being parsed correctly before
  * Fixed issue where sometimes a "oneway:bicycle=no" tag on a two-way street would cause the road to become a oneway for bicycles
  * Fixed trace_attributes edge_walk cases where the start or end points in the shape are close to graph nodes (intersections)
  * Fixed 32bit architecture crashing for certain routes with non-deterministic placement of edges labels in bucketized queue datastructure
* **Enhancement**
  * Improve multi-modal routes by adjusting the pedestrian mode factor (routes use less walking in favor of public transit).
  * Added interface framework to support "top-k" paths within map-matching.
  * Created a base EdgeLabel class that contains all data needed within costing methods and supports the basic path algorithms (forward direction, A*, with accumulated path distance). Derive class for bidirectional algorithms (BDEdgeLabel) and for multimodal algorithms. Lowers memory use by combining some fields (using spare bits from GraphId).
  * Added elapsed time estimates to map-matching labels in preparation for using timestamps in map-matching.
  * Added parsing of various OSM tags: "bicycle=use_sidepath", "bicycle=dismount", "segregated=*", "shoulder=*", "cycleway:buffer=*", and several variations of these.
  * Both trace_route and trace_attributes will parse `time` and `accuracy` parameters when the shape is provided as unencoded
  * Map-matching will now use the time (in seconds) of each gps reading (if provided) to narrow the search space and avoid finding matches that are impossibly fast

## Release Date: 2017-07-10 Valhalla 2.3.0
* **Bug Fix**
  * Fixed a bug in traffic segment matcher where length was populated but had invalid times
* **Embedded Compilation**
  * Decoupled the service components from the rest of the worker objects so that the worker objects could be used in non http service contexts
   * Added an actor class which encapsulates the various worker objects and allows the various end points to be called /route /height etc. without needing to run a service
* **Low-Stress Bicycle**
  * Worked on creating a new low-stress biking option that focuses more on taking safer roads like cycle ways or residential roads than the standard bike costing option does.

## Release Date: 2017-06-26 Valhalla 2.2.9
* **Bug Fix**
  * Fix a bug introduced in 2.2.8 where map matching search extent was incorrect in longitude axis.

## Release Date: 2017-06-23 Valhalla 2.2.8
* **Bug Fix**
  * Traffic segment matcher (exposed through Python bindings) - fix cases where partial (or no) results could be returned when breaking out of loop in form_segments early.
* **Traffic Matching Update**
  * Traffic segment matcher - handle special cases when entering and exiting turn channels.
* **Guidance Improvements**
  * Added Swedish (se-SV) narrative file.

## Release Date: 2017-06-20 Valhalla 2.2.7
* **Bug Fixes**
  * Traffic segment matcher (exposed through Python bindings) makes use of accuracy per point in the input
  * Traffic segment matcher is robust to consecutive transition edges in matched path
* **Isochrone Changes**
  * Set up isochrone to be able to handle multi-location queries in the future
* **Data Producer Updates**
  * Fixes to valhalla_associate_segments to address threading issue.
  * Added support for restrictions that refers only to appropriate type of vehicle.
* **Navigator**
  * Added pre-alpha implementation that will perform guidance for mobile devices.
* **Map Matching Updates**
  * Added capability to customize match_options

## Release Date: 2017-06-12 Valhalla 2.2.6
* **Bug Fixes**
  * Fixed the begin shape index where an end_route_discontinuity exists
* **Guidance Improvements**
  * Updated Slovenian (sl-SI) narrative file.
* **Data Producer Updates**
  * Added support for per mode restrictions (e.g., restriction:&lt;type&gt;)  Saved these restrictions as "complex" restrictions which currently support per mode lookup (unlike simple restrictions which are assumed to apply to all driving modes).
* **Matrix Updates**
  * Increased max distance threshold for auto costing and other similar costings to 400 km instead of 200 km

## Release Date: 2017-06-05 Valhalla 2.2.5
* **Bug Fixes**
  * Fixed matched point edge_index by skipping transition edges.
  * Use double precision in meili grid traversal to fix some incorrect grid cases.
  * Update meili to use DoubleBucketQueue and GraphReader methods rather than internal methods.

## Release Date: 2017-05-17 Valhalla 2.2.4
* **Bug Fixes**
  * Fix isochrone bug where the default access mode was used - this rejected edges that should not have been rejected for cases than automobile.
  * Fix A* handling of edge costs for trivial routes. This fixed an issue with disconnected regions that projected to a single edge.
  * Fix TripPathBuilder crash if first edge is a transition edge (was occurring with map-matching in rare occasions).

## Release Date: 2017-05-15 Valhalla 2.2.3
* **Map Matching Improvement**
  * Return begin and end route discontinuities. Also, returns partial shape of edge at route discontinuity.
* **Isochrone Improvements**
  * Add logic to make sure the center location remains fixed at the center of a tile/grid in the isotile.
  * Add a default generalization factor that is based on the grid size. Users can still override this factor but the default behavior is improved.
  * Add ExpandForward and ExpandReverse methods as is done in bidirectional A*. This improves handling of transitions between hierarchy levels.
* **Graph Correlation Improvements**
  * Add options to control both radius and reachability per input location (with defaults) to control correlation of input locations to the graph in such a way as to avoid routing between disconnected regions and favor more likely paths.

## Release Date: 2017-05-08 Valhalla 2.2.0
* **Guidance Improvements**
  * Added Russian (ru-RU) narrative file.
  * Updated Slovenian (sl-SI) narrative file.
* **Data Producer Updates**
  * Assign destination sign info on bidirectional ramps.
  * Update ReclassifyLinks. Use a "link-tree" which is formed from the exit node and terminates at entrance nodes. Exit nodes are sorted by classification so motorway exits are done before trunks, etc. Updated the turn channel logic - now more consistently applies turn channel use.
  * Updated traffic segment associations to properly work with elevation and lane connectivity information (which is stored after the traffic association).

## Release Date: 2017-04-24 Valhalla 2.1.9
* **Elevation Update**
  * Created a new EdgeElevation structure which includes max upward and downward slope (moved from DirectedEdge) and mean elevation.
* **Routing Improvements**
  * Destination only fix when "nested" destination only areas cause a route failure. Allow destination only edges (with penalty) on 2nd pass.
  * Fix heading to properly use the partial edge shape rather than entire edge shape to determine heading at the begin and end locations.
  * Some cleanup and simplification of the bidirectional A* algorithm.
  * Some cleanup and simplification of TripPathBuilder.
  * Make TileHierarchy data and methods static and remove tile_dir from the tile hierarchy.
* **Map Matching Improvement**
  * Return matched points with trace attributes when using map_snap.
* **Data Producer Updates**
  * lua updates so that the chunnel will work again.

## Release Date: 2017-04-04 Valhalla 2.1.8
* **Map Matching Release**
  * Added max trace limits and out-of-bounds checks for customizable trace options

## Release Date: 2017-03-29 Valhalla 2.1.7
* **Map Matching Release**
  * Increased service limits for trace
* **Data Producer Updates**
  * Transit: Remove the dependency on using level 2 tiles for transit builder
* **Traffic Updates**
  * Segment matcher completely re-written to handle many complex issues when matching traces to OTSs
* **Service Improvement**
  * Bug Fix - relaxed rapidjson parsing to allow numeric type coercion
* **Routing Improvements**
  * Level the forward and reverse paths in bidirectional A * to account for distance approximation differences.
  * Add logic for Use==kPath to bicycle costing so that paths are favored (as are footways).

## Release Date: 2017-03-10 Valhalla 2.1.3
* **Guidance Improvement**
  * Corrections to Slovenian narrative language file
  **Routing Improvements**
  * Increased the pedestrian search radius from 25 to 50 within the meili configuration to reduce U-turns with map-matching
  * Added a max avoid location limit

## Release Date: 2017-02-22 Valhalla 2.1.0
* **Guidance Improvement**
  * Added ca-ES (Catalan) and sl-SI (Slovenian) narrative language files
* **Routing  Improvement**
  * Fix through location reverse ordering bug (introduced in 2.0.9) in output of route responses for depart_at routes
  * Fix edge_walking method to handle cases where more than 1 initial edge is found
* **Data Producer Updates**
  * Improved transit by processing frequency based schedules.
  * Updated graph validation to more aggressively check graph consistency on level 0 and level 1
  * Fix the EdgeInfo hash to not create duplicate edge info records when creating hierarchies

## Release Date: 2017-02-21 Valhalla 2.0.9
* **Guidance Improvement**
  * Improved Italian narrative by handling articulated prepositions
  * Properly calling out turn channel maneuver
* **Routing Improvement**
  * Improved path determination by increasing stop impact for link to link transitions at intersections
  * Fixed through location handling, now includes cost at throughs and properly uses heading
  * Added ability to adjust location heading tolerance
* **Traffic Updates**
  * Fixed segment matching json to properly return non-string values where apropriate
* **Data Producer Updates**
  * Process node:ref and way:junction_ref as a semicolon separated list for exit numbers
  * Removed duplicated interchange sign information when ways are split into edges
  * Use a sequence within HierarchyBuilder to lower memory requirements for planet / large data imports.
  * Add connecting OSM wayId to a transit stop within NodeInfo.
  * Lua update:  removed ways that were being added to the routing graph.
  * Transit:  Fixed an issue where add_service_day and remove_service_day was not using the tile creation date, but the service start date for transit.
  * Transit:  Added acceptance test logic.
  * Transit:  Added fallback option if the associated wayid is not found.  Use distance approximator to find the closest edge.
  * Transit:  Added URL encoding for one stop ids that contain diacriticals.  Also, added include_geometry=false for route requests.
* **Optimized Routing Update**
  * Added an original index to the location object in the optimized route response
* **Trace Route Improvement**
  * Updated find_start_node to fix "GraphTile NodeInfo index out of bounds" error

## Release Date: 2017-01-30 Valhalla 2.0.6
* **Guidance Improvement**
  * Italian phrases were updated
* **Routing Improvement**
  * Fixed an issue where date and time was returning an invalid ISO8601 time format for date_time values in positive UTC. + sign was missing.
  * Fixed an encoding issue that was discovered for tranist_fetcher.  We were not encoding onestop_ids or route_ids.  Also, added exclude_geometry=true for route API calls.
* **Data Producer Updates**
  * Added logic to grab a single feed in valhalla_build_transit.

## Release Date: 2017-01-04 Valhalla 2.0.3
* **Service Improvement**
  * Added support for interrupting requests. If the connection is closed, route computation and map-matching can be interrupted prior to completion.
* **Routing Improvement**
  * Ignore name inconsistency when entering a link to avoid double penalizing.
* **Data Producer Updates**
  * Fixed consistent name assignment for ramps and turn lanes which improved guidance.
  * Added a flag to directed edges indicating if the edge has names. This can potentially be used in costing methods.
  * Allow future use of spare GraphId bits within DirectedEdge.

## Release Date: 2016-12-13 Valhalla 2.0.2
* **Routing Improvement**
  * Added support for multi-way restrictions to matrix and isochrones.
  * Added HOV costing model.
  * Speed limit updates.   Added logic to save average speed separately from speed limits.
  * Added transit include and exclude logic to multimodal isochrone.
  * Fix some edge cases for trivial (single edge) paths.
  * Better treatment of destination access only when using bidirectional A*.
* **Performance Improvement**
  * Improved performance of the path algorithms by making many access methods inline.

## Release Date: 2016-11-28 Valhalla 2.0.1
* **Routing Improvement**
  * Preliminary support for multi-way restrictions
* **Issues Fixed**
  * Fixed tile incompatiblity between 64 and 32bit architectures
  * Fixed missing edges within tile edge search indexes
  * Fixed an issue where transit isochrone was cut off if we took transit that was greater than the max_seconds and other transit lines or buses were then not considered.

## Release Date: 2016-11-15 Valhalla 2.0

* **Tile Redesign**
  * Updated the graph tiles to store edges only on the hierarchy level they belong to. Prior to this, the highways were stored on all levels, they now exist only on the highway hierarchy. Similar changes were made for arterial level roads. This leads to about a 20% reduction in tile size.
  * The tile redesign required changes to the path generation algorithms. They must now transition freely beteeen levels, even for pedestrian and bicycle routes. To offset the extra transitions, the main algorithms were changed to expand nodes at each level that has directed edges, rather than adding the transition edges to the priority queue/adjacency list. This change helps performance. The hierarchy limits that are used to speed the computation of driving routes by utilizing the highway hierarchy were adjusted to work with the new path algorithms.
  * Some changes to costing were also required, for example pedestrian and bicycle routes skip shortcut edges.
  * Many tile data structures were altered to explicitly size different fields and make room for "spare" fields that will allow future growth. In addition, the tile itself has extra "spare" records that can be appended to the end of the tile and referenced from the tile header. This also will allow future growth without breaking backward compatibility.
* **Guidance Improvement**
  * Refactored trip path to use an enumerated `Use` for edge and an enumerated `NodeType` for node
  * Fixed some wording in the Hindi narrative file
  * Fixed missing turn maneuver by updating the forward intersecting edge logic
* **Issues Fixed**
  * Fixed an issue with pedestrian routes where a short u-turn was taken to avoid the "crossing" penalty.
  * Fixed bicycle routing due to high penalty to enter an access=destination area. Changed to a smaller, length based factor to try to avoid long regions where access = destination. Added a driveway penalty to avoid taking driveways (which are often marked as access=destination).
  * Fixed regression where service did not adhere to the list of allowed actions in the Loki configuration
* **Graph Correlation**
  * External contributions from Navitia have lead to greatly reduced per-location graph correlation. Average correlation time is now less than 1ms down from 4-9ms.

## Release Date: 2016-10-17

* **Guidance Improvement**
  * Added the Hindi (hi-IN) narrative language
* **Service Additions**
  * Added internal valhalla error codes utility in baldr and modified all services to make use of and return as JSON response
  * See documentation https://github.com/valhalla/valhalla-docs/blob/master/api-reference.md#internal-error-codes-and-conditions
* **Time-Distance Matrix Improvement**
  * Added a costmatrix performance fix for one_to_many matrix requests
* **Memory Mapped Tar Archive - Tile Extract Support**
  * Added the ability to load a tar archive of the routing graph tiles. This improves performance under heavy load and reduces the memory requirement while allowing multiple processes to share cache resources.

## Release Date: 2016-09-19

* **Guidance Improvement**
  * Added pirate narrative language
* **Routing Improvement**
  * Added the ability to include or exclude stops, routes, and operators in multimodal routing.
* **Service Improvement**
  * JSONify Error Response

## Release Date: 2016-08-30

* **Pedestrian Routing Improvement**
  * Fixes for trivial pedestrian routes

## Release Date: 2016-08-22

* **Guidance Improvements**
  * Added Spanish narrative
  * Updated the start and end edge heading calculation to be based on road class and edge use
* **Bicycle Routing Improvements**
  * Prevent getting off a higher class road for a small detour only to get back onto the road immediately.
  * Redo the speed penalties and road class factors - they were doubly penalizing many roads with very high values.
  * Simplify the computation of weighting factor for roads that do not have cycle lanes. Apply speed penalty to slightly reduce favoring
of non-separated bicycle lanes on high speed roads.
* **Routing Improvements**
  * Remove avoidance of U-turn for pedestrian routes. This improves use with map-matching since pedestrian routes can make U-turns.
  * Allow U-turns at dead-ends for driving (and bicycling) routes.
* **Service Additions**
  * Add support for multi-modal isochrones.
  * Added base code to allow reverse isochrones (path from anywhere to a single destination).
* **New Sources to Targets**
  * Added a new Matrix Service action that allows you to request any of the 3 types of time-distance matrices by calling 1 action.  This action takes a sources and targets parameter instead of the locations parameter.  Please see the updated Time-Distance Matrix Service API reference for more details.

## Release Date: 2016-08-08

 * **Service additions**
  * Latitude, longitude bounding boxes of the route and each leg have been added to the route results.
  * Added an initial isochrone capability. This includes methods to create an "isotile" - a 2-D gridded data set with time to reach each lat,lon grid from an origin location. This isoltile is then used to create contours at specified times. Interior contours are optionally removed and the remaining outer contours are generalized and converted to GeoJSON polygons. An initial version supporting multimodal route types has also been added.
 * **Data Producer Updates**
  * Fixed tranist scheduling issue where false schedules were getting added.
 * **Tools Additionas**
  * Added `valhalla_export_edges` tool to allow shape and names to be dumped from the routing tiles

## Release Date: 2016-07-19

 * **Guidance Improvements**
  * Added French narrative
  * Added capability to have narrative language aliases - For example: German `de-DE` has an alias of `de`
 * **Transit Stop Update** - Return latitude and longitude for each transit stop
 * **Data Producer Updates**
  * Added logic to use lanes:forward, lanes:backward, speed:forward, and speed:backward based on direction of the directed edge.
  * Added support for no_entry, no_exit, and no_turn restrictions.
  * Added logic to support country specific access. Based on country tables found here: http://wiki.openstreetmap.org/wiki/OSM_tags_for_routing/Access-Restrictions

## Release Date: 2016-06-08

 * **Bug Fix** - Fixed a bug where edge indexing created many small tiles where no edges actually intersected. This allowed impossible routes to be considered for path finding instead of rejecting them earlier.
 * **Guidance Improvements**
  * Fixed invalid u-turn direction
  * Updated to properly call out jughandle routes
  * Enhanced signless interchange maneuvers to help guide users
 * **Data Producer Updates**
  * Updated the speed assignment for ramp to be a percentage of the original road class speed assignment
  * Updated stop impact logic for turn channel onto ramp

## Release Date: 2016-05-19

 * **Bug Fix** - Fixed a bug where routes fail within small, disconnected "islands" due to the threshold logic in prior release. Also better logic for not-thru roads.

## Release Date: 2016-05-18

 * **Bidirectional A* Improvements** - Fixed an issue where if both origin and destination locations where on not-thru roads that meet at a common node the path ended up taking a long detour. Not all cases were fixed though - next release should fix. Trying to address the termination criteria for when the best connection point of the 2 paths is optimal. Turns out that the initial case where both opposing edges are settled is not guaranteed to be the least cost path. For now we are setting a threshold and extending the search while still tracking best connections. Fixed the opposing edge when a hierarchy transition occurs.
 * **Guidance Globalization** -  Fixed decimal distance to be locale based.
 * **Guidance Improvements**
  * Fixed roundabout spoke count issue by fixing the drive_on_right attribute.
  * Simplified narative by combining unnamed straight maneuvers
  * Added logic to confirm maneuver type assignment to avoid invalid guidance
  * Fixed turn maneuvers by improving logic for the following:
    * Internal intersection edges
    * 'T' intersections
    * Intersecting forward edges
 * **Data Producer Updates** - Fix the restrictions on a shortcut edge to be the same as the last directed edge of the shortcut (rather than the first one).

## Release Date: 2016-04-28

 * **Tile Format Updates** - Separated the transit graph from the "road only" graph into different tiles but retained their interconnectivity. Transit tiles are now hierarchy level 3.
 * **Tile Format Updates** - Reduced the size of graph edge shape data by 5% through the use of varint encoding (LEB128)
 * **Tile Format Updates** - Aligned `EdgeInfo` structures to proper byte boundaries so as to maintain compatibility for systems who don't support reading from unaligned addresses.
 * **Guidance Globalization** -  Added the it-IT(Italian) language file. Added support for CLDR plural rules. The cs-CZ(Czech), de-DE(German), and en-US(US English) language files have been updated.
 * **Travel mode based instructions** -  Updated the start, post ferry, and post transit insructions to be based on the travel mode, for example:
  * `Drive east on Main Street.`
  * `Walk northeast on Broadway.`
  * `Bike south on the cycleway.`

## Release Date: 2016-04-12

 * **Guidance Globalization** -  Added logic to use tagged language files that contain the guidance phrases. The initial versions of en-US, de-DE, and cs-CZ have been deployed.
 * **Updated ferry defaults** -  Bumped up use_ferry to 0.65 so that we don't penalize ferries as much.

## Release Date: 2016-03-31
 * **Data producer updates** - Do not generate shortcuts across a node which is a fork. This caused missing fork maneuvers on longer routes.  GetNames update ("Broadway fix").  Fixed an issue with looking up a name in the ref map and not the name map.  Also, removed duplicate names.  Private = false was unsetting destination only flags for parking aisles.

## Release Date: 2016-03-30
 * **TripPathBuilder Bug Fix** - Fixed an exception that was being thrown when trying to read directed edges past the end of the list within a tile. This was due to errors in setting walkability and cyclability on upper hierarchies.

## Release Date: 2016-03-28

 * **Improved Graph Correlation** -  Correlating input to the routing graph is carried out via closest first traversal of the graph's, now indexed, geometry. This results in faster correlation and gaurantees the absolute closest edge is found.

## Release Date: 2016-03-16

 * **Transit type returned** -  The transit type (e.g. tram, metro, rail, bus, ferry, cable car, gondola, funicular) is now returned with each transit maneuver.
 * **Guidance language** -  If the language option is not supplied or is unsupported then the language will be set to the default (en-US). Also, the service will return the language in the trip results.
 * **Update multimodal path algorithm** - Applied some fixes to multimodal path algorithm. In particular fixed a bug where the wrong sortcost was added to the adjacency list. Also separated "in-station" transfer costs from transfers between stops.
 * **Data producer updates** - Do not combine shortcut edges at gates or toll booths. Fixes avoid toll issues on routes that included shortcut edges.

## Release Date: 2016-03-07

 * **Updated all APIs to honor the optional DNT (Do not track) http header** -  This will avoid logging locations.
 * **Reduce 'Merge maneuver' verbal alert instructions** -  Only create a verbal alert instruction for a 'Merge maneuver' if the previous maneuver is > 1.5 km.
 * **Updated transit defaults.  Tweaked transit costing logic to obtain better routes.** -  use_rail = 0.6, use_transfers = 0.3, transfer_cost = 15.0 and transfer_penalty = 300.0.  Updated the TransferCostFactor to use the transfer_factor correctly.  TransitionCost for pedestrian costing bumped up from 20.0f to 30.0f when predecessor edge is a transit connection.
 * **Initial Guidance Globalization** -  Partial framework for Guidance Globalization. Started reading some guidance phrases from en-US.json file.

## Release Date: 2016-02-22

 * **Use bidirectional A* for automobile routes** - Switch to bidirectional A* for all but bus routes and short routes (where origin and destination are less than 10km apart). This improves performance and has less failure cases for longer routes. Some data import adjustments were made (02-19) to fix some issues encountered with arterial and highway hierarchies. Also only use a maximum of 2 passes for bidirecdtional A* to reduce "long time to fail" cases.
 * **Added verbal multi-cue guidance** - This combines verbal instructions when 2 successive maneuvers occur in a short amount of time (e.g., Turn right onto MainStreet. Then Turn left onto 1st Avenue).

## Release Date: 2016-02-19

 * **Data producer updates** - Reduce stop impact when all edges are links (ramps or turn channels). Update opposing edge logic to reject edges that do no have proper access (forward access == reverse access on opposing edge and vice-versa). Update ReclassifyLinks for cases where a single edge (often a service road) intersects a ramp improperly causing the ramp to reclassified when it should not be. Updated maximum OSM node Id (now exceeds 4000000000). Move lua from conf repository into mjolnir.

## Release Date: 2016-02-01

 * **Data producer updates** - Reduce speed on unpaved/rough roads. Add statistics for hgv (truck) restrictions.

## Release Date: 2016-01-26

 * **Added capability to disable narrative production** - Added the `narrative` boolean option to allow users to disable narrative production. Locations, shape, length, and time are still returned. The narrative production is enabled by default. The possible values for the `narrative` option are: false and true
 * **Added capability to mark a request with an id** - The `id` is returned with the response so a user could match to the corresponding request.
 * **Added some logging enhancements, specifically [ANALYTICS] logging** - We want to focus more on what our data is telling us by logging specific stats in Logstash.

## Release Date: 2016-01-18

 * **Data producer updates** - Data importer configuration (lua) updates to fix a bug where buses were not allowed on restricted lanes.  Fixed surface issue (change the default surface to be "compacted" for footways).

## Release Date: 2016-01-04

 * **Fixed Wrong Costing Options Applied** - Fixed a bug in which a previous requests costing options would be used as defaults for all subsequent requests.

## Release Date: 2015-12-18

 * **Fix for bus access** - Data importer configuration (lua) updates to fix a bug where bus lanes were turning off access for other modes.
 * **Fix for extra emergency data** - Data importer configuration (lua) updates to fix a bug where we were saving hospitals in the data.
 * **Bicycle costing update** - Updated kTCSlight and kTCFavorable so that cycleways are favored by default vs roads.

## Release Date: 2015-12-17

 * **Graph Tile Data Structure update** - Updated structures within graph tiles to support transit efforts and truck routing. Removed TransitTrip, changed TransitRoute and TransitStop to indexes (rather than binary search). Added access restrictions (like height and weight restrictions) and the mode which they impact to reduce need to look-up.
 * **Data producer updates** - Updated graph tile structures and import processes.

## Release Date: 2015-11-23

 * **Fixed Open App for OSRM functionality** - Added OSRM functionality back to Loki to support Open App.

## Release Date: 2015-11-13

 * **Improved narrative for unnamed walkway, cycleway, and mountain bike trail** - A generic description will be used for the street name when a walkway, cycleway, or mountain bike trail maneuver is unnamed. For example, a turn right onto a unnamed walkway maneuver will now be: "Turn right onto walkway."
 * **Fix costing bug** - Fix a bug introduced in EdgeLabel refactor (impacted time distance matrix only).

## Release Date: 2015-11-3

 * **Enhance bi-directional A* logic** - Updates to bidirectional A* algorithm to fix the route completion logic to handle cases where a long "connection" edge could lead to a sub-optimal path. Add hierarchy and shortcut logic so we can test and use bidirectional A* for driving routes. Fix the destination logic to properly handle oneways as the destination edge. Also fix U-turn detection for reverse search when hierarchy transitions occur.
 * **Change "Go" to "Head" for some instructions** - Start, exit ferry.
 * **Update to roundabout instructions** - Call out roundabouts for edges marked as links (ramps, turn channels).
 * **Update bicycle costing** - Fix the road factor (for applying weights based on road classification) and lower turn cost values.

## Data Producer Release Date: 2015-11-2

 * **Updated logic to not create shortcut edges on roundabouts** - This fixes some roundabout exit counts.

## Release Date: 2015-10-20

 * **Bug Fix for Pedestrian and Bicycle Routes** - Fixed a bug with setting the destination in the bi-directional Astar algorithm. Locations that snapped to a dead-end node would have failed the route and caused a timeout while searching for a valid path. Also fixed the elapsed time computation on the reverse path of bi-directional algorithm.

## Release Date: 2015-10-16

 * **Through Location Types** - Improved support for locations with type = "through". Routes now combine paths that meet at each through location to create a single "leg" between locations with type = "break". Paths that continue at a through location will not create a U-turn unless the path enters a "dead-end" region (neighborhood with no outbound access).
 * **Update shortcut edge logic** - Now skips long shortcut edges when close to the destination. This can lead to missing the proper connection if the shortcut is too long. Fixes #245 (thor).
 * **Per mode service limits** - Update configuration to allow setting different maximum number of locations and distance per mode.
 * **Fix shape index for trivial path** - Fix a bug where when building the the trip path for a "trivial" route (includes just one edge) where the shape index exceeded that size of the shape.

## Release Date: 2015-09-28

 * **Elevation Influenced Bicycle Routing** - Enabled elevation influenced bicycle routing. A "use-hills" option was added to the bicycle costing profile that can tune routes to avoid hills based on grade and amount of elevation change.
 * **"Loop Edge" Fix** - Fixed a bug with edges that form a loop. Split them into 2 edges during data import.
 * **Additional information returned from 'locate' method** - Added information that can be useful when debugging routes and data. Adds information about nodes and edges at a location.
 * **Guidance/Narrative Updates** - Added side of street to destination narrative. Updated verbal instructions.<|MERGE_RESOLUTION|>--- conflicted
+++ resolved
@@ -23,11 +23,8 @@
    * FIXED: Remove arch specificity from strip command of Python bindings to make it more compatible with other archs [#4040](https://github.com/valhalla/valhalla/pull/4040)
    * FIXED: GraphReader::GetShortcut no longer returns false positives or false negatives [#4019](https://github.com/valhalla/valhalla/pull/4019)
    * FIXED: Tagging with bus=permit or taxi=permit did not override access=no [#4045](https://github.com/valhalla/valhalla/pull/4045)
-<<<<<<< HEAD
+   * FIXED: Upgrade RapidJSON to address undefined behavior [#4051](https://github.com/valhalla/valhalla/pull/4051)
    * FIXED: time handling for transit service [#4052](https://github.com/valhalla/valhalla/pull/4052)
-=======
-   * FIXED: Upgrade RapidJSON to address undefined behavior [#4051](https://github.com/valhalla/valhalla/pull/4051)
->>>>>>> e3aa7f6f
 * **Enhancement**
    * CHANGED: replace boost::optional with C++17's std::optional where possible [#3890](https://github.com/valhalla/valhalla/pull/3890)
    * ADDED: parse `lit` tag on ways and add it to graph [#3893](https://github.com/valhalla/valhalla/pull/3893)
