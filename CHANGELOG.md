## UNRELEASED
* **Removed**
   * REMOVED: validity checks for historical speeds [#5087](https://github.com/valhalla/valhalla/pull/5087)
   * REMOVED: `seasonal` bit from OSMWay & DirectedEdge [#5156](https://github.com/valhalla/valhalla/pull/5156)
   * REMOVED: hard-coded tz alias map and associated logic [#5164](https://github.com/valhalla/valhalla/pull/5164)
   * REMOVED: `valhalla/filesystem` from the project in favor of the std equivalent [#5321](https://github.com/valhalla/valhalla/pull/5321)
* **Bug Fix**
   * FIXED: `incremental_build_tiles` script works again [#4909](https://github.com/valhalla/valhalla/pull/4909)
   * FIXED: Fix ability to use Valhalla via cmake `add_subdirectory` [#4930](https://github.com/valhalla/valhalla/pull/4930)
   * FIXED: Fix valhalla_benchmark_loki benchmark application. [#4981](https://github.com/valhalla/valhalla/pull/4981)
   * FIXED: Double free crash during tiles build inside libxml2 on concurrent `spatialite_cleanup_ex()` calls [#5005](https://github.com/valhalla/valhalla/pull/5005)
   * FIXED: update CircleCI runners to Ubuntu 24.04 [#5002](https://github.com/valhalla/valhalla/pull/5002)
   * FIXED: Fixed a typo in the (previously undocumented) matrix-APIs responses `algorithm` field: `timedistancbssematrix` is now `timedistancebssmatrix` [#5000](https://github.com/valhalla/valhalla/pull/5000).
   * FIXED: More trivial cases in `CostMatrix` [#5001](https://github.com/valhalla/valhalla/pull/5001)
   * FIXED: Tag smoothness=impassable breaks pedestrian routing [#5023](https://github.com/valhalla/valhalla/pull/5023)
   * FIXED: Make isochrone geotiff serialization use "north up" geotransform [#5019](https://github.com/valhalla/valhalla/pull/5019)
   * FIXED: Get CostMatrix allow second pass option from new location in config [#5055](https://github.com/valhalla/valhalla/pull/5055/)
   * FIXED: Slim down Matrix PBF response [#5066](https://github.com/valhalla/valhalla/pull/5066)
   * FIXED: restore ignoring hierarchy limits for bicycle and pedestrian [#5080](https://github.com/valhalla/valhalla/pull/5080)
   * FIXED: GCC warning 'template-id not allowed for constructor in C++20' [#5110](https://github.com/valhalla/valhalla/pull/5110)
   * FIXED: update deprecated boost geometry headers [#5117](https://github.com/valhalla/valhalla/pull/5117)
   * FIXED: Fix type mismatch in `src/tyr/serializers.cc` [#5145](https://github.com/valhalla/valhalla/pull/5145)
   * FIXED: Multimodal ferry reclassification [#5139](https://github.com/valhalla/valhalla/pull/5139)
   * FIXED: Fix time info calculation across time zone boundaries [#5163](https://github.com/valhalla/valhalla/pull/5163)
   * FIXED: pass thor config to matrix algorithms in `valhalla_run_matrix` [#5053](https://github.com/valhalla/valhalla/pull/5053)
   * FIXED: clang warning: bool literal returned from `main` `[-Wmain]` [#5173](https://github.com/valhalla/valhalla/pull/5173)
   * FIXED: normalize paths on valhalla_build_extract for windows  [#5176](https://github.com/valhalla/valhalla/pull/5176)
   * FIXED: level changes for multi-level start/end edges [#5126](https://github.com/valhalla/valhalla/pull/5126)
   * FIXED: Fix edge walk across tiles when traffic or predicted speeds are used [#5198](https://github.com/valhalla/valhalla/pull/5198)
   * FIXED: multi-edge steps maneuvers [#5191](https://github.com/valhalla/valhalla/pull/5191)
   * FIXED: remove start maneuver if route starts on stairs/escalators [#5127](https://github.com/valhalla/valhalla/pull/5127)
   * FIXED: Verify edge shapes in edge walking to find the correct edges when there are multiple path with approximately the same length (e.g. in a roundabout) [#5210](https://github.com/valhalla/valhalla/pull/5210)
   * FIXED: compilation with clang 20 [#5208](https://github.com/valhalla/valhalla/pull/5208)
   * FIXED: compatibility with GEOS <3.12 [#5224](https://github.com/valhalla/valhalla/pull/5224)
   * FIXED: gtest linkage errors with clang 17+ on MacOS [#5227](https://github.com/valhalla/valhalla/pull/5227)
   * FIXED: matrix headings [#5244](https://github.com/valhalla/valhalla/pull/5244)
   * FIXED: fix semi-trivial paths in costmatrix [#5249](https://github.com/valhalla/valhalla/pull/5249)
   * FIXED: rename `check_reverse_connections` [#5255](https://github.com/valhalla/valhalla/pull/5255)
   * FIXED: invert expansion_direction for expansion properties in costmatrix [#5266](https://github.com/valhalla/valhalla/pull/5266)
   * FIXED: set initial precision in matrix serializer [#5267](https://github.com/valhalla/valhalla/pull/5267)
   * FIXED: pass correct edge id to expansion callback in bidirectional a* [#5265](https://github.com/valhalla/valhalla/pull/5265)
   * FIXED: remove `GraphId` and `OSMWay` incompatible forward declarations [#5270](https://github.com/valhalla/valhalla/pull/5270)
   * FIXED: Number of compile/linker issues on Windows for the test targets. [#5313](https://github.com/valhalla/valhalla/pull/5313)
   * FIXED: Fix reference to the GHA variable to resolve `version_modifier` on CI [#5333](https://github.com/valhalla/valhalla/pull/5333)
   * FIXED: Ability to run `valhalla_service` with `[CONCURRENCY]` arg [#5335](https://github.com/valhalla/valhalla/pull/5335)
   * FIXED: version modifier in `/status` response [#5357](https://github.com/valhalla/valhalla/pull/5357)
   * FIXED: unknowns should be 500 and not 400 [#5359](https://github.com/valhalla/valhalla/pull/5359)
   * FIXED: Cover **all** nodes in the current tile by density index [#5338](https://github.com/valhalla/valhalla/pull/5338)
   * FIXED: Narrowing bug leading to nodes being misplaced in wrong tiles [#5364](https://github.com/valhalla/valhalla/pull/5364)
   * FIXED: wrong integer types in expansion properties [#5380](https://github.com/valhalla/valhalla/pull/5380)
   * FIXED: fix: `std::terminate` on unsupported request format for some actions [#5387](https://github.com/valhalla/valhalla/pull/5387)
   * FIXED: python installation issue in docker image [#5424](https://github.com/valhalla/valhalla/pull/5424)
   * FIXED: uk-UA translation issue with issue with "approach_verbal_alert" [#5182](https://github.com/valhalla/valhalla/pull/5182)
   * FIXED: Missing argument in `BDEdgeLabel` constructor [#5444](https://github.com/valhalla/valhalla/pull/5444)
   * FIXED: ferries shouldn't be set to destination only [#5447](https://github.com/valhalla/valhalla/pull/5447)
   * FIXED: `actor_t` cleans up workers even in the case of exceptions when `auto_cleanup` is true [#5452](https://github.com/valhalla/valhalla/pull/5452)
   * FIXED: Graphfilter issue where local edge index and count, edge transitions, stop impact, headings, local_driveability, restrictions, and name consistency was not updated after filtering. [#5464](https://github.com/valhalla/valhalla/pull/5464)
   * FIXED: around-the-block paths when node tolerance == 0 [#5451](https://github.com/valhalla/valhalla/pull/5451)
   * FIXED: Trivial CostMatrix and multiple candidates [#5376](https://github.com/valhalla/valhalla/pull/5376)
   * FIXED: "access": "no" + specific overrides for ferries [#5476](https://github.com/valhalla/valhalla/pull/5476)
   * FIXED: Build libspatialite for vcpkg with librttopo support for valhalla_build_admins [#5475](https://github.com/valhalla/valhalla/pull/5475)
   * FIXED: CMake install target: for PREFER_EXTERNAL_DEPS=ON, no gtest installation, python bindings [#5455](https://github.com/valhalla/valhalla/pull/5455)
   * FIXED: Set distance to 0 for unsettled destinations in partial matrices in TimeDistanceMatrix. [#5505](https://github.com/valhalla/valhalla/pull/5505)
<<<<<<< HEAD
   * FIXED: Set node snap flags properly in PBF PathEDGE [#5508](https://github.com/valhalla/valhalla/pull/5508)
=======
   * FIXED: Fix Matrix API to return correct end location. [#5509](https://github.com/valhalla/valhalla/pull/5509)
>>>>>>> fff53ac5
* **Enhancement**
   * ADDED: Consider smoothness in all profiles that use surface [#4949](https://github.com/valhalla/valhalla/pull/4949)
   * ADDED: costing parameters to exclude certain edges `exclude_tolls`, `exclude_bridges`, `exclude_tunnels`, `exclude_highways`, `exclude_ferries`. They need to be enabled in the config with `service_limits.allow_hard_exclusions`. Also added location search filters `exclude_ferry` and `exclude_toll` to complement these changes. [#4524](https://github.com/valhalla/valhalla/pull/4524)
   * ADDED: `admin_crossings` request parameter for `/route` [#4941](https://github.com/valhalla/valhalla/pull/4941)
   * ADDED: include level change info in `/route` response [#4942](https://github.com/valhalla/valhalla/pull/4942)
   * ADDED: steps maneuver improvements [#4960](https://github.com/valhalla/valhalla/pull/4960)
   * ADDED: instruction improvements for node-based elevators [#4988](https://github.com/valhalla/valhalla/pull/4988)
   * ADDED: customizable hierarchy limits [#5010](https://github.com/valhalla/valhalla/pull/5010)
   * ADDED: increased precision in route lengths [#5020](https://github.com/valhalla/valhalla/pull/5020)
   * ADDED: Add maneuver bearings in route json response [#5024](https://github.com/valhalla/valhalla/pull/5024)
   * ADDED: Allow specifying custom `graph.lua` file name via `valhalla_build_config` [#5036](https://github.com/valhalla/valhalla/pull/5036)
   * ADDED: per level elevator penalty [#4973](https://github.com/valhalla/valhalla/pull/4973)
   * ADDED: `ignore_construction` allows routing on ways with construction tag [#5030](https://github.com/valhalla/valhalla/pull/5030)
   * ADDED: Australian English language translations [#5057](https://github.com/valhalla/valhalla/pull/5057)
   * ADDED: Support `"access:conditional"` conditional restrictions like `"access:conditional"="no @ (Oct-May)"` [#5048](https://github.com/valhalla/valhalla/pull/5048)
   * CHANGED: Speed up pbf parsing by using libosmium [#5070](https://github.com/valhalla/valhalla/pull/5070)
   * ADDED: headings and correlated ll's in verbose matrix output [#5072](https://github.com/valhalla/valhalla/pull/5072)
   * CHANGED: Faster Docker builds in CI [#5082](https://github.com/valhalla/valhalla/pull/5082)
   * ADDED: Retrieve traffic signal information of nodes through trace_attribute request [#5121](https://github.com/valhalla/valhalla/pull/5121)
   * CHANGED: Remove redundant callback-style pbf parsing [#5119](https://github.com/valhalla/valhalla/pull/5119)
   * ADDED: Multimodal expansion endpoint support [#5129](https://github.com/valhalla/valhalla/pull/5129)
   * ADDED: Sort tweeners by GraphId to make tile generation deterministic [#5133](https://github.com/valhalla/valhalla/pull/5133)
   * ADDED: Turn lane information for valhalla serializer [#5078](https://github.com/valhalla/valhalla/pull/5078)
   * ADDED: Add scoped timer macro for timing stages and sub-stages of the tile build process [#5136](https://github.com/valhalla/valhalla/pull/5136)
   * CHANGED: Speed up `valhalla_build_admins` by using intermediate in-memory database [#5146](https://github.com/valhalla/valhalla/pull/5146)
   * UPDATED: bump tz from 2024a to 2025a [#5061](https://github.com/valhalla/valhalla/pull/5061)
   * ADDED: Add shoulder attribute to locate API [#5144](https://github.com/valhalla/valhalla/pull/5144)
   * CHANGED: Move `bss_info_` from `OSMNode` to the new `OSMBSSNode` to reduce `way_nodes.bin` size [#5147](https://github.com/valhalla/valhalla/pull/5147)
   * UPDATED: bump tz from 2025a to 2025b [#5164](https://github.com/valhalla/valhalla/pull/5164)
   * ADDED: Mutithreaded `PBFGraphParser::ParseWays()` [#5143](https://github.com/valhalla/valhalla/pull/5143)
   * CHANGED: "Multilevel Way" message logging level changed from WARN to DEBUG [#5188](https://github.com/valhalla/valhalla/pull/5188)
   * CHANGED: Use rapidjson for matrix serializers [#5189](https://github.com/valhalla/valhalla/pull/5189)
   * CHANGED: Make static factor vectors/arrays in sif constexpr [#5200](https://github.com/valhalla/valhalla/pull/5200)
   * ADDED: Sqlite3 RAII wrapper around sqlite3* and spatielite connection [#5206](https://github.com/valhalla/valhalla/pull/5206)
   * CHANGED: Improved SQL statements when building admins [#5219](https://github.com/valhalla/valhalla/pull/5219)
   * CHANGED: Replace `boost::geometry` by GEOS for operations with admin/tz polygons and clip them by tile bbox [#5204](https://github.com/valhalla/valhalla/pull/5204)
   * UPDATED: bump cxxopts [#5243](https://github.com/valhalla/valhalla/pull/5243)
   * ADDED: Make iterations limit configurable in costmatrix [#5221](https://github.com/valhalla/valhalla/pull/5221)
   * ADDED: Enforce the order of includes via `clang-format` [5230](https://github.com/valhalla/valhalla/pull/5230)
   * CHANGED: Switch to PyPI version of `clang-format` [#5237](https://github.com/valhalla/valhalla/pull/5237)
   * ADDED: More barrier types to consider for car routing [#5217](https://github.com/valhalla/valhalla/pull/5217)
   * CHANGED: Removed ferry reclassification and only move edges in hierarchy [#5269](https://github.com/valhalla/valhalla/pull/5269)
   * CHANGED: More clang-tidy fixes [#5253](https://github.com/valhalla/valhalla/pull/5253)
   * CHANGED: Removed unused headers [#5254](https://github.com/valhalla/valhalla/pull/5254)
   * ADDED: "destination_only_hgv" in directed edge json [#5281](https://github.com/valhalla/valhalla/pull/5281)
   * CHANGED: Link libvalhalla to libgeos. Build command to use `nmake` on Windows instead of `make`. Skipping check for `CMAKE_BUILD_TYPE` when using a multi-config generator like Visual Studio or XCode. [#5294](https://github.com/valhalla/valhalla/pull/5294)
   * ADDED: workflow to publish Python bindings for all major platforms to PyPI [#5280](https://github.com/valhalla/valhalla/pull/5280)
   * ADDED: git sha version suffix for executables [#5307](https://github.com/valhalla/valhalla/pull/5307)
   * ADDED: version modifier in public servers [#5316](https://github.com/valhalla/valhalla/pull/5316)
   * CHANGED: pyvalhalla-git PyPI repository to pyvalhalla-weekly [#5310](https://github.com/valhalla/valhalla/pull/5310)
   * ADDED: `valhalla_service` to Linux Python package [#5315](https://github.com/valhalla/valhalla/pull/5315)
   * CHANGED: add full version string with git hash to any program's `--help` message [#5317](https://github.com/valhalla/valhalla/pull/5317)
   * CHANGED: `valhalla_service` CLI based on `cxxopts` [#5318](https://github.com/valhalla/valhalla/pull/5317)
   * ADDED: script to analyze build logs for warnings [#5312](https://github.com/valhalla/valhalla/pull/5312)
   * CHANGED: Replace robin-hood-hashing with `ankerl::unordered_dense::{map, set}` [#5325](https://github.com/valhalla/valhalla/pull/5325)
   * CHANGED: Speed up density calculus by using grid index [#5328](https://github.com/valhalla/valhalla/pull/5328)
   * CHANGED: refactor to make valhalla/filesystem functionally redundant [#5319](https://github.com/valhalla/valhalla/pull/5319)
   * ADDED: Distribute C++ executables for Windows Python bindings [#5348](https://github.com/valhalla/valhalla/pull/5348)
   * ADDED: Distribute C++ executables for OSX Python bindings [#5301](https://github.com/valhalla/valhalla/pull/5301)
   * ADDED: `trace_attributes` now also returns all the speed informations on edges when `edge.speeds_faded` or `edge.speeds_non_faded` is set in request. Also `edge.speed_type` returns how the edge speed was set [#5324](https://github.com/valhalla/valhalla/pull/5324)
   * CHANGED: Use `ankerl::unordered_dense` for `loki::Reach()` for faster search [#5384](https://github.com/valhalla/valhalla/pull/5384)
   * ADDED: support for destination exceptions for access restrictions [#5354](https://github.com/valhalla/valhalla/pull/5354)
   * ADDED: Add option `edge.traffic_signal` to trace attributes [#5385](https://github.com/valhalla/valhalla/pull/5385)
   * CHANGED: Cleaned up Dockerfile a bit to make caching more effective [#5396](https://github.com/valhalla/valhalla/pull/5396)
   * ADDED: Port https://github.com/nilsnolde/docker-valhalla, an orchestrated/scripted Docker image for convenience [#5388](https://github.com/valhalla/valhalla/pull/5388)
   * ADDED: Graph utilities for Python bindings [#5367](https://github.com/valhalla/valhalla/pull/5367)
   * CHANGED: Decouple `traffic_signal` on node from `kNodeType` in `TripLegBuilder` [#5349](https://github.com/valhalla/valhalla/pull/5394)
   * CHANGED: Use rapidjson for locate serializers [#5260](https://github.com/valhalla/valhalla/pull/5260)
   * CHANGED: set`check_reverse_connection` default value to `true` [#5404](https://github.com/valhalla/valhalla/pull/5404)
   * CHANGED: updated translation files and added mn-MN lang [#5425](https://github.com/valhalla/valhalla/pull/5425)
   * CHANGED: Use rapidjson for height serializer [#5277](https://github.com/valhalla/valhalla/pull/5277)
   * CHANGED: Use rapidjson for transit_available serializer [#5430](https://github.com/valhalla/valhalla/pull/5430)
   * CHANGED: Switch from CircleCI to Github Actions [#5427](https://github.com/valhalla/valhalla/pull/5427)
   * CHANGED: Use rapidjson for isochrone serializer [#5429](https://github.com/valhalla/valhalla/pull/5429)
   * ADDED: Allow pedestrian routing through highway=via_ferrata [#5480](https://github.com/valhalla/valhalla/pull/5480)
   * ADDED: generic level change maneuver [#5431](https://github.com/valhalla/valhalla/pull/5431)
   * ADDED: Publish timezone db on Github Actions artifacts [#5479](https://github.com/valhalla/valhalla/pull/5479)

## Release Date: 2024-10-10 Valhalla 3.5.1
* **Removed**
* **Bug Fix**
   * FIXED: All logging in `valhalla_export_edges` now goes to stderr [#4892](https://github.com/valhalla/valhalla/pull/4892)
   * FIXED: Iterate over only `kLandmark` tagged values in `AddLandmarks()` [#4873](https://github.com/valhalla/valhalla/pull/4873)
   * FIXED: `walk_or_snap` mode edge case with loop routes [#4895](https://github.com/valhalla/valhalla/pull/4895)
   * FIXED: `-Wdefaulted-function-deleted` compilation warning/error in `NarrativeBuilder` [#4877](https://github.com/valhalla/valhalla/pull/4877)
   * FIXED: For a long time we were potentially wrongly encoding varints by using `static_cast` vs `reinterpret_cast` [#4877]https://github.com/valhalla/valhalla/pull/4925
* **Enhancement**
   * CHANGED: voice instructions for OSRM serializer to work better in real-world environment [#4756](https://github.com/valhalla/valhalla/pull/4756)
   * ADDED: Add option `edge.forward` to trace attributes [#4876](https://github.com/valhalla/valhalla/pull/4876)
   * ADDED: Provide conditional speed limits from "maxspeed:conditional" in `/locate` and proto `/route` responses [#4851](https://github.com/valhalla/valhalla/pull/4851)
   * ADDED: Support multiple levels and level ranges [#4879](https://github.com/valhalla/valhalla/pull/4879)
   * ADDED: Level location search filter [#4926](https://github.com/valhalla/valhalla/pull/4926)

## Release Date: 2024-08-21 Valhalla 3.5.0
* **Removed**
   * REMOVED: needs_ci_run script [#4423](https://github.com/valhalla/valhalla/pull/4423)
   * REMOVED: unused vehicle types in AutoCost and segway; renamed kTruck to "truck" instead of "tractor_trailer" [#4430](https://github.com/valhalla/valhalla/pull/4430)
   * REMOVED: ./bench and related files/code [#4560](https://github.com/valhalla/valhalla/pull/4560)
   * REMOVED: unused headers [#4829](https://github.com/valhalla/valhalla/pull/4829)
* **Bug Fix**
   * FIXED: gcc13 was missing some std header includes [#4154](https://github.com/valhalla/valhalla/pull/4154)
   * FIXED: when reclassifying ferry edges, remove destonly from ways only if the connecting way was destonly [#4118](https://github.com/valhalla/valhalla/pull/4118)
   * FIXED: typo in use value of map matching API (`platform_connection` was misspelled) [#4174](https://github.com/valhalla/valhalla/pull/4174)
   * FIXED: fix crash in timedistancebssmatrix.cc  [#4244](https://github.com/valhalla/valhalla/pull/4244)
   * FIXED: missing protobuf CMake configuration to link abseil for protobuf >= 3.22.0 [#4207](https://github.com/valhalla/valhalla/pull/4207)
   * FIXED: broken links on the optimized route API page [#4260](https://github.com/valhalla/valhalla/pull/4260)
   * FIXED: remove clearing of headings while calculating a matrix [#4288](https://github.com/valhalla/valhalla/pull/4288)
   * FIXED: only recost matrix pairs which have connections found [#4344](https://github.com/valhalla/valhalla/pull/4344)
   * FIXED: arm builds. tons of errors due to floating point issues mostly [#4213](https://github.com/valhalla/valhalla/pull/4213)
   * FIXED: respond with correlated edges for format=valhalla and matrix [#4335](https://github.com/valhalla/valhalla/pull/4335)
   * FIXED: `sources` & `targets` for verbose matrix response was kinda broken due to #4335 above [#4366](https://github.com/valhalla/valhalla/pull/4366)
   * FIXED: recover proper shortest path to ferry connections (when multiple edges exist between node pair) [#4361](https://github.com/valhalla/valhalla/pull/4361)
   * FIXED: recover proper shortest path to ferry connections (make sure correct label index is used) [#4378](https://github.com/valhalla/valhalla/pull/4378)
   * FIXED: Allow all roads for motorcycles [#4348](https://github.com/valhalla/valhalla/pull/4348)
   * FIXED: motorcar:conditional should not apply to motorcycle and moped [#4359](https://github.com/valhalla/valhalla/pull/4359)
   * FIXED: break shortcuts when there are different restrictions on base edges [#4326](https://github.com/valhalla/valhalla/pull/4326)
   * FIXED: Incorrect `edge_index` assignment in `thor_worker_t::build_trace` [#4413](https://github.com/valhalla/valhalla/pull/4413)
   * FIXED: lots of issues with CostMatrix (primarily deadend logic) with a complete refactor modeling things very close to bidir A\*, also to prepare for a unification of the two [#4372](https://github.com/valhalla/valhalla/pull/4372)
   * FIXED: diff_names check was missing for Graphfilter and Shortcutbuilder for AddEdgeInfo call.  [#4436](https://github.com/valhalla/valhalla/pull/4436)
   * FIXED: updated timezone database and added code to keep compatibility with old servers/new data and vice versa [#4446](https://github.com/valhalla/valhalla/pull/4446)
   * FIXED: retry elevation tile download if the download failed for some reason or the downloaded tile was corrupt [#4461](https://github.com/valhalla/valhalla/pull/4461)
   * FIXED: base transition costs were getting overridden by osrm car turn duration [#4463](https://github.com/valhalla/valhalla/pull/4463)
   * FIXED: insane ETAs for `motor_scooter` on `track`s [#4468](https://github.com/valhalla/valhalla/pull/4468)
   * FIXED: -j wasn't taken into account anymore [#4483](https://github.com/valhalla/valhalla/pull/4483)
   * FIXED: time distance matrix was always using time zone of last settled edge id [#4494](https://github.com/valhalla/valhalla/pull/4494)
   * FIXED: log to stderr in valhalla_export_edges [#4498](https://github.com/valhalla/valhalla/pull/4498)
   * FIXED: set capped speed for truck at 90 KPH [#4493](https://github.com/valhalla/valhalla/pull/4493)
   * FIXED: Config singleton multiple instantiation issue [#4521](https://github.com/valhalla/valhalla/pull/4521)
   * FIXED: Prevent GetShortcut to run into an infinite loop [#4532](https://github.com/valhalla/valhalla/pull/4532)
   * FIXED: fix config generator with thor.costmatrix_allow_second_pass [#4567](https://github.com/valhalla/valhalla/pull/4567)
   * FIXED: infinite loop or other random corruption in isochrones when retrieving partial shape of an edge [#4547](https://github.com/valhalla/valhalla/pull/4547)
   * FIXED: Aggregation updates: update opposing local idx after aggregating the edges, added classification check for aggregation, and shortcut length changes [#4570](https://github.com/valhalla/valhalla/pull/4570)
   * FIXED: Use helper function for only parsing out names from DirectedEdge when populating intersecting edges [#4604](https://github.com/valhalla/valhalla/pull/4604)
   * FIXED: Osmnode size reduction: Fixed excessive disk space for planet build [#4605](https://github.com/valhalla/valhalla/pull/4605)
   * FIXED: Conflict with signinfo's temporary linguistic node sequence file caused test failures. [#4625](https://github.com/valhalla/valhalla/pull/4625)
   * FIXED: CostMatrix for trivial routes with oneways [#4626](https://github.com/valhalla/valhalla/pull/4626)
   * FIXED: some entry points to creating geotiff isochrones output did not register the geotiff driver before attempting to use it [#4628](https://github.com/valhalla/valhalla/pull/4628)
   * FIXED: libgdal wasn't installed in docker image, so it never worked in docker [#4629](https://github.com/valhalla/valhalla/pull/4629)
   * FIXED: CostMatrix shapes for routes against trivial oneways [#4633](https://github.com/valhalla/valhalla/pull/4633)
   * FIXED: unidirectional_astar.cc doesn't work for date_time type = 2 #4652(https://github.com/valhalla/valhalla/issues/4652)
   * FIXED: a few fixes around the routing algorithms [#4626](https://github.com/valhalla/valhalla/pull/4642)
   * FIXED: no need to search for GDAL when building data [#4651](https://github.com/valhalla/valhalla/pull/4651)
   * FIXED: Fix segfault in OSRM serializer with bannerInstructions when destination is on roundabout [#4480](https://github.com/valhalla/valhalla/pull/4481)
   * FIXED: Fix segfault in costmatrix (date_time and time zone always added). [#4530](https://github.com/valhalla/valhalla/pull/4530)
   * FIXED: Fixed roundoff issue in Tiles Row and Col methods [#4585](https://github.com/valhalla/valhalla/pull/4585)
   * FIXED: Fix for assigning attributes has_(highway, ferry, toll) if directions_type is none [#4465](https://github.com/valhalla/valhalla/issues/4465)
   * FIXED: Have the `valhalla_add_predicted_speeds` summary always be created from `mjolnir.tile_dir` [#4722](https://github.com/valhalla/valhalla/pull/4722)
   * FIXED: Fix inconsistency in graph.lua for motor_vehicle_node [#4723](https://github.com/valhalla/valhalla/issues/4723)
   * FIXED: Missing algorithm include in `baldr/admin.h` [#4766](https://github.com/valhalla/valhalla/pull/4766)
   * FIXED: remove old code that allows bicycle access on hiking trails. [#4781](https://github.com/valhalla/valhalla/pull/4781)
   * FIXED: Handle list type arguments correctly when overriding config with valhalla_build_config [#4799](https://github.com/valhalla/valhalla/pull/4799)
   * FIXED: `top_speed` range not fully allowed for trucks [#4793](https://github.com/valhalla/valhalla/pull/4793)
   * FIXED: Trivial routes for CostMatrix [#4634](https://github.com/valhalla/valhalla/pull/4634)
   * FIXED: Reset `not_thru_pruning` in CostMatrix after second pass was used [#4817](https://github.com/valhalla/valhalla/pull/4817)
   * FIXED: wrong index used in CostMatrix expansion callback inside reverse connection check [#4821](https://github.com/valhalla/valhalla/pull/4821)
   * FIXED: oneway ferry connections classification [#4828](https://github.com/valhalla/valhalla/pull/4828)
   * FIXED: location search_filter ignored in certain cases [#4835](https://github.com/valhalla/valhalla/pull/4835)
   * FIXED: Ferry reclassification finds shortest path that is blocked by inaccessible node [#4854](https://github.com/valhalla/valhalla/pull/4854)
   * FIXED: `(Nov - Mar)` (and similar, months with spaces) condition parsing [#4857](https://github.com/valhalla/valhalla/pull/4857)
* **Enhancement**
   * UPDATED: French translations, thanks to @xlqian [#4159](https://github.com/valhalla/valhalla/pull/4159)
   * CHANGED: -j flag for multithreaded executables to override mjolnir.concurrency [#4168](https://github.com/valhalla/valhalla/pull/4168)
   * CHANGED: moved the argparse boilerplate code to a private header which all programs can share [#4169](https://github.com/valhalla/valhalla/pull/4169)
   * ADDED: CI runs a spell check on the PR to detect spelling mistakes [#4179](https://github.com/valhalla/valhalla/pull/4179)
   * ADDED: `preferred_side_cutoff` parameter for locations [#4182](https://github.com/valhalla/valhalla/pull/4182)
   * ADDED: PBF output for matrix endpoint [#4121](https://github.com/valhalla/valhalla/pull/4121)
   * CHANGED: sped up the transit gtfs ingestion process by sorting the feeds before querying them and avoiding copying their structures. forked just_gtfs into the valhalla org to accomplish it [#4167](https://github.com/valhalla/valhalla/pull/4167)
   * CHANGED: write traffic tile headers in `valhalla_build_extract` [#4195](https://github.com/valhalla/valhalla/pull/4195)
   * ADDED: `source_percent_along` & `target_percent_along` to /trace_attributes JSON response [#4199](https://github.com/valhalla/valhalla/pull/4199)
   * ADDED: sqlite database to store landmarks along with interfaces of insert and bounding box queries [#4189](https://github.com/valhalla/valhalla/pull/4189)
   * CHANGED: refactor landmark database interface to use a pimpl [#4202](https://github.com/valhalla/valhalla/pull/4202)
   * ADDED: support for `:forward` and `:backward` for `motor_vehicle`, `vehicle`, `foot` and `bicycle` tag prefixes [#4204](https://github.com/valhalla/valhalla/pull/4204)
   * ADDED: add `valhalla_build_landmarks` to parse POIs from osm pbfs and store them as landmarks in the landmark sqlite database [#4201](https://github.com/valhalla/valhalla/pull/4201)
   * ADDED: add primary key in the landmark sqlite database and a method to retrieve landmarks via their primary keys [#4224](https://github.com/valhalla/valhalla/pull/4224)
   * ADDED: update graph tile to allow adding landmarks to edge info, and refactor edgeinfo.cc [#4233](https://github.com/valhalla/valhalla/pull/4233)
   * ADDED: `sources_to_targets` action for `/expansion` [#4263](https://github.com/valhalla/valhalla/pull/4263)
   * ADDED: option `--extract-tar` to `valhalla_build_extract` to create extracts from .tar files instead of tile directory [#4255](https://github.com/valhalla/valhalla/pull/4255)
   * ADDED: Support for `bannerInstructions` attribute in OSRM serializer via `banner_instructions` request parameter [#4093](https://github.com/valhalla/valhalla/pull/4093)
   * UPDATED: submodules which had new releases, unless it was a major version change [#4231](https://github.com/valhalla/valhalla/pull/4231)
   * ADDED: Support for elevation along a route. Add elevation to EdgeInfo within Valhalla tiles [#4279](https://github.com/valhalla/valhalla/pull/4279)
   * ADDED: the workflow to find landmarks in a graph tile, associate them with nearby edges, and update the graph tile to store the associations [#4278](https://github.com/valhalla/valhalla/pull/4278)
   * ADDED: update maneuver generation to add nearby landmarks to maneuvers as direction support [#4293](https://github.com/valhalla/valhalla/pull/4293)
   * CHANGED: the boost property tree config is now read into a singleton that doesn't need to be passed around anymore [#4220](https://github.com/valhalla/valhalla/pull/4220)
   * ADDED: Update the street name and sign data processing include language and pronunciations [#4268](https://github.com/valhalla/valhalla/pull/4268)
   * CHANGED: more sustainable way to work with protobuf in cmake [#4334](https://github.com/valhalla/valhalla/pull/4334)
   * CHANGED: use date_time API to retrieve timezone aliases instead of our own curated list [#4382](https://github.com/valhalla/valhalla/pull/4382)
   * CHANGED: less aggressive logging for nodes' headings & ferry connections [#4420][https://github.com/valhalla/valhalla/pull/4420]
   * ADDED: add documentation about historical traffic [#4259](https://github.com/valhalla/valhalla/pull/4259)
   * ADDED: config option to control how much memory we'll reserve for CostMatrix locations [#4424](https://github.com/valhalla/valhalla/pull/4424)
   * CHANGED: refactor EdgeLabel (and derived classes) to reduce memory use. [#4439](https://github.com/valhalla/valhalla/pull/4439)
   * ADDED: "shape" field to matrix response for CostMatrix only [#4432](https://github.com/valhalla/valhalla/pull/4432)
   * CHANGED: `/expansion`: add field `prev_edge_id`, make the GeoJSON features `LineString`s [#4275](https://github.com/valhalla/valhalla/issues/4275)
   * ADDED: --optimize & --log-details to valhalla_run_matrix [#4355](https://github.com/valhalla/valhalla/pull/4334)
   * ADDED: most access restrictions to /locate response [#4431](https://github.com/valhalla/valhalla/pull/4431)
   * ADDED: hgv=destination and friends for truck-specific "destination_only" logic [#4450](https://github.com/valhalla/valhalla/issues/4450)
   * UPDATED: updated country access overrides [#4460](https://github.com/valhalla/valhalla/pull/4460)
   * CHANGED: date_time refactor as a preparation to return DST/timezone related offset in the response [#4365](https://github.com/valhalla/valhalla/pull/4365)
   * ADDED: find connection on backward search for bidir matrix algo [#4329](https://github.com/valhalla/valhalla/pull/4329)
   * CHANGED: Adjustment of walk speed when walking on slight downhill [#4302](https://github.com/valhalla/valhalla/pull/4302)
   * CHANGED: Do not reclassify ferry connections when no hierarchies are to be generated [#4487](https://github.com/valhalla/valhalla/pull/4487)
   * ADDED: Added a config option to sort nodes spatially during graph building [#4455](https://github.com/valhalla/valhalla/pull/4455)
   * ADDED: Timezone info in route and matrix responses [#4491](https://github.com/valhalla/valhalla/pull/4491)
   * ADDED: Support for `voiceInstructions` attribute in OSRM serializer via `voice_instructions` request parameter [#4506](https://github.com/valhalla/valhalla/pull/4506)
   * CHANGED: use pkg-config to find spatialite & geos and remove our cmake modules; upgraded conan's boost to 1.83.0 in the process [#4253](https://github.com/valhalla/valhalla/pull/4253)
   * ADDED: Added aggregation logic to filter stage of tile building [#4512](https://github.com/valhalla/valhalla/pull/4512)
   * UPDATED: tz to 2023d [#4519](https://github.com/valhalla/valhalla/pull/4519)
   * CHANGED: libvalhalla.pc generation to have finer controls; install third_party public headers; overhaul lots of CMake; remove conan support [#4516](https://github.com/valhalla/valhalla/pull/4516)
   * CHANGED: refactored matrix code to include a base class for all matrix algorithms to prepare for second passes on matrix [#4535](https://github.com/valhalla/valhalla/pull/4535)
   * ADDED: matrix second pass for connections not found in the first pass, analogous to /route [#4536](https://github.com/valhalla/valhalla/pull/4536)
   * UPDATED: cxxopts to 3.1.1 [#4541](https://github.com/valhalla/valhalla/pull/4541)
   * CHANGED: make use of vendored libraries optional (other than libraries which are not commonly in package managers or only used for testing) [#4544](https://github.com/valhalla/valhalla/pull/4544)
   * ADDED: Improved instructions for blind users [#3694](https://github.com/valhalla/valhalla/pull/3694)
   * ADDED: isochrone proper polygon support & pbf output for isochrone [#4575](https://github.com/valhalla/valhalla/pull/4575)
   * ADDED: return isotile grid as geotiff  [#4594](https://github.com/valhalla/valhalla/pull/4594)
   * ADDED: `ignore_non_vehicular_restrictions` parameter for truck costing [#4606](https://github.com/valhalla/valhalla/pull/4606)
   * UPDATED: tz database to 2024a [#4643](https://github.com/valhalla/valhalla/pull/4643)
   * ADDED: `hgv_no_penalty` costing option to allow penalized truck access to `hgv=no` edges [#4650](https://github.com/valhalla/valhalla/pull/4650)
   * CHANGED: Significantly improve performance of graphbuilder [#4669](https://github.com/valhalla/valhalla/pull/4669)
   * UPDATED: Improved turn by turn api reference documentation [#4675](https://github.com/valhalla/valhalla/pull/4675)
   * CHANGED: contract nodes if connecting edges have different names or speed or non-conditional access restrictions [#4613](https://github.com/valhalla/valhalla/pull/4613)
   * CHANGED: CostMatrix switched from Dijkstra to A* [#4650](https://github.com/valhalla/valhalla/pull/4650)
   * ADDED: some missing documentation about request parameters [#4687](https://github.com/valhalla/valhalla/pull/4687)
   * ADDED: Consider more forward/backward tags for access restrictions and speeds [#4686](https://github.com/valhalla/valhalla/pull/4686)
   * CHANGED: change costmatrix max_distance threshold to a distance threshold instead of duration [#4672](https://github.com/valhalla/valhalla/pull/4672)
   * ADDED: PBF support for expansion [#4614](https://github.com/valhalla/valhalla/pull/4614/)
   * ADDED: elapsed_cost field to map matching json response [#4709](https://github.com/valhalla/valhalla/pull/4709)
   * ADDED: error if we fail to find any matrix connection [#4718](https://github.com/valhalla/valhalla/pull/4718)
   * ADDED: Fail early in valhalla_ingest_transit if there's no valid GTFS feeds [#4710](https://github.com/valhalla/valhalla/pull/4710/)
   * ADDED: Support for `voiceLocale` attribute in OSRM serializer via `voice_instructions` request parameter [#4677](https://github.com/valhalla/valhalla/pull/4742)
   * ADDED: Added ssmlAnnouncements for voice instructions and removed voice and banner instructions from last step. [#4644](https://github.com/valhalla/valhalla/pull/4644)
   * ADDED: deadend information in directed edge JSON for `/locate` [#4751](https://github.com/valhalla/valhalla/pull/4751)
   * ADDED: Dedupe option for expansion, significantly reducing the response size. [#4601](https://github.com/valhalla/valhalla/issues/4601)
   * ADDED: `expansion_type` property to `/expansion` [#4784](https://github.com/valhalla/valhalla/pull/4784)
   * ADDED: inline config arg for `valhalla_build_elevation` script [#4787](https://github.com/valhalla/valhalla/pull/4787)
   * ADDED: `use_truck_route` [#4809](https://github.com/valhalla/valhalla/pull/4809)
   * ADDED: Add option `edge.country_crossing` to trace attributes [#4825](https://github.com/valhalla/valhalla/pull/4825)
   * CHANGED: Unification of turn costs for ramps and roundabouts [#4827](https://github.com/valhalla/valhalla/pull/4827)
   * CHANGED: updated dockerfile to use ubuntu 24.04 [#4805](https://github.com/valhalla/valhalla/pull/4805)

## Release Date: 2023-05-11 Valhalla 3.4.0
* **Removed**
   * REMOVED: Docker image pushes to Dockerhub [#4033](https://github.com/valhalla/valhalla/pull/4033)
   * REMOVED: transitland references and scripts and replace with info for raw GTFS feeds [#4033](https://github.com/valhalla/valhalla/pull/3906)
* **Bug Fix**
   * FIXED: underflow of uint64_t cast for matrix time results [#3906](https://github.com/valhalla/valhalla/pull/3906)
   * FIXED: update vcpkg commit for Azure pipelines to fix libtool mirrors [#3915](https://github.com/valhalla/valhalla/pull/3915)
   * FIXED: fix CHANGELOG release year (2022->2023) [#3927](https://github.com/valhalla/valhalla/pull/3927)
   * FIXED: avoid segfault on invalid exclude_polygons input [#3907](https://github.com/valhalla/valhalla/pull/3907)
   * FIXED: allow \_WIN32_WINNT to be defined by build system [#3933](https://github.com/valhalla/valhalla/issues/3933)
   * FIXED: disconnected stop pairs in gtfs import [#3943](https://github.com/valhalla/valhalla/pull/3943)
   * FIXED: in/egress traversability in gtfs ingestion is now defaulted to kBoth to enable pedestrian access on transit connect edges and through the in/egress node [#3948](https://github.com/valhalla/valhalla/pull/3948)
   * FIXED: parsing logic needed implicit order of stations/egresses/platforms in the GTFS feeds [#3949](https://github.com/valhalla/valhalla/pull/3949)
   * FIXED: segfault in TimeDistanceMatrix [#3964](https://github.com/valhalla/valhalla/pull/3949)
   * FIXED: write multiple PBFs if the protobuf object gets too big [#3954](https://github.com/valhalla/valhalla/pull/3954)
   * FIXED: pin conan version to latest 1.x for now [#3990](https://github.com/valhalla/valhalla/pull/3990)
   * FIXED: Fix matrix_locations when used in pbf request [#3997](https://github.com/valhalla/valhalla/pull/3997)
   * FIXED: got to the point where the basic transit routing test works [#3988](https://github.com/valhalla/valhalla/pull/3988)
   * FIXED: fix build with LOGGING_LEVEL=ALL [#3992](https://github.com/valhalla/valhalla/pull/3992)
   * FIXED: transit stitching when determining whether a platform was generated [#4020](https://github.com/valhalla/valhalla/pull/4020)
   * FIXED: multimodal isochrones [#4030](https://github.com/valhalla/valhalla/pull/4030)
   * FIXED: duplicated recosting names should throw [#4042](https://github.com/valhalla/valhalla/pull/4042)
   * FIXED: Remove arch specificity from strip command of Python bindings to make it more compatible with other archs [#4040](https://github.com/valhalla/valhalla/pull/4040)
   * FIXED: GraphReader::GetShortcut no longer returns false positives or false negatives [#4019](https://github.com/valhalla/valhalla/pull/4019)
   * FIXED: Tagging with bus=permit or taxi=permit did not override access=no [#4045](https://github.com/valhalla/valhalla/pull/4045)
   * FIXED: Upgrade RapidJSON to address undefined behavior [#4051](https://github.com/valhalla/valhalla/pull/4051)
   * FIXED: time handling for transit service [#4052](https://github.com/valhalla/valhalla/pull/4052)
   * FIXED: multiple smaller bugs while testing more multimodal /route & /isochrones [#4055](https://github.com/valhalla/valhalla/pull/4055)
   * FIXED: `FindLuaJit.cmake` to include Windows paths/library names [#4067](https://github.com/valhalla/valhalla/pull/4067)
   * FIXED: Move complex turn restriction check out of can_form_shortcut() [#4047](https://github.com/valhalla/valhalla/pull/4047)
   * FIXED: fix `clear` methods on matrix algorithms and reserve some space for labels with a new config [#4075](https://github.com/valhalla/valhalla/pull/4075)
   * FIXED: fix `valhalla_build_admins` & `valhalla_ways_to_edges` argument parsing [#4097](https://github.com/valhalla/valhalla/pull/4097)
   * FIXED: fail early in `valhalla_build_admins` if parent directory can't be created, also exit with failure [#4099](https://github.com/valhalla/valhalla/pull/4099)
* **Enhancement**
   * CHANGED: replace boost::optional with C++17's std::optional where possible [#3890](https://github.com/valhalla/valhalla/pull/3890)
   * ADDED: parse `lit` tag on ways and add it to graph [#3893](https://github.com/valhalla/valhalla/pull/3893)
   * ADDED: log lat/lon of node where children link edges exceed the configured maximum [#3911](https://github.com/valhalla/valhalla/pull/3911)
   * ADDED: log matrix algorithm which was used [#3916](https://github.com/valhalla/valhalla/pull/3916)
   * UPDATED: docker base image to Ubuntu 22.04 [#3912](https://github.com/valhalla/valhalla/pull/3912)
   * CHANGED: Unify handling of single-file -Werror in all modules [#3910](https://github.com/valhalla/valhalla/pull/3910)
   * CHANGED: Build skadi with -Werror [#3935](https://github.com/valhalla/valhalla/pull/3935)
   * ADDED: Connect transit tiles to the graph [#3700](https://github.com/valhalla/valhalla/pull/3700)
   * CHANGED: switch to C++17 master branch of `just_gtfs` [#3947](https://github.com/valhalla/valhalla/pull/3947)
   * ADDED: Support for configuring a universal request timeout [#3966](https://github.com/valhalla/valhalla/pull/3966)
   * ADDED: optionally include highway=platform edges for pedestrian access [#3971](https://github.com/valhalla/valhalla/pull/3971)
   * ADDED: `use_lit` costing option for pedestrian costing [#3957](https://github.com/valhalla/valhalla/pull/3957)
   * CHANGED: Removed stray NULL values in log output [#3974](https://github.com/valhalla/valhalla/pull/3974)
   * CHANGED: More conservative estimates for cost of walking slopes [#3982](https://github.com/valhalla/valhalla/pull/3982)
   * ADDED: An option to slim down matrix response [#3987](https://github.com/valhalla/valhalla/pull/3987)
   * CHANGED: Updated url for just_gtfs library [#3994](https://github.com/valhalla/valhalla/pull/3995)
   * ADDED: Docker image pushes to Github's docker registry [#4033](https://github.com/valhalla/valhalla/pull/4033)
   * ADDED: `disable_hierarchy_pruning` costing option to find the actual optimal route for motorized costing modes, i.e `auto`, `motorcycle`, `motor_scooter`, `bus`, `truck` & `taxi`. [#4000](https://github.com/valhalla/valhalla/pull/4000)
   * CHANGED: baldr directory: remove warnings and C++17 adjustments [#4011](https://github.com/valhalla/valhalla/pull/4011)
   * UPDATED: `vcpkg` to latest master, iconv wasn't building anymore [#4066](https://github.com/valhalla/valhalla/pull/4066)
   * CHANGED: pybind11 upgrade for python 3.11 [#4067](https://github.com/valhalla/valhalla/pull/4067)
   * CHANGED: added transit level to connectivity map [#4082](https://github.com/valhalla/valhalla/pull/4082)
   * ADDED: "has_transit_tiles" & "osm_changeset" to verbose status response [#4062](https://github.com/valhalla/valhalla/pull/4062)
   * ADDED: time awareness to CostMatrix for e.g. traffic support [#4071](https://github.com/valhalla/valhalla/pull/4071)
   * UPDATED: transifex translations [#4102](https://github.com/valhalla/valhalla/pull/4102)

## Release Date: 2023-01-03 Valhalla 3.3.0
* **Removed**
* **Bug Fix**
* **Enhancement**
  * CHANGED: Upgraded from C++14 to C++17. [#3878](https://github.com/valhalla/valhalla/pull/3878)

## Release Date: 2023-01-03 Valhalla 3.2.1
* **Removed**
* **Bug Fix**
   * FIXED: valhalla_run_route was missing config logic. [#3824](https://github.com/valhalla/valhalla/pull/3824)
   * FIXED: Added missing ferry tag if manoeuver uses a ferry. It's supposed to be there according to the docs. [#3815](https://github.com/valhalla/valhalla/issues/3815)
   * FIXED: Handle hexlifying strings with unsigned chars [#3842](https://github.com/valhalla/valhalla/pull/3842)
   * FIXED: Newer clang warns on `sprintf` which becomes a compilation error (due to `Werror`) so we use `snprintf` instead [#3846](https://github.com/valhalla/valhalla/issues/3846)
   * FIXED: Build all of Mjolnir with -Werror [#3845](https://github.com/valhalla/valhalla/pull/3845)
   * FIXED: Only set most destination information once for all origins in timedistancematrix [#3830](https://github.com/valhalla/valhalla/pull/3830)
   * FIXED: Integers to expansion JSON output were cast wrongly [#3857](https://github.com/valhalla/valhalla/pull/3857)
   * FIXED: hazmat=destination should be hazmat=false and fix the truckcost usage of hazmat [#3865](https://github.com/valhalla/valhalla/pull/3865)
   * FIXED: Make sure there is at least one path which is accessible for all vehicular modes when reclassifying ferry edges [#3860](https://github.com/valhalla/valhalla/pull/3860)
   * FIXED: valhalla_build_extract was failing to determine the tile ID to include in the extract [#3864](https://github.com/valhalla/valhalla/pull/3864)
   * FIXED: valhalla_ways_to_edges missed trimming the cache when overcommitted [#3872](https://github.com/valhalla/valhalla/pull/3864)
   * FIXED: Strange detours with multi-origin/destination unidirectional A* [#3585](https://github.com/valhalla/valhalla/pull/3585)
* **Enhancement**
   * ADDED: Added has_toll, has_highway, has_ferry tags to summary field of a leg and route and a highway tag to a maneuver if it includes a highway. [#3815](https://github.com/valhalla/valhalla/issues/3815)
   * ADDED: Add time info to sources_to_targets [#3795](https://github.com/valhalla/valhalla/pull/3795)
   * ADDED: "available_actions" to the /status response [#3836](https://github.com/valhalla/valhalla/pull/3836)
   * ADDED: "waiting" field on input/output intermediate break(\_through) locations to respect services times [#3849](https://github.com/valhalla/valhalla/pull/3849)
   * ADDED: --bbox & --geojson-dir options to valhalla_build_extract to only archive a subset of tiles [#3856](https://github.com/valhalla/valhalla/pull/3856)
   * CHANGED: Replace unstable c++ geos API with a mix of geos' c api and boost::geometry for admin building [#3683](https://github.com/valhalla/valhalla/pull/3683)
   * ADDED: optional write-access to traffic extract from GraphReader [#3876](https://github.com/valhalla/valhalla/pull/3876)
   * UPDATED: locales from Transifex [#3879](https://github.com/valhalla/valhalla/pull/3879)
   * CHANGED: Build most of Baldr with -Werror [#3885](https://github.com/valhalla/valhalla/pull/3885)
   * UPDATED: some documentation overhaul to slim down root's README [#3881](https://github.com/valhalla/valhalla/pull/3881)
   * CHANGED: move documentation hosting to Github Pages from readthedocs.io [#3884](https://github.com/valhalla/valhalla/pull/3884)
   * ADDED: inline config arguments to some more executables [#3873](https://github.com/valhalla/valhalla/pull/3873)

## Release Date: 2022-10-26 Valhalla 3.2.0
* **Removed**
   * REMOVED: "build-\*" docker image to decrease complexity [#3689](https://github.com/valhalla/valhalla/pull/3541)

* **Bug Fix**
   * FIXED: Fix precision losses while encoding-decoding distance parameter in openlr [#3374](https://github.com/valhalla/valhalla/pull/3374)
   * FIXED: Fix bearing calculation for openlr records [#3379](https://github.com/valhalla/valhalla/pull/3379)
   * FIXED: Some refactoring that was proposed for the PR 3379 [#3381](https://github.com/valhalla/valhalla/pull/3381)
   * FIXED: Avoid calling out "keep left/right" when passing an exit [#3349](https://github.com/valhalla/valhalla/pull/3349)
   * FIXED: Fix iterator decrement beyond begin() in GeoPoint::HeadingAtEndOfPolyline() method [#3393](https://github.com/valhalla/valhalla/pull/3393)
   * FIXED: Add string for Use:kPedestrianCrossing to fix null output in to_string(Use). [#3416](https://github.com/valhalla/valhalla/pull/3416)
   * FIXED: Remove simple restrictions check for pedestrian cost calculation. [#3423](https://github.com/valhalla/valhalla/pull/3423)
   * FIXED: Parse "highway=busway" OSM tag: https://wiki.openstreetmap.org/wiki/Tag:highway%3Dbusway [#3413](https://github.com/valhalla/valhalla/pull/3413)
   * FIXED: Process int_ref irrespective of `use_directions_on_ways_` [#3446](https://github.com/valhalla/valhalla/pull/3446)
   * FIXED: workaround python's ArgumentParser bug to not accept negative numbers as arguments [#3443](https://github.com/valhalla/valhalla/pull/3443)
   * FIXED: Undefined behaviour on some platforms due to unaligned reads [#3447](https://github.com/valhalla/valhalla/pull/3447)
   * FIXED: Fixed undefined behavior due to invalid shift exponent when getting edge's heading [#3450](https://github.com/valhalla/valhalla/pull/3450)
   * FIXED: Use midgard::unaligned_read in GraphTileBuilder::AddSigns [#3456](https://github.com/valhalla/valhalla/pull/3456)
   * FIXED: Relax test margin for time dependent traffic test [#3467](https://github.com/valhalla/valhalla/pull/3467)
   * FIXED: Fixed missed intersection heading [#3463](https://github.com/valhalla/valhalla/pull/3463)
   * FIXED: Stopped putting binary bytes into a string field of the protobuf TaggedValue since proto3 protects against that for cross language support [#3468](https://github.com/valhalla/valhalla/pull/3468)
   * FIXED: valhalla_service uses now loki logging config instead of deprecated tyr logging [#3481](https://github.com/valhalla/valhalla/pull/3481)
   * FIXED: Docker image `valhalla/valhalla:run-latest`: conan error + python integration [#3485](https://github.com/valhalla/valhalla/pull/3485)
   * FIXED: fix more protobuf unstable 3.x API [#3494](https://github.com/valhalla/valhalla/pull/3494)
   * FIXED: fix one more protobuf unstable 3.x API [#3501](https://github.com/valhalla/valhalla/pull/3501)
   * FIXED: Fix valhalla_build_tiles imports only bss from last osm file [#3503](https://github.com/valhalla/valhalla/pull/3503)
   * FIXED: Fix total_run_stat.sh script. [#3511](https://github.com/valhalla/valhalla/pull/3511)
   * FIXED: Both `hov:designated` and `hov:minimum` have to be correctly set for the way to be considered hov-only [#3526](https://github.com/valhalla/valhalla/pull/3526)
   * FIXED: Wrong out index in route intersections [#3541](https://github.com/valhalla/valhalla/pull/3541)
   * FIXED: fix valhalla_export_edges: missing null columns separator [#3543](https://github.com/valhalla/valhalla/pull/3543)
   * FIXED: Removed/updated narrative language aliases that are not IETF BCP47 compliant [#3546](https://github.com/valhalla/valhalla/pull/3546)
   * FIXED: Wrong predecessor opposing edge in dijkstra's expansion [#3528](https://github.com/valhalla/valhalla/pull/3528)
   * FIXED: exit and exit_verbal in Russian locale should be same [#3545](https://github.com/valhalla/valhalla/pull/3545)
   * FIXED: Skip transit tiles in hierarchy builder [#3559](https://github.com/valhalla/valhalla/pull/3559)
   * FIXED: Fix some country overrides in adminconstants and add a couple new countries. [#3578](https://github.com/valhalla/valhalla/pull/3578)
   * FIXED: Improve build errors reporting [#3579](https://github.com/valhalla/valhalla/pull/3579)
   * FIXED: Fix "no elevation" values and /locate elevation response [#3571](https://github.com/valhalla/valhalla/pull/3571)
   * FIXED: Build tiles with admin/timezone support on Windows [#3580](https://github.com/valhalla/valhalla/pull/3580)
   * FIXED: admin "Saint-Martin" changed name to "Saint-Martin (France)" [#3619](https://github.com/valhalla/valhalla/pull/3619)
   * FIXED: openstreetmapspeeds global config with `null`s now supported [#3621](https://github.com/valhalla/valhalla/pull/3621)
   * FIXED: valhalla_run_matrix was failing (could not find proper max_matrix_distance) [#3635](https://github.com/valhalla/valhalla/pull/3635)
   * FIXED: Removed duplicate degrees/radians constants [#3642](https://github.com/valhalla/valhalla/pull/3642)
   * FIXED: Forgot to adapt driving side and country access rules in [#3619](https://github.com/valhalla/valhalla/pull/3619) [#3652](https://github.com/valhalla/valhalla/pull/3652)
   * FIXED: DateTime::is_conditional_active(...) incorrect end week handling [#3655](https://github.com/valhalla/valhalla/pull/3655)
   * FIXED: TimeDistanceBSSMatrix: incorrect initialization for destinations [#3659](https://github.com/valhalla/valhalla/pull/3659)
   * FIXED: Some interpolated points had invalid edge_index in trace_attributes response [#3646](https://github.com/valhalla/valhalla/pull/3670)
   * FIXED: Use a small node snap distance in map-matching. FIxes issue with incorrect turn followed by Uturn. [#3677](https://github.com/valhalla/valhalla/pull/3677)
   * FIXED: Conan error when building Docker image. [#3689](https://github.com/valhalla/valhalla/pull/3689)
   * FIXED: Allow country overrides for sidewalk [#3711](https://github.com/valhalla/valhalla/pull/3711)
   * FIXED: CostMatrix incorrect tile usage with oppedge. [#3719](https://github.com/valhalla/valhalla/pull/3719)
   * FIXED: Fix elevation serializing [#3735](https://github.com/valhalla/valhalla/pull/3735)
   * FIXED: Fix returning a potentially uninitialized value in PointXY::ClosestPoint [#3737](https://github.com/valhalla/valhalla/pull/3737)
   * FIXED: Wales and Scotland name change. [#3746](https://github.com/valhalla/valhalla/pull/3746)
   * FIXED: Pedestrian crossings are allowed for bikes [#3751](https://github.com/valhalla/valhalla/pull/3751)
   * FIXED: Fix for Mac OSx.  Small update for the workdir for the admin_sidewalk_override test.  [#3757](https://github.com/valhalla/valhalla/pull/3757)
   * FIXED: Add missing service road case from GetTripLegUse method. [#3763](https://github.com/valhalla/valhalla/pull/3763)
   * FIXED: Fix TimeDistanceMatrix results sequence [#3738](https://github.com/valhalla/valhalla/pull/3738)
   * FIXED: Fix status endpoint not reporting that the service is shutting down [#3785](https://github.com/valhalla/valhalla/pull/3785)
   * FIXED: Fix TimdDistanceMatrix SetSources and SetTargets [#3792](https://github.com/valhalla/valhalla/pull/3792)
   * FIXED: Added highway and surface factor in truckcost [#3590](https://github.com/valhalla/valhalla/pull/3590)
   * FIXED: Potential integer underflow in file suffix generation [#3783](https://github.com/valhalla/valhalla/pull/3783)
   * FIXED: Building Valhalla as a submodule [#3781](https://github.com/valhalla/valhalla/issues/3781)
   * FIXED: Fixed invalid time detection in GetSpeed [#3800](https://github.com/valhalla/valhalla/pull/3800)
   * FIXED: Osmway struct update: added up to 33 and not 32 [#3808](https://github.com/valhalla/valhalla/pull/3808)
   * FIXED: Fix out-of-range linestrings in expansion [#4603](https://github.com/valhalla/valhalla/pull/4603)
   * FIXED: Osmway struct update: used 1 bit for multiple levels from spare bits [#5112](https://github.com/valhalla/valhalla/issues/5112)

* **Enhancement**
   * CHANGED: Pronunciation for names and destinations [#3132](https://github.com/valhalla/valhalla/pull/3132)
   * CHANGED: Requested code clean up for phonemes PR [#3356](https://github.com/valhalla/valhalla/pull/3356)
   * CHANGED: Refactor Pronunciation class to struct [#3359](https://github.com/valhalla/valhalla/pull/3359)
   * ADDED: Added support for probabale restrictions [#3361](https://github.com/valhalla/valhalla/pull/3361)
   * CHANGED: Refactored the verbal text formatter to handle logic for street name and sign [#3369](https://github.com/valhalla/valhalla/pull/3369)
   * CHANGED: return "version" and "tileset_age" on parameterless /status call [#3367](https://github.com/valhalla/valhalla/pull/3367)
   * CHANGED: de-singleton tile_extract by introducing an optional index.bin file created by valhalla_build_extract [#3281](https://github.com/valhalla/valhalla/pull/3281)
   * CHANGED: implement valhalla_build_elevation in python and add more --from-geojson & --from-graph options [#3318](https://github.com/valhalla/valhalla/pull/3318)
   * ADDED: Add boolean parameter to clear memory for edge labels from thor. [#2789](https://github.com/valhalla/valhalla/pull/2789)
   * CHANGED: Do not create statsd client in workers if it is not configured [#3394](https://github.com/valhalla/valhalla/pull/3394)
   * ADDED: Import of Bike Share Stations information in BSS Connection edges [#3411](https://github.com/valhalla/valhalla/pull/3411)
   * ADDED: Add heading to PathEdge to be able to return it on /locate [#3399](https://github.com/valhalla/valhalla/pull/3399)
   * ADDED: Add `prioritize_bidirectional` option for fast work and correct ETA calculation for `depart_at` date_time type. Smoothly stop using live-traffic [#3398](https://github.com/valhalla/valhalla/pull/3398)
   * CHANGED: Minor fix for headers  [#3436](https://github.com/valhalla/valhalla/pull/3436)
   * CHANGED: Use std::multimap for polygons returned for admin and timezone queries. Improves performance when building tiles. [#3427](https://github.com/valhalla/valhalla/pull/3427)
   * CHANGED: Refactored GraphBuilder::CreateSignInfoList [#3438](https://github.com/valhalla/valhalla/pull/3438)
   * ADDED: Add support for LZ4 compressed elevation tiles [#3401](https://github.com/valhalla/valhalla/pull/3401)
   * CHANGED: Rearranged some of the protobufs to remove redundancy [#3452](https://github.com/valhalla/valhalla/pull/3452)
   * CHANGED: overhaul python bindings [#3380](https://github.com/valhalla/valhalla/pull/3380)
   * CHANGED: Removed all protobuf defaults either by doing them in code or by relying on 0 initialization. Also deprecated best_paths and do_not_track [#3454](https://github.com/valhalla/valhalla/pull/3454)
   * ADDED: isochrone action for /expansion endpoint to track dijkstra expansion [#3215](https://github.com/valhalla/valhalla/pull/3215)
   * CHANGED: remove boost from dependencies and add conan as prep for #3346 [#3459](https://github.com/valhalla/valhalla/pull/3459)
   * CHANGED: Remove boost.program_options in favor of cxxopts header-only lib and use conan to install header-only boost. [#3346](https://github.com/valhalla/valhalla/pull/3346)
   * CHANGED: Moved all protos to proto3 for internal request/response handling [#3457](https://github.com/valhalla/valhalla/pull/3457)
   * CHANGED: Allow up to 32 outgoing link edges on a node when reclassifying links [#3483](https://github.com/valhalla/valhalla/pull/3483)
   * CHANGED: Reuse sample::get implementation [#3471](https://github.com/valhalla/valhalla/pull/3471)
   * ADDED: Beta support for interacting with the http/bindings/library via serialized and pbf objects respectively [#3464](https://github.com/valhalla/valhalla/pull/3464)
   * CHANGED: Update xcode to 12.4.0 [#3492](https://github.com/valhalla/valhalla/pull/3492)
   * ADDED: Add JSON generator to conan [#3493](https://github.com/valhalla/valhalla/pull/3493)
   * CHANGED: top_speed option: ignore live speed for speed based penalties [#3460](https://github.com/valhalla/valhalla/pull/3460)
   * ADDED: Add `include_construction` option into the config to include/exclude roads under construction from the graph [#3455](https://github.com/valhalla/valhalla/pull/3455)
   * CHANGED: Refactor options protobuf for Location and Costing objects [#3506](https://github.com/valhalla/valhalla/pull/3506)
   * CHANGED: valhalla.h and config.h don't need cmake configuration [#3502](https://github.com/valhalla/valhalla/pull/3502)
   * ADDED: New options to control what fields of the pbf are returned when pbf format responses are requested [#3207](https://github.com/valhalla/valhalla/pull/3507)
   * CHANGED: Rename tripcommon to common [#3516](https://github.com/valhalla/valhalla/pull/3516)
   * ADDED: Indoor routing - data model, data processing. [#3509](https://github.com/valhalla/valhalla/pull/3509)
   * ADDED: On-demand elevation tile fetching [#3391](https://github.com/valhalla/valhalla/pull/3391)
   * CHANGED: Remove many oneof uses from the protobuf api where the semantics of optional vs required isnt necessary [#3527](https://github.com/valhalla/valhalla/pull/3527)
   * ADDED: Indoor routing maneuvers [#3519](https://github.com/valhalla/valhalla/pull/3519)
   * ADDED: Expose reverse isochrone parameter for reverse expansion [#3528](https://github.com/valhalla/valhalla/pull/3528)
   * CHANGED: Add matrix classes to thor worker so they persist between requests. [#3560](https://github.com/valhalla/valhalla/pull/3560)
   * CHANGED: Remove `max_matrix_locations` and introduce `max_matrix_location_pairs` to configure the allowed number of total routes for the matrix action for more flexible asymmetric matrices [#3569](https://github.com/valhalla/valhalla/pull/3569)
   * CHANGED: modernized spatialite syntax [#3580](https://github.com/valhalla/valhalla/pull/3580)
   * ADDED: Options to generate partial results for time distance matrix when there is one source (one to many) or one target (many to one). [#3181](https://github.com/valhalla/valhalla/pull/3181)
   * ADDED: Enhance valhalla_build_elevation with LZ4 recompression support [#3607](https://github.com/valhalla/valhalla/pull/3607)
   * CHANGED: removed UK admin and upgraded its constituents to countries [#3619](https://github.com/valhalla/valhalla/pull/3619)
   * CHANGED: expansion service: only track requested max time/distance [#3532](https://github.com/valhalla/valhalla/pull/3509)
   * ADDED: Shorten down the request delay, when some sources/targets searches are early aborted [#3611](https://github.com/valhalla/valhalla/pull/3611)
   * ADDED: add `pre-commit` hook for running the `format.sh` script [#3637](https://github.com/valhalla/valhalla/pull/3637)
   * CHANGED: upgrade pybind11 to v2.9.2 to remove cmake warning [#3658](https://github.com/valhalla/valhalla/pull/3658)
   * ADDED: tests for just_gtfs reading and writing feeds [#3665](https://github.com/valhalla/valhalla/pull/3665)
   * CHANGED: Precise definition of types of edges on which BSS could be projected [#3658](https://github.com/valhalla/valhalla/pull/3663)
   * CHANGED: Remove duplicate implementation of `adjust_scores` [#3673](https://github.com/valhalla/valhalla/pull/3673)
   * ADDED: convert GTFS data into protobuf tiles [#3629](https://github.com/valhalla/valhalla/issues/3629)
   * CHANGED: Use `starts_with()` instead of `substr(0, N)` getting and comparing to prefix [#3702](https://github.com/valhalla/valhalla/pull/3702)
   * ADDED: Ferry support for HGV [#3710](https://github.com/valhalla/valhalla/issues/3710)
   * ADDED: Linting & formatting checks for Python code [#3713](https://github.com/valhalla/valhalla/pull/3713)
   * CHANGED: rename Turkey admin to Türkiye [#3720](https://github.com/valhalla/valhalla/pull/3713)
   * CHANGED: bumped vcpkg version to "2022.08.15" [#3754](https://github.com/valhalla/valhalla/pull/3754)
   * CHANGED: chore: Updates to clang-format 11.0.0 [#3533](https://github.com/valhalla/valhalla/pull/3533)
   * CHANGED: Ported trace_attributes serialization to RapidJSON. [#3333](https://github.com/valhalla/valhalla/pull/3333)
   * ADDED: Add helpers for DirectedEdgeExt and save them to file in GraphTileBuilder [#3562](https://github.com/valhalla/valhalla/pull/3562)
   * ADDED: Fixed Speed costing option [#3576](https://github.com/valhalla/valhalla/pull/3576)
   * ADDED: axle_count costing option for hgv [#3648](https://github.com/valhalla/valhalla/pull/3648)
   * ADDED: Matrix action for gurka [#3793](https://github.com/valhalla/valhalla/pull/3793)
   * ADDED: Add warnings array to response. [#3588](https://github.com/valhalla/valhalla/pull/3588)
   * CHANGED: Templatized TimeDistanceMatrix for forward/reverse search [#3773](https://github.com/valhalla/valhalla/pull/3773)
   * CHANGED: Templatized TimeDistanceBSSMatrix for forward/reverse search [#3778](https://github.com/valhalla/valhalla/pull/3778)
   * CHANGED: error code 154 shows distance limit in error message [#3779](https://github.com/valhalla/valhalla/pull/3779)

## Release Date: 2021-10-07 Valhalla 3.1.4
* **Removed**
* **Bug Fix**
   * FIXED: Revert default speed boost for turn channels [#3232](https://github.com/valhalla/valhalla/pull/3232)
   * FIXED: Use the right tile to get country for incident [#3235](https://github.com/valhalla/valhalla/pull/3235)
   * FIXED: Fix factors passed to `RelaxHierarchyLimits` [#3253](https://github.com/valhalla/valhalla/pull/3253)
   * FIXED: Fix TransitionCostReverse usage [#3260](https://github.com/valhalla/valhalla/pull/3260)
   * FIXED: Fix Tagged Value Support in EdgeInfo [#3262](https://github.com/valhalla/valhalla/issues/3262)
   * FIXED: TransitionCostReverse fix: revert internal_turn change [#3271](https://github.com/valhalla/valhalla/issues/3271)
   * FIXED: Optimize tiles usage in reach-based pruning [#3294](https://github.com/valhalla/valhalla/pull/3294)
   * FIXED: Slip lane detection: track visited nodes to avoid infinite loops [#3297](https://github.com/valhalla/valhalla/pull/3297)
   * FIXED: Fix distance value in a 0-length road [#3185](https://github.com/valhalla/valhalla/pull/3185)
   * FIXED: Trivial routes were broken when origin was node snapped and destnation was not and vice-versa for reverse astar [#3299](https://github.com/valhalla/valhalla/pull/3299)
   * FIXED: Tweaked TestAvoids map to get TestAvoidShortcutsTruck working [#3301](https://github.com/valhalla/valhalla/pull/3301)
   * FIXED: Overflow in sequence sort [#3303](https://github.com/valhalla/valhalla/pull/3303)
   * FIXED: Setting statsd tags in config via valhalla_build_config [#3225](https://github.com/valhalla/valhalla/pull/3225)
   * FIXED: Cache for gzipped elevation tiles [#3120](https://github.com/valhalla/valhalla/pull/3120)
   * FIXED: Current time conversion regression introduced in unidirectional algorithm refractor [#3278](https://github.com/valhalla/valhalla/issues/3278)
   * FIXED: Make combine_route_stats.py properly quote CSV output (best practice improvement) [#3328](https://github.com/valhalla/valhalla/pull/3328)
   * FIXED: Merge edge segment records in map matching properly so that resulting edge indices in trace_attributes are valid [#3280](https://github.com/valhalla/valhalla/pull/3280)
   * FIXED: Shape walking map matcher now sets correct edge candidates used in the match for origin and destination location [#3329](https://github.com/valhalla/valhalla/pull/3329)
   * FIXED: Better hash function of GraphId [#3332](https://github.com/valhalla/valhalla/pull/3332)

* **Enhancement**
   * CHANGED: Favor turn channels more [#3222](https://github.com/valhalla/valhalla/pull/3222)
   * CHANGED: Rename `valhalla::midgard::logging::LogLevel` enumerators to avoid clash with common macros [#3237](https://github.com/valhalla/valhalla/pull/3237)
   * CHANGED: Move pre-defined algorithm-based factors inside `RelaxHierarchyLimits` [#3253](https://github.com/valhalla/valhalla/pull/3253)
   * ADDED: Reject alternatives with too long detours [#3238](https://github.com/valhalla/valhalla/pull/3238)
   * ADDED: Added info to /status endpoint [#3008](https://github.com/valhalla/valhalla/pull/3008)
   * ADDED: Added stop and give_way/yield signs to the data and traffic signal fixes [#3251](https://github.com/valhalla/valhalla/pull/3251)
   * ADDED: use_hills for pedestrian costing, which also affects the walking speed [#3234](https://github.com/valhalla/valhalla/pull/3234)
   * CHANGED: Fixed cost threshold for bidirectional astar. Implemented reach-based pruning for suboptimal branches [#3257](https://github.com/valhalla/valhalla/pull/3257)
   * ADDED: Added `exclude_unpaved` request parameter [#3240](https://github.com/valhalla/valhalla/pull/3240)
   * ADDED: Added support for routing onto HOV/HOT lanes via request parameters `include_hot`, `include_hov2`, and `include_hov3` [#3273](https://github.com/valhalla/valhalla/pull/3273)
   * ADDED: Add Z-level field to `EdgeInfo`. [#3261](https://github.com/valhalla/valhalla/pull/3261)
   * CHANGED: Calculate stretch threshold for alternatives based on the optimal route cost [#3276](https://github.com/valhalla/valhalla/pull/3276)
   * ADDED: Add `preferred_z_level` as a parameter of loki requests. [#3270](https://github.com/valhalla/valhalla/pull/3270)
   * ADDED: Add `preferred_layer` as a parameter of loki requests. [#3270](https://github.com/valhalla/valhalla/pull/3270)
   * ADDED: Exposing service area names in passive maneuvers. [#3277](https://github.com/valhalla/valhalla/pull/3277)
   * ADDED: Added traffic signal and stop sign check for stop impact. These traffic signals and stop sign are located on edges. [#3279](https://github.com/valhalla/valhalla/pull/3279)
   * CHANGED: Improved sharing criterion to obtain more reasonable alternatives; extended alternatives search [#3302](https://github.com/valhalla/valhalla/pull/3302)
   * ADDED: pull ubuntu:20.04 base image before building [#3233](https://github.com/valhalla/valhalla/pull/3223)
   * CHANGED: Improve Loki nearest-neighbour performance for large radius searches in open space [#3233](https://github.com/valhalla/valhalla/pull/3324)
   * ADDED: testing infrastructure for scripts and valhalla_build_config tests [#3308](https://github.com/valhalla/valhalla/pull/3308)
   * ADDED: Shape points and information about where intermediate locations are placed along the legs of a route [#3274](https://github.com/valhalla/valhalla/pull/3274)
   * CHANGED: Improved existing hov lane transition test case to make more realistic [#3330](https://github.com/valhalla/valhalla/pull/3330)
   * CHANGED: Update python usage in all scripts to python3 [#3337](https://github.com/valhalla/valhalla/pull/3337)
   * ADDED: Added `exclude_cash_only_tolls` request parameter [#3341](https://github.com/valhalla/valhalla/pull/3341)
   * CHANGED: Update api-reference for street_names [#3342](https://github.com/valhalla/valhalla/pull/3342)
   * ADDED: Disable msse2 flags when building on Apple Silicon chip [#3327](https://github.com/valhalla/valhalla/pull/3327)

## Release Date: 2021-07-20 Valhalla 3.1.3
* **Removed**
   * REMOVED: Unused overloads of `to_response` function [#3167](https://github.com/valhalla/valhalla/pull/3167)

* **Bug Fix**
   * FIXED: Fix heading on small edge [#3114](https://github.com/valhalla/valhalla/pull/3114)
   * FIXED: Added support for `access=psv`, which disables routing on these nodes and edges unless the mode is taxi or bus [#3107](https://github.com/valhalla/valhalla/pull/3107)
   * FIXED: Disables logging in CI to catch issues [#3121](https://github.com/valhalla/valhalla/pull/3121)
   * FIXED: Fixed U-turns through service roads [#3082](https://github.com/valhalla/valhalla/pull/3082)
   * FIXED: Added forgotten penalties for kLivingStreet and kTrack for pedestrian costing model [#3116](https://github.com/valhalla/valhalla/pull/3116)
   * FIXED: Updated the reverse turn bounds [#3122](https://github.com/valhalla/valhalla/pull/3122)
   * FIXED: Missing fork maneuver [#3134](https://github.com/valhalla/valhalla/pull/3134)
   * FIXED: Update turn channel logic to call out specific turn at the end of the turn channel if needed [#3140](https://github.com/valhalla/valhalla/pull/3140)
   * FIXED: Fixed cost thresholds for TimeDistanceMatrix. [#3131](https://github.com/valhalla/valhalla/pull/3131)
   * FIXED: Use distance threshold in hierarchy limits for bidirectional astar to expand more important lower level roads [#3156](https://github.com/valhalla/valhalla/pull/3156)
   * FIXED: Fixed incorrect dead-end roundabout labels. [#3129](https://github.com/valhalla/valhalla/pull/3129)
   * FIXED: googletest wasn't really updated in #3166 [#3187](https://github.com/valhalla/valhalla/pull/3187)
   * FIXED: Minor fix of benchmark code [#3190](https://github.com/valhalla/valhalla/pull/3190)
   * FIXED: avoid_polygons intersected edges as polygons instead of linestrings [#3194]((https://github.com/valhalla/valhalla/pull/3194)
   * FIXED: when binning horizontal edge shapes using single precision floats (converted from not double precision floats) allowed for the possibility of marking many many tiles no where near the shape [#3204](https://github.com/valhalla/valhalla/pull/3204)
   * FIXED: Fix improper iterator usage in ManeuversBuilder [#3205](https://github.com/valhalla/valhalla/pull/3205)
   * FIXED: Modified approach for retrieving signs from a directed edge #3166 [#3208](https://github.com/valhalla/valhalla/pull/3208)
   * FIXED: Improve turn channel classification: detect slip lanes [#3196](https://github.com/valhalla/valhalla/pull/3196)
   * FIXED: Compatibility with older boost::optional versions [#3219](https://github.com/valhalla/valhalla/pull/3219)
   * FIXED: Older boost.geometry versions don't have correct() for geographic rings [#3218](https://github.com/valhalla/valhalla/pull/3218)
   * FIXED: Use default road speed for bicycle costing so traffic does not reduce penalty on high speed roads. [#3143](https://github.com/valhalla/valhalla/pull/3143)

* **Enhancement**
   * CHANGED: Refactor base costing options parsing to handle more common stuff in a one place [#3125](https://github.com/valhalla/valhalla/pull/3125)
   * CHANGED: Unified Sign/SignElement into sign.proto [#3146](https://github.com/valhalla/valhalla/pull/3146)
   * ADDED: New verbal succinct transition instruction to maneuver & narrativebuilder. Currently this instruction will be used in place of a very long street name to avoid repetition of long names [#2844](https://github.com/valhalla/valhalla/pull/2844)
   * ADDED: Added oneway support for pedestrian access and foot restrictions [#3123](https://github.com/valhalla/valhalla/pull/3123)
   * ADDED: Exposing rest-area names in passive maneuvers [#3172](https://github.com/valhalla/valhalla/pull/3172)
   * CHORE: Updates robin-hood-hashing third-party library
   * ADDED: Support `barrier=yes|swing_gate|jersey_barrier` tags [#3154](https://github.com/valhalla/valhalla/pull/3154)
   * ADDED: Maintain `access=permit|residents` tags as private [#3149](https://github.com/valhalla/valhalla/pull/3149)
   * CHANGED: Replace `avoid_*` API parameters with more accurate `exclude_*` [#3093](https://github.com/valhalla/valhalla/pull/3093)
   * ADDED: Penalize private gates [#3144](https://github.com/valhalla/valhalla/pull/3144)
   * CHANGED: Renamed protobuf Sign/SignElement to TripSign/TripSignElement [#3168](https://github.com/valhalla/valhalla/pull/3168)
   * CHORE: Updates googletest to release-1.11.0 [#3166](https://github.com/valhalla/valhalla/pull/3166)
   * CHORE: Enables -Wall on sif sources [#3178](https://github.com/valhalla/valhalla/pull/3178)
   * ADDED: Allow going through accessible `barrier=bollard` and penalize routing through it, when the access is private [#3175](https://github.com/valhalla/valhalla/pull/3175)
   * ADDED: Add country code to incident metadata [#3169](https://github.com/valhalla/valhalla/pull/3169)
   * CHANGED: Use distance instead of time to check limited sharing criteria [#3183](https://github.com/valhalla/valhalla/pull/3183)
   * ADDED: Introduced a new via_waypoints array on the leg in the osrm route serializer that describes where a particular waypoint from the root-level array matches to the route. [#3189](https://github.com/valhalla/valhalla/pull/3189)
   * ADDED: Added vehicle width and height as an option for auto (and derived: taxi, bus, hov) profile (https://github.com/valhalla/valhalla/pull/3179)
   * ADDED: Support for statsd integration for basic error and requests metrics [#3191](https://github.com/valhalla/valhalla/pull/3191)
   * CHANGED: Get rid of typeid in statistics-related code. [#3227](https://github.com/valhalla/valhalla/pull/3227)

## Release Date: 2021-05-26 Valhalla 3.1.2
* **Removed**
* **Bug Fix**
   * FIXED: Change unnamed road intersections from being treated as penil point u-turns [#3084](https://github.com/valhalla/valhalla/pull/3084)
   * FIXED: Fix TimeDepReverse termination and path cost calculation (for arrive_by routing) [#2987](https://github.com/valhalla/valhalla/pull/2987)
   * FIXED: Isochrone (::Generalize()) fix to avoid generating self-intersecting polygons [#3026](https://github.com/valhalla/valhalla/pull/3026)
   * FIXED: Handle day_on/day_off/hour_on/hour_off restrictions [#3029](https://github.com/valhalla/valhalla/pull/3029)
   * FIXED: Apply conditional restrictions with dow only to the edges when routing [#3039](https://github.com/valhalla/valhalla/pull/3039)
   * FIXED: Missing locking in incident handler needed to hang out to scop lock rather than let the temporary dissolve [#3046](https://github.com/valhalla/valhalla/pull/3046)
   * FIXED: Continuous lane guidance fix [#3054](https://github.com/valhalla/valhalla/pull/3054)
   * FIXED: Fix reclassification for "shorter" ferries and rail ferries (for Chunnel routing issues) [#3038](https://github.com/valhalla/valhalla/pull/3038)
   * FIXED: Incorrect routing through motor_vehicle:conditional=destination. [#3041](https://github.com/valhalla/valhalla/pull/3041)
   * FIXED: Allow destination-only routing on the first-pass for non bidirectional Astar algorithms. [#3085](https://github.com/valhalla/valhalla/pull/3085)
   * FIXED: Highway/ramp lane bifurcation [#3088](https://github.com/valhalla/valhalla/pull/3088)
   * FIXED: out of bound access of tile hierarchy in base_ll function in graphheader [#3089](https://github.com/valhalla/valhalla/pull/3089)
   * FIXED: include shortcuts in avoid edge set for avoid_polygons [#3090](https://github.com/valhalla/valhalla/pull/3090)

* **Enhancement**
   * CHANGED: Refactor timedep forward/reverse to reduce code repetition [#2987](https://github.com/valhalla/valhalla/pull/2987)
   * CHANGED: Sync translation files with Transifex command line tool [#3030](https://github.com/valhalla/valhalla/pull/3030)
   * CHANGED: Use osm tags in links reclassification algorithm in order to reduce false positive downgrades [#3042](https://github.com/valhalla/valhalla/pull/3042)
   * CHANGED: Use CircleCI XL instances for linux based builds [#3043](https://github.com/valhalla/valhalla/pull/3043)
   * ADDED: ci: Enable undefined sanitizer [#2999](https://github.com/valhalla/valhalla/pull/2999)
   * ADDED: Optionally pass preconstructed graphreader to connectivity map [#3046](https://github.com/valhalla/valhalla/pull/3046)
   * CHANGED: ci: Skip Win CI runs for irrelevant files [#3014](https://github.com/valhalla/valhalla/pull/3014)
   * ADDED: Allow configuration-driven default speed assignment based on edge properties [#3055](https://github.com/valhalla/valhalla/pull/3055)
   * CHANGED: Use std::shared_ptr in case if ENABLE_THREAD_SAFE_TILE_REF_COUNT is ON. [#3067](https://github.com/valhalla/valhalla/pull/3067)
   * CHANGED: Reduce stop impact when driving in parking lots [#3051](https://github.com/valhalla/valhalla/pull/3051)
   * ADDED: Added another through route test [#3074](https://github.com/valhalla/valhalla/pull/3074)
   * ADDED: Adds incident-length to metadata proto [#3083](https://github.com/valhalla/valhalla/pull/3083)
   * ADDED: Do not penalize gates that have allowed access [#3078](https://github.com/valhalla/valhalla/pull/3078)
   * ADDED: Added missing k/v pairs to taginfo.json.  Updated PR template. [#3101](https://github.com/valhalla/valhalla/pull/3101)
   * CHANGED: Serialize isochrone 'contour' properties as floating point so they match user supplied value [#3078](https://github.com/valhalla/valhalla/pull/3095)
   * NIT: Enables compiler warnings as errors in midgard module [#3104](https://github.com/valhalla/valhalla/pull/3104)
   * CHANGED: Check all tiles for nullptr that reads from graphreader to avoid fails in case tiles might be missing. [#3065](https://github.com/valhalla/valhalla/pull/3065)

## Release Date: 2021-04-21 Valhalla 3.1.1
* **Removed**
   * REMOVED: The tossing of private roads in [#1960](https://github.com/valhalla/valhalla/pull/1960) was too aggressive and resulted in a lot of no routes.  Reverted this logic.  [#2934](https://github.com/valhalla/valhalla/pull/2934)
   * REMOVED: stray references to node bindings [#3012](https://github.com/valhalla/valhalla/pull/3012)

* **Bug Fix**
   * FIXED: Fix compression_utils.cc::inflate(...) throw - make it catchable [#2839](https://github.com/valhalla/valhalla/pull/2839)
   * FIXED: Fix compiler errors if HAVE_HTTP not enabled [#2807](https://github.com/valhalla/valhalla/pull/2807)
   * FIXED: Fix alternate route serialization [#2811](https://github.com/valhalla/valhalla/pull/2811)
   * FIXED: Store restrictions in the right tile [#2781](https://github.com/valhalla/valhalla/pull/2781)
   * FIXED: Failing to write tiles because of racing directory creation [#2810](https://github.com/valhalla/valhalla/pull/2810)
   * FIXED: Regression in stopping expansion on transitions down in time-dependent routes [#2815](https://github.com/valhalla/valhalla/pull/2815)
   * FIXED: Fix crash in loki when trace_route is called with 2 locations. [#2817](https://github.com/valhalla/valhalla/pull/2817)
   * FIXED: Mark the restriction start and end as via ways to fix IsBridgingEdge function in Bidirectional Astar [#2796](https://github.com/valhalla/valhalla/pull/2796)
   * FIXED: Dont add predictive traffic to the tile if it's empty [#2826](https://github.com/valhalla/valhalla/pull/2826)
   * FIXED: Fix logic bidirectional astar to avoid double u-turns and extra detours [#2802](https://github.com/valhalla/valhalla/pull/2802)
   * FIXED: Re-enable transition cost for motorcycle profile [#2837](https://github.com/valhalla/valhalla/pull/2837)
   * FIXED: Increase limits for timedep_* algorithms. Split track_factor into edge factor and transition penalty [#2845](https://github.com/valhalla/valhalla/pull/2845)
   * FIXED: Loki was looking up the wrong costing enum for avoids [#2856](https://github.com/valhalla/valhalla/pull/2856)
   * FIXED: Fix way_ids -> graph_ids conversion for complex restrictions: handle cases when a way is split into multiple edges [#2848](https://github.com/valhalla/valhalla/pull/2848)
   * FIXED: Honor access mode while matching OSMRestriction with the graph [#2849](https://github.com/valhalla/valhalla/pull/2849)
   * FIXED: Ensure route summaries are unique among all returned route/legs [#2874](https://github.com/valhalla/valhalla/pull/2874)
   * FIXED: Fix compilation errors when boost < 1.68 and libprotobuf < 3.6  [#2878](https://github.com/valhalla/valhalla/pull/2878)
   * FIXED: Allow u-turns at no-access barriers when forced by heading [#2875](https://github.com/valhalla/valhalla/pull/2875)
   * FIXED: Fixed "No route found" error in case of multipoint request with locations near low reachability edges [#2914](https://github.com/valhalla/valhalla/pull/2914)
   * FIXED: Python bindings installation [#2751](https://github.com/valhalla/valhalla/issues/2751)
   * FIXED: Skip bindings if there's no Python development version [#2893](https://github.com/valhalla/valhalla/pull/2893)
   * FIXED: Use CMakes built-in Python variables to configure installation [#2931](https://github.com/valhalla/valhalla/pull/2931)
   * FIXED: Sometimes emitting zero-length route geometry when traffic splits edge twice [#2943](https://github.com/valhalla/valhalla/pull/2943)
   * FIXED: Fix map-match segfault when gps-points project very near a node [#2946](https://github.com/valhalla/valhalla/pull/2946)
   * FIXED: Use kServiceRoad edges while searching for ferry connection [#2933](https://github.com/valhalla/valhalla/pull/2933)
   * FIXED: Enhanced logic for IsTurnChannelManeuverCombinable [#2952](https://github.com/valhalla/valhalla/pull/2952)
   * FIXED: Restore compatibility with gcc 6.3.0, libprotobuf 3.0.0, boost v1.62.0 [#2953](https://github.com/valhalla/valhalla/pull/2953)
   * FIXED: Dont abort bidirectional a-star search if only one direction is exhausted [#2936](https://github.com/valhalla/valhalla/pull/2936)
   * FIXED: Fixed missing comma in the scripts/valhalla_build_config [#2963](https://github.com/valhalla/valhalla/pull/2963)
   * FIXED: Reverse and Multimodal Isochrones were returning forward results [#2967](https://github.com/valhalla/valhalla/pull/2967)
   * FIXED: Map-match fix for first gps-point being exactly equal to street shape-point [#2977](https://github.com/valhalla/valhalla/pull/2977)
   * FIXED: Add missing GEOS:GEOS dep to mjolnir target [#2901](https://github.com/valhalla/valhalla/pull/2901)
   * FIXED: Allow expansion into a region when not_thru_pruning is false on 2nd pass [#2978](https://github.com/valhalla/valhalla/pull/2978)
   * FIXED: Fix polygon area calculation: use Shoelace formula [#2927](https://github.com/valhalla/valhalla/pull/2927)
   * FIXED: Isochrone: orient segments/rings according to the right-hand rule [#2932](https://github.com/valhalla/valhalla/pull/2932)
   * FIXED: Parsenodes fix: check if index is out-of-bound first [#2984](https://github.com/valhalla/valhalla/pull/2984)
   * FIXED: Fix for unique-summary logic [#2996](https://github.com/valhalla/valhalla/pull/2996)
   * FIXED: Isochrone: handle origin edges properly [#2990](https://github.com/valhalla/valhalla/pull/2990)
   * FIXED: Annotations fail with returning NaN speed when the same point is duplicated in route geometry [#2992](https://github.com/valhalla/valhalla/pull/2992)
   * FIXED: Fix run_with_server.py to work on macOS [#3003](https://github.com/valhalla/valhalla/pull/3003)
   * FIXED: Removed unexpected maneuvers at sharp bends [#2968](https://github.com/valhalla/valhalla/pull/2968)
   * FIXED: Remove large number formatting for non-US countries [#3015](https://github.com/valhalla/valhalla/pull/3015)
   * FIXED: Odin undefined behaviour: handle case when xedgeuse is not initialized [#3020](https://github.com/valhalla/valhalla/pull/3020)

* **Enhancement**
   * Pedestrian crossing should be a separate TripLeg_Use [#2950](https://github.com/valhalla/valhalla/pull/2950)
   * CHANGED: Azure uses ninja as generator [#2779](https://github.com/valhalla/valhalla/pull/2779)
   * ADDED: Support for date_time type invariant for map matching [#2712](https://github.com/valhalla/valhalla/pull/2712)
   * ADDED: Add Bulgarian locale [#2825](https://github.com/valhalla/valhalla/pull/2825)
   * FIXED: No need for write permissions on tarball indices [#2822](https://github.com/valhalla/valhalla/pull/2822)
   * ADDED: nit: Links debug build with lld [#2813](https://github.com/valhalla/valhalla/pull/2813)
   * ADDED: Add costing option `use_living_streets` to avoid or favor living streets in route. [#2788](https://github.com/valhalla/valhalla/pull/2788)
   * CHANGED: Do not allocate mapped_cache vector in skadi when no elevation source is provided. [#2841](https://github.com/valhalla/valhalla/pull/2841)
   * ADDED: avoid_polygons logic [#2750](https://github.com/valhalla/valhalla/pull/2750)
   * ADDED: Added support for destination for conditional access restrictions [#2857](https://github.com/valhalla/valhalla/pull/2857)
   * CHANGED: Large sequences are now merge sorted which can be dramatically faster with certain hardware configurations. This is especially useful in speeding up the earlier stages (parsing, graph construction) of tile building [#2850](https://github.com/valhalla/valhalla/pull/2850)
   * CHANGED: When creating the initial graph edges by setting at which nodes they start and end, first mark the indices of those nodes in another sequence and then sort them by edgeid so that we can do the setting of start and end node sequentially in the edges file. This is much more efficient on certain hardware configurations [#2851](https://github.com/valhalla/valhalla/pull/2851)
   * CHANGED: Use relative cost threshold to extend search in bidirectional astar in order to find more alternates [#2868](https://github.com/valhalla/valhalla/pull/2868)
   * CHANGED: Throw an exception if directory does not exist when building traffic extract [#2871](https://github.com/valhalla/valhalla/pull/2871)
   * CHANGED: Support for ignoring multiple consecutive closures at start/end locations [#2846](https://github.com/valhalla/valhalla/pull/2846)
   * ADDED: Added sac_scale to trace_attributes output and locate edge output [#2818](https://github.com/valhalla/valhalla/pull/2818)
   * ADDED: Ukrainian language translations [#2882](https://github.com/valhalla/valhalla/pull/2882)
   * ADDED: Add support for closure annotations [#2816](https://github.com/valhalla/valhalla/pull/2816)
   * ADDED: Add costing option `service_factor`. Implement possibility to avoid or favor generic service roads in route for all costing options. [#2870](https://github.com/valhalla/valhalla/pull/2870)
   * CHANGED: Reduce stop impact cost when flow data is present [#2891](https://github.com/valhalla/valhalla/pull/2891)
   * CHANGED: Update visual compare script [#2803](https://github.com/valhalla/valhalla/pull/2803)
   * CHANGED: Service roads are not penalized for `pedestrian` costing by default. [#2898](https://github.com/valhalla/valhalla/pull/2898)
   * ADDED: Add complex mandatory restrictions support [#2766](https://github.com/valhalla/valhalla/pull/2766)
   * ADDED: Status endpoint for future status info and health checking of running service [#2907](https://github.com/valhalla/valhalla/pull/2907)
   * ADDED: Add min_level argument to valhalla_ways_to_edges [#2918](https://github.com/valhalla/valhalla/pull/2918)
   * ADDED: Adding ability to store the roundabout_exit_turn_degree to the maneuver [#2941](https://github.com/valhalla/valhalla/pull/2941)
   * ADDED: Penalize pencil point uturns and uturns at short internal edges. Note: `motorcycle` and `motor_scooter` models do not penalize on short internal edges. No new uturn penalty logic has been added to the pedestrian and bicycle costing models. [#2944](https://github.com/valhalla/valhalla/pull/2944)
   * CHANGED: Allow config object to be passed-in to path algorithms [#2949](https://github.com/valhalla/valhalla/pull/2949)
   * CHANGED: Allow disabling Werror
   * ADDED: Add ability to build Valhalla modules as STATIC libraries. [#2957](https://github.com/valhalla/valhalla/pull/2957)
   * NIT: Enables compiler warnings in part of mjolnir module [#2922](https://github.com/valhalla/valhalla/pull/2922)
   * CHANGED: Refactor isochrone/reachability forward/reverse search to reduce code repetition [#2969](https://github.com/valhalla/valhalla/pull/2969)
   * ADDED: Set the roundabout exit shape index when we are collapsing the roundabout maneuvers. [#2975](https://github.com/valhalla/valhalla/pull/2975)
   * CHANGED: Penalized closed edges if using them at start/end locations [#2964](https://github.com/valhalla/valhalla/pull/2964)
   * ADDED: Add shoulder to trace_attributes output. [#2980](https://github.com/valhalla/valhalla/pull/2980)
   * CHANGED: Refactor bidirectional astar forward/reverse search to reduce code repetition [#2970](https://github.com/valhalla/valhalla/pull/2970)
   * CHANGED: Factor for service roads is 1.0 by default. [#2988](https://github.com/valhalla/valhalla/pull/2988)
   * ADDED: Support for conditionally skipping CI runs [#2986](https://github.com/valhalla/valhalla/pull/2986)
   * ADDED: Add instructions for building valhalla on `arm64` macbook [#2997](https://github.com/valhalla/valhalla/pull/2997)
   * NIT: Enables compiler warnings in part of mjolnir module [#2995](https://github.com/valhalla/valhalla/pull/2995)
   * CHANGED: nit(rename): Renames the encoded live speed properties [#2998](https://github.com/valhalla/valhalla/pull/2998)
   * ADDED: ci: Vendors the codecov script [#3002](https://github.com/valhalla/valhalla/pull/3002)
   * CHANGED: Allow None build type [#3005](https://github.com/valhalla/valhalla/pull/3005)
   * CHANGED: ci: Build Python bindings for Mac OS [#3013](https://github.com/valhalla/valhalla/pull/3013)

## Release Date: 2021-01-25 Valhalla 3.1.0
* **Removed**
   * REMOVED: Remove Node bindings. [#2502](https://github.com/valhalla/valhalla/pull/2502)
   * REMOVED: appveyor builds. [#2550](https://github.com/valhalla/valhalla/pull/2550)
   * REMOVED: Removed x86 CI builds. [#2792](https://github.com/valhalla/valhalla/pull/2792)

* **Bug Fix**
   * FIXED: Crazy ETAs.  If a way has forward speed with no backward speed and it is not oneway, then we must set the default speed.  The reverse logic applies as well.  If a way has no backward speed but has a forward speed and it is not a oneway, then set the default speed. [#2102](https://github.com/valhalla/valhalla/pull/2102)
   * FIXED: Map matching elapsed times spliced amongst different legs and discontinuities are now correct [#2104](https://github.com/valhalla/valhalla/pull/2104)
   * FIXED: Date time information is now propagated amongst different legs and discontinuities [#2107](https://github.com/valhalla/valhalla/pull/2107)
   * FIXED: Adds support for geos-3.8 c++ api [#2021](https://github.com/valhalla/valhalla/issues/2021)
   * FIXED: Updated the osrm serializer to not set junction name for osrm origin/start maneuver - this is not helpful since we are not transitioning through the intersection.  [#2121](https://github.com/valhalla/valhalla/pull/2121)
   * FIXED: Removes precomputing of edge-costs which lead to wrong results [#2120](https://github.com/valhalla/valhalla/pull/2120)
   * FIXED: Complex turn-restriction invalidates edge marked as kPermanent [#2103](https://github.com/valhalla/valhalla/issues/2103)
   * FIXED: Fixes bug with inverted time-restriction parsing [#2167](https://github.com/valhalla/valhalla/pull/2167)
   * FIXED: Fixed several bugs with numeric underflow in map-matching trip durations. These may
     occur when serializing match results where adjacent trace points appear out-of-sequence on the
     same edge [#2178](https://github.com/valhalla/valhalla/pull/2178)
     - `MapMatcher::FormPath` now catches route discontinuities on the same edge when the distance
       percentage along don't agree. The trip leg builder builds disconnected legs on a single edge
       to avoid duration underflow.
     - Correctly populate edge groups when matching results contain loops. When a loop occurs,
       the leg builder now starts at the correct edge where the loop ends, and correctly accounts
       for any contained edges.
     - Duration over-trimming at the terminating edge of a match.
   * FIXED: Increased internal precision of time tracking per edge and maneuver so that maneuver times sum to the same time represented in the leg summary [#2195](https://github.com/valhalla/valhalla/pull/2195)
   * FIXED: Tagged speeds were not properly marked. We were not using forward and backward speeds to flag if a speed is tagged or not.  Should not update turn channel speeds if we are not inferring them.  Added additional logic to handle PH in the conditional restrictions. Do not update stop impact for ramps if they are marked as internal. [#2198](https://github.com/valhalla/valhalla/pull/2198)
   * FIXED: Fixed the sharp turn phrase [#2226](https://github.com/valhalla/valhalla/pull/2226)
   * FIXED: Protect against duplicate points in the input or points that snap to the same location resulting in `nan` times for the legs of the map match (of a 0 distance route) [#2229](https://github.com/valhalla/valhalla/pull/2229)
   * FIXED: Improves restriction check on briding edge in Bidirectional Astar [#2228](https://github.com/valhalla/valhalla/pull/2242)
   * FIXED: Allow nodes at location 0,0 [#2245](https://github.com/valhalla/valhalla/pull/2245)
   * FIXED: Fix RapidJSON compiler warnings and naming conflict [#2249](https://github.com/valhalla/valhalla/pull/2249)
   * FIXED: Fixed bug in resample_spherical_polyline where duplicate successive lat,lng locations in the polyline resulting in `nan` for the distance computation which shortcuts further sampling [#2239](https://github.com/valhalla/valhalla/pull/2239)
   * FIXED: Update exit logic for non-motorways [#2252](https://github.com/valhalla/valhalla/pull/2252)
   * FIXED: Transition point map-matching. When match results are on a transition point, we search for the sibling nodes at that transition and snap it to the corresponding edges in the route. [#2258](https://github.com/valhalla/valhalla/pull/2258)
   * FIXED: Fixed verbal multi-cue logic [#2270](https://github.com/valhalla/valhalla/pull/2270)
   * FIXED: Fixed Uturn cases when a not_thru edge is connected to the origin edge. [#2272](https://github.com/valhalla/valhalla/pull/2272)
   * FIXED: Update intersection classes in osrm response to not label all ramps as motorway [#2279](https://github.com/valhalla/valhalla/pull/2279)
   * FIXED: Fixed bug in mapmatcher when interpolation point goes before the first valid match or after the last valid match. Such behavior usually leads to discontinuity in matching. [#2275](https://github.com/valhalla/valhalla/pull/2275)
   * FIXED: Fixed an issue for time_allowed logic.  Previously we returned false on the first time allowed restriction and did not check them all. Added conditional restriction gurka test and datetime optional argument to gurka header file. [#2286](https://github.com/valhalla/valhalla/pull/2286)
   * FIXED: Fixed an issue for date ranges.  For example, for the range Jan 04 to Jan 02 we need to test to end of the year and then from the first of the year to the end date.  Also, fixed an emergency tag issue.  We should only set the use to emergency if all other access is off. [#2290](https://github.com/valhalla/valhalla/pull/2290)
   * FIXED: Found a few issues with the initial ref and direction logic for ways.  We were overwriting the refs with directionals to the name_offset_map instead of concatenating them together.  Also, we did not allow for blank entries for GetTagTokens. [#2298](https://github.com/valhalla/valhalla/pull/2298)
   * FIXED: Fixed an issue where MatchGuidanceViewJunctions is only looking at the first edge. Set the data_id for guidance views to the changeset id as it is already being populated. Also added test for guidance views. [#2303](https://github.com/valhalla/valhalla/pull/2303)
   * FIXED: Fixed a problem with live speeds where live speeds were being used to determine access, even when a live
   speed (current time) route wasn't what was requested. [#2311](https://github.com/valhalla/valhalla/pull/2311)
   * FIXED: Fix break/continue typo in search filtering [#2317](https://github.com/valhalla/valhalla/pull/2317)
   * FIXED: Fix a crash in trace_route due to iterating past the end of a vector. [#2322](https://github.com/valhalla/valhalla/pull/2322)
   * FIXED: Don't allow timezone information in the local date time string attached at each location. [#2312](https://github.com/valhalla/valhalla/pull/2312)
   * FIXED: Fix short route trimming in bidirectional astar [#2323](https://github.com/valhalla/valhalla/pull/2323)
   * FIXED: Fix shape trimming in leg building for snap candidates that lie within the margin of rounding error [#2326](https://github.com/valhalla/valhalla/pull/2326)
   * FIXED: Fixes route duration underflow with traffic data [#2325](https://github.com/valhalla/valhalla/pull/2325)
   * FIXED: Parse mtb:scale tags and set bicycle access if present [#2117](https://github.com/valhalla/valhalla/pull/2117)
   * FIXED: Fixed segfault.  Shape was missing from options for valhalla_path_comparison and valhalla_run_route.  Also, costing options was missing in valhalla_path_comparison. [#2343](https://github.com/valhalla/valhalla/pull/2343)
   * FIXED: Handle decimal numbers with zero-value mantissa properly in Lua [#2355](https://github.com/valhalla/valhalla/pull/2355)
   * FIXED: Many issues that resulted in discontinuities, failed matches or incorrect time/duration for map matching requests. [#2292](https://github.com/valhalla/valhalla/pull/2292)
   * FIXED: Seeing segfault when loading large osmdata data files before loading LuaJit. LuaJit fails to create luaL_newstate() Ref: [#2158](https://github.com/ntop/ntopng/issues/2158) Resolution is to load LuaJit before loading the data files. [#2383](https://github.com/valhalla/valhalla/pull/2383)
   * FIXED: Store positive/negative OpenLR offsets in bucketed form [#2405](https://github.com/valhalla/valhalla/2405)
   * FIXED: Fix on map-matching return code when breakage distance limitation exceeds. Instead of letting the request goes into meili and fails in finding a route, we check the distance in loki and early return with exception code 172. [#2406](https://github.com/valhalla/valhalla/pull/2406)
   * FIXED: Don't create edges for portions of ways that are doubled back on themselves as this confuses opposing edge index computations [#2385](https://github.com/valhalla/valhalla/pull/2385)
   * FIXED: Protect against nan in uniform_resample_spherical_polyline. [#2431](https://github.com/valhalla/valhalla/pull/2431)
   * FIXED: Obvious maneuvers. [#2436](https://github.com/valhalla/valhalla/pull/2436)
   * FIXED: Base64 encoding/decoding [#2452](https://github.com/valhalla/valhalla/pull/2452)
   * FIXED: Added post roundabout instruction when enter/exit roundabout maneuvers are combined [#2454](https://github.com/valhalla/valhalla/pull/2454)
   * FIXED: openlr: Explicitly check for linear reference option for Valhalla serialization. [#2458](https://github.com/valhalla/valhalla/pull/2458)
   * FIXED: Fix segfault: Do not combine last turn channel maneuver. [#2463](https://github.com/valhalla/valhalla/pull/2463)
   * FIXED: Remove extraneous whitespaces from ja-JP.json. [#2471](https://github.com/valhalla/valhalla/pull/2471)
   * FIXED: Checks protobuf serialization/parsing success [#2477](https://github.com/valhalla/valhalla/pull/2477)
   * FIXED: Fix dereferencing of end for std::lower_bound in sequence and possible UB [#2488](https://github.com/valhalla/valhalla/pull/2488)
   * FIXED: Make tile building reproducible: fix UB-s [#2480](https://github.com/valhalla/valhalla/pull/2480)
   * FIXED: Zero initialize EdgeInfoInner.spare0_. Uninitialized spare0_ field produced UB which causes gurka_reproduce_tile_build to fail intermittently. [#2499](https://github.com/valhalla/valhalla/pull/2499)
   * FIXED: Drop unused CHANGELOG validation script, straggling NodeJS references [#2506](https://github.com/valhalla/valhalla/pull/2506)
   * FIXED: Fix missing nullptr checks in graphreader and loki::Reach (causing segfault during routing with not all levels of tiles available) [#2504](https://github.com/valhalla/valhalla/pull/2504)
   * FIXED: Fix mismatch of triplegedge roadclass and directededge roadclass [#2507](https://github.com/valhalla/valhalla/pull/2507)
   * FIXED: Improve german destination_verbal_alert phrases [#2509](https://github.com/valhalla/valhalla/pull/2509)
   * FIXED: Undefined behavior cases discovered with undefined behavior sanitizer tool. [#2498](https://github.com/valhalla/valhalla/pull/2498)
   * FIXED: Fixed logic so verbal keep instructions use branch exit sign info for ramps [#2520](https://github.com/valhalla/valhalla/pull/2520)
   * FIXED: Fix bug in trace_route for uturns causing garbage coordinates [#2517](https://github.com/valhalla/valhalla/pull/2517)
   * FIXED: Simplify heading calculation for turn type. Remove undefined behavior case. [#2513](https://github.com/valhalla/valhalla/pull/2513)
   * FIXED: Always set costing name even if one is not provided for osrm serializer weight_name. [#2528](https://github.com/valhalla/valhalla/pull/2528)
   * FIXED: Make single-thread tile building reproducible: fix seed for shuffle, use concurrency configuration from the mjolnir section. [#2515](https://github.com/valhalla/valhalla/pull/2515)
   * FIXED: More Windows compatibility: build tiles and some run actions work now (including CI tests) [#2300](https://github.com/valhalla/valhalla/issues/2300)
   * FIXED: Transcoding of c++ location to pbf location used path edges in the place of filtered edges. [#2542](https://github.com/valhalla/valhalla/pull/2542)
   * FIXED: Add back whitelisting action types. [#2545](https://github.com/valhalla/valhalla/pull/2545)
   * FIXED: Allow uturns for truck costing now that we have derived deadends marked in the edge label [#2559](https://github.com/valhalla/valhalla/pull/2559)
   * FIXED: Map matching uturn trimming at the end of an edge where it wasn't needed. [#2558](https://github.com/valhalla/valhalla/pull/2558)
   * FIXED: Multicue enter roundabout [#2556](https://github.com/valhalla/valhalla/pull/2556)
   * FIXED: Changed reachability computation to take into account live speed [#2597](https://github.com/valhalla/valhalla/pull/2597)
   * FIXED: Fixed a bug where the temp files were not getting read in if you started with the construct edges or build phase for valhalla_build_tiles. [#2601](https://github.com/valhalla/valhalla/pull/2601)
   * FIXED: Updated fr-FR.json with partial translations. [#2605](https://github.com/valhalla/valhalla/pull/2605)
   * FIXED: Removed superfluous const qualifier from odin/signs [#2609](https://github.com/valhalla/valhalla/pull/2609)
   * FIXED: Internal maneuver placement [#2600](https://github.com/valhalla/valhalla/pull/2600)
   * FIXED: Complete fr-FR.json locale. [#2614](https://github.com/valhalla/valhalla/pull/2614)
   * FIXED: Don't truncate precision in polyline encoding [#2632](https://github.com/valhalla/valhalla/pull/2632)
   * FIXED: Fix all compiler warnings in sif and set to -Werror [#2642](https://github.com/valhalla/valhalla/pull/2642)
   * FIXED: Remove unnecessary maneuvers to continue straight [#2647](https://github.com/valhalla/valhalla/pull/2647)
   * FIXED: Linear reference support in route/mapmatch apis (FOW, FRC, bearing, and number of references) [#2645](https://github.com/valhalla/valhalla/pull/2645)
   * FIXED: Ambiguous local to global (with timezone information) date time conversions now all choose to use the later time instead of throwing unhandled exceptions [#2665](https://github.com/valhalla/valhalla/pull/2665)
   * FIXED: Overestimated reach caused be reenquing transition nodes without checking that they had been already expanded [#2670](https://github.com/valhalla/valhalla/pull/2670)
   * FIXED: Build with C++17 standard. Deprecated function calls are substituted with new ones. [#2669](https://github.com/valhalla/valhalla/pull/2669)
   * FIXED: Improve German post_transition_verbal instruction [#2677](https://github.com/valhalla/valhalla/pull/2677)
   * FIXED: Lane updates.  Add the turn lanes to all edges of the way.  Do not "enhance" turn lanes if they are part of a complex restriction.  Moved ProcessTurnLanes after UpdateManeuverPlacementForInternalIntersectionTurns.  Fix for a missing "uturn" indication for intersections on the previous maneuver, we were serializing an empty list. [#2679](https://github.com/valhalla/valhalla/pull/2679)
   * FIXED: Fixes OpenLr serialization [#2688](https://github.com/valhalla/valhalla/pull/2688)
   * FIXED: Internal edges can't be also a ramp or a turn channel.  Also, if an edge is marked as ramp and turn channel mark it as a ramp.  [#2689](https://github.com/valhalla/valhalla/pull/2689)
   * FIXED: Check that speeds are equal for the edges going in the same direction while buildig shortcuts [#2691](https://github.com/valhalla/valhalla/pull/2691)
   * FIXED: Missing fork or bear instruction [#2683](https://github.com/valhalla/valhalla/pull/2683)
   * FIXED: Eliminate null pointer dereference in GraphReader::AreEdgesConnected [#2695](https://github.com/valhalla/valhalla/issues/2695)
   * FIXED: Fix polyline simplification float/double comparison [#2698](https://github.com/valhalla/valhalla/issues/2698)
   * FIXED: Weights were sometimes negative due to incorrect updates to elapsed_cost [#2702](https://github.com/valhalla/valhalla/pull/2702)
   * FIXED: Fix bidirectional route failures at deadends [#2705](https://github.com/valhalla/valhalla/pull/2705)
   * FIXED: Updated logic to call out a non-obvious turn [#2708](https://github.com/valhalla/valhalla/pull/2708)
   * FIXED: valhalla_build_statistics multithreaded mode fixed [#2707](https://github.com/valhalla/valhalla/pull/2707)
   * FIXED: If infer_internal_intersections is true then allow internals that are also ramps or TCs. Without this we produce an extra continue maneuver.  [#2710](https://github.com/valhalla/valhalla/pull/2710)
   * FIXED: We were routing down roads that should be destination only. Now we mark roads with motor_vehicle=destination and motor_vehicle=customers or access=destination and access=customers as destination only. [#2722](https://github.com/valhalla/valhalla/pull/2722)
   * FIXED: Replace all Python2 print statements with Python3 syntax [#2716](https://github.com/valhalla/valhalla/issues/2716)
   * FIXED: Some HGT files not found [#2723](https://github.com/valhalla/valhalla/issues/2723)
   * FIXED: Fix PencilPointUturn detection by removing short-edge check and updating angle threshold [#2725](https://github.com/valhalla/valhalla/issues/2725)
   * FIXED: Fix invalid continue/bear maneuvers [#2729](https://github.com/valhalla/valhalla/issues/2729)
   * FIXED: Fixes an issue that lead to double turns within a very short distance, when instead, it should be a u-turn. We now collapse double L turns or double R turns in short non-internal intersections to u-turns. [#2740](https://github.com/valhalla/valhalla/pull/2740)
   * FIXED: fixes an issue that lead to adding an extra maneuver. We now combine a current maneuver short length non-internal edges (left or right) with the next maneuver that is a kRampStraight. [#2741](https://github.com/valhalla/valhalla/pull/2741)
   * FIXED: Reduce verbose instructions by collapsing small end ramp forks [#2762](https://github.com/valhalla/valhalla/issues/2762)
   * FIXED: Remove redundant return statements [#2776](https://github.com/valhalla/valhalla/pull/2776)
   * FIXED: Added unit test for BuildAdminFromPBF() to test GEOS 3.9 update. [#2787](https://github.com/valhalla/valhalla/pull/2787)
   * FIXED: Add support for geos-3.9 c++ api [#2739](https://github.com/valhalla/valhalla/issues/2739)
   * FIXED: Fix check for live speed validness [#2797](https://github.com/valhalla/valhalla/pull/2797)

* **Enhancement**
   * ADDED: Matrix of Bike Share [#2590](https://github.com/valhalla/valhalla/pull/2590)
   * ADDED: Add ability to provide custom implementation for candidate collection in CandidateQuery. [#2328](https://github.com/valhalla/valhalla/pull/2328)
   * ADDED: Cancellation of tile downloading. [#2319](https://github.com/valhalla/valhalla/pull/2319)
   * ADDED: Return the coordinates of the nodes isochrone input locations snapped to [#2111](https://github.com/valhalla/valhalla/pull/2111)
   * ADDED: Allows more complicated routes in timedependent a-star before timing out [#2068](https://github.com/valhalla/valhalla/pull/2068)
   * ADDED: Guide signs and junction names [#2096](https://github.com/valhalla/valhalla/pull/2096)
   * ADDED: Added a bool to the config indicating whether to use commercially set attributes.  Added logic to not call IsIntersectionInternal if this is a commercial data set.  [#2132](https://github.com/valhalla/valhalla/pull/2132)
   * ADDED: Removed commercial data set bool to the config and added more knobs for data.  Added infer_internal_intersections, infer_turn_channels, apply_country_overrides, and use_admin_db.  [#2173](https://github.com/valhalla/valhalla/pull/2173)
   * ADDED: Allow using googletest in unit tests and convert all tests to it (old test.cc is completely removed). [#2128](https://github.com/valhalla/valhalla/pull/2128)
   * ADDED: Add guidance view capability. [#2209](https://github.com/valhalla/valhalla/pull/2209)
   * ADDED: Collect turn cost information as path is formed so that it can be serialized out for trace attributes or osrm flavored intersections. Also add shape_index to osrm intersections. [#2207](https://github.com/valhalla/valhalla/pull/2207)
   * ADDED: Added alley factor to autocost.  Factor is defaulted at 1.0f or do not avoid alleys. [#2246](https://github.com/valhalla/valhalla/pull/2246)
   * ADDED: Support unlimited speed limits where maxspeed=none. [#2251](https://github.com/valhalla/valhalla/pull/2251)
   * ADDED: Implement improved Reachability check using base class Dijkstra. [#2243](https://github.com/valhalla/valhalla/pull/2243)
   * ADDED: Gurka integration test framework with ascii-art maps [#2244](https://github.com/valhalla/valhalla/pull/2244)
   * ADDED: Add to the stop impact when transitioning from higher to lower class road and we are not on a turn channel or ramp. Also, penalize lefts when driving on the right and vice versa. [#2282](https://github.com/valhalla/valhalla/pull/2282)
   * ADDED: Added reclassify_links, use_direction_on_ways, and allow_alt_name as config options.  If `use_direction_on_ways = true` then use `direction` and `int_direction` on the way to update the directional for the `ref` and `int_ref`.  Also, copy int_efs to the refs. [#2285](https://github.com/valhalla/valhalla/pull/2285)
   * ADDED: Add support for live traffic. [#2268](https://github.com/valhalla/valhalla/pull/2268)
   * ADDED: Implement per-location search filters for functional road class and forms of way. [#2289](https://github.com/valhalla/valhalla/pull/2289)
   * ADDED: Approach, multi-cue, and length updates [#2313](https://github.com/valhalla/valhalla/pull/2313)
   * ADDED: Speed up timezone differencing calculation if cache is provided. [#2316](https://github.com/valhalla/valhalla/pull/2316)
   * ADDED: Added rapidjson/schema.h to baldr/rapidjson_util.h to make it available for use within valhalla. [#2330](https://github.com/valhalla/valhalla/issues/2330)
   * ADDED: Support decimal precision for height values in elevation service. Also support polyline5 for encoded polylines input and output to elevation service. [#2324](https://github.com/valhalla/valhalla/pull/2324)
   * ADDED: Use both imminent and distant verbal multi-cue phrases. [#2353](https://github.com/valhalla/valhalla/pull/2353)
   * ADDED: Split parsing stage into 3 separate stages. [#2339](https://github.com/valhalla/valhalla/pull/2339)
   * CHANGED: Speed up graph enhancing by avoiding continuous unordered_set rebuilding [#2349](https://github.com/valhalla/valhalla/pull/2349)
   * CHANGED: Skip calling out to Lua for nodes/ways/relations with not tags - speeds up parsing. [#2351](https://github.com/valhalla/valhalla/pull/2351)
   * CHANGED: Switch to LuaJIT for lua scripting - speeds up file parsing [#2352](https://github.com/valhalla/valhalla/pull/2352)
   * ADDED: Ability to create OpenLR records from raw data. [#2356](https://github.com/valhalla/valhalla/pull/2356)
   * ADDED: Revamp length phrases [#2359](https://github.com/valhalla/valhalla/pull/2359)
   * CHANGED: Do not allocate memory in skadi if we don't need it. [#2373](https://github.com/valhalla/valhalla/pull/2373)
   * CHANGED: Map matching: throw error (443/NoSegment) when no candidate edges are available. [#2370](https://github.com/valhalla/valhalla/pull/2370/)
   * ADDED: Add sk-SK.json (slovak) localization file. [#2376](https://github.com/valhalla/valhalla/pull/2376)
   * ADDED: Extend roundabout phrases. [#2378](https://github.com/valhalla/valhalla/pull/2378)
   * ADDED: More roundabout phrase tests. [#2382](https://github.com/valhalla/valhalla/pull/2382)
   * ADDED: Update the turn and continue phrases to include junction names and guide signs. [#2386](https://github.com/valhalla/valhalla/pull/2386)
   * ADDED: Add the remaining guide sign toward phrases [#2389](https://github.com/valhalla/valhalla/pull/2389)
   * ADDED: The ability to allow immediate uturns at trace points in a map matching request [#2380](https://github.com/valhalla/valhalla/pull/2380)
   * ADDED: Add utility functions to Signs. [#2390](https://github.com/valhalla/valhalla/pull/2390)
   * ADDED: Unified time tracking for all algorithms that support time-based graph expansion. [#2278](https://github.com/valhalla/valhalla/pull/2278)
   * ADDED: Add rail_ferry use and costing. [#2408](https://github.com/valhalla/valhalla/pull/2408)
   * ADDED: `street_side_max_distance`, `display_lat` and `display_lon` to `locations` in input for better control of routing side of street [#1769](https://github.com/valhalla/valhalla/pull/1769)
   * ADDED: Add additional exit phrases. [#2421](https://github.com/valhalla/valhalla/pull/2421)
   * ADDED: Add Japanese locale, update German. [#2432](https://github.com/valhalla/valhalla/pull/2432)
   * ADDED: Gurka expect_route refactor [#2435](https://github.com/valhalla/valhalla/pull/2435)
   * ADDED: Add option to suppress roundabout exits [#2437](https://github.com/valhalla/valhalla/pull/2437)
   * ADDED: Add Greek locale. [#2438](https://github.com/valhalla/valhalla/pull/2438)
   * ADDED (back): Support for 64bit wide way ids in the edgeinfo structure with no impact to size for data sources with ids 32bits wide. [#2422](https://github.com/valhalla/valhalla/pull/2422)
   * ADDED: Support for 64bit osm node ids in parsing stage of tile building [#2422](https://github.com/valhalla/valhalla/pull/2422)
   * CHANGED: Point2/PointLL are now templated to allow for higher precision coordinate math when desired [#2429](https://github.com/valhalla/valhalla/pull/2429)
   * ADDED: Optional OpenLR Encoded Path Edges in API Response [#2424](https://github.com/valhalla/valhalla/pull/2424)
   * ADDED: Add explicit include for sstream to be compatible with msvc_x64 toolset. [#2449](https://github.com/valhalla/valhalla/pull/2449)
   * ADDED: Properly split returned path if traffic conditions change partway along edges [#2451](https://github.com/valhalla/valhalla/pull/2451/files)
   * ADDED: Add Dutch locale. [#2464](https://github.com/valhalla/valhalla/pull/2464)
   * ADDED: Check with address sanititizer in CI. Add support for undefined behavior sanitizer. [#2487](https://github.com/valhalla/valhalla/pull/2487)
   * ADDED: Ability to recost a path and increased cost/time details along the trippath and json output [#2425](https://github.com/valhalla/valhalla/pull/2425)
   * ADDED: Add the ability to do bikeshare based (ped/bike) multimodal routing [#2031](https://github.com/valhalla/valhalla/pull/2031)
   * ADDED: Route through restrictions enabled by introducing a costing option. [#2469](https://github.com/valhalla/valhalla/pull/2469)
   * ADDED: Migrated to Ubuntu 20.04 base-image [#2508](https://github.com/valhalla/valhalla/pull/2508)
   * CHANGED: Speed up parseways stage by avoiding multiple string comparisons [#2518](https://github.com/valhalla/valhalla/pull/2518)
   * CHANGED: Speed up enhance stage by avoiding GraphTileBuilder copying [#2468](https://github.com/valhalla/valhalla/pull/2468)
   * ADDED: Costing options now includes shortest flag which favors shortest path routes [#2555](https://github.com/valhalla/valhalla/pull/2555)
   * ADDED: Incidents in intersections [#2547](https://github.com/valhalla/valhalla/pull/2547)
   * CHANGED: Refactor mapmatching configuration to use a struct (instead of `boost::property_tree::ptree`). [#2485](https://github.com/valhalla/valhalla/pull/2485)
   * ADDED: Save exit maneuver's begin heading when combining enter & exit roundabout maneuvers. [#2554](https://github.com/valhalla/valhalla/pull/2554)
   * ADDED: Added new urban flag that can be set if edge is within city boundaries to data processing; new use_urban_tag config option; added to osrm response within intersections. [#2522](https://github.com/valhalla/valhalla/pull/2522)
   * ADDED: Parses OpenLr of type PointAlongLine [#2565](https://github.com/valhalla/valhalla/pull/2565)
   * ADDED: Use edge.is_urban is set for serializing is_urban. [#2568](https://github.com/valhalla/valhalla/pull/2568)
   * ADDED: Added new rest/service area uses on the edge. [#2533](https://github.com/valhalla/valhalla/pull/2533)
   * ADDED: Dependency cache for Azure [#2567](https://github.com/valhalla/valhalla/pull/2567)
   * ADDED: Added flexibility to remove the use of the admindb and to use the country and state iso from the tiles; [#2579](https://github.com/valhalla/valhalla/pull/2579)
   * ADDED: Added toll gates and collection points (gantry) to the node;  [#2532](https://github.com/valhalla/valhalla/pull/2532)
   * ADDED: Added osrm serialization for rest/service areas and admins. [#2594](https://github.com/valhalla/valhalla/pull/2594)
   * CHANGED: Improved Russian localization; [#2593](https://github.com/valhalla/valhalla/pull/2593)
   * ADDED: Support restricted class in intersection annotations [#2589](https://github.com/valhalla/valhalla/pull/2589)
   * ADDED: Added trail type trace [#2606](https://github.com/valhalla/valhalla/pull/2606)
   * ADDED: Added tunnel names to the edges as a tagged name.  [#2608](https://github.com/valhalla/valhalla/pull/2608)
   * CHANGED: Moved incidents to the trip leg and cut the shape of the leg at that location [#2610](https://github.com/valhalla/valhalla/pull/2610)
   * ADDED: Costing option to ignore_closures when routing with current flow [#2615](https://github.com/valhalla/valhalla/pull/2615)
   * ADDED: Cross-compilation ability with MinGW64 [#2619](https://github.com/valhalla/valhalla/pull/2619)
   * ADDED: Defines the incident tile schema and incident metadata [#2620](https://github.com/valhalla/valhalla/pull/2620)
   * ADDED: Moves incident serializer logic into a generic serializer [#2621](https://github.com/valhalla/valhalla/pull/2621)
   * ADDED: Incident loading singleton for continually refreshing incident tiles [#2573](https://github.com/valhalla/valhalla/pull/2573)
   * ADDED: One shot mode to valhalla_service so you can run a single request of any type without starting a server [#2624](https://github.com/valhalla/valhalla/pull/2624)
   * ADDED: Adds text instructions to OSRM output [#2625](https://github.com/valhalla/valhalla/pull/2625)
   * ADDED: Adds support for alternate routes [#2626](https://github.com/valhalla/valhalla/pull/2626)
   * CHANGED: Switch Python bindings generator from boost.python to header-only pybind11[#2644](https://github.com/valhalla/valhalla/pull/2644)
   * ADDED: Add support of input file for one-shot mode of valhalla_service [#2648](https://github.com/valhalla/valhalla/pull/2648)
   * ADDED: Linear reference support to locate api [#2645](https://github.com/valhalla/valhalla/pull/2645)
   * ADDED: Implemented OSRM-like turn duration calculation for car. Uses it now in auto costing. [#2651](https://github.com/valhalla/valhalla/pull/2651)
   * ADDED: Enhanced turn lane information in guidance [#2653](https://github.com/valhalla/valhalla/pull/2653)
   * ADDED: `top_speed` option for all motorized vehicles [#2667](https://github.com/valhalla/valhalla/issues/2667)
   * CHANGED: Move turn_lane_direction helper to odin/util [#2675](https://github.com/valhalla/valhalla/pull/2675)
   * ADDED: Add annotations to osrm response including speed limits, unit and sign conventions [#2668](https://github.com/valhalla/valhalla/pull/2668)
   * ADDED: Added functions for predicted speeds encoding-decoding [#2674](https://github.com/valhalla/valhalla/pull/2674)
   * ADDED: Time invariant routing via the bidirectional algorithm. This has the effect that when time dependent routes (arrive_by and depart_at) fall back to bidirectional due to length restrictions they will actually use the correct time of day for one of the search directions [#2660](https://github.com/valhalla/valhalla/pull/2660)
   * ADDED: If the length of the edge is greater than kMaxEdgeLength, then consider this a catastrophic error if the should_error bool is true in the set_length function. [#2678](https://github.com/valhalla/valhalla/pull/2678)
   * ADDED: Moved lat,lon coordinates structures from single to double precision. Improves geometry accuracy noticibly at zooms above 17 as well as coordinate snapping and any other geometric operations. Adds about a 2% performance penalty for standard routes. Graph nodes now have 7 digits of precision.  [#2693](https://github.com/valhalla/valhalla/pull/2693)
   * ADDED: Added signboards to guidance views.  [#2687](https://github.com/valhalla/valhalla/pull/2687)
   * ADDED: Regular speed on shortcut edges is calculated with turn durations taken into account. Truck, motorcycle and motorscooter profiles use OSRM-like turn duration. [#2662](https://github.com/valhalla/valhalla/pull/2662)
   * CHANGED: Remove astar algorithm and replace its use with timedep_forward as its redundant [#2706](https://github.com/valhalla/valhalla/pull/2706)
   * ADDED: Recover and recost all shortcuts in final path for bidirectional astar algorithm [#2711](https://github.com/valhalla/valhalla/pull/2711)
   * ADDED: An option for shortcut recovery to be cached at start up to reduce the time it takes to do so on the fly [#2714](https://github.com/valhalla/valhalla/pull/2714)
   * ADDED: If width <= 1.9 then no access for auto, truck, bus, taxi, emergency and hov. [#2713](https://github.com/valhalla/valhalla/pull/2713)
   * ADDED: Centroid/Converge/Rendezvous/Meet API which allows input locations to find a least cost convergence point from all locations [#2734](https://github.com/valhalla/valhalla/pull/2734)
   * ADDED: Added support to process the sump_buster tag.  Also, fixed a few small access bugs for nodes. [#2731](https://github.com/valhalla/valhalla/pull/2731)
   * ADDED: Log message if failed to create tiles directory. [#2738](https://github.com/valhalla/valhalla/pull/2738)
   * CHANGED: Tile memory is only owned by the GraphTile rather than shared amongst copies of the graph tile (in GraphReader and TileCaches). [#2340](https://github.com/valhalla/valhalla/pull/2340)
   * ADDED: Add Estonian locale. [#2748](https://github.com/valhalla/valhalla/pull/2748)
   * CHANGED: Handle GraphTile objects as smart pointers [#2703](https://github.com/valhalla/valhalla/pull/2703)
   * CHANGED: Improve stability with no RTTI build [#2759](https://github.com/valhalla/valhalla/pull/2759) and [#2760](https://github.com/valhalla/valhalla/pull/2760)
   * CHANGED: Change generic service roads to a new Use=kServiceRoad. This is for highway=service without other service= tags (such as driveway, alley, parking aisle) [#2419](https://github.com/valhalla/valhalla/pull/2419)
   * ADDED: Isochrones support isodistance lines as well [#2699](https://github.com/valhalla/valhalla/pull/2699)
   * ADDED: Add support for ignoring live traffic closures for waypoints [#2685](https://github.com/valhalla/valhalla/pull/2685)
   * ADDED: Add use_distance to auto cost to allow choosing between two primary cost components, time or distance [#2771](https://github.com/valhalla/valhalla/pull/2771)
   * CHANGED: nit: Enables compiler warnings in part of loki module [#2767](https://github.com/valhalla/valhalla/pull/2767)
   * CHANGED: Reducing the number of uturns by increasing the cost to for them to 9.5f. Note: Did not increase the cost for motorcycles or motorscooters. [#2770](https://github.com/valhalla/valhalla/pull/2770)
   * ADDED: Add option to use thread-safe GraphTile's reference counter. [#2772](https://github.com/valhalla/valhalla/pull/2772)
   * CHANGED: nit: Enables compiler warnings in part of thor module [#2768](https://github.com/valhalla/valhalla/pull/2768)
   * ADDED: Add costing option `use_tracks` to avoid or favor tracks in route. [#2769](https://github.com/valhalla/valhalla/pull/2769)
   * CHANGED: chore: Updates libosmium [#2786](https://github.com/valhalla/valhalla/pull/2786)
   * CHANGED: Optimize double bucket queue to reduce memory reallocations. [#2719](https://github.com/valhalla/valhalla/pull/2719)
   * CHANGED: Collapse merge maneuvers [#2773](https://github.com/valhalla/valhalla/pull/2773)
   * CHANGED: Add shortcuts to the tiles' bins so we can find them when doing spatial lookups. [#2744](https://github.com/valhalla/valhalla/pull/2744)

## Release Date: 2019-11-21 Valhalla 3.0.9
* **Bug Fix**
   * FIXED: Changed reachability computation to consider both directions of travel wrt candidate edges [#1965](https://github.com/valhalla/valhalla/pull/1965)
   * FIXED: toss ways where access=private and highway=service and service != driveway. [#1960](https://github.com/valhalla/valhalla/pull/1960)
   * FIXED: Fix search_cutoff check in loki correlate_node. [#2023](https://github.com/valhalla/valhalla/pull/2023)
   * FIXED: Computes notion of a deadend at runtime in bidirectional a-star which fixes no-route with a complicated u-turn. [#1982](https://github.com/valhalla/valhalla/issues/1982)
   * FIXED: Fix a bug with heading filter at nodes. [#2058](https://github.com/valhalla/valhalla/pull/2058)
   * FIXED: Bug in map matching continuity checking such that continuity must only be in the forward direction. [#2029](https://github.com/valhalla/valhalla/pull/2029)
   * FIXED: Allow setting the time for map matching paths such that the time is used for speed lookup. [#2030](https://github.com/valhalla/valhalla/pull/2030)
   * FIXED: Don't use density factor for transition cost when user specified flag disables flow speeds. [#2048](https://github.com/valhalla/valhalla/pull/2048)
   * FIXED: Map matching trace_route output now allows for discontinuities in the match though multi match is not supported in valhalla route output. [#2049](https://github.com/valhalla/valhalla/pull/2049)
   * FIXED: Allows routes with no time specified to use time conditional edges and restrictions with a flag denoting as much [#2055](https://github.com/valhalla/valhalla/pull/2055)
   * FIXED: Fixed a bug with 'current' time type map matches. [#2060](https://github.com/valhalla/valhalla/pull/2060)
   * FIXED: Fixed a bug with time dependent expansion in which the expansion distance heuristic was not being used. [#2064](https://github.com/valhalla/valhalla/pull/2064)

* **Enhancement**
   * ADDED: Establish pinpoint test pattern [#1969](https://github.com/valhalla/valhalla/pull/1969)
   * ADDED: Suppress relative direction in ramp/exit instructions if it matches driving side of street [#1990](https://github.com/valhalla/valhalla/pull/1990)
   * ADDED: Added relative direction to the merge maneuver [#1989](https://github.com/valhalla/valhalla/pull/1989)
   * ADDED: Refactor costing to better handle multiple speed datasources [#2026](https://github.com/valhalla/valhalla/pull/2026)
   * ADDED: Better usability of curl for fetching tiles on the fly [#2026](https://github.com/valhalla/valhalla/pull/2026)
   * ADDED: LRU cache scheme for tile storage [#2026](https://github.com/valhalla/valhalla/pull/2026)
   * ADDED: GraphTile size check [#2026](https://github.com/valhalla/valhalla/pull/2026)
   * ADDED: Pick more sane values for highway and toll avoidance [#2026](https://github.com/valhalla/valhalla/pull/2026)
   * ADDED: Refactor adding predicted speed info to speed up process [#2026](https://github.com/valhalla/valhalla/pull/2026)
   * ADDED: Allow selecting speed data sources at request time [#2026](https://github.com/valhalla/valhalla/pull/2026)
   * ADDED: Allow disabling certain neighbors in connectivity map [#2026](https://github.com/valhalla/valhalla/pull/2026)
   * ADDED: Allows routes with time-restricted edges if no time specified and notes restriction in response [#1992](https://github.com/valhalla/valhalla/issues/1992)
   * ADDED: Runtime deadend detection to timedependent a-star. [#2059](https://github.com/valhalla/valhalla/pull/2059)

## Release Date: 2019-09-06 Valhalla 3.0.8
* **Bug Fix**
   * FIXED: Added logic to detect if user is to merge to the left or right [#1892](https://github.com/valhalla/valhalla/pull/1892)
   * FIXED: Overriding the destination_only flag when reclassifying ferries; Also penalizing ferries with a 5 min. penalty in the cost to allow us to avoid destination_only the majority of the time except when it is necessary. [#1895](https://github.com/valhalla/valhalla/pull/1905)
   * FIXED: Suppress forks at motorway junctions and intersecting service roads [#1909](https://github.com/valhalla/valhalla/pull/1909)
   * FIXED: Enhanced fork assignment logic [#1912](https://github.com/valhalla/valhalla/pull/1912)
   * FIXED: Added logic to fall back to return country poly if no state and updated lua for Metro Manila and Ireland [#1910](https://github.com/valhalla/valhalla/pull/1910)
   * FIXED: Added missing motorway fork instruction [#1914](https://github.com/valhalla/valhalla/pull/1914)
   * FIXED: Use begin street name for osrm compat mode [#1916](https://github.com/valhalla/valhalla/pull/1916)
   * FIXED: Added logic to fix missing highway cardinal directions in the US [#1917](https://github.com/valhalla/valhalla/pull/1917)
   * FIXED: Handle forward traversable significant road class intersecting edges [#1928](https://github.com/valhalla/valhalla/pull/1928)
   * FIXED: Fixed bug with shape trimming that impacted Uturns at Via locations. [#1935](https://github.com/valhalla/valhalla/pull/1935)
   * FIXED: Dive bomb updates.  Updated default speeds for urban areas based on roadclass for the enhancer.  Also, updated default speeds based on roadclass in lua.  Fixed an issue where we were subtracting 1 from uint32_t when 0 for stop impact.  Updated reclassify link logic to allow residential roads to be added to the tree, but we only downgrade the links to tertiary.  Updated TransitionCost functions to add 1.5 to the turncost when transitioning from a ramp to a non ramp and vice versa.  Also, added 0.5f to the turncost if the edge is a roundabout. [#1931](https://github.com/valhalla/valhalla/pull/1931)

* **Enhancement**
   * ADDED: Caching url fetched tiles to disk [#1887](https://github.com/valhalla/valhalla/pull/1887)
   * ADDED: filesystem::remove_all [#1887](https://github.com/valhalla/valhalla/pull/1887)
   * ADDED: Minimum enclosing bounding box tool [#1887](https://github.com/valhalla/valhalla/pull/1887)
   * ADDED: Use constrained flow speeds in bidirectional_astar.cc [#1907](https://github.com/valhalla/valhalla/pull/1907)
   * ADDED: Bike Share Stations are now in the graph which should set us up to do multimodal walk/bike scenarios [#1852](https://github.com/valhalla/valhalla/pull/1852)

## Release Date: 2019-7-18 Valhalla 3.0.7
* **Bug Fix**
   * FIXED: Fix pedestrian fork [#1886](https://github.com/valhalla/valhalla/pull/1886)

## Release Date: 2019-7-15 Valhalla 3.0.6
* **Bug Fix**
   * FIXED: Admin name changes. [#1853](https://github.com/valhalla/valhalla/pull/1853) Ref: [#1854](https://github.com/valhalla/valhalla/issues/1854)
   * FIXED: valhalla_add_predicted_traffic was overcommitted while gathering stats. Added a clear. [#1857](https://github.com/valhalla/valhalla/pull/1857)
   * FIXED: regression in map matching when moving to valhalla v3.0.0 [#1863](https://github.com/valhalla/valhalla/pull/1863)
   * FIXED: last step shape in osrm serializer should be 2 of the same point [#1867](https://github.com/valhalla/valhalla/pull/1867)
   * FIXED: Shape trimming at the beginning and ending of the route to not be degenerate [#1876](https://github.com/valhalla/valhalla/pull/1876)
   * FIXED: Duplicate waypoints in osrm serializer [#1880](https://github.com/valhalla/valhalla/pull/1880)
   * FIXED: Updates for heading precision [#1881](https://github.com/valhalla/valhalla/pull/1881)
   * FIXED: Map matching allowed untraversable edges at start of route [#1884](https://github.com/valhalla/valhalla/pull/1884)

* **Enhancement**
   * ADDED: Use the same protobuf object the entire way through the request process [#1837](https://github.com/valhalla/valhalla/pull/1837)
   * ADDED: Enhanced turn lane processing [#1859](https://github.com/valhalla/valhalla/pull/1859)
   * ADDED: Add global_synchronized_cache in valhalla_build_config [#1851](https://github.com/valhalla/valhalla/pull/1851)

## Release Date: 2019-06-04 Valhalla 3.0.5
* **Bug Fix**
   * FIXED: Protect against unnamed rotaries and routes that end in roundabouts not turning off rotary logic [#1840](https://github.com/valhalla/valhalla/pull/1840)

* **Enhancement**
   * ADDED: Add turn lane info at maneuver point [#1830](https://github.com/valhalla/valhalla/pull/1830)

## Release Date: 2019-05-31 Valhalla 3.0.4
* **Bug Fix**
   * FIXED: Improved logic to decide between bear vs. continue [#1798](https://github.com/valhalla/valhalla/pull/1798)
   * FIXED: Bicycle costing allows use of roads with all surface values, but with a penalty based on bicycle type. However, the edge filter totally disallows bad surfaces for some bicycle types, creating situations where reroutes fail if a rider uses a road with a poor surface. [#1800](https://github.com/valhalla/valhalla/pull/1800)
   * FIXED: Moved complex restrictions building to before validate. [#1805](https://github.com/valhalla/valhalla/pull/1805)
   * FIXED: Fix bicycle edge filter when avoid_bad_surfaces = 1.0 [#1806](https://github.com/valhalla/valhalla/pull/1806)
   * FIXED: Replace the EnhancedTripPath class inheritance with aggregation [#1807](https://github.com/valhalla/valhalla/pull/1807)
   * FIXED: Replace the old timezone shape zip file every time valhalla_build_timezones is ran [#1817](https://github.com/valhalla/valhalla/pull/1817)
   * FIXED: Don't use island snapped edge candidates (from disconnected components or low reach edges) when we rejected other high reachability edges that were closer [#1835](https://github.com/valhalla/valhalla/pull/1835)

## Release Date: 2019-05-08 Valhalla 3.0.3
* **Bug Fix**
   * FIXED: Fixed a rare loop condition in route matcher (edge walking to match a trace).
   * FIXED: Fixed VACUUM ANALYZE syntax issue.  [#1704](https://github.com/valhalla/valhalla/pull/1704)
   * FIXED: Fixed the osrm maneuver type when a maneuver has the to_stay_on attribute set.  [#1714](https://github.com/valhalla/valhalla/pull/1714)
   * FIXED: Fixed osrm compatibility mode attributes.  [#1716](https://github.com/valhalla/valhalla/pull/1716)
   * FIXED: Fixed rotary/roundabout issues in Valhalla OSRM compatibility.  [#1727](https://github.com/valhalla/valhalla/pull/1727)
   * FIXED: Fixed the destinations assignment for exit names in OSRM compatibility mode. [#1732](https://github.com/valhalla/valhalla/pull/1732)
   * FIXED: Enhance merge maneuver type assignment. [#1735](https://github.com/valhalla/valhalla/pull/1735)
   * FIXED: Fixed fork assignments and on ramps for OSRM compatibility mode. [#1738](https://github.com/valhalla/valhalla/pull/1738)
   * FIXED: Fixed cardinal direction on reference names when forward/backward tag is present on relations. Fixes singly digitized roads with opposing directional modifiers. [#1741](https://github.com/valhalla/valhalla/pull/1741)
   * FIXED: Fixed fork assignment and narrative logic when a highway ends and splits into multiple ramps. [#1742](https://github.com/valhalla/valhalla/pull/1742)
   * FIXED: Do not use any avoid edges as origin or destination of a route, matrix, or isochrone. [#1745](https://github.com/valhalla/valhalla/pull/1745)
   * FIXED: Add leg summary and remove unused hint attribute for OSRM compatibility mode. [#1753](https://github.com/valhalla/valhalla/pull/1753)
   * FIXED: Improvements for pedestrian forks, pedestrian roundabouts, and continue maneuvers. [#1768](https://github.com/valhalla/valhalla/pull/1768)
   * FIXED: Added simplified overview for OSRM response and added use_toll logic back to truck costing. [#1765](https://github.com/valhalla/valhalla/pull/1765)
   * FIXED: temp fix for location distance bug [#1774](https://github.com/valhalla/valhalla/pull/1774)
   * FIXED: Fix pedestrian routes using walkway_factor [#1780](https://github.com/valhalla/valhalla/pull/1780)
   * FIXED: Update the begin and end heading of short edges based on use [#1783](https://github.com/valhalla/valhalla/pull/1783)
   * FIXED: GraphReader::AreEdgesConnected update.  If transition count == 0 return false and do not call transition function. [#1786](https://github.com/valhalla/valhalla/pull/1786)
   * FIXED: Only edge candidates that were used in the path are send to serializer: [#1788](https://github.com/valhalla/valhalla/pull/1788)
   * FIXED: Added logic to prevent the removal of a destination maneuver when ending on an internal edge [#1792](https://github.com/valhalla/valhalla/pull/1792)
   * FIXED: Fixed instructions when starting on an internal edge [#1796](https://github.com/valhalla/valhalla/pull/1796)

* **Enhancement**
   * Add the ability to run valhalla_build_tiles in stages. Specify the begin_stage and end_stage as command line options. Also cleans up temporary files as the last stage in the pipeline.
   * Add `remove` to `filesystem` namespace. [#1752](https://github.com/valhalla/valhalla/pull/1752)
   * Add TaxiCost into auto costing options.
   * Add `preferred_side` to allow per-location filtering of edges based on the side of the road the location is on and the driving side for that locale.
   * Slightly decreased the internal side-walk factor to .90f to favor roads with attached sidewalks. This impacts roads that have added sidewalk:left, sidewalk:right or sidewalk:both OSM tags (these become attributes on each directedEdge). The user can then avoid/penalize dedicated sidewalks and walkways, when they increase the walkway_factor. Since we slightly decreased the sidewalk_factor internally and only favor sidewalks if use is tagged as sidewalk_left or sidewalk_right, we should tend to route on roads with attached sidewalks rather than separate/dedicated sidewalks, allowing for more road names to be called out since these are labeled more.
   * Add `via` and `break_through` location types [#1737](https://github.com/valhalla/valhalla/pull/1737)
   * Add `street_side_tolerance` and `search_cutoff` to input `location` [#1777](https://github.com/valhalla/valhalla/pull/1777)
   * Return the Valhalla error `Path distance exceeds the max distance limit` for OSRM responses when the route is greater than the service limits. [#1781](https://github.com/valhalla/valhalla/pull/1781)

## Release Date: 2019-01-14 Valhalla 3.0.2
* **Bug Fix**
   * FIXED: Transit update - fix dow and exception when after midnight trips are normalized [#1682](https://github.com/valhalla/valhalla/pull/1682)
   * FIXED: valhalla_convert_transit segfault - GraphTileBuilder has null GraphTileHeader [#1683](https://github.com/valhalla/valhalla/issues/1683)
   * FIXED: Fix crash for trace_route with osrm serialization. Was passing shape rather than locations to the waypoint method.
   * FIXED: Properly set driving_side based on data set in TripPath.
   * FIXED: A bad bicycle route exposed an issue with bidirectional A* when the origin and destination edges are connected. Use A* in these cases to avoid requiring a high cost threshold in BD A*.
   * FIXED: x86 and x64 data compatibility was fixed as the structures weren't aligned.
   * FIXED: x86 tests were failing due mostly to floating point issues and the aforementioned structure misalignment.
* **Enhancement**
   * Add a durations list (delta time between each pair of trace points), a begin_time and a use_timestamp flag to trace_route requests. This allows using the input trace timestamps or durations plus the begin_time to compute elapsed time at each edge in the matched path (rather than using costing methods).
   * Add support for polyline5 encoding for OSRM formatted output.
* **Note**
   * Isochrones and openlr are both noted as not working with release builds for x86 (32bit) platforms. We'll look at getting this fixed in a future release

## Release Date: 2018-11-21 Valhalla 3.0.1
* **Bug Fix**
   * FIXED: Fixed a rare, but serious bug with bicycle costing. ferry_factor_ in bicycle costing shadowed the data member in the base dynamic cost class, leading to an uninitialized variable. Occasionally, this would lead to negative costs which caused failures. [#1663](https://github.com/valhalla/valhalla/pull/1663)
   * FIXED: Fixed use of units in OSRM compatibility mode. [#1662](https://github.com/valhalla/valhalla/pull/1662)

## Release Date: 2018-11-21 Valhalla 3.0.0
* **NOTE**
   * This release changes the Valhalla graph tile formats to make the tile data more efficient and flexible. Tile data is incompatible with Valhalla 2.x builds, and code for 3.x is incompatible with data built for Valahalla 2.x versions. Valhalla tile sizes are slightly smaller (for datasets using elevation information the size savings is over 10%). In addition, there is increased flexibility for creating different variants of tiles to support different applications (e.g. bicycle only, or driving only).
* **Enhancement**
   * Remove the use of DirectedEdge for transitions between nodes on different hierarchy levels. A new structure, NodeTransition, is now used to transition to nodes on different hierarchy level. This saves space since only the end node GraphId is needed for the transitions (and DirectedEdge is a large data structure).
   * Change the NodeInfo lat,lon to use an offset from the tile base lat,lon. This potentially allows higher precision than using float, but more importantly saves space and allows support for NodeTransitions as well as spare for future growth.
   * Remove the EdgeElevation structure and max grade information into DirectedEdge and mean elevation into EdgeInfo. This saves space.
   * Reduce wayid to 32 bits. This allows sufficient growth when using OpenStreetMap data and frees space in EdgeInfo (allows moving speed limit and mean elevation from other structures).
   * Move name consistency from NodeInfo to DirectedEdge. This allows a more efficient lookup of name consistency.
   * Update all path algorithms to use NodeTransition logic rather than special DirectedEdge transition types. This simplifies PathAlgorithms slightly and removes some conditional logic.
   * Add an optional GraphFilter stage to tile building pipeline. This allows removal of edges and nodes based on access. This allows bicycle only, pedestrian only, or driving only datasets (or combinations) to be created - allowing smaller datasets for special purpose applications.
* **Deprecate**
   * Valhalla 3.0 removes support for OSMLR.

## Release Date: 2018-11-20 Valhalla 2.7.2
* **Enhancement**
   * UPDATED: Added a configuration variable for max_timedep_distance. This is used in selecting the path algorithm and provides the maximum distance between locations when choosing a time dependent path algorithm (other than multi modal). Above this distance, bidirectional A* is used with no time dependencies.
   * UPDATED: Remove transition edges from priority queue in Multimodal methods.
   * UPDATED: Fully implement street names and exit signs with ability to identify route numbers. [#1635](https://github.com/valhalla/valhalla/pull/1635)
* **Bug Fix**
   * FIXED: A timed-turned restriction should not be applied when a non-timed route is executed.  [#1615](https://github.com/valhalla/valhalla/pull/1615)
   * FIXED: Changed unordered_map to unordered_multimap for polys. Poly map can contain the same key but different multi-polygons. For example, islands for a country or timezone polygons for a country.
   * FIXED: Fixed timezone db issue where TZIDs did not exist in the Howard Hinnant date time db that is used in the date_time class for tz indexes.  Added logic to create aliases for TZIDs based on https://en.wikipedia.org/wiki/List_of_tz_database_time_zones
   * FIXED: Fixed the ramp turn modifiers for osrm compat [#1569](https://github.com/valhalla/valhalla/pull/1569)
   * FIXED: Fixed the step geometry when using the osrm compat mode [#1571](https://github.com/valhalla/valhalla/pull/1571)
   * FIXED: Fixed a data creation bug causing issues with A* routes ending on loops. [#1576](https://github.com/valhalla/valhalla/pull/1576)
   * FIXED: Fixed an issue with a bad route where destination only was present. Was due to thresholds in bidirectional A*. Changed threshold to be cost based rather than number of iterations). [#1586](https://github.com/valhalla/valhalla/pull/1586)
   * FIXED: Fixed an issue with destination only (private) roads being used in bicycle routes. Centralized some "base" transition cost logic in the base DynamicCost class. [#1587](https://github.com/valhalla/valhalla/pull/1587)
   * FIXED: Remove extraneous ramp maneuvers [#1657](https://github.com/valhalla/valhalla/pull/1657)

## Release Date: 2018-10-02 Valhalla 2.7.1
* **Enhancement**
   * UPDATED: Added date time support to forward and reverse isochrones. Add speed lookup (predicted speeds and/or free-flow or constrained flow speed) if date_time is present.
   * UPDATED: Add timezone checks to multimodal routes and isochrones (updates localtime if the path crosses into a timezone different than the start location).
* **Data Producer Update**
   * UPDATED: Removed boost date time support from transit.  Now using the Howard Hinnant date library.
* **Bug Fix**
   * FIXED: Fixed a bug with shortcuts that leads to inconsistent routes depending on whether shortcuts are taken, different origins can lead to different paths near the destination. This fix also improves performance on long routes and matrices.
   * FIXED: We were getting inconsistent results between departing at current date/time vs entering the current date/time.  This issue is due to the fact that the iso_date_time function returns the full iso date_time with the timezone offset (e.g., 2018-09-27T10:23-07:00 vs 2018-09-27T10:23). When we refactored the date_time code to use the new Howard Hinnant date library, we introduced this bug.
   * FIXED: Increased the threshold in CostMatrix to address null time and distance values occurring for truck costing with locations near the max distance.

## Release Date: 2018-09-13 Valhalla 2.7.0
* **Enhancement**
   * UPDATED: Refactor to use the pbf options instead of the ptree config [#1428](https://github.com/valhalla/valhalla/pull/1428) This completes [#1357](https://github.com/valhalla/valhalla/issues/1357)
   * UPDATED: Removed the boost/date_time dependency from baldr and odin. We added the Howard Hinnant date and time library as a submodule. [#1494](https://github.com/valhalla/valhalla/pull/1494)
   * UPDATED: Fixed 'Drvie' typo [#1505](https://github.com/valhalla/valhalla/pull/1505) This completes [#1504](https://github.com/valhalla/valhalla/issues/1504)
   * UPDATED: Optimizations of GetSpeed for predicted speeds [#1490](https://github.com/valhalla/valhalla/issues/1490)
   * UPDATED: Isotile optimizations
   * UPDATED: Added stats to predictive traffic logging
   * UPDATED: resample_polyline - Breaks the polyline into equal length segments at a sample distance near the resolution. Break out of the loop through polyline points once we reach the specified number of samplesthen append the last
polyline point.
   * UPDATED: added android logging and uses a shared graph reader
   * UPDATED: Do not run a second pass on long pedestrian routes that include a ferry (but succeed on first pass). This is a performance fix. Long pedestrian routes with A star factor based on ferry speed end up being very inefficient.
* **Bug Fix**
   * FIXED: A* destination only
   * FIXED: Fixed through locations weren't honored [#1449](https://github.com/valhalla/valhalla/pull/1449)


## Release Date: 2018-08-02 Valhalla 3.0.0-rc.4
* **Node Bindings**
   * UPDATED: add some worker pool handling
   [#1467](https://github.com/valhalla/valhalla/pull/1467)

## Release Date: 2018-08-02 Valhalla 3.0.0-rc.3
* **Node Bindings**
   * UPDATED: replaced N-API with node-addon-api wrapper and made the actor
   functions asynchronous
   [#1457](https://github.com/valhalla/valhalla/pull/1457)

## Release Date: 2018-07-24 Valhalla 3.0.0-rc.2
* **Node Bindings**
   * FIXED: turn on the autocleanup functionality for the actor object.
   [#1439](https://github.com/valhalla/valhalla/pull/1439)

## Release Date: 2018-07-16 Valhalla 3.0.0-rc.1
* **Enhancement**
   * ADDED: exposed the rest of the actions to the node bindings and added tests. [#1415](https://github.com/valhalla/valhalla/pull/1415)

## Release Date: 2018-07-12 Valhalla 3.0.0-alpha.1
**NOTE**: There was already a small package named `valhalla` on the npm registry, only published up to version 0.0.3. The team at npm has transferred the package to us, but would like us to publish something to it ASAP to prove our stake in it. Though the bindings do not have all of the actor functionality exposed yet (just route), we are going to publish an alpha release of 3.0.0 to get something up on npm.
* **Infrastructure**:
   * ADDED: add in time dependent algorithms if the distance between locations is less than 500km.
   * ADDED: TurnLanes to indicate turning lanes at the end of a directed edge.
   * ADDED: Added PredictedSpeeds to Valhalla tiles and logic to compute speed based on predictive speed profiles.
* **Data Producer Update**
   * ADDED: is_route_num flag was added to Sign records. Set this to true if the exit sign comes from a route number/ref.
   * CHANGED: Lower speeds on driveways, drive-thru, and parking aisle. Set destination only flag for drive thru use.
   * ADDED: Initial implementation of turn lanes.
  **Bug Fix**
   * CHANGED: Fix destination only penalty for A* and time dependent cases.
   * CHANGED: Use the distance from GetOffsetForHeading, based on road classification and road use (e.g. ramp, turn channel, etc.), within tangent_angle function.
* **Map Matching**
   * FIXED: Fixed trace_route edge_walk server abort [#1365](https://github.com/valhalla/valhalla/pull/1365)
* **Enhancement**
   * ADDED: Added post process for updating free and constrained speeds in the directed edges.
   * UPDATED: Parse the json request once and store in a protocol buffer to pass along the pipeline. This completed the first portion of [#1357](https://github.com/valhalla/valhalla/issues/1357)
   * UPDATED: Changed the shape_match attribute from a string to an enum. Fixes [#1376](https://github.com/valhalla/valhalla/issues/1376)
   * ADDED: Node bindings for route [#1341](https://github.com/valhalla/valhalla/pull/1341)
   * UPDATED: Use a non-linear use_highways factor (to more heavily penalize highways as use_highways approaches 0).

## Release Date: 2018-07-15 Valhalla 2.6.3
* **API**:
   * FIXED: Use a non-linear use_highways factor (to more heavily penalize highways as use_highways approaches 0).
   * FIXED: Fixed the highway_factor when use_highways < 0.5.
   * ENHANCEMENT: Added logic to modulate the surface factor based on use_trails.
   * ADDED: New customer test requests for motorcycle costing.

## Release Date: 2018-06-28 Valhalla 2.6.2
* **Data Producer Update**
   * FIXED: Complex restriction sorting bug.  Check of has_dt in ComplexRestrictionBuilder::operator==.
* **API**:
   * FIXED: Fixed CostFactory convenience method that registers costing models
   * ADDED: Added use_tolls into motorcycle costing options

## Release Date: 2018-05-28 Valhalla 2.6.0
* **Infrastructure**:
   * CHANGED: Update cmake buildsystem to replace autoconf [#1272](https://github.com/valhalla/valhalla/pull/1272)
* **API**:
   * CHANGED: Move `trace_options` parsing to map matcher factory [#1260](https://github.com/valhalla/valhalla/pull/1260)
   * ADDED: New costing method for AutoDataFix [#1283](https://github.com/valhalla/valhalla/pull/1283)

## Release Date: 2018-05-21 Valhalla 2.5.0
* **Infrastructure**
   * ADDED: Add code formatting and linting.
* **API**
   * ADDED: Added new motorcycle costing, motorcycle access flag in data and use_trails option.
* **Routing**
   * ADDED: Add time dependnet forward and reverse A* methods.
   * FIXED: Increase minimum threshold for driving routes in bidirectional A* (fixes some instances of bad paths).
* **Data Producer Update**
   * CHANGED: Updates to properly handle cycleway crossings.
   * CHANGED: Conditionally include driveways that are private.
   * ADDED: Added logic to set motorcycle access.  This includes lua, country access, and user access flags for motorcycles.

## Release Date: 2018-04-11 Valhalla 2.4.9
* **Enhancement**
   * Added European Portuguese localization for Valhalla
   * Updates to EdgeStatus to improve performance. Use an unordered_map of tile Id and allocate an array for each edge in the tile. This allows using pointers to access status for sequential edges. This improves performance by 50% or so.
   * A couple of bicycle costing updates to improve route quality: avoid roads marked as part of a truck network, to remove the density penalty for transition costs.
   * When optimal matrix type is selected, now use CostMatrix for source to target pedestrian and bicycle matrix calls when both counts are above some threshold. This improves performance in general and lessens some long running requests.
*  **Data Producer Update**
   * Added logic to protect against setting a speed of 0 for ferries.

## Release Date: 2018-03-27 Valhalla 2.4.8
* **Enhancement**
   * Updates for Italian verbal translations
   * Optionally remove driveways at graph creation time
   * Optionally disable candidate edge penalty in path finding
   * OSRM compatible route, matrix and map matching response generation
   * Minimal Windows build compatibility
   * Refactoring to use PBF as the IPC mechanism for all objects
   * Improvements to internal intersection marking to reduce false positives
* **Bug Fix**
   * Cap candidate edge penalty in path finding to reduce excessive expansion
   * Fix trivial paths at deadends

## Release Date: 2018-02-08 Valhalla 2.4.7
* **Enhancement**
   * Speed up building tiles from small OSM imports by using boost directory iterator rather than going through all possible tiles and testing each if the file exists.
* **Bug Fix**
   * Protect against overflow in string to float conversion inside OSM parsing.

## Release Date: 2018-01-26 Valhalla 2.4.6
* **Enhancement**
   * Elevation library will lazy load RAW formatted sources

## Release Date: 2018-01-24 Valhalla 2.4.5
* **Enhancement**
   * Elevation packing utility can unpack lz4hc now
* **Bug Fix**
   * Fixed broken darwin builds

## Release Date: 2018-01-23 Valhalla 2.4.4
* **Enhancement**
   * Elevation service speed improvements and the ability to serve lz4hc compressed data
   * Basic support for downloading routing tiles on demand
   * Deprecated `valhalla_route_service`, now all services (including elevation) are found under `valhalla_service`

## Release Date: 2017-12-11 Valhalla 2.4.3
* **Enhancement**
   * Remove union from GraphId speeds up some platforms
   * Use SAC scale in pedestrian costing
   * Expanded python bindings to include all actions (route, matrix, isochrone, etc)
* **Bug Fix**
   * French translation typo fixes
*  **Data Producer Update**
   * Handling shapes that intersect the poles when binning
   * Handling when transit shapes are less than 2 points

## Release Date: 2017-11-09 Valhalla 2.4.1
*  **Data Producer Update**
   * Added kMopedAccess to modes for complex restrictions.  Remove the kMopedAccess when auto access is removed.  Also, add the kMopedAccess when an auto restriction is found.

## Release Date: 2017-11-08 Valhalla 2.4.0
*  **Data Producer Update**
   * Added logic to support restriction = x with a the except tag.  We apply the restriction to everything except for modes in the except tag.
   * Added logic to support railway_service and coach_service in transit.
* **Bug Fix**
  * Return proper edge_walk path for requested shape_match=walk_or_snap
  * Skip invalid stateid for Top-K requests

## Release Date: 2017-11-07 Valhalla 2.3.9
* **Enhancement**
  * Top-K map matched path generation now only returns unique paths and does so with fewer iterations
  * Navigator call outs for both imperial and metric units
  * The surface types allowed for a given bike route can now be controlled via a request parameter `avoid_bad_surfaces`
  * Improved support for motorscooter costing via surface types, road classification and vehicle specific tagging
* **Bug Fix**
  * Connectivity maps now include information about transit tiles
  * Lane counts for singly digitized roads are now correct for a given directed edge
  * Edge merging code for assigning osmlr segments is now robust to partial tile sets
  * Fix matrix path finding to allow transitioning down to lower levels when appropriate. In particular, do not supersede shortcut edges until no longer expanding on the next level.
  * Fix optimizer rotate location method. This fixes a bug where optimal ordering was bad for large location sets.
*  **Data Producer Update**
   * Duration tags are now used to properly set the speed of travel for a ferry routes

## Release Date: 2017-10-17 Valhalla 2.3.8
* **Bug Fix**
  * Fixed the roundabout exit count for bicycles when the roundabout is a road and not a cycleway
  * Enable a pedestrian path to remain on roundabout instead of getting off and back on
  * Fixed the penalization of candidate locations in the uni-directional A* algorithm (used for trivial paths)
*  **Data Producer Update**
   * Added logic to set bike forward and tag to true where kv["sac_scale"] == "hiking". All other values for sac_scale turn off bicycle access.  If sac_scale or mtb keys are found and a surface tag is not set we default to kPath.
   * Fixed a bug where surface=unpaved was being assigned Surface::kPavedSmooth.

## Release Date: 2017-9-11 Valhalla 2.3.7
* **Bug Fix**
  * Update bidirectional connections to handle cases where the connecting edge is one of the origin (or destination) edges and the cost is high. Fixes some pedestrian route issues that were reported.
*  **Data Producer Update**
   * Added support for motorroad tag (default and per country).
   * Update OSMLR segment association logic to fix issue where chunks wrote over leftover segments. Fix search along edges to include a radius so any nearby edges are also considered.

## Release Date: 2017-08-29 Valhalla 2.3.6
* **Bug Fix**
  * Pedestrian paths including ferries no longer cause circuitous routes
  * Fix a crash in map matching route finding where heading from shape was using a `nullptr` tile
  * Spanish language narrative corrections
  * Fix traffic segment matcher to always set the start time of a segment when its known
* **Enhancement**
  * Location correlation scoring improvements to avoid situations where less likely start or ending locations are selected

## Release Date: 2017-08-22 Valhalla 2.3.5
* **Bug Fix**
  * Clamp the edge score in thor. Extreme values were causing bad alloc crashes.
  * Fix multimodal isochrones. EdgeLabel refactor caused issues.
* **Data Producer Update**
  * Update lua logic to properly handle vehicle=no tags.

## Release Date: 2017-08-14 Valhalla 2.3.4
* **Bug Fix**
  * Enforce limits on maximum per point accuracy to avoid long running map matching computations

## Release Date: 2017-08-14 Valhalla 2.3.3
* **Bug Fix**
  * Maximum osm node reached now causes bitset to resize to accommodate when building tiles
  * Fix wrong side of street information and remove redundant node snapping
  * Fix path differences between services and `valhalla_run_route`
  * Fix map matching crash when interpolating duplicate input points
  * Fix unhandled exception when trace_route or trace_attributes when there are no continuous matches
* **Enhancement**
  * Folded Low-Stress Biking Code into the regular Bicycle code and removed the LowStressBicycleCost class. Now when making a query for bicycle routing, a value of 0 for use_hills and use_roads produces low-stress biking routes, while a value of 1 for both provides more intense professional bike routes.
  * Bike costing default values changed. use_roads and use_hills are now 0.25 by default instead of 0.5 and the default bike is now a hybrid bike instead of a road bike.
  * Added logic to use station hierarchy from transitland.  Osm and egress nodes are connected by transitconnections.  Egress and stations are connected by egressconnections.  Stations and platforms are connected by platformconnections.  This includes narrative updates for Odin as well.

## Release Date: 2017-07-31 Valhalla 2.3.2
* **Bug Fix**
  * Update to use oneway:psv if oneway:bus does not exist.
  * Fix out of bounds memory issue in DoubleBucketQueue.
  * Many things are now taken into consideration to determine which sides of the road have what cyclelanes, because they were not being parsed correctly before
  * Fixed issue where sometimes a "oneway:bicycle=no" tag on a two-way street would cause the road to become a oneway for bicycles
  * Fixed trace_attributes edge_walk cases where the start or end points in the shape are close to graph nodes (intersections)
  * Fixed 32bit architecture crashing for certain routes with non-deterministic placement of edges labels in bucketized queue datastructure
* **Enhancement**
  * Improve multi-modal routes by adjusting the pedestrian mode factor (routes use less walking in favor of public transit).
  * Added interface framework to support "top-k" paths within map-matching.
  * Created a base EdgeLabel class that contains all data needed within costing methods and supports the basic path algorithms (forward direction, A*, with accumulated path distance). Derive class for bidirectional algorithms (BDEdgeLabel) and for multimodal algorithms. Lowers memory use by combining some fields (using spare bits from GraphId).
  * Added elapsed time estimates to map-matching labels in preparation for using timestamps in map-matching.
  * Added parsing of various OSM tags: "bicycle=use_sidepath", "bicycle=dismount", "segregated=*", "shoulder=*", "cycleway:buffer=*", and several variations of these.
  * Both trace_route and trace_attributes will parse `time` and `accuracy` parameters when the shape is provided as unencoded
  * Map-matching will now use the time (in seconds) of each gps reading (if provided) to narrow the search space and avoid finding matches that are impossibly fast

## Release Date: 2017-07-10 Valhalla 2.3.0
* **Bug Fix**
  * Fixed a bug in traffic segment matcher where length was populated but had invalid times
* **Embedded Compilation**
  * Decoupled the service components from the rest of the worker objects so that the worker objects could be used in non http service contexts
   * Added an actor class which encapsulates the various worker objects and allows the various end points to be called /route /height etc. without needing to run a service
* **Low-Stress Bicycle**
  * Worked on creating a new low-stress biking option that focuses more on taking safer roads like cycle ways or residential roads than the standard bike costing option does.

## Release Date: 2017-06-26 Valhalla 2.2.9
* **Bug Fix**
  * Fix a bug introduced in 2.2.8 where map matching search extent was incorrect in longitude axis.

## Release Date: 2017-06-23 Valhalla 2.2.8
* **Bug Fix**
  * Traffic segment matcher (exposed through Python bindings) - fix cases where partial (or no) results could be returned when breaking out of loop in form_segments early.
* **Traffic Matching Update**
  * Traffic segment matcher - handle special cases when entering and exiting turn channels.
* **Guidance Improvements**
  * Added Swedish (se-SV) narrative file.

## Release Date: 2017-06-20 Valhalla 2.2.7
* **Bug Fixes**
  * Traffic segment matcher (exposed through Python bindings) makes use of accuracy per point in the input
  * Traffic segment matcher is robust to consecutive transition edges in matched path
* **Isochrone Changes**
  * Set up isochrone to be able to handle multi-location queries in the future
* **Data Producer Updates**
  * Fixes to valhalla_associate_segments to address threading issue.
  * Added support for restrictions that refers only to appropriate type of vehicle.
* **Navigator**
  * Added pre-alpha implementation that will perform guidance for mobile devices.
* **Map Matching Updates**
  * Added capability to customize match_options

## Release Date: 2017-06-12 Valhalla 2.2.6
* **Bug Fixes**
  * Fixed the begin shape index where an end_route_discontinuity exists
* **Guidance Improvements**
  * Updated Slovenian (sl-SI) narrative file.
* **Data Producer Updates**
  * Added support for per mode restrictions (e.g., restriction:&lt;type&gt;)  Saved these restrictions as "complex" restrictions which currently support per mode lookup (unlike simple restrictions which are assumed to apply to all driving modes).
* **Matrix Updates**
  * Increased max distance threshold for auto costing and other similar costings to 400 km instead of 200 km

## Release Date: 2017-06-05 Valhalla 2.2.5
* **Bug Fixes**
  * Fixed matched point edge_index by skipping transition edges.
  * Use double precision in meili grid traversal to fix some incorrect grid cases.
  * Update meili to use DoubleBucketQueue and GraphReader methods rather than internal methods.

## Release Date: 2017-05-17 Valhalla 2.2.4
* **Bug Fixes**
  * Fix isochrone bug where the default access mode was used - this rejected edges that should not have been rejected for cases than automobile.
  * Fix A* handling of edge costs for trivial routes. This fixed an issue with disconnected regions that projected to a single edge.
  * Fix TripPathBuilder crash if first edge is a transition edge (was occurring with map-matching in rare occasions).

## Release Date: 2017-05-15 Valhalla 2.2.3
* **Map Matching Improvement**
  * Return begin and end route discontinuities. Also, returns partial shape of edge at route discontinuity.
* **Isochrone Improvements**
  * Add logic to make sure the center location remains fixed at the center of a tile/grid in the isotile.
  * Add a default generalization factor that is based on the grid size. Users can still override this factor but the default behavior is improved.
  * Add ExpandForward and ExpandReverse methods as is done in bidirectional A*. This improves handling of transitions between hierarchy levels.
* **Graph Correlation Improvements**
  * Add options to control both radius and reachability per input location (with defaults) to control correlation of input locations to the graph in such a way as to avoid routing between disconnected regions and favor more likely paths.

## Release Date: 2017-05-08 Valhalla 2.2.0
* **Guidance Improvements**
  * Added Russian (ru-RU) narrative file.
  * Updated Slovenian (sl-SI) narrative file.
* **Data Producer Updates**
  * Assign destination sign info on bidirectional ramps.
  * Update ReclassifyLinks. Use a "link-tree" which is formed from the exit node and terminates at entrance nodes. Exit nodes are sorted by classification so motorway exits are done before trunks, etc. Updated the turn channel logic - now more consistently applies turn channel use.
  * Updated traffic segment associations to properly work with elevation and lane connectivity information (which is stored after the traffic association).

## Release Date: 2017-04-24 Valhalla 2.1.9
* **Elevation Update**
  * Created a new EdgeElevation structure which includes max upward and downward slope (moved from DirectedEdge) and mean elevation.
* **Routing Improvements**
  * Destination only fix when "nested" destination only areas cause a route failure. Allow destination only edges (with penalty) on 2nd pass.
  * Fix heading to properly use the partial edge shape rather than entire edge shape to determine heading at the begin and end locations.
  * Some cleanup and simplification of the bidirectional A* algorithm.
  * Some cleanup and simplification of TripPathBuilder.
  * Make TileHierarchy data and methods static and remove tile_dir from the tile hierarchy.
* **Map Matching Improvement**
  * Return matched points with trace attributes when using map_snap.
* **Data Producer Updates**
  * lua updates so that the chunnel will work again.

## Release Date: 2017-04-04 Valhalla 2.1.8
* **Map Matching Release**
  * Added max trace limits and out-of-bounds checks for customizable trace options

## Release Date: 2017-03-29 Valhalla 2.1.7
* **Map Matching Release**
  * Increased service limits for trace
* **Data Producer Updates**
  * Transit: Remove the dependency on using level 2 tiles for transit builder
* **Traffic Updates**
  * Segment matcher completely re-written to handle many complex issues when matching traces to OTSs
* **Service Improvement**
  * Bug Fix - relaxed rapidjson parsing to allow numeric type coercion
* **Routing Improvements**
  * Level the forward and reverse paths in bidirectional A * to account for distance approximation differences.
  * Add logic for Use==kPath to bicycle costing so that paths are favored (as are footways).

## Release Date: 2017-03-10 Valhalla 2.1.3
* **Guidance Improvement**
  * Corrections to Slovenian narrative language file
  **Routing Improvements**
  * Increased the pedestrian search radius from 25 to 50 within the meili configuration to reduce U-turns with map-matching
  * Added a max avoid location limit

## Release Date: 2017-02-22 Valhalla 2.1.0
* **Guidance Improvement**
  * Added ca-ES (Catalan) and sl-SI (Slovenian) narrative language files
* **Routing  Improvement**
  * Fix through location reverse ordering bug (introduced in 2.0.9) in output of route responses for depart_at routes
  * Fix edge_walking method to handle cases where more than 1 initial edge is found
* **Data Producer Updates**
  * Improved transit by processing frequency based schedules.
  * Updated graph validation to more aggressively check graph consistency on level 0 and level 1
  * Fix the EdgeInfo hash to not create duplicate edge info records when creating hierarchies

## Release Date: 2017-02-21 Valhalla 2.0.9
* **Guidance Improvement**
  * Improved Italian narrative by handling articulated prepositions
  * Properly calling out turn channel maneuver
* **Routing Improvement**
  * Improved path determination by increasing stop impact for link to link transitions at intersections
  * Fixed through location handling, now includes cost at throughs and properly uses heading
  * Added ability to adjust location heading tolerance
* **Traffic Updates**
  * Fixed segment matching json to properly return non-string values where appropriate
* **Data Producer Updates**
  * Process node:ref and way:junction_ref as a semicolon separated list for exit numbers
  * Removed duplicated interchange sign information when ways are split into edges
  * Use a sequence within HierarchyBuilder to lower memory requirements for planet / large data imports.
  * Add connecting OSM wayId to a transit stop within NodeInfo.
  * Lua update:  removed ways that were being added to the routing graph.
  * Transit:  Fixed an issue where add_service_day and remove_service_day was not using the tile creation date, but the service start date for transit.
  * Transit:  Added acceptance test logic.
  * Transit:  Added fallback option if the associated wayid is not found.  Use distance approximator to find the closest edge.
  * Transit:  Added URL encoding for one stop ids that contain diacriticals.  Also, added include_geometry=false for route requests.
* **Optimized Routing Update**
  * Added an original index to the location object in the optimized route response
* **Trace Route Improvement**
  * Updated find_start_node to fix "GraphTile NodeInfo index out of bounds" error

## Release Date: 2017-01-30 Valhalla 2.0.6
* **Guidance Improvement**
  * Italian phrases were updated
* **Routing Improvement**
  * Fixed an issue where date and time was returning an invalid ISO8601 time format for date_time values in positive UTC. + sign was missing.
  * Fixed an encoding issue that was discovered for tranist_fetcher.  We were not encoding onestop_ids or route_ids.  Also, added exclude_geometry=true for route API calls.
* **Data Producer Updates**
  * Added logic to grab a single feed in valhalla_build_transit.

## Release Date: 2017-01-04 Valhalla 2.0.3
* **Service Improvement**
  * Added support for interrupting requests. If the connection is closed, route computation and map-matching can be interrupted prior to completion.
* **Routing Improvement**
  * Ignore name inconsistency when entering a link to avoid double penalizing.
* **Data Producer Updates**
  * Fixed consistent name assignment for ramps and turn lanes which improved guidance.
  * Added a flag to directed edges indicating if the edge has names. This can potentially be used in costing methods.
  * Allow future use of spare GraphId bits within DirectedEdge.

## Release Date: 2016-12-13 Valhalla 2.0.2
* **Routing Improvement**
  * Added support for multi-way restrictions to matrix and isochrones.
  * Added HOV costing model.
  * Speed limit updates.   Added logic to save average speed separately from speed limits.
  * Added transit include and exclude logic to multimodal isochrone.
  * Fix some edge cases for trivial (single edge) paths.
  * Better treatment of destination access only when using bidirectional A*.
* **Performance Improvement**
  * Improved performance of the path algorithms by making many access methods inline.

## Release Date: 2016-11-28 Valhalla 2.0.1
* **Routing Improvement**
  * Preliminary support for multi-way restrictions
* **Issues Fixed**
  * Fixed tile incompatibility between 64 and 32bit architectures
  * Fixed missing edges within tile edge search indexes
  * Fixed an issue where transit isochrone was cut off if we took transit that was greater than the max_seconds and other transit lines or buses were then not considered.

## Release Date: 2016-11-15 Valhalla 2.0

* **Tile Redesign**
  * Updated the graph tiles to store edges only on the hierarchy level they belong to. Prior to this, the highways were stored on all levels, they now exist only on the highway hierarchy. Similar changes were made for arterial level roads. This leads to about a 20% reduction in tile size.
  * The tile redesign required changes to the path generation algorithms. They must now transition freely between levels, even for pedestrian and bicycle routes. To offset the extra transitions, the main algorithms were changed to expand nodes at each level that has directed edges, rather than adding the transition edges to the priority queue/adjacency list. This change helps performance. The hierarchy limits that are used to speed the computation of driving routes by utilizing the highway hierarchy were adjusted to work with the new path algorithms.
  * Some changes to costing were also required, for example pedestrian and bicycle routes skip shortcut edges.
  * Many tile data structures were altered to explicitly size different fields and make room for "spare" fields that will allow future growth. In addition, the tile itself has extra "spare" records that can be appended to the end of the tile and referenced from the tile header. This also will allow future growth without breaking backward compatibility.
* **Guidance Improvement**
  * Refactored trip path to use an enumerated `Use` for edge and an enumerated `NodeType` for node
  * Fixed some wording in the Hindi narrative file
  * Fixed missing turn maneuver by updating the forward intersecting edge logic
* **Issues Fixed**
  * Fixed an issue with pedestrian routes where a short u-turn was taken to avoid the "crossing" penalty.
  * Fixed bicycle routing due to high penalty to enter an access=destination area. Changed to a smaller, length based factor to try to avoid long regions where access = destination. Added a driveway penalty to avoid taking driveways (which are often marked as access=destination).
  * Fixed regression where service did not adhere to the list of allowed actions in the Loki configuration
* **Graph Correlation**
  * External contributions from Navitia have lead to greatly reduced per-location graph correlation. Average correlation time is now less than 1ms down from 4-9ms.

## Release Date: 2016-10-17

* **Guidance Improvement**
  * Added the Hindi (hi-IN) narrative language
* **Service Additions**
  * Added internal valhalla error codes utility in baldr and modified all services to make use of and return as JSON response
  * See documentation https://github.com/valhalla/valhalla-docs/blob/master/api-reference.md#internal-error-codes-and-conditions
* **Time-Distance Matrix Improvement**
  * Added a costmatrix performance fix for one_to_many matrix requests
* **Memory Mapped Tar Archive - Tile Extract Support**
  * Added the ability to load a tar archive of the routing graph tiles. This improves performance under heavy load and reduces the memory requirement while allowing multiple processes to share cache resources.

## Release Date: 2016-09-19

* **Guidance Improvement**
  * Added pirate narrative language
* **Routing Improvement**
  * Added the ability to include or exclude stops, routes, and operators in multimodal routing.
* **Service Improvement**
  * JSONify Error Response

## Release Date: 2016-08-30

* **Pedestrian Routing Improvement**
  * Fixes for trivial pedestrian routes

## Release Date: 2016-08-22

* **Guidance Improvements**
  * Added Spanish narrative
  * Updated the start and end edge heading calculation to be based on road class and edge use
* **Bicycle Routing Improvements**
  * Prevent getting off a higher class road for a small detour only to get back onto the road immediately.
  * Redo the speed penalties and road class factors - they were doubly penalizing many roads with very high values.
  * Simplify the computation of weighting factor for roads that do not have cycle lanes. Apply speed penalty to slightly reduce favoring
of non-separated bicycle lanes on high speed roads.
* **Routing Improvements**
  * Remove avoidance of U-turn for pedestrian routes. This improves use with map-matching since pedestrian routes can make U-turns.
  * Allow U-turns at dead-ends for driving (and bicycling) routes.
* **Service Additions**
  * Add support for multi-modal isochrones.
  * Added base code to allow reverse isochrones (path from anywhere to a single destination).
* **New Sources to Targets**
  * Added a new Matrix Service action that allows you to request any of the 3 types of time-distance matrices by calling 1 action.  This action takes a sources and targets parameter instead of the locations parameter.  Please see the updated Time-Distance Matrix Service API reference for more details.

## Release Date: 2016-08-08

 * **Service additions**
  * Latitude, longitude bounding boxes of the route and each leg have been added to the route results.
  * Added an initial isochrone capability. This includes methods to create an "isotile" - a 2-D gridded data set with time to reach each lat,lon grid from an origin location. This isoltile is then used to create contours at specified times. Interior contours are optionally removed and the remaining outer contours are generalized and converted to GeoJSON polygons. An initial version supporting multimodal route types has also been added.
 * **Data Producer Updates**
  * Fixed tranist scheduling issue where false schedules were getting added.
 * **Tools Additionas**
  * Added `valhalla_export_edges` tool to allow shape and names to be dumped from the routing tiles

## Release Date: 2016-07-19

 * **Guidance Improvements**
  * Added French narrative
  * Added capability to have narrative language aliases - For example: German `de-DE` has an alias of `de`
 * **Transit Stop Update** - Return latitude and longitude for each transit stop
 * **Data Producer Updates**
  * Added logic to use lanes:forward, lanes:backward, speed:forward, and speed:backward based on direction of the directed edge.
  * Added support for no_entry, no_exit, and no_turn restrictions.
  * Added logic to support country specific access. Based on country tables found here: http://wiki.openstreetmap.org/wiki/OSM_tags_for_routing/Access-Restrictions

## Release Date: 2016-06-08

 * **Bug Fix** - Fixed a bug where edge indexing created many small tiles where no edges actually intersected. This allowed impossible routes to be considered for path finding instead of rejecting them earlier.
 * **Guidance Improvements**
  * Fixed invalid u-turn direction
  * Updated to properly call out jughandle routes
  * Enhanced signless interchange maneuvers to help guide users
 * **Data Producer Updates**
  * Updated the speed assignment for ramp to be a percentage of the original road class speed assignment
  * Updated stop impact logic for turn channel onto ramp

## Release Date: 2016-05-19

 * **Bug Fix** - Fixed a bug where routes fail within small, disconnected "islands" due to the threshold logic in prior release. Also better logic for not-thru roads.

## Release Date: 2016-05-18

 * **Bidirectional A* Improvements** - Fixed an issue where if both origin and destination locations where on not-thru roads that meet at a common node the path ended up taking a long detour. Not all cases were fixed though - next release should fix. Trying to address the termination criteria for when the best connection point of the 2 paths is optimal. Turns out that the initial case where both opposing edges are settled is not guaranteed to be the least cost path. For now we are setting a threshold and extending the search while still tracking best connections. Fixed the opposing edge when a hierarchy transition occurs.
 * **Guidance Globalization** -  Fixed decimal distance to be locale based.
 * **Guidance Improvements**
  * Fixed roundabout spoke count issue by fixing the drive_on_right attribute.
  * Simplified narative by combining unnamed straight maneuvers
  * Added logic to confirm maneuver type assignment to avoid invalid guidance
  * Fixed turn maneuvers by improving logic for the following:
    * Internal intersection edges
    * 'T' intersections
    * Intersecting forward edges
 * **Data Producer Updates** - Fix the restrictions on a shortcut edge to be the same as the last directed edge of the shortcut (rather than the first one).

## Release Date: 2016-04-28

 * **Tile Format Updates** - Separated the transit graph from the "road only" graph into different tiles but retained their interconnectivity. Transit tiles are now hierarchy level 3.
 * **Tile Format Updates** - Reduced the size of graph edge shape data by 5% through the use of varint encoding (LEB128)
 * **Tile Format Updates** - Aligned `EdgeInfo` structures to proper byte boundaries so as to maintain compatibility for systems who don't support reading from unaligned addresses.
 * **Guidance Globalization** -  Added the it-IT(Italian) language file. Added support for CLDR plural rules. The cs-CZ(Czech), de-DE(German), and en-US(US English) language files have been updated.
 * **Travel mode based instructions** -  Updated the start, post ferry, and post transit insructions to be based on the travel mode, for example:
  * `Drive east on Main Street.`
  * `Walk northeast on Broadway.`
  * `Bike south on the cycleway.`

## Release Date: 2016-04-12

 * **Guidance Globalization** -  Added logic to use tagged language files that contain the guidance phrases. The initial versions of en-US, de-DE, and cs-CZ have been deployed.
 * **Updated ferry defaults** -  Bumped up use_ferry to 0.65 so that we don't penalize ferries as much.

## Release Date: 2016-03-31
 * **Data producer updates** - Do not generate shortcuts across a node which is a fork. This caused missing fork maneuvers on longer routes.  GetNames update ("Broadway fix").  Fixed an issue with looking up a name in the ref map and not the name map.  Also, removed duplicate names.  Private = false was unsetting destination only flags for parking aisles.

## Release Date: 2016-03-30
 * **TripPathBuilder Bug Fix** - Fixed an exception that was being thrown when trying to read directed edges past the end of the list within a tile. This was due to errors in setting walkability and cyclability on upper hierarchies.

## Release Date: 2016-03-28

 * **Improved Graph Correlation** -  Correlating input to the routing graph is carried out via closest first traversal of the graph's, now indexed, geometry. This results in faster correlation and guarantees the absolute closest edge is found.

## Release Date: 2016-03-16

 * **Transit type returned** -  The transit type (e.g. tram, metro, rail, bus, ferry, cable car, gondola, funicular) is now returned with each transit maneuver.
 * **Guidance language** -  If the language option is not supplied or is unsupported then the language will be set to the default (en-US). Also, the service will return the language in the trip results.
 * **Update multimodal path algorithm** - Applied some fixes to multimodal path algorithm. In particular fixed a bug where the wrong sortcost was added to the adjacency list. Also separated "in-station" transfer costs from transfers between stops.
 * **Data producer updates** - Do not combine shortcut edges at gates or toll booths. Fixes avoid toll issues on routes that included shortcut edges.

## Release Date: 2016-03-07

 * **Updated all APIs to honor the optional DNT (Do not track) http header** -  This will avoid logging locations.
 * **Reduce 'Merge maneuver' verbal alert instructions** -  Only create a verbal alert instruction for a 'Merge maneuver' if the previous maneuver is > 1.5 km.
 * **Updated transit defaults.  Tweaked transit costing logic to obtain better routes.** -  use_rail = 0.6, use_transfers = 0.3, transfer_cost = 15.0 and transfer_penalty = 300.0.  Updated the TransferCostFactor to use the transfer_factor correctly.  TransitionCost for pedestrian costing bumped up from 20.0f to 30.0f when predecessor edge is a transit connection.
 * **Initial Guidance Globalization** -  Partial framework for Guidance Globalization. Started reading some guidance phrases from en-US.json file.

## Release Date: 2016-02-22

 * **Use bidirectional A* for automobile routes** - Switch to bidirectional A* for all but bus routes and short routes (where origin and destination are less than 10km apart). This improves performance and has less failure cases for longer routes. Some data import adjustments were made (02-19) to fix some issues encountered with arterial and highway hierarchies. Also only use a maximum of 2 passes for bidirecdtional A* to reduce "long time to fail" cases.
 * **Added verbal multi-cue guidance** - This combines verbal instructions when 2 successive maneuvers occur in a short amount of time (e.g., Turn right onto MainStreet. Then Turn left onto 1st Avenue).

## Release Date: 2016-02-19

 * **Data producer updates** - Reduce stop impact when all edges are links (ramps or turn channels). Update opposing edge logic to reject edges that do no have proper access (forward access == reverse access on opposing edge and vice-versa). Update ReclassifyLinks for cases where a single edge (often a service road) intersects a ramp improperly causing the ramp to reclassified when it should not be. Updated maximum OSM node Id (now exceeds 4000000000). Move lua from conf repository into mjolnir.

## Release Date: 2016-02-01

 * **Data producer updates** - Reduce speed on unpaved/rough roads. Add statistics for hgv (truck) restrictions.

## Release Date: 2016-01-26

 * **Added capability to disable narrative production** - Added the `narrative` boolean option to allow users to disable narrative production. Locations, shape, length, and time are still returned. The narrative production is enabled by default. The possible values for the `narrative` option are: false and true
 * **Added capability to mark a request with an id** - The `id` is returned with the response so a user could match to the corresponding request.
 * **Added some logging enhancements, specifically [ANALYTICS] logging** - We want to focus more on what our data is telling us by logging specific stats in Logstash.

## Release Date: 2016-01-18

 * **Data producer updates** - Data importer configuration (lua) updates to fix a bug where buses were not allowed on restricted lanes.  Fixed surface issue (change the default surface to be "compacted" for footways).

## Release Date: 2016-01-04

 * **Fixed Wrong Costing Options Applied** - Fixed a bug in which a previous requests costing options would be used as defaults for all subsequent requests.

## Release Date: 2015-12-18

 * **Fix for bus access** - Data importer configuration (lua) updates to fix a bug where bus lanes were turning off access for other modes.
 * **Fix for extra emergency data** - Data importer configuration (lua) updates to fix a bug where we were saving hospitals in the data.
 * **Bicycle costing update** - Updated kTCSlight and kTCFavorable so that cycleways are favored by default vs roads.

## Release Date: 2015-12-17

 * **Graph Tile Data Structure update** - Updated structures within graph tiles to support transit efforts and truck routing. Removed TransitTrip, changed TransitRoute and TransitStop to indexes (rather than binary search). Added access restrictions (like height and weight restrictions) and the mode which they impact to reduce need to look-up.
 * **Data producer updates** - Updated graph tile structures and import processes.

## Release Date: 2015-11-23

 * **Fixed Open App for OSRM functionality** - Added OSRM functionality back to Loki to support Open App.

## Release Date: 2015-11-13

 * **Improved narrative for unnamed walkway, cycleway, and mountain bike trail** - A generic description will be used for the street name when a walkway, cycleway, or mountain bike trail maneuver is unnamed. For example, a turn right onto a unnamed walkway maneuver will now be: "Turn right onto walkway."
 * **Fix costing bug** - Fix a bug introduced in EdgeLabel refactor (impacted time distance matrix only).

## Release Date: 2015-11-3

 * **Enhance bi-directional A* logic** - Updates to bidirectional A* algorithm to fix the route completion logic to handle cases where a long "connection" edge could lead to a sub-optimal path. Add hierarchy and shortcut logic so we can test and use bidirectional A* for driving routes. Fix the destination logic to properly handle oneways as the destination edge. Also fix U-turn detection for reverse search when hierarchy transitions occur.
 * **Change "Go" to "Head" for some instructions** - Start, exit ferry.
 * **Update to roundabout instructions** - Call out roundabouts for edges marked as links (ramps, turn channels).
 * **Update bicycle costing** - Fix the road factor (for applying weights based on road classification) and lower turn cost values.

## Data Producer Release Date: 2015-11-2

 * **Updated logic to not create shortcut edges on roundabouts** - This fixes some roundabout exit counts.

## Release Date: 2015-10-20

 * **Bug Fix for Pedestrian and Bicycle Routes** - Fixed a bug with setting the destination in the bi-directional Astar algorithm. Locations that snapped to a dead-end node would have failed the route and caused a timeout while searching for a valid path. Also fixed the elapsed time computation on the reverse path of bi-directional algorithm.

## Release Date: 2015-10-16

 * **Through Location Types** - Improved support for locations with type = "through". Routes now combine paths that meet at each through location to create a single "leg" between locations with type = "break". Paths that continue at a through location will not create a U-turn unless the path enters a "dead-end" region (neighborhood with no outbound access).
 * **Update shortcut edge logic** - Now skips long shortcut edges when close to the destination. This can lead to missing the proper connection if the shortcut is too long. Fixes #245 (thor).
 * **Per mode service limits** - Update configuration to allow setting different maximum number of locations and distance per mode.
 * **Fix shape index for trivial path** - Fix a bug where when building the the trip path for a "trivial" route (includes just one edge) where the shape index exceeded that size of the shape.

## Release Date: 2015-09-28

 * **Elevation Influenced Bicycle Routing** - Enabled elevation influenced bicycle routing. A "use-hills" option was added to the bicycle costing profile that can tune routes to avoid hills based on grade and amount of elevation change.
 * **"Loop Edge" Fix** - Fixed a bug with edges that form a loop. Split them into 2 edges during data import.
 * **Additional information returned from 'locate' method** - Added information that can be useful when debugging routes and data. Adds information about nodes and edges at a location.
 * **Guidance/Narrative Updates** - Added side of street to destination narrative. Updated verbal instructions.<|MERGE_RESOLUTION|>--- conflicted
+++ resolved
@@ -61,11 +61,8 @@
    * FIXED: Build libspatialite for vcpkg with librttopo support for valhalla_build_admins [#5475](https://github.com/valhalla/valhalla/pull/5475)
    * FIXED: CMake install target: for PREFER_EXTERNAL_DEPS=ON, no gtest installation, python bindings [#5455](https://github.com/valhalla/valhalla/pull/5455)
    * FIXED: Set distance to 0 for unsettled destinations in partial matrices in TimeDistanceMatrix. [#5505](https://github.com/valhalla/valhalla/pull/5505)
-<<<<<<< HEAD
+   * FIXED: Fix Matrix API to return correct end location. [#5509](https://github.com/valhalla/valhalla/pull/5509)
    * FIXED: Set node snap flags properly in PBF PathEDGE [#5508](https://github.com/valhalla/valhalla/pull/5508)
-=======
-   * FIXED: Fix Matrix API to return correct end location. [#5509](https://github.com/valhalla/valhalla/pull/5509)
->>>>>>> fff53ac5
 * **Enhancement**
    * ADDED: Consider smoothness in all profiles that use surface [#4949](https://github.com/valhalla/valhalla/pull/4949)
    * ADDED: costing parameters to exclude certain edges `exclude_tolls`, `exclude_bridges`, `exclude_tunnels`, `exclude_highways`, `exclude_ferries`. They need to be enabled in the config with `service_limits.allow_hard_exclusions`. Also added location search filters `exclude_ferry` and `exclude_toll` to complement these changes. [#4524](https://github.com/valhalla/valhalla/pull/4524)
