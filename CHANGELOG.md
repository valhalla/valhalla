--- conflicted
+++ resolved
@@ -108,11 +108,8 @@
    * ADDED: Distribute C++ executables for Windows Python bindings [#5348](https://github.com/valhalla/valhalla/pull/5348)
    * ADDED: Distribute C++ executables for OSX Python bindings [#5301](https://github.com/valhalla/valhalla/pull/5301)
    * ADDED: `trace_attributes` now also returns all the speed informations on edges when `edge.speeds_faded` or `edge.speeds_non_faded` is set in request. Also `edge.speed_type` returns how the edge speed was set [#5324](https://github.com/valhalla/valhalla/pull/5324)
-<<<<<<< HEAD
+   * CHANGED: Use `ankerl::unordered_dense` for `loki::Reach()` for faster search [#5384](https://github.com/valhalla/valhalla/pull/5384)
    * ADDED: support for destination exceptions for access restrictions [#5354](https://github.com/valhalla/valhalla/pull/5354)
-=======
-   * CHANGED: Use `ankerl::unordered_dense` for `loki::Reach()` for faster search [#5384](https://github.com/valhalla/valhalla/pull/5384)
->>>>>>> 9be1e8bb
 
 ## Release Date: 2024-10-10 Valhalla 3.5.1
 * **Removed**
