## UNRELEASED
* **Removed**
* **Bug Fix**
   * FIXED: remove `libgeotiff` from pkg-config file `Requires` [#5737](https://github.com/valhalla/valhalla/pull/5737) 
   * FIXED: Fix + prefix handling in to_int/to_float utilities [#5746](https://github.com/valhalla/valhalla/pull/5746)
* **Enhancement**
   * ADDED: Assign cost factors to linear features [#5584](https://github.com/valhalla/valhalla/pull/5584)
   * ADDED: optional libvalhalla_test install target [#5719](https://github.com/valhalla/valhalla/pull/5719)
   * CHANGED: Get rid of temporary std::vector in GraphTile::GetRestrictions [#5688](https://github.com/valhalla/valhalla/pull/5688)
   * CHANGED: Use std::from_chars instead of std::stoi/stof/stod [#5704](https://github.com/valhalla/valhalla/pull/5704)
   * CHANGED: Avoid dynamic allocation in loki::Search [#5724](https://github.com/valhalla/valhalla/pull/5724)
   * CHANGED: Get rid of temporary vector in GraphTile::GetAccessRestrictions [#5689](https://github.com/valhalla/valhalla/pull/5689)
   * ADDED: more options for `valhalla_benchmark_loki` [#5730](https://github.com/valhalla/valhalla/pull/5730)
   * CHANGED: Microoptimisation in EdgeInfo. [#5733](https://github.com/valhalla/valhalla/pull/5733)
   * CHANGED: Merge cost and tyr inline tests into single executable [#5735](https://github.com/valhalla/valhalla/pull/5735) 
   * ADDED: Add option `edge.hov_type` to trace attributes [#5741](https://github.com/valhalla/valhalla/pull/5741)
<<<<<<< HEAD
   * ADDED: `valhalla-dev` image [#5739](https://github.com/valhalla/valhalla/pull/5739)
=======
   * ADDED: Proper time tracking in Bidirectional A* [#5640](https://github.com/valhalla/valhalla/pull/5640/)
>>>>>>> 5b660497

## Release Date: 2025-11-14 Valhalla 3.6.1
* **Removed**
   * REMOVED: ENABLE_GDAL define for **Linux-only** Python binding releases [#5642](https://github.com/valhalla/valhalla/pull/5642)
   * REMOVED: pyvalhalla-weekly PyPI package [#5673](https://github.com/valhalla/valhalla/pull/5673)
* **Bug Fix**
   * FIXED: Pass time to `EdgeCost` for initial edges in Dijkstra [#5677](https://github.com/valhalla/valhalla/pull/5677)
   * FIXED: Handle access restriction tag values separated by semicolon [#5560](https://github.com/valhalla/valhalla/pull/5560)
* **Enhancement**
   * CHANGED: Removed black and flake8 with ruff [#5639](https://github.com/valhalla/valhalla/pull/5639)
   * FIXED:  Fix hard exclusions with shortcuts [#5647](https://github.com/valhalla/valhalla/pull/5647)
   * UPGRADED: vcpkg to 0e39c10736341cc8135b560438229bbda3d3219a [#5654](https://github.com/valhalla/valhalla/pull/5654)
   * ADDED: Add NodeJs bindings [#5621](https://github.com/valhalla/valhalla/pull/5621)
   * FIXED: returns GeoTIFF with Content-Type image/tiff header [#5665](https://github.com/valhalla/valhalla/pull/5665)
   * CHANGED: Improve logging using std::format [#5666](https://github.com/valhalla/valhalla/pull/5666)
   * CHANGED: Migrated from pybind11 to nanobind to release `abi3` wheels (Python version agnostic), also changes minimum version of PyPI packages to 3.12 [#5628](https://github.com/valhalla/valhalla/pull/5628)
   * CHANGED: Avoid temporary std::string in some places in serializers [#5674](https://github.com/valhalla/valhalla/pull/5674)
   * ADDED: linux-aarch64 wheel for Python releases [#5670](https://github.com/valhalla/valhalla/pull/5670)
   * ADDED: PyPI `sdist` for python to install the bindings from source [#5649](https://github.com/valhalla/valhalla/pull/5649)
   * CHANGED: Refactor GraphTile::GetLaneConnectivity to return std::span instead of std::vector [#5683](https://github.com/valhalla/valhalla/pull/5683)
   * CHANGED: Get rid of midgard::iterable_t in favor of std::span [#5682](https://github.com/valhalla/valhalla/pull/5682)
   * CHANGED: Optimise CostMatrix::ReachedMap [#5690](https://github.com/valhalla/valhalla/pull/5690)
   * ADDED: Make possible to use `-DCMAKE_UNITY_BUILD=ON` [#5691](https://github.com/valhalla/valhalla/pull/5691)
   * CHANGED: make alternative_iterations_delta configurable [#5679](https://github.com/valhalla/valhalla/pull/5679)
   * ADDED: `flow_sources` expansion property [#5697](https://github.com/valhalla/valhalla/pull/5697)
   * CHANGED: Replace GDAL with libgeotiff, re-enable support for bindings [#5680](https://github.com/valhalla/valhalla/pull/5680)
   * ADDED: Support for loading tiles from a remote tarball with optional HTTP basic auth [#5467](https://github.com/valhalla/valhalla/pull/5467)
   * CHANGED: lower penalty for u-turns without name consistency [#5696](https://github.com/valhalla/valhalla/pull/5696)
   * CHANGED: Speed up transit feed ingestion with faster stop time look up via stop id [#5134](https://github.com/valhalla/valhalla/pull/5134)
   * CHANGED: Adjust speed penalty and add dimensions length and weight to auto costing [#5627](https://github.com/valhalla/valhalla/pull/5627)
   * ADDED: NODATA value to isochrone's geotiff output [#5685](https://github.com/valhalla/valhalla/pull/5685)

## Release Date: 2025-10-23 Valhalla 3.6.0
* **Removed**
   * REMOVED: validity checks for historical speeds [#5087](https://github.com/valhalla/valhalla/pull/5087)
   * REMOVED: `seasonal` bit from OSMWay & DirectedEdge [#5156](https://github.com/valhalla/valhalla/pull/5156)
   * REMOVED: hard-coded tz alias map and associated logic [#5164](https://github.com/valhalla/valhalla/pull/5164)
   * REMOVED: `valhalla/filesystem` from the project in favor of the std equivalent [#5321](https://github.com/valhalla/valhalla/pull/5321)
   * REMOVED: `use`/`using` statements from public headers [#5568](https://github.com/valhalla/valhalla/pull/5568)
   * REMOVED: Extra synchronization in elevation cache [#5598](https://github.com/valhalla/valhalla/pull/5598)
   * REMOVED: Unused method declarations in `CostMatrix` [#5623](https://github.com/valhalla/valhalla/pull/5623)
* **Bug Fix**
   * FIXED: `incremental_build_tiles` script works again [#4909](https://github.com/valhalla/valhalla/pull/4909)
   * FIXED: Fix ability to use Valhalla via cmake `add_subdirectory` [#4930](https://github.com/valhalla/valhalla/pull/4930)
   * FIXED: Fix valhalla_benchmark_loki benchmark application. [#4981](https://github.com/valhalla/valhalla/pull/4981)
   * FIXED: Double free crash during tiles build inside libxml2 on concurrent `spatialite_cleanup_ex()` calls [#5005](https://github.com/valhalla/valhalla/pull/5005)
   * FIXED: update CircleCI runners to Ubuntu 24.04 [#5002](https://github.com/valhalla/valhalla/pull/5002)
   * FIXED: Fixed a typo in the (previously undocumented) matrix-APIs responses `algorithm` field: `timedistancbssematrix` is now `timedistancebssmatrix` [#5000](https://github.com/valhalla/valhalla/pull/5000)
   * FIXED: More trivial cases in `CostMatrix` [#5001](https://github.com/valhalla/valhalla/pull/5001)
   * FIXED: Tag smoothness=impassable breaks pedestrian routing [#5023](https://github.com/valhalla/valhalla/pull/5023)
   * FIXED: Make isochrone geotiff serialization use "north up" geotransform [#5019](https://github.com/valhalla/valhalla/pull/5019)
   * FIXED: Get CostMatrix allow second pass option from new location in config [#5055](https://github.com/valhalla/valhalla/pull/5055)
   * FIXED: Slim down Matrix PBF response [#5066](https://github.com/valhalla/valhalla/pull/5066)
   * FIXED: restore ignoring hierarchy limits for bicycle and pedestrian [#5080](https://github.com/valhalla/valhalla/pull/5080)
   * FIXED: GCC warning 'template-id not allowed for constructor in C++20' [#5110](https://github.com/valhalla/valhalla/pull/5110)
   * FIXED: update deprecated boost geometry headers [#5117](https://github.com/valhalla/valhalla/pull/5117)
   * FIXED: Fix type mismatch in `src/tyr/serializers.cc` [#5145](https://github.com/valhalla/valhalla/pull/5145)
   * FIXED: Multimodal ferry reclassification [#5139](https://github.com/valhalla/valhalla/pull/5139)
   * FIXED: Fix time info calculation across time zone boundaries [#5163](https://github.com/valhalla/valhalla/pull/5163)
   * FIXED: pass thor config to matrix algorithms in `valhalla_run_matrix` [#5053](https://github.com/valhalla/valhalla/pull/5053)
   * FIXED: clang warning: bool literal returned from `main` `[-Wmain]` [#5173](https://github.com/valhalla/valhalla/pull/5173)
   * FIXED: normalize paths on valhalla_build_extract for windows  [#5176](https://github.com/valhalla/valhalla/pull/5176)
   * FIXED: level changes for multi-level start/end edges [#5126](https://github.com/valhalla/valhalla/pull/5126)
   * FIXED: Fix edge walk across tiles when traffic or predicted speeds are used [#5198](https://github.com/valhalla/valhalla/pull/5198)
   * FIXED: multi-edge steps maneuvers [#5191](https://github.com/valhalla/valhalla/pull/5191)
   * FIXED: remove start maneuver if route starts on stairs/escalators [#5127](https://github.com/valhalla/valhalla/pull/5127)
   * FIXED: Verify edge shapes in edge walking to find the correct edges when there are multiple path with approximately the same length (e.g. in a roundabout) [#5210](https://github.com/valhalla/valhalla/pull/5210)
   * FIXED: compilation with clang 20 [#5208](https://github.com/valhalla/valhalla/pull/5208)
   * FIXED: compatibility with GEOS <3.12 [#5224](https://github.com/valhalla/valhalla/pull/5224)
   * FIXED: gtest linkage errors with clang 17+ on MacOS [#5227](https://github.com/valhalla/valhalla/pull/5227)
   * FIXED: matrix headings [#5244](https://github.com/valhalla/valhalla/pull/5244)
   * FIXED: fix semi-trivial paths in costmatrix [#5249](https://github.com/valhalla/valhalla/pull/5249)
   * FIXED: rename `check_reverse_connections` [#5255](https://github.com/valhalla/valhalla/pull/5255)
   * FIXED: invert expansion_direction for expansion properties in costmatrix [#5266](https://github.com/valhalla/valhalla/pull/5266)
   * FIXED: set initial precision in matrix serializer [#5267](https://github.com/valhalla/valhalla/pull/5267)
   * FIXED: pass correct edge id to expansion callback in bidirectional a* [#5265](https://github.com/valhalla/valhalla/pull/5265)
   * FIXED: remove `GraphId` and `OSMWay` incompatible forward declarations [#5270](https://github.com/valhalla/valhalla/pull/5270)
   * FIXED: Number of compile/linker issues on Windows for the test targets. [#5313](https://github.com/valhalla/valhalla/pull/5313)
   * FIXED: Fix reference to the GHA variable to resolve `version_modifier` on CI [#5333](https://github.com/valhalla/valhalla/pull/5333)
   * FIXED: Ability to run `valhalla_service` with `[CONCURRENCY]` arg [#5335](https://github.com/valhalla/valhalla/pull/5335)
   * FIXED: version modifier in `/status` response [#5357](https://github.com/valhalla/valhalla/pull/5357)
   * FIXED: unknowns should be 500 and not 400 [#5359](https://github.com/valhalla/valhalla/pull/5359)
   * FIXED: Cover **all** nodes in the current tile by density index [#5338](https://github.com/valhalla/valhalla/pull/5338)
   * FIXED: Narrowing bug leading to nodes being misplaced in wrong tiles [#5364](https://github.com/valhalla/valhalla/pull/5364)
   * FIXED: wrong integer types in expansion properties [#5380](https://github.com/valhalla/valhalla/pull/5380)
   * FIXED: fix: `std::terminate` on unsupported request format for some actions [#5387](https://github.com/valhalla/valhalla/pull/5387)
   * FIXED: python installation issue in docker image [#5424](https://github.com/valhalla/valhalla/pull/5424)
   * FIXED: uk-UA translation issue with issue with "approach_verbal_alert" [#5182](https://github.com/valhalla/valhalla/pull/5182)
   * FIXED: Missing argument in `BDEdgeLabel` constructor [#5444](https://github.com/valhalla/valhalla/pull/5444)
   * FIXED: ferries shouldn't be set to destination only [#5447](https://github.com/valhalla/valhalla/pull/5447)
   * FIXED: `actor_t` cleans up workers even in the case of exceptions when `auto_cleanup` is true [#5452](https://github.com/valhalla/valhalla/pull/5452)
   * FIXED: Graphfilter issue where local edge index and count, edge transitions, stop impact, headings, local_driveability, restrictions, and name consistency was not updated after filtering. [#5464](https://github.com/valhalla/valhalla/pull/5464)
   * FIXED: around-the-block paths when node tolerance == 0 [#5451](https://github.com/valhalla/valhalla/pull/5451)
   * FIXED: Trivial CostMatrix and multiple candidates [#5376](https://github.com/valhalla/valhalla/pull/5376)
   * FIXED: "access": "no" + specific overrides for ferries [#5476](https://github.com/valhalla/valhalla/pull/5476)
   * FIXED: Build libspatialite for vcpkg with librttopo support for valhalla_build_admins [#5475](https://github.com/valhalla/valhalla/pull/5475)
   * FIXED: CMake install target: for PREFER_EXTERNAL_DEPS=ON, no gtest installation, python bindings [#5455](https://github.com/valhalla/valhalla/pull/5455)
   * FIXED: Set distance to 0 for unsettled destinations in partial matrices in TimeDistanceMatrix. [#5505](https://github.com/valhalla/valhalla/pull/5505)
   * FIXED: Fix Matrix API to return correct end location. [#5509](https://github.com/valhalla/valhalla/pull/5509)
   * FIXED: Set node snap flags properly in PBF PathEDGE [#5508](https://github.com/valhalla/valhalla/pull/5508)
   * FIXED: Add error handling to valhalla_build_tiles command in Docker [#5520](https://github.com/valhalla/valhalla/pull/5520)
   * FIXED: Stabilize floating point calculations for small or nearly equal values [#5529](https://github.com/valhalla/valhalla/pull/5529)
   * FIXED: Trivial Matrix connections when a source and target share a same correlation point [#5579](https://github.com/valhalla/valhalla/pull/5579)
   * FIXED: Improved Isochrone/Reach performance by removing unnecessary getting of the opp edge [#5602](https://github.com/valhalla/valhalla/pull/5602)
   * FIXED: Elevation resampling algorithm for 2 points [#5597](https://github.com/valhalla/valhalla/pull/5597)
   * FIXED: wrong openssl library referenced in setup.py [#5637](https://github.com/valhalla/valhalla/pull/5637)
* **Enhancement**
   * ADDED: Consider smoothness in all profiles that use surface [#4949](https://github.com/valhalla/valhalla/pull/4949)
   * ADDED: costing parameters to exclude certain edges `exclude_tolls`, `exclude_bridges`, `exclude_tunnels`, `exclude_highways`, `exclude_ferries`. They need to be enabled in the config with `service_limits.allow_hard_exclusions`. Also added location search filters `exclude_ferry` and `exclude_toll` to complement these changes. [#4524](https://github.com/valhalla/valhalla/pull/4524)
   * ADDED: `admin_crossings` request parameter for `/route` [#4941](https://github.com/valhalla/valhalla/pull/4941)
   * ADDED: include level change info in `/route` response [#4942](https://github.com/valhalla/valhalla/pull/4942)
   * ADDED: steps maneuver improvements [#4960](https://github.com/valhalla/valhalla/pull/4960)
   * ADDED: instruction improvements for node-based elevators [#4988](https://github.com/valhalla/valhalla/pull/4988)
   * ADDED: customizable hierarchy limits [#5010](https://github.com/valhalla/valhalla/pull/5010)
   * ADDED: increased precision in route lengths [#5020](https://github.com/valhalla/valhalla/pull/5020)
   * ADDED: Add maneuver bearings in route json response [#5024](https://github.com/valhalla/valhalla/pull/5024)
   * ADDED: Allow specifying custom `graph.lua` file name via `valhalla_build_config` [#5036](https://github.com/valhalla/valhalla/pull/5036)
   * ADDED: per level elevator penalty [#4973](https://github.com/valhalla/valhalla/pull/4973)
   * ADDED: `ignore_construction` allows routing on ways with construction tag [#5030](https://github.com/valhalla/valhalla/pull/5030)
   * ADDED: Australian English language translations [#5057](https://github.com/valhalla/valhalla/pull/5057)
   * ADDED: Support `"access:conditional"` conditional restrictions like `"access:conditional"="no @ (Oct-May)"` [#5048](https://github.com/valhalla/valhalla/pull/5048)
   * CHANGED: Speed up pbf parsing by using libosmium [#5070](https://github.com/valhalla/valhalla/pull/5070)
   * ADDED: headings and correlated ll's in verbose matrix output [#5072](https://github.com/valhalla/valhalla/pull/5072)
   * CHANGED: Faster Docker builds in CI [#5082](https://github.com/valhalla/valhalla/pull/5082)
   * ADDED: Retrieve traffic signal information of nodes through trace_attribute request [#5121](https://github.com/valhalla/valhalla/pull/5121)
   * CHANGED: Remove redundant callback-style pbf parsing [#5119](https://github.com/valhalla/valhalla/pull/5119)
   * ADDED: Multimodal expansion endpoint support [#5129](https://github.com/valhalla/valhalla/pull/5129)
   * ADDED: Sort tweeners by GraphId to make tile generation deterministic [#5133](https://github.com/valhalla/valhalla/pull/5133)
   * ADDED: Turn lane information for valhalla serializer [#5078](https://github.com/valhalla/valhalla/pull/5078)
   * ADDED: Add scoped timer macro for timing stages and sub-stages of the tile build process [#5136](https://github.com/valhalla/valhalla/pull/5136)
   * CHANGED: Speed up `valhalla_build_admins` by using intermediate in-memory database [#5146](https://github.com/valhalla/valhalla/pull/5146)
   * UPDATED: bump tz from 2024a to 2025a [#5061](https://github.com/valhalla/valhalla/pull/5061)
   * ADDED: Add shoulder attribute to locate API [#5144](https://github.com/valhalla/valhalla/pull/5144)
   * CHANGED: Move `bss_info_` from `OSMNode` to the new `OSMBSSNode` to reduce `way_nodes.bin` size [#5147](https://github.com/valhalla/valhalla/pull/5147)
   * UPDATED: bump tz from 2025a to 2025b [#5164](https://github.com/valhalla/valhalla/pull/5164)
   * ADDED: Mutithreaded `PBFGraphParser::ParseWays()` [#5143](https://github.com/valhalla/valhalla/pull/5143)
   * CHANGED: "Multilevel Way" message logging level changed from WARN to DEBUG [#5188](https://github.com/valhalla/valhalla/pull/5188)
   * CHANGED: Use rapidjson for matrix serializers [#5189](https://github.com/valhalla/valhalla/pull/5189)
   * CHANGED: Make static factor vectors/arrays in sif constexpr [#5200](https://github.com/valhalla/valhalla/pull/5200)
   * ADDED: Sqlite3 RAII wrapper around sqlite3* and spatielite connection [#5206](https://github.com/valhalla/valhalla/pull/5206)
   * CHANGED: Improved SQL statements when building admins [#5219](https://github.com/valhalla/valhalla/pull/5219)
   * CHANGED: Replace `boost::geometry` by GEOS for operations with admin/tz polygons and clip them by tile bbox [#5204](https://github.com/valhalla/valhalla/pull/5204)
   * UPDATED: bump cxxopts [#5243](https://github.com/valhalla/valhalla/pull/5243)
   * ADDED: Make iterations limit configurable in costmatrix [#5221](https://github.com/valhalla/valhalla/pull/5221)
   * ADDED: Enforce the order of includes via `clang-format` [#5230](https://github.com/valhalla/valhalla/pull/5230)
   * CHANGED: Switch to PyPI version of `clang-format` [#5237](https://github.com/valhalla/valhalla/pull/5237)
   * ADDED: More barrier types to consider for car routing [#5217](https://github.com/valhalla/valhalla/pull/5217)
   * CHANGED: Removed ferry reclassification and only move edges in hierarchy [#5269](https://github.com/valhalla/valhalla/pull/5269)
   * CHANGED: More clang-tidy fixes [#5253](https://github.com/valhalla/valhalla/pull/5253)
   * CHANGED: Removed unused headers [#5254](https://github.com/valhalla/valhalla/pull/5254)
   * ADDED: "destination_only_hgv" in directed edge json [#5281](https://github.com/valhalla/valhalla/pull/5281)
   * CHANGED: Link libvalhalla to libgeos. Build command to use `nmake` on Windows instead of `make`. Skipping check for `CMAKE_BUILD_TYPE` when using a multi-config generator like Visual Studio or XCode. [#5294](https://github.com/valhalla/valhalla/pull/5294)
   * ADDED: workflow to publish Python bindings for all major platforms to PyPI [#5280](https://github.com/valhalla/valhalla/pull/5280)
   * ADDED: git sha version suffix for executables [#5307](https://github.com/valhalla/valhalla/pull/5307)
   * ADDED: version modifier in public servers [#5316](https://github.com/valhalla/valhalla/pull/5316)
   * CHANGED: pyvalhalla-git PyPI repository to pyvalhalla-weekly [#5310](https://github.com/valhalla/valhalla/pull/5310)
   * ADDED: `valhalla_service` to Linux Python package [#5315](https://github.com/valhalla/valhalla/pull/5315)
   * CHANGED: add full version string with git hash to any program's `--help` message [#5317](https://github.com/valhalla/valhalla/pull/5317)
   * CHANGED: `valhalla_service` CLI based on `cxxopts` [#5318](https://github.com/valhalla/valhalla/pull/5318)
   * ADDED: script to analyze build logs for warnings [#5312](https://github.com/valhalla/valhalla/pull/5312)
   * CHANGED: Replace robin-hood-hashing with `ankerl::unordered_dense::{map, set}` [#5325](https://github.com/valhalla/valhalla/pull/5325)
   * CHANGED: Speed up density calculus by using grid index [#5328](https://github.com/valhalla/valhalla/pull/5328)
   * CHANGED: refactor to make valhalla/filesystem functionally redundant [#5319](https://github.com/valhalla/valhalla/pull/5319)
   * ADDED: Distribute C++ executables for Windows Python bindings [#5348](https://github.com/valhalla/valhalla/pull/5348)
   * ADDED: Distribute C++ executables for OSX Python bindings [#5301](https://github.com/valhalla/valhalla/pull/5301)
   * ADDED: `trace_attributes` now also returns all the speed informations on edges when `edge.speeds_faded` or `edge.speeds_non_faded` is set in request. Also `edge.speed_type` returns how the edge speed was set [#5324](https://github.com/valhalla/valhalla/pull/5324)
   * CHANGED: Use `ankerl::unordered_dense` for `loki::Reach()` for faster search [#5384](https://github.com/valhalla/valhalla/pull/5384)
   * ADDED: support for destination exceptions for access restrictions [#5354](https://github.com/valhalla/valhalla/pull/5354)
   * ADDED: Add option `edge.traffic_signal` to trace attributes [#5385](https://github.com/valhalla/valhalla/pull/5385)
   * CHANGED: Cleaned up Dockerfile a bit to make caching more effective [#5396](https://github.com/valhalla/valhalla/pull/5396)
   * ADDED: Port https://github.com/nilsnolde/docker-valhalla, an orchestrated/scripted Docker image for convenience [#5388](https://github.com/valhalla/valhalla/pull/5388)
   * ADDED: Graph utilities for Python bindings [#5367](https://github.com/valhalla/valhalla/pull/5367)
   * CHANGED: Decouple `traffic_signal` on node from `kNodeType` in `TripLegBuilder` [#5394](https://github.com/valhalla/valhalla/pull/5394)
   * CHANGED: Use rapidjson for locate serializers [#5260](https://github.com/valhalla/valhalla/pull/5260)
   * CHANGED: set`check_reverse_connection` default value to `true` [#5404](https://github.com/valhalla/valhalla/pull/5404)
   * CHANGED: updated translation files and added mn-MN lang [#5425](https://github.com/valhalla/valhalla/pull/5425)
   * CHANGED: Use rapidjson for height serializer [#5277](https://github.com/valhalla/valhalla/pull/5277)
   * CHANGED: Use rapidjson for transit_available serializer [#5430](https://github.com/valhalla/valhalla/pull/5430)
   * CHANGED: Switch from CircleCI to Github Actions [#5427](https://github.com/valhalla/valhalla/pull/5427)
   * CHANGED: Use rapidjson for isochrone serializer [#5429](https://github.com/valhalla/valhalla/pull/5429)
   * ADDED: Support for storing osm node ids either just for graph nodes or also for all nodes (non-topological) [#5450](https://github.com/valhalla/valhalla/pull/5450)
   * ADDED: Allow pedestrian routing through highway=via_ferrata [#5480](https://github.com/valhalla/valhalla/pull/5480)
   * ADDED: generic level change maneuver [#5431](https://github.com/valhalla/valhalla/pull/5431)
   * ADDED: Publish timezone db on Github Actions artifacts [#5479](https://github.com/valhalla/valhalla/pull/5479)
   * ADDED: HEAD & GET range requests to curl_tilegetter [#5470](https://github.com/valhalla/valhalla/pull/5470)
   * ADDED: Expansion API extended for unidirectional A* [#5457](https://github.com/valhalla/valhalla/pull/5457)
   * CHANGED: Optimise `get_node_ll` function [#5531](https://github.com/valhalla/valhalla/pull/5531)
   * CHANGED: Optimise Turn::GetType using lookup table [#5530](https://github.com/valhalla/valhalla/pull/5530)
   * ADDED: support for destination exceptions for access restrictions [#5370](https://github.com/valhalla/valhalla/pull/5370)
   * ADDED: Add log rolling support for the file logger [#5477](https://github.com/valhalla/valhalla/pull/5477)
   * ADDED: Add Korean (`ko-KR`) locale [#5501](https://github.com/valhalla/valhalla/pull/5501)
   * UPGRADED: pybind11 from 2.11.1 to 3.0.1 [#5539](https://github.com/valhalla/valhalla/pull/5539)
   * CHANGED: Replace `oneof bool` to `bool` for default false options [#5541](https://github.com/valhalla/valhalla/pull/5541)
   * CHANGED: Optimise stopimpact calls in TransitionCost [#5545](https://github.com/valhalla/valhalla/pull/5545)
   * CHANGED: Optimise best_transition_cost function [#5537](https://github.com/valhalla/valhalla/pull/5537)
   * ADDED `thor.costmatrix.min_iterations` config param [#5559](https://github.com/valhalla/valhalla/pull/5559)
   * CHANGED: Broke out exceptions.h from worker.h [#5571](https://github.com/valhalla/valhalla/pull/5571)
   * ADDED: `checksum` to GraphTileHeader, a 64bit MD5 hash of the OSM PBFs [#5542](https://github.com/valhalla/valhalla/pull/5542)
   * ADDED: small CMake project and GHA to easily test statements on various compilers [#5564](https://github.com/valhalla/valhalla/pull/5564)
   * CHANGED: Use boost::container::small_vector in DynamicCost::Restricted to avoid allocations [#5586](https://github.com/valhalla/valhalla/pull/5586)
   * CHANGED: Optimise turntype calls in TransitionCost [#5590](https://github.com/valhalla/valhalla/pull/5590)
   * CHANGED: Consistent use of `cost_ptr_t` [#5615](https://github.com/valhalla/valhalla/pull/5615)
   * ADDED: Add scripted image build to manual per-branch docker CI build [#5614](https://github.com/valhalla/valhalla/pull/5614)
   * CHANGED: added openssl as a linked library to all build configs when `ENABLE_DATA_TOOLS=ON` [#5626](https://github.com/valhalla/valhalla/pull/5626)
   * UPGRADED: C++17 to C++20 [#5575](https://github.com/valhalla/valhalla/pull/5575)

## Release Date: 2024-10-10 Valhalla 3.5.1
* **Removed**
* **Bug Fix**
   * FIXED: All logging in `valhalla_export_edges` now goes to stderr [#4892](https://github.com/valhalla/valhalla/pull/4892)
   * FIXED: Iterate over only `kLandmark` tagged values in `AddLandmarks()` [#4873](https://github.com/valhalla/valhalla/pull/4873)
   * FIXED: `walk_or_snap` mode edge case with loop routes [#4895](https://github.com/valhalla/valhalla/pull/4895)
   * FIXED: `-Wdefaulted-function-deleted` compilation warning/error in `NarrativeBuilder` [#4877](https://github.com/valhalla/valhalla/pull/4877)
   * FIXED: For a long time we were potentially wrongly encoding varints by using `static_cast` vs `reinterpret_cast` [#4925](https://github.com/valhalla/valhalla/pull/4925)
* **Enhancement**
   * CHANGED: voice instructions for OSRM serializer to work better in real-world environment [#4756](https://github.com/valhalla/valhalla/pull/4756)
   * ADDED: Add option `edge.forward` to trace attributes [#4876](https://github.com/valhalla/valhalla/pull/4876)
   * ADDED: Provide conditional speed limits from "maxspeed:conditional" in `/locate` and proto `/route` responses [#4851](https://github.com/valhalla/valhalla/pull/4851)
   * ADDED: Support multiple levels and level ranges [#4879](https://github.com/valhalla/valhalla/pull/4879)
   * ADDED: Level location search filter [#4926](https://github.com/valhalla/valhalla/pull/4926)
   * CHANGED: Optimise AttributesController::category_attribute_enabled [#5580](https://github.com/valhalla/valhalla/pull/5580)

## Release Date: 2024-08-21 Valhalla 3.5.0
* **Removed**
   * REMOVED: needs_ci_run script [#4423](https://github.com/valhalla/valhalla/pull/4423)
   * REMOVED: unused vehicle types in AutoCost and segway; renamed kTruck to "truck" instead of "tractor_trailer" [#4430](https://github.com/valhalla/valhalla/pull/4430)
   * REMOVED: ./bench and related files/code [#4560](https://github.com/valhalla/valhalla/pull/4560)
   * REMOVED: unused headers [#4829](https://github.com/valhalla/valhalla/pull/4829)
* **Bug Fix**
   * FIXED: gcc13 was missing some std header includes [#4154](https://github.com/valhalla/valhalla/pull/4154)
   * FIXED: when reclassifying ferry edges, remove destonly from ways only if the connecting way was destonly [#4118](https://github.com/valhalla/valhalla/pull/4118)
   * FIXED: typo in use value of map matching API (`platform_connection` was misspelled) [#4174](https://github.com/valhalla/valhalla/pull/4174)
   * FIXED: fix crash in timedistancebssmatrix.cc  [#4244](https://github.com/valhalla/valhalla/pull/4244)
   * FIXED: missing protobuf CMake configuration to link abseil for protobuf >= 3.22.0 [#4207](https://github.com/valhalla/valhalla/pull/4207)
   * FIXED: broken links on the optimized route API page [#4260](https://github.com/valhalla/valhalla/pull/4260)
   * FIXED: remove clearing of headings while calculating a matrix [#4288](https://github.com/valhalla/valhalla/pull/4288)
   * FIXED: only recost matrix pairs which have connections found [#4344](https://github.com/valhalla/valhalla/pull/4344)
   * FIXED: arm builds. tons of errors due to floating point issues mostly [#4213](https://github.com/valhalla/valhalla/pull/4213)
   * FIXED: respond with correlated edges for format=valhalla and matrix [#4335](https://github.com/valhalla/valhalla/pull/4335)
   * FIXED: `sources` & `targets` for verbose matrix response was kinda broken due to #4335 above [#4366](https://github.com/valhalla/valhalla/pull/4366)
   * FIXED: recover proper shortest path to ferry connections (when multiple edges exist between node pair) [#4361](https://github.com/valhalla/valhalla/pull/4361)
   * FIXED: recover proper shortest path to ferry connections (make sure correct label index is used) [#4378](https://github.com/valhalla/valhalla/pull/4378)
   * FIXED: Allow all roads for motorcycles [#4348](https://github.com/valhalla/valhalla/pull/4348)
   * FIXED: motorcar:conditional should not apply to motorcycle and moped [#4359](https://github.com/valhalla/valhalla/pull/4359)
   * FIXED: break shortcuts when there are different restrictions on base edges [#4326](https://github.com/valhalla/valhalla/pull/4326)
   * FIXED: Incorrect `edge_index` assignment in `thor_worker_t::build_trace` [#4413](https://github.com/valhalla/valhalla/pull/4413)
   * FIXED: lots of issues with CostMatrix (primarily deadend logic) with a complete refactor modeling things very close to bidir A\*, also to prepare for a unification of the two [#4372](https://github.com/valhalla/valhalla/pull/4372)
   * FIXED: diff_names check was missing for Graphfilter and Shortcutbuilder for AddEdgeInfo call.  [#4436](https://github.com/valhalla/valhalla/pull/4436)
   * FIXED: updated timezone database and added code to keep compatibility with old servers/new data and vice versa [#4446](https://github.com/valhalla/valhalla/pull/4446)
   * FIXED: retry elevation tile download if the download failed for some reason or the downloaded tile was corrupt [#4461](https://github.com/valhalla/valhalla/pull/4461)
   * FIXED: base transition costs were getting overridden by osrm car turn duration [#4463](https://github.com/valhalla/valhalla/pull/4463)
   * FIXED: insane ETAs for `motor_scooter` on `track`s [#4468](https://github.com/valhalla/valhalla/pull/4468)
   * FIXED: -j wasn't taken into account anymore [#4483](https://github.com/valhalla/valhalla/pull/4483)
   * FIXED: time distance matrix was always using time zone of last settled edge id [#4494](https://github.com/valhalla/valhalla/pull/4494)
   * FIXED: log to stderr in valhalla_export_edges [#4498](https://github.com/valhalla/valhalla/pull/4498)
   * FIXED: set capped speed for truck at 90 KPH [#4493](https://github.com/valhalla/valhalla/pull/4493)
   * FIXED: Config singleton multiple instantiation issue [#4521](https://github.com/valhalla/valhalla/pull/4521)
   * FIXED: Prevent GetShortcut to run into an infinite loop [#4532](https://github.com/valhalla/valhalla/pull/4532)
   * FIXED: fix config generator with thor.costmatrix_allow_second_pass [#4567](https://github.com/valhalla/valhalla/pull/4567)
   * FIXED: infinite loop or other random corruption in isochrones when retrieving partial shape of an edge [#4547](https://github.com/valhalla/valhalla/pull/4547)
   * FIXED: Aggregation updates: update opposing local idx after aggregating the edges, added classification check for aggregation, and shortcut length changes [#4570](https://github.com/valhalla/valhalla/pull/4570)
   * FIXED: Use helper function for only parsing out names from DirectedEdge when populating intersecting edges [#4604](https://github.com/valhalla/valhalla/pull/4604)
   * FIXED: Osmnode size reduction: Fixed excessive disk space for planet build [#4605](https://github.com/valhalla/valhalla/pull/4605)
   * FIXED: Conflict with signinfo's temporary linguistic node sequence file caused test failures. [#4625](https://github.com/valhalla/valhalla/pull/4625)
   * FIXED: CostMatrix for trivial routes with oneways [#4626](https://github.com/valhalla/valhalla/pull/4626)
   * FIXED: some entry points to creating geotiff isochrones output did not register the geotiff driver before attempting to use it [#4628](https://github.com/valhalla/valhalla/pull/4628)
   * FIXED: libgdal wasn't installed in docker image, so it never worked in docker [#4629](https://github.com/valhalla/valhalla/pull/4629)
   * FIXED: CostMatrix shapes for routes against trivial oneways [#4633](https://github.com/valhalla/valhalla/pull/4633)
   * FIXED: unidirectional_astar.cc doesn't work for date_time type = 2 [#4652](https://github.com/valhalla/valhalla/issues/4652)
   * FIXED: a few fixes around the routing algorithms [#4642](https://github.com/valhalla/valhalla/pull/4642)
   * FIXED: no need to search for GDAL when building data [#4651](https://github.com/valhalla/valhalla/pull/4651)
   * FIXED: Fix segfault in OSRM serializer with bannerInstructions when destination is on roundabout [#4481](https://github.com/valhalla/valhalla/pull/4481)
   * FIXED: Fix segfault in costmatrix (date_time and time zone always added). [#4530](https://github.com/valhalla/valhalla/pull/4530)
   * FIXED: Fixed roundoff issue in Tiles Row and Col methods [#4585](https://github.com/valhalla/valhalla/pull/4585)
   * FIXED: Fix for assigning attributes has_(highway, ferry, toll) if directions_type is none [#4465](https://github.com/valhalla/valhalla/issues/4465)
   * FIXED: Have the `valhalla_add_predicted_speeds` summary always be created from `mjolnir.tile_dir` [#4722](https://github.com/valhalla/valhalla/pull/4722)
   * FIXED: Fix inconsistency in graph.lua for motor_vehicle_node [#4723](https://github.com/valhalla/valhalla/issues/4723)
   * FIXED: Missing algorithm include in `baldr/admin.h` [#4766](https://github.com/valhalla/valhalla/pull/4766)
   * FIXED: remove old code that allows bicycle access on hiking trails. [#4781](https://github.com/valhalla/valhalla/pull/4781)
   * FIXED: Handle list type arguments correctly when overriding config with valhalla_build_config [#4799](https://github.com/valhalla/valhalla/pull/4799)
   * FIXED: `top_speed` range not fully allowed for trucks [#4793](https://github.com/valhalla/valhalla/pull/4793)
   * FIXED: Trivial routes for CostMatrix [#4634](https://github.com/valhalla/valhalla/pull/4634)
   * FIXED: Reset `not_thru_pruning` in CostMatrix after second pass was used [#4817](https://github.com/valhalla/valhalla/pull/4817)
   * FIXED: wrong index used in CostMatrix expansion callback inside reverse connection check [#4821](https://github.com/valhalla/valhalla/pull/4821)
   * FIXED: oneway ferry connections classification [#4828](https://github.com/valhalla/valhalla/pull/4828)
   * FIXED: location search_filter ignored in certain cases [#4835](https://github.com/valhalla/valhalla/pull/4835)
   * FIXED: Ferry reclassification finds shortest path that is blocked by inaccessible node [#4854](https://github.com/valhalla/valhalla/pull/4854)
   * FIXED: `(Nov - Mar)` (and similar, months with spaces) condition parsing [#4857](https://github.com/valhalla/valhalla/pull/4857)
* **Enhancement**
   * UPDATED: French translations, thanks to @xlqian [#4159](https://github.com/valhalla/valhalla/pull/4159)
   * CHANGED: -j flag for multithreaded executables to override mjolnir.concurrency [#4168](https://github.com/valhalla/valhalla/pull/4168)
   * CHANGED: moved the argparse boilerplate code to a private header which all programs can share [#4169](https://github.com/valhalla/valhalla/pull/4169)
   * ADDED: CI runs a spell check on the PR to detect spelling mistakes [#4179](https://github.com/valhalla/valhalla/pull/4179)
   * ADDED: `preferred_side_cutoff` parameter for locations [#4182](https://github.com/valhalla/valhalla/pull/4182)
   * ADDED: PBF output for matrix endpoint [#4121](https://github.com/valhalla/valhalla/pull/4121)
   * CHANGED: sped up the transit gtfs ingestion process by sorting the feeds before querying them and avoiding copying their structures. forked just_gtfs into the valhalla org to accomplish it [#4167](https://github.com/valhalla/valhalla/pull/4167)
   * CHANGED: write traffic tile headers in `valhalla_build_extract` [#4195](https://github.com/valhalla/valhalla/pull/4195)
   * ADDED: `source_percent_along` & `target_percent_along` to /trace_attributes JSON response [#4199](https://github.com/valhalla/valhalla/pull/4199)
   * ADDED: sqlite database to store landmarks along with interfaces of insert and bounding box queries [#4189](https://github.com/valhalla/valhalla/pull/4189)
   * CHANGED: refactor landmark database interface to use a pimpl [#4202](https://github.com/valhalla/valhalla/pull/4202)
   * ADDED: support for `:forward` and `:backward` for `motor_vehicle`, `vehicle`, `foot` and `bicycle` tag prefixes [#4204](https://github.com/valhalla/valhalla/pull/4204)
   * ADDED: add `valhalla_build_landmarks` to parse POIs from osm pbfs and store them as landmarks in the landmark sqlite database [#4201](https://github.com/valhalla/valhalla/pull/4201)
   * ADDED: add primary key in the landmark sqlite database and a method to retrieve landmarks via their primary keys [#4224](https://github.com/valhalla/valhalla/pull/4224)
   * ADDED: update graph tile to allow adding landmarks to edge info, and refactor edgeinfo.cc [#4233](https://github.com/valhalla/valhalla/pull/4233)
   * ADDED: `sources_to_targets` action for `/expansion` [#4263](https://github.com/valhalla/valhalla/pull/4263)
   * ADDED: option `--extract-tar` to `valhalla_build_extract` to create extracts from .tar files instead of tile directory [#4255](https://github.com/valhalla/valhalla/pull/4255)
   * ADDED: Support for `bannerInstructions` attribute in OSRM serializer via `banner_instructions` request parameter [#4093](https://github.com/valhalla/valhalla/pull/4093)
   * UPDATED: submodules which had new releases, unless it was a major version change [#4231](https://github.com/valhalla/valhalla/pull/4231)
   * ADDED: Support for elevation along a route. Add elevation to EdgeInfo within Valhalla tiles [#4279](https://github.com/valhalla/valhalla/pull/4279)
   * ADDED: the workflow to find landmarks in a graph tile, associate them with nearby edges, and update the graph tile to store the associations [#4278](https://github.com/valhalla/valhalla/pull/4278)
   * ADDED: update maneuver generation to add nearby landmarks to maneuvers as direction support [#4293](https://github.com/valhalla/valhalla/pull/4293)
   * CHANGED: the boost property tree config is now read into a singleton that doesn't need to be passed around anymore [#4220](https://github.com/valhalla/valhalla/pull/4220)
   * ADDED: Update the street name and sign data processing include language and pronunciations [#4268](https://github.com/valhalla/valhalla/pull/4268)
   * CHANGED: more sustainable way to work with protobuf in cmake [#4334](https://github.com/valhalla/valhalla/pull/4334)
   * CHANGED: use date_time API to retrieve timezone aliases instead of our own curated list [#4382](https://github.com/valhalla/valhalla/pull/4382)
   * CHANGED: less aggressive logging for nodes' headings & ferry connections [#4420](https://github.com/valhalla/valhalla/pull/4420)
   * ADDED: add documentation about historical traffic [#4259](https://github.com/valhalla/valhalla/pull/4259)
   * ADDED: config option to control how much memory we'll reserve for CostMatrix locations [#4424](https://github.com/valhalla/valhalla/pull/4424)
   * CHANGED: refactor EdgeLabel (and derived classes) to reduce memory use. [#4439](https://github.com/valhalla/valhalla/pull/4439)
   * ADDED: "shape" field to matrix response for CostMatrix only [#4432](https://github.com/valhalla/valhalla/pull/4432)
   * CHANGED: `/expansion`: add field `prev_edge_id`, make the GeoJSON features `LineString`s [#4275](https://github.com/valhalla/valhalla/issues/4275)
   * ADDED: --optimize & --log-details to valhalla_run_matrix [#4356](https://github.com/valhalla/valhalla/pull/4356)
   * ADDED: most access restrictions to /locate response [#4431](https://github.com/valhalla/valhalla/pull/4431)
   * ADDED: hgv=destination and friends for truck-specific "destination_only" logic [#4450](https://github.com/valhalla/valhalla/issues/4450)
   * UPDATED: updated country access overrides [#4460](https://github.com/valhalla/valhalla/pull/4460)
   * CHANGED: date_time refactor as a preparation to return DST/timezone related offset in the response [#4365](https://github.com/valhalla/valhalla/pull/4365)
   * ADDED: find connection on backward search for bidir matrix algo [#4329](https://github.com/valhalla/valhalla/pull/4329)
   * CHANGED: Adjustment of walk speed when walking on slight downhill [#4302](https://github.com/valhalla/valhalla/pull/4302)
   * CHANGED: Do not reclassify ferry connections when no hierarchies are to be generated [#4487](https://github.com/valhalla/valhalla/pull/4487)
   * ADDED: Added a config option to sort nodes spatially during graph building [#4455](https://github.com/valhalla/valhalla/pull/4455)
   * ADDED: Timezone info in route and matrix responses [#4491](https://github.com/valhalla/valhalla/pull/4491)
   * ADDED: Support for `voiceInstructions` attribute in OSRM serializer via `voice_instructions` request parameter [#4506](https://github.com/valhalla/valhalla/pull/4506)
   * CHANGED: use pkg-config to find spatialite & geos and remove our cmake modules; upgraded conan's boost to 1.83.0 in the process [#4253](https://github.com/valhalla/valhalla/pull/4253)
   * ADDED: Added aggregation logic to filter stage of tile building [#4512](https://github.com/valhalla/valhalla/pull/4512)
   * UPDATED: tz to 2023d [#4519](https://github.com/valhalla/valhalla/pull/4519)
   * CHANGED: libvalhalla.pc generation to have finer controls; install third_party public headers; overhaul lots of CMake; remove conan support [#4516](https://github.com/valhalla/valhalla/pull/4516)
   * CHANGED: refactored matrix code to include a base class for all matrix algorithms to prepare for second passes on matrix [#4535](https://github.com/valhalla/valhalla/pull/4535)
   * ADDED: matrix second pass for connections not found in the first pass, analogous to /route [#4536](https://github.com/valhalla/valhalla/pull/4536)
   * UPDATED: cxxopts to 3.1.1 [#4541](https://github.com/valhalla/valhalla/pull/4541)
   * CHANGED: make use of vendored libraries optional (other than libraries which are not commonly in package managers or only used for testing) [#4544](https://github.com/valhalla/valhalla/pull/4544)
   * ADDED: Improved instructions for blind users [#3694](https://github.com/valhalla/valhalla/pull/3694)
   * ADDED: isochrone proper polygon support & pbf output for isochrone [#4575](https://github.com/valhalla/valhalla/pull/4575)
   * ADDED: return isotile grid as geotiff  [#4594](https://github.com/valhalla/valhalla/pull/4594)
   * ADDED: `ignore_non_vehicular_restrictions` parameter for truck costing [#4606](https://github.com/valhalla/valhalla/pull/4606)
   * UPDATED: tz database to 2024a [#4643](https://github.com/valhalla/valhalla/pull/4643)
   * ADDED: `hgv_no_penalty` costing option to allow penalized truck access to `hgv=no` edges [#4650](https://github.com/valhalla/valhalla/pull/4650)
   * CHANGED: Significantly improve performance of graphbuilder [#4669](https://github.com/valhalla/valhalla/pull/4669)
   * UPDATED: Improved turn by turn api reference documentation [#4675](https://github.com/valhalla/valhalla/pull/4675)
   * CHANGED: contract nodes if connecting edges have different names or speed or non-conditional access restrictions [#4613](https://github.com/valhalla/valhalla/pull/4613)
   * CHANGED: CostMatrix switched from Dijkstra to A* [#4671](https://github.com/valhalla/valhalla/pull/4671)
   * ADDED: some missing documentation about request parameters [#4687](https://github.com/valhalla/valhalla/pull/4687)
   * ADDED: Consider more forward/backward tags for access restrictions and speeds [#4686](https://github.com/valhalla/valhalla/pull/4686)
   * CHANGED: change costmatrix max_distance threshold to a distance threshold instead of duration [#4672](https://github.com/valhalla/valhalla/pull/4672)
   * ADDED: PBF support for expansion [#4614](https://github.com/valhalla/valhalla/pull/4614)
   * ADDED: elapsed_cost field to map matching json response [#4709](https://github.com/valhalla/valhalla/pull/4709)
   * ADDED: error if we fail to find any matrix connection [#4718](https://github.com/valhalla/valhalla/pull/4718)
   * ADDED: Fail early in valhalla_ingest_transit if there's no valid GTFS feeds [#4710](https://github.com/valhalla/valhalla/pull/4710)
   * ADDED: Support for `voiceLocale` attribute in OSRM serializer via `voice_instructions` request parameter [#4742](https://github.com/valhalla/valhalla/pull/4742)
   * ADDED: Added ssmlAnnouncements for voice instructions and removed voice and banner instructions from last step. [#4644](https://github.com/valhalla/valhalla/pull/4644)
   * ADDED: deadend information in directed edge JSON for `/locate` [#4751](https://github.com/valhalla/valhalla/pull/4751)
   * ADDED: Dedupe option for expansion, significantly reducing the response size. [#4601](https://github.com/valhalla/valhalla/issues/4601)
   * ADDED: `expansion_type` property to `/expansion` [#4784](https://github.com/valhalla/valhalla/pull/4784)
   * ADDED: inline config arg for `valhalla_build_elevation` script [#4787](https://github.com/valhalla/valhalla/pull/4787)
   * ADDED: `use_truck_route` [#4809](https://github.com/valhalla/valhalla/pull/4809)
   * ADDED: Add option `edge.country_crossing` to trace attributes [#4825](https://github.com/valhalla/valhalla/pull/4825)
   * CHANGED: Unification of turn costs for ramps and roundabouts [#4827](https://github.com/valhalla/valhalla/pull/4827)
   * CHANGED: updated dockerfile to use ubuntu 24.04 [#4805](https://github.com/valhalla/valhalla/pull/4805)

## Release Date: 2023-05-11 Valhalla 3.4.0
* **Removed**
   * REMOVED: Docker image pushes to Dockerhub [#4033](https://github.com/valhalla/valhalla/pull/4033)
   * REMOVED: transitland references and scripts and replace with info for raw GTFS feeds [#4035](https://github.com/valhalla/valhalla/pull/4035)
* **Bug Fix**
   * FIXED: underflow of uint64_t cast for matrix time results [#3906](https://github.com/valhalla/valhalla/pull/3906)
   * FIXED: update vcpkg commit for Azure pipelines to fix libtool mirrors [#3915](https://github.com/valhalla/valhalla/pull/3915)
   * FIXED: fix CHANGELOG release year (2022->2023) [#3927](https://github.com/valhalla/valhalla/pull/3927)
   * FIXED: avoid segfault on invalid exclude_polygons input [#3907](https://github.com/valhalla/valhalla/pull/3907)
   * FIXED: allow \_WIN32_WINNT to be defined by build system [#3933](https://github.com/valhalla/valhalla/issues/3933)
   * FIXED: disconnected stop pairs in gtfs import [#3943](https://github.com/valhalla/valhalla/pull/3943)
   * FIXED: in/egress traversability in gtfs ingestion is now defaulted to kBoth to enable pedestrian access on transit connect edges and through the in/egress node [#3948](https://github.com/valhalla/valhalla/pull/3948)
   * FIXED: parsing logic needed implicit order of stations/egresses/platforms in the GTFS feeds [#3949](https://github.com/valhalla/valhalla/pull/3949)
   * FIXED: segfault in TimeDistanceMatrix [#3964](https://github.com/valhalla/valhalla/pull/3964)
   * FIXED: write multiple PBFs if the protobuf object gets too big [#3954](https://github.com/valhalla/valhalla/pull/3954)
   * FIXED: pin conan version to latest 1.x for now [#3990](https://github.com/valhalla/valhalla/pull/3990)
   * FIXED: Fix matrix_locations when used in pbf request [#3997](https://github.com/valhalla/valhalla/pull/3997)
   * FIXED: got to the point where the basic transit routing test works [#3988](https://github.com/valhalla/valhalla/pull/3988)
   * FIXED: fix build with LOGGING_LEVEL=ALL [#3992](https://github.com/valhalla/valhalla/pull/3992)
   * FIXED: transit stitching when determining whether a platform was generated [#4020](https://github.com/valhalla/valhalla/pull/4020)
   * FIXED: multimodal isochrones [#4030](https://github.com/valhalla/valhalla/pull/4030)
   * FIXED: duplicated recosting names should throw [#4042](https://github.com/valhalla/valhalla/pull/4042)
   * FIXED: Remove arch specificity from strip command of Python bindings to make it more compatible with other archs [#4040](https://github.com/valhalla/valhalla/pull/4040)
   * FIXED: GraphReader::GetShortcut no longer returns false positives or false negatives [#4019](https://github.com/valhalla/valhalla/pull/4019)
   * FIXED: Tagging with bus=permit or taxi=permit did not override access=no [#4045](https://github.com/valhalla/valhalla/pull/4045)
   * FIXED: Upgrade RapidJSON to address undefined behavior [#4051](https://github.com/valhalla/valhalla/pull/4051)
   * FIXED: time handling for transit service [#4052](https://github.com/valhalla/valhalla/pull/4052)
   * FIXED: multiple smaller bugs while testing more multimodal /route & /isochrones [#4055](https://github.com/valhalla/valhalla/pull/4055)
   * FIXED: `FindLuaJit.cmake` to include Windows paths/library names [#4066](https://github.com/valhalla/valhalla/pull/4066)
   * FIXED: Move complex turn restriction check out of can_form_shortcut() [#4047](https://github.com/valhalla/valhalla/pull/4047)
   * FIXED: fix `clear` methods on matrix algorithms and reserve some space for labels with a new config [#4075](https://github.com/valhalla/valhalla/pull/4075)
   * FIXED: fix `valhalla_build_admins` & `valhalla_ways_to_edges` argument parsing [#4097](https://github.com/valhalla/valhalla/pull/4097)
   * FIXED: fail early in `valhalla_build_admins` if parent directory can't be created, also exit with failure [#4099](https://github.com/valhalla/valhalla/pull/4099)
* **Enhancement**
   * CHANGED: replace boost::optional with C++17's std::optional where possible [#3890](https://github.com/valhalla/valhalla/pull/3890)
   * ADDED: parse `lit` tag on ways and add it to graph [#3893](https://github.com/valhalla/valhalla/pull/3893)
   * ADDED: log lat/lon of node where children link edges exceed the configured maximum [#3911](https://github.com/valhalla/valhalla/pull/3911)
   * ADDED: log matrix algorithm which was used [#3916](https://github.com/valhalla/valhalla/pull/3916)
   * UPDATED: docker base image to Ubuntu 22.04 [#3912](https://github.com/valhalla/valhalla/pull/3912)
   * CHANGED: Unify handling of single-file -Werror in all modules [#3910](https://github.com/valhalla/valhalla/pull/3910)
   * CHANGED: Build skadi with -Werror [#3935](https://github.com/valhalla/valhalla/pull/3935)
   * ADDED: Connect transit tiles to the graph [#3700](https://github.com/valhalla/valhalla/pull/3700)
   * CHANGED: switch to C++17 master branch of `just_gtfs` [#3947](https://github.com/valhalla/valhalla/pull/3947)
   * ADDED: Support for configuring a universal request timeout [#3966](https://github.com/valhalla/valhalla/pull/3966)
   * ADDED: optionally include highway=platform edges for pedestrian access [#3971](https://github.com/valhalla/valhalla/pull/3971)
   * ADDED: `use_lit` costing option for pedestrian costing [#3957](https://github.com/valhalla/valhalla/pull/3957)
   * CHANGED: Removed stray NULL values in log output [#3974](https://github.com/valhalla/valhalla/pull/3974)
   * CHANGED: More conservative estimates for cost of walking slopes [#3982](https://github.com/valhalla/valhalla/pull/3982)
   * ADDED: An option to slim down matrix response [#3987](https://github.com/valhalla/valhalla/pull/3987)
   * CHANGED: Updated url for just_gtfs library [#3995](https://github.com/valhalla/valhalla/pull/3995)
   * ADDED: Docker image pushes to Github's docker registry [#4033](https://github.com/valhalla/valhalla/pull/4033)
   * ADDED: `disable_hierarchy_pruning` costing option to find the actual optimal route for motorized costing modes, i.e `auto`, `motorcycle`, `motor_scooter`, `bus`, `truck` & `taxi`. [#4000](https://github.com/valhalla/valhalla/pull/4000)
   * CHANGED: baldr directory: remove warnings and C++17 adjustments [#4011](https://github.com/valhalla/valhalla/pull/4011)
   * UPDATED: `vcpkg` to latest master, iconv wasn't building anymore [#4066](https://github.com/valhalla/valhalla/pull/4066)
   * CHANGED: pybind11 upgrade for python 3.11 [#4067](https://github.com/valhalla/valhalla/pull/4067)
   * CHANGED: added transit level to connectivity map [#4082](https://github.com/valhalla/valhalla/pull/4082)
   * ADDED: "has_transit_tiles" & "osm_changeset" to verbose status response [#4062](https://github.com/valhalla/valhalla/pull/4062)
   * ADDED: time awareness to CostMatrix for e.g. traffic support [#4071](https://github.com/valhalla/valhalla/pull/4071)
   * UPDATED: transifex translations [#4102](https://github.com/valhalla/valhalla/pull/4102)

## Release Date: 2023-01-03 Valhalla 3.3.0
* **Removed**
* **Bug Fix**
* **Enhancement**
  * CHANGED: Upgraded from C++14 to C++17. [#3878](https://github.com/valhalla/valhalla/pull/3878)

## Release Date: 2023-01-03 Valhalla 3.2.1
* **Removed**
* **Bug Fix**
   * FIXED: valhalla_run_route was missing config logic. [#3824](https://github.com/valhalla/valhalla/pull/3824)
   * FIXED: Added missing ferry tag if manoeuver uses a ferry. It's supposed to be there according to the docs. [#3815](https://github.com/valhalla/valhalla/issues/3815)
   * FIXED: Handle hexlifying strings with unsigned chars [#3842](https://github.com/valhalla/valhalla/pull/3842)
   * FIXED: Newer clang warns on `sprintf` which becomes a compilation error (due to `Werror`) so we use `snprintf` instead [#3846](https://github.com/valhalla/valhalla/issues/3846)
   * FIXED: Build all of Mjolnir with -Werror [#3845](https://github.com/valhalla/valhalla/pull/3845)
   * FIXED: Only set most destination information once for all origins in timedistancematrix [#3830](https://github.com/valhalla/valhalla/pull/3830)
   * FIXED: Integers to expansion JSON output were cast wrongly [#3857](https://github.com/valhalla/valhalla/pull/3857)
   * FIXED: hazmat=destination should be hazmat=false and fix the truckcost usage of hazmat [#3865](https://github.com/valhalla/valhalla/pull/3865)
   * FIXED: Make sure there is at least one path which is accessible for all vehicular modes when reclassifying ferry edges [#3860](https://github.com/valhalla/valhalla/pull/3860)
   * FIXED: valhalla_build_extract was failing to determine the tile ID to include in the extract [#3864](https://github.com/valhalla/valhalla/pull/3864)
   * FIXED: valhalla_ways_to_edges missed trimming the cache when overcommitted [#3872](https://github.com/valhalla/valhalla/pull/3872)
   * FIXED: Strange detours with multi-origin/destination unidirectional A* [#3585](https://github.com/valhalla/valhalla/pull/3585)
* **Enhancement**
   * ADDED: Added has_toll, has_highway, has_ferry tags to summary field of a leg and route and a highway tag to a maneuver if it includes a highway. [#3815](https://github.com/valhalla/valhalla/issues/3815)
   * ADDED: Add time info to sources_to_targets [#3795](https://github.com/valhalla/valhalla/pull/3795)
   * ADDED: "available_actions" to the /status response [#3836](https://github.com/valhalla/valhalla/pull/3836)
   * ADDED: "waiting" field on input/output intermediate break(\_through) locations to respect services times [#3849](https://github.com/valhalla/valhalla/pull/3849)
   * ADDED: --bbox & --geojson-dir options to valhalla_build_extract to only archive a subset of tiles [#3856](https://github.com/valhalla/valhalla/pull/3856)
   * CHANGED: Replace unstable c++ geos API with a mix of geos' c api and boost::geometry for admin building [#3683](https://github.com/valhalla/valhalla/pull/3683)
   * ADDED: optional write-access to traffic extract from GraphReader [#3876](https://github.com/valhalla/valhalla/pull/3876)
   * UPDATED: locales from Transifex [#3879](https://github.com/valhalla/valhalla/pull/3879)
   * CHANGED: Build most of Baldr with -Werror [#3885](https://github.com/valhalla/valhalla/pull/3885)
   * UPDATED: some documentation overhaul to slim down root's README [#3881](https://github.com/valhalla/valhalla/pull/3881)
   * CHANGED: move documentation hosting to Github Pages from readthedocs.io [#3884](https://github.com/valhalla/valhalla/pull/3884)
   * ADDED: inline config arguments to some more executables [#3873](https://github.com/valhalla/valhalla/pull/3873)

## Release Date: 2022-10-26 Valhalla 3.2.0
* **Removed**
   * REMOVED: "build-\*" docker image to decrease complexity [#3690](https://github.com/valhalla/valhalla/pull/3690)

* **Bug Fix**
   * FIXED: Fix precision losses while encoding-decoding distance parameter in openlr [#3374](https://github.com/valhalla/valhalla/pull/3374)
   * FIXED: Fix bearing calculation for openlr records [#3379](https://github.com/valhalla/valhalla/pull/3379)
   * FIXED: Some refactoring that was proposed for the PR 3379 [#3381](https://github.com/valhalla/valhalla/pull/3381)
   * FIXED: Avoid calling out "keep left/right" when passing an exit [#3349](https://github.com/valhalla/valhalla/pull/3349)
   * FIXED: Fix iterator decrement beyond begin() in GeoPoint::HeadingAtEndOfPolyline() method [#3393](https://github.com/valhalla/valhalla/pull/3393)
   * FIXED: Add string for Use:kPedestrianCrossing to fix null output in to_string(Use). [#3416](https://github.com/valhalla/valhalla/pull/3416)
   * FIXED: Remove simple restrictions check for pedestrian cost calculation. [#3423](https://github.com/valhalla/valhalla/pull/3423)
   * FIXED: Parse "highway=busway" OSM tag: https://wiki.openstreetmap.org/wiki/Tag:highway%3Dbusway [#3413](https://github.com/valhalla/valhalla/pull/3413)
   * FIXED: Process int_ref irrespective of `use_directions_on_ways_` [#3446](https://github.com/valhalla/valhalla/pull/3446)
   * FIXED: workaround python's ArgumentParser bug to not accept negative numbers as arguments [#3443](https://github.com/valhalla/valhalla/pull/3443)
   * FIXED: Undefined behaviour on some platforms due to unaligned reads [#3447](https://github.com/valhalla/valhalla/pull/3447)
   * FIXED: Fixed undefined behavior due to invalid shift exponent when getting edge's heading [#3450](https://github.com/valhalla/valhalla/pull/3450)
   * FIXED: Use midgard::unaligned_read in GraphTileBuilder::AddSigns [#3456](https://github.com/valhalla/valhalla/pull/3456)
   * FIXED: Relax test margin for time dependent traffic test [#3467](https://github.com/valhalla/valhalla/pull/3467)
   * FIXED: Fixed missed intersection heading [#3463](https://github.com/valhalla/valhalla/pull/3463)
   * FIXED: Stopped putting binary bytes into a string field of the protobuf TaggedValue since proto3 protects against that for cross language support [#3468](https://github.com/valhalla/valhalla/pull/3468)
   * FIXED: valhalla_service uses now loki logging config instead of deprecated tyr logging [#3481](https://github.com/valhalla/valhalla/pull/3481)
   * FIXED: Docker image `valhalla/valhalla:run-latest`: conan error + python integration [#3485](https://github.com/valhalla/valhalla/pull/3485)
   * FIXED: fix more protobuf unstable 3.x API [#3494](https://github.com/valhalla/valhalla/pull/3494)
   * FIXED: fix one more protobuf unstable 3.x API [#3501](https://github.com/valhalla/valhalla/pull/3501)
   * FIXED: Fix valhalla_build_tiles imports only bss from last osm file [#3503](https://github.com/valhalla/valhalla/pull/3503)
   * FIXED: Fix total_run_stat.sh script. [#3511](https://github.com/valhalla/valhalla/pull/3511)
   * FIXED: Both `hov:designated` and `hov:minimum` have to be correctly set for the way to be considered hov-only [#3526](https://github.com/valhalla/valhalla/pull/3526)
   * FIXED: Wrong out index in route intersections [#3541](https://github.com/valhalla/valhalla/pull/3541)
   * FIXED: fix valhalla_export_edges: missing null columns separator [#3543](https://github.com/valhalla/valhalla/pull/3543)
   * FIXED: Removed/updated narrative language aliases that are not IETF BCP47 compliant [#3546](https://github.com/valhalla/valhalla/pull/3546)
   * FIXED: Wrong predecessor opposing edge in dijkstra's expansion [#3528](https://github.com/valhalla/valhalla/pull/3528)
   * FIXED: exit and exit_verbal in Russian locale should be same [#3545](https://github.com/valhalla/valhalla/pull/3545)
   * FIXED: Skip transit tiles in hierarchy builder [#3559](https://github.com/valhalla/valhalla/pull/3559)
   * FIXED: Fix some country overrides in adminconstants and add a couple new countries. [#3578](https://github.com/valhalla/valhalla/pull/3578)
   * FIXED: Improve build errors reporting [#3579](https://github.com/valhalla/valhalla/pull/3579)
   * FIXED: Fix "no elevation" values and /locate elevation response [#3571](https://github.com/valhalla/valhalla/pull/3571)
   * FIXED: Build tiles with admin/timezone support on Windows [#3580](https://github.com/valhalla/valhalla/pull/3580)
   * FIXED: admin "Saint-Martin" changed name to "Saint-Martin (France)" [#3619](https://github.com/valhalla/valhalla/pull/3619)
   * FIXED: openstreetmapspeeds global config with `null`s now supported [#3621](https://github.com/valhalla/valhalla/pull/3621)
   * FIXED: valhalla_run_matrix was failing (could not find proper max_matrix_distance) [#3635](https://github.com/valhalla/valhalla/pull/3635)
   * FIXED: Removed duplicate degrees/radians constants [#3642](https://github.com/valhalla/valhalla/pull/3642)
   * FIXED: Forgot to adapt driving side and country access rules in [#3619](https://github.com/valhalla/valhalla/pull/3619) [#3652](https://github.com/valhalla/valhalla/pull/3652)
   * FIXED: DateTime::is_conditional_active(...) incorrect end week handling [#3655](https://github.com/valhalla/valhalla/pull/3655)
   * FIXED: TimeDistanceBSSMatrix: incorrect initialization for destinations [#3659](https://github.com/valhalla/valhalla/pull/3659)
   * FIXED: Some interpolated points had invalid edge_index in trace_attributes response [#3670](https://github.com/valhalla/valhalla/pull/3670)
   * FIXED: Use a small node snap distance in map-matching. FIxes issue with incorrect turn followed by Uturn. [#3677](https://github.com/valhalla/valhalla/pull/3677)
   * FIXED: Conan error when building Docker image. [#3689](https://github.com/valhalla/valhalla/pull/3689)
   * FIXED: Allow country overrides for sidewalk [#3711](https://github.com/valhalla/valhalla/pull/3711)
   * FIXED: CostMatrix incorrect tile usage with oppedge. [#3719](https://github.com/valhalla/valhalla/pull/3719)
   * FIXED: Fix elevation serializing [#3735](https://github.com/valhalla/valhalla/pull/3735)
   * FIXED: Fix returning a potentially uninitialized value in PointXY::ClosestPoint [#3737](https://github.com/valhalla/valhalla/pull/3737)
   * FIXED: Wales and Scotland name change. [#3746](https://github.com/valhalla/valhalla/pull/3746)
   * FIXED: Pedestrian crossings are allowed for bikes [#3751](https://github.com/valhalla/valhalla/pull/3751)
   * FIXED: Fix for Mac OSx.  Small update for the workdir for the admin_sidewalk_override test.  [#3757](https://github.com/valhalla/valhalla/pull/3757)
   * FIXED: Add missing service road case from GetTripLegUse method. [#3763](https://github.com/valhalla/valhalla/pull/3763)
   * FIXED: Fix TimeDistanceMatrix results sequence [#3738](https://github.com/valhalla/valhalla/pull/3738)
   * FIXED: Fix status endpoint not reporting that the service is shutting down [#3785](https://github.com/valhalla/valhalla/pull/3785)
   * FIXED: Fix TimdDistanceMatrix SetSources and SetTargets [#3792](https://github.com/valhalla/valhalla/pull/3792)
   * FIXED: Added highway and surface factor in truckcost [#3590](https://github.com/valhalla/valhalla/pull/3590)
   * FIXED: Potential integer underflow in file suffix generation [#3783](https://github.com/valhalla/valhalla/pull/3783)
   * FIXED: Building Valhalla as a submodule [#3781](https://github.com/valhalla/valhalla/issues/3781)
   * FIXED: Fixed invalid time detection in GetSpeed [#3800](https://github.com/valhalla/valhalla/pull/3800)
   * FIXED: Osmway struct update: added up to 33 and not 32 [#3808](https://github.com/valhalla/valhalla/pull/3808)
   * FIXED: Fix out-of-range linestrings in expansion [#4603](https://github.com/valhalla/valhalla/pull/4603)
   * FIXED: Osmway struct update: used 1 bit for multiple levels from spare bits [#5112](https://github.com/valhalla/valhalla/issues/5112)

* **Enhancement**
   * CHANGED: Pronunciation for names and destinations [#3132](https://github.com/valhalla/valhalla/pull/3132)
   * CHANGED: Requested code clean up for phonemes PR [#3356](https://github.com/valhalla/valhalla/pull/3356)
   * CHANGED: Refactor Pronunciation class to struct [#3359](https://github.com/valhalla/valhalla/pull/3359)
   * ADDED: Added support for probabale restrictions [#3361](https://github.com/valhalla/valhalla/pull/3361)
   * CHANGED: Refactored the verbal text formatter to handle logic for street name and sign [#3369](https://github.com/valhalla/valhalla/pull/3369)
   * CHANGED: return "version" and "tileset_age" on parameterless /status call [#3367](https://github.com/valhalla/valhalla/pull/3367)
   * CHANGED: de-singleton tile_extract by introducing an optional index.bin file created by valhalla_build_extract [#3281](https://github.com/valhalla/valhalla/pull/3281)
   * CHANGED: implement valhalla_build_elevation in python and add more --from-geojson & --from-graph options [#3318](https://github.com/valhalla/valhalla/pull/3318)
   * ADDED: Add boolean parameter to clear memory for edge labels from thor. [#2789](https://github.com/valhalla/valhalla/pull/2789)
   * CHANGED: Do not create statsd client in workers if it is not configured [#3394](https://github.com/valhalla/valhalla/pull/3394)
   * ADDED: Import of Bike Share Stations information in BSS Connection edges [#3411](https://github.com/valhalla/valhalla/pull/3411)
   * ADDED: Add heading to PathEdge to be able to return it on /locate [#3399](https://github.com/valhalla/valhalla/pull/3399)
   * ADDED: Add `prioritize_bidirectional` option for fast work and correct ETA calculation for `depart_at` date_time type. Smoothly stop using live-traffic [#3398](https://github.com/valhalla/valhalla/pull/3398)
   * CHANGED: Minor fix for headers  [#3436](https://github.com/valhalla/valhalla/pull/3436)
   * CHANGED: Use std::multimap for polygons returned for admin and timezone queries. Improves performance when building tiles. [#3427](https://github.com/valhalla/valhalla/pull/3427)
   * CHANGED: Refactored GraphBuilder::CreateSignInfoList [#3438](https://github.com/valhalla/valhalla/pull/3438)
   * ADDED: Add support for LZ4 compressed elevation tiles [#3401](https://github.com/valhalla/valhalla/pull/3401)
   * CHANGED: Rearranged some of the protobufs to remove redundancy [#3452](https://github.com/valhalla/valhalla/pull/3452)
   * CHANGED: overhaul python bindings [#3380](https://github.com/valhalla/valhalla/pull/3380)
   * CHANGED: Removed all protobuf defaults either by doing them in code or by relying on 0 initialization. Also deprecated best_paths and do_not_track [#3454](https://github.com/valhalla/valhalla/pull/3454)
   * ADDED: isochrone action for /expansion endpoint to track dijkstra expansion [#3215](https://github.com/valhalla/valhalla/pull/3215)
   * CHANGED: remove boost from dependencies and add conan as prep for #3346 [#3459](https://github.com/valhalla/valhalla/pull/3459)
   * CHANGED: Remove boost.program_options in favor of cxxopts header-only lib and use conan to install header-only boost. [#3346](https://github.com/valhalla/valhalla/pull/3346)
   * CHANGED: Moved all protos to proto3 for internal request/response handling [#3457](https://github.com/valhalla/valhalla/pull/3457)
   * CHANGED: Allow up to 32 outgoing link edges on a node when reclassifying links [#3483](https://github.com/valhalla/valhalla/pull/3483)
   * CHANGED: Reuse sample::get implementation [#3471](https://github.com/valhalla/valhalla/pull/3471)
   * ADDED: Beta support for interacting with the http/bindings/library via serialized and pbf objects respectively [#3464](https://github.com/valhalla/valhalla/pull/3464)
   * CHANGED: Update xcode to 12.4.0 [#3492](https://github.com/valhalla/valhalla/pull/3492)
   * ADDED: Add JSON generator to conan [#3493](https://github.com/valhalla/valhalla/pull/3493)
   * CHANGED: top_speed option: ignore live speed for speed based penalties [#3460](https://github.com/valhalla/valhalla/pull/3460)
   * ADDED: Add `include_construction` option into the config to include/exclude roads under construction from the graph [#3455](https://github.com/valhalla/valhalla/pull/3455)
   * CHANGED: Refactor options protobuf for Location and Costing objects [#3506](https://github.com/valhalla/valhalla/pull/3506)
   * CHANGED: valhalla.h and config.h don't need cmake configuration [#3502](https://github.com/valhalla/valhalla/pull/3502)
   * ADDED: New options to control what fields of the pbf are returned when pbf format responses are requested [#3507](https://github.com/valhalla/valhalla/pull/3507)
   * CHANGED: Rename tripcommon to common [#3516](https://github.com/valhalla/valhalla/pull/3516)
   * ADDED: Indoor routing - data model, data processing. [#3509](https://github.com/valhalla/valhalla/pull/3509)
   * ADDED: On-demand elevation tile fetching [#3391](https://github.com/valhalla/valhalla/pull/3391)
   * CHANGED: Remove many oneof uses from the protobuf api where the semantics of optional vs required isnt necessary [#3527](https://github.com/valhalla/valhalla/pull/3527)
   * ADDED: Indoor routing maneuvers [#3519](https://github.com/valhalla/valhalla/pull/3519)
   * ADDED: Expose reverse isochrone parameter for reverse expansion [#3528](https://github.com/valhalla/valhalla/pull/3528)
   * CHANGED: Add matrix classes to thor worker so they persist between requests. [#3560](https://github.com/valhalla/valhalla/pull/3560)
   * CHANGED: Remove `max_matrix_locations` and introduce `max_matrix_location_pairs` to configure the allowed number of total routes for the matrix action for more flexible asymmetric matrices [#3569](https://github.com/valhalla/valhalla/pull/3569)
   * CHANGED: modernized spatialite syntax [#3580](https://github.com/valhalla/valhalla/pull/3580)
   * ADDED: Options to generate partial results for time distance matrix when there is one source (one to many) or one target (many to one). [#3181](https://github.com/valhalla/valhalla/pull/3181)
   * ADDED: Enhance valhalla_build_elevation with LZ4 recompression support [#3607](https://github.com/valhalla/valhalla/pull/3607)
   * CHANGED: removed UK admin and upgraded its constituents to countries [#3619](https://github.com/valhalla/valhalla/pull/3619)
   * CHANGED: expansion service: only track requested max time/distance [#3532](https://github.com/valhalla/valhalla/pull/3532)
   * ADDED: Shorten down the request delay, when some sources/targets searches are early aborted [#3611](https://github.com/valhalla/valhalla/pull/3611)
   * ADDED: add `pre-commit` hook for running the `format.sh` script [#3637](https://github.com/valhalla/valhalla/pull/3637)
   * CHANGED: upgrade pybind11 to v2.9.2 to remove cmake warning [#3658](https://github.com/valhalla/valhalla/pull/3658)
   * ADDED: tests for just_gtfs reading and writing feeds [#3665](https://github.com/valhalla/valhalla/pull/3665)
   * CHANGED: Precise definition of types of edges on which BSS could be projected [#3663](https://github.com/valhalla/valhalla/pull/3663)
   * CHANGED: Remove duplicate implementation of `adjust_scores` [#3673](https://github.com/valhalla/valhalla/pull/3673)
   * ADDED: convert GTFS data into protobuf tiles [#3629](https://github.com/valhalla/valhalla/issues/3629)
   * CHANGED: Use `starts_with()` instead of `substr(0, N)` getting and comparing to prefix [#3702](https://github.com/valhalla/valhalla/pull/3702)
   * ADDED: Ferry support for HGV [#3710](https://github.com/valhalla/valhalla/issues/3710)
   * ADDED: Linting & formatting checks for Python code [#3713](https://github.com/valhalla/valhalla/pull/3713)
   * CHANGED: rename Turkey admin to Türkiye [#3720](https://github.com/valhalla/valhalla/pull/3720)
   * CHANGED: bumped vcpkg version to "2022.08.15" [#3754](https://github.com/valhalla/valhalla/pull/3754)
   * CHANGED: chore: Updates to clang-format 11.0.0 [#3533](https://github.com/valhalla/valhalla/pull/3533)
   * CHANGED: Ported trace_attributes serialization to RapidJSON. [#3333](https://github.com/valhalla/valhalla/pull/3333)
   * ADDED: Add helpers for DirectedEdgeExt and save them to file in GraphTileBuilder [#3562](https://github.com/valhalla/valhalla/pull/3562)
   * ADDED: Fixed Speed costing option [#3576](https://github.com/valhalla/valhalla/pull/3576)
   * ADDED: axle_count costing option for hgv [#3648](https://github.com/valhalla/valhalla/pull/3648)
   * ADDED: Matrix action for gurka [#3793](https://github.com/valhalla/valhalla/pull/3793)
   * ADDED: Add warnings array to response. [#3588](https://github.com/valhalla/valhalla/pull/3588)
   * CHANGED: Templatized TimeDistanceMatrix for forward/reverse search [#3773](https://github.com/valhalla/valhalla/pull/3773)
   * CHANGED: Templatized TimeDistanceBSSMatrix for forward/reverse search [#3778](https://github.com/valhalla/valhalla/pull/3778)
   * CHANGED: error code 154 shows distance limit in error message [#3779](https://github.com/valhalla/valhalla/pull/3779)

## Release Date: 2021-10-07 Valhalla 3.1.4
* **Removed**
* **Bug Fix**
   * FIXED: Revert default speed boost for turn channels [#3232](https://github.com/valhalla/valhalla/pull/3232)
   * FIXED: Use the right tile to get country for incident [#3235](https://github.com/valhalla/valhalla/pull/3235)
   * FIXED: Fix factors passed to `RelaxHierarchyLimits` [#3253](https://github.com/valhalla/valhalla/pull/3253)
   * FIXED: Fix TransitionCostReverse usage [#3260](https://github.com/valhalla/valhalla/pull/3260)
   * FIXED: Fix Tagged Value Support in EdgeInfo [#3262](https://github.com/valhalla/valhalla/issues/3262)
   * FIXED: TransitionCostReverse fix: revert internal_turn change [#3271](https://github.com/valhalla/valhalla/issues/3271)
   * FIXED: Optimize tiles usage in reach-based pruning [#3294](https://github.com/valhalla/valhalla/pull/3294)
   * FIXED: Slip lane detection: track visited nodes to avoid infinite loops [#3297](https://github.com/valhalla/valhalla/pull/3297)
   * FIXED: Fix distance value in a 0-length road [#3185](https://github.com/valhalla/valhalla/pull/3185)
   * FIXED: Trivial routes were broken when origin was node snapped and destnation was not and vice-versa for reverse astar [#3299](https://github.com/valhalla/valhalla/pull/3299)
   * FIXED: Tweaked TestAvoids map to get TestAvoidShortcutsTruck working [#3301](https://github.com/valhalla/valhalla/pull/3301)
   * FIXED: Overflow in sequence sort [#3303](https://github.com/valhalla/valhalla/pull/3303)
   * FIXED: Setting statsd tags in config via valhalla_build_config [#3225](https://github.com/valhalla/valhalla/pull/3225)
   * FIXED: Cache for gzipped elevation tiles [#3120](https://github.com/valhalla/valhalla/pull/3120)
   * FIXED: Current time conversion regression introduced in unidirectional algorithm refractor [#3278](https://github.com/valhalla/valhalla/issues/3278)
   * FIXED: Make combine_route_stats.py properly quote CSV output (best practice improvement) [#3328](https://github.com/valhalla/valhalla/pull/3328)
   * FIXED: Merge edge segment records in map matching properly so that resulting edge indices in trace_attributes are valid [#3280](https://github.com/valhalla/valhalla/pull/3280)
   * FIXED: Shape walking map matcher now sets correct edge candidates used in the match for origin and destination location [#3329](https://github.com/valhalla/valhalla/pull/3329)
   * FIXED: Better hash function of GraphId [#3332](https://github.com/valhalla/valhalla/pull/3332)

* **Enhancement**
   * CHANGED: Favor turn channels more [#3222](https://github.com/valhalla/valhalla/pull/3222)
   * CHANGED: Rename `valhalla::midgard::logging::LogLevel` enumerators to avoid clash with common macros [#3237](https://github.com/valhalla/valhalla/pull/3237)
   * CHANGED: Move pre-defined algorithm-based factors inside `RelaxHierarchyLimits` [#3253](https://github.com/valhalla/valhalla/pull/3253)
   * ADDED: Reject alternatives with too long detours [#3238](https://github.com/valhalla/valhalla/pull/3238)
   * ADDED: Added info to /status endpoint [#3008](https://github.com/valhalla/valhalla/pull/3008)
   * ADDED: Added stop and give_way/yield signs to the data and traffic signal fixes [#3251](https://github.com/valhalla/valhalla/pull/3251)
   * ADDED: use_hills for pedestrian costing, which also affects the walking speed [#3234](https://github.com/valhalla/valhalla/pull/3234)
   * CHANGED: Fixed cost threshold for bidirectional astar. Implemented reach-based pruning for suboptimal branches [#3257](https://github.com/valhalla/valhalla/pull/3257)
   * ADDED: Added `exclude_unpaved` request parameter [#3240](https://github.com/valhalla/valhalla/pull/3240)
   * ADDED: Added support for routing onto HOV/HOT lanes via request parameters `include_hot`, `include_hov2`, and `include_hov3` [#3273](https://github.com/valhalla/valhalla/pull/3273)
   * ADDED: Add Z-level field to `EdgeInfo`. [#3261](https://github.com/valhalla/valhalla/pull/3261)
   * CHANGED: Calculate stretch threshold for alternatives based on the optimal route cost [#3276](https://github.com/valhalla/valhalla/pull/3276)
   * ADDED: Add `preferred_z_level` as a parameter of loki requests. [#3270](https://github.com/valhalla/valhalla/pull/3270)
   * ADDED: Add `preferred_layer` as a parameter of loki requests. [#3270](https://github.com/valhalla/valhalla/pull/3270)
   * ADDED: Exposing service area names in passive maneuvers. [#3277](https://github.com/valhalla/valhalla/pull/3277)
   * ADDED: Added traffic signal and stop sign check for stop impact. These traffic signals and stop sign are located on edges. [#3279](https://github.com/valhalla/valhalla/pull/3279)
   * CHANGED: Improved sharing criterion to obtain more reasonable alternatives; extended alternatives search [#3302](https://github.com/valhalla/valhalla/pull/3302)
   * ADDED: pull ubuntu:20.04 base image before building [#3233](https://github.com/valhalla/valhalla/pull/3233)
   * CHANGED: Improve Loki nearest-neighbour performance for large radius searches in open space [#3324](https://github.com/valhalla/valhalla/pull/3324)
   * ADDED: testing infrastructure for scripts and valhalla_build_config tests [#3308](https://github.com/valhalla/valhalla/pull/3308)
   * ADDED: Shape points and information about where intermediate locations are placed along the legs of a route [#3274](https://github.com/valhalla/valhalla/pull/3274)
   * CHANGED: Improved existing hov lane transition test case to make more realistic [#3330](https://github.com/valhalla/valhalla/pull/3330)
   * CHANGED: Update python usage in all scripts to python3 [#3337](https://github.com/valhalla/valhalla/pull/3337)
   * ADDED: Added `exclude_cash_only_tolls` request parameter [#3341](https://github.com/valhalla/valhalla/pull/3341)
   * CHANGED: Update api-reference for street_names [#3342](https://github.com/valhalla/valhalla/pull/3342)
   * ADDED: Disable msse2 flags when building on Apple Silicon chip [#3327](https://github.com/valhalla/valhalla/pull/3327)

## Release Date: 2021-07-20 Valhalla 3.1.3
* **Removed**
   * REMOVED: Unused overloads of `to_response` function [#3167](https://github.com/valhalla/valhalla/pull/3167)

* **Bug Fix**
   * FIXED: Fix heading on small edge [#3114](https://github.com/valhalla/valhalla/pull/3114)
   * FIXED: Added support for `access=psv`, which disables routing on these nodes and edges unless the mode is taxi or bus [#3107](https://github.com/valhalla/valhalla/pull/3107)
   * FIXED: Disables logging in CI to catch issues [#3121](https://github.com/valhalla/valhalla/pull/3121)
   * FIXED: Fixed U-turns through service roads [#3082](https://github.com/valhalla/valhalla/pull/3082)
   * FIXED: Added forgotten penalties for kLivingStreet and kTrack for pedestrian costing model [#3116](https://github.com/valhalla/valhalla/pull/3116)
   * FIXED: Updated the reverse turn bounds [#3122](https://github.com/valhalla/valhalla/pull/3122)
   * FIXED: Missing fork maneuver [#3134](https://github.com/valhalla/valhalla/pull/3134)
   * FIXED: Update turn channel logic to call out specific turn at the end of the turn channel if needed [#3140](https://github.com/valhalla/valhalla/pull/3140)
   * FIXED: Fixed cost thresholds for TimeDistanceMatrix. [#3131](https://github.com/valhalla/valhalla/pull/3131)
   * FIXED: Use distance threshold in hierarchy limits for bidirectional astar to expand more important lower level roads [#3156](https://github.com/valhalla/valhalla/pull/3156)
   * FIXED: Fixed incorrect dead-end roundabout labels. [#3129](https://github.com/valhalla/valhalla/pull/3129)
   * FIXED: googletest wasn't really updated in #3166 [#3187](https://github.com/valhalla/valhalla/pull/3187)
   * FIXED: Minor fix of benchmark code [#3190](https://github.com/valhalla/valhalla/pull/3190)
   * FIXED: avoid_polygons intersected edges as polygons instead of linestrings [#3194](https://github.com/valhalla/valhalla/pull/3194)
   * FIXED: when binning horizontal edge shapes using single precision floats (converted from not double precision floats) allowed for the possibility of marking many many tiles no where near the shape [#3204](https://github.com/valhalla/valhalla/pull/3204)
   * FIXED: Fix improper iterator usage in ManeuversBuilder [#3205](https://github.com/valhalla/valhalla/pull/3205)
   * FIXED: Modified approach for retrieving signs from a directed edge #3166 [#3208](https://github.com/valhalla/valhalla/pull/3208)
   * FIXED: Improve turn channel classification: detect slip lanes [#3196](https://github.com/valhalla/valhalla/pull/3196)
   * FIXED: Compatibility with older boost::optional versions [#3219](https://github.com/valhalla/valhalla/pull/3219)
   * FIXED: Older boost.geometry versions don't have correct() for geographic rings [#3218](https://github.com/valhalla/valhalla/pull/3218)
   * FIXED: Use default road speed for bicycle costing so traffic does not reduce penalty on high speed roads. [#3143](https://github.com/valhalla/valhalla/pull/3143)

* **Enhancement**
   * CHANGED: Refactor base costing options parsing to handle more common stuff in a one place [#3125](https://github.com/valhalla/valhalla/pull/3125)
   * CHANGED: Unified Sign/SignElement into sign.proto [#3146](https://github.com/valhalla/valhalla/pull/3146)
   * ADDED: New verbal succinct transition instruction to maneuver & narrativebuilder. Currently this instruction will be used in place of a very long street name to avoid repetition of long names [#2844](https://github.com/valhalla/valhalla/pull/2844)
   * ADDED: Added oneway support for pedestrian access and foot restrictions [#3123](https://github.com/valhalla/valhalla/pull/3123)
   * ADDED: Exposing rest-area names in passive maneuvers [#3172](https://github.com/valhalla/valhalla/pull/3172)
   * CHORE: Updates robin-hood-hashing third-party library [#3151](https://github.com/valhalla/valhalla/pull/3151)
   * ADDED: Support `barrier=yes|swing_gate|jersey_barrier` tags [#3154](https://github.com/valhalla/valhalla/pull/3154)
   * ADDED: Maintain `access=permit|residents` tags as private [#3149](https://github.com/valhalla/valhalla/pull/3149)
   * CHANGED: Replace `avoid_*` API parameters with more accurate `exclude_*` [#3093](https://github.com/valhalla/valhalla/pull/3093)
   * ADDED: Penalize private gates [#3144](https://github.com/valhalla/valhalla/pull/3144)
   * CHANGED: Renamed protobuf Sign/SignElement to TripSign/TripSignElement [#3168](https://github.com/valhalla/valhalla/pull/3168)
   * CHORE: Updates googletest to release-1.11.0 [#3166](https://github.com/valhalla/valhalla/pull/3166)
   * CHORE: Enables -Wall on sif sources [#3178](https://github.com/valhalla/valhalla/pull/3178)
   * ADDED: Allow going through accessible `barrier=bollard` and penalize routing through it, when the access is private [#3175](https://github.com/valhalla/valhalla/pull/3175)
   * ADDED: Add country code to incident metadata [#3169](https://github.com/valhalla/valhalla/pull/3169)
   * CHANGED: Use distance instead of time to check limited sharing criteria [#3183](https://github.com/valhalla/valhalla/pull/3183)
   * ADDED: Introduced a new via_waypoints array on the leg in the osrm route serializer that describes where a particular waypoint from the root-level array matches to the route. [#3189](https://github.com/valhalla/valhalla/pull/3189)
   * ADDED: Added vehicle width and height as an option for auto (and derived: taxi, bus, hov) profile [#3179](https://github.com/valhalla/valhalla/pull/3179)
   * ADDED: Support for statsd integration for basic error and requests metrics [#3191](https://github.com/valhalla/valhalla/pull/3191)
   * CHANGED: Get rid of typeid in statistics-related code. [#3227](https://github.com/valhalla/valhalla/pull/3227)

## Release Date: 2021-05-26 Valhalla 3.1.2
* **Removed**
* **Bug Fix**
   * FIXED: Change unnamed road intersections from being treated as penil point u-turns [#3084](https://github.com/valhalla/valhalla/pull/3084)
   * FIXED: Fix TimeDepReverse termination and path cost calculation (for arrive_by routing) [#2987](https://github.com/valhalla/valhalla/pull/2987)
   * FIXED: Isochrone (::Generalize()) fix to avoid generating self-intersecting polygons [#3026](https://github.com/valhalla/valhalla/pull/3026)
   * FIXED: Handle day_on/day_off/hour_on/hour_off restrictions [#3029](https://github.com/valhalla/valhalla/pull/3029)
   * FIXED: Apply conditional restrictions with dow only to the edges when routing [#3039](https://github.com/valhalla/valhalla/pull/3039)
   * FIXED: Missing locking in incident handler needed to hang out to scop lock rather than let the temporary dissolve [#3046](https://github.com/valhalla/valhalla/pull/3046)
   * FIXED: Continuous lane guidance fix [#3054](https://github.com/valhalla/valhalla/pull/3054)
   * FIXED: Fix reclassification for "shorter" ferries and rail ferries (for Chunnel routing issues) [#3038](https://github.com/valhalla/valhalla/pull/3038)
   * FIXED: Incorrect routing through motor_vehicle:conditional=destination. [#3041](https://github.com/valhalla/valhalla/pull/3041)
   * FIXED: Allow destination-only routing on the first-pass for non bidirectional Astar algorithms. [#3085](https://github.com/valhalla/valhalla/pull/3085)
   * FIXED: Highway/ramp lane bifurcation [#3088](https://github.com/valhalla/valhalla/pull/3088)
   * FIXED: out of bound access of tile hierarchy in base_ll function in graphheader [#3089](https://github.com/valhalla/valhalla/pull/3089)
   * FIXED: include shortcuts in avoid edge set for avoid_polygons [#3090](https://github.com/valhalla/valhalla/pull/3090)

* **Enhancement**
   * CHANGED: Refactor timedep forward/reverse to reduce code repetition [#2987](https://github.com/valhalla/valhalla/pull/2987)
   * CHANGED: Sync translation files with Transifex command line tool [#3030](https://github.com/valhalla/valhalla/pull/3030)
   * CHANGED: Use osm tags in links reclassification algorithm in order to reduce false positive downgrades [#3042](https://github.com/valhalla/valhalla/pull/3042)
   * CHANGED: Use CircleCI XL instances for linux based builds [#3043](https://github.com/valhalla/valhalla/pull/3043)
   * ADDED: ci: Enable undefined sanitizer [#2999](https://github.com/valhalla/valhalla/pull/2999)
   * ADDED: Optionally pass preconstructed graphreader to connectivity map [#3046](https://github.com/valhalla/valhalla/pull/3046)
   * CHANGED: ci: Skip Win CI runs for irrelevant files [#3014](https://github.com/valhalla/valhalla/pull/3014)
   * ADDED: Allow configuration-driven default speed assignment based on edge properties [#3055](https://github.com/valhalla/valhalla/pull/3055)
   * CHANGED: Use std::shared_ptr in case if ENABLE_THREAD_SAFE_TILE_REF_COUNT is ON. [#3067](https://github.com/valhalla/valhalla/pull/3067)
   * CHANGED: Reduce stop impact when driving in parking lots [#3051](https://github.com/valhalla/valhalla/pull/3051)
   * ADDED: Added another through route test [#3074](https://github.com/valhalla/valhalla/pull/3074)
   * ADDED: Adds incident-length to metadata proto [#3083](https://github.com/valhalla/valhalla/pull/3083)
   * ADDED: Do not penalize gates that have allowed access [#3078](https://github.com/valhalla/valhalla/pull/3078)
   * ADDED: Added missing k/v pairs to taginfo.json.  Updated PR template. [#3101](https://github.com/valhalla/valhalla/pull/3101)
   * CHANGED: Serialize isochrone 'contour' properties as floating point so they match user supplied value [#3095](https://github.com/valhalla/valhalla/pull/3095)
   * NIT: Enables compiler warnings as errors in midgard module [#3104](https://github.com/valhalla/valhalla/pull/3104)
   * CHANGED: Check all tiles for nullptr that reads from graphreader to avoid fails in case tiles might be missing. [#3065](https://github.com/valhalla/valhalla/pull/3065)

## Release Date: 2021-04-21 Valhalla 3.1.1
* **Removed**
   * REMOVED: The tossing of private roads in [#1960](https://github.com/valhalla/valhalla/pull/1960) was too aggressive and resulted in a lot of no routes.  Reverted this logic.  [#2934](https://github.com/valhalla/valhalla/pull/2934)
   * REMOVED: stray references to node bindings [#3012](https://github.com/valhalla/valhalla/pull/3012)

* **Bug Fix**
   * FIXED: Fix compression_utils.cc::inflate(...) throw - make it catchable [#2839](https://github.com/valhalla/valhalla/pull/2839)
   * FIXED: Fix compiler errors if HAVE_HTTP not enabled [#2807](https://github.com/valhalla/valhalla/pull/2807)
   * FIXED: Fix alternate route serialization [#2811](https://github.com/valhalla/valhalla/pull/2811)
   * FIXED: Store restrictions in the right tile [#2781](https://github.com/valhalla/valhalla/pull/2781)
   * FIXED: Failing to write tiles because of racing directory creation [#2810](https://github.com/valhalla/valhalla/pull/2810)
   * FIXED: Regression in stopping expansion on transitions down in time-dependent routes [#2815](https://github.com/valhalla/valhalla/pull/2815)
   * FIXED: Fix crash in loki when trace_route is called with 2 locations. [#2817](https://github.com/valhalla/valhalla/pull/2817)
   * FIXED: Mark the restriction start and end as via ways to fix IsBridgingEdge function in Bidirectional Astar [#2796](https://github.com/valhalla/valhalla/pull/2796)
   * FIXED: Dont add predictive traffic to the tile if it's empty [#2826](https://github.com/valhalla/valhalla/pull/2826)
   * FIXED: Fix logic bidirectional astar to avoid double u-turns and extra detours [#2802](https://github.com/valhalla/valhalla/pull/2802)
   * FIXED: Re-enable transition cost for motorcycle profile [#2837](https://github.com/valhalla/valhalla/pull/2837)
   * FIXED: Increase limits for timedep_* algorithms. Split track_factor into edge factor and transition penalty [#2845](https://github.com/valhalla/valhalla/pull/2845)
   * FIXED: Loki was looking up the wrong costing enum for avoids [#2856](https://github.com/valhalla/valhalla/pull/2856)
   * FIXED: Fix way_ids -> graph_ids conversion for complex restrictions: handle cases when a way is split into multiple edges [#2848](https://github.com/valhalla/valhalla/pull/2848)
   * FIXED: Honor access mode while matching OSMRestriction with the graph [#2849](https://github.com/valhalla/valhalla/pull/2849)
   * FIXED: Ensure route summaries are unique among all returned route/legs [#2874](https://github.com/valhalla/valhalla/pull/2874)
   * FIXED: Fix compilation errors when boost < 1.68 and libprotobuf < 3.6  [#2878](https://github.com/valhalla/valhalla/pull/2878)
   * FIXED: Allow u-turns at no-access barriers when forced by heading [#2875](https://github.com/valhalla/valhalla/pull/2875)
   * FIXED: Fixed "No route found" error in case of multipoint request with locations near low reachability edges [#2914](https://github.com/valhalla/valhalla/pull/2914)
   * FIXED: Python bindings installation [#2751](https://github.com/valhalla/valhalla/issues/2751)
   * FIXED: Skip bindings if there's no Python development version [#2893](https://github.com/valhalla/valhalla/pull/2893)
   * FIXED: Use CMakes built-in Python variables to configure installation [#2931](https://github.com/valhalla/valhalla/pull/2931)
   * FIXED: Sometimes emitting zero-length route geometry when traffic splits edge twice [#2943](https://github.com/valhalla/valhalla/pull/2943)
   * FIXED: Fix map-match segfault when gps-points project very near a node [#2946](https://github.com/valhalla/valhalla/pull/2946)
   * FIXED: Use kServiceRoad edges while searching for ferry connection [#2933](https://github.com/valhalla/valhalla/pull/2933)
   * FIXED: Enhanced logic for IsTurnChannelManeuverCombinable [#2952](https://github.com/valhalla/valhalla/pull/2952)
   * FIXED: Restore compatibility with gcc 6.3.0, libprotobuf 3.0.0, boost v1.62.0 [#2953](https://github.com/valhalla/valhalla/pull/2953)
   * FIXED: Dont abort bidirectional a-star search if only one direction is exhausted [#2936](https://github.com/valhalla/valhalla/pull/2936)
   * FIXED: Fixed missing comma in the scripts/valhalla_build_config [#2963](https://github.com/valhalla/valhalla/pull/2963)
   * FIXED: Reverse and Multimodal Isochrones were returning forward results [#2967](https://github.com/valhalla/valhalla/pull/2967)
   * FIXED: Map-match fix for first gps-point being exactly equal to street shape-point [#2977](https://github.com/valhalla/valhalla/pull/2977)
   * FIXED: Add missing GEOS:GEOS dep to mjolnir target [#2901](https://github.com/valhalla/valhalla/pull/2901)
   * FIXED: Allow expansion into a region when not_thru_pruning is false on 2nd pass [#2978](https://github.com/valhalla/valhalla/pull/2978)
   * FIXED: Fix polygon area calculation: use Shoelace formula [#2927](https://github.com/valhalla/valhalla/pull/2927)
   * FIXED: Isochrone: orient segments/rings according to the right-hand rule [#2932](https://github.com/valhalla/valhalla/pull/2932)
   * FIXED: Parsenodes fix: check if index is out-of-bound first [#2984](https://github.com/valhalla/valhalla/pull/2984)
   * FIXED: Fix for unique-summary logic [#2996](https://github.com/valhalla/valhalla/pull/2996)
   * FIXED: Isochrone: handle origin edges properly [#2990](https://github.com/valhalla/valhalla/pull/2990)
   * FIXED: Annotations fail with returning NaN speed when the same point is duplicated in route geometry [#2992](https://github.com/valhalla/valhalla/pull/2992)
   * FIXED: Fix run_with_server.py to work on macOS [#3003](https://github.com/valhalla/valhalla/pull/3003)
   * FIXED: Removed unexpected maneuvers at sharp bends [#2968](https://github.com/valhalla/valhalla/pull/2968)
   * FIXED: Remove large number formatting for non-US countries [#3015](https://github.com/valhalla/valhalla/pull/3015)
   * FIXED: Odin undefined behaviour: handle case when xedgeuse is not initialized [#3020](https://github.com/valhalla/valhalla/pull/3020)

* **Enhancement**
   * Pedestrian crossing should be a separate TripLeg_Use [#2950](https://github.com/valhalla/valhalla/pull/2950)
   * CHANGED: Azure uses ninja as generator [#2779](https://github.com/valhalla/valhalla/pull/2779)
   * ADDED: Support for date_time type invariant for map matching [#2712](https://github.com/valhalla/valhalla/pull/2712)
   * ADDED: Add Bulgarian locale [#2825](https://github.com/valhalla/valhalla/pull/2825)
   * FIXED: No need for write permissions on tarball indices [#2822](https://github.com/valhalla/valhalla/pull/2822)
   * ADDED: nit: Links debug build with lld [#2813](https://github.com/valhalla/valhalla/pull/2813)
   * ADDED: Add costing option `use_living_streets` to avoid or favor living streets in route. [#2788](https://github.com/valhalla/valhalla/pull/2788)
   * CHANGED: Do not allocate mapped_cache vector in skadi when no elevation source is provided. [#2841](https://github.com/valhalla/valhalla/pull/2841)
   * ADDED: avoid_polygons logic [#2750](https://github.com/valhalla/valhalla/pull/2750)
   * ADDED: Added support for destination for conditional access restrictions [#2857](https://github.com/valhalla/valhalla/pull/2857)
   * CHANGED: Large sequences are now merge sorted which can be dramatically faster with certain hardware configurations. This is especially useful in speeding up the earlier stages (parsing, graph construction) of tile building [#2850](https://github.com/valhalla/valhalla/pull/2850)
   * CHANGED: When creating the initial graph edges by setting at which nodes they start and end, first mark the indices of those nodes in another sequence and then sort them by edgeid so that we can do the setting of start and end node sequentially in the edges file. This is much more efficient on certain hardware configurations [#2851](https://github.com/valhalla/valhalla/pull/2851)
   * CHANGED: Use relative cost threshold to extend search in bidirectional astar in order to find more alternates [#2868](https://github.com/valhalla/valhalla/pull/2868)
   * CHANGED: Throw an exception if directory does not exist when building traffic extract [#2871](https://github.com/valhalla/valhalla/pull/2871)
   * CHANGED: Support for ignoring multiple consecutive closures at start/end locations [#2846](https://github.com/valhalla/valhalla/pull/2846)
   * ADDED: Added sac_scale to trace_attributes output and locate edge output [#2818](https://github.com/valhalla/valhalla/pull/2818)
   * ADDED: Ukrainian language translations [#2882](https://github.com/valhalla/valhalla/pull/2882)
   * ADDED: Add support for closure annotations [#2816](https://github.com/valhalla/valhalla/pull/2816)
   * ADDED: Add costing option `service_factor`. Implement possibility to avoid or favor generic service roads in route for all costing options. [#2870](https://github.com/valhalla/valhalla/pull/2870)
   * CHANGED: Reduce stop impact cost when flow data is present [#2891](https://github.com/valhalla/valhalla/pull/2891)
   * CHANGED: Update visual compare script [#2803](https://github.com/valhalla/valhalla/pull/2803)
   * CHANGED: Service roads are not penalized for `pedestrian` costing by default. [#2898](https://github.com/valhalla/valhalla/pull/2898)
   * ADDED: Add complex mandatory restrictions support [#2766](https://github.com/valhalla/valhalla/pull/2766)
   * ADDED: Status endpoint for future status info and health checking of running service [#2907](https://github.com/valhalla/valhalla/pull/2907)
   * ADDED: Add min_level argument to valhalla_ways_to_edges [#2918](https://github.com/valhalla/valhalla/pull/2918)
   * ADDED: Adding ability to store the roundabout_exit_turn_degree to the maneuver [#2941](https://github.com/valhalla/valhalla/pull/2941)
   * ADDED: Penalize pencil point uturns and uturns at short internal edges. Note: `motorcycle` and `motor_scooter` models do not penalize on short internal edges. No new uturn penalty logic has been added to the pedestrian and bicycle costing models. [#2944](https://github.com/valhalla/valhalla/pull/2944)
   * CHANGED: Allow config object to be passed-in to path algorithms [#2949](https://github.com/valhalla/valhalla/pull/2949)
   * CHANGED: Allow disabling Werror [#2937](https://github.com/valhalla/valhalla/pull/2937)
   * ADDED: Add ability to build Valhalla modules as STATIC libraries. [#2957](https://github.com/valhalla/valhalla/pull/2957)
   * NIT: Enables compiler warnings in part of mjolnir module [#2922](https://github.com/valhalla/valhalla/pull/2922)
   * CHANGED: Refactor isochrone/reachability forward/reverse search to reduce code repetition [#2969](https://github.com/valhalla/valhalla/pull/2969)
   * ADDED: Set the roundabout exit shape index when we are collapsing the roundabout maneuvers. [#2975](https://github.com/valhalla/valhalla/pull/2975)
   * CHANGED: Penalized closed edges if using them at start/end locations [#2964](https://github.com/valhalla/valhalla/pull/2964)
   * ADDED: Add shoulder to trace_attributes output. [#2980](https://github.com/valhalla/valhalla/pull/2980)
   * CHANGED: Refactor bidirectional astar forward/reverse search to reduce code repetition [#2970](https://github.com/valhalla/valhalla/pull/2970)
   * CHANGED: Factor for service roads is 1.0 by default. [#2988](https://github.com/valhalla/valhalla/pull/2988)
   * ADDED: Support for conditionally skipping CI runs [#2986](https://github.com/valhalla/valhalla/pull/2986)
   * ADDED: Add instructions for building valhalla on `arm64` macbook [#2997](https://github.com/valhalla/valhalla/pull/2997)
   * NIT: Enables compiler warnings in part of mjolnir module [#2995](https://github.com/valhalla/valhalla/pull/2995)
   * CHANGED: nit(rename): Renames the encoded live speed properties [#2998](https://github.com/valhalla/valhalla/pull/2998)
   * ADDED: ci: Vendors the codecov script [#3002](https://github.com/valhalla/valhalla/pull/3002)
   * CHANGED: Allow None build type [#3005](https://github.com/valhalla/valhalla/pull/3005)
   * CHANGED: ci: Build Python bindings for Mac OS [#3013](https://github.com/valhalla/valhalla/pull/3013)

## Release Date: 2021-01-25 Valhalla 3.1.0
* **Removed**
   * REMOVED: Remove Node bindings. [#2502](https://github.com/valhalla/valhalla/pull/2502)
   * REMOVED: appveyor builds. [#2550](https://github.com/valhalla/valhalla/pull/2550)
   * REMOVED: Removed x86 CI builds. [#2792](https://github.com/valhalla/valhalla/pull/2792)

* **Bug Fix**
   * FIXED: Crazy ETAs.  If a way has forward speed with no backward speed and it is not oneway, then we must set the default speed.  The reverse logic applies as well.  If a way has no backward speed but has a forward speed and it is not a oneway, then set the default speed. [#2102](https://github.com/valhalla/valhalla/pull/2102)
   * FIXED: Map matching elapsed times spliced amongst different legs and discontinuities are now correct [#2104](https://github.com/valhalla/valhalla/pull/2104)
   * FIXED: Date time information is now propagated amongst different legs and discontinuities [#2107](https://github.com/valhalla/valhalla/pull/2107)
   * FIXED: Adds support for geos-3.8 c++ api [#2021](https://github.com/valhalla/valhalla/issues/2021)
   * FIXED: Updated the osrm serializer to not set junction name for osrm origin/start maneuver - this is not helpful since we are not transitioning through the intersection.  [#2121](https://github.com/valhalla/valhalla/pull/2121)
   * FIXED: Removes precomputing of edge-costs which lead to wrong results [#2120](https://github.com/valhalla/valhalla/pull/2120)
   * FIXED: Complex turn-restriction invalidates edge marked as kPermanent [#2103](https://github.com/valhalla/valhalla/issues/2103)
   * FIXED: Fixes bug with inverted time-restriction parsing [#2167](https://github.com/valhalla/valhalla/pull/2167)
   * FIXED: Fixed several bugs with numeric underflow in map-matching trip durations. These may
     occur when serializing match results where adjacent trace points appear out-of-sequence on the
     same edge [#2178](https://github.com/valhalla/valhalla/pull/2178)
     - `MapMatcher::FormPath` now catches route discontinuities on the same edge when the distance
       percentage along don't agree. The trip leg builder builds disconnected legs on a single edge
       to avoid duration underflow.
     - Correctly populate edge groups when matching results contain loops. When a loop occurs,
       the leg builder now starts at the correct edge where the loop ends, and correctly accounts
       for any contained edges.
     - Duration over-trimming at the terminating edge of a match.
   * FIXED: Increased internal precision of time tracking per edge and maneuver so that maneuver times sum to the same time represented in the leg summary [#2195](https://github.com/valhalla/valhalla/pull/2195)
   * FIXED: Tagged speeds were not properly marked. We were not using forward and backward speeds to flag if a speed is tagged or not.  Should not update turn channel speeds if we are not inferring them.  Added additional logic to handle PH in the conditional restrictions. Do not update stop impact for ramps if they are marked as internal. [#2198](https://github.com/valhalla/valhalla/pull/2198)
   * FIXED: Fixed the sharp turn phrase [#2226](https://github.com/valhalla/valhalla/pull/2226)
   * FIXED: Protect against duplicate points in the input or points that snap to the same location resulting in `nan` times for the legs of the map match (of a 0 distance route) [#2229](https://github.com/valhalla/valhalla/pull/2229)
   * FIXED: Improves restriction check on briding edge in Bidirectional Astar [#2228](https://github.com/valhalla/valhalla/pull/2228)
   * FIXED: Allow nodes at location 0,0 [#2245](https://github.com/valhalla/valhalla/pull/2245)
   * FIXED: Fix RapidJSON compiler warnings and naming conflict [#2249](https://github.com/valhalla/valhalla/pull/2249)
   * FIXED: Fixed bug in resample_spherical_polyline where duplicate successive lat,lng locations in the polyline resulting in `nan` for the distance computation which shortcuts further sampling [#2239](https://github.com/valhalla/valhalla/pull/2239)
   * FIXED: Update exit logic for non-motorways [#2252](https://github.com/valhalla/valhalla/pull/2252)
   * FIXED: Transition point map-matching. When match results are on a transition point, we search for the sibling nodes at that transition and snap it to the corresponding edges in the route. [#2258](https://github.com/valhalla/valhalla/pull/2258)
   * FIXED: Fixed verbal multi-cue logic [#2270](https://github.com/valhalla/valhalla/pull/2270)
   * FIXED: Fixed Uturn cases when a not_thru edge is connected to the origin edge. [#2272](https://github.com/valhalla/valhalla/pull/2272)
   * FIXED: Update intersection classes in osrm response to not label all ramps as motorway [#2279](https://github.com/valhalla/valhalla/pull/2279)
   * FIXED: Fixed bug in mapmatcher when interpolation point goes before the first valid match or after the last valid match. Such behavior usually leads to discontinuity in matching. [#2275](https://github.com/valhalla/valhalla/pull/2275)
   * FIXED: Fixed an issue for time_allowed logic.  Previously we returned false on the first time allowed restriction and did not check them all. Added conditional restriction gurka test and datetime optional argument to gurka header file. [#2286](https://github.com/valhalla/valhalla/pull/2286)
   * FIXED: Fixed an issue for date ranges.  For example, for the range Jan 04 to Jan 02 we need to test to end of the year and then from the first of the year to the end date.  Also, fixed an emergency tag issue.  We should only set the use to emergency if all other access is off. [#2290](https://github.com/valhalla/valhalla/pull/2290)
   * FIXED: Found a few issues with the initial ref and direction logic for ways.  We were overwriting the refs with directionals to the name_offset_map instead of concatenating them together.  Also, we did not allow for blank entries for GetTagTokens. [#2298](https://github.com/valhalla/valhalla/pull/2298)
   * FIXED: Fixed an issue where MatchGuidanceViewJunctions is only looking at the first edge. Set the data_id for guidance views to the changeset id as it is already being populated. Also added test for guidance views. [#2303](https://github.com/valhalla/valhalla/pull/2303)
   * FIXED: Fixed a problem with live speeds where live speeds were being used to determine access, even when a live
   speed (current time) route wasn't what was requested. [#2311](https://github.com/valhalla/valhalla/pull/2311)
   * FIXED: Fix break/continue typo in search filtering [#2317](https://github.com/valhalla/valhalla/pull/2317)
   * FIXED: Fix a crash in trace_route due to iterating past the end of a vector. [#2322](https://github.com/valhalla/valhalla/pull/2322)
   * FIXED: Don't allow timezone information in the local date time string attached at each location. [#2312](https://github.com/valhalla/valhalla/pull/2312)
   * FIXED: Fix short route trimming in bidirectional astar [#2323](https://github.com/valhalla/valhalla/pull/2323)
   * FIXED: Fix shape trimming in leg building for snap candidates that lie within the margin of rounding error [#2326](https://github.com/valhalla/valhalla/pull/2326)
   * FIXED: Fixes route duration underflow with traffic data [#2325](https://github.com/valhalla/valhalla/pull/2325)
   * FIXED: Parse mtb:scale tags and set bicycle access if present [#2117](https://github.com/valhalla/valhalla/pull/2117)
   * FIXED: Fixed segfault.  Shape was missing from options for valhalla_path_comparison and valhalla_run_route.  Also, costing options was missing in valhalla_path_comparison. [#2343](https://github.com/valhalla/valhalla/pull/2343)
   * FIXED: Handle decimal numbers with zero-value mantissa properly in Lua [#2355](https://github.com/valhalla/valhalla/pull/2355)
   * FIXED: Many issues that resulted in discontinuities, failed matches or incorrect time/duration for map matching requests. [#2292](https://github.com/valhalla/valhalla/pull/2292)
   * FIXED: Seeing segfault when loading large osmdata data files before loading LuaJit. LuaJit fails to create luaL_newstate() Ref: [#2158](https://github.com/ntop/ntopng/issues/2158) Resolution is to load LuaJit before loading the data files. [#2383](https://github.com/valhalla/valhalla/pull/2383)
   * FIXED: Store positive/negative OpenLR offsets in bucketed form [#2405](https://github.com/valhalla/valhalla/pull/2405)
   * FIXED: Fix on map-matching return code when breakage distance limitation exceeds. Instead of letting the request goes into meili and fails in finding a route, we check the distance in loki and early return with exception code 172. [#2406](https://github.com/valhalla/valhalla/pull/2406)
   * FIXED: Don't create edges for portions of ways that are doubled back on themselves as this confuses opposing edge index computations [#2385](https://github.com/valhalla/valhalla/pull/2385)
   * FIXED: Protect against nan in uniform_resample_spherical_polyline. [#2431](https://github.com/valhalla/valhalla/pull/2431)
   * FIXED: Obvious maneuvers. [#2436](https://github.com/valhalla/valhalla/pull/2436)
   * FIXED: Base64 encoding/decoding [#2452](https://github.com/valhalla/valhalla/pull/2452)
   * FIXED: Added post roundabout instruction when enter/exit roundabout maneuvers are combined [#2454](https://github.com/valhalla/valhalla/pull/2454)
   * FIXED: openlr: Explicitly check for linear reference option for Valhalla serialization. [#2458](https://github.com/valhalla/valhalla/pull/2458)
   * FIXED: Fix segfault: Do not combine last turn channel maneuver. [#2463](https://github.com/valhalla/valhalla/pull/2463)
   * FIXED: Remove extraneous whitespaces from ja-JP.json. [#2471](https://github.com/valhalla/valhalla/pull/2471)
   * FIXED: Checks protobuf serialization/parsing success [#2477](https://github.com/valhalla/valhalla/pull/2477)
   * FIXED: Fix dereferencing of end for std::lower_bound in sequence and possible UB [#2488](https://github.com/valhalla/valhalla/pull/2488)
   * FIXED: Make tile building reproducible: fix UB-s [#2480](https://github.com/valhalla/valhalla/pull/2480)
   * FIXED: Zero initialize EdgeInfoInner.spare0_. Uninitialized spare0_ field produced UB which causes gurka_reproduce_tile_build to fail intermittently. [#2499](https://github.com/valhalla/valhalla/pull/2499)
   * FIXED: Drop unused CHANGELOG validation script, straggling NodeJS references [#2506](https://github.com/valhalla/valhalla/pull/2506)
   * FIXED: Fix missing nullptr checks in graphreader and loki::Reach (causing segfault during routing with not all levels of tiles available) [#2504](https://github.com/valhalla/valhalla/pull/2504)
   * FIXED: Fix mismatch of triplegedge roadclass and directededge roadclass [#2507](https://github.com/valhalla/valhalla/pull/2507)
   * FIXED: Improve german destination_verbal_alert phrases [#2509](https://github.com/valhalla/valhalla/pull/2509)
   * FIXED: Undefined behavior cases discovered with undefined behavior sanitizer tool. [#2498](https://github.com/valhalla/valhalla/pull/2498)
   * FIXED: Fixed logic so verbal keep instructions use branch exit sign info for ramps [#2520](https://github.com/valhalla/valhalla/pull/2520)
   * FIXED: Fix bug in trace_route for uturns causing garbage coordinates [#2517](https://github.com/valhalla/valhalla/pull/2517)
   * FIXED: Simplify heading calculation for turn type. Remove undefined behavior case. [#2513](https://github.com/valhalla/valhalla/pull/2513)
   * FIXED: Always set costing name even if one is not provided for osrm serializer weight_name. [#2528](https://github.com/valhalla/valhalla/pull/2528)
   * FIXED: Make single-thread tile building reproducible: fix seed for shuffle, use concurrency configuration from the mjolnir section. [#2515](https://github.com/valhalla/valhalla/pull/2515)
   * FIXED: More Windows compatibility: build tiles and some run actions work now (including CI tests) [#2300](https://github.com/valhalla/valhalla/issues/2300)
   * FIXED: Transcoding of c++ location to pbf location used path edges in the place of filtered edges. [#2542](https://github.com/valhalla/valhalla/pull/2542)
   * FIXED: Add back whitelisting action types. [#2545](https://github.com/valhalla/valhalla/pull/2545)
   * FIXED: Allow uturns for truck costing now that we have derived deadends marked in the edge label [#2559](https://github.com/valhalla/valhalla/pull/2559)
   * FIXED: Map matching uturn trimming at the end of an edge where it wasn't needed. [#2558](https://github.com/valhalla/valhalla/pull/2558)
   * FIXED: Multicue enter roundabout [#2556](https://github.com/valhalla/valhalla/pull/2556)
   * FIXED: Changed reachability computation to take into account live speed [#2597](https://github.com/valhalla/valhalla/pull/2597)
   * FIXED: Fixed a bug where the temp files were not getting read in if you started with the construct edges or build phase for valhalla_build_tiles. [#2601](https://github.com/valhalla/valhalla/pull/2601)
   * FIXED: Updated fr-FR.json with partial translations. [#2605](https://github.com/valhalla/valhalla/pull/2605)
   * FIXED: Removed superfluous const qualifier from odin/signs [#2609](https://github.com/valhalla/valhalla/pull/2609)
   * FIXED: Internal maneuver placement [#2600](https://github.com/valhalla/valhalla/pull/2600)
   * FIXED: Complete fr-FR.json locale. [#2614](https://github.com/valhalla/valhalla/pull/2614)
   * FIXED: Don't truncate precision in polyline encoding [#2632](https://github.com/valhalla/valhalla/pull/2632)
   * FIXED: Fix all compiler warnings in sif and set to -Werror [#2642](https://github.com/valhalla/valhalla/pull/2642)
   * FIXED: Remove unnecessary maneuvers to continue straight [#2647](https://github.com/valhalla/valhalla/pull/2647)
   * FIXED: Linear reference support in route/mapmatch apis (FOW, FRC, bearing, and number of references) [#2645](https://github.com/valhalla/valhalla/pull/2645)
   * FIXED: Ambiguous local to global (with timezone information) date time conversions now all choose to use the later time instead of throwing unhandled exceptions [#2665](https://github.com/valhalla/valhalla/pull/2665)
   * FIXED: Overestimated reach caused be reenquing transition nodes without checking that they had been already expanded [#2670](https://github.com/valhalla/valhalla/pull/2670)
   * FIXED: Build with C++17 standard. Deprecated function calls are substituted with new ones. [#2669](https://github.com/valhalla/valhalla/pull/2669)
   * FIXED: Improve German post_transition_verbal instruction [#2677](https://github.com/valhalla/valhalla/pull/2677)
   * FIXED: Lane updates.  Add the turn lanes to all edges of the way.  Do not "enhance" turn lanes if they are part of a complex restriction.  Moved ProcessTurnLanes after UpdateManeuverPlacementForInternalIntersectionTurns.  Fix for a missing "uturn" indication for intersections on the previous maneuver, we were serializing an empty list. [#2679](https://github.com/valhalla/valhalla/pull/2679)
   * FIXED: Fixes OpenLr serialization [#2688](https://github.com/valhalla/valhalla/pull/2688)
   * FIXED: Internal edges can't be also a ramp or a turn channel.  Also, if an edge is marked as ramp and turn channel mark it as a ramp.  [#2689](https://github.com/valhalla/valhalla/pull/2689)
   * FIXED: Check that speeds are equal for the edges going in the same direction while buildig shortcuts [#2691](https://github.com/valhalla/valhalla/pull/2691)
   * FIXED: Missing fork or bear instruction [#2683](https://github.com/valhalla/valhalla/pull/2683)
   * FIXED: Eliminate null pointer dereference in GraphReader::AreEdgesConnected [#2695](https://github.com/valhalla/valhalla/issues/2695)
   * FIXED: Fix polyline simplification float/double comparison [#2698](https://github.com/valhalla/valhalla/issues/2698)
   * FIXED: Weights were sometimes negative due to incorrect updates to elapsed_cost [#2702](https://github.com/valhalla/valhalla/pull/2702)
   * FIXED: Fix bidirectional route failures at deadends [#2705](https://github.com/valhalla/valhalla/pull/2705)
   * FIXED: Updated logic to call out a non-obvious turn [#2708](https://github.com/valhalla/valhalla/pull/2708)
   * FIXED: valhalla_build_statistics multithreaded mode fixed [#2707](https://github.com/valhalla/valhalla/pull/2707)
   * FIXED: If infer_internal_intersections is true then allow internals that are also ramps or TCs. Without this we produce an extra continue maneuver.  [#2710](https://github.com/valhalla/valhalla/pull/2710)
   * FIXED: We were routing down roads that should be destination only. Now we mark roads with motor_vehicle=destination and motor_vehicle=customers or access=destination and access=customers as destination only. [#2722](https://github.com/valhalla/valhalla/pull/2722)
   * FIXED: Replace all Python2 print statements with Python3 syntax [#2716](https://github.com/valhalla/valhalla/issues/2716)
   * FIXED: Some HGT files not found [#2723](https://github.com/valhalla/valhalla/issues/2723)
   * FIXED: Fix PencilPointUturn detection by removing short-edge check and updating angle threshold [#2725](https://github.com/valhalla/valhalla/issues/2725)
   * FIXED: Fix invalid continue/bear maneuvers [#2729](https://github.com/valhalla/valhalla/issues/2729)
   * FIXED: Fixes an issue that lead to double turns within a very short distance, when instead, it should be a u-turn. We now collapse double L turns or double R turns in short non-internal intersections to u-turns. [#2740](https://github.com/valhalla/valhalla/pull/2740)
   * FIXED: fixes an issue that lead to adding an extra maneuver. We now combine a current maneuver short length non-internal edges (left or right) with the next maneuver that is a kRampStraight. [#2741](https://github.com/valhalla/valhalla/pull/2741)
   * FIXED: Reduce verbose instructions by collapsing small end ramp forks [#2762](https://github.com/valhalla/valhalla/issues/2762)
   * FIXED: Remove redundant return statements [#2776](https://github.com/valhalla/valhalla/pull/2776)
   * FIXED: Added unit test for BuildAdminFromPBF() to test GEOS 3.9 update. [#2787](https://github.com/valhalla/valhalla/pull/2787)
   * FIXED: Add support for geos-3.9 c++ api [#2739](https://github.com/valhalla/valhalla/issues/2739)
   * FIXED: Fix check for live speed validness [#2797](https://github.com/valhalla/valhalla/pull/2797)

* **Enhancement**
   * ADDED: Matrix of Bike Share [#2590](https://github.com/valhalla/valhalla/pull/2590)
   * ADDED: Add ability to provide custom implementation for candidate collection in CandidateQuery. [#2328](https://github.com/valhalla/valhalla/pull/2328)
   * ADDED: Cancellation of tile downloading. [#2319](https://github.com/valhalla/valhalla/pull/2319)
   * ADDED: Return the coordinates of the nodes isochrone input locations snapped to [#2111](https://github.com/valhalla/valhalla/pull/2111)
   * ADDED: Allows more complicated routes in timedependent a-star before timing out [#2068](https://github.com/valhalla/valhalla/pull/2068)
   * ADDED: Guide signs and junction names [#2096](https://github.com/valhalla/valhalla/pull/2096)
   * ADDED: Added a bool to the config indicating whether to use commercially set attributes.  Added logic to not call IsIntersectionInternal if this is a commercial data set.  [#2132](https://github.com/valhalla/valhalla/pull/2132)
   * ADDED: Removed commercial data set bool to the config and added more knobs for data.  Added infer_internal_intersections, infer_turn_channels, apply_country_overrides, and use_admin_db.  [#2173](https://github.com/valhalla/valhalla/pull/2173)
   * ADDED: Allow using googletest in unit tests and convert all tests to it (old test.cc is completely removed). [#2128](https://github.com/valhalla/valhalla/pull/2128)
   * ADDED: Add guidance view capability. [#2209](https://github.com/valhalla/valhalla/pull/2209)
   * ADDED: Collect turn cost information as path is formed so that it can be serialized out for trace attributes or osrm flavored intersections. Also add shape_index to osrm intersections. [#2207](https://github.com/valhalla/valhalla/pull/2207)
   * ADDED: Added alley factor to autocost.  Factor is defaulted at 1.0f or do not avoid alleys. [#2246](https://github.com/valhalla/valhalla/pull/2246)
   * ADDED: Support unlimited speed limits where maxspeed=none. [#2251](https://github.com/valhalla/valhalla/pull/2251)
   * ADDED: Implement improved Reachability check using base class Dijkstra. [#2243](https://github.com/valhalla/valhalla/pull/2243)
   * ADDED: Gurka integration test framework with ascii-art maps [#2244](https://github.com/valhalla/valhalla/pull/2244)
   * ADDED: Add to the stop impact when transitioning from higher to lower class road and we are not on a turn channel or ramp. Also, penalize lefts when driving on the right and vice versa. [#2282](https://github.com/valhalla/valhalla/pull/2282)
   * ADDED: Added reclassify_links, use_direction_on_ways, and allow_alt_name as config options.  If `use_direction_on_ways = true` then use `direction` and `int_direction` on the way to update the directional for the `ref` and `int_ref`.  Also, copy int_efs to the refs. [#2285](https://github.com/valhalla/valhalla/pull/2285)
   * ADDED: Add support for live traffic. [#2268](https://github.com/valhalla/valhalla/pull/2268)
   * ADDED: Implement per-location search filters for functional road class and forms of way. [#2289](https://github.com/valhalla/valhalla/pull/2289)
   * ADDED: Approach, multi-cue, and length updates [#2313](https://github.com/valhalla/valhalla/pull/2313)
   * ADDED: Speed up timezone differencing calculation if cache is provided. [#2316](https://github.com/valhalla/valhalla/pull/2316)
   * ADDED: Added rapidjson/schema.h to baldr/rapidjson_util.h to make it available for use within valhalla. [#2330](https://github.com/valhalla/valhalla/issues/2330)
   * ADDED: Support decimal precision for height values in elevation service. Also support polyline5 for encoded polylines input and output to elevation service. [#2324](https://github.com/valhalla/valhalla/pull/2324)
   * ADDED: Use both imminent and distant verbal multi-cue phrases. [#2353](https://github.com/valhalla/valhalla/pull/2353)
   * ADDED: Split parsing stage into 3 separate stages. [#2339](https://github.com/valhalla/valhalla/pull/2339)
   * CHANGED: Speed up graph enhancing by avoiding continuous unordered_set rebuilding [#2349](https://github.com/valhalla/valhalla/pull/2349)
   * CHANGED: Skip calling out to Lua for nodes/ways/relations with not tags - speeds up parsing. [#2351](https://github.com/valhalla/valhalla/pull/2351)
   * CHANGED: Switch to LuaJIT for lua scripting - speeds up file parsing [#2352](https://github.com/valhalla/valhalla/pull/2352)
   * ADDED: Ability to create OpenLR records from raw data. [#2356](https://github.com/valhalla/valhalla/pull/2356)
   * ADDED: Revamp length phrases [#2359](https://github.com/valhalla/valhalla/pull/2359)
   * CHANGED: Do not allocate memory in skadi if we don't need it. [#2373](https://github.com/valhalla/valhalla/pull/2373)
   * CHANGED: Map matching: throw error (443/NoSegment) when no candidate edges are available. [#2370](https://github.com/valhalla/valhalla/pull/2370)
   * ADDED: Add sk-SK.json (slovak) localization file. [#2376](https://github.com/valhalla/valhalla/pull/2376)
   * ADDED: Extend roundabout phrases. [#2378](https://github.com/valhalla/valhalla/pull/2378)
   * ADDED: More roundabout phrase tests. [#2382](https://github.com/valhalla/valhalla/pull/2382)
   * ADDED: Update the turn and continue phrases to include junction names and guide signs. [#2386](https://github.com/valhalla/valhalla/pull/2386)
   * ADDED: Add the remaining guide sign toward phrases [#2389](https://github.com/valhalla/valhalla/pull/2389)
   * ADDED: The ability to allow immediate uturns at trace points in a map matching request [#2380](https://github.com/valhalla/valhalla/pull/2380)
   * ADDED: Add utility functions to Signs. [#2390](https://github.com/valhalla/valhalla/pull/2390)
   * ADDED: Unified time tracking for all algorithms that support time-based graph expansion. [#2278](https://github.com/valhalla/valhalla/pull/2278)
   * ADDED: Add rail_ferry use and costing. [#2408](https://github.com/valhalla/valhalla/pull/2408)
   * ADDED: `street_side_max_distance`, `display_lat` and `display_lon` to `locations` in input for better control of routing side of street [#1769](https://github.com/valhalla/valhalla/pull/1769)
   * ADDED: Add additional exit phrases. [#2421](https://github.com/valhalla/valhalla/pull/2421)
   * ADDED: Add Japanese locale, update German. [#2432](https://github.com/valhalla/valhalla/pull/2432)
   * ADDED: Gurka expect_route refactor [#2435](https://github.com/valhalla/valhalla/pull/2435)
   * ADDED: Add option to suppress roundabout exits [#2437](https://github.com/valhalla/valhalla/pull/2437)
   * ADDED: Add Greek locale. [#2438](https://github.com/valhalla/valhalla/pull/2438)
   * ADDED (back): Support for 64bit wide way ids in the edgeinfo structure with no impact to size for data sources with ids 32bits wide. [#2422](https://github.com/valhalla/valhalla/pull/2422)
   * ADDED: Support for 64bit osm node ids in parsing stage of tile building [#2422](https://github.com/valhalla/valhalla/pull/2422)
   * CHANGED: Point2/PointLL are now templated to allow for higher precision coordinate math when desired [#2429](https://github.com/valhalla/valhalla/pull/2429)
   * ADDED: Optional OpenLR Encoded Path Edges in API Response [#2424](https://github.com/valhalla/valhalla/pull/2424)
   * ADDED: Add explicit include for sstream to be compatible with msvc_x64 toolset. [#2449](https://github.com/valhalla/valhalla/pull/2449)
   * ADDED: Properly split returned path if traffic conditions change partway along edges [#2451](https://github.com/valhalla/valhalla/pull/2451)
   * ADDED: Add Dutch locale. [#2464](https://github.com/valhalla/valhalla/pull/2464)
   * ADDED: Check with address sanititizer in CI. Add support for undefined behavior sanitizer. [#2487](https://github.com/valhalla/valhalla/pull/2487)
   * ADDED: Ability to recost a path and increased cost/time details along the trippath and json output [#2425](https://github.com/valhalla/valhalla/pull/2425)
   * ADDED: Add the ability to do bikeshare based (ped/bike) multimodal routing [#2031](https://github.com/valhalla/valhalla/pull/2031)
   * ADDED: Route through restrictions enabled by introducing a costing option. [#2469](https://github.com/valhalla/valhalla/pull/2469)
   * ADDED: Migrated to Ubuntu 20.04 base-image [#2508](https://github.com/valhalla/valhalla/pull/2508)
   * CHANGED: Speed up parseways stage by avoiding multiple string comparisons [#2518](https://github.com/valhalla/valhalla/pull/2518)
   * CHANGED: Speed up enhance stage by avoiding GraphTileBuilder copying [#2468](https://github.com/valhalla/valhalla/pull/2468)
   * ADDED: Costing options now includes shortest flag which favors shortest path routes [#2555](https://github.com/valhalla/valhalla/pull/2555)
   * ADDED: Incidents in intersections [#2547](https://github.com/valhalla/valhalla/pull/2547)
   * CHANGED: Refactor mapmatching configuration to use a struct (instead of `boost::property_tree::ptree`). [#2485](https://github.com/valhalla/valhalla/pull/2485)
   * ADDED: Save exit maneuver's begin heading when combining enter & exit roundabout maneuvers. [#2554](https://github.com/valhalla/valhalla/pull/2554)
   * ADDED: Added new urban flag that can be set if edge is within city boundaries to data processing; new use_urban_tag config option; added to osrm response within intersections. [#2522](https://github.com/valhalla/valhalla/pull/2522)
   * ADDED: Parses OpenLr of type PointAlongLine [#2565](https://github.com/valhalla/valhalla/pull/2565)
   * ADDED: Use edge.is_urban is set for serializing is_urban. [#2568](https://github.com/valhalla/valhalla/pull/2568)
   * ADDED: Added new rest/service area uses on the edge. [#2533](https://github.com/valhalla/valhalla/pull/2533)
   * ADDED: Dependency cache for Azure [#2567](https://github.com/valhalla/valhalla/pull/2567)
   * ADDED: Added flexibility to remove the use of the admindb and to use the country and state iso from the tiles; [#2579](https://github.com/valhalla/valhalla/pull/2579)
   * ADDED: Added toll gates and collection points (gantry) to the node;  [#2532](https://github.com/valhalla/valhalla/pull/2532)
   * ADDED: Added osrm serialization for rest/service areas and admins. [#2594](https://github.com/valhalla/valhalla/pull/2594)
   * CHANGED: Improved Russian localization; [#2593](https://github.com/valhalla/valhalla/pull/2593)
   * ADDED: Support restricted class in intersection annotations [#2589](https://github.com/valhalla/valhalla/pull/2589)
   * ADDED: Added trail type trace [#2606](https://github.com/valhalla/valhalla/pull/2606)
   * ADDED: Added tunnel names to the edges as a tagged name.  [#2608](https://github.com/valhalla/valhalla/pull/2608)
   * CHANGED: Moved incidents to the trip leg and cut the shape of the leg at that location [#2610](https://github.com/valhalla/valhalla/pull/2610)
   * ADDED: Costing option to ignore_closures when routing with current flow [#2615](https://github.com/valhalla/valhalla/pull/2615)
   * ADDED: Cross-compilation ability with MinGW64 [#2619](https://github.com/valhalla/valhalla/pull/2619)
   * ADDED: Defines the incident tile schema and incident metadata [#2620](https://github.com/valhalla/valhalla/pull/2620)
   * ADDED: Moves incident serializer logic into a generic serializer [#2621](https://github.com/valhalla/valhalla/pull/2621)
   * ADDED: Incident loading singleton for continually refreshing incident tiles [#2573](https://github.com/valhalla/valhalla/pull/2573)
   * ADDED: One shot mode to valhalla_service so you can run a single request of any type without starting a server [#2624](https://github.com/valhalla/valhalla/pull/2624)
   * ADDED: Adds text instructions to OSRM output [#2625](https://github.com/valhalla/valhalla/pull/2625)
   * ADDED: Adds support for alternate routes [#2626](https://github.com/valhalla/valhalla/pull/2626)
   * CHANGED: Switch Python bindings generator from boost.python to header-only pybind11[#2644](https://github.com/valhalla/valhalla/pull/2644)
   * ADDED: Add support of input file for one-shot mode of valhalla_service [#2648](https://github.com/valhalla/valhalla/pull/2648)
   * ADDED: Linear reference support to locate api [#2645](https://github.com/valhalla/valhalla/pull/2645)
   * ADDED: Implemented OSRM-like turn duration calculation for car. Uses it now in auto costing. [#2651](https://github.com/valhalla/valhalla/pull/2651)
   * ADDED: Enhanced turn lane information in guidance [#2653](https://github.com/valhalla/valhalla/pull/2653)
   * ADDED: `top_speed` option for all motorized vehicles [#2667](https://github.com/valhalla/valhalla/issues/2667)
   * CHANGED: Move turn_lane_direction helper to odin/util [#2675](https://github.com/valhalla/valhalla/pull/2675)
   * ADDED: Add annotations to osrm response including speed limits, unit and sign conventions [#2668](https://github.com/valhalla/valhalla/pull/2668)
   * ADDED: Added functions for predicted speeds encoding-decoding [#2674](https://github.com/valhalla/valhalla/pull/2674)
   * ADDED: Time invariant routing via the bidirectional algorithm. This has the effect that when time dependent routes (arrive_by and depart_at) fall back to bidirectional due to length restrictions they will actually use the correct time of day for one of the search directions [#2660](https://github.com/valhalla/valhalla/pull/2660)
   * ADDED: If the length of the edge is greater than kMaxEdgeLength, then consider this a catastrophic error if the should_error bool is true in the set_length function. [#2678](https://github.com/valhalla/valhalla/pull/2678)
   * ADDED: Moved lat,lon coordinates structures from single to double precision. Improves geometry accuracy noticibly at zooms above 17 as well as coordinate snapping and any other geometric operations. Adds about a 2% performance penalty for standard routes. Graph nodes now have 7 digits of precision.  [#2693](https://github.com/valhalla/valhalla/pull/2693)
   * ADDED: Added signboards to guidance views.  [#2687](https://github.com/valhalla/valhalla/pull/2687)
   * ADDED: Regular speed on shortcut edges is calculated with turn durations taken into account. Truck, motorcycle and motorscooter profiles use OSRM-like turn duration. [#2662](https://github.com/valhalla/valhalla/pull/2662)
   * CHANGED: Remove astar algorithm and replace its use with timedep_forward as its redundant [#2706](https://github.com/valhalla/valhalla/pull/2706)
   * ADDED: Recover and recost all shortcuts in final path for bidirectional astar algorithm [#2711](https://github.com/valhalla/valhalla/pull/2711)
   * ADDED: An option for shortcut recovery to be cached at start up to reduce the time it takes to do so on the fly [#2714](https://github.com/valhalla/valhalla/pull/2714)
   * ADDED: If width <= 1.9 then no access for auto, truck, bus, taxi, emergency and hov. [#2713](https://github.com/valhalla/valhalla/pull/2713)
   * ADDED: Centroid/Converge/Rendezvous/Meet API which allows input locations to find a least cost convergence point from all locations [#2734](https://github.com/valhalla/valhalla/pull/2734)
   * ADDED: Added support to process the sump_buster tag.  Also, fixed a few small access bugs for nodes. [#2731](https://github.com/valhalla/valhalla/pull/2731)
   * ADDED: Log message if failed to create tiles directory. [#2738](https://github.com/valhalla/valhalla/pull/2738)
   * CHANGED: Tile memory is only owned by the GraphTile rather than shared amongst copies of the graph tile (in GraphReader and TileCaches). [#2340](https://github.com/valhalla/valhalla/pull/2340)
   * ADDED: Add Estonian locale. [#2748](https://github.com/valhalla/valhalla/pull/2748)
   * CHANGED: Handle GraphTile objects as smart pointers [#2703](https://github.com/valhalla/valhalla/pull/2703)
   * CHANGED: Improve stability with no RTTI build [#2759](https://github.com/valhalla/valhalla/pull/2759) and [#2760](https://github.com/valhalla/valhalla/pull/2760)
   * CHANGED: Change generic service roads to a new Use=kServiceRoad. This is for highway=service without other service= tags (such as driveway, alley, parking aisle) [#2419](https://github.com/valhalla/valhalla/pull/2419)
   * ADDED: Isochrones support isodistance lines as well [#2699](https://github.com/valhalla/valhalla/pull/2699)
   * ADDED: Add support for ignoring live traffic closures for waypoints [#2685](https://github.com/valhalla/valhalla/pull/2685)
   * ADDED: Add use_distance to auto cost to allow choosing between two primary cost components, time or distance [#2771](https://github.com/valhalla/valhalla/pull/2771)
   * CHANGED: nit: Enables compiler warnings in part of loki module [#2767](https://github.com/valhalla/valhalla/pull/2767)
   * CHANGED: Reducing the number of uturns by increasing the cost to for them to 9.5f. Note: Did not increase the cost for motorcycles or motorscooters. [#2770](https://github.com/valhalla/valhalla/pull/2770)
   * ADDED: Add option to use thread-safe GraphTile's reference counter. [#2772](https://github.com/valhalla/valhalla/pull/2772)
   * CHANGED: nit: Enables compiler warnings in part of thor module [#2768](https://github.com/valhalla/valhalla/pull/2768)
   * ADDED: Add costing option `use_tracks` to avoid or favor tracks in route. [#2769](https://github.com/valhalla/valhalla/pull/2769)
   * CHANGED: chore: Updates libosmium [#2786](https://github.com/valhalla/valhalla/pull/2786)
   * CHANGED: Optimize double bucket queue to reduce memory reallocations. [#2719](https://github.com/valhalla/valhalla/pull/2719)
   * CHANGED: Collapse merge maneuvers [#2773](https://github.com/valhalla/valhalla/pull/2773)
   * CHANGED: Add shortcuts to the tiles' bins so we can find them when doing spatial lookups. [#2744](https://github.com/valhalla/valhalla/pull/2744)

## Release Date: 2019-11-21 Valhalla 3.0.9
* **Bug Fix**
   * FIXED: Changed reachability computation to consider both directions of travel wrt candidate edges [#1965](https://github.com/valhalla/valhalla/pull/1965)
   * FIXED: toss ways where access=private and highway=service and service != driveway. [#1960](https://github.com/valhalla/valhalla/pull/1960)
   * FIXED: Fix search_cutoff check in loki correlate_node. [#2023](https://github.com/valhalla/valhalla/pull/2023)
   * FIXED: Computes notion of a deadend at runtime in bidirectional a-star which fixes no-route with a complicated u-turn. [#1982](https://github.com/valhalla/valhalla/issues/1982)
   * FIXED: Fix a bug with heading filter at nodes. [#2058](https://github.com/valhalla/valhalla/pull/2058)
   * FIXED: Bug in map matching continuity checking such that continuity must only be in the forward direction. [#2029](https://github.com/valhalla/valhalla/pull/2029)
   * FIXED: Allow setting the time for map matching paths such that the time is used for speed lookup. [#2030](https://github.com/valhalla/valhalla/pull/2030)
   * FIXED: Don't use density factor for transition cost when user specified flag disables flow speeds. [#2048](https://github.com/valhalla/valhalla/pull/2048)
   * FIXED: Map matching trace_route output now allows for discontinuities in the match though multi match is not supported in valhalla route output. [#2049](https://github.com/valhalla/valhalla/pull/2049)
   * FIXED: Allows routes with no time specified to use time conditional edges and restrictions with a flag denoting as much [#2055](https://github.com/valhalla/valhalla/pull/2055)
   * FIXED: Fixed a bug with 'current' time type map matches. [#2060](https://github.com/valhalla/valhalla/pull/2060)
   * FIXED: Fixed a bug with time dependent expansion in which the expansion distance heuristic was not being used. [#2064](https://github.com/valhalla/valhalla/pull/2064)

* **Enhancement**
   * ADDED: Establish pinpoint test pattern [#1969](https://github.com/valhalla/valhalla/pull/1969)
   * ADDED: Suppress relative direction in ramp/exit instructions if it matches driving side of street [#1990](https://github.com/valhalla/valhalla/pull/1990)
   * ADDED: Added relative direction to the merge maneuver [#1989](https://github.com/valhalla/valhalla/pull/1989)
   * ADDED: Refactor costing to better handle multiple speed datasources [#2026](https://github.com/valhalla/valhalla/pull/2026)
   * ADDED: Better usability of curl for fetching tiles on the fly [#2026](https://github.com/valhalla/valhalla/pull/2026)
   * ADDED: LRU cache scheme for tile storage [#2026](https://github.com/valhalla/valhalla/pull/2026)
   * ADDED: GraphTile size check [#2026](https://github.com/valhalla/valhalla/pull/2026)
   * ADDED: Pick more sane values for highway and toll avoidance [#2026](https://github.com/valhalla/valhalla/pull/2026)
   * ADDED: Refactor adding predicted speed info to speed up process [#2026](https://github.com/valhalla/valhalla/pull/2026)
   * ADDED: Allow selecting speed data sources at request time [#2026](https://github.com/valhalla/valhalla/pull/2026)
   * ADDED: Allow disabling certain neighbors in connectivity map [#2026](https://github.com/valhalla/valhalla/pull/2026)
   * ADDED: Allows routes with time-restricted edges if no time specified and notes restriction in response [#1992](https://github.com/valhalla/valhalla/issues/1992)
   * ADDED: Runtime deadend detection to timedependent a-star. [#2059](https://github.com/valhalla/valhalla/pull/2059)

## Release Date: 2019-09-06 Valhalla 3.0.8
* **Bug Fix**
   * FIXED: Added logic to detect if user is to merge to the left or right [#1892](https://github.com/valhalla/valhalla/pull/1892)
   * FIXED: Overriding the destination_only flag when reclassifying ferries; Also penalizing ferries with a 5 min. penalty in the cost to allow us to avoid destination_only the majority of the time except when it is necessary. [#1905](https://github.com/valhalla/valhalla/pull/1905)
   * FIXED: Suppress forks at motorway junctions and intersecting service roads [#1909](https://github.com/valhalla/valhalla/pull/1909)
   * FIXED: Enhanced fork assignment logic [#1912](https://github.com/valhalla/valhalla/pull/1912)
   * FIXED: Added logic to fall back to return country poly if no state and updated lua for Metro Manila and Ireland [#1910](https://github.com/valhalla/valhalla/pull/1910)
   * FIXED: Added missing motorway fork instruction [#1914](https://github.com/valhalla/valhalla/pull/1914)
   * FIXED: Use begin street name for osrm compat mode [#1916](https://github.com/valhalla/valhalla/pull/1916)
   * FIXED: Added logic to fix missing highway cardinal directions in the US [#1917](https://github.com/valhalla/valhalla/pull/1917)
   * FIXED: Handle forward traversable significant road class intersecting edges [#1928](https://github.com/valhalla/valhalla/pull/1928)
   * FIXED: Fixed bug with shape trimming that impacted Uturns at Via locations. [#1935](https://github.com/valhalla/valhalla/pull/1935)
   * FIXED: Dive bomb updates.  Updated default speeds for urban areas based on roadclass for the enhancer.  Also, updated default speeds based on roadclass in lua.  Fixed an issue where we were subtracting 1 from uint32_t when 0 for stop impact.  Updated reclassify link logic to allow residential roads to be added to the tree, but we only downgrade the links to tertiary.  Updated TransitionCost functions to add 1.5 to the turncost when transitioning from a ramp to a non ramp and vice versa.  Also, added 0.5f to the turncost if the edge is a roundabout. [#1931](https://github.com/valhalla/valhalla/pull/1931)

* **Enhancement**
   * ADDED: Caching url fetched tiles to disk [#1887](https://github.com/valhalla/valhalla/pull/1887)
   * ADDED: filesystem::remove_all [#1887](https://github.com/valhalla/valhalla/pull/1887)
   * ADDED: Minimum enclosing bounding box tool [#1887](https://github.com/valhalla/valhalla/pull/1887)
   * ADDED: Use constrained flow speeds in bidirectional_astar.cc [#1907](https://github.com/valhalla/valhalla/pull/1907)
   * ADDED: Bike Share Stations are now in the graph which should set us up to do multimodal walk/bike scenarios [#1852](https://github.com/valhalla/valhalla/pull/1852)

## Release Date: 2019-7-18 Valhalla 3.0.7
* **Bug Fix**
   * FIXED: Fix pedestrian fork [#1886](https://github.com/valhalla/valhalla/pull/1886)

## Release Date: 2019-7-15 Valhalla 3.0.6
* **Bug Fix**
   * FIXED: Admin name changes. [#1853](https://github.com/valhalla/valhalla/pull/1853) Ref: [#1854](https://github.com/valhalla/valhalla/issues/1854)
   * FIXED: valhalla_add_predicted_traffic was overcommitted while gathering stats. Added a clear. [#1857](https://github.com/valhalla/valhalla/pull/1857)
   * FIXED: regression in map matching when moving to valhalla v3.0.0 [#1863](https://github.com/valhalla/valhalla/pull/1863)
   * FIXED: last step shape in osrm serializer should be 2 of the same point [#1867](https://github.com/valhalla/valhalla/pull/1867)
   * FIXED: Shape trimming at the beginning and ending of the route to not be degenerate [#1876](https://github.com/valhalla/valhalla/pull/1876)
   * FIXED: Duplicate waypoints in osrm serializer [#1880](https://github.com/valhalla/valhalla/pull/1880)
   * FIXED: Updates for heading precision [#1881](https://github.com/valhalla/valhalla/pull/1881)
   * FIXED: Map matching allowed untraversable edges at start of route [#1884](https://github.com/valhalla/valhalla/pull/1884)

* **Enhancement**
   * ADDED: Use the same protobuf object the entire way through the request process [#1837](https://github.com/valhalla/valhalla/pull/1837)
   * ADDED: Enhanced turn lane processing [#1859](https://github.com/valhalla/valhalla/pull/1859)
   * ADDED: Add global_synchronized_cache in valhalla_build_config [#1851](https://github.com/valhalla/valhalla/pull/1851)

## Release Date: 2019-06-04 Valhalla 3.0.5
* **Bug Fix**
   * FIXED: Protect against unnamed rotaries and routes that end in roundabouts not turning off rotary logic [#1840](https://github.com/valhalla/valhalla/pull/1840)

* **Enhancement**
   * ADDED: Add turn lane info at maneuver point [#1830](https://github.com/valhalla/valhalla/pull/1830)

## Release Date: 2019-05-31 Valhalla 3.0.4
* **Bug Fix**
   * FIXED: Improved logic to decide between bear vs. continue [#1798](https://github.com/valhalla/valhalla/pull/1798)
   * FIXED: Bicycle costing allows use of roads with all surface values, but with a penalty based on bicycle type. However, the edge filter totally disallows bad surfaces for some bicycle types, creating situations where reroutes fail if a rider uses a road with a poor surface. [#1800](https://github.com/valhalla/valhalla/pull/1800)
   * FIXED: Moved complex restrictions building to before validate. [#1805](https://github.com/valhalla/valhalla/pull/1805)
   * FIXED: Fix bicycle edge filter when avoid_bad_surfaces = 1.0 [#1806](https://github.com/valhalla/valhalla/pull/1806)
   * FIXED: Replace the EnhancedTripPath class inheritance with aggregation [#1807](https://github.com/valhalla/valhalla/pull/1807)
   * FIXED: Replace the old timezone shape zip file every time valhalla_build_timezones is ran [#1817](https://github.com/valhalla/valhalla/pull/1817)
   * FIXED: Don't use island snapped edge candidates (from disconnected components or low reach edges) when we rejected other high reachability edges that were closer [#1835](https://github.com/valhalla/valhalla/pull/1835)

## Release Date: 2019-05-08 Valhalla 3.0.3
* **Bug Fix**
   * FIXED: Fixed a rare loop condition in route matcher (edge walking to match a trace). [#1689](https://github.com/valhalla/valhalla/pull/1689)
   * FIXED: Fixed VACUUM ANALYZE syntax issue.  [#1704](https://github.com/valhalla/valhalla/pull/1704)
   * FIXED: Fixed the osrm maneuver type when a maneuver has the to_stay_on attribute set.  [#1714](https://github.com/valhalla/valhalla/pull/1714)
   * FIXED: Fixed osrm compatibility mode attributes.  [#1716](https://github.com/valhalla/valhalla/pull/1716)
   * FIXED: Fixed rotary/roundabout issues in Valhalla OSRM compatibility.  [#1727](https://github.com/valhalla/valhalla/pull/1727)
   * FIXED: Fixed the destinations assignment for exit names in OSRM compatibility mode. [#1732](https://github.com/valhalla/valhalla/pull/1732)
   * FIXED: Enhance merge maneuver type assignment. [#1735](https://github.com/valhalla/valhalla/pull/1735)
   * FIXED: Fixed fork assignments and on ramps for OSRM compatibility mode. [#1738](https://github.com/valhalla/valhalla/pull/1738)
   * FIXED: Fixed cardinal direction on reference names when forward/backward tag is present on relations. Fixes singly digitized roads with opposing directional modifiers. [#1741](https://github.com/valhalla/valhalla/pull/1741)
   * FIXED: Fixed fork assignment and narrative logic when a highway ends and splits into multiple ramps. [#1742](https://github.com/valhalla/valhalla/pull/1742)
   * FIXED: Do not use any avoid edges as origin or destination of a route, matrix, or isochrone. [#1745](https://github.com/valhalla/valhalla/pull/1745)
   * FIXED: Add leg summary and remove unused hint attribute for OSRM compatibility mode. [#1753](https://github.com/valhalla/valhalla/pull/1753)
   * FIXED: Improvements for pedestrian forks, pedestrian roundabouts, and continue maneuvers. [#1768](https://github.com/valhalla/valhalla/pull/1768)
   * FIXED: Added simplified overview for OSRM response and added use_toll logic back to truck costing. [#1765](https://github.com/valhalla/valhalla/pull/1765)
   * FIXED: temp fix for location distance bug [#1774](https://github.com/valhalla/valhalla/pull/1774)
   * FIXED: Fix pedestrian routes using walkway_factor [#1780](https://github.com/valhalla/valhalla/pull/1780)
   * FIXED: Update the begin and end heading of short edges based on use [#1783](https://github.com/valhalla/valhalla/pull/1783)
   * FIXED: GraphReader::AreEdgesConnected update.  If transition count == 0 return false and do not call transition function. [#1786](https://github.com/valhalla/valhalla/pull/1786)
   * FIXED: Only edge candidates that were used in the path are send to serializer: [#1788](https://github.com/valhalla/valhalla/pull/1788)
   * FIXED: Added logic to prevent the removal of a destination maneuver when ending on an internal edge [#1792](https://github.com/valhalla/valhalla/pull/1792)
   * FIXED: Fixed instructions when starting on an internal edge [#1796](https://github.com/valhalla/valhalla/pull/1796)

* **Enhancement**
   * Add the ability to run valhalla_build_tiles in stages. Specify the begin_stage and end_stage as command line options. Also cleans up temporary files as the last stage in the pipeline.
   * Add `remove` to `filesystem` namespace. [#1752](https://github.com/valhalla/valhalla/pull/1752)
   * Add TaxiCost into auto costing options.
   * Add `preferred_side` to allow per-location filtering of edges based on the side of the road the location is on and the driving side for that locale.
   * Slightly decreased the internal side-walk factor to .90f to favor roads with attached sidewalks. This impacts roads that have added sidewalk:left, sidewalk:right or sidewalk:both OSM tags (these become attributes on each directedEdge). The user can then avoid/penalize dedicated sidewalks and walkways, when they increase the walkway_factor. Since we slightly decreased the sidewalk_factor internally and only favor sidewalks if use is tagged as sidewalk_left or sidewalk_right, we should tend to route on roads with attached sidewalks rather than separate/dedicated sidewalks, allowing for more road names to be called out since these are labeled more.
   * Add `via` and `break_through` location types [#1737](https://github.com/valhalla/valhalla/pull/1737)
   * Add `street_side_tolerance` and `search_cutoff` to input `location` [#1777](https://github.com/valhalla/valhalla/pull/1777)
   * Return the Valhalla error `Path distance exceeds the max distance limit` for OSRM responses when the route is greater than the service limits. [#1781](https://github.com/valhalla/valhalla/pull/1781)

## Release Date: 2019-01-14 Valhalla 3.0.2
* **Bug Fix**
   * FIXED: Transit update - fix dow and exception when after midnight trips are normalized [#1682](https://github.com/valhalla/valhalla/pull/1682)
   * FIXED: valhalla_convert_transit segfault - GraphTileBuilder has null GraphTileHeader [#1683](https://github.com/valhalla/valhalla/issues/1683)
   * FIXED: Fix crash for trace_route with osrm serialization. Was passing shape rather than locations to the waypoint method.
   * FIXED: Properly set driving_side based on data set in TripPath.
   * FIXED: A bad bicycle route exposed an issue with bidirectional A* when the origin and destination edges are connected. Use A* in these cases to avoid requiring a high cost threshold in BD A*.
   * FIXED: x86 and x64 data compatibility was fixed as the structures weren't aligned.
   * FIXED: x86 tests were failing due mostly to floating point issues and the aforementioned structure misalignment.
* **Enhancement**
   * Add a durations list (delta time between each pair of trace points), a begin_time and a use_timestamp flag to trace_route requests. This allows using the input trace timestamps or durations plus the begin_time to compute elapsed time at each edge in the matched path (rather than using costing methods).
   * Add support for polyline5 encoding for OSRM formatted output.
* **Note**
   * Isochrones and openlr are both noted as not working with release builds for x86 (32bit) platforms. We'll look at getting this fixed in a future release

## Release Date: 2018-11-21 Valhalla 3.0.1
* **Bug Fix**
   * FIXED: Fixed a rare, but serious bug with bicycle costing. ferry_factor_ in bicycle costing shadowed the data member in the base dynamic cost class, leading to an uninitialized variable. Occasionally, this would lead to negative costs which caused failures. [#1663](https://github.com/valhalla/valhalla/pull/1663)
   * FIXED: Fixed use of units in OSRM compatibility mode. [#1662](https://github.com/valhalla/valhalla/pull/1662)

## Release Date: 2018-11-21 Valhalla 3.0.0
* **NOTE**
   * This release changes the Valhalla graph tile formats to make the tile data more efficient and flexible. Tile data is incompatible with Valhalla 2.x builds, and code for 3.x is incompatible with data built for Valahalla 2.x versions. Valhalla tile sizes are slightly smaller (for datasets using elevation information the size savings is over 10%). In addition, there is increased flexibility for creating different variants of tiles to support different applications (e.g. bicycle only, or driving only).
* **Enhancement**
   * Remove the use of DirectedEdge for transitions between nodes on different hierarchy levels. A new structure, NodeTransition, is now used to transition to nodes on different hierarchy level. This saves space since only the end node GraphId is needed for the transitions (and DirectedEdge is a large data structure).
   * Change the NodeInfo lat,lon to use an offset from the tile base lat,lon. This potentially allows higher precision than using float, but more importantly saves space and allows support for NodeTransitions as well as spare for future growth.
   * Remove the EdgeElevation structure and max grade information into DirectedEdge and mean elevation into EdgeInfo. This saves space.
   * Reduce wayid to 32 bits. This allows sufficient growth when using OpenStreetMap data and frees space in EdgeInfo (allows moving speed limit and mean elevation from other structures).
   * Move name consistency from NodeInfo to DirectedEdge. This allows a more efficient lookup of name consistency.
   * Update all path algorithms to use NodeTransition logic rather than special DirectedEdge transition types. This simplifies PathAlgorithms slightly and removes some conditional logic.
   * Add an optional GraphFilter stage to tile building pipeline. This allows removal of edges and nodes based on access. This allows bicycle only, pedestrian only, or driving only datasets (or combinations) to be created - allowing smaller datasets for special purpose applications.
* **Deprecate**
   * Valhalla 3.0 removes support for OSMLR.

## Release Date: 2018-11-20 Valhalla 2.7.2
* **Enhancement**
   * UPDATED: Added a configuration variable for max_timedep_distance. This is used in selecting the path algorithm and provides the maximum distance between locations when choosing a time dependent path algorithm (other than multi modal). Above this distance, bidirectional A* is used with no time dependencies.
   * UPDATED: Remove transition edges from priority queue in Multimodal methods.
   * UPDATED: Fully implement street names and exit signs with ability to identify route numbers. [#1635](https://github.com/valhalla/valhalla/pull/1635)
* **Bug Fix**
   * FIXED: A timed-turned restriction should not be applied when a non-timed route is executed.  [#1615](https://github.com/valhalla/valhalla/pull/1615)
   * FIXED: Changed unordered_map to unordered_multimap for polys. Poly map can contain the same key but different multi-polygons. For example, islands for a country or timezone polygons for a country.
   * FIXED: Fixed timezone db issue where TZIDs did not exist in the Howard Hinnant date time db that is used in the date_time class for tz indexes.  Added logic to create aliases for TZIDs based on https://en.wikipedia.org/wiki/List_of_tz_database_time_zones
   * FIXED: Fixed the ramp turn modifiers for osrm compat [#1569](https://github.com/valhalla/valhalla/pull/1569)
   * FIXED: Fixed the step geometry when using the osrm compat mode [#1571](https://github.com/valhalla/valhalla/pull/1571)
   * FIXED: Fixed a data creation bug causing issues with A* routes ending on loops. [#1576](https://github.com/valhalla/valhalla/pull/1576)
   * FIXED: Fixed an issue with a bad route where destination only was present. Was due to thresholds in bidirectional A*. Changed threshold to be cost based rather than number of iterations). [#1586](https://github.com/valhalla/valhalla/pull/1586)
   * FIXED: Fixed an issue with destination only (private) roads being used in bicycle routes. Centralized some "base" transition cost logic in the base DynamicCost class. [#1587](https://github.com/valhalla/valhalla/pull/1587)
   * FIXED: Remove extraneous ramp maneuvers [#1657](https://github.com/valhalla/valhalla/pull/1657)

## Release Date: 2018-10-02 Valhalla 2.7.1
* **Enhancement**
   * UPDATED: Added date time support to forward and reverse isochrones. Add speed lookup (predicted speeds and/or free-flow or constrained flow speed) if date_time is present.
   * UPDATED: Add timezone checks to multimodal routes and isochrones (updates localtime if the path crosses into a timezone different than the start location).
* **Data Producer Update**
   * UPDATED: Removed boost date time support from transit.  Now using the Howard Hinnant date library.
* **Bug Fix**
   * FIXED: Fixed a bug with shortcuts that leads to inconsistent routes depending on whether shortcuts are taken, different origins can lead to different paths near the destination. This fix also improves performance on long routes and matrices.
   * FIXED: We were getting inconsistent results between departing at current date/time vs entering the current date/time.  This issue is due to the fact that the iso_date_time function returns the full iso date_time with the timezone offset (e.g., 2018-09-27T10:23-07:00 vs 2018-09-27T10:23). When we refactored the date_time code to use the new Howard Hinnant date library, we introduced this bug.
   * FIXED: Increased the threshold in CostMatrix to address null time and distance values occurring for truck costing with locations near the max distance.

## Release Date: 2018-09-13 Valhalla 2.7.0
* **Enhancement**
   * UPDATED: Refactor to use the pbf options instead of the ptree config [#1428](https://github.com/valhalla/valhalla/pull/1428) This completes [#1357](https://github.com/valhalla/valhalla/issues/1357)
   * UPDATED: Removed the boost/date_time dependency from baldr and odin. We added the Howard Hinnant date and time library as a submodule. [#1494](https://github.com/valhalla/valhalla/pull/1494)
   * UPDATED: Fixed 'Drvie' typo [#1505](https://github.com/valhalla/valhalla/pull/1505) This completes [#1504](https://github.com/valhalla/valhalla/issues/1504)
   * UPDATED: Optimizations of GetSpeed for predicted speeds [#1490](https://github.com/valhalla/valhalla/issues/1490)
   * UPDATED: Isotile optimizations
   * UPDATED: Added stats to predictive traffic logging
   * UPDATED: resample_polyline - Breaks the polyline into equal length segments at a sample distance near the resolution. Break out of the loop through polyline points once we reach the specified number of samplesthen append the last
polyline point.
   * UPDATED: added android logging and uses a shared graph reader
   * UPDATED: Do not run a second pass on long pedestrian routes that include a ferry (but succeed on first pass). This is a performance fix. Long pedestrian routes with A star factor based on ferry speed end up being very inefficient.
* **Bug Fix**
   * FIXED: A* destination only
   * FIXED: Fixed through locations weren't honored [#1449](https://github.com/valhalla/valhalla/pull/1449)


## Release Date: 2018-08-02 Valhalla 3.0.0-rc.4
* **Node Bindings**
   * UPDATED: add some worker pool handling
   [#1467](https://github.com/valhalla/valhalla/pull/1467)

## Release Date: 2018-08-02 Valhalla 3.0.0-rc.3
* **Node Bindings**
   * UPDATED: replaced N-API with node-addon-api wrapper and made the actor
   functions asynchronous
   [#1457](https://github.com/valhalla/valhalla/pull/1457)

## Release Date: 2018-07-24 Valhalla 3.0.0-rc.2
* **Node Bindings**
   * FIXED: turn on the autocleanup functionality for the actor object.
   [#1439](https://github.com/valhalla/valhalla/pull/1439)

## Release Date: 2018-07-16 Valhalla 3.0.0-rc.1
* **Enhancement**
   * ADDED: exposed the rest of the actions to the node bindings and added tests. [#1415](https://github.com/valhalla/valhalla/pull/1415)

## Release Date: 2018-07-12 Valhalla 3.0.0-alpha.1
**NOTE**: There was already a small package named `valhalla` on the npm registry, only published up to version 0.0.3. The team at npm has transferred the package to us, but would like us to publish something to it ASAP to prove our stake in it. Though the bindings do not have all of the actor functionality exposed yet (just route), we are going to publish an alpha release of 3.0.0 to get something up on npm.
* **Infrastructure**:
   * ADDED: add in time dependent algorithms if the distance between locations is less than 500km.
   * ADDED: TurnLanes to indicate turning lanes at the end of a directed edge.
   * ADDED: Added PredictedSpeeds to Valhalla tiles and logic to compute speed based on predictive speed profiles.
* **Data Producer Update**
   * ADDED: is_route_num flag was added to Sign records. Set this to true if the exit sign comes from a route number/ref.
   * CHANGED: Lower speeds on driveways, drive-thru, and parking aisle. Set destination only flag for drive thru use.
   * ADDED: Initial implementation of turn lanes.
  **Bug Fix**
   * CHANGED: Fix destination only penalty for A* and time dependent cases.
   * CHANGED: Use the distance from GetOffsetForHeading, based on road classification and road use (e.g. ramp, turn channel, etc.), within tangent_angle function.
* **Map Matching**
   * FIXED: Fixed trace_route edge_walk server abort [#1365](https://github.com/valhalla/valhalla/pull/1365)
* **Enhancement**
   * ADDED: Added post process for updating free and constrained speeds in the directed edges.
   * UPDATED: Parse the json request once and store in a protocol buffer to pass along the pipeline. This completed the first portion of [#1357](https://github.com/valhalla/valhalla/issues/1357)
   * UPDATED: Changed the shape_match attribute from a string to an enum. Fixes [#1376](https://github.com/valhalla/valhalla/issues/1376)
   * ADDED: Node bindings for route [#1341](https://github.com/valhalla/valhalla/pull/1341)
   * UPDATED: Use a non-linear use_highways factor (to more heavily penalize highways as use_highways approaches 0).

## Release Date: 2018-07-15 Valhalla 2.6.3
* **API**:
   * FIXED: Use a non-linear use_highways factor (to more heavily penalize highways as use_highways approaches 0).
   * FIXED: Fixed the highway_factor when use_highways < 0.5.
   * ENHANCEMENT: Added logic to modulate the surface factor based on use_trails.
   * ADDED: New customer test requests for motorcycle costing.

## Release Date: 2018-06-28 Valhalla 2.6.2
* **Data Producer Update**
   * FIXED: Complex restriction sorting bug.  Check of has_dt in ComplexRestrictionBuilder::operator==.
* **API**:
   * FIXED: Fixed CostFactory convenience method that registers costing models
   * ADDED: Added use_tolls into motorcycle costing options

## Release Date: 2018-05-28 Valhalla 2.6.0
* **Infrastructure**:
   * CHANGED: Update cmake buildsystem to replace autoconf [#1272](https://github.com/valhalla/valhalla/pull/1272)
* **API**:
   * CHANGED: Move `trace_options` parsing to map matcher factory [#1260](https://github.com/valhalla/valhalla/pull/1260)
   * ADDED: New costing method for AutoDataFix [#1283](https://github.com/valhalla/valhalla/pull/1283)

## Release Date: 2018-05-21 Valhalla 2.5.0
* **Infrastructure**
   * ADDED: Add code formatting and linting.
* **API**
   * ADDED: Added new motorcycle costing, motorcycle access flag in data and use_trails option.
* **Routing**
   * ADDED: Add time dependnet forward and reverse A* methods.
   * FIXED: Increase minimum threshold for driving routes in bidirectional A* (fixes some instances of bad paths).
* **Data Producer Update**
   * CHANGED: Updates to properly handle cycleway crossings.
   * CHANGED: Conditionally include driveways that are private.
   * ADDED: Added logic to set motorcycle access.  This includes lua, country access, and user access flags for motorcycles.

## Release Date: 2018-04-11 Valhalla 2.4.9
* **Enhancement**
   * Added European Portuguese localization for Valhalla
   * Updates to EdgeStatus to improve performance. Use an unordered_map of tile Id and allocate an array for each edge in the tile. This allows using pointers to access status for sequential edges. This improves performance by 50% or so.
   * A couple of bicycle costing updates to improve route quality: avoid roads marked as part of a truck network, to remove the density penalty for transition costs.
   * When optimal matrix type is selected, now use CostMatrix for source to target pedestrian and bicycle matrix calls when both counts are above some threshold. This improves performance in general and lessens some long running requests.
*  **Data Producer Update**
   * Added logic to protect against setting a speed of 0 for ferries.

## Release Date: 2018-03-27 Valhalla 2.4.8
* **Enhancement**
   * Updates for Italian verbal translations
   * Optionally remove driveways at graph creation time
   * Optionally disable candidate edge penalty in path finding
   * OSRM compatible route, matrix and map matching response generation
   * Minimal Windows build compatibility
   * Refactoring to use PBF as the IPC mechanism for all objects
   * Improvements to internal intersection marking to reduce false positives
* **Bug Fix**
   * Cap candidate edge penalty in path finding to reduce excessive expansion
   * Fix trivial paths at deadends

## Release Date: 2018-02-08 Valhalla 2.4.7
* **Enhancement**
   * Speed up building tiles from small OSM imports by using boost directory iterator rather than going through all possible tiles and testing each if the file exists.
* **Bug Fix**
   * Protect against overflow in string to float conversion inside OSM parsing.

## Release Date: 2018-01-26 Valhalla 2.4.6
* **Enhancement**
   * Elevation library will lazy load RAW formatted sources

## Release Date: 2018-01-24 Valhalla 2.4.5
* **Enhancement**
   * Elevation packing utility can unpack lz4hc now
* **Bug Fix**
   * Fixed broken darwin builds

## Release Date: 2018-01-23 Valhalla 2.4.4
* **Enhancement**
   * Elevation service speed improvements and the ability to serve lz4hc compressed data
   * Basic support for downloading routing tiles on demand
   * Deprecated `valhalla_route_service`, now all services (including elevation) are found under `valhalla_service`

## Release Date: 2017-12-11 Valhalla 2.4.3
* **Enhancement**
   * Remove union from GraphId speeds up some platforms
   * Use SAC scale in pedestrian costing
   * Expanded python bindings to include all actions (route, matrix, isochrone, etc)
* **Bug Fix**
   * French translation typo fixes
*  **Data Producer Update**
   * Handling shapes that intersect the poles when binning
   * Handling when transit shapes are less than 2 points

## Release Date: 2017-11-09 Valhalla 2.4.1
*  **Data Producer Update**
   * Added kMopedAccess to modes for complex restrictions.  Remove the kMopedAccess when auto access is removed.  Also, add the kMopedAccess when an auto restriction is found.

## Release Date: 2017-11-08 Valhalla 2.4.0
*  **Data Producer Update**
   * Added logic to support restriction = x with a the except tag.  We apply the restriction to everything except for modes in the except tag.
   * Added logic to support railway_service and coach_service in transit.
* **Bug Fix**
  * Return proper edge_walk path for requested shape_match=walk_or_snap
  * Skip invalid stateid for Top-K requests

## Release Date: 2017-11-07 Valhalla 2.3.9
* **Enhancement**
  * Top-K map matched path generation now only returns unique paths and does so with fewer iterations
  * Navigator call outs for both imperial and metric units
  * The surface types allowed for a given bike route can now be controlled via a request parameter `avoid_bad_surfaces`
  * Improved support for motorscooter costing via surface types, road classification and vehicle specific tagging
* **Bug Fix**
  * Connectivity maps now include information about transit tiles
  * Lane counts for singly digitized roads are now correct for a given directed edge
  * Edge merging code for assigning osmlr segments is now robust to partial tile sets
  * Fix matrix path finding to allow transitioning down to lower levels when appropriate. In particular, do not supersede shortcut edges until no longer expanding on the next level.
  * Fix optimizer rotate location method. This fixes a bug where optimal ordering was bad for large location sets.
*  **Data Producer Update**
   * Duration tags are now used to properly set the speed of travel for a ferry routes

## Release Date: 2017-10-17 Valhalla 2.3.8
* **Bug Fix**
  * Fixed the roundabout exit count for bicycles when the roundabout is a road and not a cycleway
  * Enable a pedestrian path to remain on roundabout instead of getting off and back on
  * Fixed the penalization of candidate locations in the uni-directional A* algorithm (used for trivial paths)
*  **Data Producer Update**
   * Added logic to set bike forward and tag to true where kv["sac_scale"] == "hiking". All other values for sac_scale turn off bicycle access.  If sac_scale or mtb keys are found and a surface tag is not set we default to kPath.
   * Fixed a bug where surface=unpaved was being assigned Surface::kPavedSmooth.

## Release Date: 2017-9-11 Valhalla 2.3.7
* **Bug Fix**
  * Update bidirectional connections to handle cases where the connecting edge is one of the origin (or destination) edges and the cost is high. Fixes some pedestrian route issues that were reported.
*  **Data Producer Update**
   * Added support for motorroad tag (default and per country).
   * Update OSMLR segment association logic to fix issue where chunks wrote over leftover segments. Fix search along edges to include a radius so any nearby edges are also considered.

## Release Date: 2017-08-29 Valhalla 2.3.6
* **Bug Fix**
  * Pedestrian paths including ferries no longer cause circuitous routes
  * Fix a crash in map matching route finding where heading from shape was using a `nullptr` tile
  * Spanish language narrative corrections
  * Fix traffic segment matcher to always set the start time of a segment when its known
* **Enhancement**
  * Location correlation scoring improvements to avoid situations where less likely start or ending locations are selected

## Release Date: 2017-08-22 Valhalla 2.3.5
* **Bug Fix**
  * Clamp the edge score in thor. Extreme values were causing bad alloc crashes.
  * Fix multimodal isochrones. EdgeLabel refactor caused issues.
* **Data Producer Update**
  * Update lua logic to properly handle vehicle=no tags.

## Release Date: 2017-08-14 Valhalla 2.3.4
* **Bug Fix**
  * Enforce limits on maximum per point accuracy to avoid long running map matching computations

## Release Date: 2017-08-14 Valhalla 2.3.3
* **Bug Fix**
  * Maximum osm node reached now causes bitset to resize to accommodate when building tiles
  * Fix wrong side of street information and remove redundant node snapping
  * Fix path differences between services and `valhalla_run_route`
  * Fix map matching crash when interpolating duplicate input points
  * Fix unhandled exception when trace_route or trace_attributes when there are no continuous matches
* **Enhancement**
  * Folded Low-Stress Biking Code into the regular Bicycle code and removed the LowStressBicycleCost class. Now when making a query for bicycle routing, a value of 0 for use_hills and use_roads produces low-stress biking routes, while a value of 1 for both provides more intense professional bike routes.
  * Bike costing default values changed. use_roads and use_hills are now 0.25 by default instead of 0.5 and the default bike is now a hybrid bike instead of a road bike.
  * Added logic to use station hierarchy from transitland.  Osm and egress nodes are connected by transitconnections.  Egress and stations are connected by egressconnections.  Stations and platforms are connected by platformconnections.  This includes narrative updates for Odin as well.

## Release Date: 2017-07-31 Valhalla 2.3.2
* **Bug Fix**
  * Update to use oneway:psv if oneway:bus does not exist.
  * Fix out of bounds memory issue in DoubleBucketQueue.
  * Many things are now taken into consideration to determine which sides of the road have what cyclelanes, because they were not being parsed correctly before
  * Fixed issue where sometimes a "oneway:bicycle=no" tag on a two-way street would cause the road to become a oneway for bicycles
  * Fixed trace_attributes edge_walk cases where the start or end points in the shape are close to graph nodes (intersections)
  * Fixed 32bit architecture crashing for certain routes with non-deterministic placement of edges labels in bucketized queue datastructure
* **Enhancement**
  * Improve multi-modal routes by adjusting the pedestrian mode factor (routes use less walking in favor of public transit).
  * Added interface framework to support "top-k" paths within map-matching.
  * Created a base EdgeLabel class that contains all data needed within costing methods and supports the basic path algorithms (forward direction, A*, with accumulated path distance). Derive class for bidirectional algorithms (BDEdgeLabel) and for multimodal algorithms. Lowers memory use by combining some fields (using spare bits from GraphId).
  * Added elapsed time estimates to map-matching labels in preparation for using timestamps in map-matching.
  * Added parsing of various OSM tags: "bicycle=use_sidepath", "bicycle=dismount", "segregated=*", "shoulder=*", "cycleway:buffer=*", and several variations of these.
  * Both trace_route and trace_attributes will parse `time` and `accuracy` parameters when the shape is provided as unencoded
  * Map-matching will now use the time (in seconds) of each gps reading (if provided) to narrow the search space and avoid finding matches that are impossibly fast

## Release Date: 2017-07-10 Valhalla 2.3.0
* **Bug Fix**
  * Fixed a bug in traffic segment matcher where length was populated but had invalid times
* **Embedded Compilation**
  * Decoupled the service components from the rest of the worker objects so that the worker objects could be used in non http service contexts
   * Added an actor class which encapsulates the various worker objects and allows the various end points to be called /route /height etc. without needing to run a service
* **Low-Stress Bicycle**
  * Worked on creating a new low-stress biking option that focuses more on taking safer roads like cycle ways or residential roads than the standard bike costing option does.

## Release Date: 2017-06-26 Valhalla 2.2.9
* **Bug Fix**
  * Fix a bug introduced in 2.2.8 where map matching search extent was incorrect in longitude axis.

## Release Date: 2017-06-23 Valhalla 2.2.8
* **Bug Fix**
  * Traffic segment matcher (exposed through Python bindings) - fix cases where partial (or no) results could be returned when breaking out of loop in form_segments early.
* **Traffic Matching Update**
  * Traffic segment matcher - handle special cases when entering and exiting turn channels.
* **Guidance Improvements**
  * Added Swedish (se-SV) narrative file.

## Release Date: 2017-06-20 Valhalla 2.2.7
* **Bug Fixes**
  * Traffic segment matcher (exposed through Python bindings) makes use of accuracy per point in the input
  * Traffic segment matcher is robust to consecutive transition edges in matched path
* **Isochrone Changes**
  * Set up isochrone to be able to handle multi-location queries in the future
* **Data Producer Updates**
  * Fixes to valhalla_associate_segments to address threading issue.
  * Added support for restrictions that refers only to appropriate type of vehicle.
* **Navigator**
  * Added pre-alpha implementation that will perform guidance for mobile devices.
* **Map Matching Updates**
  * Added capability to customize match_options

## Release Date: 2017-06-12 Valhalla 2.2.6
* **Bug Fixes**
  * Fixed the begin shape index where an end_route_discontinuity exists
* **Guidance Improvements**
  * Updated Slovenian (sl-SI) narrative file.
* **Data Producer Updates**
  * Added support for per mode restrictions (e.g., restriction:&lt;type&gt;)  Saved these restrictions as "complex" restrictions which currently support per mode lookup (unlike simple restrictions which are assumed to apply to all driving modes).
* **Matrix Updates**
  * Increased max distance threshold for auto costing and other similar costings to 400 km instead of 200 km

## Release Date: 2017-06-05 Valhalla 2.2.5
* **Bug Fixes**
  * Fixed matched point edge_index by skipping transition edges.
  * Use double precision in meili grid traversal to fix some incorrect grid cases.
  * Update meili to use DoubleBucketQueue and GraphReader methods rather than internal methods.

## Release Date: 2017-05-17 Valhalla 2.2.4
* **Bug Fixes**
  * Fix isochrone bug where the default access mode was used - this rejected edges that should not have been rejected for cases than automobile.
  * Fix A* handling of edge costs for trivial routes. This fixed an issue with disconnected regions that projected to a single edge.
  * Fix TripPathBuilder crash if first edge is a transition edge (was occurring with map-matching in rare occasions).

## Release Date: 2017-05-15 Valhalla 2.2.3
* **Map Matching Improvement**
  * Return begin and end route discontinuities. Also, returns partial shape of edge at route discontinuity.
* **Isochrone Improvements**
  * Add logic to make sure the center location remains fixed at the center of a tile/grid in the isotile.
  * Add a default generalization factor that is based on the grid size. Users can still override this factor but the default behavior is improved.
  * Add ExpandForward and ExpandReverse methods as is done in bidirectional A*. This improves handling of transitions between hierarchy levels.
* **Graph Correlation Improvements**
  * Add options to control both radius and reachability per input location (with defaults) to control correlation of input locations to the graph in such a way as to avoid routing between disconnected regions and favor more likely paths.

## Release Date: 2017-05-08 Valhalla 2.2.0
* **Guidance Improvements**
  * Added Russian (ru-RU) narrative file.
  * Updated Slovenian (sl-SI) narrative file.
* **Data Producer Updates**
  * Assign destination sign info on bidirectional ramps.
  * Update ReclassifyLinks. Use a "link-tree" which is formed from the exit node and terminates at entrance nodes. Exit nodes are sorted by classification so motorway exits are done before trunks, etc. Updated the turn channel logic - now more consistently applies turn channel use.
  * Updated traffic segment associations to properly work with elevation and lane connectivity information (which is stored after the traffic association).

## Release Date: 2017-04-24 Valhalla 2.1.9
* **Elevation Update**
  * Created a new EdgeElevation structure which includes max upward and downward slope (moved from DirectedEdge) and mean elevation.
* **Routing Improvements**
  * Destination only fix when "nested" destination only areas cause a route failure. Allow destination only edges (with penalty) on 2nd pass.
  * Fix heading to properly use the partial edge shape rather than entire edge shape to determine heading at the begin and end locations.
  * Some cleanup and simplification of the bidirectional A* algorithm.
  * Some cleanup and simplification of TripPathBuilder.
  * Make TileHierarchy data and methods static and remove tile_dir from the tile hierarchy.
* **Map Matching Improvement**
  * Return matched points with trace attributes when using map_snap.
* **Data Producer Updates**
  * lua updates so that the chunnel will work again.

## Release Date: 2017-04-04 Valhalla 2.1.8
* **Map Matching Release**
  * Added max trace limits and out-of-bounds checks for customizable trace options

## Release Date: 2017-03-29 Valhalla 2.1.7
* **Map Matching Release**
  * Increased service limits for trace
* **Data Producer Updates**
  * Transit: Remove the dependency on using level 2 tiles for transit builder
* **Traffic Updates**
  * Segment matcher completely re-written to handle many complex issues when matching traces to OTSs
* **Service Improvement**
  * Bug Fix - relaxed rapidjson parsing to allow numeric type coercion
* **Routing Improvements**
  * Level the forward and reverse paths in bidirectional A * to account for distance approximation differences.
  * Add logic for Use==kPath to bicycle costing so that paths are favored (as are footways).

## Release Date: 2017-03-10 Valhalla 2.1.3
* **Guidance Improvement**
  * Corrections to Slovenian narrative language file
  **Routing Improvements**
  * Increased the pedestrian search radius from 25 to 50 within the meili configuration to reduce U-turns with map-matching
  * Added a max avoid location limit

## Release Date: 2017-02-22 Valhalla 2.1.0
* **Guidance Improvement**
  * Added ca-ES (Catalan) and sl-SI (Slovenian) narrative language files
* **Routing  Improvement**
  * Fix through location reverse ordering bug (introduced in 2.0.9) in output of route responses for depart_at routes
  * Fix edge_walking method to handle cases where more than 1 initial edge is found
* **Data Producer Updates**
  * Improved transit by processing frequency based schedules.
  * Updated graph validation to more aggressively check graph consistency on level 0 and level 1
  * Fix the EdgeInfo hash to not create duplicate edge info records when creating hierarchies

## Release Date: 2017-02-21 Valhalla 2.0.9
* **Guidance Improvement**
  * Improved Italian narrative by handling articulated prepositions
  * Properly calling out turn channel maneuver
* **Routing Improvement**
  * Improved path determination by increasing stop impact for link to link transitions at intersections
  * Fixed through location handling, now includes cost at throughs and properly uses heading
  * Added ability to adjust location heading tolerance
* **Traffic Updates**
  * Fixed segment matching json to properly return non-string values where appropriate
* **Data Producer Updates**
  * Process node:ref and way:junction_ref as a semicolon separated list for exit numbers
  * Removed duplicated interchange sign information when ways are split into edges
  * Use a sequence within HierarchyBuilder to lower memory requirements for planet / large data imports.
  * Add connecting OSM wayId to a transit stop within NodeInfo.
  * Lua update:  removed ways that were being added to the routing graph.
  * Transit:  Fixed an issue where add_service_day and remove_service_day was not using the tile creation date, but the service start date for transit.
  * Transit:  Added acceptance test logic.
  * Transit:  Added fallback option if the associated wayid is not found.  Use distance approximator to find the closest edge.
  * Transit:  Added URL encoding for one stop ids that contain diacriticals.  Also, added include_geometry=false for route requests.
* **Optimized Routing Update**
  * Added an original index to the location object in the optimized route response
* **Trace Route Improvement**
  * Updated find_start_node to fix "GraphTile NodeInfo index out of bounds" error

## Release Date: 2017-01-30 Valhalla 2.0.6
* **Guidance Improvement**
  * Italian phrases were updated
* **Routing Improvement**
  * Fixed an issue where date and time was returning an invalid ISO8601 time format for date_time values in positive UTC. + sign was missing.
  * Fixed an encoding issue that was discovered for tranist_fetcher.  We were not encoding onestop_ids or route_ids.  Also, added exclude_geometry=true for route API calls.
* **Data Producer Updates**
  * Added logic to grab a single feed in valhalla_build_transit.

## Release Date: 2017-01-04 Valhalla 2.0.3
* **Service Improvement**
  * Added support for interrupting requests. If the connection is closed, route computation and map-matching can be interrupted prior to completion.
* **Routing Improvement**
  * Ignore name inconsistency when entering a link to avoid double penalizing.
* **Data Producer Updates**
  * Fixed consistent name assignment for ramps and turn lanes which improved guidance.
  * Added a flag to directed edges indicating if the edge has names. This can potentially be used in costing methods.
  * Allow future use of spare GraphId bits within DirectedEdge.

## Release Date: 2016-12-13 Valhalla 2.0.2
* **Routing Improvement**
  * Added support for multi-way restrictions to matrix and isochrones.
  * Added HOV costing model.
  * Speed limit updates.   Added logic to save average speed separately from speed limits.
  * Added transit include and exclude logic to multimodal isochrone.
  * Fix some edge cases for trivial (single edge) paths.
  * Better treatment of destination access only when using bidirectional A*.
* **Performance Improvement**
  * Improved performance of the path algorithms by making many access methods inline.

## Release Date: 2016-11-28 Valhalla 2.0.1
* **Routing Improvement**
  * Preliminary support for multi-way restrictions
* **Issues Fixed**
  * Fixed tile incompatibility between 64 and 32bit architectures
  * Fixed missing edges within tile edge search indexes
  * Fixed an issue where transit isochrone was cut off if we took transit that was greater than the max_seconds and other transit lines or buses were then not considered.

## Release Date: 2016-11-15 Valhalla 2.0

* **Tile Redesign**
  * Updated the graph tiles to store edges only on the hierarchy level they belong to. Prior to this, the highways were stored on all levels, they now exist only on the highway hierarchy. Similar changes were made for arterial level roads. This leads to about a 20% reduction in tile size.
  * The tile redesign required changes to the path generation algorithms. They must now transition freely between levels, even for pedestrian and bicycle routes. To offset the extra transitions, the main algorithms were changed to expand nodes at each level that has directed edges, rather than adding the transition edges to the priority queue/adjacency list. This change helps performance. The hierarchy limits that are used to speed the computation of driving routes by utilizing the highway hierarchy were adjusted to work with the new path algorithms.
  * Some changes to costing were also required, for example pedestrian and bicycle routes skip shortcut edges.
  * Many tile data structures were altered to explicitly size different fields and make room for "spare" fields that will allow future growth. In addition, the tile itself has extra "spare" records that can be appended to the end of the tile and referenced from the tile header. This also will allow future growth without breaking backward compatibility.
* **Guidance Improvement**
  * Refactored trip path to use an enumerated `Use` for edge and an enumerated `NodeType` for node
  * Fixed some wording in the Hindi narrative file
  * Fixed missing turn maneuver by updating the forward intersecting edge logic
* **Issues Fixed**
  * Fixed an issue with pedestrian routes where a short u-turn was taken to avoid the "crossing" penalty.
  * Fixed bicycle routing due to high penalty to enter an access=destination area. Changed to a smaller, length based factor to try to avoid long regions where access = destination. Added a driveway penalty to avoid taking driveways (which are often marked as access=destination).
  * Fixed regression where service did not adhere to the list of allowed actions in the Loki configuration
* **Graph Correlation**
  * External contributions from Navitia have lead to greatly reduced per-location graph correlation. Average correlation time is now less than 1ms down from 4-9ms.

## Release Date: 2016-10-17

* **Guidance Improvement**
  * Added the Hindi (hi-IN) narrative language
* **Service Additions**
  * Added internal valhalla error codes utility in baldr and modified all services to make use of and return as JSON response
  * See documentation https://github.com/valhalla/valhalla-docs/blob/master/api-reference.md#internal-error-codes-and-conditions
* **Time-Distance Matrix Improvement**
  * Added a costmatrix performance fix for one_to_many matrix requests
* **Memory Mapped Tar Archive - Tile Extract Support**
  * Added the ability to load a tar archive of the routing graph tiles. This improves performance under heavy load and reduces the memory requirement while allowing multiple processes to share cache resources.

## Release Date: 2016-09-19

* **Guidance Improvement**
  * Added pirate narrative language
* **Routing Improvement**
  * Added the ability to include or exclude stops, routes, and operators in multimodal routing.
* **Service Improvement**
  * JSONify Error Response

## Release Date: 2016-08-30

* **Pedestrian Routing Improvement**
  * Fixes for trivial pedestrian routes

## Release Date: 2016-08-22

* **Guidance Improvements**
  * Added Spanish narrative
  * Updated the start and end edge heading calculation to be based on road class and edge use
* **Bicycle Routing Improvements**
  * Prevent getting off a higher class road for a small detour only to get back onto the road immediately.
  * Redo the speed penalties and road class factors - they were doubly penalizing many roads with very high values.
  * Simplify the computation of weighting factor for roads that do not have cycle lanes. Apply speed penalty to slightly reduce favoring
of non-separated bicycle lanes on high speed roads.
* **Routing Improvements**
  * Remove avoidance of U-turn for pedestrian routes. This improves use with map-matching since pedestrian routes can make U-turns.
  * Allow U-turns at dead-ends for driving (and bicycling) routes.
* **Service Additions**
  * Add support for multi-modal isochrones.
  * Added base code to allow reverse isochrones (path from anywhere to a single destination).
* **New Sources to Targets**
  * Added a new Matrix Service action that allows you to request any of the 3 types of time-distance matrices by calling 1 action.  This action takes a sources and targets parameter instead of the locations parameter.  Please see the updated Time-Distance Matrix Service API reference for more details.

## Release Date: 2016-08-08

 * **Service additions**
  * Latitude, longitude bounding boxes of the route and each leg have been added to the route results.
  * Added an initial isochrone capability. This includes methods to create an "isotile" - a 2-D gridded data set with time to reach each lat,lon grid from an origin location. This isoltile is then used to create contours at specified times. Interior contours are optionally removed and the remaining outer contours are generalized and converted to GeoJSON polygons. An initial version supporting multimodal route types has also been added.
 * **Data Producer Updates**
  * Fixed tranist scheduling issue where false schedules were getting added.
 * **Tools Additionas**
  * Added `valhalla_export_edges` tool to allow shape and names to be dumped from the routing tiles

## Release Date: 2016-07-19

 * **Guidance Improvements**
  * Added French narrative
  * Added capability to have narrative language aliases - For example: German `de-DE` has an alias of `de`
 * **Transit Stop Update** - Return latitude and longitude for each transit stop
 * **Data Producer Updates**
  * Added logic to use lanes:forward, lanes:backward, speed:forward, and speed:backward based on direction of the directed edge.
  * Added support for no_entry, no_exit, and no_turn restrictions.
  * Added logic to support country specific access. Based on country tables found here: http://wiki.openstreetmap.org/wiki/OSM_tags_for_routing/Access-Restrictions

## Release Date: 2016-06-08

 * **Bug Fix** - Fixed a bug where edge indexing created many small tiles where no edges actually intersected. This allowed impossible routes to be considered for path finding instead of rejecting them earlier.
 * **Guidance Improvements**
  * Fixed invalid u-turn direction
  * Updated to properly call out jughandle routes
  * Enhanced signless interchange maneuvers to help guide users
 * **Data Producer Updates**
  * Updated the speed assignment for ramp to be a percentage of the original road class speed assignment
  * Updated stop impact logic for turn channel onto ramp

## Release Date: 2016-05-19

 * **Bug Fix** - Fixed a bug where routes fail within small, disconnected "islands" due to the threshold logic in prior release. Also better logic for not-thru roads.

## Release Date: 2016-05-18

 * **Bidirectional A* Improvements** - Fixed an issue where if both origin and destination locations where on not-thru roads that meet at a common node the path ended up taking a long detour. Not all cases were fixed though - next release should fix. Trying to address the termination criteria for when the best connection point of the 2 paths is optimal. Turns out that the initial case where both opposing edges are settled is not guaranteed to be the least cost path. For now we are setting a threshold and extending the search while still tracking best connections. Fixed the opposing edge when a hierarchy transition occurs.
 * **Guidance Globalization** -  Fixed decimal distance to be locale based.
 * **Guidance Improvements**
  * Fixed roundabout spoke count issue by fixing the drive_on_right attribute.
  * Simplified narative by combining unnamed straight maneuvers
  * Added logic to confirm maneuver type assignment to avoid invalid guidance
  * Fixed turn maneuvers by improving logic for the following:
    * Internal intersection edges
    * 'T' intersections
    * Intersecting forward edges
 * **Data Producer Updates** - Fix the restrictions on a shortcut edge to be the same as the last directed edge of the shortcut (rather than the first one).

## Release Date: 2016-04-28

 * **Tile Format Updates** - Separated the transit graph from the "road only" graph into different tiles but retained their interconnectivity. Transit tiles are now hierarchy level 3.
 * **Tile Format Updates** - Reduced the size of graph edge shape data by 5% through the use of varint encoding (LEB128)
 * **Tile Format Updates** - Aligned `EdgeInfo` structures to proper byte boundaries so as to maintain compatibility for systems who don't support reading from unaligned addresses.
 * **Guidance Globalization** -  Added the it-IT(Italian) language file. Added support for CLDR plural rules. The cs-CZ(Czech), de-DE(German), and en-US(US English) language files have been updated.
 * **Travel mode based instructions** -  Updated the start, post ferry, and post transit insructions to be based on the travel mode, for example:
  * `Drive east on Main Street.`
  * `Walk northeast on Broadway.`
  * `Bike south on the cycleway.`

## Release Date: 2016-04-12

 * **Guidance Globalization** -  Added logic to use tagged language files that contain the guidance phrases. The initial versions of en-US, de-DE, and cs-CZ have been deployed.
 * **Updated ferry defaults** -  Bumped up use_ferry to 0.65 so that we don't penalize ferries as much.

## Release Date: 2016-03-31
 * **Data producer updates** - Do not generate shortcuts across a node which is a fork. This caused missing fork maneuvers on longer routes.  GetNames update ("Broadway fix").  Fixed an issue with looking up a name in the ref map and not the name map.  Also, removed duplicate names.  Private = false was unsetting destination only flags for parking aisles.

## Release Date: 2016-03-30
 * **TripPathBuilder Bug Fix** - Fixed an exception that was being thrown when trying to read directed edges past the end of the list within a tile. This was due to errors in setting walkability and cyclability on upper hierarchies.

## Release Date: 2016-03-28

 * **Improved Graph Correlation** -  Correlating input to the routing graph is carried out via closest first traversal of the graph's, now indexed, geometry. This results in faster correlation and guarantees the absolute closest edge is found.

## Release Date: 2016-03-16

 * **Transit type returned** -  The transit type (e.g. tram, metro, rail, bus, ferry, cable car, gondola, funicular) is now returned with each transit maneuver.
 * **Guidance language** -  If the language option is not supplied or is unsupported then the language will be set to the default (en-US). Also, the service will return the language in the trip results.
 * **Update multimodal path algorithm** - Applied some fixes to multimodal path algorithm. In particular fixed a bug where the wrong sortcost was added to the adjacency list. Also separated "in-station" transfer costs from transfers between stops.
 * **Data producer updates** - Do not combine shortcut edges at gates or toll booths. Fixes avoid toll issues on routes that included shortcut edges.

## Release Date: 2016-03-07

 * **Updated all APIs to honor the optional DNT (Do not track) http header** -  This will avoid logging locations.
 * **Reduce 'Merge maneuver' verbal alert instructions** -  Only create a verbal alert instruction for a 'Merge maneuver' if the previous maneuver is > 1.5 km.
 * **Updated transit defaults.  Tweaked transit costing logic to obtain better routes.** -  use_rail = 0.6, use_transfers = 0.3, transfer_cost = 15.0 and transfer_penalty = 300.0.  Updated the TransferCostFactor to use the transfer_factor correctly.  TransitionCost for pedestrian costing bumped up from 20.0f to 30.0f when predecessor edge is a transit connection.
 * **Initial Guidance Globalization** -  Partial framework for Guidance Globalization. Started reading some guidance phrases from en-US.json file.

## Release Date: 2016-02-22

 * **Use bidirectional A* for automobile routes** - Switch to bidirectional A* for all but bus routes and short routes (where origin and destination are less than 10km apart). This improves performance and has less failure cases for longer routes. Some data import adjustments were made (02-19) to fix some issues encountered with arterial and highway hierarchies. Also only use a maximum of 2 passes for bidirecdtional A* to reduce "long time to fail" cases.
 * **Added verbal multi-cue guidance** - This combines verbal instructions when 2 successive maneuvers occur in a short amount of time (e.g., Turn right onto MainStreet. Then Turn left onto 1st Avenue).

## Release Date: 2016-02-19

 * **Data producer updates** - Reduce stop impact when all edges are links (ramps or turn channels). Update opposing edge logic to reject edges that do no have proper access (forward access == reverse access on opposing edge and vice-versa). Update ReclassifyLinks for cases where a single edge (often a service road) intersects a ramp improperly causing the ramp to reclassified when it should not be. Updated maximum OSM node Id (now exceeds 4000000000). Move lua from conf repository into mjolnir.

## Release Date: 2016-02-01

 * **Data producer updates** - Reduce speed on unpaved/rough roads. Add statistics for hgv (truck) restrictions.

## Release Date: 2016-01-26

 * **Added capability to disable narrative production** - Added the `narrative` boolean option to allow users to disable narrative production. Locations, shape, length, and time are still returned. The narrative production is enabled by default. The possible values for the `narrative` option are: false and true
 * **Added capability to mark a request with an id** - The `id` is returned with the response so a user could match to the corresponding request.
 * **Added some logging enhancements, specifically [ANALYTICS] logging** - We want to focus more on what our data is telling us by logging specific stats in Logstash.

## Release Date: 2016-01-18

 * **Data producer updates** - Data importer configuration (lua) updates to fix a bug where buses were not allowed on restricted lanes.  Fixed surface issue (change the default surface to be "compacted" for footways).

## Release Date: 2016-01-04

 * **Fixed Wrong Costing Options Applied** - Fixed a bug in which a previous requests costing options would be used as defaults for all subsequent requests.

## Release Date: 2015-12-18

 * **Fix for bus access** - Data importer configuration (lua) updates to fix a bug where bus lanes were turning off access for other modes.
 * **Fix for extra emergency data** - Data importer configuration (lua) updates to fix a bug where we were saving hospitals in the data.
 * **Bicycle costing update** - Updated kTCSlight and kTCFavorable so that cycleways are favored by default vs roads.

## Release Date: 2015-12-17

 * **Graph Tile Data Structure update** - Updated structures within graph tiles to support transit efforts and truck routing. Removed TransitTrip, changed TransitRoute and TransitStop to indexes (rather than binary search). Added access restrictions (like height and weight restrictions) and the mode which they impact to reduce need to look-up.
 * **Data producer updates** - Updated graph tile structures and import processes.

## Release Date: 2015-11-23

 * **Fixed Open App for OSRM functionality** - Added OSRM functionality back to Loki to support Open App.

## Release Date: 2015-11-13

 * **Improved narrative for unnamed walkway, cycleway, and mountain bike trail** - A generic description will be used for the street name when a walkway, cycleway, or mountain bike trail maneuver is unnamed. For example, a turn right onto a unnamed walkway maneuver will now be: "Turn right onto walkway."
 * **Fix costing bug** - Fix a bug introduced in EdgeLabel refactor (impacted time distance matrix only).

## Release Date: 2015-11-3

 * **Enhance bi-directional A* logic** - Updates to bidirectional A* algorithm to fix the route completion logic to handle cases where a long "connection" edge could lead to a sub-optimal path. Add hierarchy and shortcut logic so we can test and use bidirectional A* for driving routes. Fix the destination logic to properly handle oneways as the destination edge. Also fix U-turn detection for reverse search when hierarchy transitions occur.
 * **Change "Go" to "Head" for some instructions** - Start, exit ferry.
 * **Update to roundabout instructions** - Call out roundabouts for edges marked as links (ramps, turn channels).
 * **Update bicycle costing** - Fix the road factor (for applying weights based on road classification) and lower turn cost values.

## Data Producer Release Date: 2015-11-2

 * **Updated logic to not create shortcut edges on roundabouts** - This fixes some roundabout exit counts.

## Release Date: 2015-10-20

 * **Bug Fix for Pedestrian and Bicycle Routes** - Fixed a bug with setting the destination in the bi-directional Astar algorithm. Locations that snapped to a dead-end node would have failed the route and caused a timeout while searching for a valid path. Also fixed the elapsed time computation on the reverse path of bi-directional algorithm.

## Release Date: 2015-10-16

 * **Through Location Types** - Improved support for locations with type = "through". Routes now combine paths that meet at each through location to create a single "leg" between locations with type = "break". Paths that continue at a through location will not create a U-turn unless the path enters a "dead-end" region (neighborhood with no outbound access).
 * **Update shortcut edge logic** - Now skips long shortcut edges when close to the destination. This can lead to missing the proper connection if the shortcut is too long. Fixes #245 (thor).
 * **Per mode service limits** - Update configuration to allow setting different maximum number of locations and distance per mode.
 * **Fix shape index for trivial path** - Fix a bug where when building the the trip path for a "trivial" route (includes just one edge) where the shape index exceeded that size of the shape.

## Release Date: 2015-09-28

 * **Elevation Influenced Bicycle Routing** - Enabled elevation influenced bicycle routing. A "use-hills" option was added to the bicycle costing profile that can tune routes to avoid hills based on grade and amount of elevation change.
 * **"Loop Edge" Fix** - Fixed a bug with edges that form a loop. Split them into 2 edges during data import.
 * **Additional information returned from 'locate' method** - Added information that can be useful when debugging routes and data. Adds information about nodes and edges at a location.
 * **Guidance/Narrative Updates** - Added side of street to destination narrative. Updated verbal instructions.<|MERGE_RESOLUTION|>--- conflicted
+++ resolved
@@ -14,11 +14,8 @@
    * CHANGED: Microoptimisation in EdgeInfo. [#5733](https://github.com/valhalla/valhalla/pull/5733)
    * CHANGED: Merge cost and tyr inline tests into single executable [#5735](https://github.com/valhalla/valhalla/pull/5735) 
    * ADDED: Add option `edge.hov_type` to trace attributes [#5741](https://github.com/valhalla/valhalla/pull/5741)
-<<<<<<< HEAD
+   * ADDED: Proper time tracking in Bidirectional A* [#5640](https://github.com/valhalla/valhalla/pull/5640/)
    * ADDED: `valhalla-dev` image [#5739](https://github.com/valhalla/valhalla/pull/5739)
-=======
-   * ADDED: Proper time tracking in Bidirectional A* [#5640](https://github.com/valhalla/valhalla/pull/5640/)
->>>>>>> 5b660497
 
 ## Release Date: 2025-11-14 Valhalla 3.6.1
 * **Removed**
