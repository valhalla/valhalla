--- conflicted
+++ resolved
@@ -50,11 +50,8 @@
    * UPDATED: bump tz from 2024a to 2025a [#5061](https://github.com/valhalla/valhalla/pull/5061)
    * ADDED: Add shoulder attribute to locate API [#5144](https://github.com/valhalla/valhalla/pull/5144)
    * CHANGED: Move `bss_info_` from `OSMNode` to the new `OSMBSSNode` to reduce `way_nodes.bin` size [#5147](https://github.com/valhalla/valhalla/pull/5147)
-<<<<<<< HEAD
-   * ADDED: Mutithreaded `PBFGraphParser::ParseWays()` [#5143]https://github.com/valhalla/valhalla/pull/5143
-=======
    * UPDATED: bump tz from 2025a to 2025b [#5164](https://github.com/valhalla/valhalla/pull/5164)
->>>>>>> 33302c2e
+   * ADDED: Mutithreaded `PBFGraphParser::ParseWays()` [#5143](https://github.com/valhalla/valhalla/pull/5143)
 
 ## Release Date: 2024-10-10 Valhalla 3.5.1
 * **Removed**
