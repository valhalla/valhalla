--- conflicted
+++ resolved
@@ -17,13 +17,10 @@
    * FIXED: Loki was looking up the wrong costing enum for avoids [#2856](https://github.com/valhalla/valhalla/pull/2856)
    * FIXED: Fix way_ids -> graph_ids conversion for complex restrictions: handle cases when a way is split into multiple edges [#2848](https://github.com/valhalla/valhalla/pull/2848)
    * FIXED: Honor access mode while matching OSMRestriction with the graph [#2849](https://github.com/valhalla/valhalla/pull/2849)
-<<<<<<< HEAD
    * FIXED: Ensure route summaries are unique among all returned route/legs [#2874](https://github.com/valhalla/valhalla/pull/2874)
-=======
    * FIXED: Fix compilation errors when boost < 1.68 and libprotobuf < 3.6  [#2878](https://github.com/valhalla/valhalla/pull/2878)
     
    * FIXED: Allow u-turns at no-access barriers when forced by heading [#2875](https://github.com/valhalla/valhalla/pull/2875)
->>>>>>> e8cbc7af
 
 * **Enhancement**
    * CHANGED: Azure uses ninja as generator [#2779](https://github.com/valhalla/valhalla/pull/2779)
