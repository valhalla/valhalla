## Release Date: 2020-08-?? Valhalla 3.1.0
* **Removed**
   * REMOVED: Remove Node bindings. [#2502](https://github.com/valhalla/valhalla/pull/2502)
   * REMOVED: appveyor builds. [#2544](https://github.com/valhalla/valhalla/issues/2544)

* **Bug Fix**
   * FIXED: Crazy ETAs.  If a way has forward speed with no backward speed and it is not oneway, then we must set the default speed.  The reverse logic applies as well.  If a way has no backward speed but has a forward speed and it is not a oneway, then set the default speed. [#2102](https://github.com/valhalla/valhalla/pull/2102)
   * FIXED: Map matching elapsed times spliced amongst different legs and discontinuities are now correct [#2104](https://github.com/valhalla/valhalla/pull/2104)
   * FIXED: Date time information is now propogated amongst different legs and discontinuities [#2107](https://github.com/valhalla/valhalla/pull/2107)
   * FIXED: Adds support for geos-3.8 c++ api [#2021](https://github.com/valhalla/valhalla/issues/2021)
   * FIXED: Updated the osrm serializer to not set junction name for osrm origin/start maneuver - this is not helpful since we are not transitioning through the intersection.  [#2121](https://github.com/valhalla/valhalla/pull/2121)
   * FIXED: Removes precomputing of edge-costs which lead to wrong results [#2120](https://github.com/valhalla/valhalla/pull/2120)
   * FIXED: Complex turn-restriction invalidates edge marked as kPermanent [#2103](https://github.com/valhalla/valhalla/issues/2103)
   * FIXED: Fixes bug with inverted time-restriction parsing [#2167](https://github.com/valhalla/valhalla/pull/2167)
   * FIXED: Fixed several bugs with numeric underflow in map-matching trip durations. These may
     occur when serializing match results where adjacent trace points appear out-of-sequence on the
     same edge [#2178](https://github.com/valhalla/valhalla/pull/2178)
     - `MapMatcher::FormPath` now catches route discontinuities on the same edge when the distance
       percentage along don't agree. The trip leg builder builds disconnected legs on a single edge
       to avoid duration underflow.
     - Correctly populate edge groups when matching results contain loops. When a loop occurs,
       the leg builder now starts at the correct edge where the loop ends, and correctly accounts
       for any contained edges.
     - Duration over-trimming at the terminating edge of a match.
   * FIXED: Increased internal precision of time tracking per edge and maneuver so that maneuver times sum to the same time represented in the leg summary [#2195](https://github.com/valhalla/valhalla/pull/2195)
   * FIXED: Tagged speeds were not properly marked. We were not using forward and backward speeds to flag if a speed is tagged or not.  Should not update turn channel speeds if we are not inferring them.  Added additional logic to handle PH in the conditional restrictions. Do not update stop impact for ramps if they are marked as internal. [#2198](https://github.com/valhalla/valhalla/pull/2198)
   * FIXED: Fixed the sharp turn phrase [#2226](https://github.com/valhalla/valhalla/pull/2226)
   * FIXED: Protect against duplicate points in the input or points that snap to the same location resulting in `nan` times for the legs of the map match (of a 0 distance route) [#2229](https://github.com/valhalla/valhalla/pull/2229)
   * FIXED: Improves restriction check on briding edge in Bidirectional Astar [#2228](https://github.com/valhalla/valhalla/pull/2242)
   * FIXED: Allow nodes at location 0,0 [#2245](https://github.com/valhalla/valhalla/pull/2245)
   * FIXED: Fix RapidJSON compiler warnings and naming conflict [#2249](https://github.com/valhalla/valhalla/pull/2249)
   * FIXED: Fixed bug in resample_spherical_polyline where duplicate successive lat,lng locations in the polyline resulting in `nan` for the distance computation which shortcuts further sampling [#2239](https://github.com/valhalla/valhalla/pull/2239)
   * FIXED: Update exit logic for non-motorways [#2252](https://github.com/valhalla/valhalla/pull/2252)
   * FIXED: Transition point map-matching. When match results are on a transition point, we search for the sibling nodes at that transition and snap it to the corresponding edges in the route. [#2258](https://github.com/valhalla/valhalla/pull/2258)
   * FIXED: Fixed verbal multi-cue logic [#2270](https://github.com/valhalla/valhalla/pull/2270)
   * FIXED: Fixed Uturn cases when a not_thru edge is connected to the origin edge. [#2272](https://github.com/valhalla/valhalla/pull/2272)
   * FIXED: Update intersection classes in osrm response to not label all ramps as motorway [#2279](https://github.com/valhalla/valhalla/pull/2279)
   * FIXED: Fixed bug in mapmatcher when interpolation point goes before the first valid match or after the last valid match. Such behavior usually leads to discontinuity in matching. [#2275](https://github.com/valhalla/valhalla/pull/2275)
   * FIXED: Fixed an issue for time_allowed logic.  Previously we returned false on the first time allowed restriction and did not check them all. Added conditional restriction gurka test and datetime optional argument to gurka header file. [#2286](https://github.com/valhalla/valhalla/pull/2286)
   * FIXED: Fixed an issue for date ranges.  For example, for the range Jan 04 to Jan 02 we need to test to end of the year and then from the first of the year to the end date.  Also, fixed an emergency tag issue.  We should only set the use to emergency if all other access is off. [#2290](https://github.com/valhalla/valhalla/pull/2290)
   * FIXED: Found a few issues with the initial ref and direction logic for ways.  We were overwriting the refs with directionals to the name_offset_map instead of concatenating them together.  Also, we did not allow for blank entries for GetTagTokens. [#2298](https://github.com/valhalla/valhalla/pull/2298)
   * FIXED: Fixed an issue where MatchGuidanceViewJunctions is only looking at the first edge. Set the data_id for guidance views to the changeset id as it is already being populated. Also added test for guidance views. [#2303](https://github.com/valhalla/valhalla/pull/2303)
   * FIXED: Fixed a problem with live speeds where live speeds were being used to determine access, even when a live
   speed (current time) route wasn't what was requested. [#2311](https://github.com/valhalla/valhalla/pull/2311)
   * FIXED: Fix break/continue typo in search filtering [#2317](https://github.com/valhalla/valhalla/pull/2317)
   * FIXED: Fix a crash in trace_route due to iterating past the end of a vector. [#2322](https://github.com/valhalla/valhalla/pull/2322)
   * FIXED: Don't allow timezone information in the local date time string attached at each location. [#2312](https://github.com/valhalla/valhalla/pull/2312)
   * FIXED: Fix short route trimming in bidirectional astar [#2323](https://github.com/valhalla/valhalla/pull/2323)
   * FIXED: Fix shape trimming in leg building for snap candidates that lie within the margin of rounding error [#2326](https://github.com/valhalla/valhalla/pull/2326)
   * FIXED: Fixes route duration underflow with traffic data [#2325](https://github.com/valhalla/valhalla/pull/2325)
   * FIXED: Parse mtb:scale tags and set bicycle access if present [#2117](https://github.com/valhalla/valhalla/pull/2117)
   * FIXED: Fixed segfault.  Shape was missing from options for valhalla_path_comparison and valhalla_run_route.  Also, costing options was missing in valhalla_path_comparison. [#2343](https://github.com/valhalla/valhalla/pull/2343)
   * FIXED: Handle decimal numbers with zero-value mantissa properly in Lua [#2355](https://github.com/valhalla/valhalla/pull/2355)
   * FIXED: Many issues that resulted in discontinuities, failed matches or incorrect time/duration for map matching requests. [#2292](https://github.com/valhalla/valhalla/pull/2292)
   * FIXED: Seeing segfault when loading large osmdata data files before loading LuaJit. LuaJit fails to create luaL_newstate() Ref: [#2158](https://github.com/ntop/ntopng/issues/2158) Resolution is to load LuaJit before loading the data files. [#2383](https://github.com/valhalla/valhalla/pull/2383)
   * FIXED: Store positive/negative OpenLR offsets in bucketed form [#2405](https://github.com/valhalla/valhalla/2405)
   * FIXED: Fix on map-matching return code when breakage distance limitation exceeds. Instead of letting the request goes into meili and fails in finding a route, we check the distance in loki and early return with exception code 172. [#2406](https://github.com/valhalla/valhalla/pull/2406)
   * FIXED: Don't create edges for portions of ways that are doubled back on themselves as this confuses opposing edge index computations [#2385](https://github.com/valhalla/valhalla/pull/2385)
   * FIXED: Protect against nan in uniform_resample_spherical_polyline. [#2431](https://github.com/valhalla/valhalla/pull/2431)
   * FIXED: Obvious maneuvers. [#2436](https://github.com/valhalla/valhalla/pull/2436)
   * FIXED: Base64 encoding/decoding [#2452](https://github.com/valhalla/valhalla/pull/2452)
   * FIXED: Added post roundabout instruction when enter/exit roundabout maneuvers are combined [#2454](https://github.com/valhalla/valhalla/pull/2454)
   * FIXED: openlr: Explicitly check for linear reference option for Valhalla serialization. [#2458](https://github.com/valhalla/valhalla/pull/2458)
   * FIXED: Fix segfault: Do not combine last turn channel maneuver. [#2463](https://github.com/valhalla/valhalla/pull/2463)
   * FIXED: Remove extraneous whitespaces from ja-JP.json. [#2471](https://github.com/valhalla/valhalla/pull/2471)
   * FIXED: Checks protobuf serialization/parsing success [#2477](https://github.com/valhalla/valhalla/pull/2477)
   * FIXED: Fix dereferencing of end for std::lower_bound in sequence and possible UB [#2488](https://github.com/valhalla/valhalla/pull/2488)
   * FIXED: Make tile building reproducible: fix UB-s [#2480](https://github.com/valhalla/valhalla/pull/2480)
   * FIXED: Zero initialize EdgeInfoInner.spare0_. Uninitialized spare0_ field produced UB which causes gurka_reproduce_tile_build to fail intermittently. [2499](https://github.com/valhalla/valhalla/pull/2499)
   * FIXED: Drop unused CHANGELOG validation script, straggling NodeJS references [#2506](https://github.com/valhalla/valhalla/pull/2506)
   * FIXED: Fix missing nullptr checks in graphreader and loki::Reach (causing segfault during routing with not all levels of tiles availble) [#2504](https://github.com/valhalla/valhalla/pull/2504)
   * FIXED: Fix mismatch of triplegedge roadclass and directededge roadclass [#2507](https://github.com/valhalla/valhalla/pull/2507)
   * FIXED: Improve german destination_verbal_alert phrases [#2509](https://github.com/valhalla/valhalla/pull/2509)
   * FIXED: Undefined behavior cases discovered with undefined behavior sanitizer tool. [2498](https://github.com/valhalla/valhalla/pull/2498)
   * FIXED: Fixed logic so verbal keep instructions use branch exit sign info for ramps [#2520](https://github.com/valhalla/valhalla/pull/2520)
   * FIXED: Fix bug in trace_route for uturns causing garbage coordinates [#2517](https://github.com/valhalla/valhalla/pull/2517)
   * FIXED: Simplify heading calculation for turn type. Remove undefined behavior case. [#2513](https://github.com/valhalla/valhalla/pull/2513)
   * FIXED: Always set costing name even if one is not provided for osrm serializer weight_name. [#2528](https://github.com/valhalla/valhalla/pull/2528)
   * FIXED: Make single-thread tile building reproducible: fix seed for shuffle, use concurrency configuration from the mjolnir section. [#2515](https://github.com/valhalla/valhalla/pull/2515)
   * FIXED: More Windows compatibility: build tiles and some run actions work now (including CI tests) [#2300](https://github.com/valhalla/valhalla/issues/2300)
   * FIXED: Transcoding of c++ location to pbf location used path edges in the place of filtered edges. [#2542](https://github.com/valhalla/valhalla/pull/2542)
   * FIXED: Add back whitelisting action types. [#2545](https://github.com/valhalla/valhalla/pull/2545)
   * FIXED: Allow uturns for truck costing now that we have derived deadends marked in the edge label [#2559](https://github.com/valhalla/valhalla/pull/2559)
   * FIXED: Map matching uturn trimming at the end of an edge where it wasn't needed. [#2558](https://github.com/valhalla/valhalla/pull/2558)
   * FIXED: Multicue enter roundabout [#2556](https://github.com/valhalla/valhalla/pull/2556)
   * FIXED: Changed reachability computation to take into account live speed [#2597](https://github.com/valhalla/valhalla/pull/2597)
   * FIXED: Fixed a bug where the temp files were not getting read in if you started with the construct edges or build phase for valhalla_build_tiles. [#2601](https://github.com/valhalla/valhalla/pull/2601)
   * FIXED: Updated fr-FR.json with partial translations. [#2605](https://github.com/valhalla/valhalla/pull/2605)
   * FIXED: Removed superfluous const qualifier from odin/signs [#2609](https://github.com/valhalla/valhalla/pull/2609)
   * FIXED: Internal maneuver placement [#2600](https://github.com/valhalla/valhalla/pull/2600)
   * FIXED: Complete fr-FR.json locale. [#2614](https://github.com/valhalla/valhalla/pull/2614)
   * FIXED: Fix all compiler warnings in sif and set to -Werror [#2642](https://github.com/valhalla/valhalla/pull/2642)
   * FIXED: Remove unnecessary maneuvers to continue straight [#2647](https://github.com/valhalla/valhalla/pull/2647)
   * FIXED: Linear reference support in route/mapmatch apis (FOW, FRC, bearing, and number of references) [#2645](https://github.com/valhalla/valhalla/pull/2645)
   * FIXED: Ambiguous local to global (with timezone information) date time conversions now all choose to use the later time instead of throwing unhandled exceptions [#2665](https://github.com/valhalla/valhalla/pull/2665)
   * FIXED: Overestimated reach caused be reenquing transition nodes without checking that they had been already expanded [#2670](https://github.com/valhalla/valhalla/pull/2670)
   * FIXED: Build with C++17 standard. Deprecated function calls are substituted with new ones. [#2669](https://github.com/valhalla/valhalla/pull/2669)

* **Enhancement**
   * ADDED: Add ability to provide custom implementation for candidate collection in CandidateQuery. [#2328](https://github.com/valhalla/valhalla/pull/2328)
   * ADDED: Cancellation of tile downloading. [#2319](https://github.com/valhalla/valhalla/pull/2319)
   * ADDED: Return the coordinates of the nodes isochrone input locations snapped to [#2111](https://github.com/valhalla/valhalla/pull/2111)
   * ADDED: Allows more complicated routes in timedependent a-star before timing out [#2068](https://github.com/valhalla/valhalla/pull/2068)
   * ADDED: Guide signs and junction names [#2096](https://github.com/valhalla/valhalla/pull/2096)
   * ADDED: Added a bool to the config indicating whether to use commercially set attributes.  Added logic to not call IsIntersectionInternal if this is a commercial data set.  [#2132](https://github.com/valhalla/valhalla/pull/2132)
   * ADDED: Removed commerical data set bool to the config and added more knobs for data.  Added infer_internal_intersections, infer_turn_channels, apply_country_overrides, and use_admin_db.  [#2173](https://github.com/valhalla/valhalla/pull/2173)
   * ADDED: Allow using googletest in unit tests and convert all tests to it (old test.cc is completely removed). [#2128](https://github.com/valhalla/valhalla/pull/2128)
   * ADDED: Add guidance view capability. [#2209](https://github.com/valhalla/valhalla/pull/2209)
   * ADDED: Collect turn cost information as path is formed so that it can be seralized out for trace attributes or osrm flavored intersections. Also add shape_index to osrm intersections. [#2207](https://github.com/valhalla/valhalla/pull/2207)
   * ADDED: Added alley factor to autocost.  Factor is defaulted at 1.0f or do not avoid alleys. [#2246](https://github.com/valhalla/valhalla/pull/2246)
   * ADDED: Support unlimited speed limits where maxspeed=none. [#2251](https://github.com/valhalla/valhalla/pull/2251)
   * ADDED: Implement improved Reachability check using base class Dijkstra. [#2243](https://github.com/valhalla/valhalla/pull/2243)
   * ADDED: Gurka integration test framework with ascii-art maps [#2244](https://github.com/valhalla/valhalla/pull/2244)
   * ADDED: Add to the stop impact when transitioning from higher to lower class road and we are not on a turn channel or ramp. Also, penalize lefts when driving on the right and vice versa. [#2282](https://github.com/valhalla/valhalla/pull/2282)
   * ADDED: Added reclassify_links, use_direction_on_ways, and allow_alt_name as config options.  If `use_direction_on_ways = true` then use `direction` and `int_direction` on the way to update the directional for the `ref` and `int_ref`.  Also, copy int_efs to the refs. [#2285](https://github.com/valhalla/valhalla/pull/2285)
   * ADDED: Add support for live traffic. [#2268](https://github.com/valhalla/valhalla/pull/2268)
   * ADDED: Implement per-location search filters for functional road class and forms of way. [#2289](https://github.com/valhalla/valhalla/pull/2289)
   * ADDED: Approach, multi-cue, and length updates [#2313](https://github.com/valhalla/valhalla/pull/2313)
   * ADDED: Speed up timezone differencing calculation if cache is provided. [#2316](https://github.com/valhalla/valhalla/pull/2316)
   * ADDED: Added rapidjson/schema.h to baldr/rapidjson_util.h to make it available for use within valhalla. [#2330](https://github.com/valhalla/valhalla/issues/2330)
   * ADDED: Support decimal precision for height values in elevation service. Also support polyline5 for encoded polylines input and output to elevation service. [#2324](https://github.com/valhalla/valhalla/pull/2324)
   * ADDED: Use both imminent and distant verbal multi-cue phrases. [#2353](https://github.com/valhalla/valhalla/pull/2353)
   * ADDED: Split parsing stage into 3 separate stages. [#2339](https://github.com/valhalla/valhalla/pull/2339)
   * CHANGED: Speed up graph enhancing by avoiding continuous unordered_set rebuilding [#2349](https://github.com/valhalla/valhalla/pull/2349)
   * CHANGED: Skip calling out to Lua for nodes/ways/relations with not tags - speeds up parsing. [#2351](https://github.com/valhalla/valhalla/pull/2351)
   * CHANGED: Switch to LuaJIT for lua scripting - speeds up file parsing [#2352](https://github.com/valhalla/valhalla/pull/2352)
   * ADDED: Ability to create OpenLR records from raw data. [#2356](https://github.com/valhalla/valhalla/pull/2356)
   * ADDED: Revamp length phrases [#2359](https://github.com/valhalla/valhalla/pull/2359)
   * CHANGED: Do not allocate memory in skadi if we don't need it. [#2373](https://github.com/valhalla/valhalla/pull/2373)
   * CHANGED: Map matching: throw error (443/NoSegment) when no candidate edges are available. [#2370](https://github.com/valhalla/valhalla/pull/2370/)
   * ADDED: Add sk-SK.json (slovak) localization file. [#2376](https://github.com/valhalla/valhalla/pull/2376)
   * ADDED: Extend roundabout phrases. [#2378](https://github.com/valhalla/valhalla/pull/2378)
   * ADDED: More roundabout phrase tests. [#2382](https://github.com/valhalla/valhalla/pull/2382)
   * ADDED: Update the turn and continue phrases to include junction names and guide signs. [#2386](https://github.com/valhalla/valhalla/pull/2386)
   * ADDED: Add the remaining guide sign toward phrases [#2389](https://github.com/valhalla/valhalla/pull/2389)
   * ADDED: The ability to allow immediate uturns at trace points in a map matching request [#2380](https://github.com/valhalla/valhalla/pull/2380)
   * ADDED: Add utility functions to Signs. [#2390](https://github.com/valhalla/valhalla/pull/2390)
   * ADDED: Unified time tracking for all algorithms that support time-based graph expansion. [#2278](https://github.com/valhalla/valhalla/pull/2278)
   * ADDED: Add rail_ferry use and costing. [#2408](https://github.com/valhalla/valhalla/pull/2408)
   * ADDED: `street_side_max_distance`, `display_lat` and `display_lon` to `locations` in input for better control of routing side of street [#1769](https://github.com/valhalla/valhalla/pull/1769)
   * ADDED: Add addtional exit phrases. [#2421](https://github.com/valhalla/valhalla/pull/2421)
   * ADDED: Add Japanese locale, update German. [#2432](https://github.com/valhalla/valhalla/pull/2432)
   * ADDED: Gurka expect_route refactor [#2435](https://github.com/valhalla/valhalla/pull/2435)
   * ADDED: Add option to suppress roundabout exits [#2437](https://github.com/valhalla/valhalla/pull/2437)
   * ADDED: Add Greek locale. [#2438](https://github.com/valhalla/valhalla/pull/2438)
   * ADDED (back): Support for 64bit wide way ids in the edgeinfo structure with no impact to size for data sources with ids 32bits wide. [#2422](https://github.com/valhalla/valhalla/pull/2422)
   * ADDED: Support for 64bit osm node ids in parsing stage of tile building [#2422](https://github.com/valhalla/valhalla/pull/2422)
   * CHANGED: Point2/PointLL are now templated to allow for higher precision coordinate math when desired [#2429](https://github.com/valhalla/valhalla/pull/2429)
   * ADDED: Optional OpenLR Encoded Path Edges in API Response [#2424](https://github.com/valhalla/valhalla/pull/2424)
   * ADDED: Add explicit include for sstream to be compatible with msvc_x64 toolset. [#2449](https://github.com/valhalla/valhalla/pull/2449)
   * ADDED: Properly split returned path if traffic conditions change partway along edges [#2451](https://github.com/valhalla/valhalla/pull/2451/files)
   * ADDED: Add Dutch locale. [#2464](https://github.com/valhalla/valhalla/pull/2464)
   * ADDED: Check with address sanititizer in CI. Add support for undefined behavior sanitizer. [#2487](https://github.com/valhalla/valhalla/pull/2487)
   * ADDED: Ability to recost a path and increased cost/time details along the trippath and json output [#2425](https://github.com/valhalla/valhalla/pull/2425)
   * ADDED: Add the ability to do bikeshare based (ped/bike) multimodal routing [#2031](https://github.com/valhalla/valhalla/pull/2031)
   * ADDED: Route through restrictions enabled by introducing a costing option. [#2469](https://github.com/valhalla/valhalla/pull/2469)
   * ADDED: Migrated to Ubuntu 20.04 base-image [#2508](https://github.com/valhalla/valhalla/pull/2508)
   * CHANGED: Speed up parseways stage by avoiding multiple string comparisons [#2518](https://github.com/valhalla/valhalla/pull/2518)
   * CHANGED: Speed up enhance stage by avoiding GraphTileBuilder copying [#2468](https://github.com/valhalla/valhalla/pull/2468)
   * ADDED: Costing options now includes shortest flag which favors shortest path routes [#2555](https://github.com/valhalla/valhalla/pull/2555)
   * ADDED: Incidents in intersections [#2547](https://github.com/valhalla/valhalla/pull/2547)
   * CHANGED: Refactor mapmatching configuration to use a struct (instead of `boost::property_tree::ptree`). [#2485](https://github.com/valhalla/valhalla/pull/2485)
   * ADDED: Save exit maneuver's begin heading when combining enter & exit roundabout maneuvers. [#2554](https://github.com/valhalla/valhalla/pull/2554)
   * ADDED: Added new urban flag that can be set if edge is within city boundaries to data processing; new use_urban_tag config option; added to osrm response within intersections. [#2522](https://github.com/valhalla/valhalla/pull/2522)
   * ADDED: Parses OpenLr of type PointAlongLine [#2565](https://github.com/valhalla/valhalla/pull/2565)
   * ADDED: Use edge.is_urban is set for serializing is_urban. [#2568](https://github.com/valhalla/valhalla/pull/2568)
   * ADDED: Added new rest/service area uses on the edge. [#2533](https://github.com/valhalla/valhalla/pull/2533)
   * ADDED: Dependency cache for Azure [#2567](https://github.com/valhalla/valhalla/pull/2567)
   * ADDED: Added flexibility to remove the use of the admindb and to use the country and state iso from the tiles; [#2579](https://github.com/valhalla/valhalla/pull/2579)
   * ADDED: Added toll gates and collection points (gantry) to the node;  [#2532](https://github.com/valhalla/valhalla/pull/2532)
   * ADDED: Added osrm serialization for rest/service areas and admins. [#2594](https://github.com/valhalla/valhalla/pull/2594)
   * CHANGED: Improved Russian localization; [#2593](https://github.com/valhalla/valhalla/pull/2593)
   * ADDED: Support restricted class in intersection annotations [#2589](https://github.com/valhalla/valhalla/pull/2589)
   * ADDED: Added trail type trace [#2606](https://github.com/valhalla/valhalla/pull/2606)
   * ADDED: Added tunnel names to the edges as a tagged name.  [#2608](https://github.com/valhalla/valhalla/pull/2608)
   * CHANGED: Moved incidents to the trip leg and cut the shape of the leg at that location [#2610](https://github.com/valhalla/valhalla/pull/2610)
   * ADDED: Costing option to ignore_closures when routing with current flow [#2615](https://github.com/valhalla/valhalla/pull/2615)
   * ADDED: Cross-compilation ability with MinGW64 [#2619](https://github.com/valhalla/valhalla/pull/2619)
   * ADDED: Defines the incident tile schema and incident metadata [#2620](https://github.com/valhalla/valhalla/pull/2620)
   * ADDED: Moves incident serializer logic into a generic serializer [#2621](https://github.com/valhalla/valhalla/pull/2621)
   * ADDED: Incident loading singleton for continually refreshing incident tiles[#2573](https://github.com/valhalla/valhalla/pull/2573)
   * ADDED: One shot mode to valhalla_service so you can run a single request of any type without starting a server [#2624](https://github.com/valhalla/valhalla/pull/2624)
   * ADDED: Adds text instructions to OSRM output [#2625](https://github.com/valhalla/valhalla/pull/2625)
   * ADDED: Adds support for alternate routes [#2626](https://github.com/valhalla/valhalla/pull/2626)
   * CHANGED: Switch Python bindings generator from boost.python to header-only pybind11[#2644](https://github.com/valhalla/valhalla/pull/2644)
   * ADDED: Add support of input file for one-shot mode of valhalla_service [#2648](https://github.com/valhalla/valhalla/pull/2648)
   * ADDED: Linear reference support to locate api [#2645](https://github.com/valhalla/valhalla/pull/2645)
   * ADDED: Implemented OSRM-like turn duration calculation for car. Uses it now in auto costing. [#2651](https://github.com/valhalla/valhalla/pull/2651)
   * ADDED: Enhanced turn lane information in guidance [#2653](https://github.com/valhalla/valhalla/pull/2653)
<<<<<<< HEAD
   * CHANGED: Move turn_lane_direction helper to odin/util [#2675](https://github.com/valhalla/valhalla/pull/2675)
=======
   * ADDED: Add annotations to osrm response including speed limits, unit and sign conventions [#2668](https://github.com/valhalla/valhalla/pull/2668)
>>>>>>> 0e8eab2f

## Release Date: 2019-11-21 Valhalla 3.0.9
* **Bug Fix**
   * FIXED: Changed reachability computation to consider both directions of travel wrt candidate edges [#1965](https://github.com/valhalla/valhalla/pull/1965)
   * FIXED: toss ways where access=private and highway=service and service != driveway. [#1960](https://github.com/valhalla/valhalla/pull/1960)
   * FIXED: Fix search_cutoff check in loki correlate_node. [#2023](https://github.com/valhalla/valhalla/pull/2023)
   * FIXED: Computes notion of a deadend at runtime in bidirectional a-star which fixes no-route with a complicated u-turn. [#1982](https://github.com/valhalla/valhalla/issues/1982)
   * FIXED: Fix a bug with heading filter at nodes. [#2058](https://github.com/valhalla/valhalla/pull/2058)
   * FIXED: Bug in map matching continuity checking such that continuity must only be in the forward direction. [#2029](https://github.com/valhalla/valhalla/pull/2029)
   * FIXED: Allow setting the time for map matching paths such that the time is used for speed lookup. [#2030](https://github.com/valhalla/valhalla/pull/2030)
   * FIXED: Don't use density factor for transition cost when user specified flag disables flow speeds. [#2048](https://github.com/valhalla/valhalla/pull/2048)
   * FIXED: Map matching trace_route output now allows for discontinuities in the match though multi match is not supported in valhalla route output. [#2049](https://github.com/valhalla/valhalla/pull/2049)
   * FIXED: Allows routes with no time specified to use time conditional edges and restrictions with a flag denoting as much [#2055](https://github.com/valhalla/valhalla/pull/2055)
   * FIXED: Fixed a bug with 'current' time type map matches. [#2060](https://github.com/valhalla/valhalla/pull/2060)
   * FIXED: Fixed a bug with time dependent expansion in which the expansion distance heuristic was not being used. [#2064](https://github.com/valhalla/valhalla/pull/2064)

* **Enhancement**
   * ADDED: Establish pinpoint test pattern [#1969](https://github.com/valhalla/valhalla/pull/1969)
   * ADDED: Suppress relative direction in ramp/exit instructions if it matches driving side of street [#1990](https://github.com/valhalla/valhalla/pull/1990)
   * ADDED: Added relative direction to the merge maneuver [#1989](https://github.com/valhalla/valhalla/pull/1989)
   * ADDED: Refactor costing to better handle multiple speed datasources [#2026](https://github.com/valhalla/valhalla/pull/2026)
   * ADDED: Better usability of curl for fetching tiles on the fly [#2026](https://github.com/valhalla/valhalla/pull/2026)
   * ADDED: LRU cache scheme for tile storage [#2026](https://github.com/valhalla/valhalla/pull/2026)
   * ADDED: GraphTile size check [#2026](https://github.com/valhalla/valhalla/pull/2026)
   * ADDED: Pick more sane values for highway and toll avoidance [#2026](https://github.com/valhalla/valhalla/pull/2026)
   * ADDED: Refactor adding predicted speed info to speed up process [#2026](https://github.com/valhalla/valhalla/pull/2026)
   * ADDED: Allow selecting speed data sources at request time [#2026](https://github.com/valhalla/valhalla/pull/2026)
   * ADDED: Allow disabling certain neighbors in connectivity map [#2026](https://github.com/valhalla/valhalla/pull/2026)
   * ADDED: Allows routes with time-restricted edges if no time specified and notes restriction in response [#1992](https://github.com/valhalla/valhalla/issues/1992)
   * ADDED: Runtime deadend detection to timedependent a-star. [#2059](https://github.com/valhalla/valhalla/pull/2059)

## Release Date: 2019-09-06 Valhalla 3.0.8
* **Bug Fix**
   * FIXED: Added logic to detect if user is to merge to the left or right [#1892](https://github.com/valhalla/valhalla/pull/1892)
   * FIXED: Overriding the destination_only flag when reclassifying ferries; Also penalizing ferries with a 5 min. penalty in the cost to allow us to avoid destination_only the majority of the time except when it is necessary. [#1895](https://github.com/valhalla/valhalla/pull/1905)
   * FIXED: Suppress forks at motorway junctions and intersecting service roads [#1909](https://github.com/valhalla/valhalla/pull/1909)
   * FIXED: Enhanced fork assignment logic [#1912](https://github.com/valhalla/valhalla/pull/1912)
   * FIXED: Added logic to fall back to return country poly if no state and updated lua for Metro Manila and Ireland [#1910](https://github.com/valhalla/valhalla/pull/1910)
   * FIXED: Added missing motorway fork instruction [#1914](https://github.com/valhalla/valhalla/pull/1914)
   * FIXED: Use begin street name for osrm compat mode [#1916](https://github.com/valhalla/valhalla/pull/1916)
   * FIXED: Added logic to fix missing highway cardinal directions in the US [#1917](https://github.com/valhalla/valhalla/pull/1917)
   * FIXED: Handle forward traversable significant road class intersecting edges [#1928](https://github.com/valhalla/valhalla/pull/1928)
   * FIXED: Fixed bug with shape trimming that impacted Uturns at Via locations. [#1935](https://github.com/valhalla/valhalla/pull/1935)
   * FIXED: Dive bomb updates.  Updated default speeds for urban areas based on roadclass for the enhancer.  Also, updated default speeds based on roadclass in lua.  Fixed an issue where we were subtracting 1 from uint32_t when 0 for stop impact.  Updated reclassify link logic to allow residential roads to be added to the tree, but we only downgrade the links to tertiary.  Updated TransitionCost functions to add 1.5 to the turncost when transitioning from a ramp to a non ramp and vice versa.  Also, added 0.5f to the turncost if the edge is a roundabout. [#1931](https://github.com/valhalla/valhalla/pull/1931)

* **Enhancement**
   * ADDED: Caching url fetched tiles to disk [#1887](https://github.com/valhalla/valhalla/pull/1887)
   * ADDED: filesystem::remove_all [#1887](https://github.com/valhalla/valhalla/pull/1887)
   * ADDED: Minimum enclosing bounding box tool [#1887](https://github.com/valhalla/valhalla/pull/1887)
   * ADDED: Use constrained flow speeds in bidirectional_astar.cc [#1907](https://github.com/valhalla/valhalla/pull/1907)
   * ADDED: Bike Share Stations are now in the graph which should set us up to do multimodal walk/bike scenarios [#1852](https://github.com/valhalla/valhalla/pull/1852)

## Release Date: 2019-7-18 Valhalla 3.0.7
* **Bug Fix**
   * FIXED: Fix pedestrian fork [#1886](https://github.com/valhalla/valhalla/pull/1886)

## Release Date: 2019-7-15 Valhalla 3.0.6
* **Bug Fix**
   * FIXED: Admin name changes. [#1853](https://github.com/valhalla/valhalla/pull/1853) Ref: [#1854](https://github.com/valhalla/valhalla/issues/1854)
   * FIXED: valhalla_add_predicted_traffic was overcommitted while gathering stats. Added a clear. [#1857](https://github.com/valhalla/valhalla/pull/1857)
   * FIXED: regression in map matching when moving to valhalla v3.0.0 [#1863](https://github.com/valhalla/valhalla/pull/1863)
   * FIXED: last step shape in osrm serializer should be 2 of the same point [#1867](https://github.com/valhalla/valhalla/pull/1867)
   * FIXED: Shape trimming at the beginning and ending of the route to not be degenerate [#1876](https://github.com/valhalla/valhalla/pull/1876)
   * FIXED: Duplicate waypoints in osrm serializer [#1880](https://github.com/valhalla/valhalla/pull/1880)
   * FIXED: Updates for heading precision [#1881](https://github.com/valhalla/valhalla/pull/1881)
   * FIXED: Map matching allowed untraversable edges at start of route [#1884](https://github.com/valhalla/valhalla/pull/1884)

* **Enhancement**
   * ADDED: Use the same protobuf object the entire way through the request process [#1837](https://github.com/valhalla/valhalla/pull/1837)
   * ADDED: Enhanced turn lane processing [#1859](https://github.com/valhalla/valhalla/pull/1859)
   * ADDED: Add global_synchronized_cache in valhalla_build_config [#1851](https://github.com/valhalla/valhalla/pull/1851)

## Release Date: 2019-06-04 Valhalla 3.0.5
* **Bug Fix**
   * FIXED: Protect against unnamed rotaries and routes that end in roundabouts not turning off rotary logic [#1840](https://github.com/valhalla/valhalla/pull/1840)

* **Enhancement**
   * ADDED: Add turn lane info at maneuver point [#1830](https://github.com/valhalla/valhalla/pull/1830)

## Release Date: 2019-05-31 Valhalla 3.0.4
* **Bug Fix**
   * FIXED: Improved logic to decide between bear vs. continue [#1798](https://github.com/valhalla/valhalla/pull/1798)
   * FIXED: Bicycle costing allows use of roads with all surface values, but with a penalty based on bicycle type. However, the edge filter totally disallows bad surfaces for some bicycle types, creating situations where reroutes fail if a rider uses a road with a poor surface. [#1800](https://github.com/valhalla/valhalla/pull/1800)
   * FIXED: Moved complex restrictions building to before validate. [#1805](https://github.com/valhalla/valhalla/pull/1805)
   * FIXED: Fix bicycle edge filter whan avoid_bad_surfaces = 1.0 [#1806](https://github.com/valhalla/valhalla/pull/1806)
   * FIXED: Replace the EnhancedTripPath class inheritance with aggregation [#1807](https://github.com/valhalla/valhalla/pull/1807)
   * FIXED: Replace the old timezone shape zip file every time valhalla_build_timezones is ran [#1817](https://github.com/valhalla/valhalla/pull/1817)
   * FIXED: Don't use island snapped edge candidates (from disconnected components or low reach edges) when we rejected other high reachability edges that were closer [#1835](https://github.com/valhalla/valhalla/pull/1835)

## Release Date: 2019-05-08 Valhalla 3.0.3
* **Bug Fix**
   * FIXED: Fixed a rare loop condition in route matcher (edge walking to match a trace).
   * FIXED: Fixed VACUUM ANALYZE syntax issue.  [#1704](https://github.com/valhalla/valhalla/pull/1704)
   * FIXED: Fixed the osrm maneuver type when a maneuver has the to_stay_on attribute set.  [#1714](https://github.com/valhalla/valhalla/pull/1714)
   * FIXED: Fixed osrm compatibility mode attributes.  [#1716](https://github.com/valhalla/valhalla/pull/1716)
   * FIXED: Fixed rotary/roundabout issues in Valhalla OSRM compatibility.  [#1727](https://github.com/valhalla/valhalla/pull/1727)
   * FIXED: Fixed the destinations assignment for exit names in OSRM compatibility mode. [#1732](https://github.com/valhalla/valhalla/pull/1732)
   * FIXED: Enhance merge maneuver type assignment. [#1735](https://github.com/valhalla/valhalla/pull/1735)
   * FIXED: Fixed fork assignments and on ramps for OSRM compatibility mode. [#1738](https://github.com/valhalla/valhalla/pull/1738)
   * FIXED: Fixed cardinal direction on reference names when forward/backward tag is present on relations. Fixes singly digitized roads with opposing directional modifiers. [#1741](https://github.com/valhalla/valhalla/pull/1741)
   * FIXED: Fixed fork assignment and narrative logic when a highway ends and splits into multiple ramps. [#1742](https://github.com/valhalla/valhalla/pull/1742)
   * FIXED: Do not use any avoid edges as origin or destination of a route, matrix, or isochrone. [#1745](https://github.com/valhalla/valhalla/pull/1745)
   * FIXED: Add leg summary and remove unused hint attribute for OSRM compatibility mode. [#1753](https://github.com/valhalla/valhalla/pull/1753)
   * FIXED: Improvements for pedestrian forks, pedestrian roundabouts, and continue maneuvers. [#1768](https://github.com/valhalla/valhalla/pull/1768)
   * FIXED: Added simplified overview for OSRM response and added use_toll logic back to truck costing. [#1765](https://github.com/valhalla/valhalla/pull/1765)
   * FIXED: temp fix for location distance bug [#1774](https://github.com/valhalla/valhalla/pull/1774)
   * FIXED: Fix pedestrian routes using walkway_factor [#1780](https://github.com/valhalla/valhalla/pull/1780)
   * FIXED: Update the begin and end heading of short edges based on use [#1783](https://github.com/valhalla/valhalla/pull/1783)
   * FIXED: GraphReader::AreEdgesConnected update.  If transition count == 0 return false and do not call transition function. [#1786](https://github.com/valhalla/valhalla/pull/1786)
   * FIXED: Only edge candidates that were used in the path are send to serializer: [1788](https://github.com/valhalla/valhalla/pull/1788)
   * FIXED: Added logic to prevent the removal of a destination maneuver when ending on an internal edge [#1792](https://github.com/valhalla/valhalla/pull/1792)
   * FIXED: Fixed instructions when starting on an internal edge [#1796](https://github.com/valhalla/valhalla/pull/1796)

* **Enhancement**
   * Add the ability to run valhalla_build_tiles in stages. Specify the begin_stage and end_stage as command line options. Also cleans up temporary files as the last stage in the pipeline.
   * Add `remove` to `filesystem` namespace. [#1752](https://github.com/valhalla/valhalla/pull/1752)
   * Add TaxiCost into auto costing options.
   * Add `preferred_side` to allow per-location filtering of edges based on the side of the road the location is on and the driving side for that locale.
   * Slightly decreased the internal side-walk factor to .90f to favor roads with attached sidewalks. This impacts roads that have added sidewalk:left, sidewalk:right or sidewalk:both OSM tags (these become attributes on each directedEdge). The user can then avoid/penalize dedicated sidewalks and walkways, when they increase the walkway_factor. Since we slightly decreased the sidewalk_factor internally and only favor sidewalks if use is tagged as sidewalk_left or sidewalk_right, we should tend to route on roads with attached sidewalks rather than separate/dedicated sidewalks, allowing for more road names to be called out since these are labeled more.
   * Add `via` and `break_through` location types [#1737](https://github.com/valhalla/valhalla/pull/1737)
   * Add `street_side_tolerance` and `search_cutoff` to input `location` [#1777](https://github.com/valhalla/valhalla/pull/1777)
   * Return the Valhalla error `Path distance exceeds the max distance limit` for OSRM responses when the route is greater than the service limits. [#1781](https://github.com/valhalla/valhalla/pull/1781)

## Release Date: 2019-01-14 Valhalla 3.0.2
* **Bug Fix**
   * FIXED: Transit update - fix dow and exception when after midnight trips are normalized [#1682](https://github.com/valhalla/valhalla/pull/1682)
   * FIXED: valhalla_convert_transit segfault - GraphTileBuilder has null GraphTileHeader [#1683](https://github.com/valhalla/valhalla/issues/1683)
   * FIXED: Fix crash for trace_route with osrm serialization. Was passing shape rather than locations to the waypoint method.
   * FIXED: Properly set driving_side based on data set in TripPath.
   * FIXED: A bad bicycle route exposed an issue with bidirectional A* when the origin and destination edges are connected. Use A* in these cases to avoid requiring a high cost threshold in BD A*.
   * FIXED: x86 and x64 data compatibility was fixed as the structures weren't aligned.
   * FIXED: x86 tests were failing due mostly to floating point issues and the aforementioned structure misalignment.
* **Enhancement**
   * Add a durations list (delta time between each pair of trace points), a begin_time and a use_timestamp flag to trace_route requests. This allows using the input trace timestamps or durations plus the begin_time to compute elapsed time at each edge in the matched path (rather than using costing methods).
   * Add support for polyline5 encoding for OSRM formatted output.
* **Note**
   * Isochrones and openlr are both noted as not working with release builds for x86 (32bit) platforms. We'll look at getting this fixed in a future release

## Release Date: 2018-11-21 Valhalla 3.0.1
* **Bug Fix**
   * FIXED: Fixed a rare, but serious bug with bicycle costing. ferry_factor_ in bicycle costing shadowed the data member in the base dynamic cost class, leading to an unitialized variable. Occasionally, this would lead to negative costs which caused failures. [#1663](https://github.com/valhalla/valhalla/pull/1663)
   * FIXED: Fixed use of units in OSRM compatibility mode. [#1662](https://github.com/valhalla/valhalla/pull/1662)

## Release Date: 2018-11-21 Valhalla 3.0.0
* **NOTE**
   * This release changes the Valhalla graph tile formats to make the tile data more efficient and flexible. Tile data is incompatible with Valhalla 2.x builds, and code for 3.x is incompatible with data built for Valahalla 2.x versions. Valhalla tile sizes are slightly smaller (for datasets using elevation information the size savings is over 10%). In addition, there is increased flexibility for creating different variants of tiles to support different applications (e.g. bicycle only, or driving only).
* **Enhancement**
   * Remove the use of DirectedEdge for transitions between nodes on different hierarchy levels. A new structure, NodeTransition, is now used to transition to nodes on different hierarchy level. This saves space since only the end node GraphId is needed for the transitions (and DirectedEdge is a large data structure).
   * Change the NodeInfo lat,lon to use an offset from the tile base lat,lon. This potentially allows higher precision than using float, but more importantly saves space and allows support for NodeTransitions as well as spare for future growth.
   * Remove the EdgeElevation structure and max grade information into DirectedEdge and mean elevation into EdgeInfo. This saves space.
   * Reduce wayid to 32 bits. This allows sufficient growth when using OpenStreetMap data and frees space in EdgeInfo (allows moving speed limit and mean elevation from other structures).
   * Move name consistency from NodeInfo to DirectedEdge. This allows a more efficient lookup of name consistency.
   * Update all path algorithms to use NodeTransition logic rather than special DirectedEdge transition types. This simplifies PathAlgorithms slightly and removes some conditional logic.
   * Add an optional GraphFilter stage to tile building pipeline. This allows removal of edges and nodes based on access. This allows bicycle only, pedestrian only, or driving only datasets (or combinations) to be created - allowing smaller datasets for special purpose applications.
* **Deprecate**
   * Valhalla 3.0 removes support for OSMLR.

## Release Date: 2018-11-20 Valhalla 2.7.2
* **Enhancement**
   * UPDATED: Added a configuration variable for max_timedep_distance. This is used in selecting the path algorithm and provides the maximum distance between locations when choosing a time dependent path algorithm (other than multi modal). Above this distance, bidirectional A* is used with no time dependencies.
   * UPDATED: Remove transition edges from priority queue in Multimodal methods.
   * UPDATED: Fully implement street names and exit signs with ability to identify route numbers. [#1635](https://github.com/valhalla/valhalla/pull/1635)
* **Bug Fix**
   * FIXED: A timed-turned restriction should not be applied when a non-timed route is executed.  [#1615](https://github.com/valhalla/valhalla/pull/1615)
   * FIXED: Changed unordered_map to unordered_multimap for polys. Poly map can contain the same key but different multi-polygons. For example, islands for a country or timezone polygons for a country.
   * FIXED: Fixed timezone db issue where TZIDs did not exist in the Howard Hinnant date time db that is used in the date_time class for tz indexes.  Added logic to create aliases for TZIDs based on https://en.wikipedia.org/wiki/List_of_tz_database_time_zones
   * FIXED: Fixed the ramp turn modifiers for osrm compat [#1569](https://github.com/valhalla/valhalla/pull/1569)
   * FIXED: Fixed the step geometry when using the osrm compat mode [#1571](https://github.com/valhalla/valhalla/pull/1571)
   * FIXED: Fixed a data creation bug causing issues with A* routes ending on loops. [#1576](https://github.com/valhalla/valhalla/pull/1576)
   * FIXED: Fixed an issue with a bad route where destination only was present. Was due to thresholds in bidirectional A*. Changed threshold to be cost based rather than number of iterations). [#1586](https://github.com/valhalla/valhalla/pull/1586)
   * FIXED: Fixed an issue with destination only (private) roads being used in bicycle routes. Centralized some "base" transition cost logic in the base DynamicCost class. [#1587](https://github.com/valhalla/valhalla/pull/1587)
   * FIXED: Remove extraneous ramp maneuvers [#1657](https://github.com/valhalla/valhalla/pull/1657)

## Release Date: 2018-10-02 Valhalla 2.7.1
* **Enhancement**
   * UPDATED: Added date time support to forward and reverse isochrones. Add speed lookup (predicted speeds and/or free-flow or constrained flow speed) if date_time is present.
   * UPDATED: Add timezone checks to multimodal routes and isochrones (updates localtime if the path crosses into a timezone different than the start location).
* **Data Producer Update**
   * UPDATED: Removed boost date time support from transit.  Now using the Howard Hinnant date library.
* **Bug Fix**
   * FIXED: Fixed a bug with shortcuts that leads to inconsistent routes depending on whether shortcuts are taken, different origins can lead to different paths near the destination. This fix also improves performance on long routes and matrices.
   * FIXED: We were getting inconsistent results between departing at current date/time vs entering the current date/time.  This issue is due to the fact that the iso_date_time function returns the full iso date_time with the timezone offset (e.g., 2018-09-27T10:23-07:00 vs 2018-09-27T10:23). When we refactored the date_time code to use the new Howard Hinnant date library, we introduced this bug.
   * FIXED: Increased the threshold in CostMatrix to address null time and distance values occuring for truck costing with locations near the max distance.

## Release Date: 2018-09-13 Valhalla 2.7.0
* **Enhancement**
   * UPDATED: Refactor to use the pbf options instead of the ptree config [#1428](https://github.com/valhalla/valhalla/pull/1428) This completes [1357](https://github.com/valhalla/valhalla/issues/1357)
   * UPDATED: Removed the boost/date_time dependency from baldr and odin. We added the Howard Hinnant date and time library as a submodule. [#1494](https://github.com/valhalla/valhalla/pull/1494)
   * UPDATED: Fixed 'Drvie' typo [#1505](https://github.com/valhalla/valhalla/pull/1505) This completes [1504](https://github.com/valhalla/valhalla/issues/1504)
   * UPDATED: Optimizations of GetSpeed for predicted speeds [1490](https://github.com/valhalla/valhalla/issues/1490)
   * UPDATED: Isotile optimizations
   * UPDATED: Added stats to predictive traffic logging
   * UPDATED: resample_polyline - Breaks the polyline into equal length segments at a sample distance near the resolution. Break out of the loop through polyline points once we reach the specified number of samplesthen append the last
polyline point.
   * UPDATED: added android logging and uses a shared graph reader
   * UPDATED: Do not run a second pass on long pedestrian routes that include a ferry (but succeed on first pass). This is a performance fix. Long pedestrian routes with A star factor based on ferry speed end up being very inefficient.
* **Bug Fix**
   * FIXED: A* destination only
   * FIXED: Fixed through locations weren't honored [#1449](https://github.com/valhalla/valhalla/pull/1449)


## Release Date: 2018-08-02 Valhalla 3.0.0-rc.4
* **Node Bindings**
   * UPDATED: add some worker pool handling
   [#1467](https://github.com/valhalla/valhalla/pull/1467)

## Release Date: 2018-08-02 Valhalla 3.0.0-rc.3
* **Node Bindings**
   * UPDATED: replaced N-API with node-addon-api wrapper and made the actor
   functions asynchronous
   [#1457](https://github.com/valhalla/valhalla/pull/1457)

## Release Date: 2018-07-24 Valhalla 3.0.0-rc.2
* **Node Bindings**
   * FIXED: turn on the autocleanup functionality for the actor object.
   [#1439](https://github.com/valhalla/valhalla/pull/1439)

## Release Date: 2018-07-16 Valhalla 3.0.0-rc.1
* **Enhancement**
   * ADDED: exposed the rest of the actions to the node bindings and added tests. [#1415](https://github.com/valhalla/valhalla/pull/1415)

## Release Date: 2018-07-12 Valhalla 3.0.0-alpha.1
**NOTE**: There was already a small package named `valhalla` on the npm registry, only published up to version 0.0.3. The team at npm has transferred the package to us, but would like us to publish something to it ASAP to prove our stake in it. Though the bindings do not have all of the actor functionality exposed yet (just route), we are going to publish an alpha release of 3.0.0 to get something up on npm.
* **Infrastructure**:
   * ADDED: add in time dependent algorithms if the distance between locations is less than 500km.
   * ADDED: TurnLanes to indicate turning lanes at the end of a directed edge.
   * ADDED: Added PredictedSpeeds to Valhalla tiles and logic to compute speed based on predictive speed profiles.
* **Data Producer Update**
   * ADDED: is_route_num flag was added to Sign records. Set this to true if the exit sign comes from a route number/ref.
   * CHANGED: Lower speeds on driveways, drive-thru, and parking aisle. Set destination only flag for drive thru use.
   * ADDED: Initial implementation of turn lanes.
  **Bug Fix**
   * CHANGED: Fix destination only penalty for A* and time dependent cases.
   * CHANGED: Use the distance from GetOffsetForHeading, based on road classification and road use (e.g. ramp, turn channel, etc.), within tangent_angle function.
* **Map Matching**
   * FIXED: Fixed trace_route edge_walk server abort [#1365](https://github.com/valhalla/valhalla/pull/1365)
* **Enhancement**
   * ADDED: Added post process for updating free and constrained speeds in the directed edges.
   * UPDATED: Parse the json request once and store in a protocol buffer to pass along the pipeline. This completed the first portion of [1357](https://github.com/valhalla/valhalla/issues/1357)
   * UPDATED: Changed the shape_match attribute from a string to an enum. Fixes [1376](https://github.com/valhalla/valhalla/issues/1376)
   * ADDED: Node bindings for route [#1341](https://github.com/valhalla/valhalla/pull/1341)
   * UPDATED: Use a non-linear use_highways factor (to more heavily penalize highways as use_highways approaches 0).

## Release Date: 2018-07-15 Valhalla 2.6.3
* **API**:
   * FIXED: Use a non-linear use_highways factor (to more heavily penalize highways as use_highways approaches 0).
   * FIXED: Fixed the highway_factor when use_highways < 0.5.
   * ENHANCEMENT: Added logic to modulate the surface factor based on use_trails.
   * ADDED: New customer test requests for motorcycle costing.

## Release Date: 2018-06-28 Valhalla 2.6.2
* **Data Producer Update**
   * FIXED: Complex restriction sorting bug.  Check of has_dt in ComplexRestrictionBuilder::operator==.
* **API**:
   * FIXED: Fixed CostFactory convenience method that registers costing models
   * ADDED: Added use_tolls into motorcycle costing options

## Release Date: 2018-05-28 Valhalla 2.6.0
* **Infrastructure**:
   * CHANGED: Update cmake buildsystem to replace autoconf [#1272](https://github.com/valhalla/valhalla/pull/1272)
* **API**:
   * CHANGED: Move `trace_options` parsing to map matcher factory [#1260](https://github.com/valhalla/valhalla/pull/1260)
   * ADDED: New costing method for AutoDataFix [#1283](https://github.com/valhalla/valhalla/pull/1283)

## Release Date: 2018-05-21 Valhalla 2.5.0
* **Infrastructure**
   * ADDED: Add code formatting and linting.
* **API**
   * ADDED: Added new motorcycle costing, motorcycle access flag in data and use_trails option.
* **Routing**
   * ADDED: Add time dependnet forward and reverse A* methods.
   * FIXED: Increase minimum threshold for driving routes in bidirectional A* (fixes some instances of bad paths).
* **Data Producer Update**
   * CHANGED: Updates to properly handle cycleway crossings.
   * CHANGED: Conditionally include driveways that are private.
   * ADDED: Added logic to set motorcycle access.  This includes lua, country access, and user access flags for motorcycles.

## Release Date: 2018-04-11 Valhalla 2.4.9
* **Enhancement**
   * Added European Portuguese localization for Valhalla
   * Updates to EdgeStatus to improve performance. Use an unordered_map of tile Id and allocate an array for each edge in the tile. This allows using pointers to access status for sequential edges. This improves performance by 50% or so.
   * A couple of bicycle costing updates to improve route quality: avoid roads marked as part of a truck network, to remove the density penalty for transition costs.
   * When optimal matrix type is selected, now use CostMatrix for source to target pedestrian and bicycle matrix calls when both counts are above some threshold. This improves performance in general and lessens some long running requests.
*  **Data Producer Update**
   * Added logic to protect against setting a speed of 0 for ferries.

## Release Date: 2018-03-27 Valhalla 2.4.8
* **Enhancement**
   * Updates for Italian verbal translations
   * Optionally remove driveways at graph creation time
   * Optionally disable candidate edge penalty in path finding
   * OSRM compatible route, matrix and map matching response generation
   * Minimal Windows build compatibility
   * Refactoring to use PBF as the IPC mechanism for all objects
   * Improvements to internal intersection marking to reduce false positives
* **Bug Fix**
   * Cap candidate edge penalty in path finding to reduce excessive expansion
   * Fix trivial paths at deadends

## Release Date: 2018-02-08 Valhalla 2.4.7
* **Enhancement**
   * Speed up building tiles from small OSM imports by using boost directory iterator rather than going through all possible tiles and testing each if the file exists.
* **Bug Fix**
   * Protect against overflow in string to float conversion inside OSM parsing.

## Release Date: 2018-01-26 Valhalla 2.4.6
* **Enhancement**
   * Elevation library will lazy load RAW formatted sources

## Release Date: 2018-01-24 Valhalla 2.4.5
* **Enhancement**
   * Elevation packing utility can unpack lz4hc now
* **Bug Fix**
   * Fixed broken darwin builds

## Release Date: 2018-01-23 Valhalla 2.4.4
* **Enhancement**
   * Elevation service speed improvments and the ability to serve lz4hc compressed data
   * Basic support for downloading routing tiles on demand
   * Deprecated `valhalla_route_service`, now all services (including elevation) are found under `valhalla_service`

## Release Date: 2017-12-11 Valhalla 2.4.3
* **Enhancement**
   * Remove union from GraphId speeds up some platforms
   * Use SAC scale in pedestrian costing
   * Expanded python bindings to include all actions (route, matrix, isochrone, etc)
* **Bug Fix**
   * French translation typo fixes
*  **Data Producer Update**
   * Handling shapes that intersect the poles when binning
   * Handling when transit shapes are less than 2 points

## Release Date: 2017-11-09 Valhalla 2.4.1
*  **Data Producer Update**
   * Added kMopedAccess to modes for complex restrictions.  Remove the kMopedAccess when auto access is removed.  Also, add the kMopedAccess when an auto restriction is found.

## Release Date: 2017-11-08 Valhalla 2.4.0
*  **Data Producer Update**
   * Added logic to support restriction = x with a the except tag.  We apply the restriction to everything except for modes in the except tag.
   * Added logic to support railway_service and coach_service in transit.
* **Bug Fix**
  * Return proper edge_walk path for requested shape_match=walk_or_snap
  * Skip invalid stateid for Top-K requests

## Release Date: 2017-11-07 Valhalla 2.3.9
* **Enhancement**
  * Top-K map matched path generation now only returns unique paths and does so with fewer iterations
  * Navigator call outs for both imperial and metric units
  * The surface types allowed for a given bike route can now be controlled via a request parameter `avoid_bad_surfaces`
  * Improved support for motorscooter costing via surface types, road classification and vehicle specific tagging
* **Bug Fix**
  * Connectivity maps now include information about transit tiles
  * Lane counts for singly digitized roads are now correct for a given directed edge
  * Edge merging code for assigning osmlr segments is now robust to partial tile sets
  * Fix matrix path finding to allow transitioning down to lower levels when appropriate. In particular, do not supersede shortcut edges until no longer expanding on the next level.
  * Fix optimizer rotate location method. This fixes a bug where optimal ordering was bad for large location sets.
*  **Data Producer Update**
   * Duration tags are now used to properly set the speed of travel for a ferry routes

## Release Date: 2017-10-17 Valhalla 2.3.8
* **Bug Fix**
  * Fixed the roundabout exit count for bicycles when the roundabout is a road and not a cycleway
  * Enable a pedestrian path to remain on roundabout instead of getting off and back on
  * Fixed the penalization of candidate locations in the uni-directional A* algorithm (used for trivial paths)
*  **Data Producer Update**
   * Added logic to set bike forward and tag to true where kv["sac_scale"] == "hiking". All other values for sac_scale turn off bicycle access.  If sac_scale or mtb keys are found and a surface tag is not set we default to kPath.
   * Fixed a bug where surface=unpaved was being assigned Surface::kPavedSmooth.

## Release Date: 2017-9-11 Valhalla 2.3.7
* **Bug Fix**
  * Update bidirectional connections to handle cases where the connecting edge is one of the origin (or destination) edges and the cost is high. Fixes some pedestrian route issues that were reported.
*  **Data Producer Update**
   * Added support for motorroad tag (default and per country).
   * Update OSMLR segment association logic to fix issue where chunks wrote over leftover segments. Fix search along edges to include a radius so any nearby edges are also considered.

## Release Date: 2017-08-29 Valhalla 2.3.6
* **Bug Fix**
  * Pedestrian paths including ferries no longer cause circuitous routes
  * Fix a crash in map matching route finding where heading from shape was using a `nullptr` tile
  * Spanish language narrative corrections
  * Fix traffic segment matcher to always set the start time of a segment when its known
* **Enhancement**
  * Location correlation scoring improvements to avoid situations where less likely start or ending locations are selected

## Release Date: 2017-08-22 Valhalla 2.3.5
* **Bug Fix**
  * Clamp the edge score in thor. Extreme values were causing bad alloc crashes.
  * Fix multimodal isochrones. EdgeLabel refactor caused issues.
* **Data Producer Update**
  * Update lua logic to properly handle vehicle=no tags.

## Release Date: 2017-08-14 Valhalla 2.3.4
* **Bug Fix**
  * Enforce limits on maximum per point accuracy to avoid long running map matching computations

## Release Date: 2017-08-14 Valhalla 2.3.3
* **Bug Fix**
  * Maximum osm node reached now causes bitset to resize to accomodate when building tiles
  * Fix wrong side of street information and remove redundant node snapping
  * Fix path differences between services and `valhalla_run_route`
  * Fix map matching crash when interpolating duplicate input points
  * Fix unhandled exception when trace_route or trace_attributes when there are no continuous matches
* **Enhancement**
  * Folded Low-Stress Biking Code into the regular Bicycle code and removed the LowStressBicycleCost class. Now when making a query for bicycle routing, a value of 0 for use_hills and use_roads produces low-stress biking routes, while a value of 1 for both provides more intense professional bike routes.
  * Bike costing default values changed. use_roads and use_hills are now 0.25 by default instead of 0.5 and the default bike is now a hybrid bike instead of a road bike.
  * Added logic to use station hierarchy from transitland.  Osm and egress nodes are connected by transitconnections.  Egress and stations are connected by egressconnections.  Stations and platforms are connected by platformconnections.  This includes narrative updates for Odin as well.

## Release Date: 2017-07-31 Valhalla 2.3.2
* **Bug Fix**
  * Update to use oneway:psv if oneway:bus does not exist.
  * Fix out of bounds memory issue in DoubleBucketQueue.
  * Many things are now taken into consideration to determine which sides of the road have what cyclelanes, because they were not being parsed correctly before
  * Fixed issue where sometimes a "oneway:bicycle=no" tag on a two-way street would cause the road to become a oneway for bicycles
  * Fixed trace_attributes edge_walk cases where the start or end points in the shape are close to graph nodes (intersections)
  * Fixed 32bit architecture crashing for certain routes with non-deterministic placement of edges labels in bucketized queue datastructure
* **Enhancement**
  * Improve multi-modal routes by adjusting the pedestrian mode factor (routes use less walking in favor of public transit).
  * Added interface framework to support "top-k" paths within map-matching.
  * Created a base EdgeLabel class that contains all data needed within costing methods and supports the basic path algorithms (forward direction, A*, with accumulated path distance). Derive class for bidirectional algorithms (BDEdgeLabel) and for multimodal algorithms. Lowers memory use by combining some fields (using spare bits from GraphId).
  * Added elapsed time estimates to map-matching labels in preparation for using timestamps in map-matching.
  * Added parsing of various OSM tags: "bicycle=use_sidepath", "bicycle=dismount", "segregated=*", "shoulder=*", "cycleway:buffer=*", and several variations of these.
  * Both trace_route and trace_attributes will parse `time` and `accuracy` parameters when the shape is provided as unencoded
  * Map-matching will now use the time (in seconds) of each gps reading (if provided) to narrow the search space and avoid finding matches that are impossibly fast

## Release Date: 2017-07-10 Valhalla 2.3.0
* **Bug Fix**
  * Fixed a bug in traffic segment matcher where length was populated but had invalid times
* **Embedded Compilation**
  * Decoupled the service components from the rest of the worker objects so that the worker objects could be used in non http service contexts
   * Added an actor class which encapsulates the various worker objects and allows the various end points to be called /route /height etc. without needing to run a service
* **Low-Stress Bicycle**
  * Worked on creating a new low-stress biking option that focuses more on taking safer roads like cycle ways or residential roads than the standard bike costing option does.

## Release Date: 2017-06-26 Valhalla 2.2.9
* **Bug Fix**
  * Fix a bug introduced in 2.2.8 where map matching search extent was incorrect in longitude axis.

## Release Date: 2017-06-23 Valhalla 2.2.8
* **Bug Fix**
  * Traffic segment matcher (exposed through Python bindings) - fix cases where partial (or no) results could be returned when breaking out of loop in form_segments early.
* **Traffic Matching Update**
  * Traffic segment matcher - handle special cases when entering and exiting turn channels.
* **Guidance Improvements**
  * Added Swedish (se-SV) narrative file.

## Release Date: 2017-06-20 Valhalla 2.2.7
* **Bug Fixes**
  * Traffic segment matcher (exposed through Python bindings) makes use of accuracy per point in the input
  * Traffic segment matcher is robust to consecutive transition edges in matched path
* **Isochrone Changes**
  * Set up isochrone to be able to handle multi-location queries in the future
* **Data Producer Updates**
  * Fixes to valhalla_associate_segments to address threading issue.
  * Added support for restrictions that refers only to appropriate type of vehicle.
* **Navigator**
  * Added pre-alpha implementation that will perform guidance for mobile devices.
* **Map Matching Updates**
  * Added capability to customize match_options

## Release Date: 2017-06-12 Valhalla 2.2.6
* **Bug Fixes**
  * Fixed the begin shape index where an end_route_discontinuity exists
* **Guidance Improvements**
  * Updated Slovenian (sl-SI) narrative file.
* **Data Producer Updates**
  * Added support for per mode restrictions (e.g., restriction:&lt;type&gt;)  Saved these restrictions as "complex" restrictions which currently support per mode lookup (unlike simple restrictions which are assumed to apply to all driving modes).
* **Matrix Updates**
  * Increased max distance threshold for auto costing and other similar costings to 400 km instead of 200 km

## Release Date: 2017-06-05 Valhalla 2.2.5
* **Bug Fixes**
  * Fixed matched point edge_index by skipping transition edges.
  * Use double precision in meili grid traversal to fix some incorrect grid cases.
  * Update meili to use DoubleBucketQueue and GraphReader methods rather than internal methods.

## Release Date: 2017-05-17 Valhalla 2.2.4
* **Bug Fixes**
  * Fix isochrone bug where the default access mode was used - this rejected edges that should not have been rejected for cases than automobile.
  * Fix A* handling of edge costs for trivial routes. This fixed an issue with disconnected regions that projected to a single edge.
  * Fix TripPathBuilder crash if first edge is a transition edge (was occurring with map-matching in rare occasions).

## Release Date: 2017-05-15 Valhalla 2.2.3
* **Map Matching Improvement**
  * Return begin and end route discontinuities. Also, returns partial shape of edge at route discontinuity.
* **Isochrone Improvements**
  * Add logic to make sure the center location remains fixed at the center of a tile/grid in the isotile.
  * Add a default generalization factor that is based on the grid size. Users can still override this factor but the default behavior is improved.
  * Add ExpandForward and ExpandReverse methods as is done in bidirectional A*. This improves handling of transitions between hierarchy levels.
* **Graph Correlation Improvements**
  * Add options to control both radius and reachability per input location (with defaults) to control correlation of input locations to the graph in such a way as to avoid routing between disconnected regions and favor more likely paths.

## Release Date: 2017-05-08 Valhalla 2.2.0
* **Guidance Improvements**
  * Added Russian (ru-RU) narrative file.
  * Updated Slovenian (sl-SI) narrative file.
* **Data Producer Updates**
  * Assign destination sign info on bidirectional ramps.
  * Update ReclassifyLinks. Use a "link-tree" which is formed from the exit node and terminates at entrance nodes. Exit nodes are sorted by classification so motorway exits are done before trunks, etc. Updated the turn channel logic - now more consistently applies turn channel use.
  * Updated traffic segment associations to properly work with elevation and lane connectivity information (which is stored after the traffic association).

## Release Date: 2017-04-24 Valhalla 2.1.9
* **Elevation Update**
  * Created a new EdgeElevation structure which includes max upward and downward slope (moved from DirectedEdge) and mean elevation.
* **Routing Improvements**
  * Destination only fix when "nested" destination only areas cause a route failure. Allow destination only edges (with penalty) on 2nd pass.
  * Fix heading to properly use the partial edge shape rather than entire edge shape to determine heading at the begin and end locations.
  * Some cleanup and simplification of the bidirectional A* algorithm.
  * Some cleanup and simplification of TripPathBuilder.
  * Make TileHierarchy data and methods static and remove tile_dir from the tile hierarchy.
* **Map Matching Improvement**
  * Return matched points with trace attributes when using map_snap.
* **Data Producer Updates**
  * lua updates so that the chunnel will work again.

## Release Date: 2017-04-04 Valhalla 2.1.8
* **Map Matching Release**
  * Added max trace limits and out-of-bounds checks for customizable trace options

## Release Date: 2017-03-29 Valhalla 2.1.7
* **Map Matching Release**
  * Increased service limits for trace
* **Data Producer Updates**
  * Transit: Remove the dependency on using level 2 tiles for transit builder
* **Traffic Updates**
  * Segment matcher completely re-written to handle many complex issues when matching traces to OTSs
* **Service Improvement**
  * Bug Fix - relaxed rapidjson parsing to allow numeric type coercion
* **Routing Improvements**
  * Level the forward and reverse paths in bidirectional A * to account for distance approximation differences.
  * Add logic for Use==kPath to bicycle costing so that paths are favored (as are footways).

## Release Date: 2017-03-10 Valhalla 2.1.3
* **Guidance Improvement**
  * Corrections to Slovenian narrative language file
  **Routing Improvements**
  * Increased the pedestrian search radius from 25 to 50 within the meili configuration to reduce U-turns with map-matching
  * Added a max avoid location limit

## Release Date: 2017-02-22 Valhalla 2.1.0
* **Guidance Improvement**
  * Added ca-ES (Catalan) and sl-SI (Slovenian) narrative language files
* **Routing  Improvement**
  * Fix through location reverse ordering bug (introduced in 2.0.9) in output of route responses for depart_at routes
  * Fix edge_walking method to handle cases where more than 1 initial edge is found
* **Data Producer Updates**
  * Improved transit by processing frequency based schedules.
  * Updated graph validation to more aggressively check graph consistency on level 0 and level 1
  * Fix the EdgeInfo hash to not create duplicate edge info records when creating hierarchies

## Release Date: 2017-02-21 Valhalla 2.0.9
* **Guidance Improvement**
  * Improved Italian narrative by handling articulated prepositions
  * Properly calling out turn channel maneuver
* **Routing Improvement**
  * Improved path determination by increasing stop impact for link to link transitions at intersections
  * Fixed through location handling, now includes cost at throughs and properly uses heading
  * Added ability to adjust location heading tolerance
* **Traffic Updates**
  * Fixed segment matching json to properly return non-string values where apropriate
* **Data Producer Updates**
  * Process node:ref and way:junction_ref as a semicolon separated list for exit numbers
  * Removed duplicated interchange sign information when ways are split into edges
  * Use a sequence within HierarchyBuilder to lower memory requirements for planet / large data imports.
  * Add connecting OSM wayId to a transit stop within NodeInfo.
  * Lua update:  removed ways that were being added to the routing graph.
  * Transit:  Fixed an issue where add_service_day and remove_service_day was not using the tile creation date, but the service start date for transit.
  * Transit:  Added acceptance test logic.
  * Transit:  Added fallback option if the associated wayid is not found.  Use distance approximator to find the closest edge.
  * Transit:  Added URL encoding for one stop ids that contain diacriticals.  Also, added include_geometry=false for route requests.
* **Optimized Routing Update**
  * Added an original index to the location object in the optimized route response
* **Trace Route Improvement**
  * Updated find_start_node to fix "GraphTile NodeInfo index out of bounds" error

## Release Date: 2017-01-30 Valhalla 2.0.6
* **Guidance Improvement**
  * Italian phrases were updated
* **Routing Improvement**
  * Fixed an issue where date and time was returning an invalid ISO8601 time format for date_time values in positive UTC. + sign was missing.
  * Fixed an encoding issue that was discovered for tranist_fetcher.  We were not encoding onestop_ids or route_ids.  Also, added exclude_geometry=true for route API calls.
* **Data Producer Updates**
  * Added logic to grab a single feed in valhalla_build_transit.

## Release Date: 2017-01-04 Valhalla 2.0.3
* **Service Improvement**
  * Added support for interrupting requests. If the connection is closed, route computation and map-matching can be interrupted prior to completion.
* **Routing Improvement**
  * Ignore name inconsistency when entering a link to avoid double penalizing.
* **Data Producer Updates**
  * Fixed consistent name assignment for ramps and turn lanes which improved guidance.
  * Added a flag to directed edges indicating if the edge has names. This can potentially be used in costing methods.
  * Allow future use of spare GraphId bits within DirectedEdge.

## Release Date: 2016-12-13 Valhalla 2.0.2
* **Routing Improvement**
  * Added support for multi-way restrictions to matrix and isochrones.
  * Added HOV costing model.
  * Speed limit updates.   Added logic to save average speed separately from speed limits.
  * Added transit include and exclude logic to multimodal isochrone.
  * Fix some edge cases for trivial (single edge) paths.
  * Better treatment of destination access only when using bidirectional A*.
* **Performance Improvement**
  * Improved performance of the path algorithms by making many access methods inline.

## Release Date: 2016-11-28 Valhalla 2.0.1
* **Routing Improvement**
  * Preliminary support for multi-way restrictions
* **Issues Fixed**
  * Fixed tile incompatiblity between 64 and 32bit architectures
  * Fixed missing edges within tile edge search indexes
  * Fixed an issue where transit isochrone was cut off if we took transit that was greater than the max_seconds and other transit lines or buses were then not considered.

## Release Date: 2016-11-15 Valhalla 2.0

* **Tile Redesign**
  * Updated the graph tiles to store edges only on the hierarchy level they belong to. Prior to this, the highways were stored on all levels, they now exist only on the highway hierarchy. Similar changes were made for arterial level roads. This leads to about a 20% reduction in tile size.
  * The tile redesign required changes to the path generation algorithms. They must now transition freely beteeen levels, even for pedestrian and bicycle routes. To offset the extra transitions, the main algorithms were changed to expand nodes at each level that has directed edges, rather than adding the transition edges to the priority queue/adjacency list. This change helps performance. The hierarchy limits that are used to speed the computation of driving routes by utilizing the highway hierarchy were adjusted to work with the new path algorithms.
  * Some changes to costing were also required, for example pedestrian and bicycle routes skip shortcut edges.
  * Many tile data structures were altered to explicitly size different fields and make room for "spare" fields that will allow future growth. In addition, the tile itself has extra "spare" records that can be appended to the end of the tile and referenced from the tile header. This also will allow future growth without breaking backward compatibility.
* **Guidance Improvement**
  * Refactored trip path to use an enumerated `Use` for edge and an enumerated `NodeType` for node
  * Fixed some wording in the Hindi narrative file
  * Fixed missing turn maneuver by updating the forward intersecting edge logic
* **Issues Fixed**
  * Fixed an issue with pedestrian routes where a short u-turn was taken to avoid the "crossing" penalty.
  * Fixed bicycle routing due to high penalty to enter an access=destination area. Changed to a smaller, length based factor to try to avoid long regions where access = destination. Added a driveway penalty to avoid taking driveways (which are often marked as access=destination).
  * Fixed regression where service did not adhere to the list of allowed actions in the Loki configuration
* **Graph Correlation**
  * External contributions from Navitia have lead to greatly reduced per-location graph correlation. Average correlation time is now less than 1ms down from 4-9ms.

## Release Date: 2016-10-17

* **Guidance Improvement**
  * Added the Hindi (hi-IN) narrative language
* **Service Additions**
  * Added internal valhalla error codes utility in baldr and modified all services to make use of and return as JSON response
  * See documentation https://github.com/valhalla/valhalla-docs/blob/master/api-reference.md#internal-error-codes-and-conditions
* **Time-Distance Matrix Improvement**
  * Added a costmatrix performance fix for one_to_many matrix requests
* **Memory Mapped Tar Archive - Tile Extract Support**
  * Added the ability to load a tar archive of the routing graph tiles. This improves performance under heavy load and reduces the memory requirement while allowing multiple processes to share cache resources.

## Release Date: 2016-09-19

* **Guidance Improvement**
  * Added pirate narrative language
* **Routing Improvement**
  * Added the ability to include or exclude stops, routes, and operators in multimodal routing.
* **Service Improvement**
  * JSONify Error Response

## Release Date: 2016-08-30

* **Pedestrian Routing Improvement**
  * Fixes for trivial pedestrian routes

## Release Date: 2016-08-22

* **Guidance Improvements**
  * Added Spanish narrative
  * Updated the start and end edge heading calculation to be based on road class and edge use
* **Bicycle Routing Improvements**
  * Prevent getting off a higher class road for a small detour only to get back onto the road immediately.
  * Redo the speed penalties and road class factors - they were doubly penalizing many roads with very high values.
  * Simplify the computation of weighting factor for roads that do not have cycle lanes. Apply speed penalty to slightly reduce favoring
of non-separated bicycle lanes on high speed roads.
* **Routing Improvements**
  * Remove avoidance of U-turn for pedestrian routes. This improves use with map-matching since pedestrian routes can make U-turns.
  * Allow U-turns at dead-ends for driving (and bicycling) routes.
* **Service Additions**
  * Add support for multi-modal isochrones.
  * Added base code to allow reverse isochrones (path from anywhere to a single destination).
* **New Sources to Targets**
  * Added a new Matrix Service action that allows you to request any of the 3 types of time-distance matrices by calling 1 action.  This action takes a sources and targets parameter instead of the locations parameter.  Please see the updated Time-Distance Matrix Service API reference for more details.

## Release Date: 2016-08-08

 * **Service additions**
  * Latitude, longitude bounding boxes of the route and each leg have been added to the route results.
  * Added an initial isochrone capability. This includes methods to create an "isotile" - a 2-D gridded data set with time to reach each lat,lon grid from an origin location. This isoltile is then used to create contours at specified times. Interior contours are optionally removed and the remaining outer contours are generalized and converted to GeoJSON polygons. An initial version supporting multimodal route types has also been added.
 * **Data Producer Updates**
  * Fixed tranist scheduling issue where false schedules were getting added.
 * **Tools Additionas**
  * Added `valhalla_export_edges` tool to allow shape and names to be dumped from the routing tiles

## Release Date: 2016-07-19

 * **Guidance Improvements**
  * Added French narrative
  * Added capability to have narrative language aliases - For example: German `de-DE` has an alias of `de`
 * **Transit Stop Update** - Return latitude and longitude for each transit stop
 * **Data Producer Updates**
  * Added logic to use lanes:forward, lanes:backward, speed:forward, and speed:backward based on direction of the directed edge.
  * Added support for no_entry, no_exit, and no_turn restrictions.
  * Added logic to support country specific access. Based on country tables found here: http://wiki.openstreetmap.org/wiki/OSM_tags_for_routing/Access-Restrictions

## Release Date: 2016-06-08

 * **Bug Fix** - Fixed a bug where edge indexing created many small tiles where no edges actually intersected. This allowed impossible routes to be considered for path finding instead of rejecting them earlier.
 * **Guidance Improvements**
  * Fixed invalid u-turn direction
  * Updated to properly call out jughandle routes
  * Enhanced signless interchange maneuvers to help guide users
 * **Data Producer Updates**
  * Updated the speed assignment for ramp to be a percentage of the original road class speed assignment
  * Updated stop impact logic for turn channel onto ramp

## Release Date: 2016-05-19

 * **Bug Fix** - Fixed a bug where routes fail within small, disconnected "islands" due to the threshold logic in prior release. Also better logic for not-thru roads.

## Release Date: 2016-05-18

 * **Bidirectional A* Improvements** - Fixed an issue where if both origin and destination locations where on not-thru roads that meet at a common node the path ended up taking a long detour. Not all cases were fixed though - next release should fix. Trying to address the termination criteria for when the best connection point of the 2 paths is optimal. Turns out that the initial case where both opposing edges are settled is not guaranteed to be the least cost path. For now we are setting a threshold and extending the search while still tracking best connections. Fixed the opposing edge when a hierarchy transition occurs.
 * **Guidance Globalization** -  Fixed decimal distance to be locale based.
 * **Guidance Improvements**
  * Fixed roundabout spoke count issue by fixing the drive_on_right attribute.
  * Simplified narative by combining unnamed straight maneuvers
  * Added logic to confirm maneuver type assignment to avoid invalid guidance
  * Fixed turn maneuvers by improving logic for the following:
    * Internal intersection edges
    * 'T' intersections
    * Intersecting forward edges
 * **Data Producer Updates** - Fix the restrictions on a shortcut edge to be the same as the last directed edge of the shortcut (rather than the first one).

## Release Date: 2016-04-28

 * **Tile Format Updates** - Separated the transit graph from the "road only" graph into different tiles but retained their interconnectivity. Transit tiles are now hierarchy level 3.
 * **Tile Format Updates** - Reduced the size of graph edge shape data by 5% through the use of varint encoding (LEB128)
 * **Tile Format Updates** - Aligned `EdgeInfo` structures to proper byte boundaries so as to maintain compatibility for systems who don't support reading from unaligned addresses.
 * **Guidance Globalization** -  Added the it-IT(Italian) language file. Added support for CLDR plural rules. The cs-CZ(Czech), de-DE(German), and en-US(US English) language files have been updated.
 * **Travel mode based instructions** -  Updated the start, post ferry, and post transit insructions to be based on the travel mode, for example:
  * `Drive east on Main Street.`
  * `Walk northeast on Broadway.`
  * `Bike south on the cycleway.`

## Release Date: 2016-04-12

 * **Guidance Globalization** -  Added logic to use tagged language files that contain the guidance phrases. The initial versions of en-US, de-DE, and cs-CZ have been deployed.
 * **Updated ferry defaults** -  Bumped up use_ferry to 0.65 so that we don't penalize ferries as much.

## Release Date: 2016-03-31
 * **Data producer updates** - Do not generate shortcuts across a node which is a fork. This caused missing fork maneuvers on longer routes.  GetNames update ("Broadway fix").  Fixed an issue with looking up a name in the ref map and not the name map.  Also, removed duplicate names.  Private = false was unsetting destination only flags for parking aisles.

## Release Date: 2016-03-30
 * **TripPathBuilder Bug Fix** - Fixed an exception that was being thrown when trying to read directed edges past the end of the list within a tile. This was due to errors in setting walkability and cyclability on upper hierarchies.

## Release Date: 2016-03-28

 * **Improved Graph Correlation** -  Correlating input to the routing graph is carried out via closest first traversal of the graph's, now indexed, geometry. This results in faster correlation and gaurantees the absolute closest edge is found.

## Release Date: 2016-03-16

 * **Transit type returned** -  The transit type (e.g. tram, metro, rail, bus, ferry, cable car, gondola, funicular) is now returned with each transit maneuver.
 * **Guidance language** -  If the language option is not supplied or is unsupported then the language will be set to the default (en-US). Also, the service will return the language in the trip results.
 * **Update multimodal path algorithm** - Applied some fixes to multimodal path algorithm. In particular fixed a bug where the wrong sortcost was added to the adjacency list. Also separated "in-station" transfer costs from transfers between stops.
 * **Data producer updates** - Do not combine shortcut edges at gates or toll booths. Fixes avoid toll issues on routes that included shortcut edges.

## Release Date: 2016-03-07

 * **Updated all APIs to honor the optional DNT (Do not track) http header** -  This will avoid logging locations.
 * **Reduce 'Merge maneuver' verbal alert instructions** -  Only create a verbal alert instruction for a 'Merge maneuver' if the previous maneuver is > 1.5 km.
 * **Updated transit defaults.  Tweaked transit costing logic to obtain better routes.** -  use_rail = 0.6, use_transfers = 0.3, transfer_cost = 15.0 and transfer_penalty = 300.0.  Updated the TransferCostFactor to use the transfer_factor correctly.  TransitionCost for pedestrian costing bumped up from 20.0f to 30.0f when predecessor edge is a transit connection.
 * **Initial Guidance Globalization** -  Partial framework for Guidance Globalization. Started reading some guidance phrases from en-US.json file.

## Release Date: 2016-02-22

 * **Use bidirectional A* for automobile routes** - Switch to bidirectional A* for all but bus routes and short routes (where origin and destination are less than 10km apart). This improves performance and has less failure cases for longer routes. Some data import adjustments were made (02-19) to fix some issues encountered with arterial and highway hierarchies. Also only use a maximum of 2 passes for bidirecdtional A* to reduce "long time to fail" cases.
 * **Added verbal multi-cue guidance** - This combines verbal instructions when 2 successive maneuvers occur in a short amount of time (e.g., Turn right onto MainStreet. Then Turn left onto 1st Avenue).

## Release Date: 2016-02-19

 * **Data producer updates** - Reduce stop impact when all edges are links (ramps or turn channels). Update opposing edge logic to reject edges that do no have proper access (forward access == reverse access on opposing edge and vice-versa). Update ReclassifyLinks for cases where a single edge (often a service road) intersects a ramp improperly causing the ramp to reclassified when it should not be. Updated maximum OSM node Id (now exceeds 4000000000). Move lua from conf repository into mjolnir.

## Release Date: 2016-02-01

 * **Data producer updates** - Reduce speed on unpaved/rough roads. Add statistics for hgv (truck) restrictions.

## Release Date: 2016-01-26

 * **Added capability to disable narrative production** - Added the `narrative` boolean option to allow users to disable narrative production. Locations, shape, length, and time are still returned. The narrative production is enabled by default. The possible values for the `narrative` option are: false and true
 * **Added capability to mark a request with an id** - The `id` is returned with the response so a user could match to the corresponding request.
 * **Added some logging enhancements, specifically [ANALYTICS] logging** - We want to focus more on what our data is telling us by logging specific stats in Logstash.

## Release Date: 2016-01-18

 * **Data producer updates** - Data importer configuration (lua) updates to fix a bug where buses were not allowed on restricted lanes.  Fixed surface issue (change the default surface to be "compacted" for footways).

## Release Date: 2016-01-04

 * **Fixed Wrong Costing Options Applied** - Fixed a bug in which a previous requests costing options would be used as defaults for all subsequent requests.

## Release Date: 2015-12-18

 * **Fix for bus access** - Data importer configuration (lua) updates to fix a bug where bus lanes were turning off access for other modes.
 * **Fix for extra emergency data** - Data importer configuration (lua) updates to fix a bug where we were saving hospitals in the data.
 * **Bicycle costing update** - Updated kTCSlight and kTCFavorable so that cycleways are favored by default vs roads.

## Release Date: 2015-12-17

 * **Graph Tile Data Structure update** - Updated structures within graph tiles to support transit efforts and truck routing. Removed TransitTrip, changed TransitRoute and TransitStop to indexes (rather than binary search). Added access restrictions (like height and weight restrictions) and the mode which they impact to reduce need to look-up.
 * **Data producer updates** - Updated graph tile structures and import processes.

## Release Date: 2015-11-23

 * **Fixed Open App for OSRM functionality** - Added OSRM functionality back to Loki to support Open App.

## Release Date: 2015-11-13

 * **Improved narrative for unnamed walkway, cycleway, and mountain bike trail** - A generic description will be used for the street name when a walkway, cycleway, or mountain bike trail maneuver is unnamed. For example, a turn right onto a unnamed walkway maneuver will now be: "Turn right onto walkway."
 * **Fix costing bug** - Fix a bug introduced in EdgeLabel refactor (impacted time distance matrix only).

## Release Date: 2015-11-3

 * **Enhance bi-directional A* logic** - Updates to bidirectional A* algorithm to fix the route completion logic to handle cases where a long "connection" edge could lead to a sub-optimal path. Add hierarchy and shortcut logic so we can test and use bidirectional A* for driving routes. Fix the destination logic to properly handle oneways as the destination edge. Also fix U-turn detection for reverse search when hierarchy transitions occur.
 * **Change "Go" to "Head" for some instructions** - Start, exit ferry.
 * **Update to roundabout instructions** - Call out roundabouts for edges marked as links (ramps, turn channels).
 * **Update bicycle costing** - Fix the road factor (for applying weights based on road classification) and lower turn cost values.

## Data Producer Release Date: 2015-11-2

 * **Updated logic to not create shortcut edges on roundabouts** - This fixes some roundabout exit counts.

## Release Date: 2015-10-20

 * **Bug Fix for Pedestrian and Bicycle Routes** - Fixed a bug with setting the destination in the bi-directional Astar algorithm. Locations that snapped to a dead-end node would have failed the route and caused a timeout while searching for a valid path. Also fixed the elapsed time computation on the reverse path of bi-directional algorithm.

## Release Date: 2015-10-16

 * **Through Location Types** - Improved support for locations with type = "through". Routes now combine paths that meet at each through location to create a single "leg" between locations with type = "break". Paths that continue at a through location will not create a U-turn unless the path enters a "dead-end" region (neighborhood with no outbound access).
 * **Update shortcut edge logic** - Now skips long shortcut edges when close to the destination. This can lead to missing the proper connection if the shortcut is too long. Fixes #245 (thor).
 * **Per mode service limits** - Update configuration to allow setting different maximum number of locations and distance per mode.
 * **Fix shape index for trivial path** - Fix a bug where when building the the trip path for a "trivial" route (includes just one edge) where the shape index exceeded that size of the shape.

## Release Date: 2015-09-28

 * **Elevation Influenced Bicycle Routing** - Enabled elevation influenced bicycle routing. A "use-hills" option was added to the bicycle costing profile that can tune routes to avoid hills based on grade and amount of elevation change.
 * **"Loop Edge" Fix** - Fixed a bug with edges that form a loop. Split them into 2 edges during data import.
 * **Additional information returned from 'locate' method** - Added information that can be useful when debugging routes and data. Adds information about nodes and edges at a location.
 * **Guidance/Narrative Updates** - Added side of street to destination narrative. Updated verbal instructions.<|MERGE_RESOLUTION|>--- conflicted
+++ resolved
@@ -187,11 +187,8 @@
    * ADDED: Linear reference support to locate api [#2645](https://github.com/valhalla/valhalla/pull/2645)
    * ADDED: Implemented OSRM-like turn duration calculation for car. Uses it now in auto costing. [#2651](https://github.com/valhalla/valhalla/pull/2651)
    * ADDED: Enhanced turn lane information in guidance [#2653](https://github.com/valhalla/valhalla/pull/2653)
-<<<<<<< HEAD
    * CHANGED: Move turn_lane_direction helper to odin/util [#2675](https://github.com/valhalla/valhalla/pull/2675)
-=======
    * ADDED: Add annotations to osrm response including speed limits, unit and sign conventions [#2668](https://github.com/valhalla/valhalla/pull/2668)
->>>>>>> 0e8eab2f
 
 ## Release Date: 2019-11-21 Valhalla 3.0.9
 * **Bug Fix**
