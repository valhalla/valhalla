## Release Date: 2023-??-?? Valhalla 3.4.1
* **Removed**
   * REMOVED: needs_ci_run script [#4423](https://github.com/valhalla/valhalla/pull/4423)
   * REMOVED: unused vehicle types in AutoCost and segway; renamed kTruck to "truck" instead of "tractor_trailer" [#4430](https://github.com/valhalla/valhalla/pull/4430)
* **Bug Fix**
   * FIXED: gcc13 was missing some std header includes [#4154](https://github.com/valhalla/valhalla/pull/4154)
   * FIXED: when reclassifying ferry edges, remove destonly from ways only if the connecting way was destonly [#4118](https://github.com/valhalla/valhalla/pull/4118)
   * FIXED: typo in use value of map matching API (`platform_connection` was misspelled) [#4174](https://github.com/valhalla/valhalla/pull/4174)
   * FIXED: fix crash in timedistancebssmatrix.cc  [#4244](https://github.com/valhalla/valhalla/pull/4244)
   * FIXED: missing protobuf CMake configuration to link abseil for protobuf >= 3.22.0 [#4207](https://github.com/valhalla/valhalla/pull/4207)
   * FIXED: broken links on the optimized route API page [#4260](https://github.com/valhalla/valhalla/pull/4260)
   * FIXED: remove clearing of headings while calculating a matrix [#4288](https://github.com/valhalla/valhalla/pull/4288)
   * FIXED: only recost matrix pairs which have connections found [#4344](https://github.com/valhalla/valhalla/pull/4344)
   * FIXED: arm builds. tons of errors due to floating point issues mostly [#4213](https://github.com/valhalla/valhalla/pull/4213)
   * FIXED: respond with correlated edges for format=valhalla and matrix [#4335](https://github.com/valhalla/valhalla/pull/4335)
   * FIXED: `sources` & `targets` for verbose matrix response was kinda broken due to #4335 above [#4366](https://github.com/valhalla/valhalla/pull/4366)
   * FIXED: recover proper shortest path to ferry connections (when multiple edges exist between node pair) [#4361](https://github.com/valhalla/valhalla/pull/4361)
   * FIXED: recover proper shortest path to ferry connections (make sure correct label index is used) [#4378](https://github.com/valhalla/valhalla/pull/4378)
   * FIXED: Allow all roads for motorcycles [#4348](https://github.com/valhalla/valhalla/pull/4348)
   * FIXED: motorcar:conditional should not apply to motorcycle and moped [#4359](https://github.com/valhalla/valhalla/pull/4359)
   * FIXED: break shortcuts when there are different restrictions on base edges [#4326](https://github.com/valhalla/valhalla/pull/4326)
   * FIXED: Incorrect `edge_index` assignment in `thor_worker_t::build_trace` [#4413](https://github.com/valhalla/valhalla/pull/4413)
   * FIXED: lots of issues with CostMatrix (primarily deadend logic) with a complete refactor modeling things very close to bidir A*, also to prepare for a unification of the two [#4372](https://github.com/valhalla/valhalla/pull/4372)
   * FIXED: diff_names check was missing for Graphfilter and Shortcutbuilder for AddEdgeInfo call.  [#4436](https://github.com/valhalla/valhalla/pull/4436)
   * FIXED: updated timezone database and added code to keep compatibility with old servers/new data and vice versa [#4446](https://github.com/valhalla/valhalla/pull/4446)
   * FIXED: retry elevation tile download if the download failed for some reason or the downloaded tile was corrupt [#4461](https://github.com/valhalla/valhalla/pull/4461)
   * FIXED: base transition costs were getting overridden by osrm car turn duration [#4463](https://github.com/valhalla/valhalla/pull/4463)
   * FIXED: insane ETAs for `motor_scooter` on `track`s [#4468](https://github.com/valhalla/valhalla/pull/4468)
   * FIXED: -j wasn't taken into account anymore [#4483](https://github.com/valhalla/valhalla/pull/4483)
   * FIXED: time distance matrix was always using time zone of last settled edge id [#4494](https://github.com/valhalla/valhalla/pull/4494)
   * FIXED: log to stderr in valhalla_export_edges [#4498](https://github.com/valhalla/valhalla/pull/4498)
* **Enhancement**
   * UPDATED: French translations, thanks to @xlqian [#4159](https://github.com/valhalla/valhalla/pull/4159)
   * CHANGED: -j flag for multithreaded executables to override mjolnir.concurrency [#4168](https://github.com/valhalla/valhalla/pull/4168)
   * CHANGED: moved the argparse boilerplate code to a private header which all programs can share [#4169](https://github.com/valhalla/valhalla/pull/4169)
   * ADDED: CI runs a spell check on the PR to detect spelling mistakes [#4179](https://github.com/valhalla/valhalla/pull/4179)
   * ADDED: `preferred_side_cutoff` parameter for locations [#4182](https://github.com/valhalla/valhalla/pull/4182)
   * ADDED: PBF output for matrix endpoint [#4121](https://github.com/valhalla/valhalla/pull/4121)
   * CHANGED: sped up the transit gtfs ingestion process by sorting the feeds before querying them and avoiding copying their structures. forked just_gtfs into the valhalla org to accomplish it [#4167](https://github.com/valhalla/valhalla/pull/4167)
   * CHANGED: write traffic tile headers in `valhalla_build_extract` [#4195](https://github.com/valhalla/valhalla/pull/4195)
   * ADDED: `source_percent_along` & `target_percent_along` to /trace_attributes JSON response [#4199](https://github.com/valhalla/valhalla/pull/4199)
   * ADDED: sqlite database to store landmarks along with interfaces of insert and bounding box queries [#4189](https://github.com/valhalla/valhalla/pull/4189)
   * CHANGED: refactor landmark database interface to use a pimpl [#4202](https://github.com/valhalla/valhalla/pull/4202)
   * ADDED: support for `:forward` and `:backward` for `motor_vehicle`, `vehicle`, `foot` and `bicycle` tag prefixes [#4204](https://github.com/valhalla/valhalla/pull/4204)
   * ADDED: add `valhalla_build_landmarks` to parse POIs from osm pbfs and store them as landmarks in the landmark sqlite database [#4201](https://github.com/valhalla/valhalla/pull/4201)
   * ADDED: add primary key in the landmark sqlite database and a method to retrieve landmarks via their primary keys [#4224](https://github.com/valhalla/valhalla/pull/4224)
   * ADDED: update graph tile to allow adding landmarks to edge info, and refactor edgeinfo.cc [#4233](https://github.com/valhalla/valhalla/pull/4233)
   * ADDED: `sources_to_targets` action for `/expansion` [#4263](https://github.com/valhalla/valhalla/pull/4263)
   * ADDED: option `--extract-tar` to `valhalla_build_extract` to create extracts from .tar files instead of tile directory [#4255](https://github.com/valhalla/valhalla/pull/4255)
   * ADDED: Support for `bannerInstructions` attribute in OSRM serializer via `banner_instructions` request parameter [#4093](https://github.com/valhalla/valhalla/pull/4093)
   * UPDATED: submodules which had new releases, unless it was a major version change [#4231](https://github.com/valhalla/valhalla/pull/4231)
   * ADDED: Support for elevation along a route. Add elevation to EdgeInfo within Valhalla tiles [#4279](https://github.com/valhalla/valhalla/pull/4279)
   * ADDED: the workflow to find landmarks in a graph tile, associate them with nearby edges, and update the graph tile to store the associations [#4278](https://github.com/valhalla/valhalla/pull/4278)
   * ADDED: update maneuver generation to add nearby landmarks to maneuvers as direction support [#4293](https://github.com/valhalla/valhalla/pull/4293)
   * CHANGED: the boost property tree config is now read into a singleton that doesn't need to be passed around anymore [#4220](https://github.com/valhalla/valhalla/pull/4220)
   * ADDED: Update the street name and sign data processing include language and pronunciations [#4268](https://github.com/valhalla/valhalla/pull/4268)
   * CHANGED: more sustainable way to work with protobuf in cmake [#4334](https://github.com/valhalla/valhalla/pull/4334)
   * CHANGED: use date_time API to retrieve timezone aliases instead of our own curated list [#4382](https://github.com/valhalla/valhalla/pull/4382)
   * CHANGED: less aggressive logging for nodes' headings & ferry connections [#4420][https://github.com/valhalla/valhalla/pull/4420]
   * ADDED: add documentation about historical traffic [#4259](https://github.com/valhalla/valhalla/pull/4259)
   * ADDED: config option to control how much memory we'll reserve for CostMatrix locations [#4424](https://github.com/valhalla/valhalla/pull/4424)
   * CHANGED: refactor EdgeLabel (and derived classes) to reduce memory use. [#4439](https://github.com/valhalla/valhalla/pull/4439)
   * ADDED: "shape" field to matrix response for CostMatrix only [#4432](https://github.com/valhalla/valhalla/pull/4432)
   * CHANGED: `/expansion`: add field `prev_edge_id`, make the GeoJSON features `LineString`s [#4275](https://github.com/valhalla/valhalla/issues/4275)
   * ADDED: --optimize & --log-details to valhalla_run_matrix [#4355](https://github.com/valhalla/valhalla/pull/4334)
   * ADDED: most access restrictions to /locate response [#4431](https://github.com/valhalla/valhalla/pull/4431)
   * ADDED: hgv=destination and friends for truck-specific "destination_only" logic [#4450](https://github.com/valhalla/valhalla/issues/4450)
   * UPDATED: updated country access overrides [#4460](https://github.com/valhalla/valhalla/pull/4460)
   * CHANGED: date_time refactor as a preparation to return DST/timezone related offset in the response [#4365](https://github.com/valhalla/valhalla/pull/4365)
   * ADDED: find connection on backward search for bidir matrix algo [#4329](https://github.com/valhalla/valhalla/pull/4329)
   * FIXED: Fix segfault in OSRM serializer with bannerInstructions when destination is on roundabout [#4480](https://github.com/valhalla/valhalla/pull/4481)
   * CHANGED: Adujustment of walk speed when walking on slight downhill [#4302](https://github.com/valhalla/valhalla/pull/4302)
   * CHANGED: Do not reclassify ferry connections when no hierarchies are to be generated [#4487](https://github.com/valhalla/valhalla/pull/4487)
   * ADDED: Added a config option to sort nodes spatially during graph building [#4455](https://github.com/valhalla/valhalla/pull/4455)
<<<<<<< HEAD
   * CHANGED: libvalhalla.pc generation to have finer controls and install vendored public headers [#4507](https://github.com/valhalla/valhalla/pull/4507)
=======
   * ADDED: Timezone info in route and matrix responses [#4491](https://github.com/valhalla/valhalla/pull/4491)
>>>>>>> 381bce06

## Release Date: 2023-05-11 Valhalla 3.4.0
* **Removed**
   * REMOVED: Docker image pushes to Dockerhub [#4033](https://github.com/valhalla/valhalla/pull/4033)
   * REMOVED: transitland references and scripts and replace with info for raw GTFS feeds [#4033](https://github.com/valhalla/valhalla/pull/3906)
* **Bug Fix**
   * FIXED: underflow of uint64_t cast for matrix time results [#3906](https://github.com/valhalla/valhalla/pull/3906)
   * FIXED: update vcpkg commit for Azure pipelines to fix libtool mirrors [#3915](https://github.com/valhalla/valhalla/pull/3915)
   * FIXED: fix CHANGELOG release year (2022->2023) [#3927](https://github.com/valhalla/valhalla/pull/3927)
   * FIXED: avoid segfault on invalid exclude_polygons input [#3907](https://github.com/valhalla/valhalla/pull/3907)
   * FIXED: allow \_WIN32_WINNT to be defined by build system [#3933](https://github.com/valhalla/valhalla/issues/3933)
   * FIXED: disconnected stop pairs in gtfs import [#3943](https://github.com/valhalla/valhalla/pull/3943)
   * FIXED: in/egress traversability in gtfs ingestion is now defaulted to kBoth to enable pedestrian access on transit connect edges and through the in/egress node [#3948](https://github.com/valhalla/valhalla/pull/3948)
   * FIXED: parsing logic needed implicit order of stations/egresses/platforms in the GTFS feeds [#3949](https://github.com/valhalla/valhalla/pull/3949)
   * FIXED: segfault in TimeDistanceMatrix [#3964](https://github.com/valhalla/valhalla/pull/3949)
   * FIXED: write multiple PBFs if the protobuf object gets too big [#3954](https://github.com/valhalla/valhalla/pull/3954)
   * FIXED: pin conan version to latest 1.x for now [#3990](https://github.com/valhalla/valhalla/pull/3990)
   * FIXED: Fix matrix_locations when used in pbf request [#3997](https://github.com/valhalla/valhalla/pull/3997)
   * FIXED: got to the point where the basic transit routing test works [#3988](https://github.com/valhalla/valhalla/pull/3988)
   * FIXED: fix build with LOGGING_LEVEL=ALL [#3992](https://github.com/valhalla/valhalla/pull/3992)
   * FIXED: transit stitching when determining whether a platform was generated [#4020](https://github.com/valhalla/valhalla/pull/4020)
   * FIXED: multimodal isochrones [#4030](https://github.com/valhalla/valhalla/pull/4030)
   * FIXED: duplicated recosting names should throw [#4042](https://github.com/valhalla/valhalla/pull/4042)
   * FIXED: Remove arch specificity from strip command of Python bindings to make it more compatible with other archs [#4040](https://github.com/valhalla/valhalla/pull/4040)
   * FIXED: GraphReader::GetShortcut no longer returns false positives or false negatives [#4019](https://github.com/valhalla/valhalla/pull/4019)
   * FIXED: Tagging with bus=permit or taxi=permit did not override access=no [#4045](https://github.com/valhalla/valhalla/pull/4045)
   * FIXED: Upgrade RapidJSON to address undefined behavior [#4051](https://github.com/valhalla/valhalla/pull/4051)
   * FIXED: time handling for transit service [#4052](https://github.com/valhalla/valhalla/pull/4052)
   * FIXED: multiple smaller bugs while testing more multimodal /route & /isochrones [#4055](https://github.com/valhalla/valhalla/pull/4055)
   * FIXED: `FindLuaJit.cmake` to include Windows paths/library names [#4067](https://github.com/valhalla/valhalla/pull/4067)
   * FIXED: Move complex turn restriction check out of can_form_shortcut() [#4047](https://github.com/valhalla/valhalla/pull/4047)
   * FIXED: fix `clear` methods on matrix algorithms and reserve some space for labels with a new config [#4075](https://github.com/valhalla/valhalla/pull/4075)
   * FIXED: fix `valhalla_build_admins` & `valhalla_ways_to_edges` argument parsing [#4097](https://github.com/valhalla/valhalla/pull/4097)
   * FIXED: fail early in `valhalla_build_admins` if parent directory can't be created, also exit with failure [#4099](https://github.com/valhalla/valhalla/pull/4099)
* **Enhancement**
   * CHANGED: replace boost::optional with C++17's std::optional where possible [#3890](https://github.com/valhalla/valhalla/pull/3890)
   * ADDED: parse `lit` tag on ways and add it to graph [#3893](https://github.com/valhalla/valhalla/pull/3893)
   * ADDED: log lat/lon of node where children link edges exceed the configured maximum [#3911](https://github.com/valhalla/valhalla/pull/3911)
   * ADDED: log matrix algorithm which was used [#3916](https://github.com/valhalla/valhalla/pull/3916)
   * UPDATED: docker base image to Ubuntu 22.04 [#3912](https://github.com/valhalla/valhalla/pull/3912)
   * CHANGED: Unify handling of single-file -Werror in all modules [#3910](https://github.com/valhalla/valhalla/pull/3910)
   * CHANGED: Build skadi with -Werror [#3935](https://github.com/valhalla/valhalla/pull/3935)
   * ADDED: Connect transit tiles to the graph [#3700](https://github.com/valhalla/valhalla/pull/3700)
   * CHANGED: switch to C++17 master branch of `just_gtfs` [#3947](https://github.com/valhalla/valhalla/pull/3947)
   * ADDED: Support for configuring a universal request timeout [#3966](https://github.com/valhalla/valhalla/pull/3966)
   * ADDED: optionally include highway=platform edges for pedestrian access [#3971](https://github.com/valhalla/valhalla/pull/3971)
   * ADDED: `use_lit` costing option for pedestrian costing [#3957](https://github.com/valhalla/valhalla/pull/3957)
   * CHANGED: Removed stray NULL values in log output[#3974](https://github.com/valhalla/valhalla/pull/3974)
   * CHANGED: More conservative estimates for cost of walking slopes [#3982](https://github.com/valhalla/valhalla/pull/3982)
   * ADDED: An option to slim down matrix response [#3987](https://github.com/valhalla/valhalla/pull/3987)
   * CHANGED: Updated url for just_gtfs library [#3994](https://github.com/valhalla/valhalla/pull/3995)
   * ADDED: Docker image pushes to Github's docker registry [#4033](https://github.com/valhalla/valhalla/pull/4033)
   * ADDED: `disable_hierarchy_pruning` costing option to find the actual optimal route for motorized costing modes, i.e `auto`, `motorcycle`, `motor_scooter`, `bus`, `truck` & `taxi`. [#4000](https://github.com/valhalla/valhalla/pull/4000)
   * CHANGED: baldr directory: remove warnings and C++17 adjustments [#4011](https://github.com/valhalla/valhalla/pull/4011)
   * UPDATED: `vcpkg` to latest master, iconv wasn't building anymore [#4066](https://github.com/valhalla/valhalla/pull/4066)
   * CHANGED: pybind11 upgrade for python 3.11 [#4067](https://github.com/valhalla/valhalla/pull/4067)
   * CHANGED: added transit level to connectivity map [#4082](https://github.com/valhalla/valhalla/pull/4082)
   * ADDED: "has_transit_tiles" & "osm_changeset" to verbose status response [#4062](https://github.com/valhalla/valhalla/pull/4062)
   * ADDED: time awareness to CostMatrix for e.g. traffic support [#4071](https://github.com/valhalla/valhalla/pull/4071)
   * UPDATED: transifex translations [#4102](https://github.com/valhalla/valhalla/pull/4102)

## Release Date: 2023-01-03 Valhalla 3.3.0
* **Removed**
* **Bug Fix**
* **Enhancement**
  * CHANGED: Upgraded from C++14 to C++17. [#3878](https://github.com/valhalla/valhalla/pull/3878)

## Release Date: 2023-01-03 Valhalla 3.2.1
* **Removed**
* **Bug Fix**
   * FIXED: valhalla_run_route was missing config logic.[#3824](https://github.com/valhalla/valhalla/pull/3824)
   * FIXED: Added missing ferry tag if manoeuver uses a ferry. It's supposed to be there according to the docs. [#3815](https://github.com/valhalla/valhalla/issues/3815)
   * FIXED: Handle hexlifying strings with unsigned chars [#3842](https://github.com/valhalla/valhalla/pull/3842)
   * FIXED: Newer clang warns on `sprintf` which becomes a compilation error (due to `Werror`) so we use `snprintf` instead [#3846](https://github.com/valhalla/valhalla/issues/3846)
   * FIXED: Build all of Mjolnir with -Werror [#3845](https://github.com/valhalla/valhalla/pull/3845)
   * FIXED: Only set most destination information once for all origins in timedistancematrix [#3830](https://github.com/valhalla/valhalla/pull/3830)
   * FIXED: Integers to expansion JSON output were cast wrongly [#3857](https://github.com/valhalla/valhalla/pull/3857)
   * FIXED: hazmat=destination should be hazmat=false and fix the truckcost usage of hazmat [#3865](https://github.com/valhalla/valhalla/pull/3865)
   * FIXED: Make sure there is at least one path which is accessible for all vehicular modes when reclassifying ferry edges [#3860](https://github.com/valhalla/valhalla/pull/3860)
   * FIXED: valhalla_build_extract was failing to determine the tile ID to include in the extract [#3864](https://github.com/valhalla/valhalla/pull/3864)
   * FIXED: valhalla_ways_to_edges missed trimming the cache when overcommitted [#3872](https://github.com/valhalla/valhalla/pull/3864)
   * FIXED: Strange detours with multi-origin/destination unidirectional A* [#3585](https://github.com/valhalla/valhalla/pull/3585)
* **Enhancement**
   * ADDED: Added has_toll, has_highway, has_ferry tags to summary field of a leg and route and a highway tag to a maneuver if it includes a highway. [#3815](https://github.com/valhalla/valhalla/issues/3815)
   * ADDED: Add time info to sources_to_targets [#3795](https://github.com/valhalla/valhalla/pull/3795)
   * ADDED: "available_actions" to the /status response [#3836](https://github.com/valhalla/valhalla/pull/3836)
   * ADDED: "waiting" field on input/output intermediate break(\_through) locations to respect services times [#3849](https://github.com/valhalla/valhalla/pull/3849)
   * ADDED: --bbox & --geojson-dir options to valhalla_build_extract to only archive a subset of tiles [#3856](https://github.com/valhalla/valhalla/pull/3856)
   * CHANGED: Replace unstable c++ geos API with a mix of geos' c api and boost::geometry for admin building [#3683](https://github.com/valhalla/valhalla/pull/3683)
   * ADDED: optional write-access to traffic extract from GraphReader [#3876](https://github.com/valhalla/valhalla/pull/3876)
   * UPDATED: locales from Transifex [#3879](https://github.com/valhalla/valhalla/pull/3879)
   * CHANGED: Build most of Baldr with -Werror [#3885](https://github.com/valhalla/valhalla/pull/3885)
   * UPDATED: some documentation overhaul to slim down root's README [#3881](https://github.com/valhalla/valhalla/pull/3881)
   * CHANGED: move documentation hosting to Github Pages from readthedocs.io [#3884](https://github.com/valhalla/valhalla/pull/3884)
   * ADDED: inline config arguments to some more executables [#3873](https://github.com/valhalla/valhalla/pull/3873)

## Release Date: 2022-10-26 Valhalla 3.2.0
* **Removed**
   * REMOVED: "build-\*" docker image to decrease complexity [#3689](https://github.com/valhalla/valhalla/pull/3541)

* **Bug Fix**
   * FIXED: Fix precision losses while encoding-decoding distance parameter in openlr [#3374](https://github.com/valhalla/valhalla/pull/3374)
   * FIXED: Fix bearing calculation for openlr records [#3379](https://github.com/valhalla/valhalla/pull/3379)
   * FIXED: Some refactoring that was proposed for the PR 3379 [3381](https://github.com/valhalla/valhalla/pull/3381)
   * FIXED: Avoid calling out "keep left/right" when passing an exit [3349](https://github.com/valhalla/valhalla/pull/3349)
   * FIXED: Fix iterator decrement beyond begin() in GeoPoint::HeadingAtEndOfPolyline() method [#3393](https://github.com/valhalla/valhalla/pull/3393)
   * FIXED: Add string for Use:kPedestrianCrossing to fix null output in to_string(Use). [#3416](https://github.com/valhalla/valhalla/pull/3416)
   * FIXED: Remove simple restrictions check for pedestrian cost calculation. [#3423](https://github.com/valhalla/valhalla/pull/3423)
   * FIXED: Parse "highway=busway" OSM tag: https://wiki.openstreetmap.org/wiki/Tag:highway%3Dbusway [#3413](https://github.com/valhalla/valhalla/pull/3413)
   * FIXED: Process int_ref irrespective of `use_directions_on_ways_` [#3446](https://github.com/valhalla/valhalla/pull/3446)
   * FIXED: workaround python's ArgumentParser bug to not accept negative numbers as arguments [#3443](https://github.com/valhalla/valhalla/pull/3443)
   * FIXED: Undefined behaviour on some platforms due to unaligned reads [#3447](https://github.com/valhalla/valhalla/pull/3447)
   * FIXED: Fixed undefined behavior due to invalid shift exponent when getting edge's heading [#3450](https://github.com/valhalla/valhalla/pull/3450)
   * FIXED: Use midgard::unaligned_read in GraphTileBuilder::AddSigns [#3456](https://github.com/valhalla/valhalla/pull/3456)
   * FIXED: Relax test margin for time dependent traffic test [#3467](https://github.com/valhalla/valhalla/pull/3467)
   * FIXED: Fixed missed intersection heading [#3463](https://github.com/valhalla/valhalla/pull/3463)
   * FIXED: Stopped putting binary bytes into a string field of the protobuf TaggedValue since proto3 protects against that for cross language support [#3468](https://github.com/valhalla/valhalla/pull/3468)
   * FIXED: valhalla_service uses now loki logging config instead of deprecated tyr logging [#3481](https://github.com/valhalla/valhalla/pull/3481)
   * FIXED: Docker image `valhalla/valhalla:run-latest`: conan error + python integration [#3485](https://github.com/valhalla/valhalla/pull/3485)
   * FIXED: fix more protobuf unstable 3.x API [#3494](https://github.com/valhalla/valhalla/pull/3494)
   * FIXED: fix one more protobuf unstable 3.x API [#3501](https://github.com/valhalla/valhalla/pull/3501)
   * FIXED: Fix valhalla_build_tiles imports only bss from last osm file [#3503](https://github.com/valhalla/valhalla/pull/3503)
   * FIXED: Fix total_run_stat.sh script. [#3511](https://github.com/valhalla/valhalla/pull/3511)
   * FIXED: Both `hov:designated` and `hov:minimum` have to be correctly set for the way to be considered hov-only [#3526](https://github.com/valhalla/valhalla/pull/3526)
   * FIXED: Wrong out index in route intersections [#3541](https://github.com/valhalla/valhalla/pull/3541)
   * FIXED: fix valhalla_export_edges: missing null columns separator [#3543](https://github.com/valhalla/valhalla/pull/3543)
   * FIXED: Removed/updated narrative language aliases that are not IETF BCP47 compliant [#3546](https://github.com/valhalla/valhalla/pull/3546)
   * FIXED: Wrong predecessor opposing edge in dijkstra's expansion [#3528](https://github.com/valhalla/valhalla/pull/3528)
   * FIXED: exit and exit_verbal in Russian locale should be same [#3545](https://github.com/valhalla/valhalla/pull/3545)
   * FIXED: Skip transit tiles in hierarchy builder [#3559](https://github.com/valhalla/valhalla/pull/3559)
   * FIXED: Fix some country overrides in adminconstants and add a couple new countries. [#3578](https://github.com/valhalla/valhalla/pull/3578)
   * FIXED: Improve build errors reporting [#3579](https://github.com/valhalla/valhalla/pull/3579)
   * FIXED: Fix "no elevation" values and /locate elevation response [#3571](https://github.com/valhalla/valhalla/pull/3571)
   * FIXED: Build tiles with admin/timezone support on Windows [#3580](https://github.com/valhalla/valhalla/pull/3580)
   * FIXED: admin "Saint-Martin" changed name to "Saint-Martin (France)" [#3619](https://github.com/valhalla/valhalla/pull/3619)
   * FIXED: openstreetmapspeeds global config with `null`s now supported [#3621](https://github.com/valhalla/valhalla/pull/3621)
   * FIXED: valhalla_run_matrix was failing (could not find proper max_matrix_distance) [#3635](https://github.com/valhalla/valhalla/pull/3635)
   * FIXED: Removed duplicate degrees/radians constants [#3642](https://github.com/valhalla/valhalla/pull/3642)
   * FIXED: Forgot to adapt driving side and country access rules in [#3619](https://github.com/valhalla/valhalla/pull/3619) [#3652](https://github.com/valhalla/valhalla/pull/3652)
   * FIXED: DateTime::is_conditional_active(...) incorrect end week handling [#3655](https://github.com/valhalla/valhalla/pull/3655)
   * FIXED: TimeDistanceBSSMatrix: incorrect initialization for destinations[#3659](https://github.com/valhalla/valhalla/pull/3659)
   * FIXED: Some interpolated points had invalid edge_index in trace_attributes response [#3646](https://github.com/valhalla/valhalla/pull/3670)
   * FIXED: Use a small node snap distance in map-matching. FIxes issue with incorrect turn followed by Uturn. [#3677](https://github.com/valhalla/valhalla/pull/3677)
   * FIXED: Conan error when building Docker image. [#3689](https://github.com/valhalla/valhalla/pull/3689)
   * FIXED: Allow country overrides for sidewalk [#3711](https://github.com/valhalla/valhalla/pull/3711)
   * FIXED: CostMatrix incorrect tile usage with oppedge. [#3719](https://github.com/valhalla/valhalla/pull/3719)
   * FIXED: Fix elevation serializing [#3735](https://github.com/valhalla/valhalla/pull/3735)
   * FIXED: Fix returning a potentially uninitialized value in PointXY::ClosestPoint [#3737](https://github.com/valhalla/valhalla/pull/3737)
   * FIXED: Wales and Scotland name change. [#3746](https://github.com/valhalla/valhalla/pull/3746)
   * FIXED: Pedestrian crossings are allowed for bikes [#3751](https://github.com/valhalla/valhalla/pull/3751)
   * FIXED: Fix for Mac OSx.  Small update for the workdir for the admin_sidewalk_override test.  [#3757](https://github.com/valhalla/valhalla/pull/3757)
   * FIXED: Add missing service road case from GetTripLegUse method. [#3763](https://github.com/valhalla/valhalla/pull/3763)
   * FIXED: Fix TimeDistanceMatrix results sequence [#3738](https://github.com/valhalla/valhalla/pull/3738)
   * FIXED: Fix status endpoint not reporting that the service is shutting down [#3785](https://github.com/valhalla/valhalla/pull/3785)
   * FIXED: Fix TimdDistanceMatrix SetSources and SetTargets [#3792](https://github.com/valhalla/valhalla/pull/3792)
   * FIXED: Added highway and surface factor in truckcost [#3590](https://github.com/valhalla/valhalla/pull/3590)
   * FIXED: Potential integer underflow in file suffix generation [#3783](https://github.com/valhalla/valhalla/pull/3783)
   * FIXED: Building Valhalla as a submodule [#3781](https://github.com/valhalla/valhalla/issues/3781)
   * FIXED: Fixed invalid time detection in GetSpeed [#3800](https://github.com/valhalla/valhalla/pull/3800)
   * FIXED: Osmway struct update: added up to 33 and not 32 [#3808](https://github.com/valhalla/valhalla/pull/3808)

* **Enhancement**
   * CHANGED: Pronunciation for names and destinations [#3132](https://github.com/valhalla/valhalla/pull/3132)
   * CHANGED: Requested code clean up for phonemes PR [#3356](https://github.com/valhalla/valhalla/pull/3356)
   * CHANGED: Refactor Pronunciation class to struct [#3359](https://github.com/valhalla/valhalla/pull/3359)
   * ADDED: Added support for probabale restrictions [#3361](https://github.com/valhalla/valhalla/pull/3361)
   * CHANGED: Refactored the verbal text formatter to handle logic for street name and sign [#3369](https://github.com/valhalla/valhalla/pull/3369)
   * CHANGED: return "version" and "tileset_age" on parameterless /status call [#3367](https://github.com/valhalla/valhalla/pull/3367)
   * CHANGED: de-singleton tile_extract by introducing an optional index.bin file created by valhalla_build_extract [#3281](https://github.com/valhalla/valhalla/pull/3281)
   * CHANGED: implement valhalla_build_elevation in python and add more --from-geojson & --from-graph options [#3318](https://github.com/valhalla/valhalla/pull/3318)
   * ADDED: Add boolean parameter to clear memory for edge labels from thor. [#2789](https://github.com/valhalla/valhalla/pull/2789)
   * CHANGED: Do not create statsd client in workers if it is not configured [#3394](https://github.com/valhalla/valhalla/pull/3394)
   * ADDED: Import of Bike Share Stations information in BSS Connection edges [#3411](https://github.com/valhalla/valhalla/pull/3411)
   * ADDED: Add heading to PathEdge to be able to return it on /locate [#3399](https://github.com/valhalla/valhalla/pull/3399)
   * ADDED: Add `prioritize_bidirectional` option for fast work and correct ETA calculation for `depart_at` date_time type. Smoothly stop using live-traffic [#3398](https://github.com/valhalla/valhalla/pull/3398)
   * CHANGED: Minor fix for headers  [#3436](https://github.com/valhalla/valhalla/pull/3436)
   * CHANGED: Use std::multimap for polygons returned for admin and timezone queries. Improves performance when building tiles. [#3427](https://github.com/valhalla/valhalla/pull/3427)
   * CHANGED: Refactored GraphBuilder::CreateSignInfoList [#3438](https://github.com/valhalla/valhalla/pull/3438)
   * ADDED: Add support for LZ4 compressed elevation tiles [#3401](https://github.com/valhalla/valhalla/pull/3401)
   * CHANGED: Rearranged some of the protobufs to remove redundancy [#3452](https://github.com/valhalla/valhalla/pull/3452)
   * CHANGED: overhaul python bindings [#3380](https://github.com/valhalla/valhalla/pull/3380)
   * CHANGED: Removed all protobuf defaults either by doing them in code or by relying on 0 initialization. Also deprecated best_paths and do_not_track [#3454](https://github.com/valhalla/valhalla/pull/3454)
   * ADDED: isochrone action for /expansion endpoint to track dijkstra expansion [#3215](https://github.com/valhalla/valhalla/pull/3215)
   * CHANGED: remove boost from dependencies and add conan as prep for #3346 [#3459](https://github.com/valhalla/valhalla/pull/3459)
   * CHANGED: Remove boost.program_options in favor of cxxopts header-only lib and use conan to install header-only boost. [#3346](https://github.com/valhalla/valhalla/pull/3346)
   * CHANGED: Moved all protos to proto3 for internal request/response handling [#3457](https://github.com/valhalla/valhalla/pull/3457)
   * CHANGED: Allow up to 32 outgoing link edges on a node when reclassifying links [#3483](https://github.com/valhalla/valhalla/pull/3483)
   * CHANGED: Reuse sample::get implementation [#3471](https://github.com/valhalla/valhalla/pull/3471)
   * ADDED: Beta support for interacting with the http/bindings/library via serialized and pbf objects respectively [#3464](https://github.com/valhalla/valhalla/pull/3464)
   * CHANGED: Update xcode to 12.4.0 [#3492](https://github.com/valhalla/valhalla/pull/3492)
   * ADDED: Add JSON generator to conan [#3493](https://github.com/valhalla/valhalla/pull/3493)
   * CHANGED: top_speed option: ignore live speed for speed based penalties [#3460](https://github.com/valhalla/valhalla/pull/3460)
   * ADDED: Add `include_construction` option into the config to include/exclude roads under construction from the graph [#3455](https://github.com/valhalla/valhalla/pull/3455)
   * CHANGED: Refactor options protobuf for Location and Costing objects [#3506](https://github.com/valhalla/valhalla/pull/3506)
   * CHANGED: valhalla.h and config.h don't need cmake configuration [#3502](https://github.com/valhalla/valhalla/pull/3502)
   * ADDED: New options to control what fields of the pbf are returned when pbf format responses are requested [#3207](https://github.com/valhalla/valhalla/pull/3507)
   * CHANGED: Rename tripcommon to common [#3516](https://github.com/valhalla/valhalla/pull/3516)
   * ADDED: Indoor routing - data model, data processing. [#3509](https://github.com/valhalla/valhalla/pull/3509)
   * ADDED: On-demand elevation tile fetching [#3391](https://github.com/valhalla/valhalla/pull/3391)
   * CHANGED: Remove many oneof uses from the protobuf api where the semantics of optional vs required isnt necessary [#3527](https://github.com/valhalla/valhalla/pull/3527)
   * ADDED: Indoor routing maneuvers [#3519](https://github.com/valhalla/valhalla/pull/3519)
   * ADDED: Expose reverse isochrone parameter for reverse expansion [#3528](https://github.com/valhalla/valhalla/pull/3528)
   * CHANGED: Add matrix classes to thor worker so they persist between requests. [#3560](https://github.com/valhalla/valhalla/pull/3560)
   * CHANGED: Remove `max_matrix_locations` and introduce `max_matrix_location_pairs` to configure the allowed number of total routes for the matrix action for more flexible asymmetric matrices [#3569](https://github.com/valhalla/valhalla/pull/3569)
   * CHANGED: modernized spatialite syntax [#3580](https://github.com/valhalla/valhalla/pull/3580)
   * ADDED: Options to generate partial results for time distance matrix when there is one source (one to many) or one target (many to one). [#3181](https://github.com/valhalla/valhalla/pull/3181)
   * ADDED: Enhance valhalla_build_elevation with LZ4 recompression support [#3607](https://github.com/valhalla/valhalla/pull/3607)
   * CHANGED: removed UK admin and upgraded its constituents to countries [#3619](https://github.com/valhalla/valhalla/pull/3619)
   * CHANGED: expansion service: only track requested max time/distance [#3532](https://github.com/valhalla/valhalla/pull/3509)
   * ADDED: Shorten down the request delay, when some sources/targets searches are early aborted [#3611](https://github.com/valhalla/valhalla/pull/3611)
   * ADDED: add `pre-commit` hook for running the `format.sh` script [#3637](https://github.com/valhalla/valhalla/pull/3637)
   * CHANGED: upgrade pybind11 to v2.9.2 to remove cmake warning [#3658](https://github.com/valhalla/valhalla/pull/3658)
   * ADDED: tests for just_gtfs reading and writing feeds [#3665](https://github.com/valhalla/valhalla/pull/3665)
   * CHANGED: Precise definition of types of edges on which BSS could be projected [#3658](https://github.com/valhalla/valhalla/pull/3663)
   * CHANGED: Remove duplicate implementation of `adjust_scores` [#3673](https://github.com/valhalla/valhalla/pull/3673)
   * ADDED: convert GTFS data into protobuf tiles [#3629](https://github.com/valhalla/valhalla/issues/3629)
   * CHANGED: Use `starts_with()` instead of `substr(0, N)` getting and comparing to prefix [#3702](https://github.com/valhalla/valhalla/pull/3702)
   * ADDED: Ferry support for HGV [#3710](https://github.com/valhalla/valhalla/issues/3710)
   * ADDED: Linting & formatting checks for Python code [#3713](https://github.com/valhalla/valhalla/pull/3713)
   * CHANGED: rename Turkey admin to Türkiye [#3720](https://github.com/valhalla/valhalla/pull/3713)
   * CHANGED: bumped vcpkg version to "2022.08.15" [#3754](https://github.com/valhalla/valhalla/pull/3754)
   * CHANGED: chore: Updates to clang-format 11.0.0 [#3533](https://github.com/valhalla/valhalla/pull/3533)
   * CHANGED: Ported trace_attributes serialization to RapidJSON. [#3333](https://github.com/valhalla/valhalla/pull/3333)
   * ADDED: Add helpers for DirectedEdgeExt and save them to file in GraphTileBuilder [#3562](https://github.com/valhalla/valhalla/pull/3562)
   * ADDED: Fixed Speed costing option [#3576](https://github.com/valhalla/valhalla/pull/3576)
   * ADDED: axle_count costing option for hgv [#3648](https://github.com/valhalla/valhalla/pull/3648)
   * ADDED: Matrix action for gurka [#3793](https://github.com/valhalla/valhalla/pull/3793)
   * ADDED: Add warnings array to response. [#3588](https://github.com/valhalla/valhalla/pull/3588)
   * CHANGED: Templatized TimeDistanceMatrix for forward/reverse search [#3773](https://github.com/valhalla/valhalla/pull/3773)
   * CHANGED: Templatized TimeDistanceBSSMatrix for forward/reverse search [#3778](https://github.com/valhalla/valhalla/pull/3778)
   * CHANGED: error code 154 shows distance limit in error message [#3779](https://github.com/valhalla/valhalla/pull/3779)

## Release Date: 2021-10-07 Valhalla 3.1.4
* **Removed**
* **Bug Fix**
   * FIXED: Revert default speed boost for turn channels [#3232](https://github.com/valhalla/valhalla/pull/3232)
   * FIXED: Use the right tile to get country for incident [#3235](https://github.com/valhalla/valhalla/pull/3235)
   * FIXED: Fix factors passed to `RelaxHierarchyLimits` [#3253](https://github.com/valhalla/valhalla/pull/3253)
   * FIXED: Fix TransitionCostReverse usage [#3260](https://github.com/valhalla/valhalla/pull/3260)
   * FIXED: Fix Tagged Value Support in EdgeInfo [#3262](https://github.com/valhalla/valhalla/issues/3262)
   * FIXED: TransitionCostReverse fix: revert internal_turn change [#3271](https://github.com/valhalla/valhalla/issues/3271)
   * FIXED: Optimize tiles usage in reach-based pruning [#3294](https://github.com/valhalla/valhalla/pull/3294)
   * FIXED: Slip lane detection: track visited nodes to avoid infinite loops [#3297](https://github.com/valhalla/valhalla/pull/3297)
   * FIXED: Fix distance value in a 0-length road [#3185](https://github.com/valhalla/valhalla/pull/3185)
   * FIXED: Trivial routes were broken when origin was node snapped and destnation was not and vice-versa for reverse astar [#3299](https://github.com/valhalla/valhalla/pull/3299)
   * FIXED: Tweaked TestAvoids map to get TestAvoidShortcutsTruck working [#3301](https://github.com/valhalla/valhalla/pull/3301)
   * FIXED: Overflow in sequence sort [#3303](https://github.com/valhalla/valhalla/pull/3303)
   * FIXED: Setting statsd tags in config via valhalla_build_config [#3225](https://github.com/valhalla/valhalla/pull/3225)
   * FIXED: Cache for gzipped elevation tiles [#3120](https://github.com/valhalla/valhalla/pull/3120)
   * FIXED: Current time conversion regression introduced in unidirectional algorithm refractor [#3278](https://github.com/valhalla/valhalla/issues/3278)
   * FIXED: Make combine_route_stats.py properly quote CSV output (best practice improvement) [#3328](https://github.com/valhalla/valhalla/pull/3328)
   * FIXED: Merge edge segment records in map matching properly so that resulting edge indices in trace_attributes are valid [#3280](https://github.com/valhalla/valhalla/pull/3280)
   * FIXED: Shape walking map matcher now sets correct edge candidates used in the match for origin and destination location [#3329](https://github.com/valhalla/valhalla/pull/3329)
   * FIXED: Better hash function of GraphId [#3332](https://github.com/valhalla/valhalla/pull/3332)

* **Enhancement**
   * CHANGED: Favor turn channels more [#3222](https://github.com/valhalla/valhalla/pull/3222)
   * CHANGED: Rename `valhalla::midgard::logging::LogLevel` enumerators to avoid clash with common macros [#3237](https://github.com/valhalla/valhalla/pull/3237)
   * CHANGED: Move pre-defined algorithm-based factors inside `RelaxHierarchyLimits` [#3253](https://github.com/valhalla/valhalla/pull/3253)
   * ADDED: Reject alternatives with too long detours [#3238](https://github.com/valhalla/valhalla/pull/3238)
   * ADDED: Added info to /status endpoint [#3008](https://github.com/valhalla/valhalla/pull/3008)
   * ADDED: Added stop and give_way/yield signs to the data and traffic signal fixes [#3251](https://github.com/valhalla/valhalla/pull/3251)
   * ADDED: use_hills for pedestrian costing, which also affects the walking speed [#3234](https://github.com/valhalla/valhalla/pull/3234)
   * CHANGED: Fixed cost threshold for bidirectional astar. Implemented reach-based pruning for suboptimal branches [#3257](https://github.com/valhalla/valhalla/pull/3257)
   * ADDED: Added `exclude_unpaved` request parameter [#3240](https://github.com/valhalla/valhalla/pull/3240)
   * ADDED: Added support for routing onto HOV/HOT lanes via request parameters `include_hot`, `include_hov2`, and `include_hov3` [#3273](https://github.com/valhalla/valhalla/pull/3273)
   * ADDED: Add Z-level field to `EdgeInfo`. [#3261](https://github.com/valhalla/valhalla/pull/3261)
   * CHANGED: Calculate stretch threshold for alternatives based on the optimal route cost [#3276](https://github.com/valhalla/valhalla/pull/3276)
   * ADDED: Add `preferred_z_level` as a parameter of loki requests. [#3270](https://github.com/valhalla/valhalla/pull/3270)
   * ADDED: Add `preferred_layer` as a parameter of loki requests. [#3270](https://github.com/valhalla/valhalla/pull/3270)
   * ADDED: Exposing service area names in passive maneuvers. [#3277](https://github.com/valhalla/valhalla/pull/3277)
   * ADDED: Added traffic signal and stop sign check for stop impact. These traffic signals and stop sign are located on edges. [#3279](https://github.com/valhalla/valhalla/pull/3279)
   * CHANGED: Improved sharing criterion to obtain more reasonable alternatives; extended alternatives search [#3302](https://github.com/valhalla/valhalla/pull/3302)
   * ADDED: pull ubuntu:20.04 base image before building [#3233](https://github.com/valhalla/valhalla/pull/3223)
   * CHANGED: Improve Loki nearest-neighbour performance for large radius searches in open space [#3233](https://github.com/valhalla/valhalla/pull/3324)
   * ADDED: testing infrastructure for scripts and valhalla_build_config tests [#3308](https://github.com/valhalla/valhalla/pull/3308)
   * ADDED: Shape points and information about where intermediate locations are placed along the legs of a route [#3274](https://github.com/valhalla/valhalla/pull/3274)
   * CHANGED: Improved existing hov lane transition test case to make more realistic [#3330](https://github.com/valhalla/valhalla/pull/3330)
   * CHANGED: Update python usage in all scripts to python3 [#3337](https://github.com/valhalla/valhalla/pull/3337)
   * ADDED: Added `exclude_cash_only_tolls` request parameter [#3341](https://github.com/valhalla/valhalla/pull/3341)
   * CHANGED: Update api-reference for street_names [#3342](https://github.com/valhalla/valhalla/pull/3342)
   * ADDED: Disable msse2 flags when building on Apple Silicon chip [#3327](https://github.com/valhalla/valhalla/pull/3327)

## Release Date: 2021-07-20 Valhalla 3.1.3
* **Removed**
   * REMOVED: Unused overloads of `to_response` function [#3167](https://github.com/valhalla/valhalla/pull/3167)

* **Bug Fix**
   * FIXED: Fix heading on small edge [#3114](https://github.com/valhalla/valhalla/pull/3114)
   * FIXED: Added support for `access=psv`, which disables routing on these nodes and edges unless the mode is taxi or bus [#3107](https://github.com/valhalla/valhalla/pull/3107)
   * FIXED: Disables logging in CI to catch issues [#3121](https://github.com/valhalla/valhalla/pull/3121)
   * FIXED: Fixed U-turns through service roads [#3082](https://github.com/valhalla/valhalla/pull/3082)
   * FIXED: Added forgotten penalties for kLivingStreet and kTrack for pedestrian costing model [#3116](https://github.com/valhalla/valhalla/pull/3116)
   * FIXED: Updated the reverse turn bounds [#3122](https://github.com/valhalla/valhalla/pull/3122)
   * FIXED: Missing fork maneuver [#3134](https://github.com/valhalla/valhalla/pull/3134)
   * FIXED: Update turn channel logic to call out specific turn at the end of the turn channel if needed [#3140](https://github.com/valhalla/valhalla/pull/3140)
   * FIXED: Fixed cost thresholds for TimeDistanceMatrix. [#3131](https://github.com/valhalla/valhalla/pull/3131)
   * FIXED: Use distance threshold in hierarchy limits for bidirectional astar to expand more important lower level roads [#3156](https://github.com/valhalla/valhalla/pull/3156)
   * FIXED: Fixed incorrect dead-end roundabout labels. [#3129](https://github.com/valhalla/valhalla/pull/3129)
   * FIXED: googletest wasn't really updated in #3166 [#3187](https://github.com/valhalla/valhalla/pull/3187)
   * FIXED: Minor fix of benchmark code [#3190](https://github.com/valhalla/valhalla/pull/3190)
   * FIXED: avoid_polygons intersected edges as polygons instead of linestrings [#3194]((https://github.com/valhalla/valhalla/pull/3194)
   * FIXED: when binning horizontal edge shapes using single precision floats (converted from not double precision floats) allowed for the possibility of marking many many tiles no where near the shape [#3204](https://github.com/valhalla/valhalla/pull/3204)
   * FIXED: Fix improper iterator usage in ManeuversBuilder [#3205](https://github.com/valhalla/valhalla/pull/3205)
   * FIXED: Modified approach for retrieving signs from a directed edge #3166 [#3208](https://github.com/valhalla/valhalla/pull/3208)
   * FIXED: Improve turn channel classification: detect slip lanes [#3196](https://github.com/valhalla/valhalla/pull/3196)
   * FIXED: Compatibility with older boost::optional versions [#3219](https://github.com/valhalla/valhalla/pull/3219)
   * FIXED: Older boost.geometry versions don't have correct() for geographic rings [#3218](https://github.com/valhalla/valhalla/pull/3218)
   * FIXED: Use default road speed for bicycle costing so traffic does not reduce penalty on high speed roads. [#3143](https://github.com/valhalla/valhalla/pull/3143)

* **Enhancement**
   * CHANGED: Refactor base costing options parsing to handle more common stuff in a one place [#3125](https://github.com/valhalla/valhalla/pull/3125)
   * CHANGED: Unified Sign/SignElement into sign.proto [#3146](https://github.com/valhalla/valhalla/pull/3146)
   * ADDED: New verbal succinct transition instruction to maneuver & narrativebuilder. Currently this instruction will be used in place of a very long street name to avoid repetition of long names [#2844](https://github.com/valhalla/valhalla/pull/2844)
   * ADDED: Added oneway support for pedestrian access and foot restrictions [#3123](https://github.com/valhalla/valhalla/pull/3123)
   * ADDED: Exposing rest-area names in passive maneuvers [#3172](https://github.com/valhalla/valhalla/pull/3172)
   * CHORE: Updates robin-hood-hashing third-party library
   * ADDED: Support `barrier=yes|swing_gate|jersey_barrier` tags [#3154](https://github.com/valhalla/valhalla/pull/3154)
   * ADDED: Maintain `access=permit|residents` tags as private [#3149](https://github.com/valhalla/valhalla/pull/3149)
   * CHANGED: Replace `avoid_*` API parameters with more accurate `exclude_*` [#3093](https://github.com/valhalla/valhalla/pull/3093)
   * ADDED: Penalize private gates [#3144](https://github.com/valhalla/valhalla/pull/3144)
   * CHANGED: Renamed protobuf Sign/SignElement to TripSign/TripSignElement [#3168](https://github.com/valhalla/valhalla/pull/3168)
   * CHORE: Updates googletest to release-1.11.0 [#3166](https://github.com/valhalla/valhalla/pull/3166)
   * CHORE: Enables -Wall on sif sources [#3178](https://github.com/valhalla/valhalla/pull/3178)
   * ADDED: Allow going through accessible `barrier=bollard` and penalize routing through it, when the access is private [#3175](https://github.com/valhalla/valhalla/pull/3175)
   * ADDED: Add country code to incident metadata [#3169](https://github.com/valhalla/valhalla/pull/3169)
   * CHANGED: Use distance instead of time to check limited sharing criteria [#3183](https://github.com/valhalla/valhalla/pull/3183)
   * ADDED: Introduced a new via_waypoints array on the leg in the osrm route serializer that describes where a particular waypoint from the root-level array matches to the route. [#3189](https://github.com/valhalla/valhalla/pull/3189)
   * ADDED: Added vehicle width and height as an option for auto (and derived: taxi, bus, hov) profile (https://github.com/valhalla/valhalla/pull/3179)
   * ADDED: Support for statsd integration for basic error and requests metrics [#3191](https://github.com/valhalla/valhalla/pull/3191)
   * CHANGED: Get rid of typeid in statistics-related code. [#3227](https://github.com/valhalla/valhalla/pull/3227)

## Release Date: 2021-05-26 Valhalla 3.1.2
* **Removed**
* **Bug Fix**
   * FIXED: Change unnamed road intersections from being treated as penil point u-turns [#3084](https://github.com/valhalla/valhalla/pull/3084)
   * FIXED: Fix TimeDepReverse termination and path cost calculation (for arrive_by routing) [#2987](https://github.com/valhalla/valhalla/pull/2987)
   * FIXED: Isochrone (::Generalize()) fix to avoid generating self-intersecting polygons [#3026](https://github.com/valhalla/valhalla/pull/3026)
   * FIXED: Handle day_on/day_off/hour_on/hour_off restrictions [#3029](https://github.com/valhalla/valhalla/pull/3029)
   * FIXED: Apply conditional restrictions with dow only to the edges when routing [#3039](https://github.com/valhalla/valhalla/pull/3039)
   * FIXED: Missing locking in incident handler needed to hang out to scop lock rather than let the temporary dissolve [#3046](https://github.com/valhalla/valhalla/pull/3046)
   * FIXED: Continuous lane guidance fix [#3054](https://github.com/valhalla/valhalla/pull/3054)
   * FIXED: Fix reclassification for "shorter" ferries and rail ferries (for Chunnel routing issues) [#3038](https://github.com/valhalla/valhalla/pull/3038)
   * FIXED: Incorrect routing through motor_vehicle:conditional=destination. [#3041](https://github.com/valhalla/valhalla/pull/3041)
   * FIXED: Allow destination-only routing on the first-pass for non bidirectional Astar algorithms. [#3085](https://github.com/valhalla/valhalla/pull/3085)
   * FIXED: Highway/ramp lane bifurcation [#3088](https://github.com/valhalla/valhalla/pull/3088)
   * FIXED: out of bound access of tile hierarchy in base_ll function in graphheader [#3089](https://github.com/valhalla/valhalla/pull/3089)
   * FIXED: include shortcuts in avoid edge set for avoid_polygons [#3090](https://github.com/valhalla/valhalla/pull/3090)

* **Enhancement**
   * CHANGED: Refactor timedep forward/reverse to reduce code repetition [#2987](https://github.com/valhalla/valhalla/pull/2987)
   * CHANGED: Sync translation files with Transifex command line tool [#3030](https://github.com/valhalla/valhalla/pull/3030)
   * CHANGED: Use osm tags in links reclassification algorithm in order to reduce false positive downgrades [#3042](https://github.com/valhalla/valhalla/pull/3042)
   * CHANGED: Use CircleCI XL instances for linux based builds [#3043](https://github.com/valhalla/valhalla/pull/3043)
   * ADDED: ci: Enable undefined sanitizer [#2999](https://github.com/valhalla/valhalla/pull/2999)
   * ADDED: Optionally pass preconstructed graphreader to connectivity map [#3046](https://github.com/valhalla/valhalla/pull/3046)
   * CHANGED: ci: Skip Win CI runs for irrelevant files [#3014](https://github.com/valhalla/valhalla/pull/3014)
   * ADDED: Allow configuration-driven default speed assignment based on edge properties [#3055](https://github.com/valhalla/valhalla/pull/3055)
   * CHANGED: Use std::shared_ptr in case if ENABLE_THREAD_SAFE_TILE_REF_COUNT is ON. [#3067](https://github.com/valhalla/valhalla/pull/3067)
   * CHANGED: Reduce stop impact when driving in parking lots [#3051](https://github.com/valhalla/valhalla/pull/3051)
   * ADDED: Added another through route test [#3074](https://github.com/valhalla/valhalla/pull/3074)
   * ADDED: Adds incident-length to metadata proto [#3083](https://github.com/valhalla/valhalla/pull/3083)
   * ADDED: Do not penalize gates that have allowed access [#3078](https://github.com/valhalla/valhalla/pull/3078)
   * ADDED: Added missing k/v pairs to taginfo.json.  Updated PR template. [#3101](https://github.com/valhalla/valhalla/pull/3101)
   * CHANGED: Serialize isochrone 'contour' properties as floating point so they match user supplied value [#3078](https://github.com/valhalla/valhalla/pull/3095)
   * NIT: Enables compiler warnings as errors in midgard module [#3104](https://github.com/valhalla/valhalla/pull/3104)
   * CHANGED: Check all tiles for nullptr that reads from graphreader to avoid fails in case tiles might be missing. [#3065](https://github.com/valhalla/valhalla/pull/3065)

## Release Date: 2021-04-21 Valhalla 3.1.1
* **Removed**
   * REMOVED: The tossing of private roads in [#1960](https://github.com/valhalla/valhalla/pull/1960) was too aggressive and resulted in a lot of no routes.  Reverted this logic.  [#2934](https://github.com/valhalla/valhalla/pull/2934)
   * REMOVED: stray references to node bindings [#3012](https://github.com/valhalla/valhalla/pull/3012)

* **Bug Fix**
   * FIXED: Fix compression_utils.cc::inflate(...) throw - make it catchable [#2839](https://github.com/valhalla/valhalla/pull/2839)
   * FIXED: Fix compiler errors if HAVE_HTTP not enabled [#2807](https://github.com/valhalla/valhalla/pull/2807)
   * FIXED: Fix alternate route serialization [#2811](https://github.com/valhalla/valhalla/pull/2811)
   * FIXED: Store restrictions in the right tile [#2781](https://github.com/valhalla/valhalla/pull/2781)
   * FIXED: Failing to write tiles because of racing directory creation [#2810](https://github.com/valhalla/valhalla/pull/2810)
   * FIXED: Regression in stopping expansion on transitions down in time-dependent routes [#2815](https://github.com/valhalla/valhalla/pull/2815)
   * FIXED: Fix crash in loki when trace_route is called with 2 locations.[#2817](https://github.com/valhalla/valhalla/pull/2817)
   * FIXED: Mark the restriction start and end as via ways to fix IsBridgingEdge function in Bidirectional Astar [#2796](https://github.com/valhalla/valhalla/pull/2796)
   * FIXED: Dont add predictive traffic to the tile if it's empty [#2826](https://github.com/valhalla/valhalla/pull/2826)
   * FIXED: Fix logic bidirectional astar to avoid double u-turns and extra detours [#2802](https://github.com/valhalla/valhalla/pull/2802)
   * FIXED: Re-enable transition cost for motorcycle profile [#2837](https://github.com/valhalla/valhalla/pull/2837)
   * FIXED: Increase limits for timedep_* algorithms. Split track_factor into edge factor and transition penalty [#2845](https://github.com/valhalla/valhalla/pull/2845)
   * FIXED: Loki was looking up the wrong costing enum for avoids [#2856](https://github.com/valhalla/valhalla/pull/2856)
   * FIXED: Fix way_ids -> graph_ids conversion for complex restrictions: handle cases when a way is split into multiple edges [#2848](https://github.com/valhalla/valhalla/pull/2848)
   * FIXED: Honor access mode while matching OSMRestriction with the graph [#2849](https://github.com/valhalla/valhalla/pull/2849)
   * FIXED: Ensure route summaries are unique among all returned route/legs [#2874](https://github.com/valhalla/valhalla/pull/2874)
   * FIXED: Fix compilation errors when boost < 1.68 and libprotobuf < 3.6  [#2878](https://github.com/valhalla/valhalla/pull/2878)
   * FIXED: Allow u-turns at no-access barriers when forced by heading [#2875](https://github.com/valhalla/valhalla/pull/2875)
   * FIXED: Fixed "No route found" error in case of multipoint request with locations near low reachability edges [#2914](https://github.com/valhalla/valhalla/pull/2914)
   * FIXED: Python bindings installation [#2751](https://github.com/valhalla/valhalla/issues/2751)
   * FIXED: Skip bindings if there's no Python development version [#2893](https://github.com/valhalla/valhalla/pull/2893)
   * FIXED: Use CMakes built-in Python variables to configure installation [#2931](https://github.com/valhalla/valhalla/pull/2931)
   * FIXED: Sometimes emitting zero-length route geometry when traffic splits edge twice [#2943](https://github.com/valhalla/valhalla/pull/2943)
   * FIXED: Fix map-match segfault when gps-points project very near a node [#2946](https://github.com/valhalla/valhalla/pull/2946)
   * FIXED: Use kServiceRoad edges while searching for ferry connection [#2933](https://github.com/valhalla/valhalla/pull/2933)
   * FIXED: Enhanced logic for IsTurnChannelManeuverCombinable [#2952](https://github.com/valhalla/valhalla/pull/2952)
   * FIXED: Restore compatibility with gcc 6.3.0, libprotobuf 3.0.0, boost v1.62.0 [#2953](https://github.com/valhalla/valhalla/pull/2953)
   * FIXED: Dont abort bidirectional a-star search if only one direction is exhausted [#2936](https://github.com/valhalla/valhalla/pull/2936)
   * FIXED: Fixed missing comma in the scripts/valhalla_build_config [#2963](https://github.com/valhalla/valhalla/pull/2963)
   * FIXED: Reverse and Multimodal Isochrones were returning forward results [#2967](https://github.com/valhalla/valhalla/pull/2967)
   * FIXED: Map-match fix for first gps-point being exactly equal to street shape-point [#2977](https://github.com/valhalla/valhalla/pull/2977)
   * FIXED: Add missing GEOS:GEOS dep to mjolnir target [#2901](https://github.com/valhalla/valhalla/pull/2901)
   * FIXED: Allow expansion into a region when not_thru_pruning is false on 2nd pass [#2978](https://github.com/valhalla/valhalla/pull/2978)
   * FIXED: Fix polygon area calculation: use Shoelace formula [#2927](https://github.com/valhalla/valhalla/pull/2927)
   * FIXED: Isochrone: orient segments/rings according to the right-hand rule [#2932](https://github.com/valhalla/valhalla/pull/2932)
   * FIXED: Parsenodes fix: check if index is out-of-bound first [#2984](https://github.com/valhalla/valhalla/pull/2984)
   * FIXED: Fix for unique-summary logic [#2996](https://github.com/valhalla/valhalla/pull/2996)
   * FIXED: Isochrone: handle origin edges properly [#2990](https://github.com/valhalla/valhalla/pull/2990)
   * FIXED: Annotations fail with returning NaN speed when the same point is duplicated in route geometry [#2992](https://github.com/valhalla/valhalla/pull/2992)
   * FIXED: Fix run_with_server.py to work on macOS [#3003](https://github.com/valhalla/valhalla/pull/3003)
   * FIXED: Removed unexpected maneuvers at sharp bends [#2968](https://github.com/valhalla/valhalla/pull/2968)
   * FIXED: Remove large number formatting for non-US countries [#3015](https://github.com/valhalla/valhalla/pull/3015)
   * FIXED: Odin undefined behaviour: handle case when xedgeuse is not initialized [#3020](https://github.com/valhalla/valhalla/pull/3020)

* **Enhancement**
   * Pedestrian crossing should be a separate TripLeg_Use [#2950](https://github.com/valhalla/valhalla/pull/2950)
   * CHANGED: Azure uses ninja as generator [#2779](https://github.com/valhalla/valhalla/pull/2779)
   * ADDED: Support for date_time type invariant for map matching [#2712](https://github.com/valhalla/valhalla/pull/2712)
   * ADDED: Add Bulgarian locale [#2825](https://github.com/valhalla/valhalla/pull/2825)
   * FIXED: No need for write permissions on tarball indices [#2822](https://github.com/valhalla/valhalla/pull/2822)
   * ADDED: nit: Links debug build with lld [#2813](https://github.com/valhalla/valhalla/pull/2813)
   * ADDED: Add costing option `use_living_streets` to avoid or favor living streets in route. [#2788](https://github.com/valhalla/valhalla/pull/2788)
   * CHANGED: Do not allocate mapped_cache vector in skadi when no elevation source is provided. [#2841](https://github.com/valhalla/valhalla/pull/2841)
   * ADDED: avoid_polygons logic [#2750](https://github.com/valhalla/valhalla/pull/2750)
   * ADDED: Added support for destination for conditional access restrictions [#2857](https://github.com/valhalla/valhalla/pull/2857)
   * CHANGED: Large sequences are now merge sorted which can be dramatically faster with certain hardware configurations. This is especially useful in speeding up the earlier stages (parsing, graph construction) of tile building [#2850](https://github.com/valhalla/valhalla/pull/2850)
   * CHANGED: When creating the initial graph edges by setting at which nodes they start and end, first mark the indices of those nodes in another sequence and then sort them by edgeid so that we can do the setting of start and end node sequentially in the edges file. This is much more efficient on certain hardware configurations [#2851](https://github.com/valhalla/valhalla/pull/2851)
   * CHANGED: Use relative cost threshold to extend search in bidirectional astar in order to find more alternates [#2868](https://github.com/valhalla/valhalla/pull/2868)
   * CHANGED: Throw an exception if directory does not exist when building traffic extract [#2871](https://github.com/valhalla/valhalla/pull/2871)
   * CHANGED: Support for ignoring multiple consecutive closures at start/end locations [#2846](https://github.com/valhalla/valhalla/pull/2846)
   * ADDED: Added sac_scale to trace_attributes output and locate edge output [#2818](https://github.com/valhalla/valhalla/pull/2818)
   * ADDED: Ukrainian language translations [#2882](https://github.com/valhalla/valhalla/pull/2882)
   * ADDED: Add support for closure annotations [#2816](https://github.com/valhalla/valhalla/pull/2816)
   * ADDED: Add costing option `service_factor`. Implement possibility to avoid or favor generic service roads in route for all costing options. [#2870](https://github.com/valhalla/valhalla/pull/2870)
   * CHANGED: Reduce stop impact cost when flow data is present [#2891](https://github.com/valhalla/valhalla/pull/2891)
   * CHANGED: Update visual compare script [#2803](https://github.com/valhalla/valhalla/pull/2803)
   * CHANGED: Service roads are not penalized for `pedestrian` costing by default. [#2898](https://github.com/valhalla/valhalla/pull/2898)
   * ADDED: Add complex mandatory restrictions support [#2766](https://github.com/valhalla/valhalla/pull/2766)
   * ADDED: Status endpoint for future status info and health checking of running service [#2907](https://github.com/valhalla/valhalla/pull/2907)
   * ADDED: Add min_level argument to valhalla_ways_to_edges [#2918](https://github.com/valhalla/valhalla/pull/2918)
   * ADDED: Adding ability to store the roundabout_exit_turn_degree to the maneuver [#2941](https://github.com/valhalla/valhalla/pull/2941)
   * ADDED: Penalize pencil point uturns and uturns at short internal edges. Note: `motorcycle` and `motor_scooter` models do not penalize on short internal edges. No new uturn penalty logic has been added to the pedestrian and bicycle costing models. [#2944](https://github.com/valhalla/valhalla/pull/2944)
   * CHANGED: Allow config object to be passed-in to path algorithms [#2949](https://github.com/valhalla/valhalla/pull/2949)
   * CHANGED: Allow disabling Werror
   * ADDED: Add ability to build Valhalla modules as STATIC libraries. [#2957](https://github.com/valhalla/valhalla/pull/2957)
   * NIT: Enables compiler warnings in part of mjolnir module [#2922](https://github.com/valhalla/valhalla/pull/2922)
   * CHANGED: Refactor isochrone/reachability forward/reverse search to reduce code repetition [#2969](https://github.com/valhalla/valhalla/pull/2969)
   * ADDED: Set the roundabout exit shape index when we are collapsing the roundabout maneuvers. [#2975](https://github.com/valhalla/valhalla/pull/2975)
   * CHANGED: Penalized closed edges if using them at start/end locations [#2964](https://github.com/valhalla/valhalla/pull/2964)
   * ADDED: Add shoulder to trace_attributes output. [#2980](https://github.com/valhalla/valhalla/pull/2980)
   * CHANGED: Refactor bidirectional astar forward/reverse search to reduce code repetition [#2970](https://github.com/valhalla/valhalla/pull/2970)
   * CHANGED: Factor for service roads is 1.0 by default. [#2988](https://github.com/valhalla/valhalla/pull/2988)
   * ADDED: Support for conditionally skipping CI runs [#2986](https://github.com/valhalla/valhalla/pull/2986)
   * ADDED: Add instructions for building valhalla on `arm64` macbook [#2997](https://github.com/valhalla/valhalla/pull/2997)
   * NIT: Enables compiler warnings in part of mjolnir module [#2995](https://github.com/valhalla/valhalla/pull/2995)
   * CHANGED: nit(rename): Renames the encoded live speed properties [#2998](https://github.com/valhalla/valhalla/pull/2998)
   * ADDED: ci: Vendors the codecov script [#3002](https://github.com/valhalla/valhalla/pull/3002)
   * CHANGED: Allow None build type [#3005](https://github.com/valhalla/valhalla/pull/3005)
   * CHANGED: ci: Build Python bindings for Mac OS [#3013](https://github.com/valhalla/valhalla/pull/3013)

## Release Date: 2021-01-25 Valhalla 3.1.0
* **Removed**
   * REMOVED: Remove Node bindings. [#2502](https://github.com/valhalla/valhalla/pull/2502)
   * REMOVED: appveyor builds. [#2550](https://github.com/valhalla/valhalla/pull/2550)
   * REMOVED: Removed x86 CI builds. [#2792](https://github.com/valhalla/valhalla/pull/2792)

* **Bug Fix**
   * FIXED: Crazy ETAs.  If a way has forward speed with no backward speed and it is not oneway, then we must set the default speed.  The reverse logic applies as well.  If a way has no backward speed but has a forward speed and it is not a oneway, then set the default speed. [#2102](https://github.com/valhalla/valhalla/pull/2102)
   * FIXED: Map matching elapsed times spliced amongst different legs and discontinuities are now correct [#2104](https://github.com/valhalla/valhalla/pull/2104)
   * FIXED: Date time information is now propagated amongst different legs and discontinuities [#2107](https://github.com/valhalla/valhalla/pull/2107)
   * FIXED: Adds support for geos-3.8 c++ api [#2021](https://github.com/valhalla/valhalla/issues/2021)
   * FIXED: Updated the osrm serializer to not set junction name for osrm origin/start maneuver - this is not helpful since we are not transitioning through the intersection.  [#2121](https://github.com/valhalla/valhalla/pull/2121)
   * FIXED: Removes precomputing of edge-costs which lead to wrong results [#2120](https://github.com/valhalla/valhalla/pull/2120)
   * FIXED: Complex turn-restriction invalidates edge marked as kPermanent [#2103](https://github.com/valhalla/valhalla/issues/2103)
   * FIXED: Fixes bug with inverted time-restriction parsing [#2167](https://github.com/valhalla/valhalla/pull/2167)
   * FIXED: Fixed several bugs with numeric underflow in map-matching trip durations. These may
     occur when serializing match results where adjacent trace points appear out-of-sequence on the
     same edge [#2178](https://github.com/valhalla/valhalla/pull/2178)
     - `MapMatcher::FormPath` now catches route discontinuities on the same edge when the distance
       percentage along don't agree. The trip leg builder builds disconnected legs on a single edge
       to avoid duration underflow.
     - Correctly populate edge groups when matching results contain loops. When a loop occurs,
       the leg builder now starts at the correct edge where the loop ends, and correctly accounts
       for any contained edges.
     - Duration over-trimming at the terminating edge of a match.
   * FIXED: Increased internal precision of time tracking per edge and maneuver so that maneuver times sum to the same time represented in the leg summary [#2195](https://github.com/valhalla/valhalla/pull/2195)
   * FIXED: Tagged speeds were not properly marked. We were not using forward and backward speeds to flag if a speed is tagged or not.  Should not update turn channel speeds if we are not inferring them.  Added additional logic to handle PH in the conditional restrictions. Do not update stop impact for ramps if they are marked as internal. [#2198](https://github.com/valhalla/valhalla/pull/2198)
   * FIXED: Fixed the sharp turn phrase [#2226](https://github.com/valhalla/valhalla/pull/2226)
   * FIXED: Protect against duplicate points in the input or points that snap to the same location resulting in `nan` times for the legs of the map match (of a 0 distance route) [#2229](https://github.com/valhalla/valhalla/pull/2229)
   * FIXED: Improves restriction check on briding edge in Bidirectional Astar [#2228](https://github.com/valhalla/valhalla/pull/2242)
   * FIXED: Allow nodes at location 0,0 [#2245](https://github.com/valhalla/valhalla/pull/2245)
   * FIXED: Fix RapidJSON compiler warnings and naming conflict [#2249](https://github.com/valhalla/valhalla/pull/2249)
   * FIXED: Fixed bug in resample_spherical_polyline where duplicate successive lat,lng locations in the polyline resulting in `nan` for the distance computation which shortcuts further sampling [#2239](https://github.com/valhalla/valhalla/pull/2239)
   * FIXED: Update exit logic for non-motorways [#2252](https://github.com/valhalla/valhalla/pull/2252)
   * FIXED: Transition point map-matching. When match results are on a transition point, we search for the sibling nodes at that transition and snap it to the corresponding edges in the route. [#2258](https://github.com/valhalla/valhalla/pull/2258)
   * FIXED: Fixed verbal multi-cue logic [#2270](https://github.com/valhalla/valhalla/pull/2270)
   * FIXED: Fixed Uturn cases when a not_thru edge is connected to the origin edge. [#2272](https://github.com/valhalla/valhalla/pull/2272)
   * FIXED: Update intersection classes in osrm response to not label all ramps as motorway [#2279](https://github.com/valhalla/valhalla/pull/2279)
   * FIXED: Fixed bug in mapmatcher when interpolation point goes before the first valid match or after the last valid match. Such behavior usually leads to discontinuity in matching. [#2275](https://github.com/valhalla/valhalla/pull/2275)
   * FIXED: Fixed an issue for time_allowed logic.  Previously we returned false on the first time allowed restriction and did not check them all. Added conditional restriction gurka test and datetime optional argument to gurka header file. [#2286](https://github.com/valhalla/valhalla/pull/2286)
   * FIXED: Fixed an issue for date ranges.  For example, for the range Jan 04 to Jan 02 we need to test to end of the year and then from the first of the year to the end date.  Also, fixed an emergency tag issue.  We should only set the use to emergency if all other access is off. [#2290](https://github.com/valhalla/valhalla/pull/2290)
   * FIXED: Found a few issues with the initial ref and direction logic for ways.  We were overwriting the refs with directionals to the name_offset_map instead of concatenating them together.  Also, we did not allow for blank entries for GetTagTokens. [#2298](https://github.com/valhalla/valhalla/pull/2298)
   * FIXED: Fixed an issue where MatchGuidanceViewJunctions is only looking at the first edge. Set the data_id for guidance views to the changeset id as it is already being populated. Also added test for guidance views. [#2303](https://github.com/valhalla/valhalla/pull/2303)
   * FIXED: Fixed a problem with live speeds where live speeds were being used to determine access, even when a live
   speed (current time) route wasn't what was requested. [#2311](https://github.com/valhalla/valhalla/pull/2311)
   * FIXED: Fix break/continue typo in search filtering [#2317](https://github.com/valhalla/valhalla/pull/2317)
   * FIXED: Fix a crash in trace_route due to iterating past the end of a vector. [#2322](https://github.com/valhalla/valhalla/pull/2322)
   * FIXED: Don't allow timezone information in the local date time string attached at each location. [#2312](https://github.com/valhalla/valhalla/pull/2312)
   * FIXED: Fix short route trimming in bidirectional astar [#2323](https://github.com/valhalla/valhalla/pull/2323)
   * FIXED: Fix shape trimming in leg building for snap candidates that lie within the margin of rounding error [#2326](https://github.com/valhalla/valhalla/pull/2326)
   * FIXED: Fixes route duration underflow with traffic data [#2325](https://github.com/valhalla/valhalla/pull/2325)
   * FIXED: Parse mtb:scale tags and set bicycle access if present [#2117](https://github.com/valhalla/valhalla/pull/2117)
   * FIXED: Fixed segfault.  Shape was missing from options for valhalla_path_comparison and valhalla_run_route.  Also, costing options was missing in valhalla_path_comparison. [#2343](https://github.com/valhalla/valhalla/pull/2343)
   * FIXED: Handle decimal numbers with zero-value mantissa properly in Lua [#2355](https://github.com/valhalla/valhalla/pull/2355)
   * FIXED: Many issues that resulted in discontinuities, failed matches or incorrect time/duration for map matching requests. [#2292](https://github.com/valhalla/valhalla/pull/2292)
   * FIXED: Seeing segfault when loading large osmdata data files before loading LuaJit. LuaJit fails to create luaL_newstate() Ref: [#2158](https://github.com/ntop/ntopng/issues/2158) Resolution is to load LuaJit before loading the data files. [#2383](https://github.com/valhalla/valhalla/pull/2383)
   * FIXED: Store positive/negative OpenLR offsets in bucketed form [#2405](https://github.com/valhalla/valhalla/2405)
   * FIXED: Fix on map-matching return code when breakage distance limitation exceeds. Instead of letting the request goes into meili and fails in finding a route, we check the distance in loki and early return with exception code 172. [#2406](https://github.com/valhalla/valhalla/pull/2406)
   * FIXED: Don't create edges for portions of ways that are doubled back on themselves as this confuses opposing edge index computations [#2385](https://github.com/valhalla/valhalla/pull/2385)
   * FIXED: Protect against nan in uniform_resample_spherical_polyline. [#2431](https://github.com/valhalla/valhalla/pull/2431)
   * FIXED: Obvious maneuvers. [#2436](https://github.com/valhalla/valhalla/pull/2436)
   * FIXED: Base64 encoding/decoding [#2452](https://github.com/valhalla/valhalla/pull/2452)
   * FIXED: Added post roundabout instruction when enter/exit roundabout maneuvers are combined [#2454](https://github.com/valhalla/valhalla/pull/2454)
   * FIXED: openlr: Explicitly check for linear reference option for Valhalla serialization. [#2458](https://github.com/valhalla/valhalla/pull/2458)
   * FIXED: Fix segfault: Do not combine last turn channel maneuver. [#2463](https://github.com/valhalla/valhalla/pull/2463)
   * FIXED: Remove extraneous whitespaces from ja-JP.json. [#2471](https://github.com/valhalla/valhalla/pull/2471)
   * FIXED: Checks protobuf serialization/parsing success [#2477](https://github.com/valhalla/valhalla/pull/2477)
   * FIXED: Fix dereferencing of end for std::lower_bound in sequence and possible UB [#2488](https://github.com/valhalla/valhalla/pull/2488)
   * FIXED: Make tile building reproducible: fix UB-s [#2480](https://github.com/valhalla/valhalla/pull/2480)
   * FIXED: Zero initialize EdgeInfoInner.spare0_. Uninitialized spare0_ field produced UB which causes gurka_reproduce_tile_build to fail intermittently. [2499](https://github.com/valhalla/valhalla/pull/2499)
   * FIXED: Drop unused CHANGELOG validation script, straggling NodeJS references [#2506](https://github.com/valhalla/valhalla/pull/2506)
   * FIXED: Fix missing nullptr checks in graphreader and loki::Reach (causing segfault during routing with not all levels of tiles available) [#2504](https://github.com/valhalla/valhalla/pull/2504)
   * FIXED: Fix mismatch of triplegedge roadclass and directededge roadclass [#2507](https://github.com/valhalla/valhalla/pull/2507)
   * FIXED: Improve german destination_verbal_alert phrases [#2509](https://github.com/valhalla/valhalla/pull/2509)
   * FIXED: Undefined behavior cases discovered with undefined behavior sanitizer tool. [2498](https://github.com/valhalla/valhalla/pull/2498)
   * FIXED: Fixed logic so verbal keep instructions use branch exit sign info for ramps [#2520](https://github.com/valhalla/valhalla/pull/2520)
   * FIXED: Fix bug in trace_route for uturns causing garbage coordinates [#2517](https://github.com/valhalla/valhalla/pull/2517)
   * FIXED: Simplify heading calculation for turn type. Remove undefined behavior case. [#2513](https://github.com/valhalla/valhalla/pull/2513)
   * FIXED: Always set costing name even if one is not provided for osrm serializer weight_name. [#2528](https://github.com/valhalla/valhalla/pull/2528)
   * FIXED: Make single-thread tile building reproducible: fix seed for shuffle, use concurrency configuration from the mjolnir section. [#2515](https://github.com/valhalla/valhalla/pull/2515)
   * FIXED: More Windows compatibility: build tiles and some run actions work now (including CI tests) [#2300](https://github.com/valhalla/valhalla/issues/2300)
   * FIXED: Transcoding of c++ location to pbf location used path edges in the place of filtered edges. [#2542](https://github.com/valhalla/valhalla/pull/2542)
   * FIXED: Add back whitelisting action types. [#2545](https://github.com/valhalla/valhalla/pull/2545)
   * FIXED: Allow uturns for truck costing now that we have derived deadends marked in the edge label [#2559](https://github.com/valhalla/valhalla/pull/2559)
   * FIXED: Map matching uturn trimming at the end of an edge where it wasn't needed. [#2558](https://github.com/valhalla/valhalla/pull/2558)
   * FIXED: Multicue enter roundabout [#2556](https://github.com/valhalla/valhalla/pull/2556)
   * FIXED: Changed reachability computation to take into account live speed [#2597](https://github.com/valhalla/valhalla/pull/2597)
   * FIXED: Fixed a bug where the temp files were not getting read in if you started with the construct edges or build phase for valhalla_build_tiles. [#2601](https://github.com/valhalla/valhalla/pull/2601)
   * FIXED: Updated fr-FR.json with partial translations. [#2605](https://github.com/valhalla/valhalla/pull/2605)
   * FIXED: Removed superfluous const qualifier from odin/signs [#2609](https://github.com/valhalla/valhalla/pull/2609)
   * FIXED: Internal maneuver placement [#2600](https://github.com/valhalla/valhalla/pull/2600)
   * FIXED: Complete fr-FR.json locale. [#2614](https://github.com/valhalla/valhalla/pull/2614)
   * FIXED: Don't truncate precision in polyline encoding [#2632](https://github.com/valhalla/valhalla/pull/2632)
   * FIXED: Fix all compiler warnings in sif and set to -Werror [#2642](https://github.com/valhalla/valhalla/pull/2642)
   * FIXED: Remove unnecessary maneuvers to continue straight [#2647](https://github.com/valhalla/valhalla/pull/2647)
   * FIXED: Linear reference support in route/mapmatch apis (FOW, FRC, bearing, and number of references) [#2645](https://github.com/valhalla/valhalla/pull/2645)
   * FIXED: Ambiguous local to global (with timezone information) date time conversions now all choose to use the later time instead of throwing unhandled exceptions [#2665](https://github.com/valhalla/valhalla/pull/2665)
   * FIXED: Overestimated reach caused be reenquing transition nodes without checking that they had been already expanded [#2670](https://github.com/valhalla/valhalla/pull/2670)
   * FIXED: Build with C++17 standard. Deprecated function calls are substituted with new ones. [#2669](https://github.com/valhalla/valhalla/pull/2669)
   * FIXED: Improve German post_transition_verbal instruction [#2677](https://github.com/valhalla/valhalla/pull/2677)
   * FIXED: Lane updates.  Add the turn lanes to all edges of the way.  Do not "enhance" turn lanes if they are part of a complex restriction.  Moved ProcessTurnLanes after UpdateManeuverPlacementForInternalIntersectionTurns.  Fix for a missing "uturn" indication for intersections on the previous maneuver, we were serializing an empty list. [#2679](https://github.com/valhalla/valhalla/pull/2679)
   * FIXED: Fixes OpenLr serialization [#2688](https://github.com/valhalla/valhalla/pull/2688)
   * FIXED: Internal edges can't be also a ramp or a turn channel.  Also, if an edge is marked as ramp and turn channel mark it as a ramp.  [2689](https://github.com/valhalla/valhalla/pull/2689)
   * FIXED: Check that speeds are equal for the edges going in the same direction while buildig shortcuts [#2691](https://github.com/valhalla/valhalla/pull/2691)
   * FIXED: Missing fork or bear instruction [#2683](https://github.com/valhalla/valhalla/pull/2683)
   * FIXED: Eliminate null pointer dereference in GraphReader::AreEdgesConnected [#2695](https://github.com/valhalla/valhalla/issues/2695)
   * FIXED: Fix polyline simplification float/double comparison [#2698](https://github.com/valhalla/valhalla/issues/2698)
   * FIXED: Weights were sometimes negative due to incorrect updates to elapsed_cost [#2702](https://github.com/valhalla/valhalla/pull/2702)
   * FIXED: Fix bidirectional route failures at deadends [#2705](https://github.com/valhalla/valhalla/pull/2705)
   * FIXED: Updated logic to call out a non-obvious turn [#2708](https://github.com/valhalla/valhalla/pull/2708)
   * FIXED: valhalla_build_statistics multithreaded mode fixed [#2707](https://github.com/valhalla/valhalla/pull/2707)
   * FIXED: If infer_internal_intersections is true then allow internals that are also ramps or TCs. Without this we produce an extra continue maneuver.  [#2710](https://github.com/valhalla/valhalla/pull/2710)
   * FIXED: We were routing down roads that should be destination only. Now we mark roads with motor_vehicle=destination and motor_vehicle=customers or access=destination and access=customers as destination only. [#2722](https://github.com/valhalla/valhalla/pull/2722)
   * FIXED: Replace all Python2 print statements with Python3 syntax [#2716](https://github.com/valhalla/valhalla/issues/2716)
   * FIXED: Some HGT files not found [#2723](https://github.com/valhalla/valhalla/issues/2723)
   * FIXED: Fix PencilPointUturn detection by removing short-edge check and updating angle threshold [#2725](https://github.com/valhalla/valhalla/issues/2725)
   * FIXED: Fix invalid continue/bear maneuvers [#2729](https://github.com/valhalla/valhalla/issues/2729)
   * FIXED: Fixes an issue that lead to double turns within a very short distance, when instead, it should be a u-turn. We now collapse double L turns or double R turns in short non-internal intersections to u-turns. [#2740](https://github.com/valhalla/valhalla/pull/2740)
   * FIXED: fixes an issue that lead to adding an extra maneuver. We now combine a current maneuver short length non-internal edges (left or right) with the next maneuver that is a kRampStraight. [#2741](https://github.com/valhalla/valhalla/pull/2741)
   * FIXED: Reduce verbose instructions by collapsing small end ramp forks [#2762](https://github.com/valhalla/valhalla/issues/2762)
   * FIXED: Remove redundant return statements [#2776](https://github.com/valhalla/valhalla/pull/2776)
   * FIXED: Added unit test for BuildAdminFromPBF() to test GEOS 3.9 update. [#2787](https://github.com/valhalla/valhalla/pull/2787)
   * FIXED: Add support for geos-3.9 c++ api [#2739](https://github.com/valhalla/valhalla/issues/2739)
   * FIXED: Fix check for live speed validness [#2797](https://github.com/valhalla/valhalla/pull/2797)

* **Enhancement**
   * ADDED: Matrix of Bike Share [#2590](https://github.com/valhalla/valhalla/pull/2590)
   * ADDED: Add ability to provide custom implementation for candidate collection in CandidateQuery. [#2328](https://github.com/valhalla/valhalla/pull/2328)
   * ADDED: Cancellation of tile downloading. [#2319](https://github.com/valhalla/valhalla/pull/2319)
   * ADDED: Return the coordinates of the nodes isochrone input locations snapped to [#2111](https://github.com/valhalla/valhalla/pull/2111)
   * ADDED: Allows more complicated routes in timedependent a-star before timing out [#2068](https://github.com/valhalla/valhalla/pull/2068)
   * ADDED: Guide signs and junction names [#2096](https://github.com/valhalla/valhalla/pull/2096)
   * ADDED: Added a bool to the config indicating whether to use commercially set attributes.  Added logic to not call IsIntersectionInternal if this is a commercial data set.  [#2132](https://github.com/valhalla/valhalla/pull/2132)
   * ADDED: Removed commercial data set bool to the config and added more knobs for data.  Added infer_internal_intersections, infer_turn_channels, apply_country_overrides, and use_admin_db.  [#2173](https://github.com/valhalla/valhalla/pull/2173)
   * ADDED: Allow using googletest in unit tests and convert all tests to it (old test.cc is completely removed). [#2128](https://github.com/valhalla/valhalla/pull/2128)
   * ADDED: Add guidance view capability. [#2209](https://github.com/valhalla/valhalla/pull/2209)
   * ADDED: Collect turn cost information as path is formed so that it can be serialized out for trace attributes or osrm flavored intersections. Also add shape_index to osrm intersections. [#2207](https://github.com/valhalla/valhalla/pull/2207)
   * ADDED: Added alley factor to autocost.  Factor is defaulted at 1.0f or do not avoid alleys. [#2246](https://github.com/valhalla/valhalla/pull/2246)
   * ADDED: Support unlimited speed limits where maxspeed=none. [#2251](https://github.com/valhalla/valhalla/pull/2251)
   * ADDED: Implement improved Reachability check using base class Dijkstra. [#2243](https://github.com/valhalla/valhalla/pull/2243)
   * ADDED: Gurka integration test framework with ascii-art maps [#2244](https://github.com/valhalla/valhalla/pull/2244)
   * ADDED: Add to the stop impact when transitioning from higher to lower class road and we are not on a turn channel or ramp. Also, penalize lefts when driving on the right and vice versa. [#2282](https://github.com/valhalla/valhalla/pull/2282)
   * ADDED: Added reclassify_links, use_direction_on_ways, and allow_alt_name as config options.  If `use_direction_on_ways = true` then use `direction` and `int_direction` on the way to update the directional for the `ref` and `int_ref`.  Also, copy int_efs to the refs. [#2285](https://github.com/valhalla/valhalla/pull/2285)
   * ADDED: Add support for live traffic. [#2268](https://github.com/valhalla/valhalla/pull/2268)
   * ADDED: Implement per-location search filters for functional road class and forms of way. [#2289](https://github.com/valhalla/valhalla/pull/2289)
   * ADDED: Approach, multi-cue, and length updates [#2313](https://github.com/valhalla/valhalla/pull/2313)
   * ADDED: Speed up timezone differencing calculation if cache is provided. [#2316](https://github.com/valhalla/valhalla/pull/2316)
   * ADDED: Added rapidjson/schema.h to baldr/rapidjson_util.h to make it available for use within valhalla. [#2330](https://github.com/valhalla/valhalla/issues/2330)
   * ADDED: Support decimal precision for height values in elevation service. Also support polyline5 for encoded polylines input and output to elevation service. [#2324](https://github.com/valhalla/valhalla/pull/2324)
   * ADDED: Use both imminent and distant verbal multi-cue phrases. [#2353](https://github.com/valhalla/valhalla/pull/2353)
   * ADDED: Split parsing stage into 3 separate stages. [#2339](https://github.com/valhalla/valhalla/pull/2339)
   * CHANGED: Speed up graph enhancing by avoiding continuous unordered_set rebuilding [#2349](https://github.com/valhalla/valhalla/pull/2349)
   * CHANGED: Skip calling out to Lua for nodes/ways/relations with not tags - speeds up parsing. [#2351](https://github.com/valhalla/valhalla/pull/2351)
   * CHANGED: Switch to LuaJIT for lua scripting - speeds up file parsing [#2352](https://github.com/valhalla/valhalla/pull/2352)
   * ADDED: Ability to create OpenLR records from raw data. [#2356](https://github.com/valhalla/valhalla/pull/2356)
   * ADDED: Revamp length phrases [#2359](https://github.com/valhalla/valhalla/pull/2359)
   * CHANGED: Do not allocate memory in skadi if we don't need it. [#2373](https://github.com/valhalla/valhalla/pull/2373)
   * CHANGED: Map matching: throw error (443/NoSegment) when no candidate edges are available. [#2370](https://github.com/valhalla/valhalla/pull/2370/)
   * ADDED: Add sk-SK.json (slovak) localization file. [#2376](https://github.com/valhalla/valhalla/pull/2376)
   * ADDED: Extend roundabout phrases. [#2378](https://github.com/valhalla/valhalla/pull/2378)
   * ADDED: More roundabout phrase tests. [#2382](https://github.com/valhalla/valhalla/pull/2382)
   * ADDED: Update the turn and continue phrases to include junction names and guide signs. [#2386](https://github.com/valhalla/valhalla/pull/2386)
   * ADDED: Add the remaining guide sign toward phrases [#2389](https://github.com/valhalla/valhalla/pull/2389)
   * ADDED: The ability to allow immediate uturns at trace points in a map matching request [#2380](https://github.com/valhalla/valhalla/pull/2380)
   * ADDED: Add utility functions to Signs. [#2390](https://github.com/valhalla/valhalla/pull/2390)
   * ADDED: Unified time tracking for all algorithms that support time-based graph expansion. [#2278](https://github.com/valhalla/valhalla/pull/2278)
   * ADDED: Add rail_ferry use and costing. [#2408](https://github.com/valhalla/valhalla/pull/2408)
   * ADDED: `street_side_max_distance`, `display_lat` and `display_lon` to `locations` in input for better control of routing side of street [#1769](https://github.com/valhalla/valhalla/pull/1769)
   * ADDED: Add additional exit phrases. [#2421](https://github.com/valhalla/valhalla/pull/2421)
   * ADDED: Add Japanese locale, update German. [#2432](https://github.com/valhalla/valhalla/pull/2432)
   * ADDED: Gurka expect_route refactor [#2435](https://github.com/valhalla/valhalla/pull/2435)
   * ADDED: Add option to suppress roundabout exits [#2437](https://github.com/valhalla/valhalla/pull/2437)
   * ADDED: Add Greek locale. [#2438](https://github.com/valhalla/valhalla/pull/2438)
   * ADDED (back): Support for 64bit wide way ids in the edgeinfo structure with no impact to size for data sources with ids 32bits wide. [#2422](https://github.com/valhalla/valhalla/pull/2422)
   * ADDED: Support for 64bit osm node ids in parsing stage of tile building [#2422](https://github.com/valhalla/valhalla/pull/2422)
   * CHANGED: Point2/PointLL are now templated to allow for higher precision coordinate math when desired [#2429](https://github.com/valhalla/valhalla/pull/2429)
   * ADDED: Optional OpenLR Encoded Path Edges in API Response [#2424](https://github.com/valhalla/valhalla/pull/2424)
   * ADDED: Add explicit include for sstream to be compatible with msvc_x64 toolset. [#2449](https://github.com/valhalla/valhalla/pull/2449)
   * ADDED: Properly split returned path if traffic conditions change partway along edges [#2451](https://github.com/valhalla/valhalla/pull/2451/files)
   * ADDED: Add Dutch locale. [#2464](https://github.com/valhalla/valhalla/pull/2464)
   * ADDED: Check with address sanititizer in CI. Add support for undefined behavior sanitizer. [#2487](https://github.com/valhalla/valhalla/pull/2487)
   * ADDED: Ability to recost a path and increased cost/time details along the trippath and json output [#2425](https://github.com/valhalla/valhalla/pull/2425)
   * ADDED: Add the ability to do bikeshare based (ped/bike) multimodal routing [#2031](https://github.com/valhalla/valhalla/pull/2031)
   * ADDED: Route through restrictions enabled by introducing a costing option. [#2469](https://github.com/valhalla/valhalla/pull/2469)
   * ADDED: Migrated to Ubuntu 20.04 base-image [#2508](https://github.com/valhalla/valhalla/pull/2508)
   * CHANGED: Speed up parseways stage by avoiding multiple string comparisons [#2518](https://github.com/valhalla/valhalla/pull/2518)
   * CHANGED: Speed up enhance stage by avoiding GraphTileBuilder copying [#2468](https://github.com/valhalla/valhalla/pull/2468)
   * ADDED: Costing options now includes shortest flag which favors shortest path routes [#2555](https://github.com/valhalla/valhalla/pull/2555)
   * ADDED: Incidents in intersections [#2547](https://github.com/valhalla/valhalla/pull/2547)
   * CHANGED: Refactor mapmatching configuration to use a struct (instead of `boost::property_tree::ptree`). [#2485](https://github.com/valhalla/valhalla/pull/2485)
   * ADDED: Save exit maneuver's begin heading when combining enter & exit roundabout maneuvers. [#2554](https://github.com/valhalla/valhalla/pull/2554)
   * ADDED: Added new urban flag that can be set if edge is within city boundaries to data processing; new use_urban_tag config option; added to osrm response within intersections. [#2522](https://github.com/valhalla/valhalla/pull/2522)
   * ADDED: Parses OpenLr of type PointAlongLine [#2565](https://github.com/valhalla/valhalla/pull/2565)
   * ADDED: Use edge.is_urban is set for serializing is_urban. [#2568](https://github.com/valhalla/valhalla/pull/2568)
   * ADDED: Added new rest/service area uses on the edge. [#2533](https://github.com/valhalla/valhalla/pull/2533)
   * ADDED: Dependency cache for Azure [#2567](https://github.com/valhalla/valhalla/pull/2567)
   * ADDED: Added flexibility to remove the use of the admindb and to use the country and state iso from the tiles; [#2579](https://github.com/valhalla/valhalla/pull/2579)
   * ADDED: Added toll gates and collection points (gantry) to the node;  [#2532](https://github.com/valhalla/valhalla/pull/2532)
   * ADDED: Added osrm serialization for rest/service areas and admins. [#2594](https://github.com/valhalla/valhalla/pull/2594)
   * CHANGED: Improved Russian localization; [#2593](https://github.com/valhalla/valhalla/pull/2593)
   * ADDED: Support restricted class in intersection annotations [#2589](https://github.com/valhalla/valhalla/pull/2589)
   * ADDED: Added trail type trace [#2606](https://github.com/valhalla/valhalla/pull/2606)
   * ADDED: Added tunnel names to the edges as a tagged name.  [#2608](https://github.com/valhalla/valhalla/pull/2608)
   * CHANGED: Moved incidents to the trip leg and cut the shape of the leg at that location [#2610](https://github.com/valhalla/valhalla/pull/2610)
   * ADDED: Costing option to ignore_closures when routing with current flow [#2615](https://github.com/valhalla/valhalla/pull/2615)
   * ADDED: Cross-compilation ability with MinGW64 [#2619](https://github.com/valhalla/valhalla/pull/2619)
   * ADDED: Defines the incident tile schema and incident metadata [#2620](https://github.com/valhalla/valhalla/pull/2620)
   * ADDED: Moves incident serializer logic into a generic serializer [#2621](https://github.com/valhalla/valhalla/pull/2621)
   * ADDED: Incident loading singleton for continually refreshing incident tiles[#2573](https://github.com/valhalla/valhalla/pull/2573)
   * ADDED: One shot mode to valhalla_service so you can run a single request of any type without starting a server [#2624](https://github.com/valhalla/valhalla/pull/2624)
   * ADDED: Adds text instructions to OSRM output [#2625](https://github.com/valhalla/valhalla/pull/2625)
   * ADDED: Adds support for alternate routes [#2626](https://github.com/valhalla/valhalla/pull/2626)
   * CHANGED: Switch Python bindings generator from boost.python to header-only pybind11[#2644](https://github.com/valhalla/valhalla/pull/2644)
   * ADDED: Add support of input file for one-shot mode of valhalla_service [#2648](https://github.com/valhalla/valhalla/pull/2648)
   * ADDED: Linear reference support to locate api [#2645](https://github.com/valhalla/valhalla/pull/2645)
   * ADDED: Implemented OSRM-like turn duration calculation for car. Uses it now in auto costing. [#2651](https://github.com/valhalla/valhalla/pull/2651)
   * ADDED: Enhanced turn lane information in guidance [#2653](https://github.com/valhalla/valhalla/pull/2653)
   * ADDED: `top_speed` option for all motorized vehicles [#2667](https://github.com/valhalla/valhalla/issues/2667)
   * CHANGED: Move turn_lane_direction helper to odin/util [#2675](https://github.com/valhalla/valhalla/pull/2675)
   * ADDED: Add annotations to osrm response including speed limits, unit and sign conventions [#2668](https://github.com/valhalla/valhalla/pull/2668)
   * ADDED: Added functions for predicted speeds encoding-decoding [#2674](https://github.com/valhalla/valhalla/pull/2674)
   * ADDED: Time invariant routing via the bidirectional algorithm. This has the effect that when time dependent routes (arrive_by and depart_at) fall back to bidirectional due to length restrictions they will actually use the correct time of day for one of the search directions [#2660](https://github.com/valhalla/valhalla/pull/2660)
   * ADDED: If the length of the edge is greater than kMaxEdgeLength, then consider this a catastrophic error if the should_error bool is true in the set_length function. [2678](https://github.com/valhalla/valhalla/pull/2678)
   * ADDED: Moved lat,lon coordinates structures from single to double precision. Improves geometry accuracy noticibly at zooms above 17 as well as coordinate snapping and any other geometric operations. Adds about a 2% performance penalty for standard routes. Graph nodes now have 7 digits of precision.  [#2693](https://github.com/valhalla/valhalla/pull/2693)
   * ADDED: Added signboards to guidance views.  [#2687](https://github.com/valhalla/valhalla/pull/2687)
   * ADDED: Regular speed on shortcut edges is calculated with turn durations taken into account. Truck, motorcycle and motorscooter profiles use OSRM-like turn duration. [#2662](https://github.com/valhalla/valhalla/pull/2662)
   * CHANGED: Remove astar algorithm and replace its use with timedep_forward as its redundant [#2706](https://github.com/valhalla/valhalla/pull/2706)
   * ADDED: Recover and recost all shortcuts in final path for bidirectional astar algorithm [#2711](https://github.com/valhalla/valhalla/pull/2711)
   * ADDED: An option for shortcut recovery to be cached at start up to reduce the time it takes to do so on the fly [#2714](https://github.com/valhalla/valhalla/pull/2714)
   * ADDED: If width <= 1.9 then no access for auto, truck, bus, taxi, emergency and hov. [#2713](https://github.com/valhalla/valhalla/pull/2713)
   * ADDED: Centroid/Converge/Rendezvous/Meet API which allows input locations to find a least cost convergence point from all locations [#2734](https://github.com/valhalla/valhalla/pull/2734)
   * ADDED: Added support to process the sump_buster tag.  Also, fixed a few small access bugs for nodes. [#2731](https://github.com/valhalla/valhalla/pull/2731)
   * ADDED: Log message if failed to create tiles directory. [#2738](https://github.com/valhalla/valhalla/pull/2738)
   * CHANGED: Tile memory is only owned by the GraphTile rather than shared amongst copies of the graph tile (in GraphReader and TileCaches). [#2340](https://github.com/valhalla/valhalla/pull/2340)
   * ADDED: Add Estonian locale. [#2748](https://github.com/valhalla/valhalla/pull/2748)
   * CHANGED: Handle GraphTile objects as smart pointers [#2703](https://github.com/valhalla/valhalla/pull/2703)
   * CHANGED: Improve stability with no RTTI build [#2759](https://github.com/valhalla/valhalla/pull/2759) and [#2760](https://github.com/valhalla/valhalla/pull/2760)
   * CHANGED: Change generic service roads to a new Use=kServiceRoad. This is for highway=service without other service= tags (such as driveway, alley, parking aisle) [#2419](https://github.com/valhalla/valhalla/pull/2419)
   * ADDED: Isochrones support isodistance lines as well [#2699](https://github.com/valhalla/valhalla/pull/2699)
   * ADDED: Add support for ignoring live traffic closures for waypoints [#2685](https://github.com/valhalla/valhalla/pull/2685)
   * ADDED: Add use_distance to auto cost to allow choosing between two primary cost components, time or distance [#2771](https://github.com/valhalla/valhalla/pull/2771)
   * CHANGED: nit: Enables compiler warnings in part of loki module [#2767](https://github.com/valhalla/valhalla/pull/2767)
   * CHANGED: Reducing the number of uturns by increasing the cost to for them to 9.5f. Note: Did not increase the cost for motorcycles or motorscooters. [#2770](https://github.com/valhalla/valhalla/pull/2770)
   * ADDED: Add option to use thread-safe GraphTile's reference counter. [#2772](https://github.com/valhalla/valhalla/pull/2772)
   * CHANGED: nit: Enables compiler warnings in part of thor module [#2768](https://github.com/valhalla/valhalla/pull/2768)
   * ADDED: Add costing option `use_tracks` to avoid or favor tracks in route. [#2769](https://github.com/valhalla/valhalla/pull/2769)
   * CHANGED: chore: Updates libosmium [#2786](https://github.com/valhalla/valhalla/pull/2786)
   * CHANGED: Optimize double bucket queue to reduce memory reallocations. [#2719](https://github.com/valhalla/valhalla/pull/2719)
   * CHANGED: Collapse merge maneuvers [#2773](https://github.com/valhalla/valhalla/pull/2773)
   * CHANGED: Add shortcuts to the tiles' bins so we can find them when doing spatial lookups. [#2744](https://github.com/valhalla/valhalla/pull/2744)

## Release Date: 2019-11-21 Valhalla 3.0.9
* **Bug Fix**
   * FIXED: Changed reachability computation to consider both directions of travel wrt candidate edges [#1965](https://github.com/valhalla/valhalla/pull/1965)
   * FIXED: toss ways where access=private and highway=service and service != driveway. [#1960](https://github.com/valhalla/valhalla/pull/1960)
   * FIXED: Fix search_cutoff check in loki correlate_node. [#2023](https://github.com/valhalla/valhalla/pull/2023)
   * FIXED: Computes notion of a deadend at runtime in bidirectional a-star which fixes no-route with a complicated u-turn. [#1982](https://github.com/valhalla/valhalla/issues/1982)
   * FIXED: Fix a bug with heading filter at nodes. [#2058](https://github.com/valhalla/valhalla/pull/2058)
   * FIXED: Bug in map matching continuity checking such that continuity must only be in the forward direction. [#2029](https://github.com/valhalla/valhalla/pull/2029)
   * FIXED: Allow setting the time for map matching paths such that the time is used for speed lookup. [#2030](https://github.com/valhalla/valhalla/pull/2030)
   * FIXED: Don't use density factor for transition cost when user specified flag disables flow speeds. [#2048](https://github.com/valhalla/valhalla/pull/2048)
   * FIXED: Map matching trace_route output now allows for discontinuities in the match though multi match is not supported in valhalla route output. [#2049](https://github.com/valhalla/valhalla/pull/2049)
   * FIXED: Allows routes with no time specified to use time conditional edges and restrictions with a flag denoting as much [#2055](https://github.com/valhalla/valhalla/pull/2055)
   * FIXED: Fixed a bug with 'current' time type map matches. [#2060](https://github.com/valhalla/valhalla/pull/2060)
   * FIXED: Fixed a bug with time dependent expansion in which the expansion distance heuristic was not being used. [#2064](https://github.com/valhalla/valhalla/pull/2064)

* **Enhancement**
   * ADDED: Establish pinpoint test pattern [#1969](https://github.com/valhalla/valhalla/pull/1969)
   * ADDED: Suppress relative direction in ramp/exit instructions if it matches driving side of street [#1990](https://github.com/valhalla/valhalla/pull/1990)
   * ADDED: Added relative direction to the merge maneuver [#1989](https://github.com/valhalla/valhalla/pull/1989)
   * ADDED: Refactor costing to better handle multiple speed datasources [#2026](https://github.com/valhalla/valhalla/pull/2026)
   * ADDED: Better usability of curl for fetching tiles on the fly [#2026](https://github.com/valhalla/valhalla/pull/2026)
   * ADDED: LRU cache scheme for tile storage [#2026](https://github.com/valhalla/valhalla/pull/2026)
   * ADDED: GraphTile size check [#2026](https://github.com/valhalla/valhalla/pull/2026)
   * ADDED: Pick more sane values for highway and toll avoidance [#2026](https://github.com/valhalla/valhalla/pull/2026)
   * ADDED: Refactor adding predicted speed info to speed up process [#2026](https://github.com/valhalla/valhalla/pull/2026)
   * ADDED: Allow selecting speed data sources at request time [#2026](https://github.com/valhalla/valhalla/pull/2026)
   * ADDED: Allow disabling certain neighbors in connectivity map [#2026](https://github.com/valhalla/valhalla/pull/2026)
   * ADDED: Allows routes with time-restricted edges if no time specified and notes restriction in response [#1992](https://github.com/valhalla/valhalla/issues/1992)
   * ADDED: Runtime deadend detection to timedependent a-star. [#2059](https://github.com/valhalla/valhalla/pull/2059)

## Release Date: 2019-09-06 Valhalla 3.0.8
* **Bug Fix**
   * FIXED: Added logic to detect if user is to merge to the left or right [#1892](https://github.com/valhalla/valhalla/pull/1892)
   * FIXED: Overriding the destination_only flag when reclassifying ferries; Also penalizing ferries with a 5 min. penalty in the cost to allow us to avoid destination_only the majority of the time except when it is necessary. [#1895](https://github.com/valhalla/valhalla/pull/1905)
   * FIXED: Suppress forks at motorway junctions and intersecting service roads [#1909](https://github.com/valhalla/valhalla/pull/1909)
   * FIXED: Enhanced fork assignment logic [#1912](https://github.com/valhalla/valhalla/pull/1912)
   * FIXED: Added logic to fall back to return country poly if no state and updated lua for Metro Manila and Ireland [#1910](https://github.com/valhalla/valhalla/pull/1910)
   * FIXED: Added missing motorway fork instruction [#1914](https://github.com/valhalla/valhalla/pull/1914)
   * FIXED: Use begin street name for osrm compat mode [#1916](https://github.com/valhalla/valhalla/pull/1916)
   * FIXED: Added logic to fix missing highway cardinal directions in the US [#1917](https://github.com/valhalla/valhalla/pull/1917)
   * FIXED: Handle forward traversable significant road class intersecting edges [#1928](https://github.com/valhalla/valhalla/pull/1928)
   * FIXED: Fixed bug with shape trimming that impacted Uturns at Via locations. [#1935](https://github.com/valhalla/valhalla/pull/1935)
   * FIXED: Dive bomb updates.  Updated default speeds for urban areas based on roadclass for the enhancer.  Also, updated default speeds based on roadclass in lua.  Fixed an issue where we were subtracting 1 from uint32_t when 0 for stop impact.  Updated reclassify link logic to allow residential roads to be added to the tree, but we only downgrade the links to tertiary.  Updated TransitionCost functions to add 1.5 to the turncost when transitioning from a ramp to a non ramp and vice versa.  Also, added 0.5f to the turncost if the edge is a roundabout. [#1931](https://github.com/valhalla/valhalla/pull/1931)

* **Enhancement**
   * ADDED: Caching url fetched tiles to disk [#1887](https://github.com/valhalla/valhalla/pull/1887)
   * ADDED: filesystem::remove_all [#1887](https://github.com/valhalla/valhalla/pull/1887)
   * ADDED: Minimum enclosing bounding box tool [#1887](https://github.com/valhalla/valhalla/pull/1887)
   * ADDED: Use constrained flow speeds in bidirectional_astar.cc [#1907](https://github.com/valhalla/valhalla/pull/1907)
   * ADDED: Bike Share Stations are now in the graph which should set us up to do multimodal walk/bike scenarios [#1852](https://github.com/valhalla/valhalla/pull/1852)

## Release Date: 2019-7-18 Valhalla 3.0.7
* **Bug Fix**
   * FIXED: Fix pedestrian fork [#1886](https://github.com/valhalla/valhalla/pull/1886)

## Release Date: 2019-7-15 Valhalla 3.0.6
* **Bug Fix**
   * FIXED: Admin name changes. [#1853](https://github.com/valhalla/valhalla/pull/1853) Ref: [#1854](https://github.com/valhalla/valhalla/issues/1854)
   * FIXED: valhalla_add_predicted_traffic was overcommitted while gathering stats. Added a clear. [#1857](https://github.com/valhalla/valhalla/pull/1857)
   * FIXED: regression in map matching when moving to valhalla v3.0.0 [#1863](https://github.com/valhalla/valhalla/pull/1863)
   * FIXED: last step shape in osrm serializer should be 2 of the same point [#1867](https://github.com/valhalla/valhalla/pull/1867)
   * FIXED: Shape trimming at the beginning and ending of the route to not be degenerate [#1876](https://github.com/valhalla/valhalla/pull/1876)
   * FIXED: Duplicate waypoints in osrm serializer [#1880](https://github.com/valhalla/valhalla/pull/1880)
   * FIXED: Updates for heading precision [#1881](https://github.com/valhalla/valhalla/pull/1881)
   * FIXED: Map matching allowed untraversable edges at start of route [#1884](https://github.com/valhalla/valhalla/pull/1884)

* **Enhancement**
   * ADDED: Use the same protobuf object the entire way through the request process [#1837](https://github.com/valhalla/valhalla/pull/1837)
   * ADDED: Enhanced turn lane processing [#1859](https://github.com/valhalla/valhalla/pull/1859)
   * ADDED: Add global_synchronized_cache in valhalla_build_config [#1851](https://github.com/valhalla/valhalla/pull/1851)

## Release Date: 2019-06-04 Valhalla 3.0.5
* **Bug Fix**
   * FIXED: Protect against unnamed rotaries and routes that end in roundabouts not turning off rotary logic [#1840](https://github.com/valhalla/valhalla/pull/1840)

* **Enhancement**
   * ADDED: Add turn lane info at maneuver point [#1830](https://github.com/valhalla/valhalla/pull/1830)

## Release Date: 2019-05-31 Valhalla 3.0.4
* **Bug Fix**
   * FIXED: Improved logic to decide between bear vs. continue [#1798](https://github.com/valhalla/valhalla/pull/1798)
   * FIXED: Bicycle costing allows use of roads with all surface values, but with a penalty based on bicycle type. However, the edge filter totally disallows bad surfaces for some bicycle types, creating situations where reroutes fail if a rider uses a road with a poor surface. [#1800](https://github.com/valhalla/valhalla/pull/1800)
   * FIXED: Moved complex restrictions building to before validate. [#1805](https://github.com/valhalla/valhalla/pull/1805)
   * FIXED: Fix bicycle edge filter when avoid_bad_surfaces = 1.0 [#1806](https://github.com/valhalla/valhalla/pull/1806)
   * FIXED: Replace the EnhancedTripPath class inheritance with aggregation [#1807](https://github.com/valhalla/valhalla/pull/1807)
   * FIXED: Replace the old timezone shape zip file every time valhalla_build_timezones is ran [#1817](https://github.com/valhalla/valhalla/pull/1817)
   * FIXED: Don't use island snapped edge candidates (from disconnected components or low reach edges) when we rejected other high reachability edges that were closer [#1835](https://github.com/valhalla/valhalla/pull/1835)

## Release Date: 2019-05-08 Valhalla 3.0.3
* **Bug Fix**
   * FIXED: Fixed a rare loop condition in route matcher (edge walking to match a trace).
   * FIXED: Fixed VACUUM ANALYZE syntax issue.  [#1704](https://github.com/valhalla/valhalla/pull/1704)
   * FIXED: Fixed the osrm maneuver type when a maneuver has the to_stay_on attribute set.  [#1714](https://github.com/valhalla/valhalla/pull/1714)
   * FIXED: Fixed osrm compatibility mode attributes.  [#1716](https://github.com/valhalla/valhalla/pull/1716)
   * FIXED: Fixed rotary/roundabout issues in Valhalla OSRM compatibility.  [#1727](https://github.com/valhalla/valhalla/pull/1727)
   * FIXED: Fixed the destinations assignment for exit names in OSRM compatibility mode. [#1732](https://github.com/valhalla/valhalla/pull/1732)
   * FIXED: Enhance merge maneuver type assignment. [#1735](https://github.com/valhalla/valhalla/pull/1735)
   * FIXED: Fixed fork assignments and on ramps for OSRM compatibility mode. [#1738](https://github.com/valhalla/valhalla/pull/1738)
   * FIXED: Fixed cardinal direction on reference names when forward/backward tag is present on relations. Fixes singly digitized roads with opposing directional modifiers. [#1741](https://github.com/valhalla/valhalla/pull/1741)
   * FIXED: Fixed fork assignment and narrative logic when a highway ends and splits into multiple ramps. [#1742](https://github.com/valhalla/valhalla/pull/1742)
   * FIXED: Do not use any avoid edges as origin or destination of a route, matrix, or isochrone. [#1745](https://github.com/valhalla/valhalla/pull/1745)
   * FIXED: Add leg summary and remove unused hint attribute for OSRM compatibility mode. [#1753](https://github.com/valhalla/valhalla/pull/1753)
   * FIXED: Improvements for pedestrian forks, pedestrian roundabouts, and continue maneuvers. [#1768](https://github.com/valhalla/valhalla/pull/1768)
   * FIXED: Added simplified overview for OSRM response and added use_toll logic back to truck costing. [#1765](https://github.com/valhalla/valhalla/pull/1765)
   * FIXED: temp fix for location distance bug [#1774](https://github.com/valhalla/valhalla/pull/1774)
   * FIXED: Fix pedestrian routes using walkway_factor [#1780](https://github.com/valhalla/valhalla/pull/1780)
   * FIXED: Update the begin and end heading of short edges based on use [#1783](https://github.com/valhalla/valhalla/pull/1783)
   * FIXED: GraphReader::AreEdgesConnected update.  If transition count == 0 return false and do not call transition function. [#1786](https://github.com/valhalla/valhalla/pull/1786)
   * FIXED: Only edge candidates that were used in the path are send to serializer: [1788](https://github.com/valhalla/valhalla/pull/1788)
   * FIXED: Added logic to prevent the removal of a destination maneuver when ending on an internal edge [#1792](https://github.com/valhalla/valhalla/pull/1792)
   * FIXED: Fixed instructions when starting on an internal edge [#1796](https://github.com/valhalla/valhalla/pull/1796)

* **Enhancement**
   * Add the ability to run valhalla_build_tiles in stages. Specify the begin_stage and end_stage as command line options. Also cleans up temporary files as the last stage in the pipeline.
   * Add `remove` to `filesystem` namespace. [#1752](https://github.com/valhalla/valhalla/pull/1752)
   * Add TaxiCost into auto costing options.
   * Add `preferred_side` to allow per-location filtering of edges based on the side of the road the location is on and the driving side for that locale.
   * Slightly decreased the internal side-walk factor to .90f to favor roads with attached sidewalks. This impacts roads that have added sidewalk:left, sidewalk:right or sidewalk:both OSM tags (these become attributes on each directedEdge). The user can then avoid/penalize dedicated sidewalks and walkways, when they increase the walkway_factor. Since we slightly decreased the sidewalk_factor internally and only favor sidewalks if use is tagged as sidewalk_left or sidewalk_right, we should tend to route on roads with attached sidewalks rather than separate/dedicated sidewalks, allowing for more road names to be called out since these are labeled more.
   * Add `via` and `break_through` location types [#1737](https://github.com/valhalla/valhalla/pull/1737)
   * Add `street_side_tolerance` and `search_cutoff` to input `location` [#1777](https://github.com/valhalla/valhalla/pull/1777)
   * Return the Valhalla error `Path distance exceeds the max distance limit` for OSRM responses when the route is greater than the service limits. [#1781](https://github.com/valhalla/valhalla/pull/1781)

## Release Date: 2019-01-14 Valhalla 3.0.2
* **Bug Fix**
   * FIXED: Transit update - fix dow and exception when after midnight trips are normalized [#1682](https://github.com/valhalla/valhalla/pull/1682)
   * FIXED: valhalla_convert_transit segfault - GraphTileBuilder has null GraphTileHeader [#1683](https://github.com/valhalla/valhalla/issues/1683)
   * FIXED: Fix crash for trace_route with osrm serialization. Was passing shape rather than locations to the waypoint method.
   * FIXED: Properly set driving_side based on data set in TripPath.
   * FIXED: A bad bicycle route exposed an issue with bidirectional A* when the origin and destination edges are connected. Use A* in these cases to avoid requiring a high cost threshold in BD A*.
   * FIXED: x86 and x64 data compatibility was fixed as the structures weren't aligned.
   * FIXED: x86 tests were failing due mostly to floating point issues and the aforementioned structure misalignment.
* **Enhancement**
   * Add a durations list (delta time between each pair of trace points), a begin_time and a use_timestamp flag to trace_route requests. This allows using the input trace timestamps or durations plus the begin_time to compute elapsed time at each edge in the matched path (rather than using costing methods).
   * Add support for polyline5 encoding for OSRM formatted output.
* **Note**
   * Isochrones and openlr are both noted as not working with release builds for x86 (32bit) platforms. We'll look at getting this fixed in a future release

## Release Date: 2018-11-21 Valhalla 3.0.1
* **Bug Fix**
   * FIXED: Fixed a rare, but serious bug with bicycle costing. ferry_factor_ in bicycle costing shadowed the data member in the base dynamic cost class, leading to an uninitialized variable. Occasionally, this would lead to negative costs which caused failures. [#1663](https://github.com/valhalla/valhalla/pull/1663)
   * FIXED: Fixed use of units in OSRM compatibility mode. [#1662](https://github.com/valhalla/valhalla/pull/1662)

## Release Date: 2018-11-21 Valhalla 3.0.0
* **NOTE**
   * This release changes the Valhalla graph tile formats to make the tile data more efficient and flexible. Tile data is incompatible with Valhalla 2.x builds, and code for 3.x is incompatible with data built for Valahalla 2.x versions. Valhalla tile sizes are slightly smaller (for datasets using elevation information the size savings is over 10%). In addition, there is increased flexibility for creating different variants of tiles to support different applications (e.g. bicycle only, or driving only).
* **Enhancement**
   * Remove the use of DirectedEdge for transitions between nodes on different hierarchy levels. A new structure, NodeTransition, is now used to transition to nodes on different hierarchy level. This saves space since only the end node GraphId is needed for the transitions (and DirectedEdge is a large data structure).
   * Change the NodeInfo lat,lon to use an offset from the tile base lat,lon. This potentially allows higher precision than using float, but more importantly saves space and allows support for NodeTransitions as well as spare for future growth.
   * Remove the EdgeElevation structure and max grade information into DirectedEdge and mean elevation into EdgeInfo. This saves space.
   * Reduce wayid to 32 bits. This allows sufficient growth when using OpenStreetMap data and frees space in EdgeInfo (allows moving speed limit and mean elevation from other structures).
   * Move name consistency from NodeInfo to DirectedEdge. This allows a more efficient lookup of name consistency.
   * Update all path algorithms to use NodeTransition logic rather than special DirectedEdge transition types. This simplifies PathAlgorithms slightly and removes some conditional logic.
   * Add an optional GraphFilter stage to tile building pipeline. This allows removal of edges and nodes based on access. This allows bicycle only, pedestrian only, or driving only datasets (or combinations) to be created - allowing smaller datasets for special purpose applications.
* **Deprecate**
   * Valhalla 3.0 removes support for OSMLR.

## Release Date: 2018-11-20 Valhalla 2.7.2
* **Enhancement**
   * UPDATED: Added a configuration variable for max_timedep_distance. This is used in selecting the path algorithm and provides the maximum distance between locations when choosing a time dependent path algorithm (other than multi modal). Above this distance, bidirectional A* is used with no time dependencies.
   * UPDATED: Remove transition edges from priority queue in Multimodal methods.
   * UPDATED: Fully implement street names and exit signs with ability to identify route numbers. [#1635](https://github.com/valhalla/valhalla/pull/1635)
* **Bug Fix**
   * FIXED: A timed-turned restriction should not be applied when a non-timed route is executed.  [#1615](https://github.com/valhalla/valhalla/pull/1615)
   * FIXED: Changed unordered_map to unordered_multimap for polys. Poly map can contain the same key but different multi-polygons. For example, islands for a country or timezone polygons for a country.
   * FIXED: Fixed timezone db issue where TZIDs did not exist in the Howard Hinnant date time db that is used in the date_time class for tz indexes.  Added logic to create aliases for TZIDs based on https://en.wikipedia.org/wiki/List_of_tz_database_time_zones
   * FIXED: Fixed the ramp turn modifiers for osrm compat [#1569](https://github.com/valhalla/valhalla/pull/1569)
   * FIXED: Fixed the step geometry when using the osrm compat mode [#1571](https://github.com/valhalla/valhalla/pull/1571)
   * FIXED: Fixed a data creation bug causing issues with A* routes ending on loops. [#1576](https://github.com/valhalla/valhalla/pull/1576)
   * FIXED: Fixed an issue with a bad route where destination only was present. Was due to thresholds in bidirectional A*. Changed threshold to be cost based rather than number of iterations). [#1586](https://github.com/valhalla/valhalla/pull/1586)
   * FIXED: Fixed an issue with destination only (private) roads being used in bicycle routes. Centralized some "base" transition cost logic in the base DynamicCost class. [#1587](https://github.com/valhalla/valhalla/pull/1587)
   * FIXED: Remove extraneous ramp maneuvers [#1657](https://github.com/valhalla/valhalla/pull/1657)

## Release Date: 2018-10-02 Valhalla 2.7.1
* **Enhancement**
   * UPDATED: Added date time support to forward and reverse isochrones. Add speed lookup (predicted speeds and/or free-flow or constrained flow speed) if date_time is present.
   * UPDATED: Add timezone checks to multimodal routes and isochrones (updates localtime if the path crosses into a timezone different than the start location).
* **Data Producer Update**
   * UPDATED: Removed boost date time support from transit.  Now using the Howard Hinnant date library.
* **Bug Fix**
   * FIXED: Fixed a bug with shortcuts that leads to inconsistent routes depending on whether shortcuts are taken, different origins can lead to different paths near the destination. This fix also improves performance on long routes and matrices.
   * FIXED: We were getting inconsistent results between departing at current date/time vs entering the current date/time.  This issue is due to the fact that the iso_date_time function returns the full iso date_time with the timezone offset (e.g., 2018-09-27T10:23-07:00 vs 2018-09-27T10:23). When we refactored the date_time code to use the new Howard Hinnant date library, we introduced this bug.
   * FIXED: Increased the threshold in CostMatrix to address null time and distance values occurring for truck costing with locations near the max distance.

## Release Date: 2018-09-13 Valhalla 2.7.0
* **Enhancement**
   * UPDATED: Refactor to use the pbf options instead of the ptree config [#1428](https://github.com/valhalla/valhalla/pull/1428) This completes [1357](https://github.com/valhalla/valhalla/issues/1357)
   * UPDATED: Removed the boost/date_time dependency from baldr and odin. We added the Howard Hinnant date and time library as a submodule. [#1494](https://github.com/valhalla/valhalla/pull/1494)
   * UPDATED: Fixed 'Drvie' typo [#1505](https://github.com/valhalla/valhalla/pull/1505) This completes [1504](https://github.com/valhalla/valhalla/issues/1504)
   * UPDATED: Optimizations of GetSpeed for predicted speeds [1490](https://github.com/valhalla/valhalla/issues/1490)
   * UPDATED: Isotile optimizations
   * UPDATED: Added stats to predictive traffic logging
   * UPDATED: resample_polyline - Breaks the polyline into equal length segments at a sample distance near the resolution. Break out of the loop through polyline points once we reach the specified number of samplesthen append the last
polyline point.
   * UPDATED: added android logging and uses a shared graph reader
   * UPDATED: Do not run a second pass on long pedestrian routes that include a ferry (but succeed on first pass). This is a performance fix. Long pedestrian routes with A star factor based on ferry speed end up being very inefficient.
* **Bug Fix**
   * FIXED: A* destination only
   * FIXED: Fixed through locations weren't honored [#1449](https://github.com/valhalla/valhalla/pull/1449)


## Release Date: 2018-08-02 Valhalla 3.0.0-rc.4
* **Node Bindings**
   * UPDATED: add some worker pool handling
   [#1467](https://github.com/valhalla/valhalla/pull/1467)

## Release Date: 2018-08-02 Valhalla 3.0.0-rc.3
* **Node Bindings**
   * UPDATED: replaced N-API with node-addon-api wrapper and made the actor
   functions asynchronous
   [#1457](https://github.com/valhalla/valhalla/pull/1457)

## Release Date: 2018-07-24 Valhalla 3.0.0-rc.2
* **Node Bindings**
   * FIXED: turn on the autocleanup functionality for the actor object.
   [#1439](https://github.com/valhalla/valhalla/pull/1439)

## Release Date: 2018-07-16 Valhalla 3.0.0-rc.1
* **Enhancement**
   * ADDED: exposed the rest of the actions to the node bindings and added tests. [#1415](https://github.com/valhalla/valhalla/pull/1415)

## Release Date: 2018-07-12 Valhalla 3.0.0-alpha.1
**NOTE**: There was already a small package named `valhalla` on the npm registry, only published up to version 0.0.3. The team at npm has transferred the package to us, but would like us to publish something to it ASAP to prove our stake in it. Though the bindings do not have all of the actor functionality exposed yet (just route), we are going to publish an alpha release of 3.0.0 to get something up on npm.
* **Infrastructure**:
   * ADDED: add in time dependent algorithms if the distance between locations is less than 500km.
   * ADDED: TurnLanes to indicate turning lanes at the end of a directed edge.
   * ADDED: Added PredictedSpeeds to Valhalla tiles and logic to compute speed based on predictive speed profiles.
* **Data Producer Update**
   * ADDED: is_route_num flag was added to Sign records. Set this to true if the exit sign comes from a route number/ref.
   * CHANGED: Lower speeds on driveways, drive-thru, and parking aisle. Set destination only flag for drive thru use.
   * ADDED: Initial implementation of turn lanes.
  **Bug Fix**
   * CHANGED: Fix destination only penalty for A* and time dependent cases.
   * CHANGED: Use the distance from GetOffsetForHeading, based on road classification and road use (e.g. ramp, turn channel, etc.), within tangent_angle function.
* **Map Matching**
   * FIXED: Fixed trace_route edge_walk server abort [#1365](https://github.com/valhalla/valhalla/pull/1365)
* **Enhancement**
   * ADDED: Added post process for updating free and constrained speeds in the directed edges.
   * UPDATED: Parse the json request once and store in a protocol buffer to pass along the pipeline. This completed the first portion of [1357](https://github.com/valhalla/valhalla/issues/1357)
   * UPDATED: Changed the shape_match attribute from a string to an enum. Fixes [1376](https://github.com/valhalla/valhalla/issues/1376)
   * ADDED: Node bindings for route [#1341](https://github.com/valhalla/valhalla/pull/1341)
   * UPDATED: Use a non-linear use_highways factor (to more heavily penalize highways as use_highways approaches 0).

## Release Date: 2018-07-15 Valhalla 2.6.3
* **API**:
   * FIXED: Use a non-linear use_highways factor (to more heavily penalize highways as use_highways approaches 0).
   * FIXED: Fixed the highway_factor when use_highways < 0.5.
   * ENHANCEMENT: Added logic to modulate the surface factor based on use_trails.
   * ADDED: New customer test requests for motorcycle costing.

## Release Date: 2018-06-28 Valhalla 2.6.2
* **Data Producer Update**
   * FIXED: Complex restriction sorting bug.  Check of has_dt in ComplexRestrictionBuilder::operator==.
* **API**:
   * FIXED: Fixed CostFactory convenience method that registers costing models
   * ADDED: Added use_tolls into motorcycle costing options

## Release Date: 2018-05-28 Valhalla 2.6.0
* **Infrastructure**:
   * CHANGED: Update cmake buildsystem to replace autoconf [#1272](https://github.com/valhalla/valhalla/pull/1272)
* **API**:
   * CHANGED: Move `trace_options` parsing to map matcher factory [#1260](https://github.com/valhalla/valhalla/pull/1260)
   * ADDED: New costing method for AutoDataFix [#1283](https://github.com/valhalla/valhalla/pull/1283)

## Release Date: 2018-05-21 Valhalla 2.5.0
* **Infrastructure**
   * ADDED: Add code formatting and linting.
* **API**
   * ADDED: Added new motorcycle costing, motorcycle access flag in data and use_trails option.
* **Routing**
   * ADDED: Add time dependnet forward and reverse A* methods.
   * FIXED: Increase minimum threshold for driving routes in bidirectional A* (fixes some instances of bad paths).
* **Data Producer Update**
   * CHANGED: Updates to properly handle cycleway crossings.
   * CHANGED: Conditionally include driveways that are private.
   * ADDED: Added logic to set motorcycle access.  This includes lua, country access, and user access flags for motorcycles.

## Release Date: 2018-04-11 Valhalla 2.4.9
* **Enhancement**
   * Added European Portuguese localization for Valhalla
   * Updates to EdgeStatus to improve performance. Use an unordered_map of tile Id and allocate an array for each edge in the tile. This allows using pointers to access status for sequential edges. This improves performance by 50% or so.
   * A couple of bicycle costing updates to improve route quality: avoid roads marked as part of a truck network, to remove the density penalty for transition costs.
   * When optimal matrix type is selected, now use CostMatrix for source to target pedestrian and bicycle matrix calls when both counts are above some threshold. This improves performance in general and lessens some long running requests.
*  **Data Producer Update**
   * Added logic to protect against setting a speed of 0 for ferries.

## Release Date: 2018-03-27 Valhalla 2.4.8
* **Enhancement**
   * Updates for Italian verbal translations
   * Optionally remove driveways at graph creation time
   * Optionally disable candidate edge penalty in path finding
   * OSRM compatible route, matrix and map matching response generation
   * Minimal Windows build compatibility
   * Refactoring to use PBF as the IPC mechanism for all objects
   * Improvements to internal intersection marking to reduce false positives
* **Bug Fix**
   * Cap candidate edge penalty in path finding to reduce excessive expansion
   * Fix trivial paths at deadends

## Release Date: 2018-02-08 Valhalla 2.4.7
* **Enhancement**
   * Speed up building tiles from small OSM imports by using boost directory iterator rather than going through all possible tiles and testing each if the file exists.
* **Bug Fix**
   * Protect against overflow in string to float conversion inside OSM parsing.

## Release Date: 2018-01-26 Valhalla 2.4.6
* **Enhancement**
   * Elevation library will lazy load RAW formatted sources

## Release Date: 2018-01-24 Valhalla 2.4.5
* **Enhancement**
   * Elevation packing utility can unpack lz4hc now
* **Bug Fix**
   * Fixed broken darwin builds

## Release Date: 2018-01-23 Valhalla 2.4.4
* **Enhancement**
   * Elevation service speed improvements and the ability to serve lz4hc compressed data
   * Basic support for downloading routing tiles on demand
   * Deprecated `valhalla_route_service`, now all services (including elevation) are found under `valhalla_service`

## Release Date: 2017-12-11 Valhalla 2.4.3
* **Enhancement**
   * Remove union from GraphId speeds up some platforms
   * Use SAC scale in pedestrian costing
   * Expanded python bindings to include all actions (route, matrix, isochrone, etc)
* **Bug Fix**
   * French translation typo fixes
*  **Data Producer Update**
   * Handling shapes that intersect the poles when binning
   * Handling when transit shapes are less than 2 points

## Release Date: 2017-11-09 Valhalla 2.4.1
*  **Data Producer Update**
   * Added kMopedAccess to modes for complex restrictions.  Remove the kMopedAccess when auto access is removed.  Also, add the kMopedAccess when an auto restriction is found.

## Release Date: 2017-11-08 Valhalla 2.4.0
*  **Data Producer Update**
   * Added logic to support restriction = x with a the except tag.  We apply the restriction to everything except for modes in the except tag.
   * Added logic to support railway_service and coach_service in transit.
* **Bug Fix**
  * Return proper edge_walk path for requested shape_match=walk_or_snap
  * Skip invalid stateid for Top-K requests

## Release Date: 2017-11-07 Valhalla 2.3.9
* **Enhancement**
  * Top-K map matched path generation now only returns unique paths and does so with fewer iterations
  * Navigator call outs for both imperial and metric units
  * The surface types allowed for a given bike route can now be controlled via a request parameter `avoid_bad_surfaces`
  * Improved support for motorscooter costing via surface types, road classification and vehicle specific tagging
* **Bug Fix**
  * Connectivity maps now include information about transit tiles
  * Lane counts for singly digitized roads are now correct for a given directed edge
  * Edge merging code for assigning osmlr segments is now robust to partial tile sets
  * Fix matrix path finding to allow transitioning down to lower levels when appropriate. In particular, do not supersede shortcut edges until no longer expanding on the next level.
  * Fix optimizer rotate location method. This fixes a bug where optimal ordering was bad for large location sets.
*  **Data Producer Update**
   * Duration tags are now used to properly set the speed of travel for a ferry routes

## Release Date: 2017-10-17 Valhalla 2.3.8
* **Bug Fix**
  * Fixed the roundabout exit count for bicycles when the roundabout is a road and not a cycleway
  * Enable a pedestrian path to remain on roundabout instead of getting off and back on
  * Fixed the penalization of candidate locations in the uni-directional A* algorithm (used for trivial paths)
*  **Data Producer Update**
   * Added logic to set bike forward and tag to true where kv["sac_scale"] == "hiking". All other values for sac_scale turn off bicycle access.  If sac_scale or mtb keys are found and a surface tag is not set we default to kPath.
   * Fixed a bug where surface=unpaved was being assigned Surface::kPavedSmooth.

## Release Date: 2017-9-11 Valhalla 2.3.7
* **Bug Fix**
  * Update bidirectional connections to handle cases where the connecting edge is one of the origin (or destination) edges and the cost is high. Fixes some pedestrian route issues that were reported.
*  **Data Producer Update**
   * Added support for motorroad tag (default and per country).
   * Update OSMLR segment association logic to fix issue where chunks wrote over leftover segments. Fix search along edges to include a radius so any nearby edges are also considered.

## Release Date: 2017-08-29 Valhalla 2.3.6
* **Bug Fix**
  * Pedestrian paths including ferries no longer cause circuitous routes
  * Fix a crash in map matching route finding where heading from shape was using a `nullptr` tile
  * Spanish language narrative corrections
  * Fix traffic segment matcher to always set the start time of a segment when its known
* **Enhancement**
  * Location correlation scoring improvements to avoid situations where less likely start or ending locations are selected

## Release Date: 2017-08-22 Valhalla 2.3.5
* **Bug Fix**
  * Clamp the edge score in thor. Extreme values were causing bad alloc crashes.
  * Fix multimodal isochrones. EdgeLabel refactor caused issues.
* **Data Producer Update**
  * Update lua logic to properly handle vehicle=no tags.

## Release Date: 2017-08-14 Valhalla 2.3.4
* **Bug Fix**
  * Enforce limits on maximum per point accuracy to avoid long running map matching computations

## Release Date: 2017-08-14 Valhalla 2.3.3
* **Bug Fix**
  * Maximum osm node reached now causes bitset to resize to accommodate when building tiles
  * Fix wrong side of street information and remove redundant node snapping
  * Fix path differences between services and `valhalla_run_route`
  * Fix map matching crash when interpolating duplicate input points
  * Fix unhandled exception when trace_route or trace_attributes when there are no continuous matches
* **Enhancement**
  * Folded Low-Stress Biking Code into the regular Bicycle code and removed the LowStressBicycleCost class. Now when making a query for bicycle routing, a value of 0 for use_hills and use_roads produces low-stress biking routes, while a value of 1 for both provides more intense professional bike routes.
  * Bike costing default values changed. use_roads and use_hills are now 0.25 by default instead of 0.5 and the default bike is now a hybrid bike instead of a road bike.
  * Added logic to use station hierarchy from transitland.  Osm and egress nodes are connected by transitconnections.  Egress and stations are connected by egressconnections.  Stations and platforms are connected by platformconnections.  This includes narrative updates for Odin as well.

## Release Date: 2017-07-31 Valhalla 2.3.2
* **Bug Fix**
  * Update to use oneway:psv if oneway:bus does not exist.
  * Fix out of bounds memory issue in DoubleBucketQueue.
  * Many things are now taken into consideration to determine which sides of the road have what cyclelanes, because they were not being parsed correctly before
  * Fixed issue where sometimes a "oneway:bicycle=no" tag on a two-way street would cause the road to become a oneway for bicycles
  * Fixed trace_attributes edge_walk cases where the start or end points in the shape are close to graph nodes (intersections)
  * Fixed 32bit architecture crashing for certain routes with non-deterministic placement of edges labels in bucketized queue datastructure
* **Enhancement**
  * Improve multi-modal routes by adjusting the pedestrian mode factor (routes use less walking in favor of public transit).
  * Added interface framework to support "top-k" paths within map-matching.
  * Created a base EdgeLabel class that contains all data needed within costing methods and supports the basic path algorithms (forward direction, A*, with accumulated path distance). Derive class for bidirectional algorithms (BDEdgeLabel) and for multimodal algorithms. Lowers memory use by combining some fields (using spare bits from GraphId).
  * Added elapsed time estimates to map-matching labels in preparation for using timestamps in map-matching.
  * Added parsing of various OSM tags: "bicycle=use_sidepath", "bicycle=dismount", "segregated=*", "shoulder=*", "cycleway:buffer=*", and several variations of these.
  * Both trace_route and trace_attributes will parse `time` and `accuracy` parameters when the shape is provided as unencoded
  * Map-matching will now use the time (in seconds) of each gps reading (if provided) to narrow the search space and avoid finding matches that are impossibly fast

## Release Date: 2017-07-10 Valhalla 2.3.0
* **Bug Fix**
  * Fixed a bug in traffic segment matcher where length was populated but had invalid times
* **Embedded Compilation**
  * Decoupled the service components from the rest of the worker objects so that the worker objects could be used in non http service contexts
   * Added an actor class which encapsulates the various worker objects and allows the various end points to be called /route /height etc. without needing to run a service
* **Low-Stress Bicycle**
  * Worked on creating a new low-stress biking option that focuses more on taking safer roads like cycle ways or residential roads than the standard bike costing option does.

## Release Date: 2017-06-26 Valhalla 2.2.9
* **Bug Fix**
  * Fix a bug introduced in 2.2.8 where map matching search extent was incorrect in longitude axis.

## Release Date: 2017-06-23 Valhalla 2.2.8
* **Bug Fix**
  * Traffic segment matcher (exposed through Python bindings) - fix cases where partial (or no) results could be returned when breaking out of loop in form_segments early.
* **Traffic Matching Update**
  * Traffic segment matcher - handle special cases when entering and exiting turn channels.
* **Guidance Improvements**
  * Added Swedish (se-SV) narrative file.

## Release Date: 2017-06-20 Valhalla 2.2.7
* **Bug Fixes**
  * Traffic segment matcher (exposed through Python bindings) makes use of accuracy per point in the input
  * Traffic segment matcher is robust to consecutive transition edges in matched path
* **Isochrone Changes**
  * Set up isochrone to be able to handle multi-location queries in the future
* **Data Producer Updates**
  * Fixes to valhalla_associate_segments to address threading issue.
  * Added support for restrictions that refers only to appropriate type of vehicle.
* **Navigator**
  * Added pre-alpha implementation that will perform guidance for mobile devices.
* **Map Matching Updates**
  * Added capability to customize match_options

## Release Date: 2017-06-12 Valhalla 2.2.6
* **Bug Fixes**
  * Fixed the begin shape index where an end_route_discontinuity exists
* **Guidance Improvements**
  * Updated Slovenian (sl-SI) narrative file.
* **Data Producer Updates**
  * Added support for per mode restrictions (e.g., restriction:&lt;type&gt;)  Saved these restrictions as "complex" restrictions which currently support per mode lookup (unlike simple restrictions which are assumed to apply to all driving modes).
* **Matrix Updates**
  * Increased max distance threshold for auto costing and other similar costings to 400 km instead of 200 km

## Release Date: 2017-06-05 Valhalla 2.2.5
* **Bug Fixes**
  * Fixed matched point edge_index by skipping transition edges.
  * Use double precision in meili grid traversal to fix some incorrect grid cases.
  * Update meili to use DoubleBucketQueue and GraphReader methods rather than internal methods.

## Release Date: 2017-05-17 Valhalla 2.2.4
* **Bug Fixes**
  * Fix isochrone bug where the default access mode was used - this rejected edges that should not have been rejected for cases than automobile.
  * Fix A* handling of edge costs for trivial routes. This fixed an issue with disconnected regions that projected to a single edge.
  * Fix TripPathBuilder crash if first edge is a transition edge (was occurring with map-matching in rare occasions).

## Release Date: 2017-05-15 Valhalla 2.2.3
* **Map Matching Improvement**
  * Return begin and end route discontinuities. Also, returns partial shape of edge at route discontinuity.
* **Isochrone Improvements**
  * Add logic to make sure the center location remains fixed at the center of a tile/grid in the isotile.
  * Add a default generalization factor that is based on the grid size. Users can still override this factor but the default behavior is improved.
  * Add ExpandForward and ExpandReverse methods as is done in bidirectional A*. This improves handling of transitions between hierarchy levels.
* **Graph Correlation Improvements**
  * Add options to control both radius and reachability per input location (with defaults) to control correlation of input locations to the graph in such a way as to avoid routing between disconnected regions and favor more likely paths.

## Release Date: 2017-05-08 Valhalla 2.2.0
* **Guidance Improvements**
  * Added Russian (ru-RU) narrative file.
  * Updated Slovenian (sl-SI) narrative file.
* **Data Producer Updates**
  * Assign destination sign info on bidirectional ramps.
  * Update ReclassifyLinks. Use a "link-tree" which is formed from the exit node and terminates at entrance nodes. Exit nodes are sorted by classification so motorway exits are done before trunks, etc. Updated the turn channel logic - now more consistently applies turn channel use.
  * Updated traffic segment associations to properly work with elevation and lane connectivity information (which is stored after the traffic association).

## Release Date: 2017-04-24 Valhalla 2.1.9
* **Elevation Update**
  * Created a new EdgeElevation structure which includes max upward and downward slope (moved from DirectedEdge) and mean elevation.
* **Routing Improvements**
  * Destination only fix when "nested" destination only areas cause a route failure. Allow destination only edges (with penalty) on 2nd pass.
  * Fix heading to properly use the partial edge shape rather than entire edge shape to determine heading at the begin and end locations.
  * Some cleanup and simplification of the bidirectional A* algorithm.
  * Some cleanup and simplification of TripPathBuilder.
  * Make TileHierarchy data and methods static and remove tile_dir from the tile hierarchy.
* **Map Matching Improvement**
  * Return matched points with trace attributes when using map_snap.
* **Data Producer Updates**
  * lua updates so that the chunnel will work again.

## Release Date: 2017-04-04 Valhalla 2.1.8
* **Map Matching Release**
  * Added max trace limits and out-of-bounds checks for customizable trace options

## Release Date: 2017-03-29 Valhalla 2.1.7
* **Map Matching Release**
  * Increased service limits for trace
* **Data Producer Updates**
  * Transit: Remove the dependency on using level 2 tiles for transit builder
* **Traffic Updates**
  * Segment matcher completely re-written to handle many complex issues when matching traces to OTSs
* **Service Improvement**
  * Bug Fix - relaxed rapidjson parsing to allow numeric type coercion
* **Routing Improvements**
  * Level the forward and reverse paths in bidirectional A * to account for distance approximation differences.
  * Add logic for Use==kPath to bicycle costing so that paths are favored (as are footways).

## Release Date: 2017-03-10 Valhalla 2.1.3
* **Guidance Improvement**
  * Corrections to Slovenian narrative language file
  **Routing Improvements**
  * Increased the pedestrian search radius from 25 to 50 within the meili configuration to reduce U-turns with map-matching
  * Added a max avoid location limit

## Release Date: 2017-02-22 Valhalla 2.1.0
* **Guidance Improvement**
  * Added ca-ES (Catalan) and sl-SI (Slovenian) narrative language files
* **Routing  Improvement**
  * Fix through location reverse ordering bug (introduced in 2.0.9) in output of route responses for depart_at routes
  * Fix edge_walking method to handle cases where more than 1 initial edge is found
* **Data Producer Updates**
  * Improved transit by processing frequency based schedules.
  * Updated graph validation to more aggressively check graph consistency on level 0 and level 1
  * Fix the EdgeInfo hash to not create duplicate edge info records when creating hierarchies

## Release Date: 2017-02-21 Valhalla 2.0.9
* **Guidance Improvement**
  * Improved Italian narrative by handling articulated prepositions
  * Properly calling out turn channel maneuver
* **Routing Improvement**
  * Improved path determination by increasing stop impact for link to link transitions at intersections
  * Fixed through location handling, now includes cost at throughs and properly uses heading
  * Added ability to adjust location heading tolerance
* **Traffic Updates**
  * Fixed segment matching json to properly return non-string values where appropriate
* **Data Producer Updates**
  * Process node:ref and way:junction_ref as a semicolon separated list for exit numbers
  * Removed duplicated interchange sign information when ways are split into edges
  * Use a sequence within HierarchyBuilder to lower memory requirements for planet / large data imports.
  * Add connecting OSM wayId to a transit stop within NodeInfo.
  * Lua update:  removed ways that were being added to the routing graph.
  * Transit:  Fixed an issue where add_service_day and remove_service_day was not using the tile creation date, but the service start date for transit.
  * Transit:  Added acceptance test logic.
  * Transit:  Added fallback option if the associated wayid is not found.  Use distance approximator to find the closest edge.
  * Transit:  Added URL encoding for one stop ids that contain diacriticals.  Also, added include_geometry=false for route requests.
* **Optimized Routing Update**
  * Added an original index to the location object in the optimized route response
* **Trace Route Improvement**
  * Updated find_start_node to fix "GraphTile NodeInfo index out of bounds" error

## Release Date: 2017-01-30 Valhalla 2.0.6
* **Guidance Improvement**
  * Italian phrases were updated
* **Routing Improvement**
  * Fixed an issue where date and time was returning an invalid ISO8601 time format for date_time values in positive UTC. + sign was missing.
  * Fixed an encoding issue that was discovered for tranist_fetcher.  We were not encoding onestop_ids or route_ids.  Also, added exclude_geometry=true for route API calls.
* **Data Producer Updates**
  * Added logic to grab a single feed in valhalla_build_transit.

## Release Date: 2017-01-04 Valhalla 2.0.3
* **Service Improvement**
  * Added support for interrupting requests. If the connection is closed, route computation and map-matching can be interrupted prior to completion.
* **Routing Improvement**
  * Ignore name inconsistency when entering a link to avoid double penalizing.
* **Data Producer Updates**
  * Fixed consistent name assignment for ramps and turn lanes which improved guidance.
  * Added a flag to directed edges indicating if the edge has names. This can potentially be used in costing methods.
  * Allow future use of spare GraphId bits within DirectedEdge.

## Release Date: 2016-12-13 Valhalla 2.0.2
* **Routing Improvement**
  * Added support for multi-way restrictions to matrix and isochrones.
  * Added HOV costing model.
  * Speed limit updates.   Added logic to save average speed separately from speed limits.
  * Added transit include and exclude logic to multimodal isochrone.
  * Fix some edge cases for trivial (single edge) paths.
  * Better treatment of destination access only when using bidirectional A*.
* **Performance Improvement**
  * Improved performance of the path algorithms by making many access methods inline.

## Release Date: 2016-11-28 Valhalla 2.0.1
* **Routing Improvement**
  * Preliminary support for multi-way restrictions
* **Issues Fixed**
  * Fixed tile incompatibility between 64 and 32bit architectures
  * Fixed missing edges within tile edge search indexes
  * Fixed an issue where transit isochrone was cut off if we took transit that was greater than the max_seconds and other transit lines or buses were then not considered.

## Release Date: 2016-11-15 Valhalla 2.0

* **Tile Redesign**
  * Updated the graph tiles to store edges only on the hierarchy level they belong to. Prior to this, the highways were stored on all levels, they now exist only on the highway hierarchy. Similar changes were made for arterial level roads. This leads to about a 20% reduction in tile size.
  * The tile redesign required changes to the path generation algorithms. They must now transition freely between levels, even for pedestrian and bicycle routes. To offset the extra transitions, the main algorithms were changed to expand nodes at each level that has directed edges, rather than adding the transition edges to the priority queue/adjacency list. This change helps performance. The hierarchy limits that are used to speed the computation of driving routes by utilizing the highway hierarchy were adjusted to work with the new path algorithms.
  * Some changes to costing were also required, for example pedestrian and bicycle routes skip shortcut edges.
  * Many tile data structures were altered to explicitly size different fields and make room for "spare" fields that will allow future growth. In addition, the tile itself has extra "spare" records that can be appended to the end of the tile and referenced from the tile header. This also will allow future growth without breaking backward compatibility.
* **Guidance Improvement**
  * Refactored trip path to use an enumerated `Use` for edge and an enumerated `NodeType` for node
  * Fixed some wording in the Hindi narrative file
  * Fixed missing turn maneuver by updating the forward intersecting edge logic
* **Issues Fixed**
  * Fixed an issue with pedestrian routes where a short u-turn was taken to avoid the "crossing" penalty.
  * Fixed bicycle routing due to high penalty to enter an access=destination area. Changed to a smaller, length based factor to try to avoid long regions where access = destination. Added a driveway penalty to avoid taking driveways (which are often marked as access=destination).
  * Fixed regression where service did not adhere to the list of allowed actions in the Loki configuration
* **Graph Correlation**
  * External contributions from Navitia have lead to greatly reduced per-location graph correlation. Average correlation time is now less than 1ms down from 4-9ms.

## Release Date: 2016-10-17

* **Guidance Improvement**
  * Added the Hindi (hi-IN) narrative language
* **Service Additions**
  * Added internal valhalla error codes utility in baldr and modified all services to make use of and return as JSON response
  * See documentation https://github.com/valhalla/valhalla-docs/blob/master/api-reference.md#internal-error-codes-and-conditions
* **Time-Distance Matrix Improvement**
  * Added a costmatrix performance fix for one_to_many matrix requests
* **Memory Mapped Tar Archive - Tile Extract Support**
  * Added the ability to load a tar archive of the routing graph tiles. This improves performance under heavy load and reduces the memory requirement while allowing multiple processes to share cache resources.

## Release Date: 2016-09-19

* **Guidance Improvement**
  * Added pirate narrative language
* **Routing Improvement**
  * Added the ability to include or exclude stops, routes, and operators in multimodal routing.
* **Service Improvement**
  * JSONify Error Response

## Release Date: 2016-08-30

* **Pedestrian Routing Improvement**
  * Fixes for trivial pedestrian routes

## Release Date: 2016-08-22

* **Guidance Improvements**
  * Added Spanish narrative
  * Updated the start and end edge heading calculation to be based on road class and edge use
* **Bicycle Routing Improvements**
  * Prevent getting off a higher class road for a small detour only to get back onto the road immediately.
  * Redo the speed penalties and road class factors - they were doubly penalizing many roads with very high values.
  * Simplify the computation of weighting factor for roads that do not have cycle lanes. Apply speed penalty to slightly reduce favoring
of non-separated bicycle lanes on high speed roads.
* **Routing Improvements**
  * Remove avoidance of U-turn for pedestrian routes. This improves use with map-matching since pedestrian routes can make U-turns.
  * Allow U-turns at dead-ends for driving (and bicycling) routes.
* **Service Additions**
  * Add support for multi-modal isochrones.
  * Added base code to allow reverse isochrones (path from anywhere to a single destination).
* **New Sources to Targets**
  * Added a new Matrix Service action that allows you to request any of the 3 types of time-distance matrices by calling 1 action.  This action takes a sources and targets parameter instead of the locations parameter.  Please see the updated Time-Distance Matrix Service API reference for more details.

## Release Date: 2016-08-08

 * **Service additions**
  * Latitude, longitude bounding boxes of the route and each leg have been added to the route results.
  * Added an initial isochrone capability. This includes methods to create an "isotile" - a 2-D gridded data set with time to reach each lat,lon grid from an origin location. This isoltile is then used to create contours at specified times. Interior contours are optionally removed and the remaining outer contours are generalized and converted to GeoJSON polygons. An initial version supporting multimodal route types has also been added.
 * **Data Producer Updates**
  * Fixed tranist scheduling issue where false schedules were getting added.
 * **Tools Additionas**
  * Added `valhalla_export_edges` tool to allow shape and names to be dumped from the routing tiles

## Release Date: 2016-07-19

 * **Guidance Improvements**
  * Added French narrative
  * Added capability to have narrative language aliases - For example: German `de-DE` has an alias of `de`
 * **Transit Stop Update** - Return latitude and longitude for each transit stop
 * **Data Producer Updates**
  * Added logic to use lanes:forward, lanes:backward, speed:forward, and speed:backward based on direction of the directed edge.
  * Added support for no_entry, no_exit, and no_turn restrictions.
  * Added logic to support country specific access. Based on country tables found here: http://wiki.openstreetmap.org/wiki/OSM_tags_for_routing/Access-Restrictions

## Release Date: 2016-06-08

 * **Bug Fix** - Fixed a bug where edge indexing created many small tiles where no edges actually intersected. This allowed impossible routes to be considered for path finding instead of rejecting them earlier.
 * **Guidance Improvements**
  * Fixed invalid u-turn direction
  * Updated to properly call out jughandle routes
  * Enhanced signless interchange maneuvers to help guide users
 * **Data Producer Updates**
  * Updated the speed assignment for ramp to be a percentage of the original road class speed assignment
  * Updated stop impact logic for turn channel onto ramp

## Release Date: 2016-05-19

 * **Bug Fix** - Fixed a bug where routes fail within small, disconnected "islands" due to the threshold logic in prior release. Also better logic for not-thru roads.

## Release Date: 2016-05-18

 * **Bidirectional A* Improvements** - Fixed an issue where if both origin and destination locations where on not-thru roads that meet at a common node the path ended up taking a long detour. Not all cases were fixed though - next release should fix. Trying to address the termination criteria for when the best connection point of the 2 paths is optimal. Turns out that the initial case where both opposing edges are settled is not guaranteed to be the least cost path. For now we are setting a threshold and extending the search while still tracking best connections. Fixed the opposing edge when a hierarchy transition occurs.
 * **Guidance Globalization** -  Fixed decimal distance to be locale based.
 * **Guidance Improvements**
  * Fixed roundabout spoke count issue by fixing the drive_on_right attribute.
  * Simplified narative by combining unnamed straight maneuvers
  * Added logic to confirm maneuver type assignment to avoid invalid guidance
  * Fixed turn maneuvers by improving logic for the following:
    * Internal intersection edges
    * 'T' intersections
    * Intersecting forward edges
 * **Data Producer Updates** - Fix the restrictions on a shortcut edge to be the same as the last directed edge of the shortcut (rather than the first one).

## Release Date: 2016-04-28

 * **Tile Format Updates** - Separated the transit graph from the "road only" graph into different tiles but retained their interconnectivity. Transit tiles are now hierarchy level 3.
 * **Tile Format Updates** - Reduced the size of graph edge shape data by 5% through the use of varint encoding (LEB128)
 * **Tile Format Updates** - Aligned `EdgeInfo` structures to proper byte boundaries so as to maintain compatibility for systems who don't support reading from unaligned addresses.
 * **Guidance Globalization** -  Added the it-IT(Italian) language file. Added support for CLDR plural rules. The cs-CZ(Czech), de-DE(German), and en-US(US English) language files have been updated.
 * **Travel mode based instructions** -  Updated the start, post ferry, and post transit insructions to be based on the travel mode, for example:
  * `Drive east on Main Street.`
  * `Walk northeast on Broadway.`
  * `Bike south on the cycleway.`

## Release Date: 2016-04-12

 * **Guidance Globalization** -  Added logic to use tagged language files that contain the guidance phrases. The initial versions of en-US, de-DE, and cs-CZ have been deployed.
 * **Updated ferry defaults** -  Bumped up use_ferry to 0.65 so that we don't penalize ferries as much.

## Release Date: 2016-03-31
 * **Data producer updates** - Do not generate shortcuts across a node which is a fork. This caused missing fork maneuvers on longer routes.  GetNames update ("Broadway fix").  Fixed an issue with looking up a name in the ref map and not the name map.  Also, removed duplicate names.  Private = false was unsetting destination only flags for parking aisles.

## Release Date: 2016-03-30
 * **TripPathBuilder Bug Fix** - Fixed an exception that was being thrown when trying to read directed edges past the end of the list within a tile. This was due to errors in setting walkability and cyclability on upper hierarchies.

## Release Date: 2016-03-28

 * **Improved Graph Correlation** -  Correlating input to the routing graph is carried out via closest first traversal of the graph's, now indexed, geometry. This results in faster correlation and guarantees the absolute closest edge is found.

## Release Date: 2016-03-16

 * **Transit type returned** -  The transit type (e.g. tram, metro, rail, bus, ferry, cable car, gondola, funicular) is now returned with each transit maneuver.
 * **Guidance language** -  If the language option is not supplied or is unsupported then the language will be set to the default (en-US). Also, the service will return the language in the trip results.
 * **Update multimodal path algorithm** - Applied some fixes to multimodal path algorithm. In particular fixed a bug where the wrong sortcost was added to the adjacency list. Also separated "in-station" transfer costs from transfers between stops.
 * **Data producer updates** - Do not combine shortcut edges at gates or toll booths. Fixes avoid toll issues on routes that included shortcut edges.

## Release Date: 2016-03-07

 * **Updated all APIs to honor the optional DNT (Do not track) http header** -  This will avoid logging locations.
 * **Reduce 'Merge maneuver' verbal alert instructions** -  Only create a verbal alert instruction for a 'Merge maneuver' if the previous maneuver is > 1.5 km.
 * **Updated transit defaults.  Tweaked transit costing logic to obtain better routes.** -  use_rail = 0.6, use_transfers = 0.3, transfer_cost = 15.0 and transfer_penalty = 300.0.  Updated the TransferCostFactor to use the transfer_factor correctly.  TransitionCost for pedestrian costing bumped up from 20.0f to 30.0f when predecessor edge is a transit connection.
 * **Initial Guidance Globalization** -  Partial framework for Guidance Globalization. Started reading some guidance phrases from en-US.json file.

## Release Date: 2016-02-22

 * **Use bidirectional A* for automobile routes** - Switch to bidirectional A* for all but bus routes and short routes (where origin and destination are less than 10km apart). This improves performance and has less failure cases for longer routes. Some data import adjustments were made (02-19) to fix some issues encountered with arterial and highway hierarchies. Also only use a maximum of 2 passes for bidirecdtional A* to reduce "long time to fail" cases.
 * **Added verbal multi-cue guidance** - This combines verbal instructions when 2 successive maneuvers occur in a short amount of time (e.g., Turn right onto MainStreet. Then Turn left onto 1st Avenue).

## Release Date: 2016-02-19

 * **Data producer updates** - Reduce stop impact when all edges are links (ramps or turn channels). Update opposing edge logic to reject edges that do no have proper access (forward access == reverse access on opposing edge and vice-versa). Update ReclassifyLinks for cases where a single edge (often a service road) intersects a ramp improperly causing the ramp to reclassified when it should not be. Updated maximum OSM node Id (now exceeds 4000000000). Move lua from conf repository into mjolnir.

## Release Date: 2016-02-01

 * **Data producer updates** - Reduce speed on unpaved/rough roads. Add statistics for hgv (truck) restrictions.

## Release Date: 2016-01-26

 * **Added capability to disable narrative production** - Added the `narrative` boolean option to allow users to disable narrative production. Locations, shape, length, and time are still returned. The narrative production is enabled by default. The possible values for the `narrative` option are: false and true
 * **Added capability to mark a request with an id** - The `id` is returned with the response so a user could match to the corresponding request.
 * **Added some logging enhancements, specifically [ANALYTICS] logging** - We want to focus more on what our data is telling us by logging specific stats in Logstash.

## Release Date: 2016-01-18

 * **Data producer updates** - Data importer configuration (lua) updates to fix a bug where buses were not allowed on restricted lanes.  Fixed surface issue (change the default surface to be "compacted" for footways).

## Release Date: 2016-01-04

 * **Fixed Wrong Costing Options Applied** - Fixed a bug in which a previous requests costing options would be used as defaults for all subsequent requests.

## Release Date: 2015-12-18

 * **Fix for bus access** - Data importer configuration (lua) updates to fix a bug where bus lanes were turning off access for other modes.
 * **Fix for extra emergency data** - Data importer configuration (lua) updates to fix a bug where we were saving hospitals in the data.
 * **Bicycle costing update** - Updated kTCSlight and kTCFavorable so that cycleways are favored by default vs roads.

## Release Date: 2015-12-17

 * **Graph Tile Data Structure update** - Updated structures within graph tiles to support transit efforts and truck routing. Removed TransitTrip, changed TransitRoute and TransitStop to indexes (rather than binary search). Added access restrictions (like height and weight restrictions) and the mode which they impact to reduce need to look-up.
 * **Data producer updates** - Updated graph tile structures and import processes.

## Release Date: 2015-11-23

 * **Fixed Open App for OSRM functionality** - Added OSRM functionality back to Loki to support Open App.

## Release Date: 2015-11-13

 * **Improved narrative for unnamed walkway, cycleway, and mountain bike trail** - A generic description will be used for the street name when a walkway, cycleway, or mountain bike trail maneuver is unnamed. For example, a turn right onto a unnamed walkway maneuver will now be: "Turn right onto walkway."
 * **Fix costing bug** - Fix a bug introduced in EdgeLabel refactor (impacted time distance matrix only).

## Release Date: 2015-11-3

 * **Enhance bi-directional A* logic** - Updates to bidirectional A* algorithm to fix the route completion logic to handle cases where a long "connection" edge could lead to a sub-optimal path. Add hierarchy and shortcut logic so we can test and use bidirectional A* for driving routes. Fix the destination logic to properly handle oneways as the destination edge. Also fix U-turn detection for reverse search when hierarchy transitions occur.
 * **Change "Go" to "Head" for some instructions** - Start, exit ferry.
 * **Update to roundabout instructions** - Call out roundabouts for edges marked as links (ramps, turn channels).
 * **Update bicycle costing** - Fix the road factor (for applying weights based on road classification) and lower turn cost values.

## Data Producer Release Date: 2015-11-2

 * **Updated logic to not create shortcut edges on roundabouts** - This fixes some roundabout exit counts.

## Release Date: 2015-10-20

 * **Bug Fix for Pedestrian and Bicycle Routes** - Fixed a bug with setting the destination in the bi-directional Astar algorithm. Locations that snapped to a dead-end node would have failed the route and caused a timeout while searching for a valid path. Also fixed the elapsed time computation on the reverse path of bi-directional algorithm.

## Release Date: 2015-10-16

 * **Through Location Types** - Improved support for locations with type = "through". Routes now combine paths that meet at each through location to create a single "leg" between locations with type = "break". Paths that continue at a through location will not create a U-turn unless the path enters a "dead-end" region (neighborhood with no outbound access).
 * **Update shortcut edge logic** - Now skips long shortcut edges when close to the destination. This can lead to missing the proper connection if the shortcut is too long. Fixes #245 (thor).
 * **Per mode service limits** - Update configuration to allow setting different maximum number of locations and distance per mode.
 * **Fix shape index for trivial path** - Fix a bug where when building the the trip path for a "trivial" route (includes just one edge) where the shape index exceeded that size of the shape.

## Release Date: 2015-09-28

 * **Elevation Influenced Bicycle Routing** - Enabled elevation influenced bicycle routing. A "use-hills" option was added to the bicycle costing profile that can tune routes to avoid hills based on grade and amount of elevation change.
 * **"Loop Edge" Fix** - Fixed a bug with edges that form a loop. Split them into 2 edges during data import.
 * **Additional information returned from 'locate' method** - Added information that can be useful when debugging routes and data. Adds information about nodes and edges at a location.
 * **Guidance/Narrative Updates** - Added side of street to destination narrative. Updated verbal instructions.<|MERGE_RESOLUTION|>--- conflicted
+++ resolved
@@ -72,11 +72,8 @@
    * CHANGED: Adujustment of walk speed when walking on slight downhill [#4302](https://github.com/valhalla/valhalla/pull/4302)
    * CHANGED: Do not reclassify ferry connections when no hierarchies are to be generated [#4487](https://github.com/valhalla/valhalla/pull/4487)
    * ADDED: Added a config option to sort nodes spatially during graph building [#4455](https://github.com/valhalla/valhalla/pull/4455)
-<<<<<<< HEAD
+   * ADDED: Timezone info in route and matrix responses [#4491](https://github.com/valhalla/valhalla/pull/4491)
    * CHANGED: libvalhalla.pc generation to have finer controls and install vendored public headers [#4507](https://github.com/valhalla/valhalla/pull/4507)
-=======
-   * ADDED: Timezone info in route and matrix responses [#4491](https://github.com/valhalla/valhalla/pull/4491)
->>>>>>> 381bce06
 
 ## Release Date: 2023-05-11 Valhalla 3.4.0
 * **Removed**
