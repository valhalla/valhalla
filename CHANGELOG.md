--- conflicted
+++ resolved
@@ -116,14 +116,10 @@
    * ADDED: some missing documentation about request parameters [#4687](https://github.com/valhalla/valhalla/pull/4687)
    * ADDED: Consider more forward/backward tags for access restrictions and speeds [#4686](https://github.com/valhalla/valhalla/pull/4686)
    * CHANGED: change costmatrix max_distance threshold to a distance threshold instead of duration [#4672](https://github.com/valhalla/valhalla/pull/4672)
-<<<<<<< HEAD
-   * ADDED: PBF support for expansion [#4614](https://github.com/valhalla/valhalla/pull/4614/) 
-   * ADDED: Fail early in valhalla_ingest_transit if there's no valid GTFS feeds [#4710](https://github.com/valhalla/valhalla/pull/4710/)
-=======
    * ADDED: PBF support for expansion [#4614](https://github.com/valhalla/valhalla/pull/4614/)
    * ADDED: elapsed_cost field to map matching json response [#4709](https://github.com/valhalla/valhalla/pull/4709)
    * ADDED: error if we fail to find any matrix connection [#4718](https://github.com/valhalla/valhalla/pull/4718)
->>>>>>> 6fbe96ef
+   * ADDED: Fail early in valhalla_ingest_transit if there's no valid GTFS feeds [#4710](https://github.com/valhalla/valhalla/pull/4710/)
 
 ## Release Date: 2023-05-11 Valhalla 3.4.0
 * **Removed**
