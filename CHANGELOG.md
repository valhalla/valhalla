--- conflicted
+++ resolved
@@ -19,11 +19,8 @@
    * FIXED: avoid_polygons intersected edges as polygons instead of linestrings [#3194]((https://github.com/valhalla/valhalla/pull/3194)
    * FIXED: when binning horizontal edge shapes using single precision floats (converted from not double precision floats) allowed for the possiblity of marking many many tiles no where near the shape [#3204](https://github.com/valhalla/valhalla/pull/3204) 
    * FIXED: Fix improper iterator usage in ManeuversBuilder [#3205](https://github.com/valhalla/valhalla/pull/3205)
-<<<<<<< HEAD
    * FIXED: Modified approach for retrieving signs from a directed edge #3166 [#3208](https://github.com/valhalla/valhalla/pull/3208)
-=======
    * FIXED: Improve turn channel classification: detect slip lanes [#3196](https://github.com/valhalla/valhalla/pull/3196)
->>>>>>> f5e03842
 
 * **Enhancement**
    * CHANGED: Refactor base costing options parsing to handle more common stuff in a one place [#3125](https://github.com/valhalla/valhalla/pull/3125)
