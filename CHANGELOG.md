--- conflicted
+++ resolved
@@ -57,13 +57,10 @@
    * CHANGED: top_speed option: ignore live speed for speed based penalties [#3460](https://github.com/v     alhalla/valhalla/pull/3460)
    * ADDED: Add `include_construction` option into the config to include/exclude roads under construction from the graph [#3455](https://github.com/valhalla/valhalla/pull/3455)
    * CHANGED: Refactor options protobuf for Location and Costing objects [#3506](https://github.com/valhalla/valhalla/pull/3506)
-<<<<<<< HEAD
    * ADDED: New options to control what fields of the pbf are returned when pbf format responses are requested [#3207](https://github.com/valhalla/valhalla/pull/3507)
    
-=======
    * CHANGED: valhalla.h and config.h don't need cmake configuration [#3502](https://github.com/valhalla/valhalla/pull/3502)
 
->>>>>>> 6f7fd8cb
 ## Release Date: 2021-10-07 Valhalla 3.1.4
 * **Removed**
 * **Bug Fix**
