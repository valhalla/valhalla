## Release Date: 2021-??-?? Valhalla 3.1.2
* **Removed**
* **Bug Fix**
   * FIXED: Change unnamed road intersections from being treated as penil point u-turns [#3084](https://github.com/valhalla/valhalla/pull/3084)
   * FIXED: Fix TimeDepReverse termination and path cost calculation (for arrive_by routing) [#2987](https://github.com/valhalla/valhalla/pull/2987)
   * FIXED: Isochrone (::Generalize()) fix to avoid generating self-intersecting polygons [#3026](https://github.com/valhalla/valhalla/pull/3026)
   * FIXED: Handle day_on/day_off/hour_on/hour_off restrictions [#3029](https://github.com/valhalla/valhalla/pull/3029)
   * FIXED: Apply conditional restrictions with dow only to the edges when routing [#3039](https://github.com/valhalla/valhalla/pull/3039)
   * FIXED: Missing locking in incident handler needed to hang out to scop lock rather than let the temporary disolve [#3046](https://github.com/valhalla/valhalla/pull/3046)
   * FIXED: Continuous lane guidance fix [#3054](https://github.com/valhalla/valhalla/pull/3054)
   * FIXED: Fix reclassification for "shorter" ferries and rail ferries (for Chunnel routing issues) [#3038](https://github.com/valhalla/valhalla/pull/3038)
   * FIXED: Incorrect routing through motor_vehicle:conditional=destination. [#3041](https://github.com/valhalla/valhalla/pull/3041)
   * FIXED: Highway/ramp lane bifurcation [#3088](https://github.com/valhalla/valhalla/pull/3088)
   * FIXED: out of bound access of tile hierarchy in base_ll function in graphheader [#3089](https://github.com/valhalla/valhalla/pull/3089)
  
* **Enhancement**
   * CHANGED: Refactor timedep forward/reverse to reduce code repetition [#2987](https://github.com/valhalla/valhalla/pull/2987)
   * CHANGED: Sync translation files with Transifex command line tool [#3030](https://github.com/valhalla/valhalla/pull/3030)
   * CHANGED: Use osm tags in links reclassification algorithm in order to reduce false positive downgrades [#3042](https://github.com/valhalla/valhalla/pull/3042) 
   * CHANGED: Use CircleCI XL instances for linux based builds [#3043](https://github.com/valhalla/valhalla/pull/3043)
   * ADDED: ci: Enable undefined sanitizer [#2999](https://github.com/valhalla/valhalla/pull/2999)
   * ADDED: Optionally pass preconstructed graphreader to connectivity map [#3046](https://github.com/valhalla/valhalla/pull/3046)
   * CHANGED: ci: Skip Win CI runs for irrelevant files [#3014](https://github.com/valhalla/valhalla/pull/3014)
   * ADDED: Allow configuration-driven default speed assignment based on edge properties [#3055](https://github.com/valhalla/valhalla/pull/3055)
   * CHANGED: Use std::shared_ptr in case if ENABLE_THREAD_SAFE_TILE_REF_COUNT is ON. [#3067](https://github.com/valhalla/valhalla/pull/3067)
   * CHANGED: Reduce stop impact when driving in parking lots [#3051](https://github.com/valhalla/valhalla/pull/3051)
   * ADDED: Added another through route test [#3074](https://github.com/valhalla/valhalla/pull/3074)
   * ADDED: Adds incident-length to metadata proto [#3083](https://github.com/valhalla/valhalla/pull/3083)
   * ADDED: Do not penalize gates that have allowed access [#3078](https://github.com/valhalla/valhalla/pull/3078)
<<<<<<< HEAD
   * ADDED: Added missing k/v pairs to taginfo.json.  Updated PR template. [#3101](https://github.com/valhalla/valhalla/pull/3101)
=======
   * CHANGED: Serialize isochrone 'contour' properties as floating point so they match user supplied value [#3078](https://github.com/valhalla/valhalla/pull/3095)
>>>>>>> 3c2f2dc8

## Release Date: 2021-04-21 Valhalla 3.1.1
* **Removed**
   * REMOVED: The tossing of private roads in [#1960](https://github.com/valhalla/valhalla/pull/1960) was too aggressive and resulted in a lot of no routes.  Reverted this logic.  [#2934](https://github.com/valhalla/valhalla/pull/2934)
   * REMOVED: stray references to node bindings [#3012](https://github.com/valhalla/valhalla/pull/3012)

* **Bug Fix**
   * FIXED: Fix compression_utils.cc::inflate(...) throw - make it catchable [#2839](https://github.com/valhalla/valhalla/pull/2839)
   * FIXED: Fix compiler errors if HAVE_HTTP not enabled [#2807](https://github.com/valhalla/valhalla/pull/2807)
   * FIXED: Fix alternate route serialization [#2811](https://github.com/valhalla/valhalla/pull/2811)
   * FIXED: Store restrictions in the right tile [#2781](https://github.com/valhalla/valhalla/pull/2781)
   * FIXED: Failing to write tiles because of racing directory creation [#2810](https://github.com/valhalla/valhalla/pull/2810)
   * FIXED: Regression in stopping expansion on transitions down in time-dependent routes [#2815](https://github.com/valhalla/valhalla/pull/2815)
   * FIXED: Fix crash in loki when trace_route is called with 2 locations.[#2817](https://github.com/valhalla/valhalla/pull/2817)
   * FIXED: Mark the restriction start and end as via ways to fix IsBridgingEdge function in Bidirectional Astar [#2796](https://github.com/valhalla/valhalla/pull/2796)
   * FIXED: Dont add predictive traffic to the tile if it's empty [#2826](https://github.com/valhalla/valhalla/pull/2826)
   * FIXED: Fix logic bidirectional astar to avoid double u-turns and extra detours [#2802](https://github.com/valhalla/valhalla/pull/2802)
   * FIXED: Re-enable transition cost for motorcycle profile [#2837](https://github.com/valhalla/valhalla/pull/2837)
   * FIXED: Increase limits for timedep_* algorithms. Split track_factor into edge factor and transition penalty [#2845](https://github.com/valhalla/valhalla/pull/2845)
   * FIXED: Loki was looking up the wrong costing enum for avoids [#2856](https://github.com/valhalla/valhalla/pull/2856)
   * FIXED: Fix way_ids -> graph_ids conversion for complex restrictions: handle cases when a way is split into multiple edges [#2848](https://github.com/valhalla/valhalla/pull/2848)
   * FIXED: Honor access mode while matching OSMRestriction with the graph [#2849](https://github.com/valhalla/valhalla/pull/2849)
   * FIXED: Ensure route summaries are unique among all returned route/legs [#2874](https://github.com/valhalla/valhalla/pull/2874)
   * FIXED: Fix compilation errors when boost < 1.68 and libprotobuf < 3.6  [#2878](https://github.com/valhalla/valhalla/pull/2878)
   * FIXED: Allow u-turns at no-access barriers when forced by heading [#2875](https://github.com/valhalla/valhalla/pull/2875)
   * FIXED: Fixed "No route found" error in case of multipoint request with locations near low reachability edges [#2914](https://github.com/valhalla/valhalla/pull/2914)
   * FIXED: Python bindings installation [#2751](https://github.com/valhalla/valhalla/issues/2751)
   * FIXED: Skip bindings if there's no Python development version [#2893](https://github.com/valhalla/valhalla/pull/2893)
   * FIXED: Use CMakes built-in Python variables to configure installation [#2931](https://github.com/valhalla/valhalla/pull/2931)
   * FIXED: Sometimes emitting zero-length route geometry when traffic splits edge twice [#2943](https://github.com/valhalla/valhalla/pull/2943)
   * FIXED: Fix map-match segfault when gps-points project very near a node [#2946](https://github.com/valhalla/valhalla/pull/2946)
   * FIXED: Use kServiceRoad edges while searching for ferry connection [#2933](https://github.com/valhalla/valhalla/pull/2933)
   * FIXED: Enhanced logic for IsTurnChannelManeuverCombinable [#2952](https://github.com/valhalla/valhalla/pull/2952)
   * FIXED: Restore compatibility with gcc 6.3.0, libprotobuf 3.0.0, boost v1.62.0 [#2953](https://github.com/valhalla/valhalla/pull/2953)
   * FIXED: Dont abort bidirectional a-star search if only one direction is exhausted [#2936](https://github.com/valhalla/valhalla/pull/2936)
   * FIXED: Fixed missing comma in the scripts/valhalla_build_config [#2963](https://github.com/valhalla/valhalla/pull/2963)
   * FIXED: Reverse and Multimodal Isochrones were returning forward results [#2967](https://github.com/valhalla/valhalla/pull/2967)
   * FIXED: Map-match fix for first gps-point being exactly equal to street shape-point [#2977](https://github.com/valhalla/valhalla/pull/2977)
   * FIXED: Add missing GEOS:GEOS dep to mjolnir target [#2901](https://github.com/valhalla/valhalla/pull/2901)
   * FIXED: Allow expansion into a region when not_thru_pruning is false on 2nd pass [#2978](https://github.com/valhalla/valhalla/pull/2978)
   * FIXED: Fix polygon area calculation: use Shoelace formula [#2927](https://github.com/valhalla/valhalla/pull/2927)
   * FIXED: Isochrone: orient segments/rings acoording to the right-hand rule [#2932](https://github.com/valhalla/valhalla/pull/2932)
   * FIXED: Parsenodes fix: check if index is out-of-bound first [#2984](https://github.com/valhalla/valhalla/pull/2984)
   * FIXED: Fix for unique-summary logic [#2996](https://github.com/valhalla/valhalla/pull/2996)
   * FIXED: Isochrone: handle origin edges properly [#2990](https://github.com/valhalla/valhalla/pull/2990)
   * FIXED: Annotations fail with returning NaN speed when the same point is duplicated in route geometry [#2992](https://github.com/valhalla/valhalla/pull/2992)
   * FIXED: Fix run_with_server.py to work on macOS [#3003](https://github.com/valhalla/valhalla/pull/3003)
   * FIXED: Removed unexpected maneuvers at sharp bends [#2968](https://github.com/valhalla/valhalla/pull/2968)
   * FIXED: Remove large number formatting for non-US countries [#3015](https://github.com/valhalla/valhalla/pull/3015)
   * FIXED: Odin undefined behaviour: handle case when xedgeuse is not initialized [#3020](https://github.com/valhalla/valhalla/pull/3020)

* **Enhancement**
   * Pedestrian crossing should be a separate TripLeg_Use [#2950](https://github.com/valhalla/valhalla/pull/2950)
   * CHANGED: Azure uses ninja as generator [#2779](https://github.com/valhalla/valhalla/pull/2779)
   * ADDED: Support for date_time type invariant for map matching [#2712](https://github.com/valhalla/valhalla/pull/2712)
   * ADDED: Add Bulgarian locale [#2825](https://github.com/valhalla/valhalla/pull/2825)
   * FIXED: No need for write permissions on tarball indices [#2822](https://github.com/valhalla/valhalla/pull/2822)
   * ADDED: nit: Links debug build with lld [#2813](https://github.com/valhalla/valhalla/pull/2813)
   * ADDED: Add costing option `use_living_streets` to avoid or favor living streets in route. [#2788](https://github.com/valhalla/valhalla/pull/2788)
   * CHANGED: Do not allocate mapped_cache vector in skadi when no elevation source is provided. [#2841](https://github.com/valhalla/valhalla/pull/2841)
   * ADDED: avoid_polygons logic [#2750](https://github.com/valhalla/valhalla/pull/2750)
   * ADDED: Added support for destination for conditional access restrictions [#2857](https://github.com/valhalla/valhalla/pull/2857)
   * CHANGED: Large sequences are now merge sorted which can be dramatically faster with certain hardware configurations. This is especially useful in speeding up the earlier stages (parsing, graph construction) of tile building [#2850](https://github.com/valhalla/valhalla/pull/2850)
   * CHANGED: When creating the intial graph edges by setting at which nodes they start and end, first mark the indices of those nodes in another sequence and then sort them by edgeid so that we can do the setting of start and end node sequentially in the edges file. This is much more efficient on certain hardware configurations [#2851](https://github.com/valhalla/valhalla/pull/2851)
   * CHANGED: Use relative cost threshold to extend search in bidirectional astar in order to find more alternates [#2868](https://github.com/valhalla/valhalla/pull/2868)
   * CHANGED: Throw an exception if directory does not exist when building traffic extract [#2871](https://github.com/valhalla/valhalla/pull/2871)
   * CHANGED: Support for ignoring multiple consecutive closures at start/end locations [#2846](https://github.com/valhalla/valhalla/pull/2846)
   * ADDED: Added sac_scale to trace_attributes output and locate edge output [#2818](https://github.com/valhalla/valhalla/pull/2818)
   * ADDED: Ukrainian language translations [#2882](https://github.com/valhalla/valhalla/pull/2882)
   * ADDED: Add support for closure annotations [#2816](https://github.com/valhalla/valhalla/pull/2816)
   * ADDED: Add costing option `service_factor`. Implement possibility to avoid or favor generic service roads in route for all costing options. [#2870](https://github.com/valhalla/valhalla/pull/2870)
   * CHANGED: Reduce stop impact cost when flow data is present [#2891](https://github.com/valhalla/valhalla/pull/2891)
   * CHANGED: Update visual compare script [#2803](https://github.com/valhalla/valhalla/pull/2803)
   * CHANGED: Service roads are not penalized for `pedestrian` costing by default. [#2898](https://github.com/valhalla/valhalla/pull/2898)
   * ADDED: Add complex mandatory restrictions support [#2766](https://github.com/valhalla/valhalla/pull/2766)
   * ADDED: Status endpoint for future status info and health checking of running service [#2907](https://github.com/valhalla/valhalla/pull/2907)
   * ADDED: Add min_level argument to valhalla_ways_to_edges [#2918](https://github.com/valhalla/valhalla/pull/2918)
   * ADDED: Adding ability to store the roundabout_exit_turn_degree to the maneuver [#2941](https://github.com/valhalla/valhalla/pull/2941)
   * ADDED: Penalize pencil point uturns and uturns at short internal edges. Note: `motorcycle` and `motor_scooter` models do not penalize on short internal edges. No new uturn penalty logic has been added to the pedestrian and bicycle costing models. [#2944](https://github.com/valhalla/valhalla/pull/2944)
   * CHANGED: Allow config object to be passed-in to path algorithms [#2949](https://github.com/valhalla/valhalla/pull/2949)
   * CHANGED: Allow disabling Werror
   * ADDED: Add ability to build Valhalla modules as STATIC libraries. [#2957](https://github.com/valhalla/valhalla/pull/2957)
   * NIT: Enables compiler warnings in part of mjolnir module [#2922](https://github.com/valhalla/valhalla/pull/2922)
   * CHANGED: Refactor isochrone/reachability forward/reverse search to reduce code repetition [#2969](https://github.com/valhalla/valhalla/pull/2969)
   * ADDED: Set the roundabout exit shape index when we are collapsing the roundabout maneuvers. [#2975](https://github.com/valhalla/valhalla/pull/2975)
   * CHANGED: Penalized closed edges if using them at start/end locations [#2964](https://github.com/valhalla/valhalla/pull/2964)
   * ADDED: Add shoulder to trace_attributes output. [#2980](https://github.com/valhalla/valhalla/pull/2980)
   * CHANGED: Refactor bidirectional astar forward/reverse search to reduce code repetition [#2970](https://github.com/valhalla/valhalla/pull/2970)
   * CHANGED: Factor for service roads is 1.0 by default. [#2988](https://github.com/valhalla/valhalla/pull/2988)
   * ADDED: Support for conditionally skipping CI runs [#2986](https://github.com/valhalla/valhalla/pull/2986)
   * ADDED: Add instructions for building valhalla on `arm64` macbook [#2997](https://github.com/valhalla/valhalla/pull/2997)
   * NIT: Enables compiler warnings in part of mjolnir module [#2995](https://github.com/valhalla/valhalla/pull/2995)
   * CHANGED: nit(rename): Renames the encoded live speed properties [#2998](https://github.com/valhalla/valhalla/pull/2998)
   * ADDED: ci: Vendors the codecov script [#3002](https://github.com/valhalla/valhalla/pull/3002)
   * CHANGED: Allow None build type [#3005](https://github.com/valhalla/valhalla/pull/3005)
   * CHANGED: ci: Build Python bindings for Mac OS [#3013](https://github.com/valhalla/valhalla/pull/3013)

## Release Date: 2021-01-25 Valhalla 3.1.0
* **Removed**
   * REMOVED: Remove Node bindings. [#2502](https://github.com/valhalla/valhalla/pull/2502)
   * REMOVED: appveyor builds. [#2550](https://github.com/valhalla/valhalla/pull/2550)
   * REMOVED: Removed x86 CI builds. [#2792](https://github.com/valhalla/valhalla/pull/2792)

* **Bug Fix**
   * FIXED: Crazy ETAs.  If a way has forward speed with no backward speed and it is not oneway, then we must set the default speed.  The reverse logic applies as well.  If a way has no backward speed but has a forward speed and it is not a oneway, then set the default speed. [#2102](https://github.com/valhalla/valhalla/pull/2102)
   * FIXED: Map matching elapsed times spliced amongst different legs and discontinuities are now correct [#2104](https://github.com/valhalla/valhalla/pull/2104)
   * FIXED: Date time information is now propogated amongst different legs and discontinuities [#2107](https://github.com/valhalla/valhalla/pull/2107)
   * FIXED: Adds support for geos-3.8 c++ api [#2021](https://github.com/valhalla/valhalla/issues/2021)
   * FIXED: Updated the osrm serializer to not set junction name for osrm origin/start maneuver - this is not helpful since we are not transitioning through the intersection.  [#2121](https://github.com/valhalla/valhalla/pull/2121)
   * FIXED: Removes precomputing of edge-costs which lead to wrong results [#2120](https://github.com/valhalla/valhalla/pull/2120)
   * FIXED: Complex turn-restriction invalidates edge marked as kPermanent [#2103](https://github.com/valhalla/valhalla/issues/2103)
   * FIXED: Fixes bug with inverted time-restriction parsing [#2167](https://github.com/valhalla/valhalla/pull/2167)
   * FIXED: Fixed several bugs with numeric underflow in map-matching trip durations. These may
     occur when serializing match results where adjacent trace points appear out-of-sequence on the
     same edge [#2178](https://github.com/valhalla/valhalla/pull/2178)
     - `MapMatcher::FormPath` now catches route discontinuities on the same edge when the distance
       percentage along don't agree. The trip leg builder builds disconnected legs on a single edge
       to avoid duration underflow.
     - Correctly populate edge groups when matching results contain loops. When a loop occurs,
       the leg builder now starts at the correct edge where the loop ends, and correctly accounts
       for any contained edges.
     - Duration over-trimming at the terminating edge of a match.
   * FIXED: Increased internal precision of time tracking per edge and maneuver so that maneuver times sum to the same time represented in the leg summary [#2195](https://github.com/valhalla/valhalla/pull/2195)
   * FIXED: Tagged speeds were not properly marked. We were not using forward and backward speeds to flag if a speed is tagged or not.  Should not update turn channel speeds if we are not inferring them.  Added additional logic to handle PH in the conditional restrictions. Do not update stop impact for ramps if they are marked as internal. [#2198](https://github.com/valhalla/valhalla/pull/2198)
   * FIXED: Fixed the sharp turn phrase [#2226](https://github.com/valhalla/valhalla/pull/2226)
   * FIXED: Protect against duplicate points in the input or points that snap to the same location resulting in `nan` times for the legs of the map match (of a 0 distance route) [#2229](https://github.com/valhalla/valhalla/pull/2229)
   * FIXED: Improves restriction check on briding edge in Bidirectional Astar [#2228](https://github.com/valhalla/valhalla/pull/2242)
   * FIXED: Allow nodes at location 0,0 [#2245](https://github.com/valhalla/valhalla/pull/2245)
   * FIXED: Fix RapidJSON compiler warnings and naming conflict [#2249](https://github.com/valhalla/valhalla/pull/2249)
   * FIXED: Fixed bug in resample_spherical_polyline where duplicate successive lat,lng locations in the polyline resulting in `nan` for the distance computation which shortcuts further sampling [#2239](https://github.com/valhalla/valhalla/pull/2239)
   * FIXED: Update exit logic for non-motorways [#2252](https://github.com/valhalla/valhalla/pull/2252)
   * FIXED: Transition point map-matching. When match results are on a transition point, we search for the sibling nodes at that transition and snap it to the corresponding edges in the route. [#2258](https://github.com/valhalla/valhalla/pull/2258)
   * FIXED: Fixed verbal multi-cue logic [#2270](https://github.com/valhalla/valhalla/pull/2270)
   * FIXED: Fixed Uturn cases when a not_thru edge is connected to the origin edge. [#2272](https://github.com/valhalla/valhalla/pull/2272)
   * FIXED: Update intersection classes in osrm response to not label all ramps as motorway [#2279](https://github.com/valhalla/valhalla/pull/2279)
   * FIXED: Fixed bug in mapmatcher when interpolation point goes before the first valid match or after the last valid match. Such behavior usually leads to discontinuity in matching. [#2275](https://github.com/valhalla/valhalla/pull/2275)
   * FIXED: Fixed an issue for time_allowed logic.  Previously we returned false on the first time allowed restriction and did not check them all. Added conditional restriction gurka test and datetime optional argument to gurka header file. [#2286](https://github.com/valhalla/valhalla/pull/2286)
   * FIXED: Fixed an issue for date ranges.  For example, for the range Jan 04 to Jan 02 we need to test to end of the year and then from the first of the year to the end date.  Also, fixed an emergency tag issue.  We should only set the use to emergency if all other access is off. [#2290](https://github.com/valhalla/valhalla/pull/2290)
   * FIXED: Found a few issues with the initial ref and direction logic for ways.  We were overwriting the refs with directionals to the name_offset_map instead of concatenating them together.  Also, we did not allow for blank entries for GetTagTokens. [#2298](https://github.com/valhalla/valhalla/pull/2298)
   * FIXED: Fixed an issue where MatchGuidanceViewJunctions is only looking at the first edge. Set the data_id for guidance views to the changeset id as it is already being populated. Also added test for guidance views. [#2303](https://github.com/valhalla/valhalla/pull/2303)
   * FIXED: Fixed a problem with live speeds where live speeds were being used to determine access, even when a live
   speed (current time) route wasn't what was requested. [#2311](https://github.com/valhalla/valhalla/pull/2311)
   * FIXED: Fix break/continue typo in search filtering [#2317](https://github.com/valhalla/valhalla/pull/2317)
   * FIXED: Fix a crash in trace_route due to iterating past the end of a vector. [#2322](https://github.com/valhalla/valhalla/pull/2322)
   * FIXED: Don't allow timezone information in the local date time string attached at each location. [#2312](https://github.com/valhalla/valhalla/pull/2312)
   * FIXED: Fix short route trimming in bidirectional astar [#2323](https://github.com/valhalla/valhalla/pull/2323)
   * FIXED: Fix shape trimming in leg building for snap candidates that lie within the margin of rounding error [#2326](https://github.com/valhalla/valhalla/pull/2326)
   * FIXED: Fixes route duration underflow with traffic data [#2325](https://github.com/valhalla/valhalla/pull/2325)
   * FIXED: Parse mtb:scale tags and set bicycle access if present [#2117](https://github.com/valhalla/valhalla/pull/2117)
   * FIXED: Fixed segfault.  Shape was missing from options for valhalla_path_comparison and valhalla_run_route.  Also, costing options was missing in valhalla_path_comparison. [#2343](https://github.com/valhalla/valhalla/pull/2343)
   * FIXED: Handle decimal numbers with zero-value mantissa properly in Lua [#2355](https://github.com/valhalla/valhalla/pull/2355)
   * FIXED: Many issues that resulted in discontinuities, failed matches or incorrect time/duration for map matching requests. [#2292](https://github.com/valhalla/valhalla/pull/2292)
   * FIXED: Seeing segfault when loading large osmdata data files before loading LuaJit. LuaJit fails to create luaL_newstate() Ref: [#2158](https://github.com/ntop/ntopng/issues/2158) Resolution is to load LuaJit before loading the data files. [#2383](https://github.com/valhalla/valhalla/pull/2383)
   * FIXED: Store positive/negative OpenLR offsets in bucketed form [#2405](https://github.com/valhalla/valhalla/2405)
   * FIXED: Fix on map-matching return code when breakage distance limitation exceeds. Instead of letting the request goes into meili and fails in finding a route, we check the distance in loki and early return with exception code 172. [#2406](https://github.com/valhalla/valhalla/pull/2406)
   * FIXED: Don't create edges for portions of ways that are doubled back on themselves as this confuses opposing edge index computations [#2385](https://github.com/valhalla/valhalla/pull/2385)
   * FIXED: Protect against nan in uniform_resample_spherical_polyline. [#2431](https://github.com/valhalla/valhalla/pull/2431)
   * FIXED: Obvious maneuvers. [#2436](https://github.com/valhalla/valhalla/pull/2436)
   * FIXED: Base64 encoding/decoding [#2452](https://github.com/valhalla/valhalla/pull/2452)
   * FIXED: Added post roundabout instruction when enter/exit roundabout maneuvers are combined [#2454](https://github.com/valhalla/valhalla/pull/2454)
   * FIXED: openlr: Explicitly check for linear reference option for Valhalla serialization. [#2458](https://github.com/valhalla/valhalla/pull/2458)
   * FIXED: Fix segfault: Do not combine last turn channel maneuver. [#2463](https://github.com/valhalla/valhalla/pull/2463)
   * FIXED: Remove extraneous whitespaces from ja-JP.json. [#2471](https://github.com/valhalla/valhalla/pull/2471)
   * FIXED: Checks protobuf serialization/parsing success [#2477](https://github.com/valhalla/valhalla/pull/2477)
   * FIXED: Fix dereferencing of end for std::lower_bound in sequence and possible UB [#2488](https://github.com/valhalla/valhalla/pull/2488)
   * FIXED: Make tile building reproducible: fix UB-s [#2480](https://github.com/valhalla/valhalla/pull/2480)
   * FIXED: Zero initialize EdgeInfoInner.spare0_. Uninitialized spare0_ field produced UB which causes gurka_reproduce_tile_build to fail intermittently. [2499](https://github.com/valhalla/valhalla/pull/2499)
   * FIXED: Drop unused CHANGELOG validation script, straggling NodeJS references [#2506](https://github.com/valhalla/valhalla/pull/2506)
   * FIXED: Fix missing nullptr checks in graphreader and loki::Reach (causing segfault during routing with not all levels of tiles availble) [#2504](https://github.com/valhalla/valhalla/pull/2504)
   * FIXED: Fix mismatch of triplegedge roadclass and directededge roadclass [#2507](https://github.com/valhalla/valhalla/pull/2507)
   * FIXED: Improve german destination_verbal_alert phrases [#2509](https://github.com/valhalla/valhalla/pull/2509)
   * FIXED: Undefined behavior cases discovered with undefined behavior sanitizer tool. [2498](https://github.com/valhalla/valhalla/pull/2498)
   * FIXED: Fixed logic so verbal keep instructions use branch exit sign info for ramps [#2520](https://github.com/valhalla/valhalla/pull/2520)
   * FIXED: Fix bug in trace_route for uturns causing garbage coordinates [#2517](https://github.com/valhalla/valhalla/pull/2517)
   * FIXED: Simplify heading calculation for turn type. Remove undefined behavior case. [#2513](https://github.com/valhalla/valhalla/pull/2513)
   * FIXED: Always set costing name even if one is not provided for osrm serializer weight_name. [#2528](https://github.com/valhalla/valhalla/pull/2528)
   * FIXED: Make single-thread tile building reproducible: fix seed for shuffle, use concurrency configuration from the mjolnir section. [#2515](https://github.com/valhalla/valhalla/pull/2515)
   * FIXED: More Windows compatibility: build tiles and some run actions work now (including CI tests) [#2300](https://github.com/valhalla/valhalla/issues/2300)
   * FIXED: Transcoding of c++ location to pbf location used path edges in the place of filtered edges. [#2542](https://github.com/valhalla/valhalla/pull/2542)
   * FIXED: Add back whitelisting action types. [#2545](https://github.com/valhalla/valhalla/pull/2545)
   * FIXED: Allow uturns for truck costing now that we have derived deadends marked in the edge label [#2559](https://github.com/valhalla/valhalla/pull/2559)
   * FIXED: Map matching uturn trimming at the end of an edge where it wasn't needed. [#2558](https://github.com/valhalla/valhalla/pull/2558)
   * FIXED: Multicue enter roundabout [#2556](https://github.com/valhalla/valhalla/pull/2556)
   * FIXED: Changed reachability computation to take into account live speed [#2597](https://github.com/valhalla/valhalla/pull/2597)
   * FIXED: Fixed a bug where the temp files were not getting read in if you started with the construct edges or build phase for valhalla_build_tiles. [#2601](https://github.com/valhalla/valhalla/pull/2601)
   * FIXED: Updated fr-FR.json with partial translations. [#2605](https://github.com/valhalla/valhalla/pull/2605)
   * FIXED: Removed superfluous const qualifier from odin/signs [#2609](https://github.com/valhalla/valhalla/pull/2609)
   * FIXED: Internal maneuver placement [#2600](https://github.com/valhalla/valhalla/pull/2600)
   * FIXED: Complete fr-FR.json locale. [#2614](https://github.com/valhalla/valhalla/pull/2614)
   * FIXED: Don't truncate precision in polyline encoding [#2632](https://github.com/valhalla/valhalla/pull/2632)
   * FIXED: Fix all compiler warnings in sif and set to -Werror [#2642](https://github.com/valhalla/valhalla/pull/2642)
   * FIXED: Remove unnecessary maneuvers to continue straight [#2647](https://github.com/valhalla/valhalla/pull/2647)
   * FIXED: Linear reference support in route/mapmatch apis (FOW, FRC, bearing, and number of references) [#2645](https://github.com/valhalla/valhalla/pull/2645)
   * FIXED: Ambiguous local to global (with timezone information) date time conversions now all choose to use the later time instead of throwing unhandled exceptions [#2665](https://github.com/valhalla/valhalla/pull/2665)
   * FIXED: Overestimated reach caused be reenquing transition nodes without checking that they had been already expanded [#2670](https://github.com/valhalla/valhalla/pull/2670)
   * FIXED: Build with C++17 standard. Deprecated function calls are substituted with new ones. [#2669](https://github.com/valhalla/valhalla/pull/2669)
   * FIXED: Improve German post_transition_verbal instruction [#2677](https://github.com/valhalla/valhalla/pull/2677)
   * FIXED: Lane updates.  Add the turn lanes to all edges of the way.  Do not "enhance" turn lanes if they are part of a complex restriction.  Moved ProcessTurnLanes after UpdateManeuverPlacementForInternalIntersectionTurns.  Fix for a missing "uturn" indication for intersections on the previous maneuver, we were serializing an empty list. [#2679](https://github.com/valhalla/valhalla/pull/2679)
   * FIXED: Fixes OpenLr serialization [#2688](https://github.com/valhalla/valhalla/pull/2688)
   * FIXED: Internal edges can't be also a ramp or a turn channel.  Also, if an edge is marked as ramp and turn channel mark it as a ramp.  [2689](https://github.com/valhalla/valhalla/pull/2689)
   * FIXED: Check that speeds are equal for the edges going in the same direction while buildig shortcuts [#2691](https://github.com/valhalla/valhalla/pull/2691)
   * FIXED: Missing fork or bear instruction [#2683](https://github.com/valhalla/valhalla/pull/2683)
   * FIXED: Eliminate null pointer dereference in GraphReader::AreEdgesConnected [#2695](https://github.com/valhalla/valhalla/issues/2695)
   * FIXED: Fix polyline simplification float/double comparison [#2698](https://github.com/valhalla/valhalla/issues/2698)
   * FIXED: Weights were sometimes negative due to incorrect updates to elapsed_cost [#2702](https://github.com/valhalla/valhalla/pull/2702)
   * FIXED: Fix bidirectional route failures at deadends [#2705](https://github.com/valhalla/valhalla/pull/2705)
   * FIXED: Updated logic to call out a non-obvious turn [#2708](https://github.com/valhalla/valhalla/pull/2708)
   * FIXED: valhalla_build_statistics multithreaded mode fixed [#2707](https://github.com/valhalla/valhalla/pull/2707)
   * FIXED: If infer_internal_intersections is true then allow internals that are also ramps or TCs. Without this we produce an extra continue manuever.  [#2710](https://github.com/valhalla/valhalla/pull/2710)
   * FIXED: We were routing down roads that should be destination only. Now we mark roads with motor_vehicle=destination and motor_vehicle=customers or access=destination and access=customers as destination only. [#2722](https://github.com/valhalla/valhalla/pull/2722)
   * FIXED: Replace all Python2 print statements with Python3 syntax [#2716](https://github.com/valhalla/valhalla/issues/2716)
   * FIXED: Some HGT files not found [#2723](https://github.com/valhalla/valhalla/issues/2723)
   * FIXED: Fix PencilPointUturn detection by removing short-edge check and updating angle threshold [#2725](https://github.com/valhalla/valhalla/issues/2725)
   * FIXED: Fix invalid continue/bear maneuvers [#2729](https://github.com/valhalla/valhalla/issues/2729)
   * FIXED: Fixes an issue that lead to double turns within a very short distance, when instead, it should be a u-turn. We now collapse double L turns or double R turns in short non-internal intersections to u-turns. [#2740](https://github.com/valhalla/valhalla/pull/2740)
   * FIXED: fixes an issue that lead to adding an extra maneuver. We now combine a current maneuver short length non-internal edges (left or right) with the next maneuver that is a kRampStraight. [#2741](https://github.com/valhalla/valhalla/pull/2741)
   * FIXED: Reduce verbose instructions by collapsing small end ramp forks [#2762](https://github.com/valhalla/valhalla/issues/2762)
   * FIXED: Remove redundant return statements [#2776](https://github.com/valhalla/valhalla/pull/2776)
   * FIXED: Added unit test for BuildAdminFromPBF() to test GEOS 3.9 update. [#2787](https://github.com/valhalla/valhalla/pull/2787)
   * FIXED: Add support for geos-3.9 c++ api [#2739](https://github.com/valhalla/valhalla/issues/2739)
   * FIXED: Fix check for live speed validness [#2797](https://github.com/valhalla/valhalla/pull/2797)

* **Enhancement**
   * ADDED: Matrix of Bike Share [#2590](https://github.com/valhalla/valhalla/pull/2590)
   * ADDED: Add ability to provide custom implementation for candidate collection in CandidateQuery. [#2328](https://github.com/valhalla/valhalla/pull/2328)
   * ADDED: Cancellation of tile downloading. [#2319](https://github.com/valhalla/valhalla/pull/2319)
   * ADDED: Return the coordinates of the nodes isochrone input locations snapped to [#2111](https://github.com/valhalla/valhalla/pull/2111)
   * ADDED: Allows more complicated routes in timedependent a-star before timing out [#2068](https://github.com/valhalla/valhalla/pull/2068)
   * ADDED: Guide signs and junction names [#2096](https://github.com/valhalla/valhalla/pull/2096)
   * ADDED: Added a bool to the config indicating whether to use commercially set attributes.  Added logic to not call IsIntersectionInternal if this is a commercial data set.  [#2132](https://github.com/valhalla/valhalla/pull/2132)
   * ADDED: Removed commerical data set bool to the config and added more knobs for data.  Added infer_internal_intersections, infer_turn_channels, apply_country_overrides, and use_admin_db.  [#2173](https://github.com/valhalla/valhalla/pull/2173)
   * ADDED: Allow using googletest in unit tests and convert all tests to it (old test.cc is completely removed). [#2128](https://github.com/valhalla/valhalla/pull/2128)
   * ADDED: Add guidance view capability. [#2209](https://github.com/valhalla/valhalla/pull/2209)
   * ADDED: Collect turn cost information as path is formed so that it can be seralized out for trace attributes or osrm flavored intersections. Also add shape_index to osrm intersections. [#2207](https://github.com/valhalla/valhalla/pull/2207)
   * ADDED: Added alley factor to autocost.  Factor is defaulted at 1.0f or do not avoid alleys. [#2246](https://github.com/valhalla/valhalla/pull/2246)
   * ADDED: Support unlimited speed limits where maxspeed=none. [#2251](https://github.com/valhalla/valhalla/pull/2251)
   * ADDED: Implement improved Reachability check using base class Dijkstra. [#2243](https://github.com/valhalla/valhalla/pull/2243)
   * ADDED: Gurka integration test framework with ascii-art maps [#2244](https://github.com/valhalla/valhalla/pull/2244)
   * ADDED: Add to the stop impact when transitioning from higher to lower class road and we are not on a turn channel or ramp. Also, penalize lefts when driving on the right and vice versa. [#2282](https://github.com/valhalla/valhalla/pull/2282)
   * ADDED: Added reclassify_links, use_direction_on_ways, and allow_alt_name as config options.  If `use_direction_on_ways = true` then use `direction` and `int_direction` on the way to update the directional for the `ref` and `int_ref`.  Also, copy int_efs to the refs. [#2285](https://github.com/valhalla/valhalla/pull/2285)
   * ADDED: Add support for live traffic. [#2268](https://github.com/valhalla/valhalla/pull/2268)
   * ADDED: Implement per-location search filters for functional road class and forms of way. [#2289](https://github.com/valhalla/valhalla/pull/2289)
   * ADDED: Approach, multi-cue, and length updates [#2313](https://github.com/valhalla/valhalla/pull/2313)
   * ADDED: Speed up timezone differencing calculation if cache is provided. [#2316](https://github.com/valhalla/valhalla/pull/2316)
   * ADDED: Added rapidjson/schema.h to baldr/rapidjson_util.h to make it available for use within valhalla. [#2330](https://github.com/valhalla/valhalla/issues/2330)
   * ADDED: Support decimal precision for height values in elevation service. Also support polyline5 for encoded polylines input and output to elevation service. [#2324](https://github.com/valhalla/valhalla/pull/2324)
   * ADDED: Use both imminent and distant verbal multi-cue phrases. [#2353](https://github.com/valhalla/valhalla/pull/2353)
   * ADDED: Split parsing stage into 3 separate stages. [#2339](https://github.com/valhalla/valhalla/pull/2339)
   * CHANGED: Speed up graph enhancing by avoiding continuous unordered_set rebuilding [#2349](https://github.com/valhalla/valhalla/pull/2349)
   * CHANGED: Skip calling out to Lua for nodes/ways/relations with not tags - speeds up parsing. [#2351](https://github.com/valhalla/valhalla/pull/2351)
   * CHANGED: Switch to LuaJIT for lua scripting - speeds up file parsing [#2352](https://github.com/valhalla/valhalla/pull/2352)
   * ADDED: Ability to create OpenLR records from raw data. [#2356](https://github.com/valhalla/valhalla/pull/2356)
   * ADDED: Revamp length phrases [#2359](https://github.com/valhalla/valhalla/pull/2359)
   * CHANGED: Do not allocate memory in skadi if we don't need it. [#2373](https://github.com/valhalla/valhalla/pull/2373)
   * CHANGED: Map matching: throw error (443/NoSegment) when no candidate edges are available. [#2370](https://github.com/valhalla/valhalla/pull/2370/)
   * ADDED: Add sk-SK.json (slovak) localization file. [#2376](https://github.com/valhalla/valhalla/pull/2376)
   * ADDED: Extend roundabout phrases. [#2378](https://github.com/valhalla/valhalla/pull/2378)
   * ADDED: More roundabout phrase tests. [#2382](https://github.com/valhalla/valhalla/pull/2382)
   * ADDED: Update the turn and continue phrases to include junction names and guide signs. [#2386](https://github.com/valhalla/valhalla/pull/2386)
   * ADDED: Add the remaining guide sign toward phrases [#2389](https://github.com/valhalla/valhalla/pull/2389)
   * ADDED: The ability to allow immediate uturns at trace points in a map matching request [#2380](https://github.com/valhalla/valhalla/pull/2380)
   * ADDED: Add utility functions to Signs. [#2390](https://github.com/valhalla/valhalla/pull/2390)
   * ADDED: Unified time tracking for all algorithms that support time-based graph expansion. [#2278](https://github.com/valhalla/valhalla/pull/2278)
   * ADDED: Add rail_ferry use and costing. [#2408](https://github.com/valhalla/valhalla/pull/2408)
   * ADDED: `street_side_max_distance`, `display_lat` and `display_lon` to `locations` in input for better control of routing side of street [#1769](https://github.com/valhalla/valhalla/pull/1769)
   * ADDED: Add addtional exit phrases. [#2421](https://github.com/valhalla/valhalla/pull/2421)
   * ADDED: Add Japanese locale, update German. [#2432](https://github.com/valhalla/valhalla/pull/2432)
   * ADDED: Gurka expect_route refactor [#2435](https://github.com/valhalla/valhalla/pull/2435)
   * ADDED: Add option to suppress roundabout exits [#2437](https://github.com/valhalla/valhalla/pull/2437)
   * ADDED: Add Greek locale. [#2438](https://github.com/valhalla/valhalla/pull/2438)
   * ADDED (back): Support for 64bit wide way ids in the edgeinfo structure with no impact to size for data sources with ids 32bits wide. [#2422](https://github.com/valhalla/valhalla/pull/2422)
   * ADDED: Support for 64bit osm node ids in parsing stage of tile building [#2422](https://github.com/valhalla/valhalla/pull/2422)
   * CHANGED: Point2/PointLL are now templated to allow for higher precision coordinate math when desired [#2429](https://github.com/valhalla/valhalla/pull/2429)
   * ADDED: Optional OpenLR Encoded Path Edges in API Response [#2424](https://github.com/valhalla/valhalla/pull/2424)
   * ADDED: Add explicit include for sstream to be compatible with msvc_x64 toolset. [#2449](https://github.com/valhalla/valhalla/pull/2449)
   * ADDED: Properly split returned path if traffic conditions change partway along edges [#2451](https://github.com/valhalla/valhalla/pull/2451/files)
   * ADDED: Add Dutch locale. [#2464](https://github.com/valhalla/valhalla/pull/2464)
   * ADDED: Check with address sanititizer in CI. Add support for undefined behavior sanitizer. [#2487](https://github.com/valhalla/valhalla/pull/2487)
   * ADDED: Ability to recost a path and increased cost/time details along the trippath and json output [#2425](https://github.com/valhalla/valhalla/pull/2425)
   * ADDED: Add the ability to do bikeshare based (ped/bike) multimodal routing [#2031](https://github.com/valhalla/valhalla/pull/2031)
   * ADDED: Route through restrictions enabled by introducing a costing option. [#2469](https://github.com/valhalla/valhalla/pull/2469)
   * ADDED: Migrated to Ubuntu 20.04 base-image [#2508](https://github.com/valhalla/valhalla/pull/2508)
   * CHANGED: Speed up parseways stage by avoiding multiple string comparisons [#2518](https://github.com/valhalla/valhalla/pull/2518)
   * CHANGED: Speed up enhance stage by avoiding GraphTileBuilder copying [#2468](https://github.com/valhalla/valhalla/pull/2468)
   * ADDED: Costing options now includes shortest flag which favors shortest path routes [#2555](https://github.com/valhalla/valhalla/pull/2555)
   * ADDED: Incidents in intersections [#2547](https://github.com/valhalla/valhalla/pull/2547)
   * CHANGED: Refactor mapmatching configuration to use a struct (instead of `boost::property_tree::ptree`). [#2485](https://github.com/valhalla/valhalla/pull/2485)
   * ADDED: Save exit maneuver's begin heading when combining enter & exit roundabout maneuvers. [#2554](https://github.com/valhalla/valhalla/pull/2554)
   * ADDED: Added new urban flag that can be set if edge is within city boundaries to data processing; new use_urban_tag config option; added to osrm response within intersections. [#2522](https://github.com/valhalla/valhalla/pull/2522)
   * ADDED: Parses OpenLr of type PointAlongLine [#2565](https://github.com/valhalla/valhalla/pull/2565)
   * ADDED: Use edge.is_urban is set for serializing is_urban. [#2568](https://github.com/valhalla/valhalla/pull/2568)
   * ADDED: Added new rest/service area uses on the edge. [#2533](https://github.com/valhalla/valhalla/pull/2533)
   * ADDED: Dependency cache for Azure [#2567](https://github.com/valhalla/valhalla/pull/2567)
   * ADDED: Added flexibility to remove the use of the admindb and to use the country and state iso from the tiles; [#2579](https://github.com/valhalla/valhalla/pull/2579)
   * ADDED: Added toll gates and collection points (gantry) to the node;  [#2532](https://github.com/valhalla/valhalla/pull/2532)
   * ADDED: Added osrm serialization for rest/service areas and admins. [#2594](https://github.com/valhalla/valhalla/pull/2594)
   * CHANGED: Improved Russian localization; [#2593](https://github.com/valhalla/valhalla/pull/2593)
   * ADDED: Support restricted class in intersection annotations [#2589](https://github.com/valhalla/valhalla/pull/2589)
   * ADDED: Added trail type trace [#2606](https://github.com/valhalla/valhalla/pull/2606)
   * ADDED: Added tunnel names to the edges as a tagged name.  [#2608](https://github.com/valhalla/valhalla/pull/2608)
   * CHANGED: Moved incidents to the trip leg and cut the shape of the leg at that location [#2610](https://github.com/valhalla/valhalla/pull/2610)
   * ADDED: Costing option to ignore_closures when routing with current flow [#2615](https://github.com/valhalla/valhalla/pull/2615)
   * ADDED: Cross-compilation ability with MinGW64 [#2619](https://github.com/valhalla/valhalla/pull/2619)
   * ADDED: Defines the incident tile schema and incident metadata [#2620](https://github.com/valhalla/valhalla/pull/2620)
   * ADDED: Moves incident serializer logic into a generic serializer [#2621](https://github.com/valhalla/valhalla/pull/2621)
   * ADDED: Incident loading singleton for continually refreshing incident tiles[#2573](https://github.com/valhalla/valhalla/pull/2573)
   * ADDED: One shot mode to valhalla_service so you can run a single request of any type without starting a server [#2624](https://github.com/valhalla/valhalla/pull/2624)
   * ADDED: Adds text instructions to OSRM output [#2625](https://github.com/valhalla/valhalla/pull/2625)
   * ADDED: Adds support for alternate routes [#2626](https://github.com/valhalla/valhalla/pull/2626)
   * CHANGED: Switch Python bindings generator from boost.python to header-only pybind11[#2644](https://github.com/valhalla/valhalla/pull/2644)
   * ADDED: Add support of input file for one-shot mode of valhalla_service [#2648](https://github.com/valhalla/valhalla/pull/2648)
   * ADDED: Linear reference support to locate api [#2645](https://github.com/valhalla/valhalla/pull/2645)
   * ADDED: Implemented OSRM-like turn duration calculation for car. Uses it now in auto costing. [#2651](https://github.com/valhalla/valhalla/pull/2651)
   * ADDED: Enhanced turn lane information in guidance [#2653](https://github.com/valhalla/valhalla/pull/2653)
   * ADDED: `top_speed` option for all motorized vehicles [#2667](https://github.com/valhalla/valhalla/issues/2667)
   * CHANGED: Move turn_lane_direction helper to odin/util [#2675](https://github.com/valhalla/valhalla/pull/2675)
   * ADDED: Add annotations to osrm response including speed limits, unit and sign conventions [#2668](https://github.com/valhalla/valhalla/pull/2668)
   * ADDED: Added functions for predicted speeds encoding-decoding [#2674](https://github.com/valhalla/valhalla/pull/2674)
   * ADDED: Time invariant routing via the bidirectional algorithm. This has the effect that when time dependent routes (arrive_by and depart_at) fall back to bidirectional due to length restrictions they will actually use the correct time of day for one of the search directions [#2660](https://github.com/valhalla/valhalla/pull/2660)
   * ADDED: If the length of the edge is greater than kMaxEdgeLength, then consider this a catastrophic error if the should_error bool is true in the set_length function. [2678](https://github.com/valhalla/valhalla/pull/2678)
   * ADDED: Moved lat,lon coordinates structures from single to double precision. Improves geometry accuracy noticibly at zooms above 17 as well as coordinate snapping and any other geometric operations. Addes about a 2% performance pentalty for standard routes. Graph nodes now have 7 digits of precision.  [#2693](https://github.com/valhalla/valhalla/pull/2693)
   * ADDED: Added signboards to guidance views.  [#2687](https://github.com/valhalla/valhalla/pull/2687)
   * ADDED: Regular speed on shortcut edges is calculated with turn durations taken into account. Truck, motorcycle and motorscooter profiles use OSRM-like turn duration. [#2662](https://github.com/valhalla/valhalla/pull/2662)
   * CHANGED: Remove astar algorithm and replace its use with timedep_forward as its redundant [#2706](https://github.com/valhalla/valhalla/pull/2706)
   * ADDED: Recover and recost all shortcuts in final path for bidirectional astar algorithm [#2711](https://github.com/valhalla/valhalla/pull/2711)
   * ADDED: An option for shortcut recovery to be cached at start up to reduce the time it takes to do so on the fly [#2714](https://github.com/valhalla/valhalla/pull/2714)
   * ADDED: If width <= 1.9 then no access for auto, truck, bus, taxi, emergency and hov. [#2713](https://github.com/valhalla/valhalla/pull/2713)
   * ADDED: Centroid/Converge/Rendezvous/Meet API which allows input locations to find a least cost convergence point from all locations [#2734](https://github.com/valhalla/valhalla/pull/2734)
   * ADDED: Added support to process the sump_buster tag.  Also, fixed a few small access bugs for nodes. [#2731](https://github.com/valhalla/valhalla/pull/2731)
   * ADDED: Log message if failed to create tiles directory. [#2738](https://github.com/valhalla/valhalla/pull/2738)
   * CHANGED: Tile memory is only owned by the GraphTile rather than shared amongst copies of the graph tile (in GraphReader and TileCaches). [#2340](https://github.com/valhalla/valhalla/pull/2340)
   * ADDED: Add Estonian locale. [#2748](https://github.com/valhalla/valhalla/pull/2748)
   * CHANGED: Handle GraphTile objects as smart pointers [#2703](https://github.com/valhalla/valhalla/pull/2703)
   * CHANGED: Improve stability with no RTTI build [#2759](https://github.com/valhalla/valhalla/pull/2759) and [#2760](https://github.com/valhalla/valhalla/pull/2760)
   * CHANGED: Change generic service roads to a new Use=kServiceRoad. This is for highway=service without other service= tags (such as driveway, alley, parking aisle) [#2419](https://github.com/valhalla/valhalla/pull/2419)
   * ADDED: Isochrones support isodistance lines as well [#2699](https://github.com/valhalla/valhalla/pull/2699)
   * ADDED: Add support for ignoring live traffic closures for waypoints [#2685](https://github.com/valhalla/valhalla/pull/2685)
   * ADDED: Add use_distance to auto cost to allow choosing between two primary cost components, time or distance [#2771](https://github.com/valhalla/valhalla/pull/2771)
   * CHANGED: nit: Enables compiler warnings in part of loki module [#2767](https://github.com/valhalla/valhalla/pull/2767)
   * CHANGED: Reducing the number of uturns by increasing the cost to for them to 9.5f. Note: Did not increase the cost for motorcycles or motorscooters. [#2770](https://github.com/valhalla/valhalla/pull/2770)
   * ADDED: Add option to use thread-safe GraphTile's reference counter. [#2772](https://github.com/valhalla/valhalla/pull/2772)
   * CHANGED: nit: Enables compiler warnings in part of thor module [#2768](https://github.com/valhalla/valhalla/pull/2768)
   * ADDED: Add costing option `use_tracks` to avoid or favor tracks in route. [#2769](https://github.com/valhalla/valhalla/pull/2769)
   * CHANGED: chore: Updates libosmium [#2786](https://github.com/valhalla/valhalla/pull/2786)
   * CHANGED: Optimize double bucket queue to reduce memory reallocations. [#2719](https://github.com/valhalla/valhalla/pull/2719)
   * CHANGED: Collapse merge maneuvers [#2773](https://github.com/valhalla/valhalla/pull/2773)
   * CHANGED: Add shortcuts to the tiles' bins so we can find them when doing spatial lookups. [#2744](https://github.com/valhalla/valhalla/pull/2744)

## Release Date: 2019-11-21 Valhalla 3.0.9
* **Bug Fix**
   * FIXED: Changed reachability computation to consider both directions of travel wrt candidate edges [#1965](https://github.com/valhalla/valhalla/pull/1965)
   * FIXED: toss ways where access=private and highway=service and service != driveway. [#1960](https://github.com/valhalla/valhalla/pull/1960)
   * FIXED: Fix search_cutoff check in loki correlate_node. [#2023](https://github.com/valhalla/valhalla/pull/2023)
   * FIXED: Computes notion of a deadend at runtime in bidirectional a-star which fixes no-route with a complicated u-turn. [#1982](https://github.com/valhalla/valhalla/issues/1982)
   * FIXED: Fix a bug with heading filter at nodes. [#2058](https://github.com/valhalla/valhalla/pull/2058)
   * FIXED: Bug in map matching continuity checking such that continuity must only be in the forward direction. [#2029](https://github.com/valhalla/valhalla/pull/2029)
   * FIXED: Allow setting the time for map matching paths such that the time is used for speed lookup. [#2030](https://github.com/valhalla/valhalla/pull/2030)
   * FIXED: Don't use density factor for transition cost when user specified flag disables flow speeds. [#2048](https://github.com/valhalla/valhalla/pull/2048)
   * FIXED: Map matching trace_route output now allows for discontinuities in the match though multi match is not supported in valhalla route output. [#2049](https://github.com/valhalla/valhalla/pull/2049)
   * FIXED: Allows routes with no time specified to use time conditional edges and restrictions with a flag denoting as much [#2055](https://github.com/valhalla/valhalla/pull/2055)
   * FIXED: Fixed a bug with 'current' time type map matches. [#2060](https://github.com/valhalla/valhalla/pull/2060)
   * FIXED: Fixed a bug with time dependent expansion in which the expansion distance heuristic was not being used. [#2064](https://github.com/valhalla/valhalla/pull/2064)

* **Enhancement**
   * ADDED: Establish pinpoint test pattern [#1969](https://github.com/valhalla/valhalla/pull/1969)
   * ADDED: Suppress relative direction in ramp/exit instructions if it matches driving side of street [#1990](https://github.com/valhalla/valhalla/pull/1990)
   * ADDED: Added relative direction to the merge maneuver [#1989](https://github.com/valhalla/valhalla/pull/1989)
   * ADDED: Refactor costing to better handle multiple speed datasources [#2026](https://github.com/valhalla/valhalla/pull/2026)
   * ADDED: Better usability of curl for fetching tiles on the fly [#2026](https://github.com/valhalla/valhalla/pull/2026)
   * ADDED: LRU cache scheme for tile storage [#2026](https://github.com/valhalla/valhalla/pull/2026)
   * ADDED: GraphTile size check [#2026](https://github.com/valhalla/valhalla/pull/2026)
   * ADDED: Pick more sane values for highway and toll avoidance [#2026](https://github.com/valhalla/valhalla/pull/2026)
   * ADDED: Refactor adding predicted speed info to speed up process [#2026](https://github.com/valhalla/valhalla/pull/2026)
   * ADDED: Allow selecting speed data sources at request time [#2026](https://github.com/valhalla/valhalla/pull/2026)
   * ADDED: Allow disabling certain neighbors in connectivity map [#2026](https://github.com/valhalla/valhalla/pull/2026)
   * ADDED: Allows routes with time-restricted edges if no time specified and notes restriction in response [#1992](https://github.com/valhalla/valhalla/issues/1992)
   * ADDED: Runtime deadend detection to timedependent a-star. [#2059](https://github.com/valhalla/valhalla/pull/2059)

## Release Date: 2019-09-06 Valhalla 3.0.8
* **Bug Fix**
   * FIXED: Added logic to detect if user is to merge to the left or right [#1892](https://github.com/valhalla/valhalla/pull/1892)
   * FIXED: Overriding the destination_only flag when reclassifying ferries; Also penalizing ferries with a 5 min. penalty in the cost to allow us to avoid destination_only the majority of the time except when it is necessary. [#1895](https://github.com/valhalla/valhalla/pull/1905)
   * FIXED: Suppress forks at motorway junctions and intersecting service roads [#1909](https://github.com/valhalla/valhalla/pull/1909)
   * FIXED: Enhanced fork assignment logic [#1912](https://github.com/valhalla/valhalla/pull/1912)
   * FIXED: Added logic to fall back to return country poly if no state and updated lua for Metro Manila and Ireland [#1910](https://github.com/valhalla/valhalla/pull/1910)
   * FIXED: Added missing motorway fork instruction [#1914](https://github.com/valhalla/valhalla/pull/1914)
   * FIXED: Use begin street name for osrm compat mode [#1916](https://github.com/valhalla/valhalla/pull/1916)
   * FIXED: Added logic to fix missing highway cardinal directions in the US [#1917](https://github.com/valhalla/valhalla/pull/1917)
   * FIXED: Handle forward traversable significant road class intersecting edges [#1928](https://github.com/valhalla/valhalla/pull/1928)
   * FIXED: Fixed bug with shape trimming that impacted Uturns at Via locations. [#1935](https://github.com/valhalla/valhalla/pull/1935)
   * FIXED: Dive bomb updates.  Updated default speeds for urban areas based on roadclass for the enhancer.  Also, updated default speeds based on roadclass in lua.  Fixed an issue where we were subtracting 1 from uint32_t when 0 for stop impact.  Updated reclassify link logic to allow residential roads to be added to the tree, but we only downgrade the links to tertiary.  Updated TransitionCost functions to add 1.5 to the turncost when transitioning from a ramp to a non ramp and vice versa.  Also, added 0.5f to the turncost if the edge is a roundabout. [#1931](https://github.com/valhalla/valhalla/pull/1931)

* **Enhancement**
   * ADDED: Caching url fetched tiles to disk [#1887](https://github.com/valhalla/valhalla/pull/1887)
   * ADDED: filesystem::remove_all [#1887](https://github.com/valhalla/valhalla/pull/1887)
   * ADDED: Minimum enclosing bounding box tool [#1887](https://github.com/valhalla/valhalla/pull/1887)
   * ADDED: Use constrained flow speeds in bidirectional_astar.cc [#1907](https://github.com/valhalla/valhalla/pull/1907)
   * ADDED: Bike Share Stations are now in the graph which should set us up to do multimodal walk/bike scenarios [#1852](https://github.com/valhalla/valhalla/pull/1852)

## Release Date: 2019-7-18 Valhalla 3.0.7
* **Bug Fix**
   * FIXED: Fix pedestrian fork [#1886](https://github.com/valhalla/valhalla/pull/1886)

## Release Date: 2019-7-15 Valhalla 3.0.6
* **Bug Fix**
   * FIXED: Admin name changes. [#1853](https://github.com/valhalla/valhalla/pull/1853) Ref: [#1854](https://github.com/valhalla/valhalla/issues/1854)
   * FIXED: valhalla_add_predicted_traffic was overcommitted while gathering stats. Added a clear. [#1857](https://github.com/valhalla/valhalla/pull/1857)
   * FIXED: regression in map matching when moving to valhalla v3.0.0 [#1863](https://github.com/valhalla/valhalla/pull/1863)
   * FIXED: last step shape in osrm serializer should be 2 of the same point [#1867](https://github.com/valhalla/valhalla/pull/1867)
   * FIXED: Shape trimming at the beginning and ending of the route to not be degenerate [#1876](https://github.com/valhalla/valhalla/pull/1876)
   * FIXED: Duplicate waypoints in osrm serializer [#1880](https://github.com/valhalla/valhalla/pull/1880)
   * FIXED: Updates for heading precision [#1881](https://github.com/valhalla/valhalla/pull/1881)
   * FIXED: Map matching allowed untraversable edges at start of route [#1884](https://github.com/valhalla/valhalla/pull/1884)

* **Enhancement**
   * ADDED: Use the same protobuf object the entire way through the request process [#1837](https://github.com/valhalla/valhalla/pull/1837)
   * ADDED: Enhanced turn lane processing [#1859](https://github.com/valhalla/valhalla/pull/1859)
   * ADDED: Add global_synchronized_cache in valhalla_build_config [#1851](https://github.com/valhalla/valhalla/pull/1851)

## Release Date: 2019-06-04 Valhalla 3.0.5
* **Bug Fix**
   * FIXED: Protect against unnamed rotaries and routes that end in roundabouts not turning off rotary logic [#1840](https://github.com/valhalla/valhalla/pull/1840)

* **Enhancement**
   * ADDED: Add turn lane info at maneuver point [#1830](https://github.com/valhalla/valhalla/pull/1830)

## Release Date: 2019-05-31 Valhalla 3.0.4
* **Bug Fix**
   * FIXED: Improved logic to decide between bear vs. continue [#1798](https://github.com/valhalla/valhalla/pull/1798)
   * FIXED: Bicycle costing allows use of roads with all surface values, but with a penalty based on bicycle type. However, the edge filter totally disallows bad surfaces for some bicycle types, creating situations where reroutes fail if a rider uses a road with a poor surface. [#1800](https://github.com/valhalla/valhalla/pull/1800)
   * FIXED: Moved complex restrictions building to before validate. [#1805](https://github.com/valhalla/valhalla/pull/1805)
   * FIXED: Fix bicycle edge filter whan avoid_bad_surfaces = 1.0 [#1806](https://github.com/valhalla/valhalla/pull/1806)
   * FIXED: Replace the EnhancedTripPath class inheritance with aggregation [#1807](https://github.com/valhalla/valhalla/pull/1807)
   * FIXED: Replace the old timezone shape zip file every time valhalla_build_timezones is ran [#1817](https://github.com/valhalla/valhalla/pull/1817)
   * FIXED: Don't use island snapped edge candidates (from disconnected components or low reach edges) when we rejected other high reachability edges that were closer [#1835](https://github.com/valhalla/valhalla/pull/1835)

## Release Date: 2019-05-08 Valhalla 3.0.3
* **Bug Fix**
   * FIXED: Fixed a rare loop condition in route matcher (edge walking to match a trace).
   * FIXED: Fixed VACUUM ANALYZE syntax issue.  [#1704](https://github.com/valhalla/valhalla/pull/1704)
   * FIXED: Fixed the osrm maneuver type when a maneuver has the to_stay_on attribute set.  [#1714](https://github.com/valhalla/valhalla/pull/1714)
   * FIXED: Fixed osrm compatibility mode attributes.  [#1716](https://github.com/valhalla/valhalla/pull/1716)
   * FIXED: Fixed rotary/roundabout issues in Valhalla OSRM compatibility.  [#1727](https://github.com/valhalla/valhalla/pull/1727)
   * FIXED: Fixed the destinations assignment for exit names in OSRM compatibility mode. [#1732](https://github.com/valhalla/valhalla/pull/1732)
   * FIXED: Enhance merge maneuver type assignment. [#1735](https://github.com/valhalla/valhalla/pull/1735)
   * FIXED: Fixed fork assignments and on ramps for OSRM compatibility mode. [#1738](https://github.com/valhalla/valhalla/pull/1738)
   * FIXED: Fixed cardinal direction on reference names when forward/backward tag is present on relations. Fixes singly digitized roads with opposing directional modifiers. [#1741](https://github.com/valhalla/valhalla/pull/1741)
   * FIXED: Fixed fork assignment and narrative logic when a highway ends and splits into multiple ramps. [#1742](https://github.com/valhalla/valhalla/pull/1742)
   * FIXED: Do not use any avoid edges as origin or destination of a route, matrix, or isochrone. [#1745](https://github.com/valhalla/valhalla/pull/1745)
   * FIXED: Add leg summary and remove unused hint attribute for OSRM compatibility mode. [#1753](https://github.com/valhalla/valhalla/pull/1753)
   * FIXED: Improvements for pedestrian forks, pedestrian roundabouts, and continue maneuvers. [#1768](https://github.com/valhalla/valhalla/pull/1768)
   * FIXED: Added simplified overview for OSRM response and added use_toll logic back to truck costing. [#1765](https://github.com/valhalla/valhalla/pull/1765)
   * FIXED: temp fix for location distance bug [#1774](https://github.com/valhalla/valhalla/pull/1774)
   * FIXED: Fix pedestrian routes using walkway_factor [#1780](https://github.com/valhalla/valhalla/pull/1780)
   * FIXED: Update the begin and end heading of short edges based on use [#1783](https://github.com/valhalla/valhalla/pull/1783)
   * FIXED: GraphReader::AreEdgesConnected update.  If transition count == 0 return false and do not call transition function. [#1786](https://github.com/valhalla/valhalla/pull/1786)
   * FIXED: Only edge candidates that were used in the path are send to serializer: [1788](https://github.com/valhalla/valhalla/pull/1788)
   * FIXED: Added logic to prevent the removal of a destination maneuver when ending on an internal edge [#1792](https://github.com/valhalla/valhalla/pull/1792)
   * FIXED: Fixed instructions when starting on an internal edge [#1796](https://github.com/valhalla/valhalla/pull/1796)

* **Enhancement**
   * Add the ability to run valhalla_build_tiles in stages. Specify the begin_stage and end_stage as command line options. Also cleans up temporary files as the last stage in the pipeline.
   * Add `remove` to `filesystem` namespace. [#1752](https://github.com/valhalla/valhalla/pull/1752)
   * Add TaxiCost into auto costing options.
   * Add `preferred_side` to allow per-location filtering of edges based on the side of the road the location is on and the driving side for that locale.
   * Slightly decreased the internal side-walk factor to .90f to favor roads with attached sidewalks. This impacts roads that have added sidewalk:left, sidewalk:right or sidewalk:both OSM tags (these become attributes on each directedEdge). The user can then avoid/penalize dedicated sidewalks and walkways, when they increase the walkway_factor. Since we slightly decreased the sidewalk_factor internally and only favor sidewalks if use is tagged as sidewalk_left or sidewalk_right, we should tend to route on roads with attached sidewalks rather than separate/dedicated sidewalks, allowing for more road names to be called out since these are labeled more.
   * Add `via` and `break_through` location types [#1737](https://github.com/valhalla/valhalla/pull/1737)
   * Add `street_side_tolerance` and `search_cutoff` to input `location` [#1777](https://github.com/valhalla/valhalla/pull/1777)
   * Return the Valhalla error `Path distance exceeds the max distance limit` for OSRM responses when the route is greater than the service limits. [#1781](https://github.com/valhalla/valhalla/pull/1781)

## Release Date: 2019-01-14 Valhalla 3.0.2
* **Bug Fix**
   * FIXED: Transit update - fix dow and exception when after midnight trips are normalized [#1682](https://github.com/valhalla/valhalla/pull/1682)
   * FIXED: valhalla_convert_transit segfault - GraphTileBuilder has null GraphTileHeader [#1683](https://github.com/valhalla/valhalla/issues/1683)
   * FIXED: Fix crash for trace_route with osrm serialization. Was passing shape rather than locations to the waypoint method.
   * FIXED: Properly set driving_side based on data set in TripPath.
   * FIXED: A bad bicycle route exposed an issue with bidirectional A* when the origin and destination edges are connected. Use A* in these cases to avoid requiring a high cost threshold in BD A*.
   * FIXED: x86 and x64 data compatibility was fixed as the structures weren't aligned.
   * FIXED: x86 tests were failing due mostly to floating point issues and the aforementioned structure misalignment.
* **Enhancement**
   * Add a durations list (delta time between each pair of trace points), a begin_time and a use_timestamp flag to trace_route requests. This allows using the input trace timestamps or durations plus the begin_time to compute elapsed time at each edge in the matched path (rather than using costing methods).
   * Add support for polyline5 encoding for OSRM formatted output.
* **Note**
   * Isochrones and openlr are both noted as not working with release builds for x86 (32bit) platforms. We'll look at getting this fixed in a future release

## Release Date: 2018-11-21 Valhalla 3.0.1
* **Bug Fix**
   * FIXED: Fixed a rare, but serious bug with bicycle costing. ferry_factor_ in bicycle costing shadowed the data member in the base dynamic cost class, leading to an unitialized variable. Occasionally, this would lead to negative costs which caused failures. [#1663](https://github.com/valhalla/valhalla/pull/1663)
   * FIXED: Fixed use of units in OSRM compatibility mode. [#1662](https://github.com/valhalla/valhalla/pull/1662)

## Release Date: 2018-11-21 Valhalla 3.0.0
* **NOTE**
   * This release changes the Valhalla graph tile formats to make the tile data more efficient and flexible. Tile data is incompatible with Valhalla 2.x builds, and code for 3.x is incompatible with data built for Valahalla 2.x versions. Valhalla tile sizes are slightly smaller (for datasets using elevation information the size savings is over 10%). In addition, there is increased flexibility for creating different variants of tiles to support different applications (e.g. bicycle only, or driving only).
* **Enhancement**
   * Remove the use of DirectedEdge for transitions between nodes on different hierarchy levels. A new structure, NodeTransition, is now used to transition to nodes on different hierarchy level. This saves space since only the end node GraphId is needed for the transitions (and DirectedEdge is a large data structure).
   * Change the NodeInfo lat,lon to use an offset from the tile base lat,lon. This potentially allows higher precision than using float, but more importantly saves space and allows support for NodeTransitions as well as spare for future growth.
   * Remove the EdgeElevation structure and max grade information into DirectedEdge and mean elevation into EdgeInfo. This saves space.
   * Reduce wayid to 32 bits. This allows sufficient growth when using OpenStreetMap data and frees space in EdgeInfo (allows moving speed limit and mean elevation from other structures).
   * Move name consistency from NodeInfo to DirectedEdge. This allows a more efficient lookup of name consistency.
   * Update all path algorithms to use NodeTransition logic rather than special DirectedEdge transition types. This simplifies PathAlgorithms slightly and removes some conditional logic.
   * Add an optional GraphFilter stage to tile building pipeline. This allows removal of edges and nodes based on access. This allows bicycle only, pedestrian only, or driving only datasets (or combinations) to be created - allowing smaller datasets for special purpose applications.
* **Deprecate**
   * Valhalla 3.0 removes support for OSMLR.

## Release Date: 2018-11-20 Valhalla 2.7.2
* **Enhancement**
   * UPDATED: Added a configuration variable for max_timedep_distance. This is used in selecting the path algorithm and provides the maximum distance between locations when choosing a time dependent path algorithm (other than multi modal). Above this distance, bidirectional A* is used with no time dependencies.
   * UPDATED: Remove transition edges from priority queue in Multimodal methods.
   * UPDATED: Fully implement street names and exit signs with ability to identify route numbers. [#1635](https://github.com/valhalla/valhalla/pull/1635)
* **Bug Fix**
   * FIXED: A timed-turned restriction should not be applied when a non-timed route is executed.  [#1615](https://github.com/valhalla/valhalla/pull/1615)
   * FIXED: Changed unordered_map to unordered_multimap for polys. Poly map can contain the same key but different multi-polygons. For example, islands for a country or timezone polygons for a country.
   * FIXED: Fixed timezone db issue where TZIDs did not exist in the Howard Hinnant date time db that is used in the date_time class for tz indexes.  Added logic to create aliases for TZIDs based on https://en.wikipedia.org/wiki/List_of_tz_database_time_zones
   * FIXED: Fixed the ramp turn modifiers for osrm compat [#1569](https://github.com/valhalla/valhalla/pull/1569)
   * FIXED: Fixed the step geometry when using the osrm compat mode [#1571](https://github.com/valhalla/valhalla/pull/1571)
   * FIXED: Fixed a data creation bug causing issues with A* routes ending on loops. [#1576](https://github.com/valhalla/valhalla/pull/1576)
   * FIXED: Fixed an issue with a bad route where destination only was present. Was due to thresholds in bidirectional A*. Changed threshold to be cost based rather than number of iterations). [#1586](https://github.com/valhalla/valhalla/pull/1586)
   * FIXED: Fixed an issue with destination only (private) roads being used in bicycle routes. Centralized some "base" transition cost logic in the base DynamicCost class. [#1587](https://github.com/valhalla/valhalla/pull/1587)
   * FIXED: Remove extraneous ramp maneuvers [#1657](https://github.com/valhalla/valhalla/pull/1657)

## Release Date: 2018-10-02 Valhalla 2.7.1
* **Enhancement**
   * UPDATED: Added date time support to forward and reverse isochrones. Add speed lookup (predicted speeds and/or free-flow or constrained flow speed) if date_time is present.
   * UPDATED: Add timezone checks to multimodal routes and isochrones (updates localtime if the path crosses into a timezone different than the start location).
* **Data Producer Update**
   * UPDATED: Removed boost date time support from transit.  Now using the Howard Hinnant date library.
* **Bug Fix**
   * FIXED: Fixed a bug with shortcuts that leads to inconsistent routes depending on whether shortcuts are taken, different origins can lead to different paths near the destination. This fix also improves performance on long routes and matrices.
   * FIXED: We were getting inconsistent results between departing at current date/time vs entering the current date/time.  This issue is due to the fact that the iso_date_time function returns the full iso date_time with the timezone offset (e.g., 2018-09-27T10:23-07:00 vs 2018-09-27T10:23). When we refactored the date_time code to use the new Howard Hinnant date library, we introduced this bug.
   * FIXED: Increased the threshold in CostMatrix to address null time and distance values occuring for truck costing with locations near the max distance.

## Release Date: 2018-09-13 Valhalla 2.7.0
* **Enhancement**
   * UPDATED: Refactor to use the pbf options instead of the ptree config [#1428](https://github.com/valhalla/valhalla/pull/1428) This completes [1357](https://github.com/valhalla/valhalla/issues/1357)
   * UPDATED: Removed the boost/date_time dependency from baldr and odin. We added the Howard Hinnant date and time library as a submodule. [#1494](https://github.com/valhalla/valhalla/pull/1494)
   * UPDATED: Fixed 'Drvie' typo [#1505](https://github.com/valhalla/valhalla/pull/1505) This completes [1504](https://github.com/valhalla/valhalla/issues/1504)
   * UPDATED: Optimizations of GetSpeed for predicted speeds [1490](https://github.com/valhalla/valhalla/issues/1490)
   * UPDATED: Isotile optimizations
   * UPDATED: Added stats to predictive traffic logging
   * UPDATED: resample_polyline - Breaks the polyline into equal length segments at a sample distance near the resolution. Break out of the loop through polyline points once we reach the specified number of samplesthen append the last
polyline point.
   * UPDATED: added android logging and uses a shared graph reader
   * UPDATED: Do not run a second pass on long pedestrian routes that include a ferry (but succeed on first pass). This is a performance fix. Long pedestrian routes with A star factor based on ferry speed end up being very inefficient.
* **Bug Fix**
   * FIXED: A* destination only
   * FIXED: Fixed through locations weren't honored [#1449](https://github.com/valhalla/valhalla/pull/1449)


## Release Date: 2018-08-02 Valhalla 3.0.0-rc.4
* **Node Bindings**
   * UPDATED: add some worker pool handling
   [#1467](https://github.com/valhalla/valhalla/pull/1467)

## Release Date: 2018-08-02 Valhalla 3.0.0-rc.3
* **Node Bindings**
   * UPDATED: replaced N-API with node-addon-api wrapper and made the actor
   functions asynchronous
   [#1457](https://github.com/valhalla/valhalla/pull/1457)

## Release Date: 2018-07-24 Valhalla 3.0.0-rc.2
* **Node Bindings**
   * FIXED: turn on the autocleanup functionality for the actor object.
   [#1439](https://github.com/valhalla/valhalla/pull/1439)

## Release Date: 2018-07-16 Valhalla 3.0.0-rc.1
* **Enhancement**
   * ADDED: exposed the rest of the actions to the node bindings and added tests. [#1415](https://github.com/valhalla/valhalla/pull/1415)

## Release Date: 2018-07-12 Valhalla 3.0.0-alpha.1
**NOTE**: There was already a small package named `valhalla` on the npm registry, only published up to version 0.0.3. The team at npm has transferred the package to us, but would like us to publish something to it ASAP to prove our stake in it. Though the bindings do not have all of the actor functionality exposed yet (just route), we are going to publish an alpha release of 3.0.0 to get something up on npm.
* **Infrastructure**:
   * ADDED: add in time dependent algorithms if the distance between locations is less than 500km.
   * ADDED: TurnLanes to indicate turning lanes at the end of a directed edge.
   * ADDED: Added PredictedSpeeds to Valhalla tiles and logic to compute speed based on predictive speed profiles.
* **Data Producer Update**
   * ADDED: is_route_num flag was added to Sign records. Set this to true if the exit sign comes from a route number/ref.
   * CHANGED: Lower speeds on driveways, drive-thru, and parking aisle. Set destination only flag for drive thru use.
   * ADDED: Initial implementation of turn lanes.
  **Bug Fix**
   * CHANGED: Fix destination only penalty for A* and time dependent cases.
   * CHANGED: Use the distance from GetOffsetForHeading, based on road classification and road use (e.g. ramp, turn channel, etc.), within tangent_angle function.
* **Map Matching**
   * FIXED: Fixed trace_route edge_walk server abort [#1365](https://github.com/valhalla/valhalla/pull/1365)
* **Enhancement**
   * ADDED: Added post process for updating free and constrained speeds in the directed edges.
   * UPDATED: Parse the json request once and store in a protocol buffer to pass along the pipeline. This completed the first portion of [1357](https://github.com/valhalla/valhalla/issues/1357)
   * UPDATED: Changed the shape_match attribute from a string to an enum. Fixes [1376](https://github.com/valhalla/valhalla/issues/1376)
   * ADDED: Node bindings for route [#1341](https://github.com/valhalla/valhalla/pull/1341)
   * UPDATED: Use a non-linear use_highways factor (to more heavily penalize highways as use_highways approaches 0).

## Release Date: 2018-07-15 Valhalla 2.6.3
* **API**:
   * FIXED: Use a non-linear use_highways factor (to more heavily penalize highways as use_highways approaches 0).
   * FIXED: Fixed the highway_factor when use_highways < 0.5.
   * ENHANCEMENT: Added logic to modulate the surface factor based on use_trails.
   * ADDED: New customer test requests for motorcycle costing.

## Release Date: 2018-06-28 Valhalla 2.6.2
* **Data Producer Update**
   * FIXED: Complex restriction sorting bug.  Check of has_dt in ComplexRestrictionBuilder::operator==.
* **API**:
   * FIXED: Fixed CostFactory convenience method that registers costing models
   * ADDED: Added use_tolls into motorcycle costing options

## Release Date: 2018-05-28 Valhalla 2.6.0
* **Infrastructure**:
   * CHANGED: Update cmake buildsystem to replace autoconf [#1272](https://github.com/valhalla/valhalla/pull/1272)
* **API**:
   * CHANGED: Move `trace_options` parsing to map matcher factory [#1260](https://github.com/valhalla/valhalla/pull/1260)
   * ADDED: New costing method for AutoDataFix [#1283](https://github.com/valhalla/valhalla/pull/1283)

## Release Date: 2018-05-21 Valhalla 2.5.0
* **Infrastructure**
   * ADDED: Add code formatting and linting.
* **API**
   * ADDED: Added new motorcycle costing, motorcycle access flag in data and use_trails option.
* **Routing**
   * ADDED: Add time dependnet forward and reverse A* methods.
   * FIXED: Increase minimum threshold for driving routes in bidirectional A* (fixes some instances of bad paths).
* **Data Producer Update**
   * CHANGED: Updates to properly handle cycleway crossings.
   * CHANGED: Conditionally include driveways that are private.
   * ADDED: Added logic to set motorcycle access.  This includes lua, country access, and user access flags for motorcycles.

## Release Date: 2018-04-11 Valhalla 2.4.9
* **Enhancement**
   * Added European Portuguese localization for Valhalla
   * Updates to EdgeStatus to improve performance. Use an unordered_map of tile Id and allocate an array for each edge in the tile. This allows using pointers to access status for sequential edges. This improves performance by 50% or so.
   * A couple of bicycle costing updates to improve route quality: avoid roads marked as part of a truck network, to remove the density penalty for transition costs.
   * When optimal matrix type is selected, now use CostMatrix for source to target pedestrian and bicycle matrix calls when both counts are above some threshold. This improves performance in general and lessens some long running requests.
*  **Data Producer Update**
   * Added logic to protect against setting a speed of 0 for ferries.

## Release Date: 2018-03-27 Valhalla 2.4.8
* **Enhancement**
   * Updates for Italian verbal translations
   * Optionally remove driveways at graph creation time
   * Optionally disable candidate edge penalty in path finding
   * OSRM compatible route, matrix and map matching response generation
   * Minimal Windows build compatibility
   * Refactoring to use PBF as the IPC mechanism for all objects
   * Improvements to internal intersection marking to reduce false positives
* **Bug Fix**
   * Cap candidate edge penalty in path finding to reduce excessive expansion
   * Fix trivial paths at deadends

## Release Date: 2018-02-08 Valhalla 2.4.7
* **Enhancement**
   * Speed up building tiles from small OSM imports by using boost directory iterator rather than going through all possible tiles and testing each if the file exists.
* **Bug Fix**
   * Protect against overflow in string to float conversion inside OSM parsing.

## Release Date: 2018-01-26 Valhalla 2.4.6
* **Enhancement**
   * Elevation library will lazy load RAW formatted sources

## Release Date: 2018-01-24 Valhalla 2.4.5
* **Enhancement**
   * Elevation packing utility can unpack lz4hc now
* **Bug Fix**
   * Fixed broken darwin builds

## Release Date: 2018-01-23 Valhalla 2.4.4
* **Enhancement**
   * Elevation service speed improvments and the ability to serve lz4hc compressed data
   * Basic support for downloading routing tiles on demand
   * Deprecated `valhalla_route_service`, now all services (including elevation) are found under `valhalla_service`

## Release Date: 2017-12-11 Valhalla 2.4.3
* **Enhancement**
   * Remove union from GraphId speeds up some platforms
   * Use SAC scale in pedestrian costing
   * Expanded python bindings to include all actions (route, matrix, isochrone, etc)
* **Bug Fix**
   * French translation typo fixes
*  **Data Producer Update**
   * Handling shapes that intersect the poles when binning
   * Handling when transit shapes are less than 2 points

## Release Date: 2017-11-09 Valhalla 2.4.1
*  **Data Producer Update**
   * Added kMopedAccess to modes for complex restrictions.  Remove the kMopedAccess when auto access is removed.  Also, add the kMopedAccess when an auto restriction is found.

## Release Date: 2017-11-08 Valhalla 2.4.0
*  **Data Producer Update**
   * Added logic to support restriction = x with a the except tag.  We apply the restriction to everything except for modes in the except tag.
   * Added logic to support railway_service and coach_service in transit.
* **Bug Fix**
  * Return proper edge_walk path for requested shape_match=walk_or_snap
  * Skip invalid stateid for Top-K requests

## Release Date: 2017-11-07 Valhalla 2.3.9
* **Enhancement**
  * Top-K map matched path generation now only returns unique paths and does so with fewer iterations
  * Navigator call outs for both imperial and metric units
  * The surface types allowed for a given bike route can now be controlled via a request parameter `avoid_bad_surfaces`
  * Improved support for motorscooter costing via surface types, road classification and vehicle specific tagging
* **Bug Fix**
  * Connectivity maps now include information about transit tiles
  * Lane counts for singly digitized roads are now correct for a given directed edge
  * Edge merging code for assigning osmlr segments is now robust to partial tile sets
  * Fix matrix path finding to allow transitioning down to lower levels when appropriate. In particular, do not supersede shortcut edges until no longer expanding on the next level.
  * Fix optimizer rotate location method. This fixes a bug where optimal ordering was bad for large location sets.
*  **Data Producer Update**
   * Duration tags are now used to properly set the speed of travel for a ferry routes

## Release Date: 2017-10-17 Valhalla 2.3.8
* **Bug Fix**
  * Fixed the roundabout exit count for bicycles when the roundabout is a road and not a cycleway
  * Enable a pedestrian path to remain on roundabout instead of getting off and back on
  * Fixed the penalization of candidate locations in the uni-directional A* algorithm (used for trivial paths)
*  **Data Producer Update**
   * Added logic to set bike forward and tag to true where kv["sac_scale"] == "hiking". All other values for sac_scale turn off bicycle access.  If sac_scale or mtb keys are found and a surface tag is not set we default to kPath.
   * Fixed a bug where surface=unpaved was being assigned Surface::kPavedSmooth.

## Release Date: 2017-9-11 Valhalla 2.3.7
* **Bug Fix**
  * Update bidirectional connections to handle cases where the connecting edge is one of the origin (or destination) edges and the cost is high. Fixes some pedestrian route issues that were reported.
*  **Data Producer Update**
   * Added support for motorroad tag (default and per country).
   * Update OSMLR segment association logic to fix issue where chunks wrote over leftover segments. Fix search along edges to include a radius so any nearby edges are also considered.

## Release Date: 2017-08-29 Valhalla 2.3.6
* **Bug Fix**
  * Pedestrian paths including ferries no longer cause circuitous routes
  * Fix a crash in map matching route finding where heading from shape was using a `nullptr` tile
  * Spanish language narrative corrections
  * Fix traffic segment matcher to always set the start time of a segment when its known
* **Enhancement**
  * Location correlation scoring improvements to avoid situations where less likely start or ending locations are selected

## Release Date: 2017-08-22 Valhalla 2.3.5
* **Bug Fix**
  * Clamp the edge score in thor. Extreme values were causing bad alloc crashes.
  * Fix multimodal isochrones. EdgeLabel refactor caused issues.
* **Data Producer Update**
  * Update lua logic to properly handle vehicle=no tags.

## Release Date: 2017-08-14 Valhalla 2.3.4
* **Bug Fix**
  * Enforce limits on maximum per point accuracy to avoid long running map matching computations

## Release Date: 2017-08-14 Valhalla 2.3.3
* **Bug Fix**
  * Maximum osm node reached now causes bitset to resize to accomodate when building tiles
  * Fix wrong side of street information and remove redundant node snapping
  * Fix path differences between services and `valhalla_run_route`
  * Fix map matching crash when interpolating duplicate input points
  * Fix unhandled exception when trace_route or trace_attributes when there are no continuous matches
* **Enhancement**
  * Folded Low-Stress Biking Code into the regular Bicycle code and removed the LowStressBicycleCost class. Now when making a query for bicycle routing, a value of 0 for use_hills and use_roads produces low-stress biking routes, while a value of 1 for both provides more intense professional bike routes.
  * Bike costing default values changed. use_roads and use_hills are now 0.25 by default instead of 0.5 and the default bike is now a hybrid bike instead of a road bike.
  * Added logic to use station hierarchy from transitland.  Osm and egress nodes are connected by transitconnections.  Egress and stations are connected by egressconnections.  Stations and platforms are connected by platformconnections.  This includes narrative updates for Odin as well.

## Release Date: 2017-07-31 Valhalla 2.3.2
* **Bug Fix**
  * Update to use oneway:psv if oneway:bus does not exist.
  * Fix out of bounds memory issue in DoubleBucketQueue.
  * Many things are now taken into consideration to determine which sides of the road have what cyclelanes, because they were not being parsed correctly before
  * Fixed issue where sometimes a "oneway:bicycle=no" tag on a two-way street would cause the road to become a oneway for bicycles
  * Fixed trace_attributes edge_walk cases where the start or end points in the shape are close to graph nodes (intersections)
  * Fixed 32bit architecture crashing for certain routes with non-deterministic placement of edges labels in bucketized queue datastructure
* **Enhancement**
  * Improve multi-modal routes by adjusting the pedestrian mode factor (routes use less walking in favor of public transit).
  * Added interface framework to support "top-k" paths within map-matching.
  * Created a base EdgeLabel class that contains all data needed within costing methods and supports the basic path algorithms (forward direction, A*, with accumulated path distance). Derive class for bidirectional algorithms (BDEdgeLabel) and for multimodal algorithms. Lowers memory use by combining some fields (using spare bits from GraphId).
  * Added elapsed time estimates to map-matching labels in preparation for using timestamps in map-matching.
  * Added parsing of various OSM tags: "bicycle=use_sidepath", "bicycle=dismount", "segregated=*", "shoulder=*", "cycleway:buffer=*", and several variations of these.
  * Both trace_route and trace_attributes will parse `time` and `accuracy` parameters when the shape is provided as unencoded
  * Map-matching will now use the time (in seconds) of each gps reading (if provided) to narrow the search space and avoid finding matches that are impossibly fast

## Release Date: 2017-07-10 Valhalla 2.3.0
* **Bug Fix**
  * Fixed a bug in traffic segment matcher where length was populated but had invalid times
* **Embedded Compilation**
  * Decoupled the service components from the rest of the worker objects so that the worker objects could be used in non http service contexts
   * Added an actor class which encapsulates the various worker objects and allows the various end points to be called /route /height etc. without needing to run a service
* **Low-Stress Bicycle**
  * Worked on creating a new low-stress biking option that focuses more on taking safer roads like cycle ways or residential roads than the standard bike costing option does.

## Release Date: 2017-06-26 Valhalla 2.2.9
* **Bug Fix**
  * Fix a bug introduced in 2.2.8 where map matching search extent was incorrect in longitude axis.

## Release Date: 2017-06-23 Valhalla 2.2.8
* **Bug Fix**
  * Traffic segment matcher (exposed through Python bindings) - fix cases where partial (or no) results could be returned when breaking out of loop in form_segments early.
* **Traffic Matching Update**
  * Traffic segment matcher - handle special cases when entering and exiting turn channels.
* **Guidance Improvements**
  * Added Swedish (se-SV) narrative file.

## Release Date: 2017-06-20 Valhalla 2.2.7
* **Bug Fixes**
  * Traffic segment matcher (exposed through Python bindings) makes use of accuracy per point in the input
  * Traffic segment matcher is robust to consecutive transition edges in matched path
* **Isochrone Changes**
  * Set up isochrone to be able to handle multi-location queries in the future
* **Data Producer Updates**
  * Fixes to valhalla_associate_segments to address threading issue.
  * Added support for restrictions that refers only to appropriate type of vehicle.
* **Navigator**
  * Added pre-alpha implementation that will perform guidance for mobile devices.
* **Map Matching Updates**
  * Added capability to customize match_options

## Release Date: 2017-06-12 Valhalla 2.2.6
* **Bug Fixes**
  * Fixed the begin shape index where an end_route_discontinuity exists
* **Guidance Improvements**
  * Updated Slovenian (sl-SI) narrative file.
* **Data Producer Updates**
  * Added support for per mode restrictions (e.g., restriction:&lt;type&gt;)  Saved these restrictions as "complex" restrictions which currently support per mode lookup (unlike simple restrictions which are assumed to apply to all driving modes).
* **Matrix Updates**
  * Increased max distance threshold for auto costing and other similar costings to 400 km instead of 200 km

## Release Date: 2017-06-05 Valhalla 2.2.5
* **Bug Fixes**
  * Fixed matched point edge_index by skipping transition edges.
  * Use double precision in meili grid traversal to fix some incorrect grid cases.
  * Update meili to use DoubleBucketQueue and GraphReader methods rather than internal methods.

## Release Date: 2017-05-17 Valhalla 2.2.4
* **Bug Fixes**
  * Fix isochrone bug where the default access mode was used - this rejected edges that should not have been rejected for cases than automobile.
  * Fix A* handling of edge costs for trivial routes. This fixed an issue with disconnected regions that projected to a single edge.
  * Fix TripPathBuilder crash if first edge is a transition edge (was occurring with map-matching in rare occasions).

## Release Date: 2017-05-15 Valhalla 2.2.3
* **Map Matching Improvement**
  * Return begin and end route discontinuities. Also, returns partial shape of edge at route discontinuity.
* **Isochrone Improvements**
  * Add logic to make sure the center location remains fixed at the center of a tile/grid in the isotile.
  * Add a default generalization factor that is based on the grid size. Users can still override this factor but the default behavior is improved.
  * Add ExpandForward and ExpandReverse methods as is done in bidirectional A*. This improves handling of transitions between hierarchy levels.
* **Graph Correlation Improvements**
  * Add options to control both radius and reachability per input location (with defaults) to control correlation of input locations to the graph in such a way as to avoid routing between disconnected regions and favor more likely paths.

## Release Date: 2017-05-08 Valhalla 2.2.0
* **Guidance Improvements**
  * Added Russian (ru-RU) narrative file.
  * Updated Slovenian (sl-SI) narrative file.
* **Data Producer Updates**
  * Assign destination sign info on bidirectional ramps.
  * Update ReclassifyLinks. Use a "link-tree" which is formed from the exit node and terminates at entrance nodes. Exit nodes are sorted by classification so motorway exits are done before trunks, etc. Updated the turn channel logic - now more consistently applies turn channel use.
  * Updated traffic segment associations to properly work with elevation and lane connectivity information (which is stored after the traffic association).

## Release Date: 2017-04-24 Valhalla 2.1.9
* **Elevation Update**
  * Created a new EdgeElevation structure which includes max upward and downward slope (moved from DirectedEdge) and mean elevation.
* **Routing Improvements**
  * Destination only fix when "nested" destination only areas cause a route failure. Allow destination only edges (with penalty) on 2nd pass.
  * Fix heading to properly use the partial edge shape rather than entire edge shape to determine heading at the begin and end locations.
  * Some cleanup and simplification of the bidirectional A* algorithm.
  * Some cleanup and simplification of TripPathBuilder.
  * Make TileHierarchy data and methods static and remove tile_dir from the tile hierarchy.
* **Map Matching Improvement**
  * Return matched points with trace attributes when using map_snap.
* **Data Producer Updates**
  * lua updates so that the chunnel will work again.

## Release Date: 2017-04-04 Valhalla 2.1.8
* **Map Matching Release**
  * Added max trace limits and out-of-bounds checks for customizable trace options

## Release Date: 2017-03-29 Valhalla 2.1.7
* **Map Matching Release**
  * Increased service limits for trace
* **Data Producer Updates**
  * Transit: Remove the dependency on using level 2 tiles for transit builder
* **Traffic Updates**
  * Segment matcher completely re-written to handle many complex issues when matching traces to OTSs
* **Service Improvement**
  * Bug Fix - relaxed rapidjson parsing to allow numeric type coercion
* **Routing Improvements**
  * Level the forward and reverse paths in bidirectional A * to account for distance approximation differences.
  * Add logic for Use==kPath to bicycle costing so that paths are favored (as are footways).

## Release Date: 2017-03-10 Valhalla 2.1.3
* **Guidance Improvement**
  * Corrections to Slovenian narrative language file
  **Routing Improvements**
  * Increased the pedestrian search radius from 25 to 50 within the meili configuration to reduce U-turns with map-matching
  * Added a max avoid location limit

## Release Date: 2017-02-22 Valhalla 2.1.0
* **Guidance Improvement**
  * Added ca-ES (Catalan) and sl-SI (Slovenian) narrative language files
* **Routing  Improvement**
  * Fix through location reverse ordering bug (introduced in 2.0.9) in output of route responses for depart_at routes
  * Fix edge_walking method to handle cases where more than 1 initial edge is found
* **Data Producer Updates**
  * Improved transit by processing frequency based schedules.
  * Updated graph validation to more aggressively check graph consistency on level 0 and level 1
  * Fix the EdgeInfo hash to not create duplicate edge info records when creating hierarchies

## Release Date: 2017-02-21 Valhalla 2.0.9
* **Guidance Improvement**
  * Improved Italian narrative by handling articulated prepositions
  * Properly calling out turn channel maneuver
* **Routing Improvement**
  * Improved path determination by increasing stop impact for link to link transitions at intersections
  * Fixed through location handling, now includes cost at throughs and properly uses heading
  * Added ability to adjust location heading tolerance
* **Traffic Updates**
  * Fixed segment matching json to properly return non-string values where apropriate
* **Data Producer Updates**
  * Process node:ref and way:junction_ref as a semicolon separated list for exit numbers
  * Removed duplicated interchange sign information when ways are split into edges
  * Use a sequence within HierarchyBuilder to lower memory requirements for planet / large data imports.
  * Add connecting OSM wayId to a transit stop within NodeInfo.
  * Lua update:  removed ways that were being added to the routing graph.
  * Transit:  Fixed an issue where add_service_day and remove_service_day was not using the tile creation date, but the service start date for transit.
  * Transit:  Added acceptance test logic.
  * Transit:  Added fallback option if the associated wayid is not found.  Use distance approximator to find the closest edge.
  * Transit:  Added URL encoding for one stop ids that contain diacriticals.  Also, added include_geometry=false for route requests.
* **Optimized Routing Update**
  * Added an original index to the location object in the optimized route response
* **Trace Route Improvement**
  * Updated find_start_node to fix "GraphTile NodeInfo index out of bounds" error

## Release Date: 2017-01-30 Valhalla 2.0.6
* **Guidance Improvement**
  * Italian phrases were updated
* **Routing Improvement**
  * Fixed an issue where date and time was returning an invalid ISO8601 time format for date_time values in positive UTC. + sign was missing.
  * Fixed an encoding issue that was discovered for tranist_fetcher.  We were not encoding onestop_ids or route_ids.  Also, added exclude_geometry=true for route API calls.
* **Data Producer Updates**
  * Added logic to grab a single feed in valhalla_build_transit.

## Release Date: 2017-01-04 Valhalla 2.0.3
* **Service Improvement**
  * Added support for interrupting requests. If the connection is closed, route computation and map-matching can be interrupted prior to completion.
* **Routing Improvement**
  * Ignore name inconsistency when entering a link to avoid double penalizing.
* **Data Producer Updates**
  * Fixed consistent name assignment for ramps and turn lanes which improved guidance.
  * Added a flag to directed edges indicating if the edge has names. This can potentially be used in costing methods.
  * Allow future use of spare GraphId bits within DirectedEdge.

## Release Date: 2016-12-13 Valhalla 2.0.2
* **Routing Improvement**
  * Added support for multi-way restrictions to matrix and isochrones.
  * Added HOV costing model.
  * Speed limit updates.   Added logic to save average speed separately from speed limits.
  * Added transit include and exclude logic to multimodal isochrone.
  * Fix some edge cases for trivial (single edge) paths.
  * Better treatment of destination access only when using bidirectional A*.
* **Performance Improvement**
  * Improved performance of the path algorithms by making many access methods inline.

## Release Date: 2016-11-28 Valhalla 2.0.1
* **Routing Improvement**
  * Preliminary support for multi-way restrictions
* **Issues Fixed**
  * Fixed tile incompatiblity between 64 and 32bit architectures
  * Fixed missing edges within tile edge search indexes
  * Fixed an issue where transit isochrone was cut off if we took transit that was greater than the max_seconds and other transit lines or buses were then not considered.

## Release Date: 2016-11-15 Valhalla 2.0

* **Tile Redesign**
  * Updated the graph tiles to store edges only on the hierarchy level they belong to. Prior to this, the highways were stored on all levels, they now exist only on the highway hierarchy. Similar changes were made for arterial level roads. This leads to about a 20% reduction in tile size.
  * The tile redesign required changes to the path generation algorithms. They must now transition freely beteeen levels, even for pedestrian and bicycle routes. To offset the extra transitions, the main algorithms were changed to expand nodes at each level that has directed edges, rather than adding the transition edges to the priority queue/adjacency list. This change helps performance. The hierarchy limits that are used to speed the computation of driving routes by utilizing the highway hierarchy were adjusted to work with the new path algorithms.
  * Some changes to costing were also required, for example pedestrian and bicycle routes skip shortcut edges.
  * Many tile data structures were altered to explicitly size different fields and make room for "spare" fields that will allow future growth. In addition, the tile itself has extra "spare" records that can be appended to the end of the tile and referenced from the tile header. This also will allow future growth without breaking backward compatibility.
* **Guidance Improvement**
  * Refactored trip path to use an enumerated `Use` for edge and an enumerated `NodeType` for node
  * Fixed some wording in the Hindi narrative file
  * Fixed missing turn maneuver by updating the forward intersecting edge logic
* **Issues Fixed**
  * Fixed an issue with pedestrian routes where a short u-turn was taken to avoid the "crossing" penalty.
  * Fixed bicycle routing due to high penalty to enter an access=destination area. Changed to a smaller, length based factor to try to avoid long regions where access = destination. Added a driveway penalty to avoid taking driveways (which are often marked as access=destination).
  * Fixed regression where service did not adhere to the list of allowed actions in the Loki configuration
* **Graph Correlation**
  * External contributions from Navitia have lead to greatly reduced per-location graph correlation. Average correlation time is now less than 1ms down from 4-9ms.

## Release Date: 2016-10-17

* **Guidance Improvement**
  * Added the Hindi (hi-IN) narrative language
* **Service Additions**
  * Added internal valhalla error codes utility in baldr and modified all services to make use of and return as JSON response
  * See documentation https://github.com/valhalla/valhalla-docs/blob/master/api-reference.md#internal-error-codes-and-conditions
* **Time-Distance Matrix Improvement**
  * Added a costmatrix performance fix for one_to_many matrix requests
* **Memory Mapped Tar Archive - Tile Extract Support**
  * Added the ability to load a tar archive of the routing graph tiles. This improves performance under heavy load and reduces the memory requirement while allowing multiple processes to share cache resources.

## Release Date: 2016-09-19

* **Guidance Improvement**
  * Added pirate narrative language
* **Routing Improvement**
  * Added the ability to include or exclude stops, routes, and operators in multimodal routing.
* **Service Improvement**
  * JSONify Error Response

## Release Date: 2016-08-30

* **Pedestrian Routing Improvement**
  * Fixes for trivial pedestrian routes

## Release Date: 2016-08-22

* **Guidance Improvements**
  * Added Spanish narrative
  * Updated the start and end edge heading calculation to be based on road class and edge use
* **Bicycle Routing Improvements**
  * Prevent getting off a higher class road for a small detour only to get back onto the road immediately.
  * Redo the speed penalties and road class factors - they were doubly penalizing many roads with very high values.
  * Simplify the computation of weighting factor for roads that do not have cycle lanes. Apply speed penalty to slightly reduce favoring
of non-separated bicycle lanes on high speed roads.
* **Routing Improvements**
  * Remove avoidance of U-turn for pedestrian routes. This improves use with map-matching since pedestrian routes can make U-turns.
  * Allow U-turns at dead-ends for driving (and bicycling) routes.
* **Service Additions**
  * Add support for multi-modal isochrones.
  * Added base code to allow reverse isochrones (path from anywhere to a single destination).
* **New Sources to Targets**
  * Added a new Matrix Service action that allows you to request any of the 3 types of time-distance matrices by calling 1 action.  This action takes a sources and targets parameter instead of the locations parameter.  Please see the updated Time-Distance Matrix Service API reference for more details.

## Release Date: 2016-08-08

 * **Service additions**
  * Latitude, longitude bounding boxes of the route and each leg have been added to the route results.
  * Added an initial isochrone capability. This includes methods to create an "isotile" - a 2-D gridded data set with time to reach each lat,lon grid from an origin location. This isoltile is then used to create contours at specified times. Interior contours are optionally removed and the remaining outer contours are generalized and converted to GeoJSON polygons. An initial version supporting multimodal route types has also been added.
 * **Data Producer Updates**
  * Fixed tranist scheduling issue where false schedules were getting added.
 * **Tools Additionas**
  * Added `valhalla_export_edges` tool to allow shape and names to be dumped from the routing tiles

## Release Date: 2016-07-19

 * **Guidance Improvements**
  * Added French narrative
  * Added capability to have narrative language aliases - For example: German `de-DE` has an alias of `de`
 * **Transit Stop Update** - Return latitude and longitude for each transit stop
 * **Data Producer Updates**
  * Added logic to use lanes:forward, lanes:backward, speed:forward, and speed:backward based on direction of the directed edge.
  * Added support for no_entry, no_exit, and no_turn restrictions.
  * Added logic to support country specific access. Based on country tables found here: http://wiki.openstreetmap.org/wiki/OSM_tags_for_routing/Access-Restrictions

## Release Date: 2016-06-08

 * **Bug Fix** - Fixed a bug where edge indexing created many small tiles where no edges actually intersected. This allowed impossible routes to be considered for path finding instead of rejecting them earlier.
 * **Guidance Improvements**
  * Fixed invalid u-turn direction
  * Updated to properly call out jughandle routes
  * Enhanced signless interchange maneuvers to help guide users
 * **Data Producer Updates**
  * Updated the speed assignment for ramp to be a percentage of the original road class speed assignment
  * Updated stop impact logic for turn channel onto ramp

## Release Date: 2016-05-19

 * **Bug Fix** - Fixed a bug where routes fail within small, disconnected "islands" due to the threshold logic in prior release. Also better logic for not-thru roads.

## Release Date: 2016-05-18

 * **Bidirectional A* Improvements** - Fixed an issue where if both origin and destination locations where on not-thru roads that meet at a common node the path ended up taking a long detour. Not all cases were fixed though - next release should fix. Trying to address the termination criteria for when the best connection point of the 2 paths is optimal. Turns out that the initial case where both opposing edges are settled is not guaranteed to be the least cost path. For now we are setting a threshold and extending the search while still tracking best connections. Fixed the opposing edge when a hierarchy transition occurs.
 * **Guidance Globalization** -  Fixed decimal distance to be locale based.
 * **Guidance Improvements**
  * Fixed roundabout spoke count issue by fixing the drive_on_right attribute.
  * Simplified narative by combining unnamed straight maneuvers
  * Added logic to confirm maneuver type assignment to avoid invalid guidance
  * Fixed turn maneuvers by improving logic for the following:
    * Internal intersection edges
    * 'T' intersections
    * Intersecting forward edges
 * **Data Producer Updates** - Fix the restrictions on a shortcut edge to be the same as the last directed edge of the shortcut (rather than the first one).

## Release Date: 2016-04-28

 * **Tile Format Updates** - Separated the transit graph from the "road only" graph into different tiles but retained their interconnectivity. Transit tiles are now hierarchy level 3.
 * **Tile Format Updates** - Reduced the size of graph edge shape data by 5% through the use of varint encoding (LEB128)
 * **Tile Format Updates** - Aligned `EdgeInfo` structures to proper byte boundaries so as to maintain compatibility for systems who don't support reading from unaligned addresses.
 * **Guidance Globalization** -  Added the it-IT(Italian) language file. Added support for CLDR plural rules. The cs-CZ(Czech), de-DE(German), and en-US(US English) language files have been updated.
 * **Travel mode based instructions** -  Updated the start, post ferry, and post transit insructions to be based on the travel mode, for example:
  * `Drive east on Main Street.`
  * `Walk northeast on Broadway.`
  * `Bike south on the cycleway.`

## Release Date: 2016-04-12

 * **Guidance Globalization** -  Added logic to use tagged language files that contain the guidance phrases. The initial versions of en-US, de-DE, and cs-CZ have been deployed.
 * **Updated ferry defaults** -  Bumped up use_ferry to 0.65 so that we don't penalize ferries as much.

## Release Date: 2016-03-31
 * **Data producer updates** - Do not generate shortcuts across a node which is a fork. This caused missing fork maneuvers on longer routes.  GetNames update ("Broadway fix").  Fixed an issue with looking up a name in the ref map and not the name map.  Also, removed duplicate names.  Private = false was unsetting destination only flags for parking aisles.

## Release Date: 2016-03-30
 * **TripPathBuilder Bug Fix** - Fixed an exception that was being thrown when trying to read directed edges past the end of the list within a tile. This was due to errors in setting walkability and cyclability on upper hierarchies.

## Release Date: 2016-03-28

 * **Improved Graph Correlation** -  Correlating input to the routing graph is carried out via closest first traversal of the graph's, now indexed, geometry. This results in faster correlation and gaurantees the absolute closest edge is found.

## Release Date: 2016-03-16

 * **Transit type returned** -  The transit type (e.g. tram, metro, rail, bus, ferry, cable car, gondola, funicular) is now returned with each transit maneuver.
 * **Guidance language** -  If the language option is not supplied or is unsupported then the language will be set to the default (en-US). Also, the service will return the language in the trip results.
 * **Update multimodal path algorithm** - Applied some fixes to multimodal path algorithm. In particular fixed a bug where the wrong sortcost was added to the adjacency list. Also separated "in-station" transfer costs from transfers between stops.
 * **Data producer updates** - Do not combine shortcut edges at gates or toll booths. Fixes avoid toll issues on routes that included shortcut edges.

## Release Date: 2016-03-07

 * **Updated all APIs to honor the optional DNT (Do not track) http header** -  This will avoid logging locations.
 * **Reduce 'Merge maneuver' verbal alert instructions** -  Only create a verbal alert instruction for a 'Merge maneuver' if the previous maneuver is > 1.5 km.
 * **Updated transit defaults.  Tweaked transit costing logic to obtain better routes.** -  use_rail = 0.6, use_transfers = 0.3, transfer_cost = 15.0 and transfer_penalty = 300.0.  Updated the TransferCostFactor to use the transfer_factor correctly.  TransitionCost for pedestrian costing bumped up from 20.0f to 30.0f when predecessor edge is a transit connection.
 * **Initial Guidance Globalization** -  Partial framework for Guidance Globalization. Started reading some guidance phrases from en-US.json file.

## Release Date: 2016-02-22

 * **Use bidirectional A* for automobile routes** - Switch to bidirectional A* for all but bus routes and short routes (where origin and destination are less than 10km apart). This improves performance and has less failure cases for longer routes. Some data import adjustments were made (02-19) to fix some issues encountered with arterial and highway hierarchies. Also only use a maximum of 2 passes for bidirecdtional A* to reduce "long time to fail" cases.
 * **Added verbal multi-cue guidance** - This combines verbal instructions when 2 successive maneuvers occur in a short amount of time (e.g., Turn right onto MainStreet. Then Turn left onto 1st Avenue).

## Release Date: 2016-02-19

 * **Data producer updates** - Reduce stop impact when all edges are links (ramps or turn channels). Update opposing edge logic to reject edges that do no have proper access (forward access == reverse access on opposing edge and vice-versa). Update ReclassifyLinks for cases where a single edge (often a service road) intersects a ramp improperly causing the ramp to reclassified when it should not be. Updated maximum OSM node Id (now exceeds 4000000000). Move lua from conf repository into mjolnir.

## Release Date: 2016-02-01

 * **Data producer updates** - Reduce speed on unpaved/rough roads. Add statistics for hgv (truck) restrictions.

## Release Date: 2016-01-26

 * **Added capability to disable narrative production** - Added the `narrative` boolean option to allow users to disable narrative production. Locations, shape, length, and time are still returned. The narrative production is enabled by default. The possible values for the `narrative` option are: false and true
 * **Added capability to mark a request with an id** - The `id` is returned with the response so a user could match to the corresponding request.
 * **Added some logging enhancements, specifically [ANALYTICS] logging** - We want to focus more on what our data is telling us by logging specific stats in Logstash.

## Release Date: 2016-01-18

 * **Data producer updates** - Data importer configuration (lua) updates to fix a bug where buses were not allowed on restricted lanes.  Fixed surface issue (change the default surface to be "compacted" for footways).

## Release Date: 2016-01-04

 * **Fixed Wrong Costing Options Applied** - Fixed a bug in which a previous requests costing options would be used as defaults for all subsequent requests.

## Release Date: 2015-12-18

 * **Fix for bus access** - Data importer configuration (lua) updates to fix a bug where bus lanes were turning off access for other modes.
 * **Fix for extra emergency data** - Data importer configuration (lua) updates to fix a bug where we were saving hospitals in the data.
 * **Bicycle costing update** - Updated kTCSlight and kTCFavorable so that cycleways are favored by default vs roads.

## Release Date: 2015-12-17

 * **Graph Tile Data Structure update** - Updated structures within graph tiles to support transit efforts and truck routing. Removed TransitTrip, changed TransitRoute and TransitStop to indexes (rather than binary search). Added access restrictions (like height and weight restrictions) and the mode which they impact to reduce need to look-up.
 * **Data producer updates** - Updated graph tile structures and import processes.

## Release Date: 2015-11-23

 * **Fixed Open App for OSRM functionality** - Added OSRM functionality back to Loki to support Open App.

## Release Date: 2015-11-13

 * **Improved narrative for unnamed walkway, cycleway, and mountain bike trail** - A generic description will be used for the street name when a walkway, cycleway, or mountain bike trail maneuver is unnamed. For example, a turn right onto a unnamed walkway maneuver will now be: "Turn right onto walkway."
 * **Fix costing bug** - Fix a bug introduced in EdgeLabel refactor (impacted time distance matrix only).

## Release Date: 2015-11-3

 * **Enhance bi-directional A* logic** - Updates to bidirectional A* algorithm to fix the route completion logic to handle cases where a long "connection" edge could lead to a sub-optimal path. Add hierarchy and shortcut logic so we can test and use bidirectional A* for driving routes. Fix the destination logic to properly handle oneways as the destination edge. Also fix U-turn detection for reverse search when hierarchy transitions occur.
 * **Change "Go" to "Head" for some instructions** - Start, exit ferry.
 * **Update to roundabout instructions** - Call out roundabouts for edges marked as links (ramps, turn channels).
 * **Update bicycle costing** - Fix the road factor (for applying weights based on road classification) and lower turn cost values.

## Data Producer Release Date: 2015-11-2

 * **Updated logic to not create shortcut edges on roundabouts** - This fixes some roundabout exit counts.

## Release Date: 2015-10-20

 * **Bug Fix for Pedestrian and Bicycle Routes** - Fixed a bug with setting the destination in the bi-directional Astar algorithm. Locations that snapped to a dead-end node would have failed the route and caused a timeout while searching for a valid path. Also fixed the elapsed time computation on the reverse path of bi-directional algorithm.

## Release Date: 2015-10-16

 * **Through Location Types** - Improved support for locations with type = "through". Routes now combine paths that meet at each through location to create a single "leg" between locations with type = "break". Paths that continue at a through location will not create a U-turn unless the path enters a "dead-end" region (neighborhood with no outbound access).
 * **Update shortcut edge logic** - Now skips long shortcut edges when close to the destination. This can lead to missing the proper connection if the shortcut is too long. Fixes #245 (thor).
 * **Per mode service limits** - Update configuration to allow setting different maximum number of locations and distance per mode.
 * **Fix shape index for trivial path** - Fix a bug where when building the the trip path for a "trivial" route (includes just one edge) where the shape index exceeded that size of the shape.

## Release Date: 2015-09-28

 * **Elevation Influenced Bicycle Routing** - Enabled elevation influenced bicycle routing. A "use-hills" option was added to the bicycle costing profile that can tune routes to avoid hills based on grade and amount of elevation change.
 * **"Loop Edge" Fix** - Fixed a bug with edges that form a loop. Split them into 2 edges during data import.
 * **Additional information returned from 'locate' method** - Added information that can be useful when debugging routes and data. Adds information about nodes and edges at a location.
 * **Guidance/Narrative Updates** - Added side of street to destination narrative. Updated verbal instructions.<|MERGE_RESOLUTION|>--- conflicted
+++ resolved
@@ -27,11 +27,8 @@
    * ADDED: Added another through route test [#3074](https://github.com/valhalla/valhalla/pull/3074)
    * ADDED: Adds incident-length to metadata proto [#3083](https://github.com/valhalla/valhalla/pull/3083)
    * ADDED: Do not penalize gates that have allowed access [#3078](https://github.com/valhalla/valhalla/pull/3078)
-<<<<<<< HEAD
    * ADDED: Added missing k/v pairs to taginfo.json.  Updated PR template. [#3101](https://github.com/valhalla/valhalla/pull/3101)
-=======
    * CHANGED: Serialize isochrone 'contour' properties as floating point so they match user supplied value [#3078](https://github.com/valhalla/valhalla/pull/3095)
->>>>>>> 3c2f2dc8
 
 ## Release Date: 2021-04-21 Valhalla 3.1.1
 * **Removed**
