--- conflicted
+++ resolved
@@ -99,12 +99,9 @@
    * ADDED: script to analyze build logs for warnings [#5312](https://github.com/valhalla/valhalla/pull/5312)
    * CHANGED: Replace robin-hood-hashing with `ankerl::unordered_dense::{map, set}` [#5325](https://github.com/valhalla/valhalla/pull/5325)
    * CHANGED: Speed up density calculus by using grid index [#5328](https://github.com/valhalla/valhalla/pull/5328)
-<<<<<<< HEAD
    * ADDED: `trace_attributes` now also returns all the speed informations on edges when `edge.speeds_faded` or `edge.speeds_non_faded` is set in request. Also `edge.speed_type` returns how the edge speed was set [#5324](https://github.com/valhalla/valhalla/pull/5324)
-=======
    * CHANGED: refactor to make valhalla/filesystem functionally redundant [#5319](https://github.com/valhalla/valhalla/pull/5319)
    * ADDED: Valhalla executables to Windows Python distribution [#5348](https://github.com/valhalla/valhalla/pull/5348)
->>>>>>> e46817f1
 
 ## Release Date: 2024-10-10 Valhalla 3.5.1
 * **Removed**
