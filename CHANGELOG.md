--- conflicted
+++ resolved
@@ -128,11 +128,8 @@
    * FIXED: Reduce verbose instructions by collapsing small end ramp forks [#2762](https://github.com/valhalla/valhalla/issues/2762)
    * FIXED: Remove redundant return statements [#2776](https://github.com/valhalla/valhalla/pull/2776)
    * FIXED: Add support for geos-3.9 c++ api [#2739](https://github.com/valhalla/valhalla/issues/2739)
-<<<<<<< HEAD
+   * FIXED: Fix check for live speed validness [#2797](https://github.com/valhalla/valhalla/pull/2797)
    * FIXED: Store restrictions in the right tile [#2781](https://github.com/valhalla/valhalla/pull/2781)
-=======
-   * FIXED: Fix check for live speed validness [#2797](https://github.com/valhalla/valhalla/pull/2797)
->>>>>>> 8a8490ac
 
 * **Enhancement**
    * ADDED: Matrix of Bike Share [#2590](https://github.com/valhalla/valhalla/pull/2590)
