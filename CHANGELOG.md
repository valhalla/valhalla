## Release Date: 2020-05-?? Valhalla 3.1.0
* **Removed**
   * REMOVED:  Remove Node bindings. [#2502](https://github.com/valhalla/valhalla/pull/2502)

* **Bug Fix**
   * FIXED: Crazy ETAs.  If a way has forward speed with no backward speed and it is not oneway, then we must set the default speed.  The reverse logic applies as well.  If a way has no backward speed but has a forward speed and it is not a oneway, then set the default speed. [#2102](https://github.com/valhalla/valhalla/pull/2102)
   * FIXED: Map matching elapsed times spliced amongst different legs and discontinuities are now correct [#2104](https://github.com/valhalla/valhalla/pull/2104)
   * FIXED: Date time information is now propogated amongst different legs and discontinuities [#2107](https://github.com/valhalla/valhalla/pull/2107)
   * FIXED: Adds support for geos-3.8 c++ api [#2021](https://github.com/valhalla/valhalla/issues/2021)
   * FIXED: Updated the osrm serializer to not set junction name for osrm origin/start maneuver - this is not helpful since we are not transitioning through the intersection.  [#2121](https://github.com/valhalla/valhalla/pull/2121)
   * FIXED: Removes precomputing of edge-costs which lead to wrong results [#2120](https://github.com/valhalla/valhalla/pull/2120)
   * FIXED: Complex turn-restriction invalidates edge marked as kPermanent [#2103](https://github.com/valhalla/valhalla/issues/2103)
   * FIXED: Fixes bug with inverted time-restriction parsing [#2167](https://github.com/valhalla/valhalla/pull/2167)
   * FIXED: Fixed several bugs with numeric underflow in map-matching trip durations. These may
     occur when serializing match results where adjacent trace points appear out-of-sequence on the
     same edge [#2178](https://github.com/valhalla/valhalla/pull/2178)
     - `MapMatcher::FormPath` now catches route discontinuities on the same edge when the distance
       percentage along don't agree. The trip leg builder builds disconnected legs on a single edge
       to avoid duration underflow.
     - Correctly populate edge groups when matching results contain loops. When a loop occurs,
       the leg builder now starts at the correct edge where the loop ends, and correctly accounts
       for any contained edges.
     - Duration over-trimming at the terminating edge of a match.
   * FIXED: Increased internal precision of time tracking per edge and maneuver so that maneuver times sum to the same time represented in the leg summary [#2195](https://github.com/valhalla/valhalla/pull/2195)
   * FIXED: Tagged speeds were not properly marked. We were not using forward and backward speeds to flag if a speed is tagged or not.  Should not update turn channel speeds if we are not inferring them.  Added additional logic to handle PH in the conditional restrictions. Do not update stop impact for ramps if they are marked as internal. [#2198](https://github.com/valhalla/valhalla/pull/2198)
   * FIXED: Fixed the sharp turn phrase [#2226](https://github.com/valhalla/valhalla/pull/2226)
   * FIXED: Protect against duplicate points in the input or points that snap to the same location resulting in `nan` times for the legs of the map match (of a 0 distance route) [#2229](https://github.com/valhalla/valhalla/pull/2229)
   * FIXED: Improves restriction check on briding edge in Bidirectional Astar [#2228](https://github.com/valhalla/valhalla/pull/2242)
   * FIXED: Allow nodes at location 0,0 [#2245](https://github.com/valhalla/valhalla/pull/2245)
   * FIXED: Fix RapidJSON compiler warnings and naming conflict [#2249](https://github.com/valhalla/valhalla/pull/2249)
   * FIXED: Fixed bug in resample_spherical_polyline where duplicate successive lat,lng locations in the polyline resulting in `nan` for the distance computation which shortcuts further sampling [#2239](https://github.com/valhalla/valhalla/pull/2239)
   * FIXED: Update exit logic for non-motorways [#2252](https://github.com/valhalla/valhalla/pull/2252)
   * FIXED: Transition point map-matching. When match results are on a transition point, we search for the sibling nodes at that transition and snap it to the corresponding edges in the route. [#2258](https://github.com/valhalla/valhalla/pull/2258)
   * FIXED: Fixed verbal multi-cue logic [#2270](https://github.com/valhalla/valhalla/pull/2270)
   * FIXED: Fixed Uturn cases when a not_thru edge is connected to the origin edge. [#2272](https://github.com/valhalla/valhalla/pull/2272)
   * FIXED: Update intersection classes in osrm response to not label all ramps as motorway [#2279](https://github.com/valhalla/valhalla/pull/2279)
   * FIXED: Fixed bug in mapmatcher when interpolation point goes before the first valid match or after the last valid match. Such behavior usually leads to discontinuity in matching. [#2275](https://github.com/valhalla/valhalla/pull/2275)
   * FIXED: Fixed an issue for time_allowed logic.  Previously we returned false on the first time allowed restriction and did not check them all. Added conditional restriction gurka test and datetime optional argument to gurka header file. [#2286](https://github.com/valhalla/valhalla/pull/2286)
   * FIXED: Fixed an issue for date ranges.  For example, for the range Jan 04 to Jan 02 we need to test to end of the year and then from the first of the year to the end date.  Also, fixed an emergency tag issue.  We should only set the use to emergency if all other access is off. [#2290](https://github.com/valhalla/valhalla/pull/2290)
   * FIXED: Found a few issues with the initial ref and direction logic for ways.  We were overwriting the refs with directionals to the name_offset_map instead of concatenating them together.  Also, we did not allow for blank entries for GetTagTokens. [#2298](https://github.com/valhalla/valhalla/pull/2298)
   * FIXED: Fixed an issue where MatchGuidanceViewJunctions is only looking at the first edge. Set the data_id for guidance views to the changeset id as it is already being populated. Also added test for guidance views. [#2303](https://github.com/valhalla/valhalla/pull/2303)
   * FIXED: Fixed a problem with live speeds where live speeds were being used to determine access, even when a live
   speed (current time) route wasn't what was requested. [#2311](https://github.com/valhalla/valhalla/pull/2311)
   * FIXED: Fix break/continue typo in search filtering [#2317](https://github.com/valhalla/valhalla/pull/2317)
   * FIXED: Fix a crash in trace_route due to iterating past the end of a vector. [#2322](https://github.com/valhalla/valhalla/pull/2322)
   * FIXED: Don't allow timezone information in the local date time string attached at each location. [#2312](https://github.com/valhalla/valhalla/pull/2312)
   * FIXED: Fix short route trimming in bidirectional astar [#2323](https://github.com/valhalla/valhalla/pull/2323)
   * FIXED: Fix shape trimming in leg building for snap candidates that lie within the margin of rounding error [#2326](https://github.com/valhalla/valhalla/pull/2326)
   * FIXED: Fixes route duration underflow with traffic data [#2325](https://github.com/valhalla/valhalla/pull/2325)
   * FIXED: Parse mtb:scale tags and set bicycle access if present [#2117](https://github.com/valhalla/valhalla/pull/2117)
   * FIXED: Fixed segfault.  Shape was missing from options for valhalla_path_comparison and valhalla_run_route.  Also, costing options was missing in valhalla_path_comparison. [#2343](https://github.com/valhalla/valhalla/pull/2343)
   * FIXED: Handle decimal numbers with zero-value mantissa properly in Lua [#2355](https://github.com/valhalla/valhalla/pull/2355)
   * FIXED: Many issues that resulted in discontinuities, failed matches or incorrect time/duration for map matching requests. [#2292](https://github.com/valhalla/valhalla/pull/2292)
   * FIXED: Seeing segfault when loading large osmdata data files before loading LuaJit. LuaJit fails to create luaL_newstate() Ref: [#2158](https://github.com/ntop/ntopng/issues/2158) Resolution is to load LuaJit before loading the data files. [#2383](https://github.com/valhalla/valhalla/pull/2383)
   * FIXED: Store positive/negative OpenLR offsets in bucketed form [#2405](https://github.com/valhalla/valhalla/2405)
   * FIXED: Fix on map-matching return code when breakage distance limitation exceeds. Instead of letting the request goes into meili and fails in finding a route, we check the distance in loki and early return with exception code 172. [#2406](https://github.com/valhalla/valhalla/pull/2406)
   * FIXED: Don't create edges for portions of ways that are doubled back on themselves as this confuses opposing edge index computations [#2385](https://github.com/valhalla/valhalla/pull/2385)
   * FIXED: Protect against nan in uniform_resample_spherical_polyline. [#2431](https://github.com/valhalla/valhalla/pull/2431)
   * FIXED: Obvious maneuvers. [#2436](https://github.com/valhalla/valhalla/pull/2436)
   * FIXED: Base64 encoding/decoding [#2452](https://github.com/valhalla/valhalla/pull/2452)
   * FIXED: Added post roundabout instruction when enter/exit roundabout maneuvers are combined [#2454](https://github.com/valhalla/valhalla/pull/2454)
   * FIXED: openlr: Explicitly check for linear reference option for Valhalla serialization. [#2458](https://github.com/valhalla/valhalla/pull/2458)
   * FIXED: Fix segfault: Do not combine last turn channel maneuver. [#2463](https://github.com/valhalla/valhalla/pull/2463)
   * FIXED: Remove extraneous whitespaces from ja-JP.json. [#2471](https://github.com/valhalla/valhalla/pull/2471)
   * FIXED: Checks protobuf serialization/parsing success [#2477](https://github.com/valhalla/valhalla/pull/2477)
   * FIXED: Fix dereferencing of end for std::lower_bound in sequence and possible UB [#2488](https://github.com/valhalla/valhalla/pull/2488)
   * FIXED: Make tile building reproducible: fix UB-s [#2480](https://github.com/valhalla/valhalla/pull/2480)
   * FIXED: Zero initialize EdgeInfoInner.spare0_. Uninitialized spare0_ field produced UB which causes gurka_reproduce_tile_build to fail intermittently. [2499](https://github.com/valhalla/valhalla/pull/2499)
   * FIXED: Drop unused CHANGELOG validation script, straggling NodeJS references [#2506](https://github.com/valhalla/valhalla/pull/2506)
   * FIXED: Fix missing nullptr checks in graphreader and loki::Reach (causing segfault during routing with not all levels of tiles availble) [#2504](https://github.com/valhalla/valhalla/pull/2504)
   * FIXED: Fix mismatch of triplegedge roadclass and directededge roadclass [#2507](https://github.com/valhalla/valhalla/pull/2507)
   * FIXED: Improve german destination_verbal_alert phrases [#2509](https://github.com/valhalla/valhalla/pull/2509)
   * FIXED: Undefined behavior cases discovered with undefined behavior sanitizer tool. [2498](https://github.com/valhalla/valhalla/pull/2498)

   * FIXED: Fixed logic so verbal keep instructions use branch exit sign info for ramps [#2520](https://github.com/valhalla/valhalla/pull/2520)
   * FIXED: Fix bug in trace_route for uturns causing garbage coordinates [#2517](https://github.com/valhalla/valhalla/pull/2517)
   * FIXED: Simplify heading calculation for turn type. Remove undefined behavior case. [#2513](https://github.com/valhalla/valhalla/pull/2513)
<<<<<<< HEAD
   * FIXED: Make single-thread tile building reproducible: fix seed for shuffle, use concurrency configuration from the mjolnir section. [#2515](https://github.com/valhalla/valhalla/pull/2515)
=======
   * FIXED: Always set costing name even if one is not provided for osrm serializer weight_name. [#2528](https://github.com/valhalla/valhalla/pull/2528)
>>>>>>> 5b27ae70

* **Enhancement**
   * ADDED: Add explicit include for sstream to be compatible with msvc_x64 toolset. [#2449](https://github.com/valhalla/valhalla/pull/2449)
   * ADDED: Add ability to provide custom implementation for candidate collection in CandidateQuery. [#2328](https://github.com/valhalla/valhalla/pull/2328)
   * ADDED: Cancellation of tile downloading. [#2319](https://github.com/valhalla/valhalla/pull/2319)
   * ADDED: Return the coordinates of the nodes isochrone input locations snapped to [#2111](https://github.com/valhalla/valhalla/pull/2111)
   * ADDED: Allows more complicated routes in timedependent a-star before timing out [#2068](https://github.com/valhalla/valhalla/pull/2068)
   * ADDED: Guide signs and junction names [#2096](https://github.com/valhalla/valhalla/pull/2096)
   * ADDED: Added a bool to the config indicating whether to use commercially set attributes.  Added logic to not call IsIntersectionInternal if this is a commercial data set.  [#2132](https://github.com/valhalla/valhalla/pull/2132)
   * ADDED: Removed commerical data set bool to the config and added more knobs for data.  Added infer_internal_intersections, infer_turn_channels, apply_country_overrides, and use_admin_db.  [#2173](https://github.com/valhalla/valhalla/pull/2173)
   * ADDED: Allow using googletest in unit tests and convert all tests to it (old test.cc is completely removed). [#2128](https://github.com/valhalla/valhalla/pull/2128)
   * ADDED: Add guidance view capability. [#2209](https://github.com/valhalla/valhalla/pull/2209)
   * ADDED: Collect turn cost information as path is formed so that it can be seralized out for trace attributes or osrm flavored intersections. Also add shape_index to osrm intersections. [#2207](https://github.com/valhalla/valhalla/pull/2207)
   * ADDED: Added alley factor to autocost.  Factor is defaulted at 1.0f or do not avoid alleys. [#2246](https://github.com/valhalla/valhalla/pull/2246)
   * ADDED: Support unlimited speed limits where maxspeed=none. [#2251](https://github.com/valhalla/valhalla/pull/2251)
   * ADDED: Implement improved Reachability check using base class Dijkstra. [#2243](https://github.com/valhalla/valhalla/pull/2243)
   * ADDED: Gurka integration test framework with ascii-art maps [#2244](https://github.com/valhalla/valhalla/pull/2244)
   * ADDED: Add to the stop impact when transitioning from higher to lower class road and we are not on a turn channel or ramp. Also, penalize lefts when driving on the right and vice versa. [#2282](https://github.com/valhalla/valhalla/pull/2282)
   * ADDED: Added reclassify_links, use_direction_on_ways, and allow_alt_name as config options.  If `use_direction_on_ways = true` then use `direction` and `int_direction` on the way to update the directional for the `ref` and `int_ref`.  Also, copy int_efs to the refs. [#2285](https://github.com/valhalla/valhalla/pull/2285)
   * ADDED: Add support for live traffic. [#2268](https://github.com/valhalla/valhalla/pull/2268)
   * ADDED: Implement per-location search filters for functional road class and forms of way. [#2289](https://github.com/valhalla/valhalla/pull/2289)
   * ADDED: Approach, multi-cue, and length updates [#2313](https://github.com/valhalla/valhalla/pull/2313)
   * ADDED: Speed up timezone differencing calculation if cache is provided. [#2316](https://github.com/valhalla/valhalla/pull/2316)
   * ADDED: Added rapidjson/schema.h to baldr/rapidjson_util.h to make it available for use within valhalla. [#2330](https://github.com/valhalla/valhalla/issues/2330)
   * ADDED: Support decimal precision for height values in elevation service. Also support polyline5 for encoded polylines input and output to elevation service. [#2324](https://github.com/valhalla/valhalla/pull/2324)
   * ADDED: Use both imminent and distant verbal multi-cue phrases. [#2353](https://github.com/valhalla/valhalla/pull/2353)
   * ADDED: Split parsing stage into 3 separate stages. [#2339](https://github.com/valhalla/valhalla/pull/2339)
   * CHANGED: Speed up graph enhancing by avoiding continuous unordered_set rebuilding [#2349](https://github.com/valhalla/valhalla/pull/2349)
   * CHANGED: Skip calling out to Lua for nodes/ways/relations with not tags - speeds up parsing. [#2351](https://github.com/valhalla/valhalla/pull/2351)
   * CHANGED: Switch to LuaJIT for lua scripting - speeds up file parsing [#2352](https://github.com/valhalla/valhalla/pull/2352)
   * ADDED: Ability to create OpenLR records from raw data. [#2356](https://github.com/valhalla/valhalla/pull/2356)
   * ADDED: Revamp length phrases [#2359](https://github.com/valhalla/valhalla/pull/2359)
   * CHANGED: Do not allocate memory in skadi if we don't need it. [#2373](https://github.com/valhalla/valhalla/pull/2373)
   * CHANGED: Map matching: throw error (443/NoSegment) when no candidate edges are available. [#2370](https://github.com/valhalla/valhalla/pull/2370/)
   * ADDED: Add sk-SK.json (slovak) localization file. [#2376](https://github.com/valhalla/valhalla/pull/2376)
   * ADDED: Extend roundabout phrases. [#2378](https://github.com/valhalla/valhalla/pull/2378)
   * ADDED: More roundabout phrase tests. [#2382](https://github.com/valhalla/valhalla/pull/2382)
   * ADDED: Update the turn and continue phrases to include junction names and guide signs. [#2386](https://github.com/valhalla/valhalla/pull/2386)
   * ADDED: Add the remaining guide sign toward phrases [#2389](https://github.com/valhalla/valhalla/pull/2389)
   * ADDED: The ability to allow immediate uturns at trace points in a map matching request [#2380](https://github.com/valhalla/valhalla/pull/2380)
   * ADDED: Add utility functions to Signs. [#2390](https://github.com/valhalla/valhalla/pull/2390)
   * ADDED: Unified time tracking for all algorithms that support time-based graph expansion. [#2278](https://github.com/valhalla/valhalla/pull/2278)
   * ADDED: Add rail_ferry use and costing. [#2408](https://github.com/valhalla/valhalla/pull/2408)
   * ADDED: `street_side_max_distance`, `display_lat` and `display_lon` to `locations` in input for better control of routing side of street [#1769](https://github.com/valhalla/valhalla/pull/1769)
   * ADDED: Add addtional exit phrases. [#2421](https://github.com/valhalla/valhalla/pull/2421)
   * ADDED: Add Japanese locale, update German. [#2432](https://github.com/valhalla/valhalla/pull/2432)
   * ADDED: Gurka expect_route refactor [#2435](https://github.com/valhalla/valhalla/pull/2435)
   * ADDED: Add option to suppress roundabout exits [#2437](https://github.com/valhalla/valhalla/pull/2437)
   * ADDED: Add Greek locale. [#2438](https://github.com/valhalla/valhalla/pull/2438)
   * ADDED (back): Support for 64bit wide way ids in the edgeinfo structure with no impact to size for data sources with ids 32bits wide. [#2422](https://github.com/valhalla/valhalla/pull/2422)
   * ADDED: Support for 64bit osm node ids in parsing stage of tile building [#2422](https://github.com/valhalla/valhalla/pull/2422)
   * CHANGED: Point2/PointLL are now templated to allow for higher precision coordinate math when desired [#2429](https://github.com/valhalla/valhalla/pull/2429)
   * ADDED: Optional OpenLR Encoded Path Edges in API Response [#2424](https://github.com/valhalla/valhalla/pull/2424)
   * ADDED: Properly split returned path if traffic conditions change partway along edges [#2451](https://github.com/valhalla/valhalla/pull/2451/files)
   * ADDED: Add Dutch locale. [#2464](https://github.com/valhalla/valhalla/pull/2464)
   * ADDED: Check with address sanititizer in CI. Add support for undefined behavior sanitizer. [#2487](https://github.com/valhalla/valhalla/pull/2487)
   * ADDED: Ability to recost a path and increased cost/time details along the trippath and json output [#2425](https://github.com/valhalla/valhalla/pull/2425)
   * ADDED: Add the ability to do bikeshare based (ped/bike) multimodal routing [#2031](https://github.com/valhalla/valhalla/pull/2031)

## Release Date: 2019-11-21 Valhalla 3.0.9
* **Bug Fix**
   * FIXED: Changed reachability computation to consider both directions of travel wrt candidate edges [#1965](https://github.com/valhalla/valhalla/pull/1965)
   * FIXED: toss ways where access=private and highway=service and service != driveway. [#1960](https://github.com/valhalla/valhalla/pull/1960)
   * FIXED: Fix search_cutoff check in loki correlate_node. [#2023](https://github.com/valhalla/valhalla/pull/2023)
   * FIXED: Computes notion of a deadend at runtime in bidirectional a-star which fixes no-route with a complicated u-turn. [#1982](https://github.com/valhalla/valhalla/issues/1982)
   * FIXED: Fix a bug with heading filter at nodes. [#2058](https://github.com/valhalla/valhalla/pull/2058)
   * FIXED: Bug in map matching continuity checking such that continuity must only be in the forward direction. [#2029](https://github.com/valhalla/valhalla/pull/2029)
   * FIXED: Allow setting the time for map matching paths such that the time is used for speed lookup. [#2030](https://github.com/valhalla/valhalla/pull/2030)
   * FIXED: Don't use density factor for transition cost when user specified flag disables flow speeds. [#2048](https://github.com/valhalla/valhalla/pull/2048)
   * FIXED: Map matching trace_route output now allows for discontinuities in the match though multi match is not supported in valhalla route output. [#2049](https://github.com/valhalla/valhalla/pull/2049)
   * FIXED: Allows routes with no time specified to use time conditional edges and restrictions with a flag denoting as much [#2055](https://github.com/valhalla/valhalla/pull/2055)
   * FIXED: Fixed a bug with 'current' time type map matches. [#2060](https://github.com/valhalla/valhalla/pull/2060)
   * FIXED: Fixed a bug with time dependent expansion in which the expansion distance heuristic was not being used. [#2064](https://github.com/valhalla/valhalla/pull/2064)

* **Enhancement**
   * ADDED: Establish pinpoint test pattern [#1969](https://github.com/valhalla/valhalla/pull/1969)
   * ADDED: Suppress relative direction in ramp/exit instructions if it matches driving side of street [#1990](https://github.com/valhalla/valhalla/pull/1990)
   * ADDED: Added relative direction to the merge maneuver [#1989](https://github.com/valhalla/valhalla/pull/1989)
   * ADDED: Refactor costing to better handle multiple speed datasources [#2026](https://github.com/valhalla/valhalla/pull/2026)
   * ADDED: Better usability of curl for fetching tiles on the fly [#2026](https://github.com/valhalla/valhalla/pull/2026)
   * ADDED: LRU cache scheme for tile storage [#2026](https://github.com/valhalla/valhalla/pull/2026)
   * ADDED: GraphTile size check [#2026](https://github.com/valhalla/valhalla/pull/2026)
   * ADDED: Pick more sane values for highway and toll avoidance [#2026](https://github.com/valhalla/valhalla/pull/2026)
   * ADDED: Refactor adding predicted speed info to speed up process [#2026](https://github.com/valhalla/valhalla/pull/2026)
   * ADDED: Allow selecting speed data sources at request time [#2026](https://github.com/valhalla/valhalla/pull/2026)
   * ADDED: Allow disabling certain neighbors in connectivity map [#2026](https://github.com/valhalla/valhalla/pull/2026)
   * ADDED: Allows routes with time-restricted edges if no time specified and notes restriction in response [#1992](https://github.com/valhalla/valhalla/issues/1992)
   * ADDED: Runtime deadend detection to timedependent a-star. [#2059](https://github.com/valhalla/valhalla/pull/2059)

## Release Date: 2019-09-06 Valhalla 3.0.8
* **Bug Fix**
   * FIXED: Added logic to detect if user is to merge to the left or right [#1892](https://github.com/valhalla/valhalla/pull/1892)
   * FIXED: Overriding the destination_only flag when reclassifying ferries; Also penalizing ferries with a 5 min. penalty in the cost to allow us to avoid destination_only the majority of the time except when it is necessary. [#1895](https://github.com/valhalla/valhalla/pull/1905)
   * FIXED: Suppress forks at motorway junctions and intersecting service roads [#1909](https://github.com/valhalla/valhalla/pull/1909)
   * FIXED: Enhanced fork assignment logic [#1912](https://github.com/valhalla/valhalla/pull/1912)
   * FIXED: Added logic to fall back to return country poly if no state and updated lua for Metro Manila and Ireland [#1910](https://github.com/valhalla/valhalla/pull/1910)
   * FIXED: Added missing motorway fork instruction [#1914](https://github.com/valhalla/valhalla/pull/1914)
   * FIXED: Use begin street name for osrm compat mode [#1916](https://github.com/valhalla/valhalla/pull/1916)
   * FIXED: Added logic to fix missing highway cardinal directions in the US [#1917](https://github.com/valhalla/valhalla/pull/1917)
   * FIXED: Handle forward traversable significant road class intersecting edges [#1928](https://github.com/valhalla/valhalla/pull/1928)
   * FIXED: Fixed bug with shape trimming that impacted Uturns at Via locations. [#1935](https://github.com/valhalla/valhalla/pull/1935)
   * FIXED: Dive bomb updates.  Updated default speeds for urban areas based on roadclass for the enhancer.  Also, updated default speeds based on roadclass in lua.  Fixed an issue where we were subtracting 1 from uint32_t when 0 for stop impact.  Updated reclassify link logic to allow residential roads to be added to the tree, but we only downgrade the links to tertiary.  Updated TransitionCost functions to add 1.5 to the turncost when transitioning from a ramp to a non ramp and vice versa.  Also, added 0.5f to the turncost if the edge is a roundabout. [#1931](https://github.com/valhalla/valhalla/pull/1931)

* **Enhancement**
   * ADDED: Caching url fetched tiles to disk [#1887](https://github.com/valhalla/valhalla/pull/1887)
   * ADDED: filesystem::remove_all [#1887](https://github.com/valhalla/valhalla/pull/1887)
   * ADDED: Minimum enclosing bounding box tool [#1887](https://github.com/valhalla/valhalla/pull/1887)
   * ADDED: Use constrained flow speeds in bidirectional_astar.cc [#1907](https://github.com/valhalla/valhalla/pull/1907)
   * ADDED: Bike Share Stations are now in the graph which should set us up to do multimodal walk/bike scenarios [#1852](https://github.com/valhalla/valhalla/pull/1852)

## Release Date: 2019-7-18 Valhalla 3.0.7
* **Bug Fix**
   * FIXED: Fix pedestrian fork [#1886](https://github.com/valhalla/valhalla/pull/1886)

## Release Date: 2019-7-15 Valhalla 3.0.6
* **Bug Fix**
   * FIXED: Admin name changes. [#1853](https://github.com/valhalla/valhalla/pull/1853) Ref: [#1854](https://github.com/valhalla/valhalla/issues/1854)
   * FIXED: valhalla_add_predicted_traffic was overcommitted while gathering stats. Added a clear. [#1857](https://github.com/valhalla/valhalla/pull/1857)
   * FIXED: regression in map matching when moving to valhalla v3.0.0 [#1863](https://github.com/valhalla/valhalla/pull/1863)
   * FIXED: last step shape in osrm serializer should be 2 of the same point [#1867](https://github.com/valhalla/valhalla/pull/1867)
   * FIXED: Shape trimming at the beginning and ending of the route to not be degenerate [#1876](https://github.com/valhalla/valhalla/pull/1876)
   * FIXED: Duplicate waypoints in osrm serializer [#1880](https://github.com/valhalla/valhalla/pull/1880)
   * FIXED: Updates for heading precision [#1881](https://github.com/valhalla/valhalla/pull/1881)
   * FIXED: Map matching allowed untraversable edges at start of route [#1884](https://github.com/valhalla/valhalla/pull/1884)

* **Enhancement**
   * ADDED: Use the same protobuf object the entire way through the request process [#1837](https://github.com/valhalla/valhalla/pull/1837)
   * ADDED: Enhanced turn lane processing [#1859](https://github.com/valhalla/valhalla/pull/1859)
   * ADDED: Add global_synchronized_cache in valhalla_build_config [#1851](https://github.com/valhalla/valhalla/pull/1851)

## Release Date: 2019-06-04 Valhalla 3.0.5
* **Bug Fix**
   * FIXED: Protect against unnamed rotaries and routes that end in roundabouts not turning off rotary logic [#1840](https://github.com/valhalla/valhalla/pull/1840)

* **Enhancement**
   * ADDED: Add turn lane info at maneuver point [#1830](https://github.com/valhalla/valhalla/pull/1830)

## Release Date: 2019-05-31 Valhalla 3.0.4
* **Bug Fix**
   * FIXED: Improved logic to decide between bear vs. continue [#1798](https://github.com/valhalla/valhalla/pull/1798)
   * FIXED: Bicycle costing allows use of roads with all surface values, but with a penalty based on bicycle type. However, the edge filter totally disallows bad surfaces for some bicycle types, creating situations where reroutes fail if a rider uses a road with a poor surface. [#1800](https://github.com/valhalla/valhalla/pull/1800)
   * FIXED: Moved complex restrictions building to before validate. [#1805](https://github.com/valhalla/valhalla/pull/1805)
   * FIXED: Fix bicycle edge filter whan avoid_bad_surfaces = 1.0 [#1806](https://github.com/valhalla/valhalla/pull/1806)
   * FIXED: Replace the EnhancedTripPath class inheritance with aggregation [#1807](https://github.com/valhalla/valhalla/pull/1807)
   * FIXED: Replace the old timezone shape zip file every time valhalla_build_timezones is ran [#1817](https://github.com/valhalla/valhalla/pull/1817)
   * FIXED: Don't use island snapped edge candidates (from disconnected components or low reach edges) when we rejected other high reachability edges that were closer [#1835](https://github.com/valhalla/valhalla/pull/1835)

## Release Date: 2019-05-08 Valhalla 3.0.3
* **Bug Fix**
   * FIXED: Fixed a rare loop condition in route matcher (edge walking to match a trace).
   * FIXED: Fixed VACUUM ANALYZE syntax issue.  [#1704](https://github.com/valhalla/valhalla/pull/1704)
   * FIXED: Fixed the osrm maneuver type when a maneuver has the to_stay_on attribute set.  [#1714](https://github.com/valhalla/valhalla/pull/1714)
   * FIXED: Fixed osrm compatibility mode attributes.  [#1716](https://github.com/valhalla/valhalla/pull/1716)
   * FIXED: Fixed rotary/roundabout issues in Valhalla OSRM compatibility.  [#1727](https://github.com/valhalla/valhalla/pull/1727)
   * FIXED: Fixed the destinations assignment for exit names in OSRM compatibility mode. [#1732](https://github.com/valhalla/valhalla/pull/1732)
   * FIXED: Enhance merge maneuver type assignment. [#1735](https://github.com/valhalla/valhalla/pull/1735)
   * FIXED: Fixed fork assignments and on ramps for OSRM compatibility mode. [#1738](https://github.com/valhalla/valhalla/pull/1738)
   * FIXED: Fixed cardinal direction on reference names when forward/backward tag is present on relations. Fixes singly digitized roads with opposing directional modifiers. [#1741](https://github.com/valhalla/valhalla/pull/1741)
   * FIXED: Fixed fork assignment and narrative logic when a highway ends and splits into multiple ramps. [#1742](https://github.com/valhalla/valhalla/pull/1742)
   * FIXED: Do not use any avoid edges as origin or destination of a route, matrix, or isochrone. [#1745](https://github.com/valhalla/valhalla/pull/1745)
   * FIXED: Add leg summary and remove unused hint attribute for OSRM compatibility mode. [#1753](https://github.com/valhalla/valhalla/pull/1753)
   * FIXED: Improvements for pedestrian forks, pedestrian roundabouts, and continue maneuvers. [#1768](https://github.com/valhalla/valhalla/pull/1768)
   * FIXED: Added simplified overview for OSRM response and added use_toll logic back to truck costing. [#1765](https://github.com/valhalla/valhalla/pull/1765)
   * FIXED: temp fix for location distance bug [#1774](https://github.com/valhalla/valhalla/pull/1774)
   * FIXED: Fix pedestrian routes using walkway_factor [#1780](https://github.com/valhalla/valhalla/pull/1780)
   * FIXED: Update the begin and end heading of short edges based on use [#1783](https://github.com/valhalla/valhalla/pull/1783)
   * FIXED: GraphReader::AreEdgesConnected update.  If transition count == 0 return false and do not call transition function. [#1786](https://github.com/valhalla/valhalla/pull/1786)
   * FIXED: Only edge candidates that were used in the path are send to serializer: [1788](https://github.com/valhalla/valhalla/pull/1788)
   * FIXED: Added logic to prevent the removal of a destination maneuver when ending on an internal edge [#1792](https://github.com/valhalla/valhalla/pull/1792)
   * FIXED: Fixed instructions when starting on an internal edge [#1796](https://github.com/valhalla/valhalla/pull/1796)

* **Enhancement**
   * Add the ability to run valhalla_build_tiles in stages. Specify the begin_stage and end_stage as command line options. Also cleans up temporary files as the last stage in the pipeline.
   * Add `remove` to `filesystem` namespace. [#1752](https://github.com/valhalla/valhalla/pull/1752)
   * Add TaxiCost into auto costing options.
   * Add `preferred_side` to allow per-location filtering of edges based on the side of the road the location is on and the driving side for that locale.
   * Slightly decreased the internal side-walk factor to .90f to favor roads with attached sidewalks. This impacts roads that have added sidewalk:left, sidewalk:right or sidewalk:both OSM tags (these become attributes on each directedEdge). The user can then avoid/penalize dedicated sidewalks and walkways, when they increase the walkway_factor. Since we slightly decreased the sidewalk_factor internally and only favor sidewalks if use is tagged as sidewalk_left or sidewalk_right, we should tend to route on roads with attached sidewalks rather than separate/dedicated sidewalks, allowing for more road names to be called out since these are labeled more.
   * Add `via` and `break_through` location types [#1737](https://github.com/valhalla/valhalla/pull/1737)
   * Add `street_side_tolerance` and `search_cutoff` to input `location` [#1777](https://github.com/valhalla/valhalla/pull/1777)
   * Return the Valhalla error `Path distance exceeds the max distance limit` for OSRM responses when the route is greater than the service limits. [#1781](https://github.com/valhalla/valhalla/pull/1781)

## Release Date: 2019-01-14 Valhalla 3.0.2
* **Bug Fix**
   * FIXED: Transit update - fix dow and exception when after midnight trips are normalized [#1682](https://github.com/valhalla/valhalla/pull/1682)
   * FIXED: valhalla_convert_transit segfault - GraphTileBuilder has null GraphTileHeader [#1683](https://github.com/valhalla/valhalla/issues/1683)
   * FIXED: Fix crash for trace_route with osrm serialization. Was passing shape rather than locations to the waypoint method.
   * FIXED: Properly set driving_side based on data set in TripPath.
   * FIXED: A bad bicycle route exposed an issue with bidirectional A* when the origin and destination edges are connected. Use A* in these cases to avoid requiring a high cost threshold in BD A*.
   * FIXED: x86 and x64 data compatibility was fixed as the structures weren't aligned.
   * FIXED: x86 tests were failing due mostly to floating point issues and the aforementioned structure misalignment.
* **Enhancement**
   * Add a durations list (delta time between each pair of trace points), a begin_time and a use_timestamp flag to trace_route requests. This allows using the input trace timestamps or durations plus the begin_time to compute elapsed time at each edge in the matched path (rather than using costing methods).
   * Add support for polyline5 encoding for OSRM formatted output.
* **Note**
   * Isochrones and openlr are both noted as not working with release builds for x86 (32bit) platforms. We'll look at getting this fixed in a future release

## Release Date: 2018-11-21 Valhalla 3.0.1
* **Bug Fix**
   * FIXED: Fixed a rare, but serious bug with bicycle costing. ferry_factor_ in bicycle costing shadowed the data member in the base dynamic cost class, leading to an unitialized variable. Occasionally, this would lead to negative costs which caused failures. [#1663](https://github.com/valhalla/valhalla/pull/1663)
   * FIXED: Fixed use of units in OSRM compatibility mode. [#1662](https://github.com/valhalla/valhalla/pull/1662)

## Release Date: 2018-11-21 Valhalla 3.0.0
* **NOTE**
   * This release changes the Valhalla graph tile formats. Tile data is incompatible with Valhalla 2.x builds, and code for 3.x is incompatible with data built for Valahalla 2.x versions. Valhalla tile sizes are slightly smaller (for datasets using elevation information the size savings is over 10%). In addition, there is increased flexibility for creating different variants of tiles to support different applications (e.g. bicycle only, or driving only).
* **Enhancement**
   * Remove the use of DirectedEdge for transitions between nodes on different hierarchy levels. A new structure, NodeTransition, is now used to transition to nodes on different hierarchy level. This saves space since only the end node GraphId is needed for the transitions (and DirectedEdge is a large data structure).
   * Change the NodeInfo lat,lon to use an offset from the tile base lat,lon. This potentially allows higher precision than using float, but more importantly saves space and allows support for NodeTransitions as well as spare for future growth.
   * Remove the EdgeElevation structure and max grade information into DirectedEdge and mean elevation into EdgeInfo. This saves space.
   * Reduce wayid to 32 bits. This allows sufficient growth when using OpenStreetMap data and frees space in EdgeInfo (allows moving speed limit and mean elevation from other structures).
   * Move name consistency from NodeInfo to DirectedEdge. This allows a more efficient lookup of name consistency.
   * Update all path algorithms to use NodeTransition logic rather than special DirectedEdge transition types. This simplifies PathAlgorithms slightly and removes some conditional logic.
   * Add an optional GraphFilter stage to tile building pipeline. This allows removal of edges and nodes based on access. This allows bicycle only, pedestrian only, or driving only datasets (or combinations) to be created - allowing smaller datasets for special purpose applications.
* **Deprecate**
   * Valhalla 3.0 removes support for OSMLR.

## Release Date: 2018-11-20 Valhalla 2.7.2
* **Enhancement**
   * UPDATED: Added a configuration variable for max_timedep_distance. This is used in selecting the path algorithm and provides the maximum distance between locations when choosing a time dependent path algorithm (other than multi modal). Above this distance, bidirectional A* is used with no time dependencies.
   * UPDATED: Remove transition edges from priority queue in Multimodal methods.
   * UPDATED: Fully implement street names and exit signs with ability to identify route numbers. [#1635](https://github.com/valhalla/valhalla/pull/1635)
* **Bug Fix**
   * FIXED: A timed-turned restriction should not be applied when a non-timed route is executed.  [#1615](https://github.com/valhalla/valhalla/pull/1615)
   * FIXED: Changed unordered_map to unordered_multimap for polys. Poly map can contain the same key but different multi-polygons. For example, islands for a country or timezone polygons for a country.
   * FIXED: Fixed timezone db issue where TZIDs did not exist in the Howard Hinnant date time db that is used in the date_time class for tz indexes.  Added logic to create aliases for TZIDs based on https://en.wikipedia.org/wiki/List_of_tz_database_time_zones
   * FIXED: Fixed the ramp turn modifiers for osrm compat [#1569](https://github.com/valhalla/valhalla/pull/1569)
   * FIXED: Fixed the step geometry when using the osrm compat mode [#1571](https://github.com/valhalla/valhalla/pull/1571)
   * FIXED: Fixed a data creation bug causing issues with A* routes ending on loops. [#1576](https://github.com/valhalla/valhalla/pull/1576)
   * FIXED: Fixed an issue with a bad route where destination only was present. Was due to thresholds in bidirectional A*. Changed threshold to be cost based rather than number of iterations). [#1586](https://github.com/valhalla/valhalla/pull/1586)
   * FIXED: Fixed an issue with destination only (private) roads being used in bicycle routes. Centralized some "base" transition cost logic in the base DynamicCost class. [#1587](https://github.com/valhalla/valhalla/pull/1587)
   * FIXED: Remove extraneous ramp maneuvers [#1657](https://github.com/valhalla/valhalla/pull/1657)

## Release Date: 2018-10-02 Valhalla 2.7.1
* **Enhancement**
   * UPDATED: Added date time support to forward and reverse isochrones. Add speed lookup (predicted speeds and/or free-flow or constrained flow speed) if date_time is present.
   * UPDATED: Add timezone checks to multimodal routes and isochrones (updates localtime if the path crosses into a timezone different than the start location).
* **Data Producer Update**
   * UPDATED: Removed boost date time support from transit.  Now using the Howard Hinnant date library.
* **Bug Fix**
   * FIXED: Fixed a bug with shortcuts that leads to inconsistent routes depending on whether shortcuts are taken, different origins can lead to different paths near the destination. This fix also improves performance on long routes and matrices.
   * FIXED: We were getting inconsistent results between departing at current date/time vs entering the current date/time.  This issue is due to the fact that the iso_date_time function returns the full iso date_time with the timezone offset (e.g., 2018-09-27T10:23-07:00 vs 2018-09-27T10:23). When we refactored the date_time code to use the new Howard Hinnant date library, we introduced this bug.
   * FIXED: Increased the threshold in CostMatrix to address null time and distance values occuring for truck costing with locations near the max distance.

## Release Date: 2018-09-13 Valhalla 2.7.0
* **Enhancement**
   * UPDATED: Refactor to use the pbf options instead of the ptree config [#1428](https://github.com/valhalla/valhalla/pull/1428) This completes [1357](https://github.com/valhalla/valhalla/issues/1357)
   * UPDATED: Removed the boost/date_time dependency from baldr and odin. We added the Howard Hinnant date and time library as a submodule. [#1494](https://github.com/valhalla/valhalla/pull/1494)
   * UPDATED: Fixed 'Drvie' typo [#1505](https://github.com/valhalla/valhalla/pull/1505) This completes [1504](https://github.com/valhalla/valhalla/issues/1504)
   * UPDATED: Optimizations of GetSpeed for predicted speeds [1490](https://github.com/valhalla/valhalla/issues/1490)
   * UPDATED: Isotile optimizations
   * UPDATED: Added stats to predictive traffic logging
   * UPDATED: resample_polyline - Breaks the polyline into equal length segments at a sample distance near the resolution. Break out of the loop through polyline points once we reach the specified number of samplesthen append the last
polyline point.
   * UPDATED: added android logging and uses a shared graph reader
   * UPDATED: Do not run a second pass on long pedestrian routes that include a ferry (but succeed on first pass). This is a performance fix. Long pedestrian routes with A star factor based on ferry speed end up being very inefficient.
* **Bug Fix**
   * FIXED: A* destination only
   * FIXED: Fixed through locations weren't honored [#1449](https://github.com/valhalla/valhalla/pull/1449)


## Release Date: 2018-08-02 Valhalla 3.0.0-rc.4
* **Node Bindings**
   * UPDATED: add some worker pool handling
   [#1467](https://github.com/valhalla/valhalla/pull/1467)

## Release Date: 2018-08-02 Valhalla 3.0.0-rc.3
* **Node Bindings**
   * UPDATED: replaced N-API with node-addon-api wrapper and made the actor
   functions asynchronous
   [#1457](https://github.com/valhalla/valhalla/pull/1457)

## Release Date: 2018-07-24 Valhalla 3.0.0-rc.2
* **Node Bindings**
   * FIXED: turn on the autocleanup functionality for the actor object.
   [#1439](https://github.com/valhalla/valhalla/pull/1439)

## Release Date: 2018-07-16 Valhalla 3.0.0-rc.1
* **Enhancement**
   * ADDED: exposed the rest of the actions to the node bindings and added tests. [#1415](https://github.com/valhalla/valhalla/pull/1415)

## Release Date: 2018-07-12 Valhalla 3.0.0-alpha.1
**NOTE**: There was already a small package named `valhalla` on the npm registry, only published up to version 0.0.3. The team at npm has transferred the package to us, but would like us to publish something to it ASAP to prove our stake in it. Though the bindings do not have all of the actor functionality exposed yet (just route), we are going to publish an alpha release of 3.0.0 to get something up on npm.
* **Infrastructure**:
   * ADDED: add in time dependent algorithms if the distance between locations is less than 500km.
   * ADDED: TurnLanes to indicate turning lanes at the end of a directed edge.
   * ADDED: Added PredictedSpeeds to Valhalla tiles and logic to compute speed based on predictive speed profiles.
* **Data Producer Update**
   * ADDED: is_route_num flag was added to Sign records. Set this to true if the exit sign comes from a route number/ref.
   * CHANGED: Lower speeds on driveways, drive-thru, and parking aisle. Set destination only flag for drive thru use.
   * ADDED: Initial implementation of turn lanes.
  **Bug Fix**
   * CHANGED: Fix destination only penalty for A* and time dependent cases.
   * CHANGED: Use the distance from GetOffsetForHeading, based on road classification and road use (e.g. ramp, turn channel, etc.), within tangent_angle function.
* **Map Matching**
   * FIXED: Fixed trace_route edge_walk server abort [#1365](https://github.com/valhalla/valhalla/pull/1365)
* **Enhancement**
   * ADDED: Added post process for updating free and constrained speeds in the directed edges.
   * UPDATED: Parse the json request once and store in a protocol buffer to pass along the pipeline. This completed the first portion of [1357](https://github.com/valhalla/valhalla/issues/1357)
   * UPDATED: Changed the shape_match attribute from a string to an enum. Fixes [1376](https://github.com/valhalla/valhalla/issues/1376)
   * ADDED: Node bindings for route [#1341](https://github.com/valhalla/valhalla/pull/1341)
   * UPDATED: Use a non-linear use_highways factor (to more heavily penalize highways as use_highways approaches 0).

## Release Date: 2018-07-15 Valhalla 2.6.3
* **API**:
   * FIXED: Use a non-linear use_highways factor (to more heavily penalize highways as use_highways approaches 0).
   * FIXED: Fixed the highway_factor when use_highways < 0.5.
   * ENHANCEMENT: Added logic to modulate the surface factor based on use_trails.
   * ADDED: New customer test requests for motorcycle costing.

## Release Date: 2018-06-28 Valhalla 2.6.2
* **Data Producer Update**
   * FIXED: Complex restriction sorting bug.  Check of has_dt in ComplexRestrictionBuilder::operator==.
* **API**:
   * FIXED: Fixed CostFactory convenience method that registers costing models
   * ADDED: Added use_tolls into motorcycle costing options

## Release Date: 2018-05-28 Valhalla 2.6.0
* **Infrastructure**:
   * CHANGED: Update cmake buildsystem to replace autoconf [#1272](https://github.com/valhalla/valhalla/pull/1272)
* **API**:
   * CHANGED: Move `trace_options` parsing to map matcher factory [#1260](https://github.com/valhalla/valhalla/pull/1260)
   * ADDED: New costing method for AutoDataFix [#1283](https://github.com/valhalla/valhalla/pull/1283)

## Release Date: 2018-05-21 Valhalla 2.5.0
* **Infrastructure**
   * ADDED: Add code formatting and linting.
* **API**
   * ADDED: Added new motorcycle costing, motorcycle access flag in data and use_trails option.
* **Routing**
   * ADDED: Add time dependnet forward and reverse A* methods.
   * FIXED: Increase minimum threshold for driving routes in bidirectional A* (fixes some instances of bad paths).
* **Data Producer Update**
   * CHANGED: Updates to properly handle cycleway crossings.
   * CHANGED: Conditionally include driveways that are private.
   * ADDED: Added logic to set motorcycle access.  This includes lua, country access, and user access flags for motorcycles.

## Release Date: 2018-04-11 Valhalla 2.4.9
* **Enhancement**
   * Added European Portuguese localization for Valhalla
   * Updates to EdgeStatus to improve performance. Use an unordered_map of tile Id and allocate an array for each edge in the tile. This allows using pointers to access status for sequential edges. This improves performance by 50% or so.
   * A couple of bicycle costing updates to improve route quality: avoid roads marked as part of a truck network, to remove the density penalty for transition costs.
   * When optimal matrix type is selected, now use CostMatrix for source to target pedestrian and bicycle matrix calls when both counts are above some threshold. This improves performance in general and lessens some long running requests.
*  **Data Producer Update**
   * Added logic to protect against setting a speed of 0 for ferries.

## Release Date: 2018-03-27 Valhalla 2.4.8
* **Enhancement**
   * Updates for Italian verbal translations
   * Optionally remove driveways at graph creation time
   * Optionally disable candidate edge penalty in path finding
   * OSRM compatible route, matrix and map matching response generation
   * Minimal Windows build compatibility
   * Refactoring to use PBF as the IPC mechanism for all objects
   * Improvements to internal intersection marking to reduce false positives
* **Bug Fix**
   * Cap candidate edge penalty in path finding to reduce excessive expansion
   * Fix trivial paths at deadends

## Release Date: 2018-02-08 Valhalla 2.4.7
* **Enhancement**
   * Speed up building tiles from small OSM imports by using boost directory iterator rather than going through all possible tiles and testing each if the file exists.
* **Bug Fix**
   * Protect against overflow in string to float conversion inside OSM parsing.

## Release Date: 2018-01-26 Valhalla 2.4.6
* **Enhancement**
   * Elevation library will lazy load RAW formatted sources

## Release Date: 2018-01-24 Valhalla 2.4.5
* **Enhancement**
   * Elevation packing utility can unpack lz4hc now
* **Bug Fix**
   * Fixed broken darwin builds

## Release Date: 2018-01-23 Valhalla 2.4.4
* **Enhancement**
   * Elevation service speed improvments and the ability to serve lz4hc compressed data
   * Basic support for downloading routing tiles on demand
   * Deprecated `valhalla_route_service`, now all services (including elevation) are found under `valhalla_service`

## Release Date: 2017-12-11 Valhalla 2.4.3
* **Enhancement**
   * Remove union from GraphId speeds up some platforms
   * Use SAC scale in pedestrian costing
   * Expanded python bindings to include all actions (route, matrix, isochrone, etc)
* **Bug Fix**
   * French translation typo fixes
*  **Data Producer Update**
   * Handling shapes that intersect the poles when binning
   * Handling when transit shapes are less than 2 points

## Release Date: 2017-11-09 Valhalla 2.4.1
*  **Data Producer Update**
   * Added kMopedAccess to modes for complex restrictions.  Remove the kMopedAccess when auto access is removed.  Also, add the kMopedAccess when an auto restriction is found.

## Release Date: 2017-11-08 Valhalla 2.4.0
*  **Data Producer Update**
   * Added logic to support restriction = x with a the except tag.  We apply the restriction to everything except for modes in the except tag.
   * Added logic to support railway_service and coach_service in transit.
* **Bug Fix**
  * Return proper edge_walk path for requested shape_match=walk_or_snap
  * Skip invalid stateid for Top-K requests

## Release Date: 2017-11-07 Valhalla 2.3.9
* **Enhancement**
  * Top-K map matched path generation now only returns unique paths and does so with fewer iterations
  * Navigator call outs for both imperial and metric units
  * The surface types allowed for a given bike route can now be controlled via a request parameter `avoid_bad_surfaces`
  * Improved support for motorscooter costing via surface types, road classification and vehicle specific tagging
* **Bug Fix**
  * Connectivity maps now include information about transit tiles
  * Lane counts for singly digitized roads are now correct for a given directed edge
  * Edge merging code for assigning osmlr segments is now robust to partial tile sets
  * Fix matrix path finding to allow transitioning down to lower levels when appropriate. In particular, do not supersede shortcut edges until no longer expanding on the next level.
  * Fix optimizer rotate location method. This fixes a bug where optimal ordering was bad for large location sets.
*  **Data Producer Update**
   * Duration tags are now used to properly set the speed of travel for a ferry routes

## Release Date: 2017-10-17 Valhalla 2.3.8
* **Bug Fix**
  * Fixed the roundabout exit count for bicycles when the roundabout is a road and not a cycleway
  * Enable a pedestrian path to remain on roundabout instead of getting off and back on
  * Fixed the penalization of candidate locations in the uni-directional A* algorithm (used for trivial paths)
*  **Data Producer Update**
   * Added logic to set bike forward and tag to true where kv["sac_scale"] == "hiking". All other values for sac_scale turn off bicycle access.  If sac_scale or mtb keys are found and a surface tag is not set we default to kPath.
   * Fixed a bug where surface=unpaved was being assigned Surface::kPavedSmooth.

## Release Date: 2017-9-11 Valhalla 2.3.7
* **Bug Fix**
  * Update bidirectional connections to handle cases where the connecting edge is one of the origin (or destination) edges and the cost is high. Fixes some pedestrian route issues that were reported.
*  **Data Producer Update**
   * Added support for motorroad tag (default and per country).
   * Update OSMLR segment association logic to fix issue where chunks wrote over leftover segments. Fix search along edges to include a radius so any nearby edges are also considered.

## Release Date: 2017-08-29 Valhalla 2.3.6
* **Bug Fix**
  * Pedestrian paths including ferries no longer cause circuitous routes
  * Fix a crash in map matching route finding where heading from shape was using a `nullptr` tile
  * Spanish language narrative corrections
  * Fix traffic segment matcher to always set the start time of a segment when its known
* **Enhancement**
  * Location correlation scoring improvements to avoid situations where less likely start or ending locations are selected

## Release Date: 2017-08-22 Valhalla 2.3.5
* **Bug Fix**
  * Clamp the edge score in thor. Extreme values were causing bad alloc crashes.
  * Fix multimodal isochrones. EdgeLabel refactor caused issues.
* **Data Producer Update**
  * Update lua logic to properly handle vehicle=no tags.

## Release Date: 2017-08-14 Valhalla 2.3.4
* **Bug Fix**
  * Enforce limits on maximum per point accuracy to avoid long running map matching computations

## Release Date: 2017-08-14 Valhalla 2.3.3
* **Bug Fix**
  * Maximum osm node reached now causes bitset to resize to accomodate when building tiles
  * Fix wrong side of street information and remove redundant node snapping
  * Fix path differences between services and `valhalla_run_route`
  * Fix map matching crash when interpolating duplicate input points
  * Fix unhandled exception when trace_route or trace_attributes when there are no continuous matches
* **Enhancement**
  * Folded Low-Stress Biking Code into the regular Bicycle code and removed the LowStressBicycleCost class. Now when making a query for bicycle routing, a value of 0 for use_hills and use_roads produces low-stress biking routes, while a value of 1 for both provides more intense professional bike routes.
  * Bike costing default values changed. use_roads and use_hills are now 0.25 by default instead of 0.5 and the default bike is now a hybrid bike instead of a road bike.
  * Added logic to use station hierarchy from transitland.  Osm and egress nodes are connected by transitconnections.  Egress and stations are connected by egressconnections.  Stations and platforms are connected by platformconnections.  This includes narrative updates for Odin as well.

## Release Date: 2017-07-31 Valhalla 2.3.2
* **Bug Fix**
  * Update to use oneway:psv if oneway:bus does not exist.
  * Fix out of bounds memory issue in DoubleBucketQueue.
  * Many things are now taken into consideration to determine which sides of the road have what cyclelanes, because they were not being parsed correctly before
  * Fixed issue where sometimes a "oneway:bicycle=no" tag on a two-way street would cause the road to become a oneway for bicycles
  * Fixed trace_attributes edge_walk cases where the start or end points in the shape are close to graph nodes (intersections)
  * Fixed 32bit architecture crashing for certain routes with non-deterministic placement of edges labels in bucketized queue datastructure
* **Enhancement**
  * Improve multi-modal routes by adjusting the pedestrian mode factor (routes use less walking in favor of public transit).
  * Added interface framework to support "top-k" paths within map-matching.
  * Created a base EdgeLabel class that contains all data needed within costing methods and supports the basic path algorithms (forward direction, A*, with accumulated path distance). Derive class for bidirectional algorithms (BDEdgeLabel) and for multimodal algorithms. Lowers memory use by combining some fields (using spare bits from GraphId).
  * Added elapsed time estimates to map-matching labels in preparation for using timestamps in map-matching.
  * Added parsing of various OSM tags: "bicycle=use_sidepath", "bicycle=dismount", "segregated=*", "shoulder=*", "cycleway:buffer=*", and several variations of these.
  * Both trace_route and trace_attributes will parse `time` and `accuracy` parameters when the shape is provided as unencoded
  * Map-matching will now use the time (in seconds) of each gps reading (if provided) to narrow the search space and avoid finding matches that are impossibly fast

## Release Date: 2017-07-10 Valhalla 2.3.0
* **Bug Fix**
  * Fixed a bug in traffic segment matcher where length was populated but had invalid times
* **Embedded Compilation**
  * Decoupled the service components from the rest of the worker objects so that the worker objects could be used in non http service contexts
   * Added an actor class which encapsulates the various worker objects and allows the various end points to be called /route /height etc. without needing to run a service
* **Low-Stress Bicycle**
  * Worked on creating a new low-stress biking option that focuses more on taking safer roads like cycle ways or residential roads than the standard bike costing option does.

## Release Date: 2017-06-26 Valhalla 2.2.9
* **Bug Fix**
  * Fix a bug introduced in 2.2.8 where map matching search extent was incorrect in longitude axis.

## Release Date: 2017-06-23 Valhalla 2.2.8
* **Bug Fix**
  * Traffic segment matcher (exposed through Python bindings) - fix cases where partial (or no) results could be returned when breaking out of loop in form_segments early.
* **Traffic Matching Update**
  * Traffic segment matcher - handle special cases when entering and exiting turn channels.
* **Guidance Improvements**
  * Added Swedish (se-SV) narrative file.

## Release Date: 2017-06-20 Valhalla 2.2.7
* **Bug Fixes**
  * Traffic segment matcher (exposed through Python bindings) makes use of accuracy per point in the input
  * Traffic segment matcher is robust to consecutive transition edges in matched path
* **Isochrone Changes**
  * Set up isochrone to be able to handle multi-location queries in the future
* **Data Producer Updates**
  * Fixes to valhalla_associate_segments to address threading issue.
  * Added support for restrictions that refers only to appropriate type of vehicle.
* **Navigator**
  * Added pre-alpha implementation that will perform guidance for mobile devices.
* **Map Matching Updates**
  * Added capability to customize match_options

## Release Date: 2017-06-12 Valhalla 2.2.6
* **Bug Fixes**
  * Fixed the begin shape index where an end_route_discontinuity exists
* **Guidance Improvements**
  * Updated Slovenian (sl-SI) narrative file.
* **Data Producer Updates**
  * Added support for per mode restrictions (e.g., restriction:&lt;type&gt;)  Saved these restrictions as "complex" restrictions which currently support per mode lookup (unlike simple restrictions which are assumed to apply to all driving modes).
* **Matrix Updates**
  * Increased max distance threshold for auto costing and other similar costings to 400 km instead of 200 km

## Release Date: 2017-06-05 Valhalla 2.2.5
* **Bug Fixes**
  * Fixed matched point edge_index by skipping transition edges.
  * Use double precision in meili grid traversal to fix some incorrect grid cases.
  * Update meili to use DoubleBucketQueue and GraphReader methods rather than internal methods.

## Release Date: 2017-05-17 Valhalla 2.2.4
* **Bug Fixes**
  * Fix isochrone bug where the default access mode was used - this rejected edges that should not have been rejected for cases than automobile.
  * Fix A* handling of edge costs for trivial routes. This fixed an issue with disconnected regions that projected to a single edge.
  * Fix TripPathBuilder crash if first edge is a transition edge (was occurring with map-matching in rare occasions).

## Release Date: 2017-05-15 Valhalla 2.2.3
* **Map Matching Improvement**
  * Return begin and end route discontinuities. Also, returns partial shape of edge at route discontinuity.
* **Isochrone Improvements**
  * Add logic to make sure the center location remains fixed at the center of a tile/grid in the isotile.
  * Add a default generalization factor that is based on the grid size. Users can still override this factor but the default behavior is improved.
  * Add ExpandForward and ExpandReverse methods as is done in bidirectional A*. This improves handling of transitions between hierarchy levels.
* **Graph Correlation Improvements**
  * Add options to control both radius and reachability per input location (with defaults) to control correlation of input locations to the graph in such a way as to avoid routing between disconnected regions and favor more likely paths.

## Release Date: 2017-05-08 Valhalla 2.2.0
* **Guidance Improvements**
  * Added Russian (ru-RU) narrative file.
  * Updated Slovenian (sl-SI) narrative file.
* **Data Producer Updates**
  * Assign destination sign info on bidirectional ramps.
  * Update ReclassifyLinks. Use a "link-tree" which is formed from the exit node and terminates at entrance nodes. Exit nodes are sorted by classification so motorway exits are done before trunks, etc. Updated the turn channel logic - now more consistently applies turn channel use.
  * Updated traffic segment associations to properly work with elevation and lane connectivity information (which is stored after the traffic association).

## Release Date: 2017-04-24 Valhalla 2.1.9
* **Elevation Update**
  * Created a new EdgeElevation structure which includes max upward and downward slope (moved from DirectedEdge) and mean elevation.
* **Routing Improvements**
  * Destination only fix when "nested" destination only areas cause a route failure. Allow destination only edges (with penalty) on 2nd pass.
  * Fix heading to properly use the partial edge shape rather than entire edge shape to determine heading at the begin and end locations.
  * Some cleanup and simplification of the bidirectional A* algorithm.
  * Some cleanup and simplification of TripPathBuilder.
  * Make TileHierarchy data and methods static and remove tile_dir from the tile hierarchy.
* **Map Matching Improvement**
  * Return matched points with trace attributes when using map_snap.
* **Data Producer Updates**
  * lua updates so that the chunnel will work again.

## Release Date: 2017-04-04 Valhalla 2.1.8
* **Map Matching Release**
  * Added max trace limits and out-of-bounds checks for customizable trace options

## Release Date: 2017-03-29 Valhalla 2.1.7
* **Map Matching Release**
  * Increased service limits for trace
* **Data Producer Updates**
  * Transit: Remove the dependency on using level 2 tiles for transit builder
* **Traffic Updates**
  * Segment matcher completely re-written to handle many complex issues when matching traces to OTSs
* **Service Improvement**
  * Bug Fix - relaxed rapidjson parsing to allow numeric type coercion
* **Routing Improvements**
  * Level the forward and reverse paths in bidirectional A * to account for distance approximation differences.
  * Add logic for Use==kPath to bicycle costing so that paths are favored (as are footways).

## Release Date: 2017-03-10 Valhalla 2.1.3
* **Guidance Improvement**
  * Corrections to Slovenian narrative language file
  **Routing Improvements**
  * Increased the pedestrian search radius from 25 to 50 within the meili configuration to reduce U-turns with map-matching
  * Added a max avoid location limit

## Release Date: 2017-02-22 Valhalla 2.1.0
* **Guidance Improvement**
  * Added ca-ES (Catalan) and sl-SI (Slovenian) narrative language files
* **Routing  Improvement**
  * Fix through location reverse ordering bug (introduced in 2.0.9) in output of route responses for depart_at routes
  * Fix edge_walking method to handle cases where more than 1 initial edge is found
* **Data Producer Updates**
  * Improved transit by processing frequency based schedules.
  * Updated graph validation to more aggressively check graph consistency on level 0 and level 1
  * Fix the EdgeInfo hash to not create duplicate edge info records when creating hierarchies

## Release Date: 2017-02-21 Valhalla 2.0.9
* **Guidance Improvement**
  * Improved Italian narrative by handling articulated prepositions
  * Properly calling out turn channel maneuver
* **Routing Improvement**
  * Improved path determination by increasing stop impact for link to link transitions at intersections
  * Fixed through location handling, now includes cost at throughs and properly uses heading
  * Added ability to adjust location heading tolerance
* **Traffic Updates**
  * Fixed segment matching json to properly return non-string values where apropriate
* **Data Producer Updates**
  * Process node:ref and way:junction_ref as a semicolon separated list for exit numbers
  * Removed duplicated interchange sign information when ways are split into edges
  * Use a sequence within HierarchyBuilder to lower memory requirements for planet / large data imports.
  * Add connecting OSM wayId to a transit stop within NodeInfo.
  * Lua update:  removed ways that were being added to the routing graph.
  * Transit:  Fixed an issue where add_service_day and remove_service_day was not using the tile creation date, but the service start date for transit.
  * Transit:  Added acceptance test logic.
  * Transit:  Added fallback option if the associated wayid is not found.  Use distance approximator to find the closest edge.
  * Transit:  Added URL encoding for one stop ids that contain diacriticals.  Also, added include_geometry=false for route requests.
* **Optimized Routing Update**
  * Added an original index to the location object in the optimized route response
* **Trace Route Improvement**
  * Updated find_start_node to fix "GraphTile NodeInfo index out of bounds" error

## Release Date: 2017-01-30 Valhalla 2.0.6
* **Guidance Improvement**
  * Italian phrases were updated
* **Routing Improvement**
  * Fixed an issue where date and time was returning an invalid ISO8601 time format for date_time values in positive UTC. + sign was missing.
  * Fixed an encoding issue that was discovered for tranist_fetcher.  We were not encoding onestop_ids or route_ids.  Also, added exclude_geometry=true for route API calls.
* **Data Producer Updates**
  * Added logic to grab a single feed in valhalla_build_transit.

## Release Date: 2017-01-04 Valhalla 2.0.3
* **Service Improvement**
  * Added support for interrupting requests. If the connection is closed, route computation and map-matching can be interrupted prior to completion.
* **Routing Improvement**
  * Ignore name inconsistency when entering a link to avoid double penalizing.
* **Data Producer Updates**
  * Fixed consistent name assignment for ramps and turn lanes which improved guidance.
  * Added a flag to directed edges indicating if the edge has names. This can potentially be used in costing methods.
  * Allow future use of spare GraphId bits within DirectedEdge.

## Release Date: 2016-12-13 Valhalla 2.0.2
* **Routing Improvement**
  * Added support for multi-way restrictions to matrix and isochrones.
  * Added HOV costing model.
  * Speed limit updates.   Added logic to save average speed separately from speed limits.
  * Added transit include and exclude logic to multimodal isochrone.
  * Fix some edge cases for trivial (single edge) paths.
  * Better treatment of destination access only when using bidirectional A*.
* **Performance Improvement**
  * Improved performance of the path algorithms by making many access methods inline.

## Release Date: 2016-11-28 Valhalla 2.0.1
* **Routing Improvement**
  * Preliminary support for multi-way restrictions
* **Issues Fixed**
  * Fixed tile incompatiblity between 64 and 32bit architectures
  * Fixed missing edges within tile edge search indexes
  * Fixed an issue where transit isochrone was cut off if we took transit that was greater than the max_seconds and other transit lines or buses were then not considered.

## Release Date: 2016-11-15 Valhalla 2.0

* **Tile Redesign**
  * Updated the graph tiles to store edges only on the hierarchy level they belong to. Prior to this, the highways were stored on all levels, they now exist only on the highway hierarchy. Similar changes were made for arterial level roads. This leads to about a 20% reduction in tile size.
  * The tile redesign required changes to the path generation algorithms. They must now transition freely beteeen levels, even for pedestrian and bicycle routes. To offset the extra transitions, the main algorithms were changed to expand nodes at each level that has directed edges, rather than adding the transition edges to the priority queue/adjacency list. This change helps performance. The hierarchy limits that are used to speed the computation of driving routes by utilizing the highway hierarchy were adjusted to work with the new path algorithms.
  * Some changes to costing were also required, for example pedestrian and bicycle routes skip shortcut edges.
  * Many tile data structures were altered to explicitly size different fields and make room for "spare" fields that will allow future growth. In addition, the tile itself has extra "spare" records that can be appended to the end of the tile and referenced from the tile header. This also will allow future growth without breaking backward compatibility.
* **Guidance Improvement**
  * Refactored trip path to use an enumerated `Use` for edge and an enumerated `NodeType` for node
  * Fixed some wording in the Hindi narrative file
  * Fixed missing turn maneuver by updating the forward intersecting edge logic
* **Issues Fixed**
  * Fixed an issue with pedestrian routes where a short u-turn was taken to avoid the "crossing" penalty.
  * Fixed bicycle routing due to high penalty to enter an access=destination area. Changed to a smaller, length based factor to try to avoid long regions where access = destination. Added a driveway penalty to avoid taking driveways (which are often marked as access=destination).
  * Fixed regression where service did not adhere to the list of allowed actions in the Loki configuration
* **Graph Correlation**
  * External contributions from Navitia have lead to greatly reduced per-location graph correlation. Average correlation time is now less than 1ms down from 4-9ms.

## Release Date: 2016-10-17

* **Guidance Improvement**
  * Added the Hindi (hi-IN) narrative language
* **Service Additions**
  * Added internal valhalla error codes utility in baldr and modified all services to make use of and return as JSON response
  * See documentation https://github.com/valhalla/valhalla-docs/blob/master/api-reference.md#internal-error-codes-and-conditions
* **Time-Distance Matrix Improvement**
  * Added a costmatrix performance fix for one_to_many matrix requests
* **Memory Mapped Tar Archive - Tile Extract Support**
  * Added the ability to load a tar archive of the routing graph tiles. This improves performance under heavy load and reduces the memory requirement while allowing multiple processes to share cache resources.

## Release Date: 2016-09-19

* **Guidance Improvement**
  * Added pirate narrative language
* **Routing Improvement**
  * Added the ability to include or exclude stops, routes, and operators in multimodal routing.
* **Service Improvement**
  * JSONify Error Response

## Release Date: 2016-08-30

* **Pedestrian Routing Improvement**
  * Fixes for trivial pedestrian routes

## Release Date: 2016-08-22

* **Guidance Improvements**
  * Added Spanish narrative
  * Updated the start and end edge heading calculation to be based on road class and edge use
* **Bicycle Routing Improvements**
  * Prevent getting off a higher class road for a small detour only to get back onto the road immediately.
  * Redo the speed penalties and road class factors - they were doubly penalizing many roads with very high values.
  * Simplify the computation of weighting factor for roads that do not have cycle lanes. Apply speed penalty to slightly reduce favoring
of non-separated bicycle lanes on high speed roads.
* **Routing Improvements**
  * Remove avoidance of U-turn for pedestrian routes. This improves use with map-matching since pedestrian routes can make U-turns.
  * Allow U-turns at dead-ends for driving (and bicycling) routes.
* **Service Additions**
  * Add support for multi-modal isochrones.
  * Added base code to allow reverse isochrones (path from anywhere to a single destination).
* **New Sources to Targets**
  * Added a new Matrix Service action that allows you to request any of the 3 types of time-distance matrices by calling 1 action.  This action takes a sources and targets parameter instead of the locations parameter.  Please see the updated Time-Distance Matrix Service API reference for more details.

## Release Date: 2016-08-08

 * **Service additions**
  * Latitude, longitude bounding boxes of the route and each leg have been added to the route results.
  * Added an initial isochrone capability. This includes methods to create an "isotile" - a 2-D gridded data set with time to reach each lat,lon grid from an origin location. This isoltile is then used to create contours at specified times. Interior contours are optionally removed and the remaining outer contours are generalized and converted to GeoJSON polygons. An initial version supporting multimodal route types has also been added.
 * **Data Producer Updates**
  * Fixed tranist scheduling issue where false schedules were getting added.
 * **Tools Additionas**
  * Added `valhalla_export_edges` tool to allow shape and names to be dumped from the routing tiles

## Release Date: 2016-07-19

 * **Guidance Improvements**
  * Added French narrative
  * Added capability to have narrative language aliases - For example: German `de-DE` has an alias of `de`
 * **Transit Stop Update** - Return latitude and longitude for each transit stop
 * **Data Producer Updates**
  * Added logic to use lanes:forward, lanes:backward, speed:forward, and speed:backward based on direction of the directed edge.
  * Added support for no_entry, no_exit, and no_turn restrictions.
  * Added logic to support country specific access. Based on country tables found here: http://wiki.openstreetmap.org/wiki/OSM_tags_for_routing/Access-Restrictions

## Release Date: 2016-06-08

 * **Bug Fix** - Fixed a bug where edge indexing created many small tiles where no edges actually intersected. This allowed impossible routes to be considered for path finding instead of rejecting them earlier.
 * **Guidance Improvements**
  * Fixed invalid u-turn direction
  * Updated to properly call out jughandle routes
  * Enhanced signless interchange maneuvers to help guide users
 * **Data Producer Updates**
  * Updated the speed assignment for ramp to be a percentage of the original road class speed assignment
  * Updated stop impact logic for turn channel onto ramp

## Release Date: 2016-05-19

 * **Bug Fix** - Fixed a bug where routes fail within small, disconnected "islands" due to the threshold logic in prior release. Also better logic for not-thru roads.

## Release Date: 2016-05-18

 * **Bidirectional A* Improvements** - Fixed an issue where if both origin and destination locations where on not-thru roads that meet at a common node the path ended up taking a long detour. Not all cases were fixed though - next release should fix. Trying to address the termination criteria for when the best connection point of the 2 paths is optimal. Turns out that the initial case where both opposing edges are settled is not guaranteed to be the least cost path. For now we are setting a threshold and extending the search while still tracking best connections. Fixed the opposing edge when a hierarchy transition occurs.
 * **Guidance Globalization** -  Fixed decimal distance to be locale based.
 * **Guidance Improvements**
  * Fixed roundabout spoke count issue by fixing the drive_on_right attribute.
  * Simplified narative by combining unnamed straight maneuvers
  * Added logic to confirm maneuver type assignment to avoid invalid guidance
  * Fixed turn maneuvers by improving logic for the following:
    * Internal intersection edges
    * 'T' intersections
    * Intersecting forward edges
 * **Data Producer Updates** - Fix the restrictions on a shortcut edge to be the same as the last directed edge of the shortcut (rather than the first one).

## Release Date: 2016-04-28

 * **Tile Format Updates** - Separated the transit graph from the "road only" graph into different tiles but retained their interconnectivity. Transit tiles are now hierarchy level 3.
 * **Tile Format Updates** - Reduced the size of graph edge shape data by 5% through the use of varint encoding (LEB128)
 * **Tile Format Updates** - Aligned `EdgeInfo` structures to proper byte boundaries so as to maintain compatibility for systems who don't support reading from unaligned addresses.
 * **Guidance Globalization** -  Added the it-IT(Italian) language file. Added support for CLDR plural rules. The cs-CZ(Czech), de-DE(German), and en-US(US English) language files have been updated.
 * **Travel mode based instructions** -  Updated the start, post ferry, and post transit insructions to be based on the travel mode, for example:
  * `Drive east on Main Street.`
  * `Walk northeast on Broadway.`
  * `Bike south on the cycleway.`

## Release Date: 2016-04-12

 * **Guidance Globalization** -  Added logic to use tagged language files that contain the guidance phrases. The initial versions of en-US, de-DE, and cs-CZ have been deployed.
 * **Updated ferry defaults** -  Bumped up use_ferry to 0.65 so that we don't penalize ferries as much.

## Release Date: 2016-03-31
 * **Data producer updates** - Do not generate shortcuts across a node which is a fork. This caused missing fork maneuvers on longer routes.  GetNames update ("Broadway fix").  Fixed an issue with looking up a name in the ref map and not the name map.  Also, removed duplicate names.  Private = false was unsetting destination only flags for parking aisles.

## Release Date: 2016-03-30
 * **TripPathBuilder Bug Fix** - Fixed an exception that was being thrown when trying to read directed edges past the end of the list within a tile. This was due to errors in setting walkability and cyclability on upper hierarchies.

## Release Date: 2016-03-28

 * **Improved Graph Correlation** -  Correlating input to the routing graph is carried out via closest first traversal of the graph's, now indexed, geometry. This results in faster correlation and gaurantees the absolute closest edge is found.

## Release Date: 2016-03-16

 * **Transit type returned** -  The transit type (e.g. tram, metro, rail, bus, ferry, cable car, gondola, funicular) is now returned with each transit maneuver.
 * **Guidance language** -  If the language option is not supplied or is unsupported then the language will be set to the default (en-US). Also, the service will return the language in the trip results.
 * **Update multimodal path algorithm** - Applied some fixes to multimodal path algorithm. In particular fixed a bug where the wrong sortcost was added to the adjacency list. Also separated "in-station" transfer costs from transfers between stops.
 * **Data producer updates** - Do not combine shortcut edges at gates or toll booths. Fixes avoid toll issues on routes that included shortcut edges.

## Release Date: 2016-03-07

 * **Updated all APIs to honor the optional DNT (Do not track) http header** -  This will avoid logging locations.
 * **Reduce 'Merge maneuver' verbal alert instructions** -  Only create a verbal alert instruction for a 'Merge maneuver' if the previous maneuver is > 1.5 km.
 * **Updated transit defaults.  Tweaked transit costing logic to obtain better routes.** -  use_rail = 0.6, use_transfers = 0.3, transfer_cost = 15.0 and transfer_penalty = 300.0.  Updated the TransferCostFactor to use the transfer_factor correctly.  TransitionCost for pedestrian costing bumped up from 20.0f to 30.0f when predecessor edge is a transit connection.
 * **Initial Guidance Globalization** -  Partial framework for Guidance Globalization. Started reading some guidance phrases from en-US.json file.

## Release Date: 2016-02-22

 * **Use bidirectional A* for automobile routes** - Switch to bidirectional A* for all but bus routes and short routes (where origin and destination are less than 10km apart). This improves performance and has less failure cases for longer routes. Some data import adjustments were made (02-19) to fix some issues encountered with arterial and highway hierarchies. Also only use a maximum of 2 passes for bidirecdtional A* to reduce "long time to fail" cases.
 * **Added verbal multi-cue guidance** - This combines verbal instructions when 2 successive maneuvers occur in a short amount of time (e.g., Turn right onto MainStreet. Then Turn left onto 1st Avenue).

## Release Date: 2016-02-19

 * **Data producer updates** - Reduce stop impact when all edges are links (ramps or turn channels). Update opposing edge logic to reject edges that do no have proper access (forward access == reverse access on opposing edge and vice-versa). Update ReclassifyLinks for cases where a single edge (often a service road) intersects a ramp improperly causing the ramp to reclassified when it should not be. Updated maximum OSM node Id (now exceeds 4000000000). Move lua from conf repository into mjolnir.

## Release Date: 2016-02-01

 * **Data producer updates** - Reduce speed on unpaved/rough roads. Add statistics for hgv (truck) restrictions.

## Release Date: 2016-01-26

 * **Added capability to disable narrative production** - Added the `narrative` boolean option to allow users to disable narrative production. Locations, shape, length, and time are still returned. The narrative production is enabled by default. The possible values for the `narrative` option are: false and true
 * **Added capability to mark a request with an id** - The `id` is returned with the response so a user could match to the corresponding request.
 * **Added some logging enhancements, specifically [ANALYTICS] logging** - We want to focus more on what our data is telling us by logging specific stats in Logstash.

## Release Date: 2016-01-18

 * **Data producer updates** - Data importer configuration (lua) updates to fix a bug where buses were not allowed on restricted lanes.  Fixed surface issue (change the default surface to be "compacted" for footways).

## Release Date: 2016-01-04

 * **Fixed Wrong Costing Options Applied** - Fixed a bug in which a previous requests costing options would be used as defaults for all subsequent requests.

## Release Date: 2015-12-18

 * **Fix for bus access** - Data importer configuration (lua) updates to fix a bug where bus lanes were turning off access for other modes.
 * **Fix for extra emergency data** - Data importer configuration (lua) updates to fix a bug where we were saving hospitals in the data.
 * **Bicycle costing update** - Updated kTCSlight and kTCFavorable so that cycleways are favored by default vs roads.

## Release Date: 2015-12-17

 * **Graph Tile Data Structure update** - Updated structures within graph tiles to support transit efforts and truck routing. Removed TransitTrip, changed TransitRoute and TransitStop to indexes (rather than binary search). Added access restrictions (like height and weight restrictions) and the mode which they impact to reduce need to look-up.
 * **Data producer updates** - Updated graph tile structures and import processes.

## Release Date: 2015-11-23

 * **Fixed Open App for OSRM functionality** - Added OSRM functionality back to Loki to support Open App.

## Release Date: 2015-11-13

 * **Improved narrative for unnamed walkway, cycleway, and mountain bike trail** - A generic description will be used for the street name when a walkway, cycleway, or mountain bike trail maneuver is unnamed. For example, a turn right onto a unnamed walkway maneuver will now be: "Turn right onto walkway."
 * **Fix costing bug** - Fix a bug introduced in EdgeLabel refactor (impacted time distance matrix only).

## Release Date: 2015-11-3

 * **Enhance bi-directional A* logic** - Updates to bidirectional A* algorithm to fix the route completion logic to handle cases where a long "connection" edge could lead to a sub-optimal path. Add hierarchy and shortcut logic so we can test and use bidirectional A* for driving routes. Fix the destination logic to properly handle oneways as the destination edge. Also fix U-turn detection for reverse search when hierarchy transitions occur.
 * **Change "Go" to "Head" for some instructions** - Start, exit ferry.
 * **Update to roundabout instructions** - Call out roundabouts for edges marked as links (ramps, turn channels).
 * **Update bicycle costing** - Fix the road factor (for applying weights based on road classification) and lower turn cost values.

## Data Producer Release Date: 2015-11-2

 * **Updated logic to not create shortcut edges on roundabouts** - This fixes some roundabout exit counts.

## Release Date: 2015-10-20

 * **Bug Fix for Pedestrian and Bicycle Routes** - Fixed a bug with setting the destination in the bi-directional Astar algorithm. Locations that snapped to a dead-end node would have failed the route and caused a timeout while searching for a valid path. Also fixed the elapsed time computation on the reverse path of bi-directional algorithm.

## Release Date: 2015-10-16

 * **Through Location Types** - Improved support for locations with type = "through". Routes now combine paths that meet at each through location to create a single "leg" between locations with type = "break". Paths that continue at a through location will not create a U-turn unless the path enters a "dead-end" region (neighborhood with no outbound access).
 * **Update shortcut edge logic** - Now skips long shortcut edges when close to the destination. This can lead to missing the proper connection if the shortcut is too long. Fixes #245 (thor).
 * **Per mode service limits** - Update configuration to allow setting different maximum number of locations and distance per mode.
 * **Fix shape index for trivial path** - Fix a bug where when building the the trip path for a "trivial" route (includes just one edge) where the shape index exceeded that size of the shape.

## Release Date: 2015-09-28

 * **Elevation Influenced Bicycle Routing** - Enabled elevation influenced bicycle routing. A "use-hills" option was added to the bicycle costing profile that can tune routes to avoid hills based on grade and amount of elevation change.
 * **"Loop Edge" Fix** - Fixed a bug with edges that form a loop. Split them into 2 edges during data import.
 * **Additional information returned from 'locate' method** - Added information that can be useful when debugging routes and data. Adds information about nodes and edges at a location.
 * **Guidance/Narrative Updates** - Added side of street to destination narrative. Updated verbal instructions.<|MERGE_RESOLUTION|>--- conflicted
+++ resolved
@@ -75,11 +75,8 @@
    * FIXED: Fixed logic so verbal keep instructions use branch exit sign info for ramps [#2520](https://github.com/valhalla/valhalla/pull/2520)
    * FIXED: Fix bug in trace_route for uturns causing garbage coordinates [#2517](https://github.com/valhalla/valhalla/pull/2517)
    * FIXED: Simplify heading calculation for turn type. Remove undefined behavior case. [#2513](https://github.com/valhalla/valhalla/pull/2513)
-<<<<<<< HEAD
+   * FIXED: Always set costing name even if one is not provided for osrm serializer weight_name. [#2528](https://github.com/valhalla/valhalla/pull/2528)
    * FIXED: Make single-thread tile building reproducible: fix seed for shuffle, use concurrency configuration from the mjolnir section. [#2515](https://github.com/valhalla/valhalla/pull/2515)
-=======
-   * FIXED: Always set costing name even if one is not provided for osrm serializer weight_name. [#2528](https://github.com/valhalla/valhalla/pull/2528)
->>>>>>> 5b27ae70
 
 * **Enhancement**
    * ADDED: Add explicit include for sstream to be compatible with msvc_x64 toolset. [#2449](https://github.com/valhalla/valhalla/pull/2449)
