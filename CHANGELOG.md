--- conflicted
+++ resolved
@@ -152,13 +152,10 @@
    * ADDED: Support for loading tiles from a remote tarball with optional HTTP basic auth [#5467](https://github.com/valhalla/valhalla/pull/5467)
    * UPGRADED: pybind11 from 2.11.1 to 3.0.1 [#5539](https://github.com/valhalla/valhalla/pull/5539)
    * CHANGED: Replace `oneof bool` to `bool` for default false options [#5541](https://github.com/valhalla/valhalla/pull/5541)
-<<<<<<< HEAD
-=======
    * CHANGED: Optimise stopimpact calls in TransitionCost [#5545](https://github.com/valhalla/valhalla/pull/5545)
    * CHANGED: Optimise best_transition_cost function [#5537](https://github.com/valhalla/valhalla/pull/5537)
    * ADDED `thor.costmatrix.min_iterations` config param [#5559](https://github.com/valhalla/valhalla/pull/5559)
    * CHANGED: Broke out exceptions.h from worker.h [#5571](https://github.com/valhalla/valhalla/pull/5571)
->>>>>>> cf239122
    * ADDED: `checksum` to GraphTileHeader, a 64bit MD5 hash of the OSM PBFs [#5542](https://github.com/valhalla/valhalla/pull/5542)
 
 ## Release Date: 2024-10-10 Valhalla 3.5.1
