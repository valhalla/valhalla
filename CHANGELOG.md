--- conflicted
+++ resolved
@@ -74,11 +74,8 @@
    * CHANGED: Do not reclassify ferry connections when no hierarchies are to be generated [#4487](https://github.com/valhalla/valhalla/pull/4487)
    * ADDED: Added a config option to sort nodes spatially during graph building [#4455](https://github.com/valhalla/valhalla/pull/4455)
    * ADDED: Timezone info in route and matrix responses [#4491](https://github.com/valhalla/valhalla/pull/4491)
-<<<<<<< HEAD
+   * CHANGED: use pkg-config to find spatialite & geos and remove our cmake modules; upgraded conan's boost to 1.83.0 in the process [#4253](https://github.com/valhalla/valhalla/pull/4253)
    * ADDED: Added aggregation logic to filter stage of tile building [#4512](https://github.com/valhalla/valhalla/pull/4512)
-=======
-   * CHANGED: use pkg-config to find spatialite & geos and remove our cmake modules; upgraded conan's boost to 1.83.0 in the process [#4253](https://github.com/valhalla/valhalla/pull/4253)
->>>>>>> 8074e8e2
 
 ## Release Date: 2023-05-11 Valhalla 3.4.0
 * **Removed**
