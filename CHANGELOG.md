--- conflicted
+++ resolved
@@ -25,9 +25,7 @@
    * CHANGED: implement valhalla_build_elevation in python and add more --from-geojson & --from-graph options [#3318](https://github.com/valhalla/valhalla/pull/3318)
    * ADDED: Add boolean parameter to clear memory for edge labels from thor. [#2789](https://github.com/valhalla/valhalla/pull/2789)
    * CHANGED: Do not create statsd client in workers if it is not configured [#3394](https://github.com/valhalla/valhalla/pull/3394)
-<<<<<<< HEAD
    * ADDED: isochrone action for /expansion endpoint to track dijkstra expansion [#3215](https://github.com/valhalla/valhalla/pull/3215)
-=======
    * ADDED: Import of Bike Share Stations information in BSS Connection edges [#3411](https://github.com/valhalla/valhalla/pull/3411)
    * ADDED: Add heading to PathEdge to be able to return it on /locate [#3399](https://github.com/valhalla/valhalla/pull/3399)
    * ADDED: Add `prioritize_bidirectional` option for fast work and correct ETA calculation for `depart_at` date_time type. Smoothly stop using live-traffic [#3398](https://github.com/valhalla/valhalla/pull/3398)
@@ -37,7 +35,6 @@
    * ADDED: Add support for LZ4 compressed elevation tiles [#3401](https://github.com/valhalla/valhalla/pull/3401)
    * CHANGED: Rearranged some of the protobufs to remove redundancy [#3452](https://github.com/valhalla/valhalla/pull/3452)
    * CHANGED: overhaul python bindings [#3380](https://github.com/valhalla/valhalla/pull/3380)
->>>>>>> 4336553c
 
 ## Release Date: 2021-10-07 Valhalla 3.1.4
 * **Removed**
