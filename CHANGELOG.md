## UNRELEASED
* **Removed**
* **Bug Fix**
* **Enhancement**
<<<<<<< HEAD
   * ADDED: valhalla_ingest_traffic uses calendar_dates.txt if calendar.txt is missing [#5705](https://github.com/valhalla/valhalla/pull/5705)
=======
   * ADDED: Assign cost factors to linear features [#5584](https://github.com/valhalla/valhalla/pull/5584)
>>>>>>> 4267a292

## Release Date: 2025-11-14 Valhalla 3.6.1
* **Removed**
   * REMOVED: ENABLE_GDAL define for **Linux-only** Python binding releases [#5642](https://github.com/valhalla/valhalla/pull/5642)
   * REMOVED: pyvalhalla-weekly PyPI package [#5673](https://github.com/valhalla/valhalla/pull/5673)
* **Bug Fix**
   * FIXED: Pass time to `EdgeCost` for initial edges in Dijkstra [#5677](https://github.com/valhalla/valhalla/pull/5677)
   * FIXED: Handle access restriction tag values separated by semicolon [#5560](https://github.com/valhalla/valhalla/pull/5560)
* **Enhancement**
   * CHANGED: Removed black and flake8 with ruff [#5639](https://github.com/valhalla/valhalla/pull/5639)
   * FIXED:  Fix hard exclusions with shortcuts [#5647](https://github.com/valhalla/valhalla/pull/5647)
   * UPGRADED: vcpkg to 0e39c10736341cc8135b560438229bbda3d3219a [#5654](https://github.com/valhalla/valhalla/pull/5654)
   * ADDED: Add NodeJs bindings [#5621](https://github.com/valhalla/valhalla/pull/5621)
   * FIXED: returns GeoTIFF with Content-Type image/tiff header [#5665](https://github.com/valhalla/valhalla/pull/5665)
   * CHANGED: Improve logging using std::format [#5666](https://github.com/valhalla/valhalla/pull/5666)
   * CHANGED: Migrated from pybind11 to nanobind to release `abi3` wheels (Python version agnostic), also changes minimum version of PyPI packages to 3.12 [#5628](https://github.com/valhalla/valhalla/pull/5628)
   * CHANGED: Avoid temporary std::string in some places in serializers [#5674](https://github.com/valhalla/valhalla/pull/5674)
   * ADDED: linux-aarch64 wheel for Python releases [#5670](https://github.com/valhalla/valhalla/pull/5670)
   * ADDED: PyPI `sdist` for python to install the bindings from source [#5649](https://github.com/valhalla/valhalla/pull/5649)
   * CHANGED: Refactor GraphTile::GetLaneConnectivity to return std::span instead of std::vector [#5683](https://github.com/valhalla/valhalla/pull/5683)
   * CHANGED: Get rid of midgard::iterable_t in favor of std::span [#5682](https://github.com/valhalla/valhalla/pull/5682)
   * CHANGED: Optimise CostMatrix::ReachedMap [#5690](https://github.com/valhalla/valhalla/pull/5690)
   * ADDED: Make possible to use `-DCMAKE_UNITY_BUILD=ON` [#5691](https://github.com/valhalla/valhalla/pull/5691)
   * CHANGED: make alternative_iterations_delta configurable [#5679](https://github.com/valhalla/valhalla/pull/5679)
   * ADDED: `flow_sources` expansion property [#5697](https://github.com/valhalla/valhalla/pull/5697)
   * CHANGED: Replace GDAL with libgeotiff, re-enable support for bindings [#5680](https://github.com/valhalla/valhalla/pull/5680)
   * ADDED: Support for loading tiles from a remote tarball with optional HTTP basic auth [#5467](https://github.com/valhalla/valhalla/pull/5467)

## Release Date: 2025-10-23 Valhalla 3.6.0
* **Removed**
   * REMOVED: validity checks for historical speeds [#5087](https://github.com/valhalla/valhalla/pull/5087)
   * REMOVED: `seasonal` bit from OSMWay & DirectedEdge [#5156](https://github.com/valhalla/valhalla/pull/5156)
   * REMOVED: hard-coded tz alias map and associated logic [#5164](https://github.com/valhalla/valhalla/pull/5164)
   * REMOVED: `valhalla/filesystem` from the project in favor of the std equivalent [#5321](https://github.com/valhalla/valhalla/pull/5321)
   * REMOVED: `use`/`using` statements from public headers [#5568](https://github.com/valhalla/valhalla/pull/5568)
   * REMOVED: Extra synchronization in elevation cache [#5598](https://github.com/valhalla/valhalla/pull/5598)
   * REMOVED: Unused method declarations in `CostMatrix` [#5623](https://github.com/valhalla/valhalla/pull/5623)
* **Bug Fix**
   * FIXED: `incremental_build_tiles` script works again [#4909](https://github.com/valhalla/valhalla/pull/4909)
   * FIXED: Fix ability to use Valhalla via cmake `add_subdirectory` [#4930](https://github.com/valhalla/valhalla/pull/4930)
   * FIXED: Fix valhalla_benchmark_loki benchmark application. [#4981](https://github.com/valhalla/valhalla/pull/4981)
   * FIXED: Double free crash during tiles build inside libxml2 on concurrent `spatialite_cleanup_ex()` calls [#5005](https://github.com/valhalla/valhalla/pull/5005)
   * FIXED: update CircleCI runners to Ubuntu 24.04 [#5002](https://github.com/valhalla/valhalla/pull/5002)
   * FIXED: Fixed a typo in the (previously undocumented) matrix-APIs responses `algorithm` field: `timedistancbssematrix` is now `timedistancebssmatrix` [#5000](https://github.com/valhalla/valhalla/pull/5000)
   * FIXED: More trivial cases in `CostMatrix` [#5001](https://github.com/valhalla/valhalla/pull/5001)
   * FIXED: Tag smoothness=impassable breaks pedestrian routing [#5023](https://github.com/valhalla/valhalla/pull/5023)
   * FIXED: Make isochrone geotiff serialization use "north up" geotransform [#5019](https://github.com/valhalla/valhalla/pull/5019)
   * FIXED: Get CostMatrix allow second pass option from new location in config [#5055](https://github.com/valhalla/valhalla/pull/5055)
   * FIXED: Slim down Matrix PBF response [#5066](https://github.com/valhalla/valhalla/pull/5066)
   * FIXED: restore ignoring hierarchy limits for bicycle and pedestrian [#5080](https://github.com/valhalla/valhalla/pull/5080)
   * FIXED: GCC warning 'template-id not allowed for constructor in C++20' [#5110](https://github.com/valhalla/valhalla/pull/5110)
   * FIXED: update deprecated boost geometry headers [#5117](https://github.com/valhalla/valhalla/pull/5117)
   * FIXED: Fix type mismatch in `src/tyr/serializers.cc` [#5145](https://github.com/valhalla/valhalla/pull/5145)
   * FIXED: Multimodal ferry reclassification [#5139](https://github.com/valhalla/valhalla/pull/5139)
   * FIXED: Fix time info calculation across time zone boundaries [#5163](https://github.com/valhalla/valhalla/pull/5163)
   * FIXED: pass thor config to matrix algorithms in `valhalla_run_matrix` [#5053](https://github.com/valhalla/valhalla/pull/5053)
   * FIXED: clang warning: bool literal returned from `main` `[-Wmain]` [#5173](https://github.com/valhalla/valhalla/pull/5173)
   * FIXED: normalize paths on valhalla_build_extract for windows  [#5176](https://github.com/valhalla/valhalla/pull/5176)
   * FIXED: level changes for multi-level start/end edges [#5126](https://github.com/valhalla/valhalla/pull/5126)
   * FIXED: Fix edge walk across tiles when traffic or predicted speeds are used [#5198](https://github.com/valhalla/valhalla/pull/5198)
   * FIXED: multi-edge steps maneuvers [#5191](https://github.com/valhalla/valhalla/pull/5191)
   * FIXED: remove start maneuver if route starts on stairs/escalators [#5127](https://github.com/valhalla/valhalla/pull/5127)
   * FIXED: Verify edge shapes in edge walking to find the correct edges when there are multiple path with approximately the same length (e.g. in a roundabout) [#5210](https://github.com/valhalla/valhalla/pull/5210)
   * FIXED: compilation with clang 20 [#5208](https://github.com/valhalla/valhalla/pull/5208)
   * FIXED: compatibility with GEOS <3.12 [#5224](https://github.com/valhalla/valhalla/pull/5224)
   * FIXED: gtest linkage errors with clang 17+ on MacOS [#5227](https://github.com/valhalla/valhalla/pull/5227)
   * FIXED: matrix headings [#5244](https://github.com/valhalla/valhalla/pull/5244)
   * FIXED: fix semi-trivial paths in costmatrix [#5249](https://github.com/valhalla/valhalla/pull/5249)
   * FIXED: rename `check_reverse_connections` [#5255](https://github.com/valhalla/valhalla/pull/5255)
   * FIXED: invert expansion_direction for expansion properties in costmatrix [#5266](https://github.com/valhalla/valhalla/pull/5266)
   * FIXED: set initial precision in matrix serializer [#5267](https://github.com/valhalla/valhalla/pull/5267)
   * FIXED: pass correct edge id to expansion callback in bidirectional a* [#5265](https://github.com/valhalla/valhalla/pull/5265)
   * FIXED: remove `GraphId` and `OSMWay` incompatible forward declarations [#5270](https://github.com/valhalla/valhalla/pull/5270)
   * FIXED: Number of compile/linker issues on Windows for the test targets. [#5313](https://github.com/valhalla/valhalla/pull/5313)
   * FIXED: Fix reference to the GHA variable to resolve `version_modifier` on CI [#5333](https://github.com/valhalla/valhalla/pull/5333)
   * FIXED: Ability to run `valhalla_service` with `[CONCURRENCY]` arg [#5335](https://github.com/valhalla/valhalla/pull/5335)
   * FIXED: version modifier in `/status` response [#5357](https://github.com/valhalla/valhalla/pull/5357)
   * FIXED: unknowns should be 500 and not 400 [#5359](https://github.com/valhalla/valhalla/pull/5359)
   * FIXED: Cover **all** nodes in the current tile by density index [#5338](https://github.com/valhalla/valhalla/pull/5338)
   * FIXED: Narrowing bug leading to nodes being misplaced in wrong tiles [#5364](https://github.com/valhalla/valhalla/pull/5364)
   * FIXED: wrong integer types in expansion properties [#5380](https://github.com/valhalla/valhalla/pull/5380)
   * FIXED: fix: `std::terminate` on unsupported request format for some actions [#5387](https://github.com/valhalla/valhalla/pull/5387)
   * FIXED: python installation issue in docker image [#5424](https://github.com/valhalla/valhalla/pull/5424)
   * FIXED: uk-UA translation issue with issue with "approach_verbal_alert" [#5182](https://github.com/valhalla/valhalla/pull/5182)
   * FIXED: Missing argument in `BDEdgeLabel` constructor [#5444](https://github.com/valhalla/valhalla/pull/5444)
   * FIXED: ferries shouldn't be set to destination only [#5447](https://github.com/valhalla/valhalla/pull/5447)
   * FIXED: `actor_t` cleans up workers even in the case of exceptions when `auto_cleanup` is true [#5452](https://github.com/valhalla/valhalla/pull/5452)
   * FIXED: Graphfilter issue where local edge index and count, edge transitions, stop impact, headings, local_driveability, restrictions, and name consistency was not updated after filtering. [#5464](https://github.com/valhalla/valhalla/pull/5464)
   * FIXED: around-the-block paths when node tolerance == 0 [#5451](https://github.com/valhalla/valhalla/pull/5451)
   * FIXED: Trivial CostMatrix and multiple candidates [#5376](https://github.com/valhalla/valhalla/pull/5376)
   * FIXED: "access": "no" + specific overrides for ferries [#5476](https://github.com/valhalla/valhalla/pull/5476)
   * FIXED: Build libspatialite for vcpkg with librttopo support for valhalla_build_admins [#5475](https://github.com/valhalla/valhalla/pull/5475)
   * FIXED: CMake install target: for PREFER_EXTERNAL_DEPS=ON, no gtest installation, python bindings [#5455](https://github.com/valhalla/valhalla/pull/5455)
   * FIXED: Set distance to 0 for unsettled destinations in partial matrices in TimeDistanceMatrix. [#5505](https://github.com/valhalla/valhalla/pull/5505)
   * FIXED: Fix Matrix API to return correct end location. [#5509](https://github.com/valhalla/valhalla/pull/5509)
   * FIXED: Set node snap flags properly in PBF PathEDGE [#5508](https://github.com/valhalla/valhalla/pull/5508)
   * FIXED: Add error handling to valhalla_build_tiles command in Docker [#5520](https://github.com/valhalla/valhalla/pull/5520)
   * FIXED: Stabilize floating point calculations for small or nearly equal values [#5529](https://github.com/valhalla/valhalla/pull/5529)
   * FIXED: Trivial Matrix connections when a source and target share a same correlation point [#5579](https://github.com/valhalla/valhalla/pull/5579)
   * FIXED: Improved Isochrone/Reach performance by removing unnecessary getting of the opp edge [#5602](https://github.com/valhalla/valhalla/pull/5602)
   * FIXED: Elevation resampling algorithm for 2 points [#5597](https://github.com/valhalla/valhalla/pull/5597)
   * FIXED: wrong openssl library referenced in setup.py [#5637](https://github.com/valhalla/valhalla/pull/5637)
* **Enhancement**
   * ADDED: Consider smoothness in all profiles that use surface [#4949](https://github.com/valhalla/valhalla/pull/4949)
   * ADDED: costing parameters to exclude certain edges `exclude_tolls`, `exclude_bridges`, `exclude_tunnels`, `exclude_highways`, `exclude_ferries`. They need to be enabled in the config with `service_limits.allow_hard_exclusions`. Also added location search filters `exclude_ferry` and `exclude_toll` to complement these changes. [#4524](https://github.com/valhalla/valhalla/pull/4524)
   * ADDED: `admin_crossings` request parameter for `/route` [#4941](https://github.com/valhalla/valhalla/pull/4941)
   * ADDED: include level change info in `/route` response [#4942](https://github.com/valhalla/valhalla/pull/4942)
   * ADDED: steps maneuver improvements [#4960](https://github.com/valhalla/valhalla/pull/4960)
   * ADDED: instruction improvements for node-based elevators [#4988](https://github.com/valhalla/valhalla/pull/4988)
   * ADDED: customizable hierarchy limits [#5010](https://github.com/valhalla/valhalla/pull/5010)
   * ADDED: increased precision in route lengths [#5020](https://github.com/valhalla/valhalla/pull/5020)
   * ADDED: Add maneuver bearings in route json response [#5024](https://github.com/valhalla/valhalla/pull/5024)
   * ADDED: Allow specifying custom `graph.lua` file name via `valhalla_build_config` [#5036](https://github.com/valhalla/valhalla/pull/5036)
   * ADDED: per level elevator penalty [#4973](https://github.com/valhalla/valhalla/pull/4973)
   * ADDED: `ignore_construction` allows routing on ways with construction tag [#5030](https://github.com/valhalla/valhalla/pull/5030)
   * ADDED: Australian English language translations [#5057](https://github.com/valhalla/valhalla/pull/5057)
   * ADDED: Support `"access:conditional"` conditional restrictions like `"access:conditional"="no @ (Oct-May)"` [#5048](https://github.com/valhalla/valhalla/pull/5048)
   * CHANGED: Speed up pbf parsing by using libosmium [#5070](https://github.com/valhalla/valhalla/pull/5070)
   * ADDED: headings and correlated ll's in verbose matrix output [#5072](https://github.com/valhalla/valhalla/pull/5072)
   * CHANGED: Faster Docker builds in CI [#5082](https://github.com/valhalla/valhalla/pull/5082)
   * ADDED: Retrieve traffic signal information of nodes through trace_attribute request [#5121](https://github.com/valhalla/valhalla/pull/5121)
   * CHANGED: Remove redundant callback-style pbf parsing [#5119](https://github.com/valhalla/valhalla/pull/5119)
   * ADDED: Multimodal expansion endpoint support [#5129](https://github.com/valhalla/valhalla/pull/5129)
   * ADDED: Sort tweeners by GraphId to make tile generation deterministic [#5133](https://github.com/valhalla/valhalla/pull/5133)
   * ADDED: Turn lane information for valhalla serializer [#5078](https://github.com/valhalla/valhalla/pull/5078)
   * ADDED: Add scoped timer macro for timing stages and sub-stages of the tile build process [#5136](https://github.com/valhalla/valhalla/pull/5136)
   * CHANGED: Speed up `valhalla_build_admins` by using intermediate in-memory database [#5146](https://github.com/valhalla/valhalla/pull/5146)
   * UPDATED: bump tz from 2024a to 2025a [#5061](https://github.com/valhalla/valhalla/pull/5061)
   * ADDED: Add shoulder attribute to locate API [#5144](https://github.com/valhalla/valhalla/pull/5144)
   * CHANGED: Move `bss_info_` from `OSMNode` to the new `OSMBSSNode` to reduce `way_nodes.bin` size [#5147](https://github.com/valhalla/valhalla/pull/5147)
   * UPDATED: bump tz from 2025a to 2025b [#5164](https://github.com/valhalla/valhalla/pull/5164)
   * ADDED: Mutithreaded `PBFGraphParser::ParseWays()` [#5143](https://github.com/valhalla/valhalla/pull/5143)
   * CHANGED: "Multilevel Way" message logging level changed from WARN to DEBUG [#5188](https://github.com/valhalla/valhalla/pull/5188)
   * CHANGED: Use rapidjson for matrix serializers [#5189](https://github.com/valhalla/valhalla/pull/5189)
   * CHANGED: Make static factor vectors/arrays in sif constexpr [#5200](https://github.com/valhalla/valhalla/pull/5200)
   * ADDED: Sqlite3 RAII wrapper around sqlite3* and spatielite connection [#5206](https://github.com/valhalla/valhalla/pull/5206)
   * CHANGED: Improved SQL statements when building admins [#5219](https://github.com/valhalla/valhalla/pull/5219)
   * CHANGED: Replace `boost::geometry` by GEOS for operations with admin/tz polygons and clip them by tile bbox [#5204](https://github.com/valhalla/valhalla/pull/5204)
   * UPDATED: bump cxxopts [#5243](https://github.com/valhalla/valhalla/pull/5243)
   * ADDED: Make iterations limit configurable in costmatrix [#5221](https://github.com/valhalla/valhalla/pull/5221)
   * ADDED: Enforce the order of includes via `clang-format` [#5230](https://github.com/valhalla/valhalla/pull/5230)
   * CHANGED: Switch to PyPI version of `clang-format` [#5237](https://github.com/valhalla/valhalla/pull/5237)
   * ADDED: More barrier types to consider for car routing [#5217](https://github.com/valhalla/valhalla/pull/5217)
   * CHANGED: Removed ferry reclassification and only move edges in hierarchy [#5269](https://github.com/valhalla/valhalla/pull/5269)
   * CHANGED: More clang-tidy fixes [#5253](https://github.com/valhalla/valhalla/pull/5253)
   * CHANGED: Removed unused headers [#5254](https://github.com/valhalla/valhalla/pull/5254)
   * ADDED: "destination_only_hgv" in directed edge json [#5281](https://github.com/valhalla/valhalla/pull/5281)
   * CHANGED: Link libvalhalla to libgeos. Build command to use `nmake` on Windows instead of `make`. Skipping check for `CMAKE_BUILD_TYPE` when using a multi-config generator like Visual Studio or XCode. [#5294](https://github.com/valhalla/valhalla/pull/5294)
   * ADDED: workflow to publish Python bindings for all major platforms to PyPI [#5280](https://github.com/valhalla/valhalla/pull/5280)
   * ADDED: git sha version suffix for executables [#5307](https://github.com/valhalla/valhalla/pull/5307)
   * ADDED: version modifier in public servers [#5316](https://github.com/valhalla/valhalla/pull/5316)
   * CHANGED: pyvalhalla-git PyPI repository to pyvalhalla-weekly [#5310](https://github.com/valhalla/valhalla/pull/5310)
   * ADDED: `valhalla_service` to Linux Python package [#5315](https://github.com/valhalla/valhalla/pull/5315)
   * CHANGED: add full version string with git hash to any program's `--help` message [#5317](https://github.com/valhalla/valhalla/pull/5317)
   * CHANGED: `valhalla_service` CLI based on `cxxopts` [#5318](https://github.com/valhalla/valhalla/pull/5318)
   * ADDED: script to analyze build logs for warnings [#5312](https://github.com/valhalla/valhalla/pull/5312)
   * CHANGED: Replace robin-hood-hashing with `ankerl::unordered_dense::{map, set}` [#5325](https://github.com/valhalla/valhalla/pull/5325)
   * CHANGED: Speed up density calculus by using grid index [#5328](https://github.com/valhalla/valhalla/pull/5328)
   * CHANGED: refactor to make valhalla/filesystem functionally redundant [#5319](https://github.com/valhalla/valhalla/pull/5319)
   * ADDED: Distribute C++ executables for Windows Python bindings [#5348](https://github.com/valhalla/valhalla/pull/5348)
   * ADDED: Distribute C++ executables for OSX Python bindings [#5301](https://github.com/valhalla/valhalla/pull/5301)
   * ADDED: `trace_attributes` now also returns all the speed informations on edges when `edge.speeds_faded` or `edge.speeds_non_faded` is set in request. Also `edge.speed_type` returns how the edge speed was set [#5324](https://github.com/valhalla/valhalla/pull/5324)
   * CHANGED: Use `ankerl::unordered_dense` for `loki::Reach()` for faster search [#5384](https://github.com/valhalla/valhalla/pull/5384)
   * ADDED: support for destination exceptions for access restrictions [#5354](https://github.com/valhalla/valhalla/pull/5354)
   * ADDED: Add option `edge.traffic_signal` to trace attributes [#5385](https://github.com/valhalla/valhalla/pull/5385)
   * CHANGED: Cleaned up Dockerfile a bit to make caching more effective [#5396](https://github.com/valhalla/valhalla/pull/5396)
   * ADDED: Port https://github.com/nilsnolde/docker-valhalla, an orchestrated/scripted Docker image for convenience [#5388](https://github.com/valhalla/valhalla/pull/5388)
   * ADDED: Graph utilities for Python bindings [#5367](https://github.com/valhalla/valhalla/pull/5367)
   * CHANGED: Decouple `traffic_signal` on node from `kNodeType` in `TripLegBuilder` [#5394](https://github.com/valhalla/valhalla/pull/5394)
   * CHANGED: Use rapidjson for locate serializers [#5260](https://github.com/valhalla/valhalla/pull/5260)
   * CHANGED: set`check_reverse_connection` default value to `true` [#5404](https://github.com/valhalla/valhalla/pull/5404)
   * CHANGED: updated translation files and added mn-MN lang [#5425](https://github.com/valhalla/valhalla/pull/5425)
   * CHANGED: Use rapidjson for height serializer [#5277](https://github.com/valhalla/valhalla/pull/5277)
   * CHANGED: Use rapidjson for transit_available serializer [#5430](https://github.com/valhalla/valhalla/pull/5430)
   * CHANGED: Switch from CircleCI to Github Actions [#5427](https://github.com/valhalla/valhalla/pull/5427)
   * CHANGED: Use rapidjson for isochrone serializer [#5429](https://github.com/valhalla/valhalla/pull/5429)
   * ADDED: Support for storing osm node ids either just for graph nodes or also for all nodes (non-topological) [#5450](https://github.com/valhalla/valhalla/pull/5450)
   * ADDED: Allow pedestrian routing through highway=via_ferrata [#5480](https://github.com/valhalla/valhalla/pull/5480)
   * ADDED: generic level change maneuver [#5431](https://github.com/valhalla/valhalla/pull/5431)
   * ADDED: Publish timezone db on Github Actions artifacts [#5479](https://github.com/valhalla/valhalla/pull/5479)
   * ADDED: HEAD & GET range requests to curl_tilegetter [#5470](https://github.com/valhalla/valhalla/pull/5470)
   * ADDED: Expansion API extended for unidirectional A* [#5457](https://github.com/valhalla/valhalla/pull/5457)
   * CHANGED: Optimise `get_node_ll` function [#5531](https://github.com/valhalla/valhalla/pull/5531)
   * CHANGED: Optimise Turn::GetType using lookup table [#5530](https://github.com/valhalla/valhalla/pull/5530)
   * ADDED: support for destination exceptions for access restrictions [#5370](https://github.com/valhalla/valhalla/pull/5370)
   * ADDED: Add log rolling support for the file logger [#5477](https://github.com/valhalla/valhalla/pull/5477)
   * ADDED: Add Korean (`ko-KR`) locale [#5501](https://github.com/valhalla/valhalla/pull/5501)
   * UPGRADED: pybind11 from 2.11.1 to 3.0.1 [#5539](https://github.com/valhalla/valhalla/pull/5539)
   * CHANGED: Replace `oneof bool` to `bool` for default false options [#5541](https://github.com/valhalla/valhalla/pull/5541)
   * CHANGED: Optimise stopimpact calls in TransitionCost [#5545](https://github.com/valhalla/valhalla/pull/5545)
   * CHANGED: Optimise best_transition_cost function [#5537](https://github.com/valhalla/valhalla/pull/5537)
   * ADDED `thor.costmatrix.min_iterations` config param [#5559](https://github.com/valhalla/valhalla/pull/5559)
   * CHANGED: Broke out exceptions.h from worker.h [#5571](https://github.com/valhalla/valhalla/pull/5571)
   * ADDED: `checksum` to GraphTileHeader, a 64bit MD5 hash of the OSM PBFs [#5542](https://github.com/valhalla/valhalla/pull/5542)
   * ADDED: small CMake project and GHA to easily test statements on various compilers [#5564](https://github.com/valhalla/valhalla/pull/5564)
   * CHANGED: Use boost::container::small_vector in DynamicCost::Restricted to avoid allocations [#5586](https://github.com/valhalla/valhalla/pull/5586)
   * CHANGED: Optimise turntype calls in TransitionCost [#5590](https://github.com/valhalla/valhalla/pull/5590)
   * CHANGED: Consistent use of `cost_ptr_t` [#5615](https://github.com/valhalla/valhalla/pull/5615)
   * ADDED: Add scripted image build to manual per-branch docker CI build [#5614](https://github.com/valhalla/valhalla/pull/5614)
   * CHANGED: added openssl as a linked library to all build configs when `ENABLE_DATA_TOOLS=ON` [#5626](https://github.com/valhalla/valhalla/pull/5626)
   * UPGRADED: C++17 to C++20 [#5575](https://github.com/valhalla/valhalla/pull/5575)

## Release Date: 2024-10-10 Valhalla 3.5.1
* **Removed**
* **Bug Fix**
   * FIXED: All logging in `valhalla_export_edges` now goes to stderr [#4892](https://github.com/valhalla/valhalla/pull/4892)
   * FIXED: Iterate over only `kLandmark` tagged values in `AddLandmarks()` [#4873](https://github.com/valhalla/valhalla/pull/4873)
   * FIXED: `walk_or_snap` mode edge case with loop routes [#4895](https://github.com/valhalla/valhalla/pull/4895)
   * FIXED: `-Wdefaulted-function-deleted` compilation warning/error in `NarrativeBuilder` [#4877](https://github.com/valhalla/valhalla/pull/4877)
   * FIXED: For a long time we were potentially wrongly encoding varints by using `static_cast` vs `reinterpret_cast` [#4925](https://github.com/valhalla/valhalla/pull/4925)
* **Enhancement**
   * CHANGED: voice instructions for OSRM serializer to work better in real-world environment [#4756](https://github.com/valhalla/valhalla/pull/4756)
   * ADDED: Add option `edge.forward` to trace attributes [#4876](https://github.com/valhalla/valhalla/pull/4876)
   * ADDED: Provide conditional speed limits from "maxspeed:conditional" in `/locate` and proto `/route` responses [#4851](https://github.com/valhalla/valhalla/pull/4851)
   * ADDED: Support multiple levels and level ranges [#4879](https://github.com/valhalla/valhalla/pull/4879)
   * ADDED: Level location search filter [#4926](https://github.com/valhalla/valhalla/pull/4926)
   * CHANGED: Optimise AttributesController::category_attribute_enabled [#5580](https://github.com/valhalla/valhalla/pull/5580)

## Release Date: 2024-08-21 Valhalla 3.5.0
* **Removed**
   * REMOVED: needs_ci_run script [#4423](https://github.com/valhalla/valhalla/pull/4423)
   * REMOVED: unused vehicle types in AutoCost and segway; renamed kTruck to "truck" instead of "tractor_trailer" [#4430](https://github.com/valhalla/valhalla/pull/4430)
   * REMOVED: ./bench and related files/code [#4560](https://github.com/valhalla/valhalla/pull/4560)
   * REMOVED: unused headers [#4829](https://github.com/valhalla/valhalla/pull/4829)
* **Bug Fix**
   * FIXED: gcc13 was missing some std header includes [#4154](https://github.com/valhalla/valhalla/pull/4154)
   * FIXED: when reclassifying ferry edges, remove destonly from ways only if the connecting way was destonly [#4118](https://github.com/valhalla/valhalla/pull/4118)
   * FIXED: typo in use value of map matching API (`platform_connection` was misspelled) [#4174](https://github.com/valhalla/valhalla/pull/4174)
   * FIXED: fix crash in timedistancebssmatrix.cc  [#4244](https://github.com/valhalla/valhalla/pull/4244)
   * FIXED: missing protobuf CMake configuration to link abseil for protobuf >= 3.22.0 [#4207](https://github.com/valhalla/valhalla/pull/4207)
   * FIXED: broken links on the optimized route API page [#4260](https://github.com/valhalla/valhalla/pull/4260)
   * FIXED: remove clearing of headings while calculating a matrix [#4288](https://github.com/valhalla/valhalla/pull/4288)
   * FIXED: only recost matrix pairs which have connections found [#4344](https://github.com/valhalla/valhalla/pull/4344)
   * FIXED: arm builds. tons of errors due to floating point issues mostly [#4213](https://github.com/valhalla/valhalla/pull/4213)
   * FIXED: respond with correlated edges for format=valhalla and matrix [#4335](https://github.com/valhalla/valhalla/pull/4335)
   * FIXED: `sources` & `targets` for verbose matrix response was kinda broken due to #4335 above [#4366](https://github.com/valhalla/valhalla/pull/4366)
   * FIXED: recover proper shortest path to ferry connections (when multiple edges exist between node pair) [#4361](https://github.com/valhalla/valhalla/pull/4361)
   * FIXED: recover proper shortest path to ferry connections (make sure correct label index is used) [#4378](https://github.com/valhalla/valhalla/pull/4378)
   * FIXED: Allow all roads for motorcycles [#4348](https://github.com/valhalla/valhalla/pull/4348)
   * FIXED: motorcar:conditional should not apply to motorcycle and moped [#4359](https://github.com/valhalla/valhalla/pull/4359)
   * FIXED: break shortcuts when there are different restrictions on base edges [#4326](https://github.com/valhalla/valhalla/pull/4326)
   * FIXED: Incorrect `edge_index` assignment in `thor_worker_t::build_trace` [#4413](https://github.com/valhalla/valhalla/pull/4413)
   * FIXED: lots of issues with CostMatrix (primarily deadend logic) with a complete refactor modeling things very close to bidir A\*, also to prepare for a unification of the two [#4372](https://github.com/valhalla/valhalla/pull/4372)
   * FIXED: diff_names check was missing for Graphfilter and Shortcutbuilder for AddEdgeInfo call.  [#4436](https://github.com/valhalla/valhalla/pull/4436)
   * FIXED: updated timezone database and added code to keep compatibility with old servers/new data and vice versa [#4446](https://github.com/valhalla/valhalla/pull/4446)
   * FIXED: retry elevation tile download if the download failed for some reason or the downloaded tile was corrupt [#4461](https://github.com/valhalla/valhalla/pull/4461)
   * FIXED: base transition costs were getting overridden by osrm car turn duration [#4463](https://github.com/valhalla/valhalla/pull/4463)
   * FIXED: insane ETAs for `motor_scooter` on `track`s [#4468](https://github.com/valhalla/valhalla/pull/4468)
   * FIXED: -j wasn't taken into account anymore [#4483](https://github.com/valhalla/valhalla/pull/4483)
   * FIXED: time distance matrix was always using time zone of last settled edge id [#4494](https://github.com/valhalla/valhalla/pull/4494)
   * FIXED: log to stderr in valhalla_export_edges [#4498](https://github.com/valhalla/valhalla/pull/4498)
   * FIXED: set capped speed for truck at 90 KPH [#4493](https://github.com/valhalla/valhalla/pull/4493)
   * FIXED: Config singleton multiple instantiation issue [#4521](https://github.com/valhalla/valhalla/pull/4521)
   * FIXED: Prevent GetShortcut to run into an infinite loop [#4532](https://github.com/valhalla/valhalla/pull/4532)
   * FIXED: fix config generator with thor.costmatrix_allow_second_pass [#4567](https://github.com/valhalla/valhalla/pull/4567)
   * FIXED: infinite loop or other random corruption in isochrones when retrieving partial shape of an edge [#4547](https://github.com/valhalla/valhalla/pull/4547)
   * FIXED: Aggregation updates: update opposing local idx after aggregating the edges, added classification check for aggregation, and shortcut length changes [#4570](https://github.com/valhalla/valhalla/pull/4570)
   * FIXED: Use helper function for only parsing out names from DirectedEdge when populating intersecting edges [#4604](https://github.com/valhalla/valhalla/pull/4604)
   * FIXED: Osmnode size reduction: Fixed excessive disk space for planet build [#4605](https://github.com/valhalla/valhalla/pull/4605)
   * FIXED: Conflict with signinfo's temporary linguistic node sequence file caused test failures. [#4625](https://github.com/valhalla/valhalla/pull/4625)
   * FIXED: CostMatrix for trivial routes with oneways [#4626](https://github.com/valhalla/valhalla/pull/4626)
   * FIXED: some entry points to creating geotiff isochrones output did not register the geotiff driver before attempting to use it [#4628](https://github.com/valhalla/valhalla/pull/4628)
   * FIXED: libgdal wasn't installed in docker image, so it never worked in docker [#4629](https://github.com/valhalla/valhalla/pull/4629)
   * FIXED: CostMatrix shapes for routes against trivial oneways [#4633](https://github.com/valhalla/valhalla/pull/4633)
   * FIXED: unidirectional_astar.cc doesn't work for date_time type = 2 [#4652](https://github.com/valhalla/valhalla/issues/4652)
   * FIXED: a few fixes around the routing algorithms [#4642](https://github.com/valhalla/valhalla/pull/4642)
   * FIXED: no need to search for GDAL when building data [#4651](https://github.com/valhalla/valhalla/pull/4651)
   * FIXED: Fix segfault in OSRM serializer with bannerInstructions when destination is on roundabout [#4481](https://github.com/valhalla/valhalla/pull/4481)
   * FIXED: Fix segfault in costmatrix (date_time and time zone always added). [#4530](https://github.com/valhalla/valhalla/pull/4530)
   * FIXED: Fixed roundoff issue in Tiles Row and Col methods [#4585](https://github.com/valhalla/valhalla/pull/4585)
   * FIXED: Fix for assigning attributes has_(highway, ferry, toll) if directions_type is none [#4465](https://github.com/valhalla/valhalla/issues/4465)
   * FIXED: Have the `valhalla_add_predicted_speeds` summary always be created from `mjolnir.tile_dir` [#4722](https://github.com/valhalla/valhalla/pull/4722)
   * FIXED: Fix inconsistency in graph.lua for motor_vehicle_node [#4723](https://github.com/valhalla/valhalla/issues/4723)
   * FIXED: Missing algorithm include in `baldr/admin.h` [#4766](https://github.com/valhalla/valhalla/pull/4766)
   * FIXED: remove old code that allows bicycle access on hiking trails. [#4781](https://github.com/valhalla/valhalla/pull/4781)
   * FIXED: Handle list type arguments correctly when overriding config with valhalla_build_config [#4799](https://github.com/valhalla/valhalla/pull/4799)
   * FIXED: `top_speed` range not fully allowed for trucks [#4793](https://github.com/valhalla/valhalla/pull/4793)
   * FIXED: Trivial routes for CostMatrix [#4634](https://github.com/valhalla/valhalla/pull/4634)
   * FIXED: Reset `not_thru_pruning` in CostMatrix after second pass was used [#4817](https://github.com/valhalla/valhalla/pull/4817)
   * FIXED: wrong index used in CostMatrix expansion callback inside reverse connection check [#4821](https://github.com/valhalla/valhalla/pull/4821)
   * FIXED: oneway ferry connections classification [#4828](https://github.com/valhalla/valhalla/pull/4828)
   * FIXED: location search_filter ignored in certain cases [#4835](https://github.com/valhalla/valhalla/pull/4835)
   * FIXED: Ferry reclassification finds shortest path that is blocked by inaccessible node [#4854](https://github.com/valhalla/valhalla/pull/4854)
   * FIXED: `(Nov - Mar)` (and similar, months with spaces) condition parsing [#4857](https://github.com/valhalla/valhalla/pull/4857)
* **Enhancement**
   * UPDATED: French translations, thanks to @xlqian [#4159](https://github.com/valhalla/valhalla/pull/4159)
   * CHANGED: -j flag for multithreaded executables to override mjolnir.concurrency [#4168](https://github.com/valhalla/valhalla/pull/4168)
   * CHANGED: moved the argparse boilerplate code to a private header which all programs can share [#4169](https://github.com/valhalla/valhalla/pull/4169)
   * ADDED: CI runs a spell check on the PR to detect spelling mistakes [#4179](https://github.com/valhalla/valhalla/pull/4179)
   * ADDED: `preferred_side_cutoff` parameter for locations [#4182](https://github.com/valhalla/valhalla/pull/4182)
   * ADDED: PBF output for matrix endpoint [#4121](https://github.com/valhalla/valhalla/pull/4121)
   * CHANGED: sped up the transit gtfs ingestion process by sorting the feeds before querying them and avoiding copying their structures. forked just_gtfs into the valhalla org to accomplish it [#4167](https://github.com/valhalla/valhalla/pull/4167)
   * CHANGED: write traffic tile headers in `valhalla_build_extract` [#4195](https://github.com/valhalla/valhalla/pull/4195)
   * ADDED: `source_percent_along` & `target_percent_along` to /trace_attributes JSON response [#4199](https://github.com/valhalla/valhalla/pull/4199)
   * ADDED: sqlite database to store landmarks along with interfaces of insert and bounding box queries [#4189](https://github.com/valhalla/valhalla/pull/4189)
   * CHANGED: refactor landmark database interface to use a pimpl [#4202](https://github.com/valhalla/valhalla/pull/4202)
   * ADDED: support for `:forward` and `:backward` for `motor_vehicle`, `vehicle`, `foot` and `bicycle` tag prefixes [#4204](https://github.com/valhalla/valhalla/pull/4204)
   * ADDED: add `valhalla_build_landmarks` to parse POIs from osm pbfs and store them as landmarks in the landmark sqlite database [#4201](https://github.com/valhalla/valhalla/pull/4201)
   * ADDED: add primary key in the landmark sqlite database and a method to retrieve landmarks via their primary keys [#4224](https://github.com/valhalla/valhalla/pull/4224)
   * ADDED: update graph tile to allow adding landmarks to edge info, and refactor edgeinfo.cc [#4233](https://github.com/valhalla/valhalla/pull/4233)
   * ADDED: `sources_to_targets` action for `/expansion` [#4263](https://github.com/valhalla/valhalla/pull/4263)
   * ADDED: option `--extract-tar` to `valhalla_build_extract` to create extracts from .tar files instead of tile directory [#4255](https://github.com/valhalla/valhalla/pull/4255)
   * ADDED: Support for `bannerInstructions` attribute in OSRM serializer via `banner_instructions` request parameter [#4093](https://github.com/valhalla/valhalla/pull/4093)
   * UPDATED: submodules which had new releases, unless it was a major version change [#4231](https://github.com/valhalla/valhalla/pull/4231)
   * ADDED: Support for elevation along a route. Add elevation to EdgeInfo within Valhalla tiles [#4279](https://github.com/valhalla/valhalla/pull/4279)
   * ADDED: the workflow to find landmarks in a graph tile, associate them with nearby edges, and update the graph tile to store the associations [#4278](https://github.com/valhalla/valhalla/pull/4278)
   * ADDED: update maneuver generation to add nearby landmarks to maneuvers as direction support [#4293](https://github.com/valhalla/valhalla/pull/4293)
   * CHANGED: the boost property tree config is now read into a singleton that doesn't need to be passed around anymore [#4220](https://github.com/valhalla/valhalla/pull/4220)
   * ADDED: Update the street name and sign data processing include language and pronunciations [#4268](https://github.com/valhalla/valhalla/pull/4268)
   * CHANGED: more sustainable way to work with protobuf in cmake [#4334](https://github.com/valhalla/valhalla/pull/4334)
   * CHANGED: use date_time API to retrieve timezone aliases instead of our own curated list [#4382](https://github.com/valhalla/valhalla/pull/4382)
   * CHANGED: less aggressive logging for nodes' headings & ferry connections [#4420](https://github.com/valhalla/valhalla/pull/4420)
   * ADDED: add documentation about historical traffic [#4259](https://github.com/valhalla/valhalla/pull/4259)
   * ADDED: config option to control how much memory we'll reserve for CostMatrix locations [#4424](https://github.com/valhalla/valhalla/pull/4424)
   * CHANGED: refactor EdgeLabel (and derived classes) to reduce memory use. [#4439](https://github.com/valhalla/valhalla/pull/4439)
   * ADDED: "shape" field to matrix response for CostMatrix only [#4432](https://github.com/valhalla/valhalla/pull/4432)
   * CHANGED: `/expansion`: add field `prev_edge_id`, make the GeoJSON features `LineString`s [#4275](https://github.com/valhalla/valhalla/issues/4275)
   * ADDED: --optimize & --log-details to valhalla_run_matrix [#4356](https://github.com/valhalla/valhalla/pull/4356)
   * ADDED: most access restrictions to /locate response [#4431](https://github.com/valhalla/valhalla/pull/4431)
   * ADDED: hgv=destination and friends for truck-specific "destination_only" logic [#4450](https://github.com/valhalla/valhalla/issues/4450)
   * UPDATED: updated country access overrides [#4460](https://github.com/valhalla/valhalla/pull/4460)
   * CHANGED: date_time refactor as a preparation to return DST/timezone related offset in the response [#4365](https://github.com/valhalla/valhalla/pull/4365)
   * ADDED: find connection on backward search for bidir matrix algo [#4329](https://github.com/valhalla/valhalla/pull/4329)
   * CHANGED: Adjustment of walk speed when walking on slight downhill [#4302](https://github.com/valhalla/valhalla/pull/4302)
   * CHANGED: Do not reclassify ferry connections when no hierarchies are to be generated [#4487](https://github.com/valhalla/valhalla/pull/4487)
   * ADDED: Added a config option to sort nodes spatially during graph building [#4455](https://github.com/valhalla/valhalla/pull/4455)
   * ADDED: Timezone info in route and matrix responses [#4491](https://github.com/valhalla/valhalla/pull/4491)
   * ADDED: Support for `voiceInstructions` attribute in OSRM serializer via `voice_instructions` request parameter [#4506](https://github.com/valhalla/valhalla/pull/4506)
   * CHANGED: use pkg-config to find spatialite & geos and remove our cmake modules; upgraded conan's boost to 1.83.0 in the process [#4253](https://github.com/valhalla/valhalla/pull/4253)
   * ADDED: Added aggregation logic to filter stage of tile building [#4512](https://github.com/valhalla/valhalla/pull/4512)
   * UPDATED: tz to 2023d [#4519](https://github.com/valhalla/valhalla/pull/4519)
   * CHANGED: libvalhalla.pc generation to have finer controls; install third_party public headers; overhaul lots of CMake; remove conan support [#4516](https://github.com/valhalla/valhalla/pull/4516)
   * CHANGED: refactored matrix code to include a base class for all matrix algorithms to prepare for second passes on matrix [#4535](https://github.com/valhalla/valhalla/pull/4535)
   * ADDED: matrix second pass for connections not found in the first pass, analogous to /route [#4536](https://github.com/valhalla/valhalla/pull/4536)
   * UPDATED: cxxopts to 3.1.1 [#4541](https://github.com/valhalla/valhalla/pull/4541)
   * CHANGED: make use of vendored libraries optional (other than libraries which are not commonly in package managers or only used for testing) [#4544](https://github.com/valhalla/valhalla/pull/4544)
   * ADDED: Improved instructions for blind users [#3694](https://github.com/valhalla/valhalla/pull/3694)
   * ADDED: isochrone proper polygon support & pbf output for isochrone [#4575](https://github.com/valhalla/valhalla/pull/4575)
   * ADDED: return isotile grid as geotiff  [#4594](https://github.com/valhalla/valhalla/pull/4594)
   * ADDED: `ignore_non_vehicular_restrictions` parameter for truck costing [#4606](https://github.com/valhalla/valhalla/pull/4606)
   * UPDATED: tz database to 2024a [#4643](https://github.com/valhalla/valhalla/pull/4643)
   * ADDED: `hgv_no_penalty` costing option to allow penalized truck access to `hgv=no` edges [#4650](https://github.com/valhalla/valhalla/pull/4650)
   * CHANGED: Significantly improve performance of graphbuilder [#4669](https://github.com/valhalla/valhalla/pull/4669)
   * UPDATED: Improved turn by turn api reference documentation [#4675](https://github.com/valhalla/valhalla/pull/4675)
   * CHANGED: contract nodes if connecting edges have different names or speed or non-conditional access restrictions [#4613](https://github.com/valhalla/valhalla/pull/4613)
   * CHANGED: CostMatrix switched from Dijkstra to A* [#4671](https://github.com/valhalla/valhalla/pull/4671)
   * ADDED: some missing documentation about request parameters [#4687](https://github.com/valhalla/valhalla/pull/4687)
   * ADDED: Consider more forward/backward tags for access restrictions and speeds [#4686](https://github.com/valhalla/valhalla/pull/4686)
   * CHANGED: change costmatrix max_distance threshold to a distance threshold instead of duration [#4672](https://github.com/valhalla/valhalla/pull/4672)
   * ADDED: PBF support for expansion [#4614](https://github.com/valhalla/valhalla/pull/4614)
   * ADDED: elapsed_cost field to map matching json response [#4709](https://github.com/valhalla/valhalla/pull/4709)
   * ADDED: error if we fail to find any matrix connection [#4718](https://github.com/valhalla/valhalla/pull/4718)
   * ADDED: Fail early in valhalla_ingest_transit if there's no valid GTFS feeds [#4710](https://github.com/valhalla/valhalla/pull/4710)
   * ADDED: Support for `voiceLocale` attribute in OSRM serializer via `voice_instructions` request parameter [#4742](https://github.com/valhalla/valhalla/pull/4742)
   * ADDED: Added ssmlAnnouncements for voice instructions and removed voice and banner instructions from last step. [#4644](https://github.com/valhalla/valhalla/pull/4644)
   * ADDED: deadend information in directed edge JSON for `/locate` [#4751](https://github.com/valhalla/valhalla/pull/4751)
   * ADDED: Dedupe option for expansion, significantly reducing the response size. [#4601](https://github.com/valhalla/valhalla/issues/4601)
   * ADDED: `expansion_type` property to `/expansion` [#4784](https://github.com/valhalla/valhalla/pull/4784)
   * ADDED: inline config arg for `valhalla_build_elevation` script [#4787](https://github.com/valhalla/valhalla/pull/4787)
   * ADDED: `use_truck_route` [#4809](https://github.com/valhalla/valhalla/pull/4809)
   * ADDED: Add option `edge.country_crossing` to trace attributes [#4825](https://github.com/valhalla/valhalla/pull/4825)
   * CHANGED: Unification of turn costs for ramps and roundabouts [#4827](https://github.com/valhalla/valhalla/pull/4827)
   * CHANGED: updated dockerfile to use ubuntu 24.04 [#4805](https://github.com/valhalla/valhalla/pull/4805)

## Release Date: 2023-05-11 Valhalla 3.4.0
* **Removed**
   * REMOVED: Docker image pushes to Dockerhub [#4033](https://github.com/valhalla/valhalla/pull/4033)
   * REMOVED: transitland references and scripts and replace with info for raw GTFS feeds [#4035](https://github.com/valhalla/valhalla/pull/4035)
* **Bug Fix**
   * FIXED: underflow of uint64_t cast for matrix time results [#3906](https://github.com/valhalla/valhalla/pull/3906)
   * FIXED: update vcpkg commit for Azure pipelines to fix libtool mirrors [#3915](https://github.com/valhalla/valhalla/pull/3915)
   * FIXED: fix CHANGELOG release year (2022->2023) [#3927](https://github.com/valhalla/valhalla/pull/3927)
   * FIXED: avoid segfault on invalid exclude_polygons input [#3907](https://github.com/valhalla/valhalla/pull/3907)
   * FIXED: allow \_WIN32_WINNT to be defined by build system [#3933](https://github.com/valhalla/valhalla/issues/3933)
   * FIXED: disconnected stop pairs in gtfs import [#3943](https://github.com/valhalla/valhalla/pull/3943)
   * FIXED: in/egress traversability in gtfs ingestion is now defaulted to kBoth to enable pedestrian access on transit connect edges and through the in/egress node [#3948](https://github.com/valhalla/valhalla/pull/3948)
   * FIXED: parsing logic needed implicit order of stations/egresses/platforms in the GTFS feeds [#3949](https://github.com/valhalla/valhalla/pull/3949)
   * FIXED: segfault in TimeDistanceMatrix [#3964](https://github.com/valhalla/valhalla/pull/3964)
   * FIXED: write multiple PBFs if the protobuf object gets too big [#3954](https://github.com/valhalla/valhalla/pull/3954)
   * FIXED: pin conan version to latest 1.x for now [#3990](https://github.com/valhalla/valhalla/pull/3990)
   * FIXED: Fix matrix_locations when used in pbf request [#3997](https://github.com/valhalla/valhalla/pull/3997)
   * FIXED: got to the point where the basic transit routing test works [#3988](https://github.com/valhalla/valhalla/pull/3988)
   * FIXED: fix build with LOGGING_LEVEL=ALL [#3992](https://github.com/valhalla/valhalla/pull/3992)
   * FIXED: transit stitching when determining whether a platform was generated [#4020](https://github.com/valhalla/valhalla/pull/4020)
   * FIXED: multimodal isochrones [#4030](https://github.com/valhalla/valhalla/pull/4030)
   * FIXED: duplicated recosting names should throw [#4042](https://github.com/valhalla/valhalla/pull/4042)
   * FIXED: Remove arch specificity from strip command of Python bindings to make it more compatible with other archs [#4040](https://github.com/valhalla/valhalla/pull/4040)
   * FIXED: GraphReader::GetShortcut no longer returns false positives or false negatives [#4019](https://github.com/valhalla/valhalla/pull/4019)
   * FIXED: Tagging with bus=permit or taxi=permit did not override access=no [#4045](https://github.com/valhalla/valhalla/pull/4045)
   * FIXED: Upgrade RapidJSON to address undefined behavior [#4051](https://github.com/valhalla/valhalla/pull/4051)
   * FIXED: time handling for transit service [#4052](https://github.com/valhalla/valhalla/pull/4052)
   * FIXED: multiple smaller bugs while testing more multimodal /route & /isochrones [#4055](https://github.com/valhalla/valhalla/pull/4055)
   * FIXED: `FindLuaJit.cmake` to include Windows paths/library names [#4066](https://github.com/valhalla/valhalla/pull/4066)
   * FIXED: Move complex turn restriction check out of can_form_shortcut() [#4047](https://github.com/valhalla/valhalla/pull/4047)
   * FIXED: fix `clear` methods on matrix algorithms and reserve some space for labels with a new config [#4075](https://github.com/valhalla/valhalla/pull/4075)
   * FIXED: fix `valhalla_build_admins` & `valhalla_ways_to_edges` argument parsing [#4097](https://github.com/valhalla/valhalla/pull/4097)
   * FIXED: fail early in `valhalla_build_admins` if parent directory can't be created, also exit with failure [#4099](https://github.com/valhalla/valhalla/pull/4099)
* **Enhancement**
   * CHANGED: replace boost::optional with C++17's std::optional where possible [#3890](https://github.com/valhalla/valhalla/pull/3890)
   * ADDED: parse `lit` tag on ways and add it to graph [#3893](https://github.com/valhalla/valhalla/pull/3893)
   * ADDED: log lat/lon of node where children link edges exceed the configured maximum [#3911](https://github.com/valhalla/valhalla/pull/3911)
   * ADDED: log matrix algorithm which was used [#3916](https://github.com/valhalla/valhalla/pull/3916)
   * UPDATED: docker base image to Ubuntu 22.04 [#3912](https://github.com/valhalla/valhalla/pull/3912)
   * CHANGED: Unify handling of single-file -Werror in all modules [#3910](https://github.com/valhalla/valhalla/pull/3910)
   * CHANGED: Build skadi with -Werror [#3935](https://github.com/valhalla/valhalla/pull/3935)
   * ADDED: Connect transit tiles to the graph [#3700](https://github.com/valhalla/valhalla/pull/3700)
   * CHANGED: switch to C++17 master branch of `just_gtfs` [#3947](https://github.com/valhalla/valhalla/pull/3947)
   * ADDED: Support for configuring a universal request timeout [#3966](https://github.com/valhalla/valhalla/pull/3966)
   * ADDED: optionally include highway=platform edges for pedestrian access [#3971](https://github.com/valhalla/valhalla/pull/3971)
   * ADDED: `use_lit` costing option for pedestrian costing [#3957](https://github.com/valhalla/valhalla/pull/3957)
   * CHANGED: Removed stray NULL values in log output [#3974](https://github.com/valhalla/valhalla/pull/3974)
   * CHANGED: More conservative estimates for cost of walking slopes [#3982](https://github.com/valhalla/valhalla/pull/3982)
   * ADDED: An option to slim down matrix response [#3987](https://github.com/valhalla/valhalla/pull/3987)
   * CHANGED: Updated url for just_gtfs library [#3995](https://github.com/valhalla/valhalla/pull/3995)
   * ADDED: Docker image pushes to Github's docker registry [#4033](https://github.com/valhalla/valhalla/pull/4033)
   * ADDED: `disable_hierarchy_pruning` costing option to find the actual optimal route for motorized costing modes, i.e `auto`, `motorcycle`, `motor_scooter`, `bus`, `truck` & `taxi`. [#4000](https://github.com/valhalla/valhalla/pull/4000)
   * CHANGED: baldr directory: remove warnings and C++17 adjustments [#4011](https://github.com/valhalla/valhalla/pull/4011)
   * UPDATED: `vcpkg` to latest master, iconv wasn't building anymore [#4066](https://github.com/valhalla/valhalla/pull/4066)
   * CHANGED: pybind11 upgrade for python 3.11 [#4067](https://github.com/valhalla/valhalla/pull/4067)
   * CHANGED: added transit level to connectivity map [#4082](https://github.com/valhalla/valhalla/pull/4082)
   * ADDED: "has_transit_tiles" & "osm_changeset" to verbose status response [#4062](https://github.com/valhalla/valhalla/pull/4062)
   * ADDED: time awareness to CostMatrix for e.g. traffic support [#4071](https://github.com/valhalla/valhalla/pull/4071)
   * UPDATED: transifex translations [#4102](https://github.com/valhalla/valhalla/pull/4102)

## Release Date: 2023-01-03 Valhalla 3.3.0
* **Removed**
* **Bug Fix**
* **Enhancement**
  * CHANGED: Upgraded from C++14 to C++17. [#3878](https://github.com/valhalla/valhalla/pull/3878)

## Release Date: 2023-01-03 Valhalla 3.2.1
* **Removed**
* **Bug Fix**
   * FIXED: valhalla_run_route was missing config logic. [#3824](https://github.com/valhalla/valhalla/pull/3824)
   * FIXED: Added missing ferry tag if manoeuver uses a ferry. It's supposed to be there according to the docs. [#3815](https://github.com/valhalla/valhalla/issues/3815)
   * FIXED: Handle hexlifying strings with unsigned chars [#3842](https://github.com/valhalla/valhalla/pull/3842)
   * FIXED: Newer clang warns on `sprintf` which becomes a compilation error (due to `Werror`) so we use `snprintf` instead [#3846](https://github.com/valhalla/valhalla/issues/3846)
   * FIXED: Build all of Mjolnir with -Werror [#3845](https://github.com/valhalla/valhalla/pull/3845)
   * FIXED: Only set most destination information once for all origins in timedistancematrix [#3830](https://github.com/valhalla/valhalla/pull/3830)
   * FIXED: Integers to expansion JSON output were cast wrongly [#3857](https://github.com/valhalla/valhalla/pull/3857)
   * FIXED: hazmat=destination should be hazmat=false and fix the truckcost usage of hazmat [#3865](https://github.com/valhalla/valhalla/pull/3865)
   * FIXED: Make sure there is at least one path which is accessible for all vehicular modes when reclassifying ferry edges [#3860](https://github.com/valhalla/valhalla/pull/3860)
   * FIXED: valhalla_build_extract was failing to determine the tile ID to include in the extract [#3864](https://github.com/valhalla/valhalla/pull/3864)
   * FIXED: valhalla_ways_to_edges missed trimming the cache when overcommitted [#3872](https://github.com/valhalla/valhalla/pull/3872)
   * FIXED: Strange detours with multi-origin/destination unidirectional A* [#3585](https://github.com/valhalla/valhalla/pull/3585)
* **Enhancement**
   * ADDED: Added has_toll, has_highway, has_ferry tags to summary field of a leg and route and a highway tag to a maneuver if it includes a highway. [#3815](https://github.com/valhalla/valhalla/issues/3815)
   * ADDED: Add time info to sources_to_targets [#3795](https://github.com/valhalla/valhalla/pull/3795)
   * ADDED: "available_actions" to the /status response [#3836](https://github.com/valhalla/valhalla/pull/3836)
   * ADDED: "waiting" field on input/output intermediate break(\_through) locations to respect services times [#3849](https://github.com/valhalla/valhalla/pull/3849)
   * ADDED: --bbox & --geojson-dir options to valhalla_build_extract to only archive a subset of tiles [#3856](https://github.com/valhalla/valhalla/pull/3856)
   * CHANGED: Replace unstable c++ geos API with a mix of geos' c api and boost::geometry for admin building [#3683](https://github.com/valhalla/valhalla/pull/3683)
   * ADDED: optional write-access to traffic extract from GraphReader [#3876](https://github.com/valhalla/valhalla/pull/3876)
   * UPDATED: locales from Transifex [#3879](https://github.com/valhalla/valhalla/pull/3879)
   * CHANGED: Build most of Baldr with -Werror [#3885](https://github.com/valhalla/valhalla/pull/3885)
   * UPDATED: some documentation overhaul to slim down root's README [#3881](https://github.com/valhalla/valhalla/pull/3881)
   * CHANGED: move documentation hosting to Github Pages from readthedocs.io [#3884](https://github.com/valhalla/valhalla/pull/3884)
   * ADDED: inline config arguments to some more executables [#3873](https://github.com/valhalla/valhalla/pull/3873)

## Release Date: 2022-10-26 Valhalla 3.2.0
* **Removed**
   * REMOVED: "build-\*" docker image to decrease complexity [#3690](https://github.com/valhalla/valhalla/pull/3690)

* **Bug Fix**
   * FIXED: Fix precision losses while encoding-decoding distance parameter in openlr [#3374](https://github.com/valhalla/valhalla/pull/3374)
   * FIXED: Fix bearing calculation for openlr records [#3379](https://github.com/valhalla/valhalla/pull/3379)
   * FIXED: Some refactoring that was proposed for the PR 3379 [#3381](https://github.com/valhalla/valhalla/pull/3381)
   * FIXED: Avoid calling out "keep left/right" when passing an exit [#3349](https://github.com/valhalla/valhalla/pull/3349)
   * FIXED: Fix iterator decrement beyond begin() in GeoPoint::HeadingAtEndOfPolyline() method [#3393](https://github.com/valhalla/valhalla/pull/3393)
   * FIXED: Add string for Use:kPedestrianCrossing to fix null output in to_string(Use). [#3416](https://github.com/valhalla/valhalla/pull/3416)
   * FIXED: Remove simple restrictions check for pedestrian cost calculation. [#3423](https://github.com/valhalla/valhalla/pull/3423)
   * FIXED: Parse "highway=busway" OSM tag: https://wiki.openstreetmap.org/wiki/Tag:highway%3Dbusway [#3413](https://github.com/valhalla/valhalla/pull/3413)
   * FIXED: Process int_ref irrespective of `use_directions_on_ways_` [#3446](https://github.com/valhalla/valhalla/pull/3446)
   * FIXED: workaround python's ArgumentParser bug to not accept negative numbers as arguments [#3443](https://github.com/valhalla/valhalla/pull/3443)
   * FIXED: Undefined behaviour on some platforms due to unaligned reads [#3447](https://github.com/valhalla/valhalla/pull/3447)
   * FIXED: Fixed undefined behavior due to invalid shift exponent when getting edge's heading [#3450](https://github.com/valhalla/valhalla/pull/3450)
   * FIXED: Use midgard::unaligned_read in GraphTileBuilder::AddSigns [#3456](https://github.com/valhalla/valhalla/pull/3456)
   * FIXED: Relax test margin for time dependent traffic test [#3467](https://github.com/valhalla/valhalla/pull/3467)
   * FIXED: Fixed missed intersection heading [#3463](https://github.com/valhalla/valhalla/pull/3463)
   * FIXED: Stopped putting binary bytes into a string field of the protobuf TaggedValue since proto3 protects against that for cross language support [#3468](https://github.com/valhalla/valhalla/pull/3468)
   * FIXED: valhalla_service uses now loki logging config instead of deprecated tyr logging [#3481](https://github.com/valhalla/valhalla/pull/3481)
   * FIXED: Docker image `valhalla/valhalla:run-latest`: conan error + python integration [#3485](https://github.com/valhalla/valhalla/pull/3485)
   * FIXED: fix more protobuf unstable 3.x API [#3494](https://github.com/valhalla/valhalla/pull/3494)
   * FIXED: fix one more protobuf unstable 3.x API [#3501](https://github.com/valhalla/valhalla/pull/3501)
   * FIXED: Fix valhalla_build_tiles imports only bss from last osm file [#3503](https://github.com/valhalla/valhalla/pull/3503)
   * FIXED: Fix total_run_stat.sh script. [#3511](https://github.com/valhalla/valhalla/pull/3511)
   * FIXED: Both `hov:designated` and `hov:minimum` have to be correctly set for the way to be considered hov-only [#3526](https://github.com/valhalla/valhalla/pull/3526)
   * FIXED: Wrong out index in route intersections [#3541](https://github.com/valhalla/valhalla/pull/3541)
   * FIXED: fix valhalla_export_edges: missing null columns separator [#3543](https://github.com/valhalla/valhalla/pull/3543)
   * FIXED: Removed/updated narrative language aliases that are not IETF BCP47 compliant [#3546](https://github.com/valhalla/valhalla/pull/3546)
   * FIXED: Wrong predecessor opposing edge in dijkstra's expansion [#3528](https://github.com/valhalla/valhalla/pull/3528)
   * FIXED: exit and exit_verbal in Russian locale should be same [#3545](https://github.com/valhalla/valhalla/pull/3545)
   * FIXED: Skip transit tiles in hierarchy builder [#3559](https://github.com/valhalla/valhalla/pull/3559)
   * FIXED: Fix some country overrides in adminconstants and add a couple new countries. [#3578](https://github.com/valhalla/valhalla/pull/3578)
   * FIXED: Improve build errors reporting [#3579](https://github.com/valhalla/valhalla/pull/3579)
   * FIXED: Fix "no elevation" values and /locate elevation response [#3571](https://github.com/valhalla/valhalla/pull/3571)
   * FIXED: Build tiles with admin/timezone support on Windows [#3580](https://github.com/valhalla/valhalla/pull/3580)
   * FIXED: admin "Saint-Martin" changed name to "Saint-Martin (France)" [#3619](https://github.com/valhalla/valhalla/pull/3619)
   * FIXED: openstreetmapspeeds global config with `null`s now supported [#3621](https://github.com/valhalla/valhalla/pull/3621)
   * FIXED: valhalla_run_matrix was failing (could not find proper max_matrix_distance) [#3635](https://github.com/valhalla/valhalla/pull/3635)
   * FIXED: Removed duplicate degrees/radians constants [#3642](https://github.com/valhalla/valhalla/pull/3642)
   * FIXED: Forgot to adapt driving side and country access rules in [#3619](https://github.com/valhalla/valhalla/pull/3619) [#3652](https://github.com/valhalla/valhalla/pull/3652)
   * FIXED: DateTime::is_conditional_active(...) incorrect end week handling [#3655](https://github.com/valhalla/valhalla/pull/3655)
   * FIXED: TimeDistanceBSSMatrix: incorrect initialization for destinations [#3659](https://github.com/valhalla/valhalla/pull/3659)
   * FIXED: Some interpolated points had invalid edge_index in trace_attributes response [#3670](https://github.com/valhalla/valhalla/pull/3670)
   * FIXED: Use a small node snap distance in map-matching. FIxes issue with incorrect turn followed by Uturn. [#3677](https://github.com/valhalla/valhalla/pull/3677)
   * FIXED: Conan error when building Docker image. [#3689](https://github.com/valhalla/valhalla/pull/3689)
   * FIXED: Allow country overrides for sidewalk [#3711](https://github.com/valhalla/valhalla/pull/3711)
   * FIXED: CostMatrix incorrect tile usage with oppedge. [#3719](https://github.com/valhalla/valhalla/pull/3719)
   * FIXED: Fix elevation serializing [#3735](https://github.com/valhalla/valhalla/pull/3735)
   * FIXED: Fix returning a potentially uninitialized value in PointXY::ClosestPoint [#3737](https://github.com/valhalla/valhalla/pull/3737)
   * FIXED: Wales and Scotland name change. [#3746](https://github.com/valhalla/valhalla/pull/3746)
   * FIXED: Pedestrian crossings are allowed for bikes [#3751](https://github.com/valhalla/valhalla/pull/3751)
   * FIXED: Fix for Mac OSx.  Small update for the workdir for the admin_sidewalk_override test.  [#3757](https://github.com/valhalla/valhalla/pull/3757)
   * FIXED: Add missing service road case from GetTripLegUse method. [#3763](https://github.com/valhalla/valhalla/pull/3763)
   * FIXED: Fix TimeDistanceMatrix results sequence [#3738](https://github.com/valhalla/valhalla/pull/3738)
   * FIXED: Fix status endpoint not reporting that the service is shutting down [#3785](https://github.com/valhalla/valhalla/pull/3785)
   * FIXED: Fix TimdDistanceMatrix SetSources and SetTargets [#3792](https://github.com/valhalla/valhalla/pull/3792)
   * FIXED: Added highway and surface factor in truckcost [#3590](https://github.com/valhalla/valhalla/pull/3590)
   * FIXED: Potential integer underflow in file suffix generation [#3783](https://github.com/valhalla/valhalla/pull/3783)
   * FIXED: Building Valhalla as a submodule [#3781](https://github.com/valhalla/valhalla/issues/3781)
   * FIXED: Fixed invalid time detection in GetSpeed [#3800](https://github.com/valhalla/valhalla/pull/3800)
   * FIXED: Osmway struct update: added up to 33 and not 32 [#3808](https://github.com/valhalla/valhalla/pull/3808)
   * FIXED: Fix out-of-range linestrings in expansion [#4603](https://github.com/valhalla/valhalla/pull/4603)
   * FIXED: Osmway struct update: used 1 bit for multiple levels from spare bits [#5112](https://github.com/valhalla/valhalla/issues/5112)

* **Enhancement**
   * CHANGED: Pronunciation for names and destinations [#3132](https://github.com/valhalla/valhalla/pull/3132)
   * CHANGED: Requested code clean up for phonemes PR [#3356](https://github.com/valhalla/valhalla/pull/3356)
   * CHANGED: Refactor Pronunciation class to struct [#3359](https://github.com/valhalla/valhalla/pull/3359)
   * ADDED: Added support for probabale restrictions [#3361](https://github.com/valhalla/valhalla/pull/3361)
   * CHANGED: Refactored the verbal text formatter to handle logic for street name and sign [#3369](https://github.com/valhalla/valhalla/pull/3369)
   * CHANGED: return "version" and "tileset_age" on parameterless /status call [#3367](https://github.com/valhalla/valhalla/pull/3367)
   * CHANGED: de-singleton tile_extract by introducing an optional index.bin file created by valhalla_build_extract [#3281](https://github.com/valhalla/valhalla/pull/3281)
   * CHANGED: implement valhalla_build_elevation in python and add more --from-geojson & --from-graph options [#3318](https://github.com/valhalla/valhalla/pull/3318)
   * ADDED: Add boolean parameter to clear memory for edge labels from thor. [#2789](https://github.com/valhalla/valhalla/pull/2789)
   * CHANGED: Do not create statsd client in workers if it is not configured [#3394](https://github.com/valhalla/valhalla/pull/3394)
   * ADDED: Import of Bike Share Stations information in BSS Connection edges [#3411](https://github.com/valhalla/valhalla/pull/3411)
   * ADDED: Add heading to PathEdge to be able to return it on /locate [#3399](https://github.com/valhalla/valhalla/pull/3399)
   * ADDED: Add `prioritize_bidirectional` option for fast work and correct ETA calculation for `depart_at` date_time type. Smoothly stop using live-traffic [#3398](https://github.com/valhalla/valhalla/pull/3398)
   * CHANGED: Minor fix for headers  [#3436](https://github.com/valhalla/valhalla/pull/3436)
   * CHANGED: Use std::multimap for polygons returned for admin and timezone queries. Improves performance when building tiles. [#3427](https://github.com/valhalla/valhalla/pull/3427)
   * CHANGED: Refactored GraphBuilder::CreateSignInfoList [#3438](https://github.com/valhalla/valhalla/pull/3438)
   * ADDED: Add support for LZ4 compressed elevation tiles [#3401](https://github.com/valhalla/valhalla/pull/3401)
   * CHANGED: Rearranged some of the protobufs to remove redundancy [#3452](https://github.com/valhalla/valhalla/pull/3452)
   * CHANGED: overhaul python bindings [#3380](https://github.com/valhalla/valhalla/pull/3380)
   * CHANGED: Removed all protobuf defaults either by doing them in code or by relying on 0 initialization. Also deprecated best_paths and do_not_track [#3454](https://github.com/valhalla/valhalla/pull/3454)
   * ADDED: isochrone action for /expansion endpoint to track dijkstra expansion [#3215](https://github.com/valhalla/valhalla/pull/3215)
   * CHANGED: remove boost from dependencies and add conan as prep for #3346 [#3459](https://github.com/valhalla/valhalla/pull/3459)
   * CHANGED: Remove boost.program_options in favor of cxxopts header-only lib and use conan to install header-only boost. [#3346](https://github.com/valhalla/valhalla/pull/3346)
   * CHANGED: Moved all protos to proto3 for internal request/response handling [#3457](https://github.com/valhalla/valhalla/pull/3457)
   * CHANGED: Allow up to 32 outgoing link edges on a node when reclassifying links [#3483](https://github.com/valhalla/valhalla/pull/3483)
   * CHANGED: Reuse sample::get implementation [#3471](https://github.com/valhalla/valhalla/pull/3471)
   * ADDED: Beta support for interacting with the http/bindings/library via serialized and pbf objects respectively [#3464](https://github.com/valhalla/valhalla/pull/3464)
   * CHANGED: Update xcode to 12.4.0 [#3492](https://github.com/valhalla/valhalla/pull/3492)
   * ADDED: Add JSON generator to conan [#3493](https://github.com/valhalla/valhalla/pull/3493)
   * CHANGED: top_speed option: ignore live speed for speed based penalties [#3460](https://github.com/valhalla/valhalla/pull/3460)
   * ADDED: Add `include_construction` option into the config to include/exclude roads under construction from the graph [#3455](https://github.com/valhalla/valhalla/pull/3455)
   * CHANGED: Refactor options protobuf for Location and Costing objects [#3506](https://github.com/valhalla/valhalla/pull/3506)
   * CHANGED: valhalla.h and config.h don't need cmake configuration [#3502](https://github.com/valhalla/valhalla/pull/3502)
   * ADDED: New options to control what fields of the pbf are returned when pbf format responses are requested [#3507](https://github.com/valhalla/valhalla/pull/3507)
   * CHANGED: Rename tripcommon to common [#3516](https://github.com/valhalla/valhalla/pull/3516)
   * ADDED: Indoor routing - data model, data processing. [#3509](https://github.com/valhalla/valhalla/pull/3509)
   * ADDED: On-demand elevation tile fetching [#3391](https://github.com/valhalla/valhalla/pull/3391)
   * CHANGED: Remove many oneof uses from the protobuf api where the semantics of optional vs required isnt necessary [#3527](https://github.com/valhalla/valhalla/pull/3527)
   * ADDED: Indoor routing maneuvers [#3519](https://github.com/valhalla/valhalla/pull/3519)
   * ADDED: Expose reverse isochrone parameter for reverse expansion [#3528](https://github.com/valhalla/valhalla/pull/3528)
   * CHANGED: Add matrix classes to thor worker so they persist between requests. [#3560](https://github.com/valhalla/valhalla/pull/3560)
   * CHANGED: Remove `max_matrix_locations` and introduce `max_matrix_location_pairs` to configure the allowed number of total routes for the matrix action for more flexible asymmetric matrices [#3569](https://github.com/valhalla/valhalla/pull/3569)
   * CHANGED: modernized spatialite syntax [#3580](https://github.com/valhalla/valhalla/pull/3580)
   * ADDED: Options to generate partial results for time distance matrix when there is one source (one to many) or one target (many to one). [#3181](https://github.com/valhalla/valhalla/pull/3181)
   * ADDED: Enhance valhalla_build_elevation with LZ4 recompression support [#3607](https://github.com/valhalla/valhalla/pull/3607)
   * CHANGED: removed UK admin and upgraded its constituents to countries [#3619](https://github.com/valhalla/valhalla/pull/3619)
   * CHANGED: expansion service: only track requested max time/distance [#3532](https://github.com/valhalla/valhalla/pull/3532)
   * ADDED: Shorten down the request delay, when some sources/targets searches are early aborted [#3611](https://github.com/valhalla/valhalla/pull/3611)
   * ADDED: add `pre-commit` hook for running the `format.sh` script [#3637](https://github.com/valhalla/valhalla/pull/3637)
   * CHANGED: upgrade pybind11 to v2.9.2 to remove cmake warning [#3658](https://github.com/valhalla/valhalla/pull/3658)
   * ADDED: tests for just_gtfs reading and writing feeds [#3665](https://github.com/valhalla/valhalla/pull/3665)
   * CHANGED: Precise definition of types of edges on which BSS could be projected [#3663](https://github.com/valhalla/valhalla/pull/3663)
   * CHANGED: Remove duplicate implementation of `adjust_scores` [#3673](https://github.com/valhalla/valhalla/pull/3673)
   * ADDED: convert GTFS data into protobuf tiles [#3629](https://github.com/valhalla/valhalla/issues/3629)
   * CHANGED: Use `starts_with()` instead of `substr(0, N)` getting and comparing to prefix [#3702](https://github.com/valhalla/valhalla/pull/3702)
   * ADDED: Ferry support for HGV [#3710](https://github.com/valhalla/valhalla/issues/3710)
   * ADDED: Linting & formatting checks for Python code [#3713](https://github.com/valhalla/valhalla/pull/3713)
   * CHANGED: rename Turkey admin to Türkiye [#3720](https://github.com/valhalla/valhalla/pull/3720)
   * CHANGED: bumped vcpkg version to "2022.08.15" [#3754](https://github.com/valhalla/valhalla/pull/3754)
   * CHANGED: chore: Updates to clang-format 11.0.0 [#3533](https://github.com/valhalla/valhalla/pull/3533)
   * CHANGED: Ported trace_attributes serialization to RapidJSON. [#3333](https://github.com/valhalla/valhalla/pull/3333)
   * ADDED: Add helpers for DirectedEdgeExt and save them to file in GraphTileBuilder [#3562](https://github.com/valhalla/valhalla/pull/3562)
   * ADDED: Fixed Speed costing option [#3576](https://github.com/valhalla/valhalla/pull/3576)
   * ADDED: axle_count costing option for hgv [#3648](https://github.com/valhalla/valhalla/pull/3648)
   * ADDED: Matrix action for gurka [#3793](https://github.com/valhalla/valhalla/pull/3793)
   * ADDED: Add warnings array to response. [#3588](https://github.com/valhalla/valhalla/pull/3588)
   * CHANGED: Templatized TimeDistanceMatrix for forward/reverse search [#3773](https://github.com/valhalla/valhalla/pull/3773)
   * CHANGED: Templatized TimeDistanceBSSMatrix for forward/reverse search [#3778](https://github.com/valhalla/valhalla/pull/3778)
   * CHANGED: error code 154 shows distance limit in error message [#3779](https://github.com/valhalla/valhalla/pull/3779)

## Release Date: 2021-10-07 Valhalla 3.1.4
* **Removed**
* **Bug Fix**
   * FIXED: Revert default speed boost for turn channels [#3232](https://github.com/valhalla/valhalla/pull/3232)
   * FIXED: Use the right tile to get country for incident [#3235](https://github.com/valhalla/valhalla/pull/3235)
   * FIXED: Fix factors passed to `RelaxHierarchyLimits` [#3253](https://github.com/valhalla/valhalla/pull/3253)
   * FIXED: Fix TransitionCostReverse usage [#3260](https://github.com/valhalla/valhalla/pull/3260)
   * FIXED: Fix Tagged Value Support in EdgeInfo [#3262](https://github.com/valhalla/valhalla/issues/3262)
   * FIXED: TransitionCostReverse fix: revert internal_turn change [#3271](https://github.com/valhalla/valhalla/issues/3271)
   * FIXED: Optimize tiles usage in reach-based pruning [#3294](https://github.com/valhalla/valhalla/pull/3294)
   * FIXED: Slip lane detection: track visited nodes to avoid infinite loops [#3297](https://github.com/valhalla/valhalla/pull/3297)
   * FIXED: Fix distance value in a 0-length road [#3185](https://github.com/valhalla/valhalla/pull/3185)
   * FIXED: Trivial routes were broken when origin was node snapped and destnation was not and vice-versa for reverse astar [#3299](https://github.com/valhalla/valhalla/pull/3299)
   * FIXED: Tweaked TestAvoids map to get TestAvoidShortcutsTruck working [#3301](https://github.com/valhalla/valhalla/pull/3301)
   * FIXED: Overflow in sequence sort [#3303](https://github.com/valhalla/valhalla/pull/3303)
   * FIXED: Setting statsd tags in config via valhalla_build_config [#3225](https://github.com/valhalla/valhalla/pull/3225)
   * FIXED: Cache for gzipped elevation tiles [#3120](https://github.com/valhalla/valhalla/pull/3120)
   * FIXED: Current time conversion regression introduced in unidirectional algorithm refractor [#3278](https://github.com/valhalla/valhalla/issues/3278)
   * FIXED: Make combine_route_stats.py properly quote CSV output (best practice improvement) [#3328](https://github.com/valhalla/valhalla/pull/3328)
   * FIXED: Merge edge segment records in map matching properly so that resulting edge indices in trace_attributes are valid [#3280](https://github.com/valhalla/valhalla/pull/3280)
   * FIXED: Shape walking map matcher now sets correct edge candidates used in the match for origin and destination location [#3329](https://github.com/valhalla/valhalla/pull/3329)
   * FIXED: Better hash function of GraphId [#3332](https://github.com/valhalla/valhalla/pull/3332)

* **Enhancement**
   * CHANGED: Favor turn channels more [#3222](https://github.com/valhalla/valhalla/pull/3222)
   * CHANGED: Rename `valhalla::midgard::logging::LogLevel` enumerators to avoid clash with common macros [#3237](https://github.com/valhalla/valhalla/pull/3237)
   * CHANGED: Move pre-defined algorithm-based factors inside `RelaxHierarchyLimits` [#3253](https://github.com/valhalla/valhalla/pull/3253)
   * ADDED: Reject alternatives with too long detours [#3238](https://github.com/valhalla/valhalla/pull/3238)
   * ADDED: Added info to /status endpoint [#3008](https://github.com/valhalla/valhalla/pull/3008)
   * ADDED: Added stop and give_way/yield signs to the data and traffic signal fixes [#3251](https://github.com/valhalla/valhalla/pull/3251)
   * ADDED: use_hills for pedestrian costing, which also affects the walking speed [#3234](https://github.com/valhalla/valhalla/pull/3234)
   * CHANGED: Fixed cost threshold for bidirectional astar. Implemented reach-based pruning for suboptimal branches [#3257](https://github.com/valhalla/valhalla/pull/3257)
   * ADDED: Added `exclude_unpaved` request parameter [#3240](https://github.com/valhalla/valhalla/pull/3240)
   * ADDED: Added support for routing onto HOV/HOT lanes via request parameters `include_hot`, `include_hov2`, and `include_hov3` [#3273](https://github.com/valhalla/valhalla/pull/3273)
   * ADDED: Add Z-level field to `EdgeInfo`. [#3261](https://github.com/valhalla/valhalla/pull/3261)
   * CHANGED: Calculate stretch threshold for alternatives based on the optimal route cost [#3276](https://github.com/valhalla/valhalla/pull/3276)
   * ADDED: Add `preferred_z_level` as a parameter of loki requests. [#3270](https://github.com/valhalla/valhalla/pull/3270)
   * ADDED: Add `preferred_layer` as a parameter of loki requests. [#3270](https://github.com/valhalla/valhalla/pull/3270)
   * ADDED: Exposing service area names in passive maneuvers. [#3277](https://github.com/valhalla/valhalla/pull/3277)
   * ADDED: Added traffic signal and stop sign check for stop impact. These traffic signals and stop sign are located on edges. [#3279](https://github.com/valhalla/valhalla/pull/3279)
   * CHANGED: Improved sharing criterion to obtain more reasonable alternatives; extended alternatives search [#3302](https://github.com/valhalla/valhalla/pull/3302)
   * ADDED: pull ubuntu:20.04 base image before building [#3233](https://github.com/valhalla/valhalla/pull/3233)
   * CHANGED: Improve Loki nearest-neighbour performance for large radius searches in open space [#3324](https://github.com/valhalla/valhalla/pull/3324)
   * ADDED: testing infrastructure for scripts and valhalla_build_config tests [#3308](https://github.com/valhalla/valhalla/pull/3308)
   * ADDED: Shape points and information about where intermediate locations are placed along the legs of a route [#3274](https://github.com/valhalla/valhalla/pull/3274)
   * CHANGED: Improved existing hov lane transition test case to make more realistic [#3330](https://github.com/valhalla/valhalla/pull/3330)
   * CHANGED: Update python usage in all scripts to python3 [#3337](https://github.com/valhalla/valhalla/pull/3337)
   * ADDED: Added `exclude_cash_only_tolls` request parameter [#3341](https://github.com/valhalla/valhalla/pull/3341)
   * CHANGED: Update api-reference for street_names [#3342](https://github.com/valhalla/valhalla/pull/3342)
   * ADDED: Disable msse2 flags when building on Apple Silicon chip [#3327](https://github.com/valhalla/valhalla/pull/3327)

## Release Date: 2021-07-20 Valhalla 3.1.3
* **Removed**
   * REMOVED: Unused overloads of `to_response` function [#3167](https://github.com/valhalla/valhalla/pull/3167)

* **Bug Fix**
   * FIXED: Fix heading on small edge [#3114](https://github.com/valhalla/valhalla/pull/3114)
   * FIXED: Added support for `access=psv`, which disables routing on these nodes and edges unless the mode is taxi or bus [#3107](https://github.com/valhalla/valhalla/pull/3107)
   * FIXED: Disables logging in CI to catch issues [#3121](https://github.com/valhalla/valhalla/pull/3121)
   * FIXED: Fixed U-turns through service roads [#3082](https://github.com/valhalla/valhalla/pull/3082)
   * FIXED: Added forgotten penalties for kLivingStreet and kTrack for pedestrian costing model [#3116](https://github.com/valhalla/valhalla/pull/3116)
   * FIXED: Updated the reverse turn bounds [#3122](https://github.com/valhalla/valhalla/pull/3122)
   * FIXED: Missing fork maneuver [#3134](https://github.com/valhalla/valhalla/pull/3134)
   * FIXED: Update turn channel logic to call out specific turn at the end of the turn channel if needed [#3140](https://github.com/valhalla/valhalla/pull/3140)
   * FIXED: Fixed cost thresholds for TimeDistanceMatrix. [#3131](https://github.com/valhalla/valhalla/pull/3131)
   * FIXED: Use distance threshold in hierarchy limits for bidirectional astar to expand more important lower level roads [#3156](https://github.com/valhalla/valhalla/pull/3156)
   * FIXED: Fixed incorrect dead-end roundabout labels. [#3129](https://github.com/valhalla/valhalla/pull/3129)
   * FIXED: googletest wasn't really updated in #3166 [#3187](https://github.com/valhalla/valhalla/pull/3187)
   * FIXED: Minor fix of benchmark code [#3190](https://github.com/valhalla/valhalla/pull/3190)
   * FIXED: avoid_polygons intersected edges as polygons instead of linestrings [#3194](https://github.com/valhalla/valhalla/pull/3194)
   * FIXED: when binning horizontal edge shapes using single precision floats (converted from not double precision floats) allowed for the possibility of marking many many tiles no where near the shape [#3204](https://github.com/valhalla/valhalla/pull/3204)
   * FIXED: Fix improper iterator usage in ManeuversBuilder [#3205](https://github.com/valhalla/valhalla/pull/3205)
   * FIXED: Modified approach for retrieving signs from a directed edge #3166 [#3208](https://github.com/valhalla/valhalla/pull/3208)
   * FIXED: Improve turn channel classification: detect slip lanes [#3196](https://github.com/valhalla/valhalla/pull/3196)
   * FIXED: Compatibility with older boost::optional versions [#3219](https://github.com/valhalla/valhalla/pull/3219)
   * FIXED: Older boost.geometry versions don't have correct() for geographic rings [#3218](https://github.com/valhalla/valhalla/pull/3218)
   * FIXED: Use default road speed for bicycle costing so traffic does not reduce penalty on high speed roads. [#3143](https://github.com/valhalla/valhalla/pull/3143)

* **Enhancement**
   * CHANGED: Refactor base costing options parsing to handle more common stuff in a one place [#3125](https://github.com/valhalla/valhalla/pull/3125)
   * CHANGED: Unified Sign/SignElement into sign.proto [#3146](https://github.com/valhalla/valhalla/pull/3146)
   * ADDED: New verbal succinct transition instruction to maneuver & narrativebuilder. Currently this instruction will be used in place of a very long street name to avoid repetition of long names [#2844](https://github.com/valhalla/valhalla/pull/2844)
   * ADDED: Added oneway support for pedestrian access and foot restrictions [#3123](https://github.com/valhalla/valhalla/pull/3123)
   * ADDED: Exposing rest-area names in passive maneuvers [#3172](https://github.com/valhalla/valhalla/pull/3172)
   * CHORE: Updates robin-hood-hashing third-party library [#3151](https://github.com/valhalla/valhalla/pull/3151)
   * ADDED: Support `barrier=yes|swing_gate|jersey_barrier` tags [#3154](https://github.com/valhalla/valhalla/pull/3154)
   * ADDED: Maintain `access=permit|residents` tags as private [#3149](https://github.com/valhalla/valhalla/pull/3149)
   * CHANGED: Replace `avoid_*` API parameters with more accurate `exclude_*` [#3093](https://github.com/valhalla/valhalla/pull/3093)
   * ADDED: Penalize private gates [#3144](https://github.com/valhalla/valhalla/pull/3144)
   * CHANGED: Renamed protobuf Sign/SignElement to TripSign/TripSignElement [#3168](https://github.com/valhalla/valhalla/pull/3168)
   * CHORE: Updates googletest to release-1.11.0 [#3166](https://github.com/valhalla/valhalla/pull/3166)
   * CHORE: Enables -Wall on sif sources [#3178](https://github.com/valhalla/valhalla/pull/3178)
   * ADDED: Allow going through accessible `barrier=bollard` and penalize routing through it, when the access is private [#3175](https://github.com/valhalla/valhalla/pull/3175)
   * ADDED: Add country code to incident metadata [#3169](https://github.com/valhalla/valhalla/pull/3169)
   * CHANGED: Use distance instead of time to check limited sharing criteria [#3183](https://github.com/valhalla/valhalla/pull/3183)
   * ADDED: Introduced a new via_waypoints array on the leg in the osrm route serializer that describes where a particular waypoint from the root-level array matches to the route. [#3189](https://github.com/valhalla/valhalla/pull/3189)
   * ADDED: Added vehicle width and height as an option for auto (and derived: taxi, bus, hov) profile [#3179](https://github.com/valhalla/valhalla/pull/3179)
   * ADDED: Support for statsd integration for basic error and requests metrics [#3191](https://github.com/valhalla/valhalla/pull/3191)
   * CHANGED: Get rid of typeid in statistics-related code. [#3227](https://github.com/valhalla/valhalla/pull/3227)

## Release Date: 2021-05-26 Valhalla 3.1.2
* **Removed**
* **Bug Fix**
   * FIXED: Change unnamed road intersections from being treated as penil point u-turns [#3084](https://github.com/valhalla/valhalla/pull/3084)
   * FIXED: Fix TimeDepReverse termination and path cost calculation (for arrive_by routing) [#2987](https://github.com/valhalla/valhalla/pull/2987)
   * FIXED: Isochrone (::Generalize()) fix to avoid generating self-intersecting polygons [#3026](https://github.com/valhalla/valhalla/pull/3026)
   * FIXED: Handle day_on/day_off/hour_on/hour_off restrictions [#3029](https://github.com/valhalla/valhalla/pull/3029)
   * FIXED: Apply conditional restrictions with dow only to the edges when routing [#3039](https://github.com/valhalla/valhalla/pull/3039)
   * FIXED: Missing locking in incident handler needed to hang out to scop lock rather than let the temporary dissolve [#3046](https://github.com/valhalla/valhalla/pull/3046)
   * FIXED: Continuous lane guidance fix [#3054](https://github.com/valhalla/valhalla/pull/3054)
   * FIXED: Fix reclassification for "shorter" ferries and rail ferries (for Chunnel routing issues) [#3038](https://github.com/valhalla/valhalla/pull/3038)
   * FIXED: Incorrect routing through motor_vehicle:conditional=destination. [#3041](https://github.com/valhalla/valhalla/pull/3041)
   * FIXED: Allow destination-only routing on the first-pass for non bidirectional Astar algorithms. [#3085](https://github.com/valhalla/valhalla/pull/3085)
   * FIXED: Highway/ramp lane bifurcation [#3088](https://github.com/valhalla/valhalla/pull/3088)
   * FIXED: out of bound access of tile hierarchy in base_ll function in graphheader [#3089](https://github.com/valhalla/valhalla/pull/3089)
   * FIXED: include shortcuts in avoid edge set for avoid_polygons [#3090](https://github.com/valhalla/valhalla/pull/3090)

* **Enhancement**
   * CHANGED: Refactor timedep forward/reverse to reduce code repetition [#2987](https://github.com/valhalla/valhalla/pull/2987)
   * CHANGED: Sync translation files with Transifex command line tool [#3030](https://github.com/valhalla/valhalla/pull/3030)
   * CHANGED: Use osm tags in links reclassification algorithm in order to reduce false positive downgrades [#3042](https://github.com/valhalla/valhalla/pull/3042)
   * CHANGED: Use CircleCI XL instances for linux based builds [#3043](https://github.com/valhalla/valhalla/pull/3043)
   * ADDED: ci: Enable undefined sanitizer [#2999](https://github.com/valhalla/valhalla/pull/2999)
   * ADDED: Optionally pass preconstructed graphreader to connectivity map [#3046](https://github.com/valhalla/valhalla/pull/3046)
   * CHANGED: ci: Skip Win CI runs for irrelevant files [#3014](https://github.com/valhalla/valhalla/pull/3014)
   * ADDED: Allow configuration-driven default speed assignment based on edge properties [#3055](https://github.com/valhalla/valhalla/pull/3055)
   * CHANGED: Use std::shared_ptr in case if ENABLE_THREAD_SAFE_TILE_REF_COUNT is ON. [#3067](https://github.com/valhalla/valhalla/pull/3067)
   * CHANGED: Reduce stop impact when driving in parking lots [#3051](https://github.com/valhalla/valhalla/pull/3051)
   * ADDED: Added another through route test [#3074](https://github.com/valhalla/valhalla/pull/3074)
   * ADDED: Adds incident-length to metadata proto [#3083](https://github.com/valhalla/valhalla/pull/3083)
   * ADDED: Do not penalize gates that have allowed access [#3078](https://github.com/valhalla/valhalla/pull/3078)
   * ADDED: Added missing k/v pairs to taginfo.json.  Updated PR template. [#3101](https://github.com/valhalla/valhalla/pull/3101)
   * CHANGED: Serialize isochrone 'contour' properties as floating point so they match user supplied value [#3095](https://github.com/valhalla/valhalla/pull/3095)
   * NIT: Enables compiler warnings as errors in midgard module [#3104](https://github.com/valhalla/valhalla/pull/3104)
   * CHANGED: Check all tiles for nullptr that reads from graphreader to avoid fails in case tiles might be missing. [#3065](https://github.com/valhalla/valhalla/pull/3065)

## Release Date: 2021-04-21 Valhalla 3.1.1
* **Removed**
   * REMOVED: The tossing of private roads in [#1960](https://github.com/valhalla/valhalla/pull/1960) was too aggressive and resulted in a lot of no routes.  Reverted this logic.  [#2934](https://github.com/valhalla/valhalla/pull/2934)
   * REMOVED: stray references to node bindings [#3012](https://github.com/valhalla/valhalla/pull/3012)

* **Bug Fix**
   * FIXED: Fix compression_utils.cc::inflate(...) throw - make it catchable [#2839](https://github.com/valhalla/valhalla/pull/2839)
   * FIXED: Fix compiler errors if HAVE_HTTP not enabled [#2807](https://github.com/valhalla/valhalla/pull/2807)
   * FIXED: Fix alternate route serialization [#2811](https://github.com/valhalla/valhalla/pull/2811)
   * FIXED: Store restrictions in the right tile [#2781](https://github.com/valhalla/valhalla/pull/2781)
   * FIXED: Failing to write tiles because of racing directory creation [#2810](https://github.com/valhalla/valhalla/pull/2810)
   * FIXED: Regression in stopping expansion on transitions down in time-dependent routes [#2815](https://github.com/valhalla/valhalla/pull/2815)
   * FIXED: Fix crash in loki when trace_route is called with 2 locations. [#2817](https://github.com/valhalla/valhalla/pull/2817)
   * FIXED: Mark the restriction start and end as via ways to fix IsBridgingEdge function in Bidirectional Astar [#2796](https://github.com/valhalla/valhalla/pull/2796)
   * FIXED: Dont add predictive traffic to the tile if it's empty [#2826](https://github.com/valhalla/valhalla/pull/2826)
   * FIXED: Fix logic bidirectional astar to avoid double u-turns and extra detours [#2802](https://github.com/valhalla/valhalla/pull/2802)
   * FIXED: Re-enable transition cost for motorcycle profile [#2837](https://github.com/valhalla/valhalla/pull/2837)
   * FIXED: Increase limits for timedep_* algorithms. Split track_factor into edge factor and transition penalty [#2845](https://github.com/valhalla/valhalla/pull/2845)
   * FIXED: Loki was looking up the wrong costing enum for avoids [#2856](https://github.com/valhalla/valhalla/pull/2856)
   * FIXED: Fix way_ids -> graph_ids conversion for complex restrictions: handle cases when a way is split into multiple edges [#2848](https://github.com/valhalla/valhalla/pull/2848)
   * FIXED: Honor access mode while matching OSMRestriction with the graph [#2849](https://github.com/valhalla/valhalla/pull/2849)
   * FIXED: Ensure route summaries are unique among all returned route/legs [#2874](https://github.com/valhalla/valhalla/pull/2874)
   * FIXED: Fix compilation errors when boost < 1.68 and libprotobuf < 3.6  [#2878](https://github.com/valhalla/valhalla/pull/2878)
   * FIXED: Allow u-turns at no-access barriers when forced by heading [#2875](https://github.com/valhalla/valhalla/pull/2875)
   * FIXED: Fixed "No route found" error in case of multipoint request with locations near low reachability edges [#2914](https://github.com/valhalla/valhalla/pull/2914)
   * FIXED: Python bindings installation [#2751](https://github.com/valhalla/valhalla/issues/2751)
   * FIXED: Skip bindings if there's no Python development version [#2893](https://github.com/valhalla/valhalla/pull/2893)
   * FIXED: Use CMakes built-in Python variables to configure installation [#2931](https://github.com/valhalla/valhalla/pull/2931)
   * FIXED: Sometimes emitting zero-length route geometry when traffic splits edge twice [#2943](https://github.com/valhalla/valhalla/pull/2943)
   * FIXED: Fix map-match segfault when gps-points project very near a node [#2946](https://github.com/valhalla/valhalla/pull/2946)
   * FIXED: Use kServiceRoad edges while searching for ferry connection [#2933](https://github.com/valhalla/valhalla/pull/2933)
   * FIXED: Enhanced logic for IsTurnChannelManeuverCombinable [#2952](https://github.com/valhalla/valhalla/pull/2952)
   * FIXED: Restore compatibility with gcc 6.3.0, libprotobuf 3.0.0, boost v1.62.0 [#2953](https://github.com/valhalla/valhalla/pull/2953)
   * FIXED: Dont abort bidirectional a-star search if only one direction is exhausted [#2936](https://github.com/valhalla/valhalla/pull/2936)
   * FIXED: Fixed missing comma in the scripts/valhalla_build_config [#2963](https://github.com/valhalla/valhalla/pull/2963)
   * FIXED: Reverse and Multimodal Isochrones were returning forward results [#2967](https://github.com/valhalla/valhalla/pull/2967)
   * FIXED: Map-match fix for first gps-point being exactly equal to street shape-point [#2977](https://github.com/valhalla/valhalla/pull/2977)
   * FIXED: Add missing GEOS:GEOS dep to mjolnir target [#2901](https://github.com/valhalla/valhalla/pull/2901)
   * FIXED: Allow expansion into a region when not_thru_pruning is false on 2nd pass [#2978](https://github.com/valhalla/valhalla/pull/2978)
   * FIXED: Fix polygon area calculation: use Shoelace formula [#2927](https://github.com/valhalla/valhalla/pull/2927)
   * FIXED: Isochrone: orient segments/rings according to the right-hand rule [#2932](https://github.com/valhalla/valhalla/pull/2932)
   * FIXED: Parsenodes fix: check if index is out-of-bound first [#2984](https://github.com/valhalla/valhalla/pull/2984)
   * FIXED: Fix for unique-summary logic [#2996](https://github.com/valhalla/valhalla/pull/2996)
   * FIXED: Isochrone: handle origin edges properly [#2990](https://github.com/valhalla/valhalla/pull/2990)
   * FIXED: Annotations fail with returning NaN speed when the same point is duplicated in route geometry [#2992](https://github.com/valhalla/valhalla/pull/2992)
   * FIXED: Fix run_with_server.py to work on macOS [#3003](https://github.com/valhalla/valhalla/pull/3003)
   * FIXED: Removed unexpected maneuvers at sharp bends [#2968](https://github.com/valhalla/valhalla/pull/2968)
   * FIXED: Remove large number formatting for non-US countries [#3015](https://github.com/valhalla/valhalla/pull/3015)
   * FIXED: Odin undefined behaviour: handle case when xedgeuse is not initialized [#3020](https://github.com/valhalla/valhalla/pull/3020)

* **Enhancement**
   * Pedestrian crossing should be a separate TripLeg_Use [#2950](https://github.com/valhalla/valhalla/pull/2950)
   * CHANGED: Azure uses ninja as generator [#2779](https://github.com/valhalla/valhalla/pull/2779)
   * ADDED: Support for date_time type invariant for map matching [#2712](https://github.com/valhalla/valhalla/pull/2712)
   * ADDED: Add Bulgarian locale [#2825](https://github.com/valhalla/valhalla/pull/2825)
   * FIXED: No need for write permissions on tarball indices [#2822](https://github.com/valhalla/valhalla/pull/2822)
   * ADDED: nit: Links debug build with lld [#2813](https://github.com/valhalla/valhalla/pull/2813)
   * ADDED: Add costing option `use_living_streets` to avoid or favor living streets in route. [#2788](https://github.com/valhalla/valhalla/pull/2788)
   * CHANGED: Do not allocate mapped_cache vector in skadi when no elevation source is provided. [#2841](https://github.com/valhalla/valhalla/pull/2841)
   * ADDED: avoid_polygons logic [#2750](https://github.com/valhalla/valhalla/pull/2750)
   * ADDED: Added support for destination for conditional access restrictions [#2857](https://github.com/valhalla/valhalla/pull/2857)
   * CHANGED: Large sequences are now merge sorted which can be dramatically faster with certain hardware configurations. This is especially useful in speeding up the earlier stages (parsing, graph construction) of tile building [#2850](https://github.com/valhalla/valhalla/pull/2850)
   * CHANGED: When creating the initial graph edges by setting at which nodes they start and end, first mark the indices of those nodes in another sequence and then sort them by edgeid so that we can do the setting of start and end node sequentially in the edges file. This is much more efficient on certain hardware configurations [#2851](https://github.com/valhalla/valhalla/pull/2851)
   * CHANGED: Use relative cost threshold to extend search in bidirectional astar in order to find more alternates [#2868](https://github.com/valhalla/valhalla/pull/2868)
   * CHANGED: Throw an exception if directory does not exist when building traffic extract [#2871](https://github.com/valhalla/valhalla/pull/2871)
   * CHANGED: Support for ignoring multiple consecutive closures at start/end locations [#2846](https://github.com/valhalla/valhalla/pull/2846)
   * ADDED: Added sac_scale to trace_attributes output and locate edge output [#2818](https://github.com/valhalla/valhalla/pull/2818)
   * ADDED: Ukrainian language translations [#2882](https://github.com/valhalla/valhalla/pull/2882)
   * ADDED: Add support for closure annotations [#2816](https://github.com/valhalla/valhalla/pull/2816)
   * ADDED: Add costing option `service_factor`. Implement possibility to avoid or favor generic service roads in route for all costing options. [#2870](https://github.com/valhalla/valhalla/pull/2870)
   * CHANGED: Reduce stop impact cost when flow data is present [#2891](https://github.com/valhalla/valhalla/pull/2891)
   * CHANGED: Update visual compare script [#2803](https://github.com/valhalla/valhalla/pull/2803)
   * CHANGED: Service roads are not penalized for `pedestrian` costing by default. [#2898](https://github.com/valhalla/valhalla/pull/2898)
   * ADDED: Add complex mandatory restrictions support [#2766](https://github.com/valhalla/valhalla/pull/2766)
   * ADDED: Status endpoint for future status info and health checking of running service [#2907](https://github.com/valhalla/valhalla/pull/2907)
   * ADDED: Add min_level argument to valhalla_ways_to_edges [#2918](https://github.com/valhalla/valhalla/pull/2918)
   * ADDED: Adding ability to store the roundabout_exit_turn_degree to the maneuver [#2941](https://github.com/valhalla/valhalla/pull/2941)
   * ADDED: Penalize pencil point uturns and uturns at short internal edges. Note: `motorcycle` and `motor_scooter` models do not penalize on short internal edges. No new uturn penalty logic has been added to the pedestrian and bicycle costing models. [#2944](https://github.com/valhalla/valhalla/pull/2944)
   * CHANGED: Allow config object to be passed-in to path algorithms [#2949](https://github.com/valhalla/valhalla/pull/2949)
   * CHANGED: Allow disabling Werror [#2937](https://github.com/valhalla/valhalla/pull/2937)
   * ADDED: Add ability to build Valhalla modules as STATIC libraries. [#2957](https://github.com/valhalla/valhalla/pull/2957)
   * NIT: Enables compiler warnings in part of mjolnir module [#2922](https://github.com/valhalla/valhalla/pull/2922)
   * CHANGED: Refactor isochrone/reachability forward/reverse search to reduce code repetition [#2969](https://github.com/valhalla/valhalla/pull/2969)
   * ADDED: Set the roundabout exit shape index when we are collapsing the roundabout maneuvers. [#2975](https://github.com/valhalla/valhalla/pull/2975)
   * CHANGED: Penalized closed edges if using them at start/end locations [#2964](https://github.com/valhalla/valhalla/pull/2964)
   * ADDED: Add shoulder to trace_attributes output. [#2980](https://github.com/valhalla/valhalla/pull/2980)
   * CHANGED: Refactor bidirectional astar forward/reverse search to reduce code repetition [#2970](https://github.com/valhalla/valhalla/pull/2970)
   * CHANGED: Factor for service roads is 1.0 by default. [#2988](https://github.com/valhalla/valhalla/pull/2988)
   * ADDED: Support for conditionally skipping CI runs [#2986](https://github.com/valhalla/valhalla/pull/2986)
   * ADDED: Add instructions for building valhalla on `arm64` macbook [#2997](https://github.com/valhalla/valhalla/pull/2997)
   * NIT: Enables compiler warnings in part of mjolnir module [#2995](https://github.com/valhalla/valhalla/pull/2995)
   * CHANGED: nit(rename): Renames the encoded live speed properties [#2998](https://github.com/valhalla/valhalla/pull/2998)
   * ADDED: ci: Vendors the codecov script [#3002](https://github.com/valhalla/valhalla/pull/3002)
   * CHANGED: Allow None build type [#3005](https://github.com/valhalla/valhalla/pull/3005)
   * CHANGED: ci: Build Python bindings for Mac OS [#3013](https://github.com/valhalla/valhalla/pull/3013)

## Release Date: 2021-01-25 Valhalla 3.1.0
* **Removed**
   * REMOVED: Remove Node bindings. [#2502](https://github.com/valhalla/valhalla/pull/2502)
   * REMOVED: appveyor builds. [#2550](https://github.com/valhalla/valhalla/pull/2550)
   * REMOVED: Removed x86 CI builds. [#2792](https://github.com/valhalla/valhalla/pull/2792)

* **Bug Fix**
   * FIXED: Crazy ETAs.  If a way has forward speed with no backward speed and it is not oneway, then we must set the default speed.  The reverse logic applies as well.  If a way has no backward speed but has a forward speed and it is not a oneway, then set the default speed. [#2102](https://github.com/valhalla/valhalla/pull/2102)
   * FIXED: Map matching elapsed times spliced amongst different legs and discontinuities are now correct [#2104](https://github.com/valhalla/valhalla/pull/2104)
   * FIXED: Date time information is now propagated amongst different legs and discontinuities [#2107](https://github.com/valhalla/valhalla/pull/2107)
   * FIXED: Adds support for geos-3.8 c++ api [#2021](https://github.com/valhalla/valhalla/issues/2021)
   * FIXED: Updated the osrm serializer to not set junction name for osrm origin/start maneuver - this is not helpful since we are not transitioning through the intersection.  [#2121](https://github.com/valhalla/valhalla/pull/2121)
   * FIXED: Removes precomputing of edge-costs which lead to wrong results [#2120](https://github.com/valhalla/valhalla/pull/2120)
   * FIXED: Complex turn-restriction invalidates edge marked as kPermanent [#2103](https://github.com/valhalla/valhalla/issues/2103)
   * FIXED: Fixes bug with inverted time-restriction parsing [#2167](https://github.com/valhalla/valhalla/pull/2167)
   * FIXED: Fixed several bugs with numeric underflow in map-matching trip durations. These may
     occur when serializing match results where adjacent trace points appear out-of-sequence on the
     same edge [#2178](https://github.com/valhalla/valhalla/pull/2178)
     - `MapMatcher::FormPath` now catches route discontinuities on the same edge when the distance
       percentage along don't agree. The trip leg builder builds disconnected legs on a single edge
       to avoid duration underflow.
     - Correctly populate edge groups when matching results contain loops. When a loop occurs,
       the leg builder now starts at the correct edge where the loop ends, and correctly accounts
       for any contained edges.
     - Duration over-trimming at the terminating edge of a match.
   * FIXED: Increased internal precision of time tracking per edge and maneuver so that maneuver times sum to the same time represented in the leg summary [#2195](https://github.com/valhalla/valhalla/pull/2195)
   * FIXED: Tagged speeds were not properly marked. We were not using forward and backward speeds to flag if a speed is tagged or not.  Should not update turn channel speeds if we are not inferring them.  Added additional logic to handle PH in the conditional restrictions. Do not update stop impact for ramps if they are marked as internal. [#2198](https://github.com/valhalla/valhalla/pull/2198)
   * FIXED: Fixed the sharp turn phrase [#2226](https://github.com/valhalla/valhalla/pull/2226)
   * FIXED: Protect against duplicate points in the input or points that snap to the same location resulting in `nan` times for the legs of the map match (of a 0 distance route) [#2229](https://github.com/valhalla/valhalla/pull/2229)
   * FIXED: Improves restriction check on briding edge in Bidirectional Astar [#2228](https://github.com/valhalla/valhalla/pull/2228)
   * FIXED: Allow nodes at location 0,0 [#2245](https://github.com/valhalla/valhalla/pull/2245)
   * FIXED: Fix RapidJSON compiler warnings and naming conflict [#2249](https://github.com/valhalla/valhalla/pull/2249)
   * FIXED: Fixed bug in resample_spherical_polyline where duplicate successive lat,lng locations in the polyline resulting in `nan` for the distance computation which shortcuts further sampling [#2239](https://github.com/valhalla/valhalla/pull/2239)
   * FIXED: Update exit logic for non-motorways [#2252](https://github.com/valhalla/valhalla/pull/2252)
   * FIXED: Transition point map-matching. When match results are on a transition point, we search for the sibling nodes at that transition and snap it to the corresponding edges in the route. [#2258](https://github.com/valhalla/valhalla/pull/2258)
   * FIXED: Fixed verbal multi-cue logic [#2270](https://github.com/valhalla/valhalla/pull/2270)
   * FIXED: Fixed Uturn cases when a not_thru edge is connected to the origin edge. [#2272](https://github.com/valhalla/valhalla/pull/2272)
   * FIXED: Update intersection classes in osrm response to not label all ramps as motorway [#2279](https://github.com/valhalla/valhalla/pull/2279)
   * FIXED: Fixed bug in mapmatcher when interpolation point goes before the first valid match or after the last valid match. Such behavior usually leads to discontinuity in matching. [#2275](https://github.com/valhalla/valhalla/pull/2275)
   * FIXED: Fixed an issue for time_allowed logic.  Previously we returned false on the first time allowed restriction and did not check them all. Added conditional restriction gurka test and datetime optional argument to gurka header file. [#2286](https://github.com/valhalla/valhalla/pull/2286)
   * FIXED: Fixed an issue for date ranges.  For example, for the range Jan 04 to Jan 02 we need to test to end of the year and then from the first of the year to the end date.  Also, fixed an emergency tag issue.  We should only set the use to emergency if all other access is off. [#2290](https://github.com/valhalla/valhalla/pull/2290)
   * FIXED: Found a few issues with the initial ref and direction logic for ways.  We were overwriting the refs with directionals to the name_offset_map instead of concatenating them together.  Also, we did not allow for blank entries for GetTagTokens. [#2298](https://github.com/valhalla/valhalla/pull/2298)
   * FIXED: Fixed an issue where MatchGuidanceViewJunctions is only looking at the first edge. Set the data_id for guidance views to the changeset id as it is already being populated. Also added test for guidance views. [#2303](https://github.com/valhalla/valhalla/pull/2303)
   * FIXED: Fixed a problem with live speeds where live speeds were being used to determine access, even when a live
   speed (current time) route wasn't what was requested. [#2311](https://github.com/valhalla/valhalla/pull/2311)
   * FIXED: Fix break/continue typo in search filtering [#2317](https://github.com/valhalla/valhalla/pull/2317)
   * FIXED: Fix a crash in trace_route due to iterating past the end of a vector. [#2322](https://github.com/valhalla/valhalla/pull/2322)
   * FIXED: Don't allow timezone information in the local date time string attached at each location. [#2312](https://github.com/valhalla/valhalla/pull/2312)
   * FIXED: Fix short route trimming in bidirectional astar [#2323](https://github.com/valhalla/valhalla/pull/2323)
   * FIXED: Fix shape trimming in leg building for snap candidates that lie within the margin of rounding error [#2326](https://github.com/valhalla/valhalla/pull/2326)
   * FIXED: Fixes route duration underflow with traffic data [#2325](https://github.com/valhalla/valhalla/pull/2325)
   * FIXED: Parse mtb:scale tags and set bicycle access if present [#2117](https://github.com/valhalla/valhalla/pull/2117)
   * FIXED: Fixed segfault.  Shape was missing from options for valhalla_path_comparison and valhalla_run_route.  Also, costing options was missing in valhalla_path_comparison. [#2343](https://github.com/valhalla/valhalla/pull/2343)
   * FIXED: Handle decimal numbers with zero-value mantissa properly in Lua [#2355](https://github.com/valhalla/valhalla/pull/2355)
   * FIXED: Many issues that resulted in discontinuities, failed matches or incorrect time/duration for map matching requests. [#2292](https://github.com/valhalla/valhalla/pull/2292)
   * FIXED: Seeing segfault when loading large osmdata data files before loading LuaJit. LuaJit fails to create luaL_newstate() Ref: [#2158](https://github.com/ntop/ntopng/issues/2158) Resolution is to load LuaJit before loading the data files. [#2383](https://github.com/valhalla/valhalla/pull/2383)
   * FIXED: Store positive/negative OpenLR offsets in bucketed form [#2405](https://github.com/valhalla/valhalla/pull/2405)
   * FIXED: Fix on map-matching return code when breakage distance limitation exceeds. Instead of letting the request goes into meili and fails in finding a route, we check the distance in loki and early return with exception code 172. [#2406](https://github.com/valhalla/valhalla/pull/2406)
   * FIXED: Don't create edges for portions of ways that are doubled back on themselves as this confuses opposing edge index computations [#2385](https://github.com/valhalla/valhalla/pull/2385)
   * FIXED: Protect against nan in uniform_resample_spherical_polyline. [#2431](https://github.com/valhalla/valhalla/pull/2431)
   * FIXED: Obvious maneuvers. [#2436](https://github.com/valhalla/valhalla/pull/2436)
   * FIXED: Base64 encoding/decoding [#2452](https://github.com/valhalla/valhalla/pull/2452)
   * FIXED: Added post roundabout instruction when enter/exit roundabout maneuvers are combined [#2454](https://github.com/valhalla/valhalla/pull/2454)
   * FIXED: openlr: Explicitly check for linear reference option for Valhalla serialization. [#2458](https://github.com/valhalla/valhalla/pull/2458)
   * FIXED: Fix segfault: Do not combine last turn channel maneuver. [#2463](https://github.com/valhalla/valhalla/pull/2463)
   * FIXED: Remove extraneous whitespaces from ja-JP.json. [#2471](https://github.com/valhalla/valhalla/pull/2471)
   * FIXED: Checks protobuf serialization/parsing success [#2477](https://github.com/valhalla/valhalla/pull/2477)
   * FIXED: Fix dereferencing of end for std::lower_bound in sequence and possible UB [#2488](https://github.com/valhalla/valhalla/pull/2488)
   * FIXED: Make tile building reproducible: fix UB-s [#2480](https://github.com/valhalla/valhalla/pull/2480)
   * FIXED: Zero initialize EdgeInfoInner.spare0_. Uninitialized spare0_ field produced UB which causes gurka_reproduce_tile_build to fail intermittently. [#2499](https://github.com/valhalla/valhalla/pull/2499)
   * FIXED: Drop unused CHANGELOG validation script, straggling NodeJS references [#2506](https://github.com/valhalla/valhalla/pull/2506)
   * FIXED: Fix missing nullptr checks in graphreader and loki::Reach (causing segfault during routing with not all levels of tiles available) [#2504](https://github.com/valhalla/valhalla/pull/2504)
   * FIXED: Fix mismatch of triplegedge roadclass and directededge roadclass [#2507](https://github.com/valhalla/valhalla/pull/2507)
   * FIXED: Improve german destination_verbal_alert phrases [#2509](https://github.com/valhalla/valhalla/pull/2509)
   * FIXED: Undefined behavior cases discovered with undefined behavior sanitizer tool. [#2498](https://github.com/valhalla/valhalla/pull/2498)
   * FIXED: Fixed logic so verbal keep instructions use branch exit sign info for ramps [#2520](https://github.com/valhalla/valhalla/pull/2520)
   * FIXED: Fix bug in trace_route for uturns causing garbage coordinates [#2517](https://github.com/valhalla/valhalla/pull/2517)
   * FIXED: Simplify heading calculation for turn type. Remove undefined behavior case. [#2513](https://github.com/valhalla/valhalla/pull/2513)
   * FIXED: Always set costing name even if one is not provided for osrm serializer weight_name. [#2528](https://github.com/valhalla/valhalla/pull/2528)
   * FIXED: Make single-thread tile building reproducible: fix seed for shuffle, use concurrency configuration from the mjolnir section. [#2515](https://github.com/valhalla/valhalla/pull/2515)
   * FIXED: More Windows compatibility: build tiles and some run actions work now (including CI tests) [#2300](https://github.com/valhalla/valhalla/issues/2300)
   * FIXED: Transcoding of c++ location to pbf location used path edges in the place of filtered edges. [#2542](https://github.com/valhalla/valhalla/pull/2542)
   * FIXED: Add back whitelisting action types. [#2545](https://github.com/valhalla/valhalla/pull/2545)
   * FIXED: Allow uturns for truck costing now that we have derived deadends marked in the edge label [#2559](https://github.com/valhalla/valhalla/pull/2559)
   * FIXED: Map matching uturn trimming at the end of an edge where it wasn't needed. [#2558](https://github.com/valhalla/valhalla/pull/2558)
   * FIXED: Multicue enter roundabout [#2556](https://github.com/valhalla/valhalla/pull/2556)
   * FIXED: Changed reachability computation to take into account live speed [#2597](https://github.com/valhalla/valhalla/pull/2597)
   * FIXED: Fixed a bug where the temp files were not getting read in if you started with the construct edges or build phase for valhalla_build_tiles. [#2601](https://github.com/valhalla/valhalla/pull/2601)
   * FIXED: Updated fr-FR.json with partial translations. [#2605](https://github.com/valhalla/valhalla/pull/2605)
   * FIXED: Removed superfluous const qualifier from odin/signs [#2609](https://github.com/valhalla/valhalla/pull/2609)
   * FIXED: Internal maneuver placement [#2600](https://github.com/valhalla/valhalla/pull/2600)
   * FIXED: Complete fr-FR.json locale. [#2614](https://github.com/valhalla/valhalla/pull/2614)
   * FIXED: Don't truncate precision in polyline encoding [#2632](https://github.com/valhalla/valhalla/pull/2632)
   * FIXED: Fix all compiler warnings in sif and set to -Werror [#2642](https://github.com/valhalla/valhalla/pull/2642)
   * FIXED: Remove unnecessary maneuvers to continue straight [#2647](https://github.com/valhalla/valhalla/pull/2647)
   * FIXED: Linear reference support in route/mapmatch apis (FOW, FRC, bearing, and number of references) [#2645](https://github.com/valhalla/valhalla/pull/2645)
   * FIXED: Ambiguous local to global (with timezone information) date time conversions now all choose to use the later time instead of throwing unhandled exceptions [#2665](https://github.com/valhalla/valhalla/pull/2665)
   * FIXED: Overestimated reach caused be reenquing transition nodes without checking that they had been already expanded [#2670](https://github.com/valhalla/valhalla/pull/2670)
   * FIXED: Build with C++17 standard. Deprecated function calls are substituted with new ones. [#2669](https://github.com/valhalla/valhalla/pull/2669)
   * FIXED: Improve German post_transition_verbal instruction [#2677](https://github.com/valhalla/valhalla/pull/2677)
   * FIXED: Lane updates.  Add the turn lanes to all edges of the way.  Do not "enhance" turn lanes if they are part of a complex restriction.  Moved ProcessTurnLanes after UpdateManeuverPlacementForInternalIntersectionTurns.  Fix for a missing "uturn" indication for intersections on the previous maneuver, we were serializing an empty list. [#2679](https://github.com/valhalla/valhalla/pull/2679)
   * FIXED: Fixes OpenLr serialization [#2688](https://github.com/valhalla/valhalla/pull/2688)
   * FIXED: Internal edges can't be also a ramp or a turn channel.  Also, if an edge is marked as ramp and turn channel mark it as a ramp.  [#2689](https://github.com/valhalla/valhalla/pull/2689)
   * FIXED: Check that speeds are equal for the edges going in the same direction while buildig shortcuts [#2691](https://github.com/valhalla/valhalla/pull/2691)
   * FIXED: Missing fork or bear instruction [#2683](https://github.com/valhalla/valhalla/pull/2683)
   * FIXED: Eliminate null pointer dereference in GraphReader::AreEdgesConnected [#2695](https://github.com/valhalla/valhalla/issues/2695)
   * FIXED: Fix polyline simplification float/double comparison [#2698](https://github.com/valhalla/valhalla/issues/2698)
   * FIXED: Weights were sometimes negative due to incorrect updates to elapsed_cost [#2702](https://github.com/valhalla/valhalla/pull/2702)
   * FIXED: Fix bidirectional route failures at deadends [#2705](https://github.com/valhalla/valhalla/pull/2705)
   * FIXED: Updated logic to call out a non-obvious turn [#2708](https://github.com/valhalla/valhalla/pull/2708)
   * FIXED: valhalla_build_statistics multithreaded mode fixed [#2707](https://github.com/valhalla/valhalla/pull/2707)
   * FIXED: If infer_internal_intersections is true then allow internals that are also ramps or TCs. Without this we produce an extra continue maneuver.  [#2710](https://github.com/valhalla/valhalla/pull/2710)
   * FIXED: We were routing down roads that should be destination only. Now we mark roads with motor_vehicle=destination and motor_vehicle=customers or access=destination and access=customers as destination only. [#2722](https://github.com/valhalla/valhalla/pull/2722)
   * FIXED: Replace all Python2 print statements with Python3 syntax [#2716](https://github.com/valhalla/valhalla/issues/2716)
   * FIXED: Some HGT files not found [#2723](https://github.com/valhalla/valhalla/issues/2723)
   * FIXED: Fix PencilPointUturn detection by removing short-edge check and updating angle threshold [#2725](https://github.com/valhalla/valhalla/issues/2725)
   * FIXED: Fix invalid continue/bear maneuvers [#2729](https://github.com/valhalla/valhalla/issues/2729)
   * FIXED: Fixes an issue that lead to double turns within a very short distance, when instead, it should be a u-turn. We now collapse double L turns or double R turns in short non-internal intersections to u-turns. [#2740](https://github.com/valhalla/valhalla/pull/2740)
   * FIXED: fixes an issue that lead to adding an extra maneuver. We now combine a current maneuver short length non-internal edges (left or right) with the next maneuver that is a kRampStraight. [#2741](https://github.com/valhalla/valhalla/pull/2741)
   * FIXED: Reduce verbose instructions by collapsing small end ramp forks [#2762](https://github.com/valhalla/valhalla/issues/2762)
   * FIXED: Remove redundant return statements [#2776](https://github.com/valhalla/valhalla/pull/2776)
   * FIXED: Added unit test for BuildAdminFromPBF() to test GEOS 3.9 update. [#2787](https://github.com/valhalla/valhalla/pull/2787)
   * FIXED: Add support for geos-3.9 c++ api [#2739](https://github.com/valhalla/valhalla/issues/2739)
   * FIXED: Fix check for live speed validness [#2797](https://github.com/valhalla/valhalla/pull/2797)

* **Enhancement**
   * ADDED: Matrix of Bike Share [#2590](https://github.com/valhalla/valhalla/pull/2590)
   * ADDED: Add ability to provide custom implementation for candidate collection in CandidateQuery. [#2328](https://github.com/valhalla/valhalla/pull/2328)
   * ADDED: Cancellation of tile downloading. [#2319](https://github.com/valhalla/valhalla/pull/2319)
   * ADDED: Return the coordinates of the nodes isochrone input locations snapped to [#2111](https://github.com/valhalla/valhalla/pull/2111)
   * ADDED: Allows more complicated routes in timedependent a-star before timing out [#2068](https://github.com/valhalla/valhalla/pull/2068)
   * ADDED: Guide signs and junction names [#2096](https://github.com/valhalla/valhalla/pull/2096)
   * ADDED: Added a bool to the config indicating whether to use commercially set attributes.  Added logic to not call IsIntersectionInternal if this is a commercial data set.  [#2132](https://github.com/valhalla/valhalla/pull/2132)
   * ADDED: Removed commercial data set bool to the config and added more knobs for data.  Added infer_internal_intersections, infer_turn_channels, apply_country_overrides, and use_admin_db.  [#2173](https://github.com/valhalla/valhalla/pull/2173)
   * ADDED: Allow using googletest in unit tests and convert all tests to it (old test.cc is completely removed). [#2128](https://github.com/valhalla/valhalla/pull/2128)
   * ADDED: Add guidance view capability. [#2209](https://github.com/valhalla/valhalla/pull/2209)
   * ADDED: Collect turn cost information as path is formed so that it can be serialized out for trace attributes or osrm flavored intersections. Also add shape_index to osrm intersections. [#2207](https://github.com/valhalla/valhalla/pull/2207)
   * ADDED: Added alley factor to autocost.  Factor is defaulted at 1.0f or do not avoid alleys. [#2246](https://github.com/valhalla/valhalla/pull/2246)
   * ADDED: Support unlimited speed limits where maxspeed=none. [#2251](https://github.com/valhalla/valhalla/pull/2251)
   * ADDED: Implement improved Reachability check using base class Dijkstra. [#2243](https://github.com/valhalla/valhalla/pull/2243)
   * ADDED: Gurka integration test framework with ascii-art maps [#2244](https://github.com/valhalla/valhalla/pull/2244)
   * ADDED: Add to the stop impact when transitioning from higher to lower class road and we are not on a turn channel or ramp. Also, penalize lefts when driving on the right and vice versa. [#2282](https://github.com/valhalla/valhalla/pull/2282)
   * ADDED: Added reclassify_links, use_direction_on_ways, and allow_alt_name as config options.  If `use_direction_on_ways = true` then use `direction` and `int_direction` on the way to update the directional for the `ref` and `int_ref`.  Also, copy int_efs to the refs. [#2285](https://github.com/valhalla/valhalla/pull/2285)
   * ADDED: Add support for live traffic. [#2268](https://github.com/valhalla/valhalla/pull/2268)
   * ADDED: Implement per-location search filters for functional road class and forms of way. [#2289](https://github.com/valhalla/valhalla/pull/2289)
   * ADDED: Approach, multi-cue, and length updates [#2313](https://github.com/valhalla/valhalla/pull/2313)
   * ADDED: Speed up timezone differencing calculation if cache is provided. [#2316](https://github.com/valhalla/valhalla/pull/2316)
   * ADDED: Added rapidjson/schema.h to baldr/rapidjson_util.h to make it available for use within valhalla. [#2330](https://github.com/valhalla/valhalla/issues/2330)
   * ADDED: Support decimal precision for height values in elevation service. Also support polyline5 for encoded polylines input and output to elevation service. [#2324](https://github.com/valhalla/valhalla/pull/2324)
   * ADDED: Use both imminent and distant verbal multi-cue phrases. [#2353](https://github.com/valhalla/valhalla/pull/2353)
   * ADDED: Split parsing stage into 3 separate stages. [#2339](https://github.com/valhalla/valhalla/pull/2339)
   * CHANGED: Speed up graph enhancing by avoiding continuous unordered_set rebuilding [#2349](https://github.com/valhalla/valhalla/pull/2349)
   * CHANGED: Skip calling out to Lua for nodes/ways/relations with not tags - speeds up parsing. [#2351](https://github.com/valhalla/valhalla/pull/2351)
   * CHANGED: Switch to LuaJIT for lua scripting - speeds up file parsing [#2352](https://github.com/valhalla/valhalla/pull/2352)
   * ADDED: Ability to create OpenLR records from raw data. [#2356](https://github.com/valhalla/valhalla/pull/2356)
   * ADDED: Revamp length phrases [#2359](https://github.com/valhalla/valhalla/pull/2359)
   * CHANGED: Do not allocate memory in skadi if we don't need it. [#2373](https://github.com/valhalla/valhalla/pull/2373)
   * CHANGED: Map matching: throw error (443/NoSegment) when no candidate edges are available. [#2370](https://github.com/valhalla/valhalla/pull/2370)
   * ADDED: Add sk-SK.json (slovak) localization file. [#2376](https://github.com/valhalla/valhalla/pull/2376)
   * ADDED: Extend roundabout phrases. [#2378](https://github.com/valhalla/valhalla/pull/2378)
   * ADDED: More roundabout phrase tests. [#2382](https://github.com/valhalla/valhalla/pull/2382)
   * ADDED: Update the turn and continue phrases to include junction names and guide signs. [#2386](https://github.com/valhalla/valhalla/pull/2386)
   * ADDED: Add the remaining guide sign toward phrases [#2389](https://github.com/valhalla/valhalla/pull/2389)
   * ADDED: The ability to allow immediate uturns at trace points in a map matching request [#2380](https://github.com/valhalla/valhalla/pull/2380)
   * ADDED: Add utility functions to Signs. [#2390](https://github.com/valhalla/valhalla/pull/2390)
   * ADDED: Unified time tracking for all algorithms that support time-based graph expansion. [#2278](https://github.com/valhalla/valhalla/pull/2278)
   * ADDED: Add rail_ferry use and costing. [#2408](https://github.com/valhalla/valhalla/pull/2408)
   * ADDED: `street_side_max_distance`, `display_lat` and `display_lon` to `locations` in input for better control of routing side of street [#1769](https://github.com/valhalla/valhalla/pull/1769)
   * ADDED: Add additional exit phrases. [#2421](https://github.com/valhalla/valhalla/pull/2421)
   * ADDED: Add Japanese locale, update German. [#2432](https://github.com/valhalla/valhalla/pull/2432)
   * ADDED: Gurka expect_route refactor [#2435](https://github.com/valhalla/valhalla/pull/2435)
   * ADDED: Add option to suppress roundabout exits [#2437](https://github.com/valhalla/valhalla/pull/2437)
   * ADDED: Add Greek locale. [#2438](https://github.com/valhalla/valhalla/pull/2438)
   * ADDED (back): Support for 64bit wide way ids in the edgeinfo structure with no impact to size for data sources with ids 32bits wide. [#2422](https://github.com/valhalla/valhalla/pull/2422)
   * ADDED: Support for 64bit osm node ids in parsing stage of tile building [#2422](https://github.com/valhalla/valhalla/pull/2422)
   * CHANGED: Point2/PointLL are now templated to allow for higher precision coordinate math when desired [#2429](https://github.com/valhalla/valhalla/pull/2429)
   * ADDED: Optional OpenLR Encoded Path Edges in API Response [#2424](https://github.com/valhalla/valhalla/pull/2424)
   * ADDED: Add explicit include for sstream to be compatible with msvc_x64 toolset. [#2449](https://github.com/valhalla/valhalla/pull/2449)
   * ADDED: Properly split returned path if traffic conditions change partway along edges [#2451](https://github.com/valhalla/valhalla/pull/2451)
   * ADDED: Add Dutch locale. [#2464](https://github.com/valhalla/valhalla/pull/2464)
   * ADDED: Check with address sanititizer in CI. Add support for undefined behavior sanitizer. [#2487](https://github.com/valhalla/valhalla/pull/2487)
   * ADDED: Ability to recost a path and increased cost/time details along the trippath and json output [#2425](https://github.com/valhalla/valhalla/pull/2425)
   * ADDED: Add the ability to do bikeshare based (ped/bike) multimodal routing [#2031](https://github.com/valhalla/valhalla/pull/2031)
   * ADDED: Route through restrictions enabled by introducing a costing option. [#2469](https://github.com/valhalla/valhalla/pull/2469)
   * ADDED: Migrated to Ubuntu 20.04 base-image [#2508](https://github.com/valhalla/valhalla/pull/2508)
   * CHANGED: Speed up parseways stage by avoiding multiple string comparisons [#2518](https://github.com/valhalla/valhalla/pull/2518)
   * CHANGED: Speed up enhance stage by avoiding GraphTileBuilder copying [#2468](https://github.com/valhalla/valhalla/pull/2468)
   * ADDED: Costing options now includes shortest flag which favors shortest path routes [#2555](https://github.com/valhalla/valhalla/pull/2555)
   * ADDED: Incidents in intersections [#2547](https://github.com/valhalla/valhalla/pull/2547)
   * CHANGED: Refactor mapmatching configuration to use a struct (instead of `boost::property_tree::ptree`). [#2485](https://github.com/valhalla/valhalla/pull/2485)
   * ADDED: Save exit maneuver's begin heading when combining enter & exit roundabout maneuvers. [#2554](https://github.com/valhalla/valhalla/pull/2554)
   * ADDED: Added new urban flag that can be set if edge is within city boundaries to data processing; new use_urban_tag config option; added to osrm response within intersections. [#2522](https://github.com/valhalla/valhalla/pull/2522)
   * ADDED: Parses OpenLr of type PointAlongLine [#2565](https://github.com/valhalla/valhalla/pull/2565)
   * ADDED: Use edge.is_urban is set for serializing is_urban. [#2568](https://github.com/valhalla/valhalla/pull/2568)
   * ADDED: Added new rest/service area uses on the edge. [#2533](https://github.com/valhalla/valhalla/pull/2533)
   * ADDED: Dependency cache for Azure [#2567](https://github.com/valhalla/valhalla/pull/2567)
   * ADDED: Added flexibility to remove the use of the admindb and to use the country and state iso from the tiles; [#2579](https://github.com/valhalla/valhalla/pull/2579)
   * ADDED: Added toll gates and collection points (gantry) to the node;  [#2532](https://github.com/valhalla/valhalla/pull/2532)
   * ADDED: Added osrm serialization for rest/service areas and admins. [#2594](https://github.com/valhalla/valhalla/pull/2594)
   * CHANGED: Improved Russian localization; [#2593](https://github.com/valhalla/valhalla/pull/2593)
   * ADDED: Support restricted class in intersection annotations [#2589](https://github.com/valhalla/valhalla/pull/2589)
   * ADDED: Added trail type trace [#2606](https://github.com/valhalla/valhalla/pull/2606)
   * ADDED: Added tunnel names to the edges as a tagged name.  [#2608](https://github.com/valhalla/valhalla/pull/2608)
   * CHANGED: Moved incidents to the trip leg and cut the shape of the leg at that location [#2610](https://github.com/valhalla/valhalla/pull/2610)
   * ADDED: Costing option to ignore_closures when routing with current flow [#2615](https://github.com/valhalla/valhalla/pull/2615)
   * ADDED: Cross-compilation ability with MinGW64 [#2619](https://github.com/valhalla/valhalla/pull/2619)
   * ADDED: Defines the incident tile schema and incident metadata [#2620](https://github.com/valhalla/valhalla/pull/2620)
   * ADDED: Moves incident serializer logic into a generic serializer [#2621](https://github.com/valhalla/valhalla/pull/2621)
   * ADDED: Incident loading singleton for continually refreshing incident tiles [#2573](https://github.com/valhalla/valhalla/pull/2573)
   * ADDED: One shot mode to valhalla_service so you can run a single request of any type without starting a server [#2624](https://github.com/valhalla/valhalla/pull/2624)
   * ADDED: Adds text instructions to OSRM output [#2625](https://github.com/valhalla/valhalla/pull/2625)
   * ADDED: Adds support for alternate routes [#2626](https://github.com/valhalla/valhalla/pull/2626)
   * CHANGED: Switch Python bindings generator from boost.python to header-only pybind11[#2644](https://github.com/valhalla/valhalla/pull/2644)
   * ADDED: Add support of input file for one-shot mode of valhalla_service [#2648](https://github.com/valhalla/valhalla/pull/2648)
   * ADDED: Linear reference support to locate api [#2645](https://github.com/valhalla/valhalla/pull/2645)
   * ADDED: Implemented OSRM-like turn duration calculation for car. Uses it now in auto costing. [#2651](https://github.com/valhalla/valhalla/pull/2651)
   * ADDED: Enhanced turn lane information in guidance [#2653](https://github.com/valhalla/valhalla/pull/2653)
   * ADDED: `top_speed` option for all motorized vehicles [#2667](https://github.com/valhalla/valhalla/issues/2667)
   * CHANGED: Move turn_lane_direction helper to odin/util [#2675](https://github.com/valhalla/valhalla/pull/2675)
   * ADDED: Add annotations to osrm response including speed limits, unit and sign conventions [#2668](https://github.com/valhalla/valhalla/pull/2668)
   * ADDED: Added functions for predicted speeds encoding-decoding [#2674](https://github.com/valhalla/valhalla/pull/2674)
   * ADDED: Time invariant routing via the bidirectional algorithm. This has the effect that when time dependent routes (arrive_by and depart_at) fall back to bidirectional due to length restrictions they will actually use the correct time of day for one of the search directions [#2660](https://github.com/valhalla/valhalla/pull/2660)
   * ADDED: If the length of the edge is greater than kMaxEdgeLength, then consider this a catastrophic error if the should_error bool is true in the set_length function. [#2678](https://github.com/valhalla/valhalla/pull/2678)
   * ADDED: Moved lat,lon coordinates structures from single to double precision. Improves geometry accuracy noticibly at zooms above 17 as well as coordinate snapping and any other geometric operations. Adds about a 2% performance penalty for standard routes. Graph nodes now have 7 digits of precision.  [#2693](https://github.com/valhalla/valhalla/pull/2693)
   * ADDED: Added signboards to guidance views.  [#2687](https://github.com/valhalla/valhalla/pull/2687)
   * ADDED: Regular speed on shortcut edges is calculated with turn durations taken into account. Truck, motorcycle and motorscooter profiles use OSRM-like turn duration. [#2662](https://github.com/valhalla/valhalla/pull/2662)
   * CHANGED: Remove astar algorithm and replace its use with timedep_forward as its redundant [#2706](https://github.com/valhalla/valhalla/pull/2706)
   * ADDED: Recover and recost all shortcuts in final path for bidirectional astar algorithm [#2711](https://github.com/valhalla/valhalla/pull/2711)
   * ADDED: An option for shortcut recovery to be cached at start up to reduce the time it takes to do so on the fly [#2714](https://github.com/valhalla/valhalla/pull/2714)
   * ADDED: If width <= 1.9 then no access for auto, truck, bus, taxi, emergency and hov. [#2713](https://github.com/valhalla/valhalla/pull/2713)
   * ADDED: Centroid/Converge/Rendezvous/Meet API which allows input locations to find a least cost convergence point from all locations [#2734](https://github.com/valhalla/valhalla/pull/2734)
   * ADDED: Added support to process the sump_buster tag.  Also, fixed a few small access bugs for nodes. [#2731](https://github.com/valhalla/valhalla/pull/2731)
   * ADDED: Log message if failed to create tiles directory. [#2738](https://github.com/valhalla/valhalla/pull/2738)
   * CHANGED: Tile memory is only owned by the GraphTile rather than shared amongst copies of the graph tile (in GraphReader and TileCaches). [#2340](https://github.com/valhalla/valhalla/pull/2340)
   * ADDED: Add Estonian locale. [#2748](https://github.com/valhalla/valhalla/pull/2748)
   * CHANGED: Handle GraphTile objects as smart pointers [#2703](https://github.com/valhalla/valhalla/pull/2703)
   * CHANGED: Improve stability with no RTTI build [#2759](https://github.com/valhalla/valhalla/pull/2759) and [#2760](https://github.com/valhalla/valhalla/pull/2760)
   * CHANGED: Change generic service roads to a new Use=kServiceRoad. This is for highway=service without other service= tags (such as driveway, alley, parking aisle) [#2419](https://github.com/valhalla/valhalla/pull/2419)
   * ADDED: Isochrones support isodistance lines as well [#2699](https://github.com/valhalla/valhalla/pull/2699)
   * ADDED: Add support for ignoring live traffic closures for waypoints [#2685](https://github.com/valhalla/valhalla/pull/2685)
   * ADDED: Add use_distance to auto cost to allow choosing between two primary cost components, time or distance [#2771](https://github.com/valhalla/valhalla/pull/2771)
   * CHANGED: nit: Enables compiler warnings in part of loki module [#2767](https://github.com/valhalla/valhalla/pull/2767)
   * CHANGED: Reducing the number of uturns by increasing the cost to for them to 9.5f. Note: Did not increase the cost for motorcycles or motorscooters. [#2770](https://github.com/valhalla/valhalla/pull/2770)
   * ADDED: Add option to use thread-safe GraphTile's reference counter. [#2772](https://github.com/valhalla/valhalla/pull/2772)
   * CHANGED: nit: Enables compiler warnings in part of thor module [#2768](https://github.com/valhalla/valhalla/pull/2768)
   * ADDED: Add costing option `use_tracks` to avoid or favor tracks in route. [#2769](https://github.com/valhalla/valhalla/pull/2769)
   * CHANGED: chore: Updates libosmium [#2786](https://github.com/valhalla/valhalla/pull/2786)
   * CHANGED: Optimize double bucket queue to reduce memory reallocations. [#2719](https://github.com/valhalla/valhalla/pull/2719)
   * CHANGED: Collapse merge maneuvers [#2773](https://github.com/valhalla/valhalla/pull/2773)
   * CHANGED: Add shortcuts to the tiles' bins so we can find them when doing spatial lookups. [#2744](https://github.com/valhalla/valhalla/pull/2744)

## Release Date: 2019-11-21 Valhalla 3.0.9
* **Bug Fix**
   * FIXED: Changed reachability computation to consider both directions of travel wrt candidate edges [#1965](https://github.com/valhalla/valhalla/pull/1965)
   * FIXED: toss ways where access=private and highway=service and service != driveway. [#1960](https://github.com/valhalla/valhalla/pull/1960)
   * FIXED: Fix search_cutoff check in loki correlate_node. [#2023](https://github.com/valhalla/valhalla/pull/2023)
   * FIXED: Computes notion of a deadend at runtime in bidirectional a-star which fixes no-route with a complicated u-turn. [#1982](https://github.com/valhalla/valhalla/issues/1982)
   * FIXED: Fix a bug with heading filter at nodes. [#2058](https://github.com/valhalla/valhalla/pull/2058)
   * FIXED: Bug in map matching continuity checking such that continuity must only be in the forward direction. [#2029](https://github.com/valhalla/valhalla/pull/2029)
   * FIXED: Allow setting the time for map matching paths such that the time is used for speed lookup. [#2030](https://github.com/valhalla/valhalla/pull/2030)
   * FIXED: Don't use density factor for transition cost when user specified flag disables flow speeds. [#2048](https://github.com/valhalla/valhalla/pull/2048)
   * FIXED: Map matching trace_route output now allows for discontinuities in the match though multi match is not supported in valhalla route output. [#2049](https://github.com/valhalla/valhalla/pull/2049)
   * FIXED: Allows routes with no time specified to use time conditional edges and restrictions with a flag denoting as much [#2055](https://github.com/valhalla/valhalla/pull/2055)
   * FIXED: Fixed a bug with 'current' time type map matches. [#2060](https://github.com/valhalla/valhalla/pull/2060)
   * FIXED: Fixed a bug with time dependent expansion in which the expansion distance heuristic was not being used. [#2064](https://github.com/valhalla/valhalla/pull/2064)

* **Enhancement**
   * ADDED: Establish pinpoint test pattern [#1969](https://github.com/valhalla/valhalla/pull/1969)
   * ADDED: Suppress relative direction in ramp/exit instructions if it matches driving side of street [#1990](https://github.com/valhalla/valhalla/pull/1990)
   * ADDED: Added relative direction to the merge maneuver [#1989](https://github.com/valhalla/valhalla/pull/1989)
   * ADDED: Refactor costing to better handle multiple speed datasources [#2026](https://github.com/valhalla/valhalla/pull/2026)
   * ADDED: Better usability of curl for fetching tiles on the fly [#2026](https://github.com/valhalla/valhalla/pull/2026)
   * ADDED: LRU cache scheme for tile storage [#2026](https://github.com/valhalla/valhalla/pull/2026)
   * ADDED: GraphTile size check [#2026](https://github.com/valhalla/valhalla/pull/2026)
   * ADDED: Pick more sane values for highway and toll avoidance [#2026](https://github.com/valhalla/valhalla/pull/2026)
   * ADDED: Refactor adding predicted speed info to speed up process [#2026](https://github.com/valhalla/valhalla/pull/2026)
   * ADDED: Allow selecting speed data sources at request time [#2026](https://github.com/valhalla/valhalla/pull/2026)
   * ADDED: Allow disabling certain neighbors in connectivity map [#2026](https://github.com/valhalla/valhalla/pull/2026)
   * ADDED: Allows routes with time-restricted edges if no time specified and notes restriction in response [#1992](https://github.com/valhalla/valhalla/issues/1992)
   * ADDED: Runtime deadend detection to timedependent a-star. [#2059](https://github.com/valhalla/valhalla/pull/2059)

## Release Date: 2019-09-06 Valhalla 3.0.8
* **Bug Fix**
   * FIXED: Added logic to detect if user is to merge to the left or right [#1892](https://github.com/valhalla/valhalla/pull/1892)
   * FIXED: Overriding the destination_only flag when reclassifying ferries; Also penalizing ferries with a 5 min. penalty in the cost to allow us to avoid destination_only the majority of the time except when it is necessary. [#1905](https://github.com/valhalla/valhalla/pull/1905)
   * FIXED: Suppress forks at motorway junctions and intersecting service roads [#1909](https://github.com/valhalla/valhalla/pull/1909)
   * FIXED: Enhanced fork assignment logic [#1912](https://github.com/valhalla/valhalla/pull/1912)
   * FIXED: Added logic to fall back to return country poly if no state and updated lua for Metro Manila and Ireland [#1910](https://github.com/valhalla/valhalla/pull/1910)
   * FIXED: Added missing motorway fork instruction [#1914](https://github.com/valhalla/valhalla/pull/1914)
   * FIXED: Use begin street name for osrm compat mode [#1916](https://github.com/valhalla/valhalla/pull/1916)
   * FIXED: Added logic to fix missing highway cardinal directions in the US [#1917](https://github.com/valhalla/valhalla/pull/1917)
   * FIXED: Handle forward traversable significant road class intersecting edges [#1928](https://github.com/valhalla/valhalla/pull/1928)
   * FIXED: Fixed bug with shape trimming that impacted Uturns at Via locations. [#1935](https://github.com/valhalla/valhalla/pull/1935)
   * FIXED: Dive bomb updates.  Updated default speeds for urban areas based on roadclass for the enhancer.  Also, updated default speeds based on roadclass in lua.  Fixed an issue where we were subtracting 1 from uint32_t when 0 for stop impact.  Updated reclassify link logic to allow residential roads to be added to the tree, but we only downgrade the links to tertiary.  Updated TransitionCost functions to add 1.5 to the turncost when transitioning from a ramp to a non ramp and vice versa.  Also, added 0.5f to the turncost if the edge is a roundabout. [#1931](https://github.com/valhalla/valhalla/pull/1931)

* **Enhancement**
   * ADDED: Caching url fetched tiles to disk [#1887](https://github.com/valhalla/valhalla/pull/1887)
   * ADDED: filesystem::remove_all [#1887](https://github.com/valhalla/valhalla/pull/1887)
   * ADDED: Minimum enclosing bounding box tool [#1887](https://github.com/valhalla/valhalla/pull/1887)
   * ADDED: Use constrained flow speeds in bidirectional_astar.cc [#1907](https://github.com/valhalla/valhalla/pull/1907)
   * ADDED: Bike Share Stations are now in the graph which should set us up to do multimodal walk/bike scenarios [#1852](https://github.com/valhalla/valhalla/pull/1852)

## Release Date: 2019-7-18 Valhalla 3.0.7
* **Bug Fix**
   * FIXED: Fix pedestrian fork [#1886](https://github.com/valhalla/valhalla/pull/1886)

## Release Date: 2019-7-15 Valhalla 3.0.6
* **Bug Fix**
   * FIXED: Admin name changes. [#1853](https://github.com/valhalla/valhalla/pull/1853) Ref: [#1854](https://github.com/valhalla/valhalla/issues/1854)
   * FIXED: valhalla_add_predicted_traffic was overcommitted while gathering stats. Added a clear. [#1857](https://github.com/valhalla/valhalla/pull/1857)
   * FIXED: regression in map matching when moving to valhalla v3.0.0 [#1863](https://github.com/valhalla/valhalla/pull/1863)
   * FIXED: last step shape in osrm serializer should be 2 of the same point [#1867](https://github.com/valhalla/valhalla/pull/1867)
   * FIXED: Shape trimming at the beginning and ending of the route to not be degenerate [#1876](https://github.com/valhalla/valhalla/pull/1876)
   * FIXED: Duplicate waypoints in osrm serializer [#1880](https://github.com/valhalla/valhalla/pull/1880)
   * FIXED: Updates for heading precision [#1881](https://github.com/valhalla/valhalla/pull/1881)
   * FIXED: Map matching allowed untraversable edges at start of route [#1884](https://github.com/valhalla/valhalla/pull/1884)

* **Enhancement**
   * ADDED: Use the same protobuf object the entire way through the request process [#1837](https://github.com/valhalla/valhalla/pull/1837)
   * ADDED: Enhanced turn lane processing [#1859](https://github.com/valhalla/valhalla/pull/1859)
   * ADDED: Add global_synchronized_cache in valhalla_build_config [#1851](https://github.com/valhalla/valhalla/pull/1851)

## Release Date: 2019-06-04 Valhalla 3.0.5
* **Bug Fix**
   * FIXED: Protect against unnamed rotaries and routes that end in roundabouts not turning off rotary logic [#1840](https://github.com/valhalla/valhalla/pull/1840)

* **Enhancement**
   * ADDED: Add turn lane info at maneuver point [#1830](https://github.com/valhalla/valhalla/pull/1830)

## Release Date: 2019-05-31 Valhalla 3.0.4
* **Bug Fix**
   * FIXED: Improved logic to decide between bear vs. continue [#1798](https://github.com/valhalla/valhalla/pull/1798)
   * FIXED: Bicycle costing allows use of roads with all surface values, but with a penalty based on bicycle type. However, the edge filter totally disallows bad surfaces for some bicycle types, creating situations where reroutes fail if a rider uses a road with a poor surface. [#1800](https://github.com/valhalla/valhalla/pull/1800)
   * FIXED: Moved complex restrictions building to before validate. [#1805](https://github.com/valhalla/valhalla/pull/1805)
   * FIXED: Fix bicycle edge filter when avoid_bad_surfaces = 1.0 [#1806](https://github.com/valhalla/valhalla/pull/1806)
   * FIXED: Replace the EnhancedTripPath class inheritance with aggregation [#1807](https://github.com/valhalla/valhalla/pull/1807)
   * FIXED: Replace the old timezone shape zip file every time valhalla_build_timezones is ran [#1817](https://github.com/valhalla/valhalla/pull/1817)
   * FIXED: Don't use island snapped edge candidates (from disconnected components or low reach edges) when we rejected other high reachability edges that were closer [#1835](https://github.com/valhalla/valhalla/pull/1835)

## Release Date: 2019-05-08 Valhalla 3.0.3
* **Bug Fix**
   * FIXED: Fixed a rare loop condition in route matcher (edge walking to match a trace). [#1689](https://github.com/valhalla/valhalla/pull/1689)
   * FIXED: Fixed VACUUM ANALYZE syntax issue.  [#1704](https://github.com/valhalla/valhalla/pull/1704)
   * FIXED: Fixed the osrm maneuver type when a maneuver has the to_stay_on attribute set.  [#1714](https://github.com/valhalla/valhalla/pull/1714)
   * FIXED: Fixed osrm compatibility mode attributes.  [#1716](https://github.com/valhalla/valhalla/pull/1716)
   * FIXED: Fixed rotary/roundabout issues in Valhalla OSRM compatibility.  [#1727](https://github.com/valhalla/valhalla/pull/1727)
   * FIXED: Fixed the destinations assignment for exit names in OSRM compatibility mode. [#1732](https://github.com/valhalla/valhalla/pull/1732)
   * FIXED: Enhance merge maneuver type assignment. [#1735](https://github.com/valhalla/valhalla/pull/1735)
   * FIXED: Fixed fork assignments and on ramps for OSRM compatibility mode. [#1738](https://github.com/valhalla/valhalla/pull/1738)
   * FIXED: Fixed cardinal direction on reference names when forward/backward tag is present on relations. Fixes singly digitized roads with opposing directional modifiers. [#1741](https://github.com/valhalla/valhalla/pull/1741)
   * FIXED: Fixed fork assignment and narrative logic when a highway ends and splits into multiple ramps. [#1742](https://github.com/valhalla/valhalla/pull/1742)
   * FIXED: Do not use any avoid edges as origin or destination of a route, matrix, or isochrone. [#1745](https://github.com/valhalla/valhalla/pull/1745)
   * FIXED: Add leg summary and remove unused hint attribute for OSRM compatibility mode. [#1753](https://github.com/valhalla/valhalla/pull/1753)
   * FIXED: Improvements for pedestrian forks, pedestrian roundabouts, and continue maneuvers. [#1768](https://github.com/valhalla/valhalla/pull/1768)
   * FIXED: Added simplified overview for OSRM response and added use_toll logic back to truck costing. [#1765](https://github.com/valhalla/valhalla/pull/1765)
   * FIXED: temp fix for location distance bug [#1774](https://github.com/valhalla/valhalla/pull/1774)
   * FIXED: Fix pedestrian routes using walkway_factor [#1780](https://github.com/valhalla/valhalla/pull/1780)
   * FIXED: Update the begin and end heading of short edges based on use [#1783](https://github.com/valhalla/valhalla/pull/1783)
   * FIXED: GraphReader::AreEdgesConnected update.  If transition count == 0 return false and do not call transition function. [#1786](https://github.com/valhalla/valhalla/pull/1786)
   * FIXED: Only edge candidates that were used in the path are send to serializer: [#1788](https://github.com/valhalla/valhalla/pull/1788)
   * FIXED: Added logic to prevent the removal of a destination maneuver when ending on an internal edge [#1792](https://github.com/valhalla/valhalla/pull/1792)
   * FIXED: Fixed instructions when starting on an internal edge [#1796](https://github.com/valhalla/valhalla/pull/1796)

* **Enhancement**
   * Add the ability to run valhalla_build_tiles in stages. Specify the begin_stage and end_stage as command line options. Also cleans up temporary files as the last stage in the pipeline.
   * Add `remove` to `filesystem` namespace. [#1752](https://github.com/valhalla/valhalla/pull/1752)
   * Add TaxiCost into auto costing options.
   * Add `preferred_side` to allow per-location filtering of edges based on the side of the road the location is on and the driving side for that locale.
   * Slightly decreased the internal side-walk factor to .90f to favor roads with attached sidewalks. This impacts roads that have added sidewalk:left, sidewalk:right or sidewalk:both OSM tags (these become attributes on each directedEdge). The user can then avoid/penalize dedicated sidewalks and walkways, when they increase the walkway_factor. Since we slightly decreased the sidewalk_factor internally and only favor sidewalks if use is tagged as sidewalk_left or sidewalk_right, we should tend to route on roads with attached sidewalks rather than separate/dedicated sidewalks, allowing for more road names to be called out since these are labeled more.
   * Add `via` and `break_through` location types [#1737](https://github.com/valhalla/valhalla/pull/1737)
   * Add `street_side_tolerance` and `search_cutoff` to input `location` [#1777](https://github.com/valhalla/valhalla/pull/1777)
   * Return the Valhalla error `Path distance exceeds the max distance limit` for OSRM responses when the route is greater than the service limits. [#1781](https://github.com/valhalla/valhalla/pull/1781)

## Release Date: 2019-01-14 Valhalla 3.0.2
* **Bug Fix**
   * FIXED: Transit update - fix dow and exception when after midnight trips are normalized [#1682](https://github.com/valhalla/valhalla/pull/1682)
   * FIXED: valhalla_convert_transit segfault - GraphTileBuilder has null GraphTileHeader [#1683](https://github.com/valhalla/valhalla/issues/1683)
   * FIXED: Fix crash for trace_route with osrm serialization. Was passing shape rather than locations to the waypoint method.
   * FIXED: Properly set driving_side based on data set in TripPath.
   * FIXED: A bad bicycle route exposed an issue with bidirectional A* when the origin and destination edges are connected. Use A* in these cases to avoid requiring a high cost threshold in BD A*.
   * FIXED: x86 and x64 data compatibility was fixed as the structures weren't aligned.
   * FIXED: x86 tests were failing due mostly to floating point issues and the aforementioned structure misalignment.
* **Enhancement**
   * Add a durations list (delta time between each pair of trace points), a begin_time and a use_timestamp flag to trace_route requests. This allows using the input trace timestamps or durations plus the begin_time to compute elapsed time at each edge in the matched path (rather than using costing methods).
   * Add support for polyline5 encoding for OSRM formatted output.
* **Note**
   * Isochrones and openlr are both noted as not working with release builds for x86 (32bit) platforms. We'll look at getting this fixed in a future release

## Release Date: 2018-11-21 Valhalla 3.0.1
* **Bug Fix**
   * FIXED: Fixed a rare, but serious bug with bicycle costing. ferry_factor_ in bicycle costing shadowed the data member in the base dynamic cost class, leading to an uninitialized variable. Occasionally, this would lead to negative costs which caused failures. [#1663](https://github.com/valhalla/valhalla/pull/1663)
   * FIXED: Fixed use of units in OSRM compatibility mode. [#1662](https://github.com/valhalla/valhalla/pull/1662)

## Release Date: 2018-11-21 Valhalla 3.0.0
* **NOTE**
   * This release changes the Valhalla graph tile formats to make the tile data more efficient and flexible. Tile data is incompatible with Valhalla 2.x builds, and code for 3.x is incompatible with data built for Valahalla 2.x versions. Valhalla tile sizes are slightly smaller (for datasets using elevation information the size savings is over 10%). In addition, there is increased flexibility for creating different variants of tiles to support different applications (e.g. bicycle only, or driving only).
* **Enhancement**
   * Remove the use of DirectedEdge for transitions between nodes on different hierarchy levels. A new structure, NodeTransition, is now used to transition to nodes on different hierarchy level. This saves space since only the end node GraphId is needed for the transitions (and DirectedEdge is a large data structure).
   * Change the NodeInfo lat,lon to use an offset from the tile base lat,lon. This potentially allows higher precision than using float, but more importantly saves space and allows support for NodeTransitions as well as spare for future growth.
   * Remove the EdgeElevation structure and max grade information into DirectedEdge and mean elevation into EdgeInfo. This saves space.
   * Reduce wayid to 32 bits. This allows sufficient growth when using OpenStreetMap data and frees space in EdgeInfo (allows moving speed limit and mean elevation from other structures).
   * Move name consistency from NodeInfo to DirectedEdge. This allows a more efficient lookup of name consistency.
   * Update all path algorithms to use NodeTransition logic rather than special DirectedEdge transition types. This simplifies PathAlgorithms slightly and removes some conditional logic.
   * Add an optional GraphFilter stage to tile building pipeline. This allows removal of edges and nodes based on access. This allows bicycle only, pedestrian only, or driving only datasets (or combinations) to be created - allowing smaller datasets for special purpose applications.
* **Deprecate**
   * Valhalla 3.0 removes support for OSMLR.

## Release Date: 2018-11-20 Valhalla 2.7.2
* **Enhancement**
   * UPDATED: Added a configuration variable for max_timedep_distance. This is used in selecting the path algorithm and provides the maximum distance between locations when choosing a time dependent path algorithm (other than multi modal). Above this distance, bidirectional A* is used with no time dependencies.
   * UPDATED: Remove transition edges from priority queue in Multimodal methods.
   * UPDATED: Fully implement street names and exit signs with ability to identify route numbers. [#1635](https://github.com/valhalla/valhalla/pull/1635)
* **Bug Fix**
   * FIXED: A timed-turned restriction should not be applied when a non-timed route is executed.  [#1615](https://github.com/valhalla/valhalla/pull/1615)
   * FIXED: Changed unordered_map to unordered_multimap for polys. Poly map can contain the same key but different multi-polygons. For example, islands for a country or timezone polygons for a country.
   * FIXED: Fixed timezone db issue where TZIDs did not exist in the Howard Hinnant date time db that is used in the date_time class for tz indexes.  Added logic to create aliases for TZIDs based on https://en.wikipedia.org/wiki/List_of_tz_database_time_zones
   * FIXED: Fixed the ramp turn modifiers for osrm compat [#1569](https://github.com/valhalla/valhalla/pull/1569)
   * FIXED: Fixed the step geometry when using the osrm compat mode [#1571](https://github.com/valhalla/valhalla/pull/1571)
   * FIXED: Fixed a data creation bug causing issues with A* routes ending on loops. [#1576](https://github.com/valhalla/valhalla/pull/1576)
   * FIXED: Fixed an issue with a bad route where destination only was present. Was due to thresholds in bidirectional A*. Changed threshold to be cost based rather than number of iterations). [#1586](https://github.com/valhalla/valhalla/pull/1586)
   * FIXED: Fixed an issue with destination only (private) roads being used in bicycle routes. Centralized some "base" transition cost logic in the base DynamicCost class. [#1587](https://github.com/valhalla/valhalla/pull/1587)
   * FIXED: Remove extraneous ramp maneuvers [#1657](https://github.com/valhalla/valhalla/pull/1657)

## Release Date: 2018-10-02 Valhalla 2.7.1
* **Enhancement**
   * UPDATED: Added date time support to forward and reverse isochrones. Add speed lookup (predicted speeds and/or free-flow or constrained flow speed) if date_time is present.
   * UPDATED: Add timezone checks to multimodal routes and isochrones (updates localtime if the path crosses into a timezone different than the start location).
* **Data Producer Update**
   * UPDATED: Removed boost date time support from transit.  Now using the Howard Hinnant date library.
* **Bug Fix**
   * FIXED: Fixed a bug with shortcuts that leads to inconsistent routes depending on whether shortcuts are taken, different origins can lead to different paths near the destination. This fix also improves performance on long routes and matrices.
   * FIXED: We were getting inconsistent results between departing at current date/time vs entering the current date/time.  This issue is due to the fact that the iso_date_time function returns the full iso date_time with the timezone offset (e.g., 2018-09-27T10:23-07:00 vs 2018-09-27T10:23). When we refactored the date_time code to use the new Howard Hinnant date library, we introduced this bug.
   * FIXED: Increased the threshold in CostMatrix to address null time and distance values occurring for truck costing with locations near the max distance.

## Release Date: 2018-09-13 Valhalla 2.7.0
* **Enhancement**
   * UPDATED: Refactor to use the pbf options instead of the ptree config [#1428](https://github.com/valhalla/valhalla/pull/1428) This completes [#1357](https://github.com/valhalla/valhalla/issues/1357)
   * UPDATED: Removed the boost/date_time dependency from baldr and odin. We added the Howard Hinnant date and time library as a submodule. [#1494](https://github.com/valhalla/valhalla/pull/1494)
   * UPDATED: Fixed 'Drvie' typo [#1505](https://github.com/valhalla/valhalla/pull/1505) This completes [#1504](https://github.com/valhalla/valhalla/issues/1504)
   * UPDATED: Optimizations of GetSpeed for predicted speeds [#1490](https://github.com/valhalla/valhalla/issues/1490)
   * UPDATED: Isotile optimizations
   * UPDATED: Added stats to predictive traffic logging
   * UPDATED: resample_polyline - Breaks the polyline into equal length segments at a sample distance near the resolution. Break out of the loop through polyline points once we reach the specified number of samplesthen append the last
polyline point.
   * UPDATED: added android logging and uses a shared graph reader
   * UPDATED: Do not run a second pass on long pedestrian routes that include a ferry (but succeed on first pass). This is a performance fix. Long pedestrian routes with A star factor based on ferry speed end up being very inefficient.
* **Bug Fix**
   * FIXED: A* destination only
   * FIXED: Fixed through locations weren't honored [#1449](https://github.com/valhalla/valhalla/pull/1449)


## Release Date: 2018-08-02 Valhalla 3.0.0-rc.4
* **Node Bindings**
   * UPDATED: add some worker pool handling
   [#1467](https://github.com/valhalla/valhalla/pull/1467)

## Release Date: 2018-08-02 Valhalla 3.0.0-rc.3
* **Node Bindings**
   * UPDATED: replaced N-API with node-addon-api wrapper and made the actor
   functions asynchronous
   [#1457](https://github.com/valhalla/valhalla/pull/1457)

## Release Date: 2018-07-24 Valhalla 3.0.0-rc.2
* **Node Bindings**
   * FIXED: turn on the autocleanup functionality for the actor object.
   [#1439](https://github.com/valhalla/valhalla/pull/1439)

## Release Date: 2018-07-16 Valhalla 3.0.0-rc.1
* **Enhancement**
   * ADDED: exposed the rest of the actions to the node bindings and added tests. [#1415](https://github.com/valhalla/valhalla/pull/1415)

## Release Date: 2018-07-12 Valhalla 3.0.0-alpha.1
**NOTE**: There was already a small package named `valhalla` on the npm registry, only published up to version 0.0.3. The team at npm has transferred the package to us, but would like us to publish something to it ASAP to prove our stake in it. Though the bindings do not have all of the actor functionality exposed yet (just route), we are going to publish an alpha release of 3.0.0 to get something up on npm.
* **Infrastructure**:
   * ADDED: add in time dependent algorithms if the distance between locations is less than 500km.
   * ADDED: TurnLanes to indicate turning lanes at the end of a directed edge.
   * ADDED: Added PredictedSpeeds to Valhalla tiles and logic to compute speed based on predictive speed profiles.
* **Data Producer Update**
   * ADDED: is_route_num flag was added to Sign records. Set this to true if the exit sign comes from a route number/ref.
   * CHANGED: Lower speeds on driveways, drive-thru, and parking aisle. Set destination only flag for drive thru use.
   * ADDED: Initial implementation of turn lanes.
  **Bug Fix**
   * CHANGED: Fix destination only penalty for A* and time dependent cases.
   * CHANGED: Use the distance from GetOffsetForHeading, based on road classification and road use (e.g. ramp, turn channel, etc.), within tangent_angle function.
* **Map Matching**
   * FIXED: Fixed trace_route edge_walk server abort [#1365](https://github.com/valhalla/valhalla/pull/1365)
* **Enhancement**
   * ADDED: Added post process for updating free and constrained speeds in the directed edges.
   * UPDATED: Parse the json request once and store in a protocol buffer to pass along the pipeline. This completed the first portion of [#1357](https://github.com/valhalla/valhalla/issues/1357)
   * UPDATED: Changed the shape_match attribute from a string to an enum. Fixes [#1376](https://github.com/valhalla/valhalla/issues/1376)
   * ADDED: Node bindings for route [#1341](https://github.com/valhalla/valhalla/pull/1341)
   * UPDATED: Use a non-linear use_highways factor (to more heavily penalize highways as use_highways approaches 0).

## Release Date: 2018-07-15 Valhalla 2.6.3
* **API**:
   * FIXED: Use a non-linear use_highways factor (to more heavily penalize highways as use_highways approaches 0).
   * FIXED: Fixed the highway_factor when use_highways < 0.5.
   * ENHANCEMENT: Added logic to modulate the surface factor based on use_trails.
   * ADDED: New customer test requests for motorcycle costing.

## Release Date: 2018-06-28 Valhalla 2.6.2
* **Data Producer Update**
   * FIXED: Complex restriction sorting bug.  Check of has_dt in ComplexRestrictionBuilder::operator==.
* **API**:
   * FIXED: Fixed CostFactory convenience method that registers costing models
   * ADDED: Added use_tolls into motorcycle costing options

## Release Date: 2018-05-28 Valhalla 2.6.0
* **Infrastructure**:
   * CHANGED: Update cmake buildsystem to replace autoconf [#1272](https://github.com/valhalla/valhalla/pull/1272)
* **API**:
   * CHANGED: Move `trace_options` parsing to map matcher factory [#1260](https://github.com/valhalla/valhalla/pull/1260)
   * ADDED: New costing method for AutoDataFix [#1283](https://github.com/valhalla/valhalla/pull/1283)

## Release Date: 2018-05-21 Valhalla 2.5.0
* **Infrastructure**
   * ADDED: Add code formatting and linting.
* **API**
   * ADDED: Added new motorcycle costing, motorcycle access flag in data and use_trails option.
* **Routing**
   * ADDED: Add time dependnet forward and reverse A* methods.
   * FIXED: Increase minimum threshold for driving routes in bidirectional A* (fixes some instances of bad paths).
* **Data Producer Update**
   * CHANGED: Updates to properly handle cycleway crossings.
   * CHANGED: Conditionally include driveways that are private.
   * ADDED: Added logic to set motorcycle access.  This includes lua, country access, and user access flags for motorcycles.

## Release Date: 2018-04-11 Valhalla 2.4.9
* **Enhancement**
   * Added European Portuguese localization for Valhalla
   * Updates to EdgeStatus to improve performance. Use an unordered_map of tile Id and allocate an array for each edge in the tile. This allows using pointers to access status for sequential edges. This improves performance by 50% or so.
   * A couple of bicycle costing updates to improve route quality: avoid roads marked as part of a truck network, to remove the density penalty for transition costs.
   * When optimal matrix type is selected, now use CostMatrix for source to target pedestrian and bicycle matrix calls when both counts are above some threshold. This improves performance in general and lessens some long running requests.
*  **Data Producer Update**
   * Added logic to protect against setting a speed of 0 for ferries.

## Release Date: 2018-03-27 Valhalla 2.4.8
* **Enhancement**
   * Updates for Italian verbal translations
   * Optionally remove driveways at graph creation time
   * Optionally disable candidate edge penalty in path finding
   * OSRM compatible route, matrix and map matching response generation
   * Minimal Windows build compatibility
   * Refactoring to use PBF as the IPC mechanism for all objects
   * Improvements to internal intersection marking to reduce false positives
* **Bug Fix**
   * Cap candidate edge penalty in path finding to reduce excessive expansion
   * Fix trivial paths at deadends

## Release Date: 2018-02-08 Valhalla 2.4.7
* **Enhancement**
   * Speed up building tiles from small OSM imports by using boost directory iterator rather than going through all possible tiles and testing each if the file exists.
* **Bug Fix**
   * Protect against overflow in string to float conversion inside OSM parsing.

## Release Date: 2018-01-26 Valhalla 2.4.6
* **Enhancement**
   * Elevation library will lazy load RAW formatted sources

## Release Date: 2018-01-24 Valhalla 2.4.5
* **Enhancement**
   * Elevation packing utility can unpack lz4hc now
* **Bug Fix**
   * Fixed broken darwin builds

## Release Date: 2018-01-23 Valhalla 2.4.4
* **Enhancement**
   * Elevation service speed improvements and the ability to serve lz4hc compressed data
   * Basic support for downloading routing tiles on demand
   * Deprecated `valhalla_route_service`, now all services (including elevation) are found under `valhalla_service`

## Release Date: 2017-12-11 Valhalla 2.4.3
* **Enhancement**
   * Remove union from GraphId speeds up some platforms
   * Use SAC scale in pedestrian costing
   * Expanded python bindings to include all actions (route, matrix, isochrone, etc)
* **Bug Fix**
   * French translation typo fixes
*  **Data Producer Update**
   * Handling shapes that intersect the poles when binning
   * Handling when transit shapes are less than 2 points

## Release Date: 2017-11-09 Valhalla 2.4.1
*  **Data Producer Update**
   * Added kMopedAccess to modes for complex restrictions.  Remove the kMopedAccess when auto access is removed.  Also, add the kMopedAccess when an auto restriction is found.

## Release Date: 2017-11-08 Valhalla 2.4.0
*  **Data Producer Update**
   * Added logic to support restriction = x with a the except tag.  We apply the restriction to everything except for modes in the except tag.
   * Added logic to support railway_service and coach_service in transit.
* **Bug Fix**
  * Return proper edge_walk path for requested shape_match=walk_or_snap
  * Skip invalid stateid for Top-K requests

## Release Date: 2017-11-07 Valhalla 2.3.9
* **Enhancement**
  * Top-K map matched path generation now only returns unique paths and does so with fewer iterations
  * Navigator call outs for both imperial and metric units
  * The surface types allowed for a given bike route can now be controlled via a request parameter `avoid_bad_surfaces`
  * Improved support for motorscooter costing via surface types, road classification and vehicle specific tagging
* **Bug Fix**
  * Connectivity maps now include information about transit tiles
  * Lane counts for singly digitized roads are now correct for a given directed edge
  * Edge merging code for assigning osmlr segments is now robust to partial tile sets
  * Fix matrix path finding to allow transitioning down to lower levels when appropriate. In particular, do not supersede shortcut edges until no longer expanding on the next level.
  * Fix optimizer rotate location method. This fixes a bug where optimal ordering was bad for large location sets.
*  **Data Producer Update**
   * Duration tags are now used to properly set the speed of travel for a ferry routes

## Release Date: 2017-10-17 Valhalla 2.3.8
* **Bug Fix**
  * Fixed the roundabout exit count for bicycles when the roundabout is a road and not a cycleway
  * Enable a pedestrian path to remain on roundabout instead of getting off and back on
  * Fixed the penalization of candidate locations in the uni-directional A* algorithm (used for trivial paths)
*  **Data Producer Update**
   * Added logic to set bike forward and tag to true where kv["sac_scale"] == "hiking". All other values for sac_scale turn off bicycle access.  If sac_scale or mtb keys are found and a surface tag is not set we default to kPath.
   * Fixed a bug where surface=unpaved was being assigned Surface::kPavedSmooth.

## Release Date: 2017-9-11 Valhalla 2.3.7
* **Bug Fix**
  * Update bidirectional connections to handle cases where the connecting edge is one of the origin (or destination) edges and the cost is high. Fixes some pedestrian route issues that were reported.
*  **Data Producer Update**
   * Added support for motorroad tag (default and per country).
   * Update OSMLR segment association logic to fix issue where chunks wrote over leftover segments. Fix search along edges to include a radius so any nearby edges are also considered.

## Release Date: 2017-08-29 Valhalla 2.3.6
* **Bug Fix**
  * Pedestrian paths including ferries no longer cause circuitous routes
  * Fix a crash in map matching route finding where heading from shape was using a `nullptr` tile
  * Spanish language narrative corrections
  * Fix traffic segment matcher to always set the start time of a segment when its known
* **Enhancement**
  * Location correlation scoring improvements to avoid situations where less likely start or ending locations are selected

## Release Date: 2017-08-22 Valhalla 2.3.5
* **Bug Fix**
  * Clamp the edge score in thor. Extreme values were causing bad alloc crashes.
  * Fix multimodal isochrones. EdgeLabel refactor caused issues.
* **Data Producer Update**
  * Update lua logic to properly handle vehicle=no tags.

## Release Date: 2017-08-14 Valhalla 2.3.4
* **Bug Fix**
  * Enforce limits on maximum per point accuracy to avoid long running map matching computations

## Release Date: 2017-08-14 Valhalla 2.3.3
* **Bug Fix**
  * Maximum osm node reached now causes bitset to resize to accommodate when building tiles
  * Fix wrong side of street information and remove redundant node snapping
  * Fix path differences between services and `valhalla_run_route`
  * Fix map matching crash when interpolating duplicate input points
  * Fix unhandled exception when trace_route or trace_attributes when there are no continuous matches
* **Enhancement**
  * Folded Low-Stress Biking Code into the regular Bicycle code and removed the LowStressBicycleCost class. Now when making a query for bicycle routing, a value of 0 for use_hills and use_roads produces low-stress biking routes, while a value of 1 for both provides more intense professional bike routes.
  * Bike costing default values changed. use_roads and use_hills are now 0.25 by default instead of 0.5 and the default bike is now a hybrid bike instead of a road bike.
  * Added logic to use station hierarchy from transitland.  Osm and egress nodes are connected by transitconnections.  Egress and stations are connected by egressconnections.  Stations and platforms are connected by platformconnections.  This includes narrative updates for Odin as well.

## Release Date: 2017-07-31 Valhalla 2.3.2
* **Bug Fix**
  * Update to use oneway:psv if oneway:bus does not exist.
  * Fix out of bounds memory issue in DoubleBucketQueue.
  * Many things are now taken into consideration to determine which sides of the road have what cyclelanes, because they were not being parsed correctly before
  * Fixed issue where sometimes a "oneway:bicycle=no" tag on a two-way street would cause the road to become a oneway for bicycles
  * Fixed trace_attributes edge_walk cases where the start or end points in the shape are close to graph nodes (intersections)
  * Fixed 32bit architecture crashing for certain routes with non-deterministic placement of edges labels in bucketized queue datastructure
* **Enhancement**
  * Improve multi-modal routes by adjusting the pedestrian mode factor (routes use less walking in favor of public transit).
  * Added interface framework to support "top-k" paths within map-matching.
  * Created a base EdgeLabel class that contains all data needed within costing methods and supports the basic path algorithms (forward direction, A*, with accumulated path distance). Derive class for bidirectional algorithms (BDEdgeLabel) and for multimodal algorithms. Lowers memory use by combining some fields (using spare bits from GraphId).
  * Added elapsed time estimates to map-matching labels in preparation for using timestamps in map-matching.
  * Added parsing of various OSM tags: "bicycle=use_sidepath", "bicycle=dismount", "segregated=*", "shoulder=*", "cycleway:buffer=*", and several variations of these.
  * Both trace_route and trace_attributes will parse `time` and `accuracy` parameters when the shape is provided as unencoded
  * Map-matching will now use the time (in seconds) of each gps reading (if provided) to narrow the search space and avoid finding matches that are impossibly fast

## Release Date: 2017-07-10 Valhalla 2.3.0
* **Bug Fix**
  * Fixed a bug in traffic segment matcher where length was populated but had invalid times
* **Embedded Compilation**
  * Decoupled the service components from the rest of the worker objects so that the worker objects could be used in non http service contexts
   * Added an actor class which encapsulates the various worker objects and allows the various end points to be called /route /height etc. without needing to run a service
* **Low-Stress Bicycle**
  * Worked on creating a new low-stress biking option that focuses more on taking safer roads like cycle ways or residential roads than the standard bike costing option does.

## Release Date: 2017-06-26 Valhalla 2.2.9
* **Bug Fix**
  * Fix a bug introduced in 2.2.8 where map matching search extent was incorrect in longitude axis.

## Release Date: 2017-06-23 Valhalla 2.2.8
* **Bug Fix**
  * Traffic segment matcher (exposed through Python bindings) - fix cases where partial (or no) results could be returned when breaking out of loop in form_segments early.
* **Traffic Matching Update**
  * Traffic segment matcher - handle special cases when entering and exiting turn channels.
* **Guidance Improvements**
  * Added Swedish (se-SV) narrative file.

## Release Date: 2017-06-20 Valhalla 2.2.7
* **Bug Fixes**
  * Traffic segment matcher (exposed through Python bindings) makes use of accuracy per point in the input
  * Traffic segment matcher is robust to consecutive transition edges in matched path
* **Isochrone Changes**
  * Set up isochrone to be able to handle multi-location queries in the future
* **Data Producer Updates**
  * Fixes to valhalla_associate_segments to address threading issue.
  * Added support for restrictions that refers only to appropriate type of vehicle.
* **Navigator**
  * Added pre-alpha implementation that will perform guidance for mobile devices.
* **Map Matching Updates**
  * Added capability to customize match_options

## Release Date: 2017-06-12 Valhalla 2.2.6
* **Bug Fixes**
  * Fixed the begin shape index where an end_route_discontinuity exists
* **Guidance Improvements**
  * Updated Slovenian (sl-SI) narrative file.
* **Data Producer Updates**
  * Added support for per mode restrictions (e.g., restriction:&lt;type&gt;)  Saved these restrictions as "complex" restrictions which currently support per mode lookup (unlike simple restrictions which are assumed to apply to all driving modes).
* **Matrix Updates**
  * Increased max distance threshold for auto costing and other similar costings to 400 km instead of 200 km

## Release Date: 2017-06-05 Valhalla 2.2.5
* **Bug Fixes**
  * Fixed matched point edge_index by skipping transition edges.
  * Use double precision in meili grid traversal to fix some incorrect grid cases.
  * Update meili to use DoubleBucketQueue and GraphReader methods rather than internal methods.

## Release Date: 2017-05-17 Valhalla 2.2.4
* **Bug Fixes**
  * Fix isochrone bug where the default access mode was used - this rejected edges that should not have been rejected for cases than automobile.
  * Fix A* handling of edge costs for trivial routes. This fixed an issue with disconnected regions that projected to a single edge.
  * Fix TripPathBuilder crash if first edge is a transition edge (was occurring with map-matching in rare occasions).

## Release Date: 2017-05-15 Valhalla 2.2.3
* **Map Matching Improvement**
  * Return begin and end route discontinuities. Also, returns partial shape of edge at route discontinuity.
* **Isochrone Improvements**
  * Add logic to make sure the center location remains fixed at the center of a tile/grid in the isotile.
  * Add a default generalization factor that is based on the grid size. Users can still override this factor but the default behavior is improved.
  * Add ExpandForward and ExpandReverse methods as is done in bidirectional A*. This improves handling of transitions between hierarchy levels.
* **Graph Correlation Improvements**
  * Add options to control both radius and reachability per input location (with defaults) to control correlation of input locations to the graph in such a way as to avoid routing between disconnected regions and favor more likely paths.

## Release Date: 2017-05-08 Valhalla 2.2.0
* **Guidance Improvements**
  * Added Russian (ru-RU) narrative file.
  * Updated Slovenian (sl-SI) narrative file.
* **Data Producer Updates**
  * Assign destination sign info on bidirectional ramps.
  * Update ReclassifyLinks. Use a "link-tree" which is formed from the exit node and terminates at entrance nodes. Exit nodes are sorted by classification so motorway exits are done before trunks, etc. Updated the turn channel logic - now more consistently applies turn channel use.
  * Updated traffic segment associations to properly work with elevation and lane connectivity information (which is stored after the traffic association).

## Release Date: 2017-04-24 Valhalla 2.1.9
* **Elevation Update**
  * Created a new EdgeElevation structure which includes max upward and downward slope (moved from DirectedEdge) and mean elevation.
* **Routing Improvements**
  * Destination only fix when "nested" destination only areas cause a route failure. Allow destination only edges (with penalty) on 2nd pass.
  * Fix heading to properly use the partial edge shape rather than entire edge shape to determine heading at the begin and end locations.
  * Some cleanup and simplification of the bidirectional A* algorithm.
  * Some cleanup and simplification of TripPathBuilder.
  * Make TileHierarchy data and methods static and remove tile_dir from the tile hierarchy.
* **Map Matching Improvement**
  * Return matched points with trace attributes when using map_snap.
* **Data Producer Updates**
  * lua updates so that the chunnel will work again.

## Release Date: 2017-04-04 Valhalla 2.1.8
* **Map Matching Release**
  * Added max trace limits and out-of-bounds checks for customizable trace options

## Release Date: 2017-03-29 Valhalla 2.1.7
* **Map Matching Release**
  * Increased service limits for trace
* **Data Producer Updates**
  * Transit: Remove the dependency on using level 2 tiles for transit builder
* **Traffic Updates**
  * Segment matcher completely re-written to handle many complex issues when matching traces to OTSs
* **Service Improvement**
  * Bug Fix - relaxed rapidjson parsing to allow numeric type coercion
* **Routing Improvements**
  * Level the forward and reverse paths in bidirectional A * to account for distance approximation differences.
  * Add logic for Use==kPath to bicycle costing so that paths are favored (as are footways).

## Release Date: 2017-03-10 Valhalla 2.1.3
* **Guidance Improvement**
  * Corrections to Slovenian narrative language file
  **Routing Improvements**
  * Increased the pedestrian search radius from 25 to 50 within the meili configuration to reduce U-turns with map-matching
  * Added a max avoid location limit

## Release Date: 2017-02-22 Valhalla 2.1.0
* **Guidance Improvement**
  * Added ca-ES (Catalan) and sl-SI (Slovenian) narrative language files
* **Routing  Improvement**
  * Fix through location reverse ordering bug (introduced in 2.0.9) in output of route responses for depart_at routes
  * Fix edge_walking method to handle cases where more than 1 initial edge is found
* **Data Producer Updates**
  * Improved transit by processing frequency based schedules.
  * Updated graph validation to more aggressively check graph consistency on level 0 and level 1
  * Fix the EdgeInfo hash to not create duplicate edge info records when creating hierarchies

## Release Date: 2017-02-21 Valhalla 2.0.9
* **Guidance Improvement**
  * Improved Italian narrative by handling articulated prepositions
  * Properly calling out turn channel maneuver
* **Routing Improvement**
  * Improved path determination by increasing stop impact for link to link transitions at intersections
  * Fixed through location handling, now includes cost at throughs and properly uses heading
  * Added ability to adjust location heading tolerance
* **Traffic Updates**
  * Fixed segment matching json to properly return non-string values where appropriate
* **Data Producer Updates**
  * Process node:ref and way:junction_ref as a semicolon separated list for exit numbers
  * Removed duplicated interchange sign information when ways are split into edges
  * Use a sequence within HierarchyBuilder to lower memory requirements for planet / large data imports.
  * Add connecting OSM wayId to a transit stop within NodeInfo.
  * Lua update:  removed ways that were being added to the routing graph.
  * Transit:  Fixed an issue where add_service_day and remove_service_day was not using the tile creation date, but the service start date for transit.
  * Transit:  Added acceptance test logic.
  * Transit:  Added fallback option if the associated wayid is not found.  Use distance approximator to find the closest edge.
  * Transit:  Added URL encoding for one stop ids that contain diacriticals.  Also, added include_geometry=false for route requests.
* **Optimized Routing Update**
  * Added an original index to the location object in the optimized route response
* **Trace Route Improvement**
  * Updated find_start_node to fix "GraphTile NodeInfo index out of bounds" error

## Release Date: 2017-01-30 Valhalla 2.0.6
* **Guidance Improvement**
  * Italian phrases were updated
* **Routing Improvement**
  * Fixed an issue where date and time was returning an invalid ISO8601 time format for date_time values in positive UTC. + sign was missing.
  * Fixed an encoding issue that was discovered for tranist_fetcher.  We were not encoding onestop_ids or route_ids.  Also, added exclude_geometry=true for route API calls.
* **Data Producer Updates**
  * Added logic to grab a single feed in valhalla_build_transit.

## Release Date: 2017-01-04 Valhalla 2.0.3
* **Service Improvement**
  * Added support for interrupting requests. If the connection is closed, route computation and map-matching can be interrupted prior to completion.
* **Routing Improvement**
  * Ignore name inconsistency when entering a link to avoid double penalizing.
* **Data Producer Updates**
  * Fixed consistent name assignment for ramps and turn lanes which improved guidance.
  * Added a flag to directed edges indicating if the edge has names. This can potentially be used in costing methods.
  * Allow future use of spare GraphId bits within DirectedEdge.

## Release Date: 2016-12-13 Valhalla 2.0.2
* **Routing Improvement**
  * Added support for multi-way restrictions to matrix and isochrones.
  * Added HOV costing model.
  * Speed limit updates.   Added logic to save average speed separately from speed limits.
  * Added transit include and exclude logic to multimodal isochrone.
  * Fix some edge cases for trivial (single edge) paths.
  * Better treatment of destination access only when using bidirectional A*.
* **Performance Improvement**
  * Improved performance of the path algorithms by making many access methods inline.

## Release Date: 2016-11-28 Valhalla 2.0.1
* **Routing Improvement**
  * Preliminary support for multi-way restrictions
* **Issues Fixed**
  * Fixed tile incompatibility between 64 and 32bit architectures
  * Fixed missing edges within tile edge search indexes
  * Fixed an issue where transit isochrone was cut off if we took transit that was greater than the max_seconds and other transit lines or buses were then not considered.

## Release Date: 2016-11-15 Valhalla 2.0

* **Tile Redesign**
  * Updated the graph tiles to store edges only on the hierarchy level they belong to. Prior to this, the highways were stored on all levels, they now exist only on the highway hierarchy. Similar changes were made for arterial level roads. This leads to about a 20% reduction in tile size.
  * The tile redesign required changes to the path generation algorithms. They must now transition freely between levels, even for pedestrian and bicycle routes. To offset the extra transitions, the main algorithms were changed to expand nodes at each level that has directed edges, rather than adding the transition edges to the priority queue/adjacency list. This change helps performance. The hierarchy limits that are used to speed the computation of driving routes by utilizing the highway hierarchy were adjusted to work with the new path algorithms.
  * Some changes to costing were also required, for example pedestrian and bicycle routes skip shortcut edges.
  * Many tile data structures were altered to explicitly size different fields and make room for "spare" fields that will allow future growth. In addition, the tile itself has extra "spare" records that can be appended to the end of the tile and referenced from the tile header. This also will allow future growth without breaking backward compatibility.
* **Guidance Improvement**
  * Refactored trip path to use an enumerated `Use` for edge and an enumerated `NodeType` for node
  * Fixed some wording in the Hindi narrative file
  * Fixed missing turn maneuver by updating the forward intersecting edge logic
* **Issues Fixed**
  * Fixed an issue with pedestrian routes where a short u-turn was taken to avoid the "crossing" penalty.
  * Fixed bicycle routing due to high penalty to enter an access=destination area. Changed to a smaller, length based factor to try to avoid long regions where access = destination. Added a driveway penalty to avoid taking driveways (which are often marked as access=destination).
  * Fixed regression where service did not adhere to the list of allowed actions in the Loki configuration
* **Graph Correlation**
  * External contributions from Navitia have lead to greatly reduced per-location graph correlation. Average correlation time is now less than 1ms down from 4-9ms.

## Release Date: 2016-10-17

* **Guidance Improvement**
  * Added the Hindi (hi-IN) narrative language
* **Service Additions**
  * Added internal valhalla error codes utility in baldr and modified all services to make use of and return as JSON response
  * See documentation https://github.com/valhalla/valhalla-docs/blob/master/api-reference.md#internal-error-codes-and-conditions
* **Time-Distance Matrix Improvement**
  * Added a costmatrix performance fix for one_to_many matrix requests
* **Memory Mapped Tar Archive - Tile Extract Support**
  * Added the ability to load a tar archive of the routing graph tiles. This improves performance under heavy load and reduces the memory requirement while allowing multiple processes to share cache resources.

## Release Date: 2016-09-19

* **Guidance Improvement**
  * Added pirate narrative language
* **Routing Improvement**
  * Added the ability to include or exclude stops, routes, and operators in multimodal routing.
* **Service Improvement**
  * JSONify Error Response

## Release Date: 2016-08-30

* **Pedestrian Routing Improvement**
  * Fixes for trivial pedestrian routes

## Release Date: 2016-08-22

* **Guidance Improvements**
  * Added Spanish narrative
  * Updated the start and end edge heading calculation to be based on road class and edge use
* **Bicycle Routing Improvements**
  * Prevent getting off a higher class road for a small detour only to get back onto the road immediately.
  * Redo the speed penalties and road class factors - they were doubly penalizing many roads with very high values.
  * Simplify the computation of weighting factor for roads that do not have cycle lanes. Apply speed penalty to slightly reduce favoring
of non-separated bicycle lanes on high speed roads.
* **Routing Improvements**
  * Remove avoidance of U-turn for pedestrian routes. This improves use with map-matching since pedestrian routes can make U-turns.
  * Allow U-turns at dead-ends for driving (and bicycling) routes.
* **Service Additions**
  * Add support for multi-modal isochrones.
  * Added base code to allow reverse isochrones (path from anywhere to a single destination).
* **New Sources to Targets**
  * Added a new Matrix Service action that allows you to request any of the 3 types of time-distance matrices by calling 1 action.  This action takes a sources and targets parameter instead of the locations parameter.  Please see the updated Time-Distance Matrix Service API reference for more details.

## Release Date: 2016-08-08

 * **Service additions**
  * Latitude, longitude bounding boxes of the route and each leg have been added to the route results.
  * Added an initial isochrone capability. This includes methods to create an "isotile" - a 2-D gridded data set with time to reach each lat,lon grid from an origin location. This isoltile is then used to create contours at specified times. Interior contours are optionally removed and the remaining outer contours are generalized and converted to GeoJSON polygons. An initial version supporting multimodal route types has also been added.
 * **Data Producer Updates**
  * Fixed tranist scheduling issue where false schedules were getting added.
 * **Tools Additionas**
  * Added `valhalla_export_edges` tool to allow shape and names to be dumped from the routing tiles

## Release Date: 2016-07-19

 * **Guidance Improvements**
  * Added French narrative
  * Added capability to have narrative language aliases - For example: German `de-DE` has an alias of `de`
 * **Transit Stop Update** - Return latitude and longitude for each transit stop
 * **Data Producer Updates**
  * Added logic to use lanes:forward, lanes:backward, speed:forward, and speed:backward based on direction of the directed edge.
  * Added support for no_entry, no_exit, and no_turn restrictions.
  * Added logic to support country specific access. Based on country tables found here: http://wiki.openstreetmap.org/wiki/OSM_tags_for_routing/Access-Restrictions

## Release Date: 2016-06-08

 * **Bug Fix** - Fixed a bug where edge indexing created many small tiles where no edges actually intersected. This allowed impossible routes to be considered for path finding instead of rejecting them earlier.
 * **Guidance Improvements**
  * Fixed invalid u-turn direction
  * Updated to properly call out jughandle routes
  * Enhanced signless interchange maneuvers to help guide users
 * **Data Producer Updates**
  * Updated the speed assignment for ramp to be a percentage of the original road class speed assignment
  * Updated stop impact logic for turn channel onto ramp

## Release Date: 2016-05-19

 * **Bug Fix** - Fixed a bug where routes fail within small, disconnected "islands" due to the threshold logic in prior release. Also better logic for not-thru roads.

## Release Date: 2016-05-18

 * **Bidirectional A* Improvements** - Fixed an issue where if both origin and destination locations where on not-thru roads that meet at a common node the path ended up taking a long detour. Not all cases were fixed though - next release should fix. Trying to address the termination criteria for when the best connection point of the 2 paths is optimal. Turns out that the initial case where both opposing edges are settled is not guaranteed to be the least cost path. For now we are setting a threshold and extending the search while still tracking best connections. Fixed the opposing edge when a hierarchy transition occurs.
 * **Guidance Globalization** -  Fixed decimal distance to be locale based.
 * **Guidance Improvements**
  * Fixed roundabout spoke count issue by fixing the drive_on_right attribute.
  * Simplified narative by combining unnamed straight maneuvers
  * Added logic to confirm maneuver type assignment to avoid invalid guidance
  * Fixed turn maneuvers by improving logic for the following:
    * Internal intersection edges
    * 'T' intersections
    * Intersecting forward edges
 * **Data Producer Updates** - Fix the restrictions on a shortcut edge to be the same as the last directed edge of the shortcut (rather than the first one).

## Release Date: 2016-04-28

 * **Tile Format Updates** - Separated the transit graph from the "road only" graph into different tiles but retained their interconnectivity. Transit tiles are now hierarchy level 3.
 * **Tile Format Updates** - Reduced the size of graph edge shape data by 5% through the use of varint encoding (LEB128)
 * **Tile Format Updates** - Aligned `EdgeInfo` structures to proper byte boundaries so as to maintain compatibility for systems who don't support reading from unaligned addresses.
 * **Guidance Globalization** -  Added the it-IT(Italian) language file. Added support for CLDR plural rules. The cs-CZ(Czech), de-DE(German), and en-US(US English) language files have been updated.
 * **Travel mode based instructions** -  Updated the start, post ferry, and post transit insructions to be based on the travel mode, for example:
  * `Drive east on Main Street.`
  * `Walk northeast on Broadway.`
  * `Bike south on the cycleway.`

## Release Date: 2016-04-12

 * **Guidance Globalization** -  Added logic to use tagged language files that contain the guidance phrases. The initial versions of en-US, de-DE, and cs-CZ have been deployed.
 * **Updated ferry defaults** -  Bumped up use_ferry to 0.65 so that we don't penalize ferries as much.

## Release Date: 2016-03-31
 * **Data producer updates** - Do not generate shortcuts across a node which is a fork. This caused missing fork maneuvers on longer routes.  GetNames update ("Broadway fix").  Fixed an issue with looking up a name in the ref map and not the name map.  Also, removed duplicate names.  Private = false was unsetting destination only flags for parking aisles.

## Release Date: 2016-03-30
 * **TripPathBuilder Bug Fix** - Fixed an exception that was being thrown when trying to read directed edges past the end of the list within a tile. This was due to errors in setting walkability and cyclability on upper hierarchies.

## Release Date: 2016-03-28

 * **Improved Graph Correlation** -  Correlating input to the routing graph is carried out via closest first traversal of the graph's, now indexed, geometry. This results in faster correlation and guarantees the absolute closest edge is found.

## Release Date: 2016-03-16

 * **Transit type returned** -  The transit type (e.g. tram, metro, rail, bus, ferry, cable car, gondola, funicular) is now returned with each transit maneuver.
 * **Guidance language** -  If the language option is not supplied or is unsupported then the language will be set to the default (en-US). Also, the service will return the language in the trip results.
 * **Update multimodal path algorithm** - Applied some fixes to multimodal path algorithm. In particular fixed a bug where the wrong sortcost was added to the adjacency list. Also separated "in-station" transfer costs from transfers between stops.
 * **Data producer updates** - Do not combine shortcut edges at gates or toll booths. Fixes avoid toll issues on routes that included shortcut edges.

## Release Date: 2016-03-07

 * **Updated all APIs to honor the optional DNT (Do not track) http header** -  This will avoid logging locations.
 * **Reduce 'Merge maneuver' verbal alert instructions** -  Only create a verbal alert instruction for a 'Merge maneuver' if the previous maneuver is > 1.5 km.
 * **Updated transit defaults.  Tweaked transit costing logic to obtain better routes.** -  use_rail = 0.6, use_transfers = 0.3, transfer_cost = 15.0 and transfer_penalty = 300.0.  Updated the TransferCostFactor to use the transfer_factor correctly.  TransitionCost for pedestrian costing bumped up from 20.0f to 30.0f when predecessor edge is a transit connection.
 * **Initial Guidance Globalization** -  Partial framework for Guidance Globalization. Started reading some guidance phrases from en-US.json file.

## Release Date: 2016-02-22

 * **Use bidirectional A* for automobile routes** - Switch to bidirectional A* for all but bus routes and short routes (where origin and destination are less than 10km apart). This improves performance and has less failure cases for longer routes. Some data import adjustments were made (02-19) to fix some issues encountered with arterial and highway hierarchies. Also only use a maximum of 2 passes for bidirecdtional A* to reduce "long time to fail" cases.
 * **Added verbal multi-cue guidance** - This combines verbal instructions when 2 successive maneuvers occur in a short amount of time (e.g., Turn right onto MainStreet. Then Turn left onto 1st Avenue).

## Release Date: 2016-02-19

 * **Data producer updates** - Reduce stop impact when all edges are links (ramps or turn channels). Update opposing edge logic to reject edges that do no have proper access (forward access == reverse access on opposing edge and vice-versa). Update ReclassifyLinks for cases where a single edge (often a service road) intersects a ramp improperly causing the ramp to reclassified when it should not be. Updated maximum OSM node Id (now exceeds 4000000000). Move lua from conf repository into mjolnir.

## Release Date: 2016-02-01

 * **Data producer updates** - Reduce speed on unpaved/rough roads. Add statistics for hgv (truck) restrictions.

## Release Date: 2016-01-26

 * **Added capability to disable narrative production** - Added the `narrative` boolean option to allow users to disable narrative production. Locations, shape, length, and time are still returned. The narrative production is enabled by default. The possible values for the `narrative` option are: false and true
 * **Added capability to mark a request with an id** - The `id` is returned with the response so a user could match to the corresponding request.
 * **Added some logging enhancements, specifically [ANALYTICS] logging** - We want to focus more on what our data is telling us by logging specific stats in Logstash.

## Release Date: 2016-01-18

 * **Data producer updates** - Data importer configuration (lua) updates to fix a bug where buses were not allowed on restricted lanes.  Fixed surface issue (change the default surface to be "compacted" for footways).

## Release Date: 2016-01-04

 * **Fixed Wrong Costing Options Applied** - Fixed a bug in which a previous requests costing options would be used as defaults for all subsequent requests.

## Release Date: 2015-12-18

 * **Fix for bus access** - Data importer configuration (lua) updates to fix a bug where bus lanes were turning off access for other modes.
 * **Fix for extra emergency data** - Data importer configuration (lua) updates to fix a bug where we were saving hospitals in the data.
 * **Bicycle costing update** - Updated kTCSlight and kTCFavorable so that cycleways are favored by default vs roads.

## Release Date: 2015-12-17

 * **Graph Tile Data Structure update** - Updated structures within graph tiles to support transit efforts and truck routing. Removed TransitTrip, changed TransitRoute and TransitStop to indexes (rather than binary search). Added access restrictions (like height and weight restrictions) and the mode which they impact to reduce need to look-up.
 * **Data producer updates** - Updated graph tile structures and import processes.

## Release Date: 2015-11-23

 * **Fixed Open App for OSRM functionality** - Added OSRM functionality back to Loki to support Open App.

## Release Date: 2015-11-13

 * **Improved narrative for unnamed walkway, cycleway, and mountain bike trail** - A generic description will be used for the street name when a walkway, cycleway, or mountain bike trail maneuver is unnamed. For example, a turn right onto a unnamed walkway maneuver will now be: "Turn right onto walkway."
 * **Fix costing bug** - Fix a bug introduced in EdgeLabel refactor (impacted time distance matrix only).

## Release Date: 2015-11-3

 * **Enhance bi-directional A* logic** - Updates to bidirectional A* algorithm to fix the route completion logic to handle cases where a long "connection" edge could lead to a sub-optimal path. Add hierarchy and shortcut logic so we can test and use bidirectional A* for driving routes. Fix the destination logic to properly handle oneways as the destination edge. Also fix U-turn detection for reverse search when hierarchy transitions occur.
 * **Change "Go" to "Head" for some instructions** - Start, exit ferry.
 * **Update to roundabout instructions** - Call out roundabouts for edges marked as links (ramps, turn channels).
 * **Update bicycle costing** - Fix the road factor (for applying weights based on road classification) and lower turn cost values.

## Data Producer Release Date: 2015-11-2

 * **Updated logic to not create shortcut edges on roundabouts** - This fixes some roundabout exit counts.

## Release Date: 2015-10-20

 * **Bug Fix for Pedestrian and Bicycle Routes** - Fixed a bug with setting the destination in the bi-directional Astar algorithm. Locations that snapped to a dead-end node would have failed the route and caused a timeout while searching for a valid path. Also fixed the elapsed time computation on the reverse path of bi-directional algorithm.

## Release Date: 2015-10-16

 * **Through Location Types** - Improved support for locations with type = "through". Routes now combine paths that meet at each through location to create a single "leg" between locations with type = "break". Paths that continue at a through location will not create a U-turn unless the path enters a "dead-end" region (neighborhood with no outbound access).
 * **Update shortcut edge logic** - Now skips long shortcut edges when close to the destination. This can lead to missing the proper connection if the shortcut is too long. Fixes #245 (thor).
 * **Per mode service limits** - Update configuration to allow setting different maximum number of locations and distance per mode.
 * **Fix shape index for trivial path** - Fix a bug where when building the the trip path for a "trivial" route (includes just one edge) where the shape index exceeded that size of the shape.

## Release Date: 2015-09-28

 * **Elevation Influenced Bicycle Routing** - Enabled elevation influenced bicycle routing. A "use-hills" option was added to the bicycle costing profile that can tune routes to avoid hills based on grade and amount of elevation change.
 * **"Loop Edge" Fix** - Fixed a bug with edges that form a loop. Split them into 2 edges during data import.
 * **Additional information returned from 'locate' method** - Added information that can be useful when debugging routes and data. Adds information about nodes and edges at a location.
 * **Guidance/Narrative Updates** - Added side of street to destination narrative. Updated verbal instructions.<|MERGE_RESOLUTION|>--- conflicted
+++ resolved
@@ -2,11 +2,8 @@
 * **Removed**
 * **Bug Fix**
 * **Enhancement**
-<<<<<<< HEAD
    * ADDED: valhalla_ingest_traffic uses calendar_dates.txt if calendar.txt is missing [#5705](https://github.com/valhalla/valhalla/pull/5705)
-=======
    * ADDED: Assign cost factors to linear features [#5584](https://github.com/valhalla/valhalla/pull/5584)
->>>>>>> 4267a292
 
 ## Release Date: 2025-11-14 Valhalla 3.6.1
 * **Removed**
