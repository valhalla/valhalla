## Release Date: 2021-??-?? Valhalla 3.1.3
* **Removed**
   * REMOVED: Unused overloads of `to_response` function [#3167](https://github.com/valhalla/valhalla/pull/3167)

* **Bug Fix**
   * FIXED: Fix heading on small edge [#3114](https://github.com/valhalla/valhalla/pull/3114)
   * FIXED: Added support for `access=psv`, which disables routing on these nodes and edges unless the mode is taxi or bus [#3107](https://github.com/valhalla/valhalla/pull/3107)
   * FIXED: Disables logging in CI to catch issues [#3121](https://github.com/valhalla/valhalla/pull/3121)
   * FIXED: Fixed U-turns through service roads [#3082](https://github.com/valhalla/valhalla/pull/3082)
   * FIXED: Added forgotten penalties for kLivingStreet and kTrack for pedestrian costing model [#3116](https://github.com/valhalla/valhalla/pull/3116)
   * FIXED: Updated the reverse turn bounds [#3122](https://github.com/valhalla/valhalla/pull/3122)
   * FIXED: Missing fork maneuver [#3134](https://github.com/valhalla/valhalla/pull/3134)
   * FIXED: Update turn channel logic to call out specific turn at the end of the turn channel if needed [#3140](https://github.com/valhalla/valhalla/pull/3140)
   * FIXED: Fixed cost thresholds for TimeDistanceMatrix. [#3131](https://github.com/valhalla/valhalla/pull/3131)
<<<<<<< HEAD
   * FIXED: Use default road speed for bicycle costing so traffic does not reduce penalty on high speed roads. [#3143](https://github.com/valhalla/valhalla/pull/3143)
=======
   * FIXED: Use distance threshold in hierarchy limits for bidirectional astar to expand more important lower level roads [#3156](https://github.com/valhalla/valhalla/pull/3156)
   * FIXED: Fixed incorrect dead-end roundabout labels. [#3129](https://github.com/valhalla/valhalla/pull/3129)
   * FIXED: googletest wasn't really updated in #3166 [#3187](https://github.com/valhalla/valhalla/pull/3187)
   * FIXED: Minor fix of benchmark code [#3190](https://github.com/valhalla/valhalla/pull/3190)
   * FIXED: avoid_polygons intersected edges as polygons instead of linestrings [#3194]((https://github.com/valhalla/valhalla/pull/3194)
   * FIXED: when binning horizontal edge shapes using single precision floats (converted from not double precision floats) allowed for the possiblity of marking many many tiles no where near the shape [#3204](https://github.com/valhalla/valhalla/pull/3204) 
   * FIXED: Fix improper iterator usage in ManeuversBuilder [#3205](https://github.com/valhalla/valhalla/pull/3205)
   * FIXED: Modified approach for retrieving signs from a directed edge #3166 [#3208](https://github.com/valhalla/valhalla/pull/3208)
   * FIXED: Improve turn channel classification: detect slip lanes [#3196](https://github.com/valhalla/valhalla/pull/3196)
   * FIXED: Compatibility with older boost::optional versions [#3219](https://github.com/valhalla/valhalla/pull/3219)
   * FIXED: Older boost.geometry versions don't have correct() for geographic rings [#3218](https://github.com/valhalla/valhalla/pull/3218)
>>>>>>> 5ec6f65a

* **Enhancement**
   * CHANGED: Refactor base costing options parsing to handle more common stuff in a one place [#3125](https://github.com/valhalla/valhalla/pull/3125)
   * CHANGED: Unified Sign/SignElement into sign.proto [#3146](https://github.com/valhalla/valhalla/pull/3146)
   * ADDED: New verbal succinct transition instruction to maneuver & narrativebuilder. Currently this instruction will be used in place of a very long street name to avoid repetition of long names [#2844](https://github.com/valhalla/valhalla/pull/2844)
   * ADDED: Added oneway support for pedestrian access and foot restrictions [#3123](https://github.com/valhalla/valhalla/pull/3123)
   * ADDED: Exposing rest-area names in passive maneuvers [#3172](https://github.com/valhalla/valhalla/pull/3172)
   * CHORE: Updates robin-hood-hashing third-party library
   * ADDED: Support `barrier=yes|swing_gate|jersey_barrier` tags [#3154](https://github.com/valhalla/valhalla/pull/3154)
   * ADDED: Maintain `access=permit|residents` tags as private [#3149](https://github.com/valhalla/valhalla/pull/3149)
   * CHANGED: Replace `avoid_*` API parameters with more accurate `exclude_*` [#3093](https://github.com/valhalla/valhalla/pull/3093)
   * ADDED: Penalize private gates [#3144](https://github.com/valhalla/valhalla/pull/3144)
   * CHANGED: Renamed protobuf Sign/SignElement to TripSign/TripSignElement [#3168](https://github.com/valhalla/valhalla/pull/3168)
   * CHORE: Updates googletest to release-1.11.0 [#3166](https://github.com/valhalla/valhalla/pull/3166)
   * CHORE: Enables -Wall on sif sources [#3178](https://github.com/valhalla/valhalla/pull/3178)
   * ADDED: Allow going through accessible `barrier=bollard` and penalize routing through it, when the access is private [#3175](https://github.com/valhalla/valhalla/pull/3175)
   * ADDED: Add country code to incident metadata [#3169](https://github.com/valhalla/valhalla/pull/3169)
   * CHANGED: Use distance instead of time to check limited sharing criteria [#3183](https://github.com/valhalla/valhalla/pull/3183)
   * ADDED: Introduced a new via_waypoints array on the leg in the osrm route serializer that describes where a particular waypoint from the root-level array matches to the route. [#3189](https://github.com/valhalla/valhalla/pull/3189)
   * ADDED: Added vehicle width and height as an option for auto (and derived: taxi, bus, hov) profile (https://github.com/valhalla/valhalla/pull/3179)
   * ADDED: Support for statsd integration for basic error and requests metrics [#3191](https://github.com/valhalla/valhalla/pull/3191)

## Release Date: 2021-05-26 Valhalla 3.1.2
* **Removed**
* **Bug Fix**
   * FIXED: Change unnamed road intersections from being treated as penil point u-turns [#3084](https://github.com/valhalla/valhalla/pull/3084)
   * FIXED: Fix TimeDepReverse termination and path cost calculation (for arrive_by routing) [#2987](https://github.com/valhalla/valhalla/pull/2987)
   * FIXED: Isochrone (::Generalize()) fix to avoid generating self-intersecting polygons [#3026](https://github.com/valhalla/valhalla/pull/3026)
   * FIXED: Handle day_on/day_off/hour_on/hour_off restrictions [#3029](https://github.com/valhalla/valhalla/pull/3029)
   * FIXED: Apply conditional restrictions with dow only to the edges when routing [#3039](https://github.com/valhalla/valhalla/pull/3039)
   * FIXED: Missing locking in incident handler needed to hang out to scop lock rather than let the temporary disolve [#3046](https://github.com/valhalla/valhalla/pull/3046)
   * FIXED: Continuous lane guidance fix [#3054](https://github.com/valhalla/valhalla/pull/3054)
   * FIXED: Fix reclassification for "shorter" ferries and rail ferries (for Chunnel routing issues) [#3038](https://github.com/valhalla/valhalla/pull/3038)
   * FIXED: Incorrect routing through motor_vehicle:conditional=destination. [#3041](https://github.com/valhalla/valhalla/pull/3041)
   * FIXED: Allow destination-only routing on the first-pass for non bidirectional Astar algorithms. [#3085](https://github.com/valhalla/valhalla/pull/3085)
   * FIXED: Highway/ramp lane bifurcation [#3088](https://github.com/valhalla/valhalla/pull/3088)
   * FIXED: out of bound access of tile hierarchy in base_ll function in graphheader [#3089](https://github.com/valhalla/valhalla/pull/3089)
   * FIXED: include shortcuts in avoid edge set for avoid_polygons [#3090](https://github.com/valhalla/valhalla/pull/3090)
  
* **Enhancement**
   * CHANGED: Refactor timedep forward/reverse to reduce code repetition [#2987](https://github.com/valhalla/valhalla/pull/2987)
   * CHANGED: Sync translation files with Transifex command line tool [#3030](https://github.com/valhalla/valhalla/pull/3030)
   * CHANGED: Use osm tags in links reclassification algorithm in order to reduce false positive downgrades [#3042](https://github.com/valhalla/valhalla/pull/3042) 
   * CHANGED: Use CircleCI XL instances for linux based builds [#3043](https://github.com/valhalla/valhalla/pull/3043)
   * ADDED: ci: Enable undefined sanitizer [#2999](https://github.com/valhalla/valhalla/pull/2999)
   * ADDED: Optionally pass preconstructed graphreader to connectivity map [#3046](https://github.com/valhalla/valhalla/pull/3046)
   * CHANGED: ci: Skip Win CI runs for irrelevant files [#3014](https://github.com/valhalla/valhalla/pull/3014)
   * ADDED: Allow configuration-driven default speed assignment based on edge properties [#3055](https://github.com/valhalla/valhalla/pull/3055)
   * CHANGED: Use std::shared_ptr in case if ENABLE_THREAD_SAFE_TILE_REF_COUNT is ON. [#3067](https://github.com/valhalla/valhalla/pull/3067)
   * CHANGED: Reduce stop impact when driving in parking lots [#3051](https://github.com/valhalla/valhalla/pull/3051)
   * ADDED: Added another through route test [#3074](https://github.com/valhalla/valhalla/pull/3074)
   * ADDED: Adds incident-length to metadata proto [#3083](https://github.com/valhalla/valhalla/pull/3083)
   * ADDED: Do not penalize gates that have allowed access [#3078](https://github.com/valhalla/valhalla/pull/3078)
   * ADDED: Added missing k/v pairs to taginfo.json.  Updated PR template. [#3101](https://github.com/valhalla/valhalla/pull/3101)
   * CHANGED: Serialize isochrone 'contour' properties as floating point so they match user supplied value [#3078](https://github.com/valhalla/valhalla/pull/3095)
   * NIT: Enables compiler warnings as errors in midgard module [#3104](https://github.com/valhalla/valhalla/pull/3104)
   * CHANGED: Check all tiles for nullptr that reads from graphreader to avoid fails in case tiles might be missing. [#3065](https://github.com/valhalla/valhalla/pull/3065)

## Release Date: 2021-04-21 Valhalla 3.1.1
* **Removed**
   * REMOVED: The tossing of private roads in [#1960](https://github.com/valhalla/valhalla/pull/1960) was too aggressive and resulted in a lot of no routes.  Reverted this logic.  [#2934](https://github.com/valhalla/valhalla/pull/2934)
   * REMOVED: stray references to node bindings [#3012](https://github.com/valhalla/valhalla/pull/3012)

* **Bug Fix**
   * FIXED: Fix compression_utils.cc::inflate(...) throw - make it catchable [#2839](https://github.com/valhalla/valhalla/pull/2839)
   * FIXED: Fix compiler errors if HAVE_HTTP not enabled [#2807](https://github.com/valhalla/valhalla/pull/2807)
   * FIXED: Fix alternate route serialization [#2811](https://github.com/valhalla/valhalla/pull/2811)
   * FIXED: Store restrictions in the right tile [#2781](https://github.com/valhalla/valhalla/pull/2781)
   * FIXED: Failing to write tiles because of racing directory creation [#2810](https://github.com/valhalla/valhalla/pull/2810)
   * FIXED: Regression in stopping expansion on transitions down in time-dependent routes [#2815](https://github.com/valhalla/valhalla/pull/2815)
   * FIXED: Fix crash in loki when trace_route is called with 2 locations.[#2817](https://github.com/valhalla/valhalla/pull/2817)
   * FIXED: Mark the restriction start and end as via ways to fix IsBridgingEdge function in Bidirectional Astar [#2796](https://github.com/valhalla/valhalla/pull/2796)
   * FIXED: Dont add predictive traffic to the tile if it's empty [#2826](https://github.com/valhalla/valhalla/pull/2826)
   * FIXED: Fix logic bidirectional astar to avoid double u-turns and extra detours [#2802](https://github.com/valhalla/valhalla/pull/2802)
   * FIXED: Re-enable transition cost for motorcycle profile [#2837](https://github.com/valhalla/valhalla/pull/2837)
   * FIXED: Increase limits for timedep_* algorithms. Split track_factor into edge factor and transition penalty [#2845](https://github.com/valhalla/valhalla/pull/2845)
   * FIXED: Loki was looking up the wrong costing enum for avoids [#2856](https://github.com/valhalla/valhalla/pull/2856)
   * FIXED: Fix way_ids -> graph_ids conversion for complex restrictions: handle cases when a way is split into multiple edges [#2848](https://github.com/valhalla/valhalla/pull/2848)
   * FIXED: Honor access mode while matching OSMRestriction with the graph [#2849](https://github.com/valhalla/valhalla/pull/2849)
   * FIXED: Ensure route summaries are unique among all returned route/legs [#2874](https://github.com/valhalla/valhalla/pull/2874)
   * FIXED: Fix compilation errors when boost < 1.68 and libprotobuf < 3.6  [#2878](https://github.com/valhalla/valhalla/pull/2878)
   * FIXED: Allow u-turns at no-access barriers when forced by heading [#2875](https://github.com/valhalla/valhalla/pull/2875)
   * FIXED: Fixed "No route found" error in case of multipoint request with locations near low reachability edges [#2914](https://github.com/valhalla/valhalla/pull/2914)
   * FIXED: Python bindings installation [#2751](https://github.com/valhalla/valhalla/issues/2751)
   * FIXED: Skip bindings if there's no Python development version [#2893](https://github.com/valhalla/valhalla/pull/2893)
   * FIXED: Use CMakes built-in Python variables to configure installation [#2931](https://github.com/valhalla/valhalla/pull/2931)
   * FIXED: Sometimes emitting zero-length route geometry when traffic splits edge twice [#2943](https://github.com/valhalla/valhalla/pull/2943)
   * FIXED: Fix map-match segfault when gps-points project very near a node [#2946](https://github.com/valhalla/valhalla/pull/2946)
   * FIXED: Use kServiceRoad edges while searching for ferry connection [#2933](https://github.com/valhalla/valhalla/pull/2933)
   * FIXED: Enhanced logic for IsTurnChannelManeuverCombinable [#2952](https://github.com/valhalla/valhalla/pull/2952)
   * FIXED: Restore compatibility with gcc 6.3.0, libprotobuf 3.0.0, boost v1.62.0 [#2953](https://github.com/valhalla/valhalla/pull/2953)
   * FIXED: Dont abort bidirectional a-star search if only one direction is exhausted [#2936](https://github.com/valhalla/valhalla/pull/2936)
   * FIXED: Fixed missing comma in the scripts/valhalla_build_config [#2963](https://github.com/valhalla/valhalla/pull/2963)
   * FIXED: Reverse and Multimodal Isochrones were returning forward results [#2967](https://github.com/valhalla/valhalla/pull/2967)
   * FIXED: Map-match fix for first gps-point being exactly equal to street shape-point [#2977](https://github.com/valhalla/valhalla/pull/2977)
   * FIXED: Add missing GEOS:GEOS dep to mjolnir target [#2901](https://github.com/valhalla/valhalla/pull/2901)
   * FIXED: Allow expansion into a region when not_thru_pruning is false on 2nd pass [#2978](https://github.com/valhalla/valhalla/pull/2978)
   * FIXED: Fix polygon area calculation: use Shoelace formula [#2927](https://github.com/valhalla/valhalla/pull/2927)
   * FIXED: Isochrone: orient segments/rings acoording to the right-hand rule [#2932](https://github.com/valhalla/valhalla/pull/2932)
   * FIXED: Parsenodes fix: check if index is out-of-bound first [#2984](https://github.com/valhalla/valhalla/pull/2984)
   * FIXED: Fix for unique-summary logic [#2996](https://github.com/valhalla/valhalla/pull/2996)
   * FIXED: Isochrone: handle origin edges properly [#2990](https://github.com/valhalla/valhalla/pull/2990)
   * FIXED: Annotations fail with returning NaN speed when the same point is duplicated in route geometry [#2992](https://github.com/valhalla/valhalla/pull/2992)
   * FIXED: Fix run_with_server.py to work on macOS [#3003](https://github.com/valhalla/valhalla/pull/3003)
   * FIXED: Removed unexpected maneuvers at sharp bends [#2968](https://github.com/valhalla/valhalla/pull/2968)
   * FIXED: Remove large number formatting for non-US countries [#3015](https://github.com/valhalla/valhalla/pull/3015)
   * FIXED: Odin undefined behaviour: handle case when xedgeuse is not initialized [#3020](https://github.com/valhalla/valhalla/pull/3020)

* **Enhancement**
   * Pedestrian crossing should be a separate TripLeg_Use [#2950](https://github.com/valhalla/valhalla/pull/2950)
   * CHANGED: Azure uses ninja as generator [#2779](https://github.com/valhalla/valhalla/pull/2779)
   * ADDED: Support for date_time type invariant for map matching [#2712](https://github.com/valhalla/valhalla/pull/2712)
   * ADDED: Add Bulgarian locale [#2825](https://github.com/valhalla/valhalla/pull/2825)
   * FIXED: No need for write permissions on tarball indices [#2822](https://github.com/valhalla/valhalla/pull/2822)
   * ADDED: nit: Links debug build with lld [#2813](https://github.com/valhalla/valhalla/pull/2813)
   * ADDED: Add costing option `use_living_streets` to avoid or favor living streets in route. [#2788](https://github.com/valhalla/valhalla/pull/2788)
   * CHANGED: Do not allocate mapped_cache vector in skadi when no elevation source is provided. [#2841](https://github.com/valhalla/valhalla/pull/2841)
   * ADDED: avoid_polygons logic [#2750](https://github.com/valhalla/valhalla/pull/2750)
   * ADDED: Added support for destination for conditional access restrictions [#2857](https://github.com/valhalla/valhalla/pull/2857)
   * CHANGED: Large sequences are now merge sorted which can be dramatically faster with certain hardware configurations. This is especially useful in speeding up the earlier stages (parsing, graph construction) of tile building [#2850](https://github.com/valhalla/valhalla/pull/2850)
   * CHANGED: When creating the intial graph edges by setting at which nodes they start and end, first mark the indices of those nodes in another sequence and then sort them by edgeid so that we can do the setting of start and end node sequentially in the edges file. This is much more efficient on certain hardware configurations [#2851](https://github.com/valhalla/valhalla/pull/2851)
   * CHANGED: Use relative cost threshold to extend search in bidirectional astar in order to find more alternates [#2868](https://github.com/valhalla/valhalla/pull/2868)
   * CHANGED: Throw an exception if directory does not exist when building traffic extract [#2871](https://github.com/valhalla/valhalla/pull/2871)
   * CHANGED: Support for ignoring multiple consecutive closures at start/end locations [#2846](https://github.com/valhalla/valhalla/pull/2846)
   * ADDED: Added sac_scale to trace_attributes output and locate edge output [#2818](https://github.com/valhalla/valhalla/pull/2818)
   * ADDED: Ukrainian language translations [#2882](https://github.com/valhalla/valhalla/pull/2882)
   * ADDED: Add support for closure annotations [#2816](https://github.com/valhalla/valhalla/pull/2816)
   * ADDED: Add costing option `service_factor`. Implement possibility to avoid or favor generic service roads in route for all costing options. [#2870](https://github.com/valhalla/valhalla/pull/2870)
   * CHANGED: Reduce stop impact cost when flow data is present [#2891](https://github.com/valhalla/valhalla/pull/2891)
   * CHANGED: Update visual compare script [#2803](https://github.com/valhalla/valhalla/pull/2803)
   * CHANGED: Service roads are not penalized for `pedestrian` costing by default. [#2898](https://github.com/valhalla/valhalla/pull/2898)
   * ADDED: Add complex mandatory restrictions support [#2766](https://github.com/valhalla/valhalla/pull/2766)
   * ADDED: Status endpoint for future status info and health checking of running service [#2907](https://github.com/valhalla/valhalla/pull/2907)
   * ADDED: Add min_level argument to valhalla_ways_to_edges [#2918](https://github.com/valhalla/valhalla/pull/2918)
   * ADDED: Adding ability to store the roundabout_exit_turn_degree to the maneuver [#2941](https://github.com/valhalla/valhalla/pull/2941)
   * ADDED: Penalize pencil point uturns and uturns at short internal edges. Note: `motorcycle` and `motor_scooter` models do not penalize on short internal edges. No new uturn penalty logic has been added to the pedestrian and bicycle costing models. [#2944](https://github.com/valhalla/valhalla/pull/2944)
   * CHANGED: Allow config object to be passed-in to path algorithms [#2949](https://github.com/valhalla/valhalla/pull/2949)
   * CHANGED: Allow disabling Werror
   * ADDED: Add ability to build Valhalla modules as STATIC libraries. [#2957](https://github.com/valhalla/valhalla/pull/2957)
   * NIT: Enables compiler warnings in part of mjolnir module [#2922](https://github.com/valhalla/valhalla/pull/2922)
   * CHANGED: Refactor isochrone/reachability forward/reverse search to reduce code repetition [#2969](https://github.com/valhalla/valhalla/pull/2969)
   * ADDED: Set the roundabout exit shape index when we are collapsing the roundabout maneuvers. [#2975](https://github.com/valhalla/valhalla/pull/2975)
   * CHANGED: Penalized closed edges if using them at start/end locations [#2964](https://github.com/valhalla/valhalla/pull/2964)
   * ADDED: Add shoulder to trace_attributes output. [#2980](https://github.com/valhalla/valhalla/pull/2980)
   * CHANGED: Refactor bidirectional astar forward/reverse search to reduce code repetition [#2970](https://github.com/valhalla/valhalla/pull/2970)
   * CHANGED: Factor for service roads is 1.0 by default. [#2988](https://github.com/valhalla/valhalla/pull/2988)
   * ADDED: Support for conditionally skipping CI runs [#2986](https://github.com/valhalla/valhalla/pull/2986)
   * ADDED: Add instructions for building valhalla on `arm64` macbook [#2997](https://github.com/valhalla/valhalla/pull/2997)
   * NIT: Enables compiler warnings in part of mjolnir module [#2995](https://github.com/valhalla/valhalla/pull/2995)
   * CHANGED: nit(rename): Renames the encoded live speed properties [#2998](https://github.com/valhalla/valhalla/pull/2998)
   * ADDED: ci: Vendors the codecov script [#3002](https://github.com/valhalla/valhalla/pull/3002)
   * CHANGED: Allow None build type [#3005](https://github.com/valhalla/valhalla/pull/3005)
   * CHANGED: ci: Build Python bindings for Mac OS [#3013](https://github.com/valhalla/valhalla/pull/3013)

## Release Date: 2021-01-25 Valhalla 3.1.0
* **Removed**
   * REMOVED: Remove Node bindings. [#2502](https://github.com/valhalla/valhalla/pull/2502)
   * REMOVED: appveyor builds. [#2550](https://github.com/valhalla/valhalla/pull/2550)
   * REMOVED: Removed x86 CI builds. [#2792](https://github.com/valhalla/valhalla/pull/2792)

* **Bug Fix**
   * FIXED: Crazy ETAs.  If a way has forward speed with no backward speed and it is not oneway, then we must set the default speed.  The reverse logic applies as well.  If a way has no backward speed but has a forward speed and it is not a oneway, then set the default speed. [#2102](https://github.com/valhalla/valhalla/pull/2102)
   * FIXED: Map matching elapsed times spliced amongst different legs and discontinuities are now correct [#2104](https://github.com/valhalla/valhalla/pull/2104)
   * FIXED: Date time information is now propogated amongst different legs and discontinuities [#2107](https://github.com/valhalla/valhalla/pull/2107)
   * FIXED: Adds support for geos-3.8 c++ api [#2021](https://github.com/valhalla/valhalla/issues/2021)
   * FIXED: Updated the osrm serializer to not set junction name for osrm origin/start maneuver - this is not helpful since we are not transitioning through the intersection.  [#2121](https://github.com/valhalla/valhalla/pull/2121)
   * FIXED: Removes precomputing of edge-costs which lead to wrong results [#2120](https://github.com/valhalla/valhalla/pull/2120)
   * FIXED: Complex turn-restriction invalidates edge marked as kPermanent [#2103](https://github.com/valhalla/valhalla/issues/2103)
   * FIXED: Fixes bug with inverted time-restriction parsing [#2167](https://github.com/valhalla/valhalla/pull/2167)
   * FIXED: Fixed several bugs with numeric underflow in map-matching trip durations. These may
     occur when serializing match results where adjacent trace points appear out-of-sequence on the
     same edge [#2178](https://github.com/valhalla/valhalla/pull/2178)
     - `MapMatcher::FormPath` now catches route discontinuities on the same edge when the distance
       percentage along don't agree. The trip leg builder builds disconnected legs on a single edge
       to avoid duration underflow.
     - Correctly populate edge groups when matching results contain loops. When a loop occurs,
       the leg builder now starts at the correct edge where the loop ends, and correctly accounts
       for any contained edges.
     - Duration over-trimming at the terminating edge of a match.
   * FIXED: Increased internal precision of time tracking per edge and maneuver so that maneuver times sum to the same time represented in the leg summary [#2195](https://github.com/valhalla/valhalla/pull/2195)
   * FIXED: Tagged speeds were not properly marked. We were not using forward and backward speeds to flag if a speed is tagged or not.  Should not update turn channel speeds if we are not inferring them.  Added additional logic to handle PH in the conditional restrictions. Do not update stop impact for ramps if they are marked as internal. [#2198](https://github.com/valhalla/valhalla/pull/2198)
   * FIXED: Fixed the sharp turn phrase [#2226](https://github.com/valhalla/valhalla/pull/2226)
   * FIXED: Protect against duplicate points in the input or points that snap to the same location resulting in `nan` times for the legs of the map match (of a 0 distance route) [#2229](https://github.com/valhalla/valhalla/pull/2229)
   * FIXED: Improves restriction check on briding edge in Bidirectional Astar [#2228](https://github.com/valhalla/valhalla/pull/2242)
   * FIXED: Allow nodes at location 0,0 [#2245](https://github.com/valhalla/valhalla/pull/2245)
   * FIXED: Fix RapidJSON compiler warnings and naming conflict [#2249](https://github.com/valhalla/valhalla/pull/2249)
   * FIXED: Fixed bug in resample_spherical_polyline where duplicate successive lat,lng locations in the polyline resulting in `nan` for the distance computation which shortcuts further sampling [#2239](https://github.com/valhalla/valhalla/pull/2239)
   * FIXED: Update exit logic for non-motorways [#2252](https://github.com/valhalla/valhalla/pull/2252)
   * FIXED: Transition point map-matching. When match results are on a transition point, we search for the sibling nodes at that transition and snap it to the corresponding edges in the route. [#2258](https://github.com/valhalla/valhalla/pull/2258)
   * FIXED: Fixed verbal multi-cue logic [#2270](https://github.com/valhalla/valhalla/pull/2270)
   * FIXED: Fixed Uturn cases when a not_thru edge is connected to the origin edge. [#2272](https://github.com/valhalla/valhalla/pull/2272)
   * FIXED: Update intersection classes in osrm response to not label all ramps as motorway [#2279](https://github.com/valhalla/valhalla/pull/2279)
   * FIXED: Fixed bug in mapmatcher when interpolation point goes before the first valid match or after the last valid match. Such behavior usually leads to discontinuity in matching. [#2275](https://github.com/valhalla/valhalla/pull/2275)
   * FIXED: Fixed an issue for time_allowed logic.  Previously we returned false on the first time allowed restriction and did not check them all. Added conditional restriction gurka test and datetime optional argument to gurka header file. [#2286](https://github.com/valhalla/valhalla/pull/2286)
   * FIXED: Fixed an issue for date ranges.  For example, for the range Jan 04 to Jan 02 we need to test to end of the year and then from the first of the year to the end date.  Also, fixed an emergency tag issue.  We should only set the use to emergency if all other access is off. [#2290](https://github.com/valhalla/valhalla/pull/2290)
   * FIXED: Found a few issues with the initial ref and direction logic for ways.  We were overwriting the refs with directionals to the name_offset_map instead of concatenating them together.  Also, we did not allow for blank entries for GetTagTokens. [#2298](https://github.com/valhalla/valhalla/pull/2298)
   * FIXED: Fixed an issue where MatchGuidanceViewJunctions is only looking at the first edge. Set the data_id for guidance views to the changeset id as it is already being populated. Also added test for guidance views. [#2303](https://github.com/valhalla/valhalla/pull/2303)
   * FIXED: Fixed a problem with live speeds where live speeds were being used to determine access, even when a live
   speed (current time) route wasn't what was requested. [#2311](https://github.com/valhalla/valhalla/pull/2311)
   * FIXED: Fix break/continue typo in search filtering [#2317](https://github.com/valhalla/valhalla/pull/2317)
   * FIXED: Fix a crash in trace_route due to iterating past the end of a vector. [#2322](https://github.com/valhalla/valhalla/pull/2322)
   * FIXED: Don't allow timezone information in the local date time string attached at each location. [#2312](https://github.com/valhalla/valhalla/pull/2312)
   * FIXED: Fix short route trimming in bidirectional astar [#2323](https://github.com/valhalla/valhalla/pull/2323)
   * FIXED: Fix shape trimming in leg building for snap candidates that lie within the margin of rounding error [#2326](https://github.com/valhalla/valhalla/pull/2326)
   * FIXED: Fixes route duration underflow with traffic data [#2325](https://github.com/valhalla/valhalla/pull/2325)
   * FIXED: Parse mtb:scale tags and set bicycle access if present [#2117](https://github.com/valhalla/valhalla/pull/2117)
   * FIXED: Fixed segfault.  Shape was missing from options for valhalla_path_comparison and valhalla_run_route.  Also, costing options was missing in valhalla_path_comparison. [#2343](https://github.com/valhalla/valhalla/pull/2343)
   * FIXED: Handle decimal numbers with zero-value mantissa properly in Lua [#2355](https://github.com/valhalla/valhalla/pull/2355)
   * FIXED: Many issues that resulted in discontinuities, failed matches or incorrect time/duration for map matching requests. [#2292](https://github.com/valhalla/valhalla/pull/2292)
   * FIXED: Seeing segfault when loading large osmdata data files before loading LuaJit. LuaJit fails to create luaL_newstate() Ref: [#2158](https://github.com/ntop/ntopng/issues/2158) Resolution is to load LuaJit before loading the data files. [#2383](https://github.com/valhalla/valhalla/pull/2383)
   * FIXED: Store positive/negative OpenLR offsets in bucketed form [#2405](https://github.com/valhalla/valhalla/2405)
   * FIXED: Fix on map-matching return code when breakage distance limitation exceeds. Instead of letting the request goes into meili and fails in finding a route, we check the distance in loki and early return with exception code 172. [#2406](https://github.com/valhalla/valhalla/pull/2406)
   * FIXED: Don't create edges for portions of ways that are doubled back on themselves as this confuses opposing edge index computations [#2385](https://github.com/valhalla/valhalla/pull/2385)
   * FIXED: Protect against nan in uniform_resample_spherical_polyline. [#2431](https://github.com/valhalla/valhalla/pull/2431)
   * FIXED: Obvious maneuvers. [#2436](https://github.com/valhalla/valhalla/pull/2436)
   * FIXED: Base64 encoding/decoding [#2452](https://github.com/valhalla/valhalla/pull/2452)
   * FIXED: Added post roundabout instruction when enter/exit roundabout maneuvers are combined [#2454](https://github.com/valhalla/valhalla/pull/2454)
   * FIXED: openlr: Explicitly check for linear reference option for Valhalla serialization. [#2458](https://github.com/valhalla/valhalla/pull/2458)
   * FIXED: Fix segfault: Do not combine last turn channel maneuver. [#2463](https://github.com/valhalla/valhalla/pull/2463)
   * FIXED: Remove extraneous whitespaces from ja-JP.json. [#2471](https://github.com/valhalla/valhalla/pull/2471)
   * FIXED: Checks protobuf serialization/parsing success [#2477](https://github.com/valhalla/valhalla/pull/2477)
   * FIXED: Fix dereferencing of end for std::lower_bound in sequence and possible UB [#2488](https://github.com/valhalla/valhalla/pull/2488)
   * FIXED: Make tile building reproducible: fix UB-s [#2480](https://github.com/valhalla/valhalla/pull/2480)
   * FIXED: Zero initialize EdgeInfoInner.spare0_. Uninitialized spare0_ field produced UB which causes gurka_reproduce_tile_build to fail intermittently. [2499](https://github.com/valhalla/valhalla/pull/2499)
   * FIXED: Drop unused CHANGELOG validation script, straggling NodeJS references [#2506](https://github.com/valhalla/valhalla/pull/2506)
   * FIXED: Fix missing nullptr checks in graphreader and loki::Reach (causing segfault during routing with not all levels of tiles availble) [#2504](https://github.com/valhalla/valhalla/pull/2504)
   * FIXED: Fix mismatch of triplegedge roadclass and directededge roadclass [#2507](https://github.com/valhalla/valhalla/pull/2507)
   * FIXED: Improve german destination_verbal_alert phrases [#2509](https://github.com/valhalla/valhalla/pull/2509)
   * FIXED: Undefined behavior cases discovered with undefined behavior sanitizer tool. [2498](https://github.com/valhalla/valhalla/pull/2498)
   * FIXED: Fixed logic so verbal keep instructions use branch exit sign info for ramps [#2520](https://github.com/valhalla/valhalla/pull/2520)
   * FIXED: Fix bug in trace_route for uturns causing garbage coordinates [#2517](https://github.com/valhalla/valhalla/pull/2517)
   * FIXED: Simplify heading calculation for turn type. Remove undefined behavior case. [#2513](https://github.com/valhalla/valhalla/pull/2513)
   * FIXED: Always set costing name even if one is not provided for osrm serializer weight_name. [#2528](https://github.com/valhalla/valhalla/pull/2528)
   * FIXED: Make single-thread tile building reproducible: fix seed for shuffle, use concurrency configuration from the mjolnir section. [#2515](https://github.com/valhalla/valhalla/pull/2515)
   * FIXED: More Windows compatibility: build tiles and some run actions work now (including CI tests) [#2300](https://github.com/valhalla/valhalla/issues/2300)
   * FIXED: Transcoding of c++ location to pbf location used path edges in the place of filtered edges. [#2542](https://github.com/valhalla/valhalla/pull/2542)
   * FIXED: Add back whitelisting action types. [#2545](https://github.com/valhalla/valhalla/pull/2545)
   * FIXED: Allow uturns for truck costing now that we have derived deadends marked in the edge label [#2559](https://github.com/valhalla/valhalla/pull/2559)
   * FIXED: Map matching uturn trimming at the end of an edge where it wasn't needed. [#2558](https://github.com/valhalla/valhalla/pull/2558)
   * FIXED: Multicue enter roundabout [#2556](https://github.com/valhalla/valhalla/pull/2556)
   * FIXED: Changed reachability computation to take into account live speed [#2597](https://github.com/valhalla/valhalla/pull/2597)
   * FIXED: Fixed a bug where the temp files were not getting read in if you started with the construct edges or build phase for valhalla_build_tiles. [#2601](https://github.com/valhalla/valhalla/pull/2601)
   * FIXED: Updated fr-FR.json with partial translations. [#2605](https://github.com/valhalla/valhalla/pull/2605)
   * FIXED: Removed superfluous const qualifier from odin/signs [#2609](https://github.com/valhalla/valhalla/pull/2609)
   * FIXED: Internal maneuver placement [#2600](https://github.com/valhalla/valhalla/pull/2600)
   * FIXED: Complete fr-FR.json locale. [#2614](https://github.com/valhalla/valhalla/pull/2614)
   * FIXED: Don't truncate precision in polyline encoding [#2632](https://github.com/valhalla/valhalla/pull/2632)
   * FIXED: Fix all compiler warnings in sif and set to -Werror [#2642](https://github.com/valhalla/valhalla/pull/2642)
   * FIXED: Remove unnecessary maneuvers to continue straight [#2647](https://github.com/valhalla/valhalla/pull/2647)
   * FIXED: Linear reference support in route/mapmatch apis (FOW, FRC, bearing, and number of references) [#2645](https://github.com/valhalla/valhalla/pull/2645)
   * FIXED: Ambiguous local to global (with timezone information) date time conversions now all choose to use the later time instead of throwing unhandled exceptions [#2665](https://github.com/valhalla/valhalla/pull/2665)
   * FIXED: Overestimated reach caused be reenquing transition nodes without checking that they had been already expanded [#2670](https://github.com/valhalla/valhalla/pull/2670)
   * FIXED: Build with C++17 standard. Deprecated function calls are substituted with new ones. [#2669](https://github.com/valhalla/valhalla/pull/2669)
   * FIXED: Improve German post_transition_verbal instruction [#2677](https://github.com/valhalla/valhalla/pull/2677)
   * FIXED: Lane updates.  Add the turn lanes to all edges of the way.  Do not "enhance" turn lanes if they are part of a complex restriction.  Moved ProcessTurnLanes after UpdateManeuverPlacementForInternalIntersectionTurns.  Fix for a missing "uturn" indication for intersections on the previous maneuver, we were serializing an empty list. [#2679](https://github.com/valhalla/valhalla/pull/2679)
   * FIXED: Fixes OpenLr serialization [#2688](https://github.com/valhalla/valhalla/pull/2688)
   * FIXED: Internal edges can't be also a ramp or a turn channel.  Also, if an edge is marked as ramp and turn channel mark it as a ramp.  [2689](https://github.com/valhalla/valhalla/pull/2689)
   * FIXED: Check that speeds are equal for the edges going in the same direction while buildig shortcuts [#2691](https://github.com/valhalla/valhalla/pull/2691)
   * FIXED: Missing fork or bear instruction [#2683](https://github.com/valhalla/valhalla/pull/2683)
   * FIXED: Eliminate null pointer dereference in GraphReader::AreEdgesConnected [#2695](https://github.com/valhalla/valhalla/issues/2695)
   * FIXED: Fix polyline simplification float/double comparison [#2698](https://github.com/valhalla/valhalla/issues/2698)
   * FIXED: Weights were sometimes negative due to incorrect updates to elapsed_cost [#2702](https://github.com/valhalla/valhalla/pull/2702)
   * FIXED: Fix bidirectional route failures at deadends [#2705](https://github.com/valhalla/valhalla/pull/2705)
   * FIXED: Updated logic to call out a non-obvious turn [#2708](https://github.com/valhalla/valhalla/pull/2708)
   * FIXED: valhalla_build_statistics multithreaded mode fixed [#2707](https://github.com/valhalla/valhalla/pull/2707)
   * FIXED: If infer_internal_intersections is true then allow internals that are also ramps or TCs. Without this we produce an extra continue manuever.  [#2710](https://github.com/valhalla/valhalla/pull/2710)
   * FIXED: We were routing down roads that should be destination only. Now we mark roads with motor_vehicle=destination and motor_vehicle=customers or access=destination and access=customers as destination only. [#2722](https://github.com/valhalla/valhalla/pull/2722)
   * FIXED: Replace all Python2 print statements with Python3 syntax [#2716](https://github.com/valhalla/valhalla/issues/2716)
   * FIXED: Some HGT files not found [#2723](https://github.com/valhalla/valhalla/issues/2723)
   * FIXED: Fix PencilPointUturn detection by removing short-edge check and updating angle threshold [#2725](https://github.com/valhalla/valhalla/issues/2725)
   * FIXED: Fix invalid continue/bear maneuvers [#2729](https://github.com/valhalla/valhalla/issues/2729)
   * FIXED: Fixes an issue that lead to double turns within a very short distance, when instead, it should be a u-turn. We now collapse double L turns or double R turns in short non-internal intersections to u-turns. [#2740](https://github.com/valhalla/valhalla/pull/2740)
   * FIXED: fixes an issue that lead to adding an extra maneuver. We now combine a current maneuver short length non-internal edges (left or right) with the next maneuver that is a kRampStraight. [#2741](https://github.com/valhalla/valhalla/pull/2741)
   * FIXED: Reduce verbose instructions by collapsing small end ramp forks [#2762](https://github.com/valhalla/valhalla/issues/2762)
   * FIXED: Remove redundant return statements [#2776](https://github.com/valhalla/valhalla/pull/2776)
   * FIXED: Added unit test for BuildAdminFromPBF() to test GEOS 3.9 update. [#2787](https://github.com/valhalla/valhalla/pull/2787)
   * FIXED: Add support for geos-3.9 c++ api [#2739](https://github.com/valhalla/valhalla/issues/2739)
   * FIXED: Fix check for live speed validness [#2797](https://github.com/valhalla/valhalla/pull/2797)

* **Enhancement**
   * ADDED: Matrix of Bike Share [#2590](https://github.com/valhalla/valhalla/pull/2590)
   * ADDED: Add ability to provide custom implementation for candidate collection in CandidateQuery. [#2328](https://github.com/valhalla/valhalla/pull/2328)
   * ADDED: Cancellation of tile downloading. [#2319](https://github.com/valhalla/valhalla/pull/2319)
   * ADDED: Return the coordinates of the nodes isochrone input locations snapped to [#2111](https://github.com/valhalla/valhalla/pull/2111)
   * ADDED: Allows more complicated routes in timedependent a-star before timing out [#2068](https://github.com/valhalla/valhalla/pull/2068)
   * ADDED: Guide signs and junction names [#2096](https://github.com/valhalla/valhalla/pull/2096)
   * ADDED: Added a bool to the config indicating whether to use commercially set attributes.  Added logic to not call IsIntersectionInternal if this is a commercial data set.  [#2132](https://github.com/valhalla/valhalla/pull/2132)
   * ADDED: Removed commerical data set bool to the config and added more knobs for data.  Added infer_internal_intersections, infer_turn_channels, apply_country_overrides, and use_admin_db.  [#2173](https://github.com/valhalla/valhalla/pull/2173)
   * ADDED: Allow using googletest in unit tests and convert all tests to it (old test.cc is completely removed). [#2128](https://github.com/valhalla/valhalla/pull/2128)
   * ADDED: Add guidance view capability. [#2209](https://github.com/valhalla/valhalla/pull/2209)
   * ADDED: Collect turn cost information as path is formed so that it can be seralized out for trace attributes or osrm flavored intersections. Also add shape_index to osrm intersections. [#2207](https://github.com/valhalla/valhalla/pull/2207)
   * ADDED: Added alley factor to autocost.  Factor is defaulted at 1.0f or do not avoid alleys. [#2246](https://github.com/valhalla/valhalla/pull/2246)
   * ADDED: Support unlimited speed limits where maxspeed=none. [#2251](https://github.com/valhalla/valhalla/pull/2251)
   * ADDED: Implement improved Reachability check using base class Dijkstra. [#2243](https://github.com/valhalla/valhalla/pull/2243)
   * ADDED: Gurka integration test framework with ascii-art maps [#2244](https://github.com/valhalla/valhalla/pull/2244)
   * ADDED: Add to the stop impact when transitioning from higher to lower class road and we are not on a turn channel or ramp. Also, penalize lefts when driving on the right and vice versa. [#2282](https://github.com/valhalla/valhalla/pull/2282)
   * ADDED: Added reclassify_links, use_direction_on_ways, and allow_alt_name as config options.  If `use_direction_on_ways = true` then use `direction` and `int_direction` on the way to update the directional for the `ref` and `int_ref`.  Also, copy int_efs to the refs. [#2285](https://github.com/valhalla/valhalla/pull/2285)
   * ADDED: Add support for live traffic. [#2268](https://github.com/valhalla/valhalla/pull/2268)
   * ADDED: Implement per-location search filters for functional road class and forms of way. [#2289](https://github.com/valhalla/valhalla/pull/2289)
   * ADDED: Approach, multi-cue, and length updates [#2313](https://github.com/valhalla/valhalla/pull/2313)
   * ADDED: Speed up timezone differencing calculation if cache is provided. [#2316](https://github.com/valhalla/valhalla/pull/2316)
   * ADDED: Added rapidjson/schema.h to baldr/rapidjson_util.h to make it available for use within valhalla. [#2330](https://github.com/valhalla/valhalla/issues/2330)
   * ADDED: Support decimal precision for height values in elevation service. Also support polyline5 for encoded polylines input and output to elevation service. [#2324](https://github.com/valhalla/valhalla/pull/2324)
   * ADDED: Use both imminent and distant verbal multi-cue phrases. [#2353](https://github.com/valhalla/valhalla/pull/2353)
   * ADDED: Split parsing stage into 3 separate stages. [#2339](https://github.com/valhalla/valhalla/pull/2339)
   * CHANGED: Speed up graph enhancing by avoiding continuous unordered_set rebuilding [#2349](https://github.com/valhalla/valhalla/pull/2349)
   * CHANGED: Skip calling out to Lua for nodes/ways/relations with not tags - speeds up parsing. [#2351](https://github.com/valhalla/valhalla/pull/2351)
   * CHANGED: Switch to LuaJIT for lua scripting - speeds up file parsing [#2352](https://github.com/valhalla/valhalla/pull/2352)
   * ADDED: Ability to create OpenLR records from raw data. [#2356](https://github.com/valhalla/valhalla/pull/2356)
   * ADDED: Revamp length phrases [#2359](https://github.com/valhalla/valhalla/pull/2359)
   * CHANGED: Do not allocate memory in skadi if we don't need it. [#2373](https://github.com/valhalla/valhalla/pull/2373)
   * CHANGED: Map matching: throw error (443/NoSegment) when no candidate edges are available. [#2370](https://github.com/valhalla/valhalla/pull/2370/)
   * ADDED: Add sk-SK.json (slovak) localization file. [#2376](https://github.com/valhalla/valhalla/pull/2376)
   * ADDED: Extend roundabout phrases. [#2378](https://github.com/valhalla/valhalla/pull/2378)
   * ADDED: More roundabout phrase tests. [#2382](https://github.com/valhalla/valhalla/pull/2382)
   * ADDED: Update the turn and continue phrases to include junction names and guide signs. [#2386](https://github.com/valhalla/valhalla/pull/2386)
   * ADDED: Add the remaining guide sign toward phrases [#2389](https://github.com/valhalla/valhalla/pull/2389)
   * ADDED: The ability to allow immediate uturns at trace points in a map matching request [#2380](https://github.com/valhalla/valhalla/pull/2380)
   * ADDED: Add utility functions to Signs. [#2390](https://github.com/valhalla/valhalla/pull/2390)
   * ADDED: Unified time tracking for all algorithms that support time-based graph expansion. [#2278](https://github.com/valhalla/valhalla/pull/2278)
   * ADDED: Add rail_ferry use and costing. [#2408](https://github.com/valhalla/valhalla/pull/2408)
   * ADDED: `street_side_max_distance`, `display_lat` and `display_lon` to `locations` in input for better control of routing side of street [#1769](https://github.com/valhalla/valhalla/pull/1769)
   * ADDED: Add addtional exit phrases. [#2421](https://github.com/valhalla/valhalla/pull/2421)
   * ADDED: Add Japanese locale, update German. [#2432](https://github.com/valhalla/valhalla/pull/2432)
   * ADDED: Gurka expect_route refactor [#2435](https://github.com/valhalla/valhalla/pull/2435)
   * ADDED: Add option to suppress roundabout exits [#2437](https://github.com/valhalla/valhalla/pull/2437)
   * ADDED: Add Greek locale. [#2438](https://github.com/valhalla/valhalla/pull/2438)
   * ADDED (back): Support for 64bit wide way ids in the edgeinfo structure with no impact to size for data sources with ids 32bits wide. [#2422](https://github.com/valhalla/valhalla/pull/2422)
   * ADDED: Support for 64bit osm node ids in parsing stage of tile building [#2422](https://github.com/valhalla/valhalla/pull/2422)
   * CHANGED: Point2/PointLL are now templated to allow for higher precision coordinate math when desired [#2429](https://github.com/valhalla/valhalla/pull/2429)
   * ADDED: Optional OpenLR Encoded Path Edges in API Response [#2424](https://github.com/valhalla/valhalla/pull/2424)
   * ADDED: Add explicit include for sstream to be compatible with msvc_x64 toolset. [#2449](https://github.com/valhalla/valhalla/pull/2449)
   * ADDED: Properly split returned path if traffic conditions change partway along edges [#2451](https://github.com/valhalla/valhalla/pull/2451/files)
   * ADDED: Add Dutch locale. [#2464](https://github.com/valhalla/valhalla/pull/2464)
   * ADDED: Check with address sanititizer in CI. Add support for undefined behavior sanitizer. [#2487](https://github.com/valhalla/valhalla/pull/2487)
   * ADDED: Ability to recost a path and increased cost/time details along the trippath and json output [#2425](https://github.com/valhalla/valhalla/pull/2425)
   * ADDED: Add the ability to do bikeshare based (ped/bike) multimodal routing [#2031](https://github.com/valhalla/valhalla/pull/2031)
   * ADDED: Route through restrictions enabled by introducing a costing option. [#2469](https://github.com/valhalla/valhalla/pull/2469)
   * ADDED: Migrated to Ubuntu 20.04 base-image [#2508](https://github.com/valhalla/valhalla/pull/2508)
   * CHANGED: Speed up parseways stage by avoiding multiple string comparisons [#2518](https://github.com/valhalla/valhalla/pull/2518)
   * CHANGED: Speed up enhance stage by avoiding GraphTileBuilder copying [#2468](https://github.com/valhalla/valhalla/pull/2468)
   * ADDED: Costing options now includes shortest flag which favors shortest path routes [#2555](https://github.com/valhalla/valhalla/pull/2555)
   * ADDED: Incidents in intersections [#2547](https://github.com/valhalla/valhalla/pull/2547)
   * CHANGED: Refactor mapmatching configuration to use a struct (instead of `boost::property_tree::ptree`). [#2485](https://github.com/valhalla/valhalla/pull/2485)
   * ADDED: Save exit maneuver's begin heading when combining enter & exit roundabout maneuvers. [#2554](https://github.com/valhalla/valhalla/pull/2554)
   * ADDED: Added new urban flag that can be set if edge is within city boundaries to data processing; new use_urban_tag config option; added to osrm response within intersections. [#2522](https://github.com/valhalla/valhalla/pull/2522)
   * ADDED: Parses OpenLr of type PointAlongLine [#2565](https://github.com/valhalla/valhalla/pull/2565)
   * ADDED: Use edge.is_urban is set for serializing is_urban. [#2568](https://github.com/valhalla/valhalla/pull/2568)
   * ADDED: Added new rest/service area uses on the edge. [#2533](https://github.com/valhalla/valhalla/pull/2533)
   * ADDED: Dependency cache for Azure [#2567](https://github.com/valhalla/valhalla/pull/2567)
   * ADDED: Added flexibility to remove the use of the admindb and to use the country and state iso from the tiles; [#2579](https://github.com/valhalla/valhalla/pull/2579)
   * ADDED: Added toll gates and collection points (gantry) to the node;  [#2532](https://github.com/valhalla/valhalla/pull/2532)
   * ADDED: Added osrm serialization for rest/service areas and admins. [#2594](https://github.com/valhalla/valhalla/pull/2594)
   * CHANGED: Improved Russian localization; [#2593](https://github.com/valhalla/valhalla/pull/2593)
   * ADDED: Support restricted class in intersection annotations [#2589](https://github.com/valhalla/valhalla/pull/2589)
   * ADDED: Added trail type trace [#2606](https://github.com/valhalla/valhalla/pull/2606)
   * ADDED: Added tunnel names to the edges as a tagged name.  [#2608](https://github.com/valhalla/valhalla/pull/2608)
   * CHANGED: Moved incidents to the trip leg and cut the shape of the leg at that location [#2610](https://github.com/valhalla/valhalla/pull/2610)
   * ADDED: Costing option to ignore_closures when routing with current flow [#2615](https://github.com/valhalla/valhalla/pull/2615)
   * ADDED: Cross-compilation ability with MinGW64 [#2619](https://github.com/valhalla/valhalla/pull/2619)
   * ADDED: Defines the incident tile schema and incident metadata [#2620](https://github.com/valhalla/valhalla/pull/2620)
   * ADDED: Moves incident serializer logic into a generic serializer [#2621](https://github.com/valhalla/valhalla/pull/2621)
   * ADDED: Incident loading singleton for continually refreshing incident tiles[#2573](https://github.com/valhalla/valhalla/pull/2573)
   * ADDED: One shot mode to valhalla_service so you can run a single request of any type without starting a server [#2624](https://github.com/valhalla/valhalla/pull/2624)
   * ADDED: Adds text instructions to OSRM output [#2625](https://github.com/valhalla/valhalla/pull/2625)
   * ADDED: Adds support for alternate routes [#2626](https://github.com/valhalla/valhalla/pull/2626)
   * CHANGED: Switch Python bindings generator from boost.python to header-only pybind11[#2644](https://github.com/valhalla/valhalla/pull/2644)
   * ADDED: Add support of input file for one-shot mode of valhalla_service [#2648](https://github.com/valhalla/valhalla/pull/2648)
   * ADDED: Linear reference support to locate api [#2645](https://github.com/valhalla/valhalla/pull/2645)
   * ADDED: Implemented OSRM-like turn duration calculation for car. Uses it now in auto costing. [#2651](https://github.com/valhalla/valhalla/pull/2651)
   * ADDED: Enhanced turn lane information in guidance [#2653](https://github.com/valhalla/valhalla/pull/2653)
   * ADDED: `top_speed` option for all motorized vehicles [#2667](https://github.com/valhalla/valhalla/issues/2667)
   * CHANGED: Move turn_lane_direction helper to odin/util [#2675](https://github.com/valhalla/valhalla/pull/2675)
   * ADDED: Add annotations to osrm response including speed limits, unit and sign conventions [#2668](https://github.com/valhalla/valhalla/pull/2668)
   * ADDED: Added functions for predicted speeds encoding-decoding [#2674](https://github.com/valhalla/valhalla/pull/2674)
   * ADDED: Time invariant routing via the bidirectional algorithm. This has the effect that when time dependent routes (arrive_by and depart_at) fall back to bidirectional due to length restrictions they will actually use the correct time of day for one of the search directions [#2660](https://github.com/valhalla/valhalla/pull/2660)
   * ADDED: If the length of the edge is greater than kMaxEdgeLength, then consider this a catastrophic error if the should_error bool is true in the set_length function. [2678](https://github.com/valhalla/valhalla/pull/2678)
   * ADDED: Moved lat,lon coordinates structures from single to double precision. Improves geometry accuracy noticibly at zooms above 17 as well as coordinate snapping and any other geometric operations. Addes about a 2% performance pentalty for standard routes. Graph nodes now have 7 digits of precision.  [#2693](https://github.com/valhalla/valhalla/pull/2693)
   * ADDED: Added signboards to guidance views.  [#2687](https://github.com/valhalla/valhalla/pull/2687)
   * ADDED: Regular speed on shortcut edges is calculated with turn durations taken into account. Truck, motorcycle and motorscooter profiles use OSRM-like turn duration. [#2662](https://github.com/valhalla/valhalla/pull/2662)
   * CHANGED: Remove astar algorithm and replace its use with timedep_forward as its redundant [#2706](https://github.com/valhalla/valhalla/pull/2706)
   * ADDED: Recover and recost all shortcuts in final path for bidirectional astar algorithm [#2711](https://github.com/valhalla/valhalla/pull/2711)
   * ADDED: An option for shortcut recovery to be cached at start up to reduce the time it takes to do so on the fly [#2714](https://github.com/valhalla/valhalla/pull/2714)
   * ADDED: If width <= 1.9 then no access for auto, truck, bus, taxi, emergency and hov. [#2713](https://github.com/valhalla/valhalla/pull/2713)
   * ADDED: Centroid/Converge/Rendezvous/Meet API which allows input locations to find a least cost convergence point from all locations [#2734](https://github.com/valhalla/valhalla/pull/2734)
   * ADDED: Added support to process the sump_buster tag.  Also, fixed a few small access bugs for nodes. [#2731](https://github.com/valhalla/valhalla/pull/2731)
   * ADDED: Log message if failed to create tiles directory. [#2738](https://github.com/valhalla/valhalla/pull/2738)
   * CHANGED: Tile memory is only owned by the GraphTile rather than shared amongst copies of the graph tile (in GraphReader and TileCaches). [#2340](https://github.com/valhalla/valhalla/pull/2340)
   * ADDED: Add Estonian locale. [#2748](https://github.com/valhalla/valhalla/pull/2748)
   * CHANGED: Handle GraphTile objects as smart pointers [#2703](https://github.com/valhalla/valhalla/pull/2703)
   * CHANGED: Improve stability with no RTTI build [#2759](https://github.com/valhalla/valhalla/pull/2759) and [#2760](https://github.com/valhalla/valhalla/pull/2760)
   * CHANGED: Change generic service roads to a new Use=kServiceRoad. This is for highway=service without other service= tags (such as driveway, alley, parking aisle) [#2419](https://github.com/valhalla/valhalla/pull/2419)
   * ADDED: Isochrones support isodistance lines as well [#2699](https://github.com/valhalla/valhalla/pull/2699)
   * ADDED: Add support for ignoring live traffic closures for waypoints [#2685](https://github.com/valhalla/valhalla/pull/2685)
   * ADDED: Add use_distance to auto cost to allow choosing between two primary cost components, time or distance [#2771](https://github.com/valhalla/valhalla/pull/2771)
   * CHANGED: nit: Enables compiler warnings in part of loki module [#2767](https://github.com/valhalla/valhalla/pull/2767)
   * CHANGED: Reducing the number of uturns by increasing the cost to for them to 9.5f. Note: Did not increase the cost for motorcycles or motorscooters. [#2770](https://github.com/valhalla/valhalla/pull/2770)
   * ADDED: Add option to use thread-safe GraphTile's reference counter. [#2772](https://github.com/valhalla/valhalla/pull/2772)
   * CHANGED: nit: Enables compiler warnings in part of thor module [#2768](https://github.com/valhalla/valhalla/pull/2768)
   * ADDED: Add costing option `use_tracks` to avoid or favor tracks in route. [#2769](https://github.com/valhalla/valhalla/pull/2769)
   * CHANGED: chore: Updates libosmium [#2786](https://github.com/valhalla/valhalla/pull/2786)
   * CHANGED: Optimize double bucket queue to reduce memory reallocations. [#2719](https://github.com/valhalla/valhalla/pull/2719)
   * CHANGED: Collapse merge maneuvers [#2773](https://github.com/valhalla/valhalla/pull/2773)
   * CHANGED: Add shortcuts to the tiles' bins so we can find them when doing spatial lookups. [#2744](https://github.com/valhalla/valhalla/pull/2744)

## Release Date: 2019-11-21 Valhalla 3.0.9
* **Bug Fix**
   * FIXED: Changed reachability computation to consider both directions of travel wrt candidate edges [#1965](https://github.com/valhalla/valhalla/pull/1965)
   * FIXED: toss ways where access=private and highway=service and service != driveway. [#1960](https://github.com/valhalla/valhalla/pull/1960)
   * FIXED: Fix search_cutoff check in loki correlate_node. [#2023](https://github.com/valhalla/valhalla/pull/2023)
   * FIXED: Computes notion of a deadend at runtime in bidirectional a-star which fixes no-route with a complicated u-turn. [#1982](https://github.com/valhalla/valhalla/issues/1982)
   * FIXED: Fix a bug with heading filter at nodes. [#2058](https://github.com/valhalla/valhalla/pull/2058)
   * FIXED: Bug in map matching continuity checking such that continuity must only be in the forward direction. [#2029](https://github.com/valhalla/valhalla/pull/2029)
   * FIXED: Allow setting the time for map matching paths such that the time is used for speed lookup. [#2030](https://github.com/valhalla/valhalla/pull/2030)
   * FIXED: Don't use density factor for transition cost when user specified flag disables flow speeds. [#2048](https://github.com/valhalla/valhalla/pull/2048)
   * FIXED: Map matching trace_route output now allows for discontinuities in the match though multi match is not supported in valhalla route output. [#2049](https://github.com/valhalla/valhalla/pull/2049)
   * FIXED: Allows routes with no time specified to use time conditional edges and restrictions with a flag denoting as much [#2055](https://github.com/valhalla/valhalla/pull/2055)
   * FIXED: Fixed a bug with 'current' time type map matches. [#2060](https://github.com/valhalla/valhalla/pull/2060)
   * FIXED: Fixed a bug with time dependent expansion in which the expansion distance heuristic was not being used. [#2064](https://github.com/valhalla/valhalla/pull/2064)

* **Enhancement**
   * ADDED: Establish pinpoint test pattern [#1969](https://github.com/valhalla/valhalla/pull/1969)
   * ADDED: Suppress relative direction in ramp/exit instructions if it matches driving side of street [#1990](https://github.com/valhalla/valhalla/pull/1990)
   * ADDED: Added relative direction to the merge maneuver [#1989](https://github.com/valhalla/valhalla/pull/1989)
   * ADDED: Refactor costing to better handle multiple speed datasources [#2026](https://github.com/valhalla/valhalla/pull/2026)
   * ADDED: Better usability of curl for fetching tiles on the fly [#2026](https://github.com/valhalla/valhalla/pull/2026)
   * ADDED: LRU cache scheme for tile storage [#2026](https://github.com/valhalla/valhalla/pull/2026)
   * ADDED: GraphTile size check [#2026](https://github.com/valhalla/valhalla/pull/2026)
   * ADDED: Pick more sane values for highway and toll avoidance [#2026](https://github.com/valhalla/valhalla/pull/2026)
   * ADDED: Refactor adding predicted speed info to speed up process [#2026](https://github.com/valhalla/valhalla/pull/2026)
   * ADDED: Allow selecting speed data sources at request time [#2026](https://github.com/valhalla/valhalla/pull/2026)
   * ADDED: Allow disabling certain neighbors in connectivity map [#2026](https://github.com/valhalla/valhalla/pull/2026)
   * ADDED: Allows routes with time-restricted edges if no time specified and notes restriction in response [#1992](https://github.com/valhalla/valhalla/issues/1992)
   * ADDED: Runtime deadend detection to timedependent a-star. [#2059](https://github.com/valhalla/valhalla/pull/2059)

## Release Date: 2019-09-06 Valhalla 3.0.8
* **Bug Fix**
   * FIXED: Added logic to detect if user is to merge to the left or right [#1892](https://github.com/valhalla/valhalla/pull/1892)
   * FIXED: Overriding the destination_only flag when reclassifying ferries; Also penalizing ferries with a 5 min. penalty in the cost to allow us to avoid destination_only the majority of the time except when it is necessary. [#1895](https://github.com/valhalla/valhalla/pull/1905)
   * FIXED: Suppress forks at motorway junctions and intersecting service roads [#1909](https://github.com/valhalla/valhalla/pull/1909)
   * FIXED: Enhanced fork assignment logic [#1912](https://github.com/valhalla/valhalla/pull/1912)
   * FIXED: Added logic to fall back to return country poly if no state and updated lua for Metro Manila and Ireland [#1910](https://github.com/valhalla/valhalla/pull/1910)
   * FIXED: Added missing motorway fork instruction [#1914](https://github.com/valhalla/valhalla/pull/1914)
   * FIXED: Use begin street name for osrm compat mode [#1916](https://github.com/valhalla/valhalla/pull/1916)
   * FIXED: Added logic to fix missing highway cardinal directions in the US [#1917](https://github.com/valhalla/valhalla/pull/1917)
   * FIXED: Handle forward traversable significant road class intersecting edges [#1928](https://github.com/valhalla/valhalla/pull/1928)
   * FIXED: Fixed bug with shape trimming that impacted Uturns at Via locations. [#1935](https://github.com/valhalla/valhalla/pull/1935)
   * FIXED: Dive bomb updates.  Updated default speeds for urban areas based on roadclass for the enhancer.  Also, updated default speeds based on roadclass in lua.  Fixed an issue where we were subtracting 1 from uint32_t when 0 for stop impact.  Updated reclassify link logic to allow residential roads to be added to the tree, but we only downgrade the links to tertiary.  Updated TransitionCost functions to add 1.5 to the turncost when transitioning from a ramp to a non ramp and vice versa.  Also, added 0.5f to the turncost if the edge is a roundabout. [#1931](https://github.com/valhalla/valhalla/pull/1931)

* **Enhancement**
   * ADDED: Caching url fetched tiles to disk [#1887](https://github.com/valhalla/valhalla/pull/1887)
   * ADDED: filesystem::remove_all [#1887](https://github.com/valhalla/valhalla/pull/1887)
   * ADDED: Minimum enclosing bounding box tool [#1887](https://github.com/valhalla/valhalla/pull/1887)
   * ADDED: Use constrained flow speeds in bidirectional_astar.cc [#1907](https://github.com/valhalla/valhalla/pull/1907)
   * ADDED: Bike Share Stations are now in the graph which should set us up to do multimodal walk/bike scenarios [#1852](https://github.com/valhalla/valhalla/pull/1852)

## Release Date: 2019-7-18 Valhalla 3.0.7
* **Bug Fix**
   * FIXED: Fix pedestrian fork [#1886](https://github.com/valhalla/valhalla/pull/1886)

## Release Date: 2019-7-15 Valhalla 3.0.6
* **Bug Fix**
   * FIXED: Admin name changes. [#1853](https://github.com/valhalla/valhalla/pull/1853) Ref: [#1854](https://github.com/valhalla/valhalla/issues/1854)
   * FIXED: valhalla_add_predicted_traffic was overcommitted while gathering stats. Added a clear. [#1857](https://github.com/valhalla/valhalla/pull/1857)
   * FIXED: regression in map matching when moving to valhalla v3.0.0 [#1863](https://github.com/valhalla/valhalla/pull/1863)
   * FIXED: last step shape in osrm serializer should be 2 of the same point [#1867](https://github.com/valhalla/valhalla/pull/1867)
   * FIXED: Shape trimming at the beginning and ending of the route to not be degenerate [#1876](https://github.com/valhalla/valhalla/pull/1876)
   * FIXED: Duplicate waypoints in osrm serializer [#1880](https://github.com/valhalla/valhalla/pull/1880)
   * FIXED: Updates for heading precision [#1881](https://github.com/valhalla/valhalla/pull/1881)
   * FIXED: Map matching allowed untraversable edges at start of route [#1884](https://github.com/valhalla/valhalla/pull/1884)

* **Enhancement**
   * ADDED: Use the same protobuf object the entire way through the request process [#1837](https://github.com/valhalla/valhalla/pull/1837)
   * ADDED: Enhanced turn lane processing [#1859](https://github.com/valhalla/valhalla/pull/1859)
   * ADDED: Add global_synchronized_cache in valhalla_build_config [#1851](https://github.com/valhalla/valhalla/pull/1851)

## Release Date: 2019-06-04 Valhalla 3.0.5
* **Bug Fix**
   * FIXED: Protect against unnamed rotaries and routes that end in roundabouts not turning off rotary logic [#1840](https://github.com/valhalla/valhalla/pull/1840)

* **Enhancement**
   * ADDED: Add turn lane info at maneuver point [#1830](https://github.com/valhalla/valhalla/pull/1830)

## Release Date: 2019-05-31 Valhalla 3.0.4
* **Bug Fix**
   * FIXED: Improved logic to decide between bear vs. continue [#1798](https://github.com/valhalla/valhalla/pull/1798)
   * FIXED: Bicycle costing allows use of roads with all surface values, but with a penalty based on bicycle type. However, the edge filter totally disallows bad surfaces for some bicycle types, creating situations where reroutes fail if a rider uses a road with a poor surface. [#1800](https://github.com/valhalla/valhalla/pull/1800)
   * FIXED: Moved complex restrictions building to before validate. [#1805](https://github.com/valhalla/valhalla/pull/1805)
   * FIXED: Fix bicycle edge filter whan avoid_bad_surfaces = 1.0 [#1806](https://github.com/valhalla/valhalla/pull/1806)
   * FIXED: Replace the EnhancedTripPath class inheritance with aggregation [#1807](https://github.com/valhalla/valhalla/pull/1807)
   * FIXED: Replace the old timezone shape zip file every time valhalla_build_timezones is ran [#1817](https://github.com/valhalla/valhalla/pull/1817)
   * FIXED: Don't use island snapped edge candidates (from disconnected components or low reach edges) when we rejected other high reachability edges that were closer [#1835](https://github.com/valhalla/valhalla/pull/1835)

## Release Date: 2019-05-08 Valhalla 3.0.3
* **Bug Fix**
   * FIXED: Fixed a rare loop condition in route matcher (edge walking to match a trace).
   * FIXED: Fixed VACUUM ANALYZE syntax issue.  [#1704](https://github.com/valhalla/valhalla/pull/1704)
   * FIXED: Fixed the osrm maneuver type when a maneuver has the to_stay_on attribute set.  [#1714](https://github.com/valhalla/valhalla/pull/1714)
   * FIXED: Fixed osrm compatibility mode attributes.  [#1716](https://github.com/valhalla/valhalla/pull/1716)
   * FIXED: Fixed rotary/roundabout issues in Valhalla OSRM compatibility.  [#1727](https://github.com/valhalla/valhalla/pull/1727)
   * FIXED: Fixed the destinations assignment for exit names in OSRM compatibility mode. [#1732](https://github.com/valhalla/valhalla/pull/1732)
   * FIXED: Enhance merge maneuver type assignment. [#1735](https://github.com/valhalla/valhalla/pull/1735)
   * FIXED: Fixed fork assignments and on ramps for OSRM compatibility mode. [#1738](https://github.com/valhalla/valhalla/pull/1738)
   * FIXED: Fixed cardinal direction on reference names when forward/backward tag is present on relations. Fixes singly digitized roads with opposing directional modifiers. [#1741](https://github.com/valhalla/valhalla/pull/1741)
   * FIXED: Fixed fork assignment and narrative logic when a highway ends and splits into multiple ramps. [#1742](https://github.com/valhalla/valhalla/pull/1742)
   * FIXED: Do not use any avoid edges as origin or destination of a route, matrix, or isochrone. [#1745](https://github.com/valhalla/valhalla/pull/1745)
   * FIXED: Add leg summary and remove unused hint attribute for OSRM compatibility mode. [#1753](https://github.com/valhalla/valhalla/pull/1753)
   * FIXED: Improvements for pedestrian forks, pedestrian roundabouts, and continue maneuvers. [#1768](https://github.com/valhalla/valhalla/pull/1768)
   * FIXED: Added simplified overview for OSRM response and added use_toll logic back to truck costing. [#1765](https://github.com/valhalla/valhalla/pull/1765)
   * FIXED: temp fix for location distance bug [#1774](https://github.com/valhalla/valhalla/pull/1774)
   * FIXED: Fix pedestrian routes using walkway_factor [#1780](https://github.com/valhalla/valhalla/pull/1780)
   * FIXED: Update the begin and end heading of short edges based on use [#1783](https://github.com/valhalla/valhalla/pull/1783)
   * FIXED: GraphReader::AreEdgesConnected update.  If transition count == 0 return false and do not call transition function. [#1786](https://github.com/valhalla/valhalla/pull/1786)
   * FIXED: Only edge candidates that were used in the path are send to serializer: [1788](https://github.com/valhalla/valhalla/pull/1788)
   * FIXED: Added logic to prevent the removal of a destination maneuver when ending on an internal edge [#1792](https://github.com/valhalla/valhalla/pull/1792)
   * FIXED: Fixed instructions when starting on an internal edge [#1796](https://github.com/valhalla/valhalla/pull/1796)

* **Enhancement**
   * Add the ability to run valhalla_build_tiles in stages. Specify the begin_stage and end_stage as command line options. Also cleans up temporary files as the last stage in the pipeline.
   * Add `remove` to `filesystem` namespace. [#1752](https://github.com/valhalla/valhalla/pull/1752)
   * Add TaxiCost into auto costing options.
   * Add `preferred_side` to allow per-location filtering of edges based on the side of the road the location is on and the driving side for that locale.
   * Slightly decreased the internal side-walk factor to .90f to favor roads with attached sidewalks. This impacts roads that have added sidewalk:left, sidewalk:right or sidewalk:both OSM tags (these become attributes on each directedEdge). The user can then avoid/penalize dedicated sidewalks and walkways, when they increase the walkway_factor. Since we slightly decreased the sidewalk_factor internally and only favor sidewalks if use is tagged as sidewalk_left or sidewalk_right, we should tend to route on roads with attached sidewalks rather than separate/dedicated sidewalks, allowing for more road names to be called out since these are labeled more.
   * Add `via` and `break_through` location types [#1737](https://github.com/valhalla/valhalla/pull/1737)
   * Add `street_side_tolerance` and `search_cutoff` to input `location` [#1777](https://github.com/valhalla/valhalla/pull/1777)
   * Return the Valhalla error `Path distance exceeds the max distance limit` for OSRM responses when the route is greater than the service limits. [#1781](https://github.com/valhalla/valhalla/pull/1781)

## Release Date: 2019-01-14 Valhalla 3.0.2
* **Bug Fix**
   * FIXED: Transit update - fix dow and exception when after midnight trips are normalized [#1682](https://github.com/valhalla/valhalla/pull/1682)
   * FIXED: valhalla_convert_transit segfault - GraphTileBuilder has null GraphTileHeader [#1683](https://github.com/valhalla/valhalla/issues/1683)
   * FIXED: Fix crash for trace_route with osrm serialization. Was passing shape rather than locations to the waypoint method.
   * FIXED: Properly set driving_side based on data set in TripPath.
   * FIXED: A bad bicycle route exposed an issue with bidirectional A* when the origin and destination edges are connected. Use A* in these cases to avoid requiring a high cost threshold in BD A*.
   * FIXED: x86 and x64 data compatibility was fixed as the structures weren't aligned.
   * FIXED: x86 tests were failing due mostly to floating point issues and the aforementioned structure misalignment.
* **Enhancement**
   * Add a durations list (delta time between each pair of trace points), a begin_time and a use_timestamp flag to trace_route requests. This allows using the input trace timestamps or durations plus the begin_time to compute elapsed time at each edge in the matched path (rather than using costing methods).
   * Add support for polyline5 encoding for OSRM formatted output.
* **Note**
   * Isochrones and openlr are both noted as not working with release builds for x86 (32bit) platforms. We'll look at getting this fixed in a future release

## Release Date: 2018-11-21 Valhalla 3.0.1
* **Bug Fix**
   * FIXED: Fixed a rare, but serious bug with bicycle costing. ferry_factor_ in bicycle costing shadowed the data member in the base dynamic cost class, leading to an unitialized variable. Occasionally, this would lead to negative costs which caused failures. [#1663](https://github.com/valhalla/valhalla/pull/1663)
   * FIXED: Fixed use of units in OSRM compatibility mode. [#1662](https://github.com/valhalla/valhalla/pull/1662)

## Release Date: 2018-11-21 Valhalla 3.0.0
* **NOTE**
   * This release changes the Valhalla graph tile formats to make the tile data more efficient and flexible. Tile data is incompatible with Valhalla 2.x builds, and code for 3.x is incompatible with data built for Valahalla 2.x versions. Valhalla tile sizes are slightly smaller (for datasets using elevation information the size savings is over 10%). In addition, there is increased flexibility for creating different variants of tiles to support different applications (e.g. bicycle only, or driving only).
* **Enhancement**
   * Remove the use of DirectedEdge for transitions between nodes on different hierarchy levels. A new structure, NodeTransition, is now used to transition to nodes on different hierarchy level. This saves space since only the end node GraphId is needed for the transitions (and DirectedEdge is a large data structure).
   * Change the NodeInfo lat,lon to use an offset from the tile base lat,lon. This potentially allows higher precision than using float, but more importantly saves space and allows support for NodeTransitions as well as spare for future growth.
   * Remove the EdgeElevation structure and max grade information into DirectedEdge and mean elevation into EdgeInfo. This saves space.
   * Reduce wayid to 32 bits. This allows sufficient growth when using OpenStreetMap data and frees space in EdgeInfo (allows moving speed limit and mean elevation from other structures).
   * Move name consistency from NodeInfo to DirectedEdge. This allows a more efficient lookup of name consistency.
   * Update all path algorithms to use NodeTransition logic rather than special DirectedEdge transition types. This simplifies PathAlgorithms slightly and removes some conditional logic.
   * Add an optional GraphFilter stage to tile building pipeline. This allows removal of edges and nodes based on access. This allows bicycle only, pedestrian only, or driving only datasets (or combinations) to be created - allowing smaller datasets for special purpose applications.
* **Deprecate**
   * Valhalla 3.0 removes support for OSMLR.

## Release Date: 2018-11-20 Valhalla 2.7.2
* **Enhancement**
   * UPDATED: Added a configuration variable for max_timedep_distance. This is used in selecting the path algorithm and provides the maximum distance between locations when choosing a time dependent path algorithm (other than multi modal). Above this distance, bidirectional A* is used with no time dependencies.
   * UPDATED: Remove transition edges from priority queue in Multimodal methods.
   * UPDATED: Fully implement street names and exit signs with ability to identify route numbers. [#1635](https://github.com/valhalla/valhalla/pull/1635)
* **Bug Fix**
   * FIXED: A timed-turned restriction should not be applied when a non-timed route is executed.  [#1615](https://github.com/valhalla/valhalla/pull/1615)
   * FIXED: Changed unordered_map to unordered_multimap for polys. Poly map can contain the same key but different multi-polygons. For example, islands for a country or timezone polygons for a country.
   * FIXED: Fixed timezone db issue where TZIDs did not exist in the Howard Hinnant date time db that is used in the date_time class for tz indexes.  Added logic to create aliases for TZIDs based on https://en.wikipedia.org/wiki/List_of_tz_database_time_zones
   * FIXED: Fixed the ramp turn modifiers for osrm compat [#1569](https://github.com/valhalla/valhalla/pull/1569)
   * FIXED: Fixed the step geometry when using the osrm compat mode [#1571](https://github.com/valhalla/valhalla/pull/1571)
   * FIXED: Fixed a data creation bug causing issues with A* routes ending on loops. [#1576](https://github.com/valhalla/valhalla/pull/1576)
   * FIXED: Fixed an issue with a bad route where destination only was present. Was due to thresholds in bidirectional A*. Changed threshold to be cost based rather than number of iterations). [#1586](https://github.com/valhalla/valhalla/pull/1586)
   * FIXED: Fixed an issue with destination only (private) roads being used in bicycle routes. Centralized some "base" transition cost logic in the base DynamicCost class. [#1587](https://github.com/valhalla/valhalla/pull/1587)
   * FIXED: Remove extraneous ramp maneuvers [#1657](https://github.com/valhalla/valhalla/pull/1657)

## Release Date: 2018-10-02 Valhalla 2.7.1
* **Enhancement**
   * UPDATED: Added date time support to forward and reverse isochrones. Add speed lookup (predicted speeds and/or free-flow or constrained flow speed) if date_time is present.
   * UPDATED: Add timezone checks to multimodal routes and isochrones (updates localtime if the path crosses into a timezone different than the start location).
* **Data Producer Update**
   * UPDATED: Removed boost date time support from transit.  Now using the Howard Hinnant date library.
* **Bug Fix**
   * FIXED: Fixed a bug with shortcuts that leads to inconsistent routes depending on whether shortcuts are taken, different origins can lead to different paths near the destination. This fix also improves performance on long routes and matrices.
   * FIXED: We were getting inconsistent results between departing at current date/time vs entering the current date/time.  This issue is due to the fact that the iso_date_time function returns the full iso date_time with the timezone offset (e.g., 2018-09-27T10:23-07:00 vs 2018-09-27T10:23). When we refactored the date_time code to use the new Howard Hinnant date library, we introduced this bug.
   * FIXED: Increased the threshold in CostMatrix to address null time and distance values occuring for truck costing with locations near the max distance.

## Release Date: 2018-09-13 Valhalla 2.7.0
* **Enhancement**
   * UPDATED: Refactor to use the pbf options instead of the ptree config [#1428](https://github.com/valhalla/valhalla/pull/1428) This completes [1357](https://github.com/valhalla/valhalla/issues/1357)
   * UPDATED: Removed the boost/date_time dependency from baldr and odin. We added the Howard Hinnant date and time library as a submodule. [#1494](https://github.com/valhalla/valhalla/pull/1494)
   * UPDATED: Fixed 'Drvie' typo [#1505](https://github.com/valhalla/valhalla/pull/1505) This completes [1504](https://github.com/valhalla/valhalla/issues/1504)
   * UPDATED: Optimizations of GetSpeed for predicted speeds [1490](https://github.com/valhalla/valhalla/issues/1490)
   * UPDATED: Isotile optimizations
   * UPDATED: Added stats to predictive traffic logging
   * UPDATED: resample_polyline - Breaks the polyline into equal length segments at a sample distance near the resolution. Break out of the loop through polyline points once we reach the specified number of samplesthen append the last
polyline point.
   * UPDATED: added android logging and uses a shared graph reader
   * UPDATED: Do not run a second pass on long pedestrian routes that include a ferry (but succeed on first pass). This is a performance fix. Long pedestrian routes with A star factor based on ferry speed end up being very inefficient.
* **Bug Fix**
   * FIXED: A* destination only
   * FIXED: Fixed through locations weren't honored [#1449](https://github.com/valhalla/valhalla/pull/1449)


## Release Date: 2018-08-02 Valhalla 3.0.0-rc.4
* **Node Bindings**
   * UPDATED: add some worker pool handling
   [#1467](https://github.com/valhalla/valhalla/pull/1467)

## Release Date: 2018-08-02 Valhalla 3.0.0-rc.3
* **Node Bindings**
   * UPDATED: replaced N-API with node-addon-api wrapper and made the actor
   functions asynchronous
   [#1457](https://github.com/valhalla/valhalla/pull/1457)

## Release Date: 2018-07-24 Valhalla 3.0.0-rc.2
* **Node Bindings**
   * FIXED: turn on the autocleanup functionality for the actor object.
   [#1439](https://github.com/valhalla/valhalla/pull/1439)

## Release Date: 2018-07-16 Valhalla 3.0.0-rc.1
* **Enhancement**
   * ADDED: exposed the rest of the actions to the node bindings and added tests. [#1415](https://github.com/valhalla/valhalla/pull/1415)

## Release Date: 2018-07-12 Valhalla 3.0.0-alpha.1
**NOTE**: There was already a small package named `valhalla` on the npm registry, only published up to version 0.0.3. The team at npm has transferred the package to us, but would like us to publish something to it ASAP to prove our stake in it. Though the bindings do not have all of the actor functionality exposed yet (just route), we are going to publish an alpha release of 3.0.0 to get something up on npm.
* **Infrastructure**:
   * ADDED: add in time dependent algorithms if the distance between locations is less than 500km.
   * ADDED: TurnLanes to indicate turning lanes at the end of a directed edge.
   * ADDED: Added PredictedSpeeds to Valhalla tiles and logic to compute speed based on predictive speed profiles.
* **Data Producer Update**
   * ADDED: is_route_num flag was added to Sign records. Set this to true if the exit sign comes from a route number/ref.
   * CHANGED: Lower speeds on driveways, drive-thru, and parking aisle. Set destination only flag for drive thru use.
   * ADDED: Initial implementation of turn lanes.
  **Bug Fix**
   * CHANGED: Fix destination only penalty for A* and time dependent cases.
   * CHANGED: Use the distance from GetOffsetForHeading, based on road classification and road use (e.g. ramp, turn channel, etc.), within tangent_angle function.
* **Map Matching**
   * FIXED: Fixed trace_route edge_walk server abort [#1365](https://github.com/valhalla/valhalla/pull/1365)
* **Enhancement**
   * ADDED: Added post process for updating free and constrained speeds in the directed edges.
   * UPDATED: Parse the json request once and store in a protocol buffer to pass along the pipeline. This completed the first portion of [1357](https://github.com/valhalla/valhalla/issues/1357)
   * UPDATED: Changed the shape_match attribute from a string to an enum. Fixes [1376](https://github.com/valhalla/valhalla/issues/1376)
   * ADDED: Node bindings for route [#1341](https://github.com/valhalla/valhalla/pull/1341)
   * UPDATED: Use a non-linear use_highways factor (to more heavily penalize highways as use_highways approaches 0).

## Release Date: 2018-07-15 Valhalla 2.6.3
* **API**:
   * FIXED: Use a non-linear use_highways factor (to more heavily penalize highways as use_highways approaches 0).
   * FIXED: Fixed the highway_factor when use_highways < 0.5.
   * ENHANCEMENT: Added logic to modulate the surface factor based on use_trails.
   * ADDED: New customer test requests for motorcycle costing.

## Release Date: 2018-06-28 Valhalla 2.6.2
* **Data Producer Update**
   * FIXED: Complex restriction sorting bug.  Check of has_dt in ComplexRestrictionBuilder::operator==.
* **API**:
   * FIXED: Fixed CostFactory convenience method that registers costing models
   * ADDED: Added use_tolls into motorcycle costing options

## Release Date: 2018-05-28 Valhalla 2.6.0
* **Infrastructure**:
   * CHANGED: Update cmake buildsystem to replace autoconf [#1272](https://github.com/valhalla/valhalla/pull/1272)
* **API**:
   * CHANGED: Move `trace_options` parsing to map matcher factory [#1260](https://github.com/valhalla/valhalla/pull/1260)
   * ADDED: New costing method for AutoDataFix [#1283](https://github.com/valhalla/valhalla/pull/1283)

## Release Date: 2018-05-21 Valhalla 2.5.0
* **Infrastructure**
   * ADDED: Add code formatting and linting.
* **API**
   * ADDED: Added new motorcycle costing, motorcycle access flag in data and use_trails option.
* **Routing**
   * ADDED: Add time dependnet forward and reverse A* methods.
   * FIXED: Increase minimum threshold for driving routes in bidirectional A* (fixes some instances of bad paths).
* **Data Producer Update**
   * CHANGED: Updates to properly handle cycleway crossings.
   * CHANGED: Conditionally include driveways that are private.
   * ADDED: Added logic to set motorcycle access.  This includes lua, country access, and user access flags for motorcycles.

## Release Date: 2018-04-11 Valhalla 2.4.9
* **Enhancement**
   * Added European Portuguese localization for Valhalla
   * Updates to EdgeStatus to improve performance. Use an unordered_map of tile Id and allocate an array for each edge in the tile. This allows using pointers to access status for sequential edges. This improves performance by 50% or so.
   * A couple of bicycle costing updates to improve route quality: avoid roads marked as part of a truck network, to remove the density penalty for transition costs.
   * When optimal matrix type is selected, now use CostMatrix for source to target pedestrian and bicycle matrix calls when both counts are above some threshold. This improves performance in general and lessens some long running requests.
*  **Data Producer Update**
   * Added logic to protect against setting a speed of 0 for ferries.

## Release Date: 2018-03-27 Valhalla 2.4.8
* **Enhancement**
   * Updates for Italian verbal translations
   * Optionally remove driveways at graph creation time
   * Optionally disable candidate edge penalty in path finding
   * OSRM compatible route, matrix and map matching response generation
   * Minimal Windows build compatibility
   * Refactoring to use PBF as the IPC mechanism for all objects
   * Improvements to internal intersection marking to reduce false positives
* **Bug Fix**
   * Cap candidate edge penalty in path finding to reduce excessive expansion
   * Fix trivial paths at deadends

## Release Date: 2018-02-08 Valhalla 2.4.7
* **Enhancement**
   * Speed up building tiles from small OSM imports by using boost directory iterator rather than going through all possible tiles and testing each if the file exists.
* **Bug Fix**
   * Protect against overflow in string to float conversion inside OSM parsing.

## Release Date: 2018-01-26 Valhalla 2.4.6
* **Enhancement**
   * Elevation library will lazy load RAW formatted sources

## Release Date: 2018-01-24 Valhalla 2.4.5
* **Enhancement**
   * Elevation packing utility can unpack lz4hc now
* **Bug Fix**
   * Fixed broken darwin builds

## Release Date: 2018-01-23 Valhalla 2.4.4
* **Enhancement**
   * Elevation service speed improvments and the ability to serve lz4hc compressed data
   * Basic support for downloading routing tiles on demand
   * Deprecated `valhalla_route_service`, now all services (including elevation) are found under `valhalla_service`

## Release Date: 2017-12-11 Valhalla 2.4.3
* **Enhancement**
   * Remove union from GraphId speeds up some platforms
   * Use SAC scale in pedestrian costing
   * Expanded python bindings to include all actions (route, matrix, isochrone, etc)
* **Bug Fix**
   * French translation typo fixes
*  **Data Producer Update**
   * Handling shapes that intersect the poles when binning
   * Handling when transit shapes are less than 2 points

## Release Date: 2017-11-09 Valhalla 2.4.1
*  **Data Producer Update**
   * Added kMopedAccess to modes for complex restrictions.  Remove the kMopedAccess when auto access is removed.  Also, add the kMopedAccess when an auto restriction is found.

## Release Date: 2017-11-08 Valhalla 2.4.0
*  **Data Producer Update**
   * Added logic to support restriction = x with a the except tag.  We apply the restriction to everything except for modes in the except tag.
   * Added logic to support railway_service and coach_service in transit.
* **Bug Fix**
  * Return proper edge_walk path for requested shape_match=walk_or_snap
  * Skip invalid stateid for Top-K requests

## Release Date: 2017-11-07 Valhalla 2.3.9
* **Enhancement**
  * Top-K map matched path generation now only returns unique paths and does so with fewer iterations
  * Navigator call outs for both imperial and metric units
  * The surface types allowed for a given bike route can now be controlled via a request parameter `avoid_bad_surfaces`
  * Improved support for motorscooter costing via surface types, road classification and vehicle specific tagging
* **Bug Fix**
  * Connectivity maps now include information about transit tiles
  * Lane counts for singly digitized roads are now correct for a given directed edge
  * Edge merging code for assigning osmlr segments is now robust to partial tile sets
  * Fix matrix path finding to allow transitioning down to lower levels when appropriate. In particular, do not supersede shortcut edges until no longer expanding on the next level.
  * Fix optimizer rotate location method. This fixes a bug where optimal ordering was bad for large location sets.
*  **Data Producer Update**
   * Duration tags are now used to properly set the speed of travel for a ferry routes

## Release Date: 2017-10-17 Valhalla 2.3.8
* **Bug Fix**
  * Fixed the roundabout exit count for bicycles when the roundabout is a road and not a cycleway
  * Enable a pedestrian path to remain on roundabout instead of getting off and back on
  * Fixed the penalization of candidate locations in the uni-directional A* algorithm (used for trivial paths)
*  **Data Producer Update**
   * Added logic to set bike forward and tag to true where kv["sac_scale"] == "hiking". All other values for sac_scale turn off bicycle access.  If sac_scale or mtb keys are found and a surface tag is not set we default to kPath.
   * Fixed a bug where surface=unpaved was being assigned Surface::kPavedSmooth.

## Release Date: 2017-9-11 Valhalla 2.3.7
* **Bug Fix**
  * Update bidirectional connections to handle cases where the connecting edge is one of the origin (or destination) edges and the cost is high. Fixes some pedestrian route issues that were reported.
*  **Data Producer Update**
   * Added support for motorroad tag (default and per country).
   * Update OSMLR segment association logic to fix issue where chunks wrote over leftover segments. Fix search along edges to include a radius so any nearby edges are also considered.

## Release Date: 2017-08-29 Valhalla 2.3.6
* **Bug Fix**
  * Pedestrian paths including ferries no longer cause circuitous routes
  * Fix a crash in map matching route finding where heading from shape was using a `nullptr` tile
  * Spanish language narrative corrections
  * Fix traffic segment matcher to always set the start time of a segment when its known
* **Enhancement**
  * Location correlation scoring improvements to avoid situations where less likely start or ending locations are selected

## Release Date: 2017-08-22 Valhalla 2.3.5
* **Bug Fix**
  * Clamp the edge score in thor. Extreme values were causing bad alloc crashes.
  * Fix multimodal isochrones. EdgeLabel refactor caused issues.
* **Data Producer Update**
  * Update lua logic to properly handle vehicle=no tags.

## Release Date: 2017-08-14 Valhalla 2.3.4
* **Bug Fix**
  * Enforce limits on maximum per point accuracy to avoid long running map matching computations

## Release Date: 2017-08-14 Valhalla 2.3.3
* **Bug Fix**
  * Maximum osm node reached now causes bitset to resize to accomodate when building tiles
  * Fix wrong side of street information and remove redundant node snapping
  * Fix path differences between services and `valhalla_run_route`
  * Fix map matching crash when interpolating duplicate input points
  * Fix unhandled exception when trace_route or trace_attributes when there are no continuous matches
* **Enhancement**
  * Folded Low-Stress Biking Code into the regular Bicycle code and removed the LowStressBicycleCost class. Now when making a query for bicycle routing, a value of 0 for use_hills and use_roads produces low-stress biking routes, while a value of 1 for both provides more intense professional bike routes.
  * Bike costing default values changed. use_roads and use_hills are now 0.25 by default instead of 0.5 and the default bike is now a hybrid bike instead of a road bike.
  * Added logic to use station hierarchy from transitland.  Osm and egress nodes are connected by transitconnections.  Egress and stations are connected by egressconnections.  Stations and platforms are connected by platformconnections.  This includes narrative updates for Odin as well.

## Release Date: 2017-07-31 Valhalla 2.3.2
* **Bug Fix**
  * Update to use oneway:psv if oneway:bus does not exist.
  * Fix out of bounds memory issue in DoubleBucketQueue.
  * Many things are now taken into consideration to determine which sides of the road have what cyclelanes, because they were not being parsed correctly before
  * Fixed issue where sometimes a "oneway:bicycle=no" tag on a two-way street would cause the road to become a oneway for bicycles
  * Fixed trace_attributes edge_walk cases where the start or end points in the shape are close to graph nodes (intersections)
  * Fixed 32bit architecture crashing for certain routes with non-deterministic placement of edges labels in bucketized queue datastructure
* **Enhancement**
  * Improve multi-modal routes by adjusting the pedestrian mode factor (routes use less walking in favor of public transit).
  * Added interface framework to support "top-k" paths within map-matching.
  * Created a base EdgeLabel class that contains all data needed within costing methods and supports the basic path algorithms (forward direction, A*, with accumulated path distance). Derive class for bidirectional algorithms (BDEdgeLabel) and for multimodal algorithms. Lowers memory use by combining some fields (using spare bits from GraphId).
  * Added elapsed time estimates to map-matching labels in preparation for using timestamps in map-matching.
  * Added parsing of various OSM tags: "bicycle=use_sidepath", "bicycle=dismount", "segregated=*", "shoulder=*", "cycleway:buffer=*", and several variations of these.
  * Both trace_route and trace_attributes will parse `time` and `accuracy` parameters when the shape is provided as unencoded
  * Map-matching will now use the time (in seconds) of each gps reading (if provided) to narrow the search space and avoid finding matches that are impossibly fast

## Release Date: 2017-07-10 Valhalla 2.3.0
* **Bug Fix**
  * Fixed a bug in traffic segment matcher where length was populated but had invalid times
* **Embedded Compilation**
  * Decoupled the service components from the rest of the worker objects so that the worker objects could be used in non http service contexts
   * Added an actor class which encapsulates the various worker objects and allows the various end points to be called /route /height etc. without needing to run a service
* **Low-Stress Bicycle**
  * Worked on creating a new low-stress biking option that focuses more on taking safer roads like cycle ways or residential roads than the standard bike costing option does.

## Release Date: 2017-06-26 Valhalla 2.2.9
* **Bug Fix**
  * Fix a bug introduced in 2.2.8 where map matching search extent was incorrect in longitude axis.

## Release Date: 2017-06-23 Valhalla 2.2.8
* **Bug Fix**
  * Traffic segment matcher (exposed through Python bindings) - fix cases where partial (or no) results could be returned when breaking out of loop in form_segments early.
* **Traffic Matching Update**
  * Traffic segment matcher - handle special cases when entering and exiting turn channels.
* **Guidance Improvements**
  * Added Swedish (se-SV) narrative file.

## Release Date: 2017-06-20 Valhalla 2.2.7
* **Bug Fixes**
  * Traffic segment matcher (exposed through Python bindings) makes use of accuracy per point in the input
  * Traffic segment matcher is robust to consecutive transition edges in matched path
* **Isochrone Changes**
  * Set up isochrone to be able to handle multi-location queries in the future
* **Data Producer Updates**
  * Fixes to valhalla_associate_segments to address threading issue.
  * Added support for restrictions that refers only to appropriate type of vehicle.
* **Navigator**
  * Added pre-alpha implementation that will perform guidance for mobile devices.
* **Map Matching Updates**
  * Added capability to customize match_options

## Release Date: 2017-06-12 Valhalla 2.2.6
* **Bug Fixes**
  * Fixed the begin shape index where an end_route_discontinuity exists
* **Guidance Improvements**
  * Updated Slovenian (sl-SI) narrative file.
* **Data Producer Updates**
  * Added support for per mode restrictions (e.g., restriction:&lt;type&gt;)  Saved these restrictions as "complex" restrictions which currently support per mode lookup (unlike simple restrictions which are assumed to apply to all driving modes).
* **Matrix Updates**
  * Increased max distance threshold for auto costing and other similar costings to 400 km instead of 200 km

## Release Date: 2017-06-05 Valhalla 2.2.5
* **Bug Fixes**
  * Fixed matched point edge_index by skipping transition edges.
  * Use double precision in meili grid traversal to fix some incorrect grid cases.
  * Update meili to use DoubleBucketQueue and GraphReader methods rather than internal methods.

## Release Date: 2017-05-17 Valhalla 2.2.4
* **Bug Fixes**
  * Fix isochrone bug where the default access mode was used - this rejected edges that should not have been rejected for cases than automobile.
  * Fix A* handling of edge costs for trivial routes. This fixed an issue with disconnected regions that projected to a single edge.
  * Fix TripPathBuilder crash if first edge is a transition edge (was occurring with map-matching in rare occasions).

## Release Date: 2017-05-15 Valhalla 2.2.3
* **Map Matching Improvement**
  * Return begin and end route discontinuities. Also, returns partial shape of edge at route discontinuity.
* **Isochrone Improvements**
  * Add logic to make sure the center location remains fixed at the center of a tile/grid in the isotile.
  * Add a default generalization factor that is based on the grid size. Users can still override this factor but the default behavior is improved.
  * Add ExpandForward and ExpandReverse methods as is done in bidirectional A*. This improves handling of transitions between hierarchy levels.
* **Graph Correlation Improvements**
  * Add options to control both radius and reachability per input location (with defaults) to control correlation of input locations to the graph in such a way as to avoid routing between disconnected regions and favor more likely paths.

## Release Date: 2017-05-08 Valhalla 2.2.0
* **Guidance Improvements**
  * Added Russian (ru-RU) narrative file.
  * Updated Slovenian (sl-SI) narrative file.
* **Data Producer Updates**
  * Assign destination sign info on bidirectional ramps.
  * Update ReclassifyLinks. Use a "link-tree" which is formed from the exit node and terminates at entrance nodes. Exit nodes are sorted by classification so motorway exits are done before trunks, etc. Updated the turn channel logic - now more consistently applies turn channel use.
  * Updated traffic segment associations to properly work with elevation and lane connectivity information (which is stored after the traffic association).

## Release Date: 2017-04-24 Valhalla 2.1.9
* **Elevation Update**
  * Created a new EdgeElevation structure which includes max upward and downward slope (moved from DirectedEdge) and mean elevation.
* **Routing Improvements**
  * Destination only fix when "nested" destination only areas cause a route failure. Allow destination only edges (with penalty) on 2nd pass.
  * Fix heading to properly use the partial edge shape rather than entire edge shape to determine heading at the begin and end locations.
  * Some cleanup and simplification of the bidirectional A* algorithm.
  * Some cleanup and simplification of TripPathBuilder.
  * Make TileHierarchy data and methods static and remove tile_dir from the tile hierarchy.
* **Map Matching Improvement**
  * Return matched points with trace attributes when using map_snap.
* **Data Producer Updates**
  * lua updates so that the chunnel will work again.

## Release Date: 2017-04-04 Valhalla 2.1.8
* **Map Matching Release**
  * Added max trace limits and out-of-bounds checks for customizable trace options

## Release Date: 2017-03-29 Valhalla 2.1.7
* **Map Matching Release**
  * Increased service limits for trace
* **Data Producer Updates**
  * Transit: Remove the dependency on using level 2 tiles for transit builder
* **Traffic Updates**
  * Segment matcher completely re-written to handle many complex issues when matching traces to OTSs
* **Service Improvement**
  * Bug Fix - relaxed rapidjson parsing to allow numeric type coercion
* **Routing Improvements**
  * Level the forward and reverse paths in bidirectional A * to account for distance approximation differences.
  * Add logic for Use==kPath to bicycle costing so that paths are favored (as are footways).

## Release Date: 2017-03-10 Valhalla 2.1.3
* **Guidance Improvement**
  * Corrections to Slovenian narrative language file
  **Routing Improvements**
  * Increased the pedestrian search radius from 25 to 50 within the meili configuration to reduce U-turns with map-matching
  * Added a max avoid location limit

## Release Date: 2017-02-22 Valhalla 2.1.0
* **Guidance Improvement**
  * Added ca-ES (Catalan) and sl-SI (Slovenian) narrative language files
* **Routing  Improvement**
  * Fix through location reverse ordering bug (introduced in 2.0.9) in output of route responses for depart_at routes
  * Fix edge_walking method to handle cases where more than 1 initial edge is found
* **Data Producer Updates**
  * Improved transit by processing frequency based schedules.
  * Updated graph validation to more aggressively check graph consistency on level 0 and level 1
  * Fix the EdgeInfo hash to not create duplicate edge info records when creating hierarchies

## Release Date: 2017-02-21 Valhalla 2.0.9
* **Guidance Improvement**
  * Improved Italian narrative by handling articulated prepositions
  * Properly calling out turn channel maneuver
* **Routing Improvement**
  * Improved path determination by increasing stop impact for link to link transitions at intersections
  * Fixed through location handling, now includes cost at throughs and properly uses heading
  * Added ability to adjust location heading tolerance
* **Traffic Updates**
  * Fixed segment matching json to properly return non-string values where apropriate
* **Data Producer Updates**
  * Process node:ref and way:junction_ref as a semicolon separated list for exit numbers
  * Removed duplicated interchange sign information when ways are split into edges
  * Use a sequence within HierarchyBuilder to lower memory requirements for planet / large data imports.
  * Add connecting OSM wayId to a transit stop within NodeInfo.
  * Lua update:  removed ways that were being added to the routing graph.
  * Transit:  Fixed an issue where add_service_day and remove_service_day was not using the tile creation date, but the service start date for transit.
  * Transit:  Added acceptance test logic.
  * Transit:  Added fallback option if the associated wayid is not found.  Use distance approximator to find the closest edge.
  * Transit:  Added URL encoding for one stop ids that contain diacriticals.  Also, added include_geometry=false for route requests.
* **Optimized Routing Update**
  * Added an original index to the location object in the optimized route response
* **Trace Route Improvement**
  * Updated find_start_node to fix "GraphTile NodeInfo index out of bounds" error

## Release Date: 2017-01-30 Valhalla 2.0.6
* **Guidance Improvement**
  * Italian phrases were updated
* **Routing Improvement**
  * Fixed an issue where date and time was returning an invalid ISO8601 time format for date_time values in positive UTC. + sign was missing.
  * Fixed an encoding issue that was discovered for tranist_fetcher.  We were not encoding onestop_ids or route_ids.  Also, added exclude_geometry=true for route API calls.
* **Data Producer Updates**
  * Added logic to grab a single feed in valhalla_build_transit.

## Release Date: 2017-01-04 Valhalla 2.0.3
* **Service Improvement**
  * Added support for interrupting requests. If the connection is closed, route computation and map-matching can be interrupted prior to completion.
* **Routing Improvement**
  * Ignore name inconsistency when entering a link to avoid double penalizing.
* **Data Producer Updates**
  * Fixed consistent name assignment for ramps and turn lanes which improved guidance.
  * Added a flag to directed edges indicating if the edge has names. This can potentially be used in costing methods.
  * Allow future use of spare GraphId bits within DirectedEdge.

## Release Date: 2016-12-13 Valhalla 2.0.2
* **Routing Improvement**
  * Added support for multi-way restrictions to matrix and isochrones.
  * Added HOV costing model.
  * Speed limit updates.   Added logic to save average speed separately from speed limits.
  * Added transit include and exclude logic to multimodal isochrone.
  * Fix some edge cases for trivial (single edge) paths.
  * Better treatment of destination access only when using bidirectional A*.
* **Performance Improvement**
  * Improved performance of the path algorithms by making many access methods inline.

## Release Date: 2016-11-28 Valhalla 2.0.1
* **Routing Improvement**
  * Preliminary support for multi-way restrictions
* **Issues Fixed**
  * Fixed tile incompatiblity between 64 and 32bit architectures
  * Fixed missing edges within tile edge search indexes
  * Fixed an issue where transit isochrone was cut off if we took transit that was greater than the max_seconds and other transit lines or buses were then not considered.

## Release Date: 2016-11-15 Valhalla 2.0

* **Tile Redesign**
  * Updated the graph tiles to store edges only on the hierarchy level they belong to. Prior to this, the highways were stored on all levels, they now exist only on the highway hierarchy. Similar changes were made for arterial level roads. This leads to about a 20% reduction in tile size.
  * The tile redesign required changes to the path generation algorithms. They must now transition freely beteeen levels, even for pedestrian and bicycle routes. To offset the extra transitions, the main algorithms were changed to expand nodes at each level that has directed edges, rather than adding the transition edges to the priority queue/adjacency list. This change helps performance. The hierarchy limits that are used to speed the computation of driving routes by utilizing the highway hierarchy were adjusted to work with the new path algorithms.
  * Some changes to costing were also required, for example pedestrian and bicycle routes skip shortcut edges.
  * Many tile data structures were altered to explicitly size different fields and make room for "spare" fields that will allow future growth. In addition, the tile itself has extra "spare" records that can be appended to the end of the tile and referenced from the tile header. This also will allow future growth without breaking backward compatibility.
* **Guidance Improvement**
  * Refactored trip path to use an enumerated `Use` for edge and an enumerated `NodeType` for node
  * Fixed some wording in the Hindi narrative file
  * Fixed missing turn maneuver by updating the forward intersecting edge logic
* **Issues Fixed**
  * Fixed an issue with pedestrian routes where a short u-turn was taken to avoid the "crossing" penalty.
  * Fixed bicycle routing due to high penalty to enter an access=destination area. Changed to a smaller, length based factor to try to avoid long regions where access = destination. Added a driveway penalty to avoid taking driveways (which are often marked as access=destination).
  * Fixed regression where service did not adhere to the list of allowed actions in the Loki configuration
* **Graph Correlation**
  * External contributions from Navitia have lead to greatly reduced per-location graph correlation. Average correlation time is now less than 1ms down from 4-9ms.

## Release Date: 2016-10-17

* **Guidance Improvement**
  * Added the Hindi (hi-IN) narrative language
* **Service Additions**
  * Added internal valhalla error codes utility in baldr and modified all services to make use of and return as JSON response
  * See documentation https://github.com/valhalla/valhalla-docs/blob/master/api-reference.md#internal-error-codes-and-conditions
* **Time-Distance Matrix Improvement**
  * Added a costmatrix performance fix for one_to_many matrix requests
* **Memory Mapped Tar Archive - Tile Extract Support**
  * Added the ability to load a tar archive of the routing graph tiles. This improves performance under heavy load and reduces the memory requirement while allowing multiple processes to share cache resources.

## Release Date: 2016-09-19

* **Guidance Improvement**
  * Added pirate narrative language
* **Routing Improvement**
  * Added the ability to include or exclude stops, routes, and operators in multimodal routing.
* **Service Improvement**
  * JSONify Error Response

## Release Date: 2016-08-30

* **Pedestrian Routing Improvement**
  * Fixes for trivial pedestrian routes

## Release Date: 2016-08-22

* **Guidance Improvements**
  * Added Spanish narrative
  * Updated the start and end edge heading calculation to be based on road class and edge use
* **Bicycle Routing Improvements**
  * Prevent getting off a higher class road for a small detour only to get back onto the road immediately.
  * Redo the speed penalties and road class factors - they were doubly penalizing many roads with very high values.
  * Simplify the computation of weighting factor for roads that do not have cycle lanes. Apply speed penalty to slightly reduce favoring
of non-separated bicycle lanes on high speed roads.
* **Routing Improvements**
  * Remove avoidance of U-turn for pedestrian routes. This improves use with map-matching since pedestrian routes can make U-turns.
  * Allow U-turns at dead-ends for driving (and bicycling) routes.
* **Service Additions**
  * Add support for multi-modal isochrones.
  * Added base code to allow reverse isochrones (path from anywhere to a single destination).
* **New Sources to Targets**
  * Added a new Matrix Service action that allows you to request any of the 3 types of time-distance matrices by calling 1 action.  This action takes a sources and targets parameter instead of the locations parameter.  Please see the updated Time-Distance Matrix Service API reference for more details.

## Release Date: 2016-08-08

 * **Service additions**
  * Latitude, longitude bounding boxes of the route and each leg have been added to the route results.
  * Added an initial isochrone capability. This includes methods to create an "isotile" - a 2-D gridded data set with time to reach each lat,lon grid from an origin location. This isoltile is then used to create contours at specified times. Interior contours are optionally removed and the remaining outer contours are generalized and converted to GeoJSON polygons. An initial version supporting multimodal route types has also been added.
 * **Data Producer Updates**
  * Fixed tranist scheduling issue where false schedules were getting added.
 * **Tools Additionas**
  * Added `valhalla_export_edges` tool to allow shape and names to be dumped from the routing tiles

## Release Date: 2016-07-19

 * **Guidance Improvements**
  * Added French narrative
  * Added capability to have narrative language aliases - For example: German `de-DE` has an alias of `de`
 * **Transit Stop Update** - Return latitude and longitude for each transit stop
 * **Data Producer Updates**
  * Added logic to use lanes:forward, lanes:backward, speed:forward, and speed:backward based on direction of the directed edge.
  * Added support for no_entry, no_exit, and no_turn restrictions.
  * Added logic to support country specific access. Based on country tables found here: http://wiki.openstreetmap.org/wiki/OSM_tags_for_routing/Access-Restrictions

## Release Date: 2016-06-08

 * **Bug Fix** - Fixed a bug where edge indexing created many small tiles where no edges actually intersected. This allowed impossible routes to be considered for path finding instead of rejecting them earlier.
 * **Guidance Improvements**
  * Fixed invalid u-turn direction
  * Updated to properly call out jughandle routes
  * Enhanced signless interchange maneuvers to help guide users
 * **Data Producer Updates**
  * Updated the speed assignment for ramp to be a percentage of the original road class speed assignment
  * Updated stop impact logic for turn channel onto ramp

## Release Date: 2016-05-19

 * **Bug Fix** - Fixed a bug where routes fail within small, disconnected "islands" due to the threshold logic in prior release. Also better logic for not-thru roads.

## Release Date: 2016-05-18

 * **Bidirectional A* Improvements** - Fixed an issue where if both origin and destination locations where on not-thru roads that meet at a common node the path ended up taking a long detour. Not all cases were fixed though - next release should fix. Trying to address the termination criteria for when the best connection point of the 2 paths is optimal. Turns out that the initial case where both opposing edges are settled is not guaranteed to be the least cost path. For now we are setting a threshold and extending the search while still tracking best connections. Fixed the opposing edge when a hierarchy transition occurs.
 * **Guidance Globalization** -  Fixed decimal distance to be locale based.
 * **Guidance Improvements**
  * Fixed roundabout spoke count issue by fixing the drive_on_right attribute.
  * Simplified narative by combining unnamed straight maneuvers
  * Added logic to confirm maneuver type assignment to avoid invalid guidance
  * Fixed turn maneuvers by improving logic for the following:
    * Internal intersection edges
    * 'T' intersections
    * Intersecting forward edges
 * **Data Producer Updates** - Fix the restrictions on a shortcut edge to be the same as the last directed edge of the shortcut (rather than the first one).

## Release Date: 2016-04-28

 * **Tile Format Updates** - Separated the transit graph from the "road only" graph into different tiles but retained their interconnectivity. Transit tiles are now hierarchy level 3.
 * **Tile Format Updates** - Reduced the size of graph edge shape data by 5% through the use of varint encoding (LEB128)
 * **Tile Format Updates** - Aligned `EdgeInfo` structures to proper byte boundaries so as to maintain compatibility for systems who don't support reading from unaligned addresses.
 * **Guidance Globalization** -  Added the it-IT(Italian) language file. Added support for CLDR plural rules. The cs-CZ(Czech), de-DE(German), and en-US(US English) language files have been updated.
 * **Travel mode based instructions** -  Updated the start, post ferry, and post transit insructions to be based on the travel mode, for example:
  * `Drive east on Main Street.`
  * `Walk northeast on Broadway.`
  * `Bike south on the cycleway.`

## Release Date: 2016-04-12

 * **Guidance Globalization** -  Added logic to use tagged language files that contain the guidance phrases. The initial versions of en-US, de-DE, and cs-CZ have been deployed.
 * **Updated ferry defaults** -  Bumped up use_ferry to 0.65 so that we don't penalize ferries as much.

## Release Date: 2016-03-31
 * **Data producer updates** - Do not generate shortcuts across a node which is a fork. This caused missing fork maneuvers on longer routes.  GetNames update ("Broadway fix").  Fixed an issue with looking up a name in the ref map and not the name map.  Also, removed duplicate names.  Private = false was unsetting destination only flags for parking aisles.

## Release Date: 2016-03-30
 * **TripPathBuilder Bug Fix** - Fixed an exception that was being thrown when trying to read directed edges past the end of the list within a tile. This was due to errors in setting walkability and cyclability on upper hierarchies.

## Release Date: 2016-03-28

 * **Improved Graph Correlation** -  Correlating input to the routing graph is carried out via closest first traversal of the graph's, now indexed, geometry. This results in faster correlation and gaurantees the absolute closest edge is found.

## Release Date: 2016-03-16

 * **Transit type returned** -  The transit type (e.g. tram, metro, rail, bus, ferry, cable car, gondola, funicular) is now returned with each transit maneuver.
 * **Guidance language** -  If the language option is not supplied or is unsupported then the language will be set to the default (en-US). Also, the service will return the language in the trip results.
 * **Update multimodal path algorithm** - Applied some fixes to multimodal path algorithm. In particular fixed a bug where the wrong sortcost was added to the adjacency list. Also separated "in-station" transfer costs from transfers between stops.
 * **Data producer updates** - Do not combine shortcut edges at gates or toll booths. Fixes avoid toll issues on routes that included shortcut edges.

## Release Date: 2016-03-07

 * **Updated all APIs to honor the optional DNT (Do not track) http header** -  This will avoid logging locations.
 * **Reduce 'Merge maneuver' verbal alert instructions** -  Only create a verbal alert instruction for a 'Merge maneuver' if the previous maneuver is > 1.5 km.
 * **Updated transit defaults.  Tweaked transit costing logic to obtain better routes.** -  use_rail = 0.6, use_transfers = 0.3, transfer_cost = 15.0 and transfer_penalty = 300.0.  Updated the TransferCostFactor to use the transfer_factor correctly.  TransitionCost for pedestrian costing bumped up from 20.0f to 30.0f when predecessor edge is a transit connection.
 * **Initial Guidance Globalization** -  Partial framework for Guidance Globalization. Started reading some guidance phrases from en-US.json file.

## Release Date: 2016-02-22

 * **Use bidirectional A* for automobile routes** - Switch to bidirectional A* for all but bus routes and short routes (where origin and destination are less than 10km apart). This improves performance and has less failure cases for longer routes. Some data import adjustments were made (02-19) to fix some issues encountered with arterial and highway hierarchies. Also only use a maximum of 2 passes for bidirecdtional A* to reduce "long time to fail" cases.
 * **Added verbal multi-cue guidance** - This combines verbal instructions when 2 successive maneuvers occur in a short amount of time (e.g., Turn right onto MainStreet. Then Turn left onto 1st Avenue).

## Release Date: 2016-02-19

 * **Data producer updates** - Reduce stop impact when all edges are links (ramps or turn channels). Update opposing edge logic to reject edges that do no have proper access (forward access == reverse access on opposing edge and vice-versa). Update ReclassifyLinks for cases where a single edge (often a service road) intersects a ramp improperly causing the ramp to reclassified when it should not be. Updated maximum OSM node Id (now exceeds 4000000000). Move lua from conf repository into mjolnir.

## Release Date: 2016-02-01

 * **Data producer updates** - Reduce speed on unpaved/rough roads. Add statistics for hgv (truck) restrictions.

## Release Date: 2016-01-26

 * **Added capability to disable narrative production** - Added the `narrative` boolean option to allow users to disable narrative production. Locations, shape, length, and time are still returned. The narrative production is enabled by default. The possible values for the `narrative` option are: false and true
 * **Added capability to mark a request with an id** - The `id` is returned with the response so a user could match to the corresponding request.
 * **Added some logging enhancements, specifically [ANALYTICS] logging** - We want to focus more on what our data is telling us by logging specific stats in Logstash.

## Release Date: 2016-01-18

 * **Data producer updates** - Data importer configuration (lua) updates to fix a bug where buses were not allowed on restricted lanes.  Fixed surface issue (change the default surface to be "compacted" for footways).

## Release Date: 2016-01-04

 * **Fixed Wrong Costing Options Applied** - Fixed a bug in which a previous requests costing options would be used as defaults for all subsequent requests.

## Release Date: 2015-12-18

 * **Fix for bus access** - Data importer configuration (lua) updates to fix a bug where bus lanes were turning off access for other modes.
 * **Fix for extra emergency data** - Data importer configuration (lua) updates to fix a bug where we were saving hospitals in the data.
 * **Bicycle costing update** - Updated kTCSlight and kTCFavorable so that cycleways are favored by default vs roads.

## Release Date: 2015-12-17

 * **Graph Tile Data Structure update** - Updated structures within graph tiles to support transit efforts and truck routing. Removed TransitTrip, changed TransitRoute and TransitStop to indexes (rather than binary search). Added access restrictions (like height and weight restrictions) and the mode which they impact to reduce need to look-up.
 * **Data producer updates** - Updated graph tile structures and import processes.

## Release Date: 2015-11-23

 * **Fixed Open App for OSRM functionality** - Added OSRM functionality back to Loki to support Open App.

## Release Date: 2015-11-13

 * **Improved narrative for unnamed walkway, cycleway, and mountain bike trail** - A generic description will be used for the street name when a walkway, cycleway, or mountain bike trail maneuver is unnamed. For example, a turn right onto a unnamed walkway maneuver will now be: "Turn right onto walkway."
 * **Fix costing bug** - Fix a bug introduced in EdgeLabel refactor (impacted time distance matrix only).

## Release Date: 2015-11-3

 * **Enhance bi-directional A* logic** - Updates to bidirectional A* algorithm to fix the route completion logic to handle cases where a long "connection" edge could lead to a sub-optimal path. Add hierarchy and shortcut logic so we can test and use bidirectional A* for driving routes. Fix the destination logic to properly handle oneways as the destination edge. Also fix U-turn detection for reverse search when hierarchy transitions occur.
 * **Change "Go" to "Head" for some instructions** - Start, exit ferry.
 * **Update to roundabout instructions** - Call out roundabouts for edges marked as links (ramps, turn channels).
 * **Update bicycle costing** - Fix the road factor (for applying weights based on road classification) and lower turn cost values.

## Data Producer Release Date: 2015-11-2

 * **Updated logic to not create shortcut edges on roundabouts** - This fixes some roundabout exit counts.

## Release Date: 2015-10-20

 * **Bug Fix for Pedestrian and Bicycle Routes** - Fixed a bug with setting the destination in the bi-directional Astar algorithm. Locations that snapped to a dead-end node would have failed the route and caused a timeout while searching for a valid path. Also fixed the elapsed time computation on the reverse path of bi-directional algorithm.

## Release Date: 2015-10-16

 * **Through Location Types** - Improved support for locations with type = "through". Routes now combine paths that meet at each through location to create a single "leg" between locations with type = "break". Paths that continue at a through location will not create a U-turn unless the path enters a "dead-end" region (neighborhood with no outbound access).
 * **Update shortcut edge logic** - Now skips long shortcut edges when close to the destination. This can lead to missing the proper connection if the shortcut is too long. Fixes #245 (thor).
 * **Per mode service limits** - Update configuration to allow setting different maximum number of locations and distance per mode.
 * **Fix shape index for trivial path** - Fix a bug where when building the the trip path for a "trivial" route (includes just one edge) where the shape index exceeded that size of the shape.

## Release Date: 2015-09-28

 * **Elevation Influenced Bicycle Routing** - Enabled elevation influenced bicycle routing. A "use-hills" option was added to the bicycle costing profile that can tune routes to avoid hills based on grade and amount of elevation change.
 * **"Loop Edge" Fix** - Fixed a bug with edges that form a loop. Split them into 2 edges during data import.
 * **Additional information returned from 'locate' method** - Added information that can be useful when debugging routes and data. Adds information about nodes and edges at a location.
 * **Guidance/Narrative Updates** - Added side of street to destination narrative. Updated verbal instructions.<|MERGE_RESOLUTION|>--- conflicted
+++ resolved
@@ -12,9 +12,6 @@
    * FIXED: Missing fork maneuver [#3134](https://github.com/valhalla/valhalla/pull/3134)
    * FIXED: Update turn channel logic to call out specific turn at the end of the turn channel if needed [#3140](https://github.com/valhalla/valhalla/pull/3140)
    * FIXED: Fixed cost thresholds for TimeDistanceMatrix. [#3131](https://github.com/valhalla/valhalla/pull/3131)
-<<<<<<< HEAD
-   * FIXED: Use default road speed for bicycle costing so traffic does not reduce penalty on high speed roads. [#3143](https://github.com/valhalla/valhalla/pull/3143)
-=======
    * FIXED: Use distance threshold in hierarchy limits for bidirectional astar to expand more important lower level roads [#3156](https://github.com/valhalla/valhalla/pull/3156)
    * FIXED: Fixed incorrect dead-end roundabout labels. [#3129](https://github.com/valhalla/valhalla/pull/3129)
    * FIXED: googletest wasn't really updated in #3166 [#3187](https://github.com/valhalla/valhalla/pull/3187)
@@ -26,7 +23,7 @@
    * FIXED: Improve turn channel classification: detect slip lanes [#3196](https://github.com/valhalla/valhalla/pull/3196)
    * FIXED: Compatibility with older boost::optional versions [#3219](https://github.com/valhalla/valhalla/pull/3219)
    * FIXED: Older boost.geometry versions don't have correct() for geographic rings [#3218](https://github.com/valhalla/valhalla/pull/3218)
->>>>>>> 5ec6f65a
+   * FIXED: Use default road speed for bicycle costing so traffic does not reduce penalty on high speed roads. [#3143](https://github.com/valhalla/valhalla/pull/3143)
 
 * **Enhancement**
    * CHANGED: Refactor base costing options parsing to handle more common stuff in a one place [#3125](https://github.com/valhalla/valhalla/pull/3125)
