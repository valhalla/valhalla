## UNRELEASED
* **Removed**
* **Bug Fix**
* **Enhancement**
   * ADDED: Assign cost factors to linear features [#5584](https://github.com/valhalla/valhalla/pull/5584)
<<<<<<< HEAD
   * CHANGED: Use std::from_chars instead of std::stoi/stof/stod [#5704](https://github.com/valhalla/valhalla/pull/5704)
=======
   * CHANGED: Get rid of temporary std::vector in GraphTile::GetRestrictions [#5688](https://github.com/valhalla/valhalla/pull/5688)
>>>>>>> a16d88cc

## Release Date: 2025-11-14 Valhalla 3.6.1
* **Removed**
   * REMOVED: ENABLE_GDAL define for **Linux-only** Python binding releases [#5642](https://github.com/valhalla/valhalla/pull/5642)
   * REMOVED: pyvalhalla-weekly PyPI package [#5673](https://github.com/valhalla/valhalla/pull/5673)
* **Bug Fix**
   * FIXED: Pass time to `EdgeCost` for initial edges in Dijkstra [#5677](https://github.com/valhalla/valhalla/pull/5677)
   * FIXED: Handle access restriction tag values separated by semicolon [#5560](https://github.com/valhalla/valhalla/pull/5560)
* **Enhancement**
   * CHANGED: Removed black and flake8 with ruff [#5639](https://github.com/valhalla/valhalla/pull/5639)
   * FIXED:  Fix hard exclusions with shortcuts [#5647](https://github.com/valhalla/valhalla/pull/5647)
   * UPGRADED: vcpkg to 0e39c10736341cc8135b560438229bbda3d3219a [#5654](https://github.com/valhalla/valhalla/pull/5654)
   * ADDED: Add NodeJs bindings [#5621](https://github.com/valhalla/valhalla/pull/5621)
   * FIXED: returns GeoTIFF with Content-Type image/tiff header [#5665](https://github.com/valhalla/valhalla/pull/5665)
   * CHANGED: Improve logging using std::format [#5666](https://github.com/valhalla/valhalla/pull/5666)
   * CHANGED: Migrated from pybind11 to nanobind to release `abi3` wheels (Python version agnostic), also changes minimum version of PyPI packages to 3.12 [#5628](https://github.com/valhalla/valhalla/pull/5628)
   * CHANGED: Avoid temporary std::string in some places in serializers [#5674](https://github.com/valhalla/valhalla/pull/5674)
   * ADDED: linux-aarch64 wheel for Python releases [#5670](https://github.com/valhalla/valhalla/pull/5670)
   * ADDED: PyPI `sdist` for python to install the bindings from source [#5649](https://github.com/valhalla/valhalla/pull/5649)
   * CHANGED: Refactor GraphTile::GetLaneConnectivity to return std::span instead of std::vector [#5683](https://github.com/valhalla/valhalla/pull/5683)
   * CHANGED: Get rid of midgard::iterable_t in favor of std::span [#5682](https://github.com/valhalla/valhalla/pull/5682)
   * CHANGED: Optimise CostMatrix::ReachedMap [#5690](https://github.com/valhalla/valhalla/pull/5690)
   * ADDED: Make possible to use `-DCMAKE_UNITY_BUILD=ON` [#5691](https://github.com/valhalla/valhalla/pull/5691)
   * CHANGED: make alternative_iterations_delta configurable [#5679](https://github.com/valhalla/valhalla/pull/5679)
   * ADDED: `flow_sources` expansion property [#5697](https://github.com/valhalla/valhalla/pull/5697)
   * CHANGED: Replace GDAL with libgeotiff, re-enable support for bindings [#5680](https://github.com/valhalla/valhalla/pull/5680)
   * ADDED: Support for loading tiles from a remote tarball with optional HTTP basic auth [#5467](https://github.com/valhalla/valhalla/pull/5467)
   * CHANGED: lower penalty for u-turns without name consistency [#5696](https://github.com/valhalla/valhalla/pull/5696)

## Release Date: 2025-10-23 Valhalla 3.6.0
* **Removed**
   * REMOVED: validity checks for historical speeds [#5087](https://github.com/valhalla/valhalla/pull/5087)
   * REMOVED: `seasonal` bit from OSMWay & DirectedEdge [#5156](https://github.com/valhalla/valhalla/pull/5156)
   * REMOVED: hard-coded tz alias map and associated logic [#5164](https://github.com/valhalla/valhalla/pull/5164)
   * REMOVED: `valhalla/filesystem` from the project in favor of the std equivalent [#5321](https://github.com/valhalla/valhalla/pull/5321)
   * REMOVED: `use`/`using` statements from public headers [#5568](https://github.com/valhalla/valhalla/pull/5568)
   * REMOVED: Extra synchronization in elevation cache [#5598](https://github.com/valhalla/valhalla/pull/5598)
   * REMOVED: Unused method declarations in `CostMatrix` [#5623](https://github.com/valhalla/valhalla/pull/5623)
* **Bug Fix**
   * FIXED: `incremental_build_tiles` script works again [#4909](https://github.com/valhalla/valhalla/pull/4909)
   * FIXED: Fix ability to use Valhalla via cmake `add_subdirectory` [#4930](https://github.com/valhalla/valhalla/pull/4930)
   * FIXED: Fix valhalla_benchmark_loki benchmark application. [#4981](https://github.com/valhalla/valhalla/pull/4981)
   * FIXED: Double free crash during tiles build inside libxml2 on concurrent `spatialite_cleanup_ex()` calls [#5005](https://github.com/valhalla/valhalla/pull/5005)
   * FIXED: update CircleCI runners to Ubuntu 24.04 [#5002](https://github.com/valhalla/valhalla/pull/5002)
   * FIXED: Fixed a typo in the (previously undocumented) matrix-APIs responses `algorithm` field: `timedistancbssematrix` is now `timedistancebssmatrix` [#5000](https://github.com/valhalla/valhalla/pull/5000)
   * FIXED: More trivial cases in `CostMatrix` [#5001](https://github.com/valhalla/valhalla/pull/5001)
   * FIXED: Tag smoothness=impassable breaks pedestrian routing [#5023](https://github.com/valhalla/valhalla/pull/5023)
   * FIXED: Make isochrone geotiff serialization use "north up" geotransform [#5019](https://github.com/valhalla/valhalla/pull/5019)
   * FIXED: Get CostMatrix allow second pass option from new location in config [#5055](https://github.com/valhalla/valhalla/pull/5055)
   * FIXED: Slim down Matrix PBF response [#5066](https://github.com/valhalla/valhalla/pull/5066)
   * FIXED: restore ignoring hierarchy limits for bicycle and pedestrian [#5080](https://github.com/valhalla/valhalla/pull/5080)
   * FIXED: GCC warning 'template-id not allowed for constructor in C++20' [#5110](https://github.com/valhalla/valhalla/pull/5110)
   * FIXED: update deprecated boost geometry headers [#5117](https://github.com/valhalla/valhalla/pull/5117)
   * FIXED: Fix type mismatch in `src/tyr/serializers.cc` [#5145](https://github.com/valhalla/valhalla/pull/5145)
   * FIXED: Multimodal ferry reclassification [#5139](https://github.com/valhalla/valhalla/pull/5139)
   * FIXED: Fix time info calculation across time zone boundaries [#5163](https://github.com/valhalla/valhalla/pull/5163)
   * FIXED: pass thor config to matrix algorithms in `valhalla_run_matrix` [#5053](https://github.com/valhalla/valhalla/pull/5053)
   * FIXED: clang warning: bool literal returned from `main` `[-Wmain]` [#5173](https://github.com/valhalla/valhalla/pull/5173)
   * FIXED: normalize paths on valhalla_build_extract for windows  [#5176](https://github.com/valhalla/valhalla/pull/5176)
   * FIXED: level changes for multi-level start/end edges [#5126](https://github.com/valhalla/valhalla/pull/5126)
   * FIXED: Fix edge walk across tiles when traffic or predicted speeds are used [#5198](https://github.com/valhalla/valhalla/pull/5198)
   * FIXED: multi-edge steps maneuvers [#5191](https://github.com/valhalla/valhalla/pull/5191)
   * FIXED: remove start maneuver if route starts on stairs/escalators [#5127](https://github.com/valhalla/valhalla/pull/5127)
   * FIXED: Verify edge shapes in edge walking to find the correct edges when there are multiple path with approximately the same length (e.g. in a roundabout) [#5210](https://github.com/valhalla/valhalla/pull/5210)
   * FIXED: compilation with clang 20 [#5208](https://github.com/valhalla/valhalla/pull/5208)
   * FIXED: compatibility with GEOS <3.12 [#5224](https://github.com/valhalla/valhalla/pull/5224)
   * FIXED: gtest linkage errors with clang 17+ on MacOS [#5227](https://github.com/valhalla/valhalla/pull/5227)
   * FIXED: matrix headings [#5244](https://github.com/valhalla/valhalla/pull/5244)
   * FIXED: fix semi-trivial paths in costmatrix [#5249](https://github.com/valhalla/valhalla/pull/5249)
   * FIXED: rename `check_reverse_connections` [#5255](https://github.com/valhalla/valhalla/pull/5255)
   * FIXED: invert expansion_direction for expansion properties in costmatrix [#5266](https://github.com/valhalla/valhalla/pull/5266)
   * FIXED: set initial precision in matrix serializer [#5267](https://github.com/valhalla/valhalla/pull/5267)
   * FIXED: pass correct edge id to expansion callback in bidirectional a* [#5265](https://github.com/valhalla/valhalla/pull/5265)
   * FIXED: remove `GraphId` and `OSMWay` incompatible forward declarations [#5270](https://github.com/valhalla/valhalla/pull/5270)
   * FIXED: Number of compile/linker issues on Windows for the test targets. [#5313](https://github.com/valhalla/valhalla/pull/5313)
   * FIXED: Fix reference to the GHA variable to resolve `version_modifier` on CI [#5333](https://github.com/valhalla/valhalla/pull/5333)
   * FIXED: Ability to run `valhalla_service` with `[CONCURRENCY]` arg [#5335](https://github.com/valhalla/valhalla/pull/5335)
   * FIXED: version modifier in `/status` response [#5357](https://github.com/valhalla/valhalla/pull/5357)
   * FIXED: unknowns should be 500 and not 400 [#5359](https://github.com/valhalla/valhalla/pull/5359)
   * FIXED: Cover **all** nodes in the current tile by density index [#5338](https://github.com/valhalla/valhalla/pull/5338)
   * FIXED: Narrowing bug leading to nodes being misplaced in wrong tiles [#5364](https://github.com/valhalla/valhalla/pull/5364)
   * FIXED: wrong integer types in expansion properties [#5380](https://github.com/valhalla/valhalla/pull/5380)
   * FIXED: fix: `std::terminate` on unsupported request format for some actions [#5387](https://github.com/valhalla/valhalla/pull/5387)
   * FIXED: python installation issue in docker image [#5424](https://github.com/valhalla/valhalla/pull/5424)
   * FIXED: uk-UA translation issue with issue with "approach_verbal_alert" [#5182](https://github.com/valhalla/valhalla/pull/5182)
   * FIXED: Missing argument in `BDEdgeLabel` constructor [#5444](https://github.com/valhalla/valhalla/pull/5444)
   * FIXED: ferries shouldn't be set to destination only [#5447](https://github.com/valhalla/valhalla/pull/5447)
   * FIXED: `actor_t` cleans up workers even in the case of exceptions when `auto_cleanup` is true [#5452](https://github.com/valhalla/valhalla/pull/5452)
   * FIXED: Graphfilter issue where local edge index and count, edge transitions, stop impact, headings, local_driveability, restrictions, and name consistency was not updated after filtering. [#5464](https://github.com/valhalla/valhalla/pull/5464)
   * FIXED: around-the-block paths when node tolerance == 0 [#5451](https://github.com/valhalla/valhalla/pull/5451)
   * FIXED: Trivial CostMatrix and multiple candidates [#5376](https://github.com/valhalla/valhalla/pull/5376)
   * FIXED: "access": "no" + specific overrides for ferries [#5476](https://github.com/valhalla/valhalla/pull/5476)
   * FIXED: Build libspatialite for vcpkg with librttopo support for valhalla_build_admins [#5475](https://github.com/valhalla/valhalla/pull/5475)
   * FIXED: CMake install target: for PREFER_EXTERNAL_DEPS=ON, no gtest installation, python bindings [#5455](https://github.com/valhalla/valhalla/pull/5455)
   * FIXED: Set distance to 0 for unsettled destinations in partial matrices in TimeDistanceMatrix. [#5505](https://github.com/valhalla/valhalla/pull/5505)
   * FIXED: Fix Matrix API to return correct end location. [#5509](https://github.com/valhalla/valhalla/pull/5509)
   * FIXED: Set node snap flags properly in PBF PathEDGE [#5508](https://github.com/valhalla/valhalla/pull/5508)
   * FIXED: Add error handling to valhalla_build_tiles command in Docker [#5520](https://github.com/valhalla/valhalla/pull/5520)
   * FIXED: Stabilize floating point calculations for small or nearly equal values [#5529](https://github.com/valhalla/valhalla/pull/5529)
   * FIXED: Trivial Matrix connections when a source and target share a same correlation point [#5579](https://github.com/valhalla/valhalla/pull/5579)
   * FIXED: Improved Isochrone/Reach performance by removing unnecessary getting of the opp edge [#5602](https://github.com/valhalla/valhalla/pull/5602)
   * FIXED: Elevation resampling algorithm for 2 points [#5597](https://github.com/valhalla/valhalla/pull/5597)
   * FIXED: wrong openssl library referenced in setup.py [#5637](https://github.com/valhalla/valhalla/pull/5637)
* **Enhancement**
   * ADDED: Consider smoothness in all profiles that use surface [#4949](https://github.com/valhalla/valhalla/pull/4949)
   * ADDED: costing parameters to exclude certain edges `exclude_tolls`, `exclude_bridges`, `exclude_tunnels`, `exclude_highways`, `exclude_ferries`. They need to be enabled in the config with `service_limits.allow_hard_exclusions`. Also added location search filters `exclude_ferry` and `exclude_toll` to complement these changes. [#4524](https://github.com/valhalla/valhalla/pull/4524)
   * ADDED: `admin_crossings` request parameter for `/route` [#4941](https://github.com/valhalla/valhalla/pull/4941)
   * ADDED: include level change info in `/route` response [#4942](https://github.com/valhalla/valhalla/pull/4942)
   * ADDED: steps maneuver improvements [#4960](https://github.com/valhalla/valhalla/pull/4960)
   * ADDED: instruction improvements for node-based elevators [#4988](https://github.com/valhalla/valhalla/pull/4988)
   * ADDED: customizable hierarchy limits [#5010](https://github.com/valhalla/valhalla/pull/5010)
   * ADDED: increased precision in route lengths [#5020](https://github.com/valhalla/valhalla/pull/5020)
   * ADDED: Add maneuver bearings in route json response [#5024](https://github.com/valhalla/valhalla/pull/5024)
   * ADDED: Allow specifying custom `graph.lua` file name via `valhalla_build_config` [#5036](https://github.com/valhalla/valhalla/pull/5036)
   * ADDED: per level elevator penalty [#4973](https://github.com/valhalla/valhalla/pull/4973)
   * ADDED: `ignore_construction` allows routing on ways with construction tag [#5030](https://github.com/valhalla/valhalla/pull/5030)
   * ADDED: Australian English language translations [#5057](https://github.com/valhalla/valhalla/pull/5057)
   * ADDED: Support `"access:conditional"` conditional restrictions like `"access:conditional"="no @ (Oct-May)"` [#5048](https://github.com/valhalla/valhalla/pull/5048)
   * CHANGED: Speed up pbf parsing by using libosmium [#5070](https://github.com/valhalla/valhalla/pull/5070)
   * ADDED: headings and correlated ll's in verbose matrix output [#5072](https://github.com/valhalla/valhalla/pull/5072)
   * CHANGED: Faster Docker builds in CI [#5082](https://github.com/valhalla/valhalla/pull/5082)
   * ADDED: Retrieve traffic signal information of nodes through trace_attribute request [#5121](https://github.com/valhalla/valhalla/pull/5121)
   * CHANGED: Remove redundant callback-style pbf parsing [#5119](https://github.com/valhalla/valhalla/pull/5119)
   * ADDED: Multimodal expansion endpoint support [#5129](https://github.com/valhalla/valhalla/pull/5129)
   * ADDED: Sort tweeners by GraphId to make tile generation deterministic [#5133](https://github.com/valhalla/valhalla/pull/5133)
   * ADDED: Turn lane information for valhalla serializer [#5078](https://github.com/valhalla/valhalla/pull/5078)
   * ADDED: Add scoped timer macro for timing stages and sub-stages of the tile build process [#5136](https://github.com/valhalla/valhalla/pull/5136)
   * CHANGED: Speed up `valhalla_build_admins` by using intermediate in-memory database [#5146](https://github.com/valhalla/valhalla/pull/5146)
   * UPDATED: bump tz from 2024a to 2025a [#5061](https://github.com/valhalla/valhalla/pull/5061)
   * ADDED: Add shoulder attribute to locate API [#5144](https://github.com/valhalla/valhalla/pull/5144)
   * CHANGED: Move `bss_info_` from `OSMNode` to the new `OSMBSSNode` to reduce `way_nodes.bin` size [#5147](https://github.com/valhalla/valhalla/pull/5147)
   * UPDATED: bump tz from 2025a to 2025b [#5164](https://github.com/valhalla/valhalla/pull/5164)
   * ADDED: Mutithreaded `PBFGraphParser::ParseWays()` [#5143](https://github.com/valhalla/valhalla/pull/5143)
   * CHANGED: "Multilevel Way" message logging level changed from WARN to DEBUG [#5188](https://github.com/valhalla/valhalla/pull/5188)
   * CHANGED: Use rapidjson for matrix serializers [#5189](https://github.com/valhalla/valhalla/pull/5189)
   * CHANGED: Make static factor vectors/arrays in sif constexpr [#5200](https://github.com/valhalla/valhalla/pull/5200)
   * ADDED: Sqlite3 RAII wrapper around sqlite3* and spatielite connection [#5206](https://github.com/valhalla/valhalla/pull/5206)
   * CHANGED: Improved SQL statements when building admins [#5219](https://github.com/valhalla/valhalla/pull/5219)
   * CHANGED: Replace `boost::geometry` by GEOS for operations with admin/tz polygons and clip them by tile bbox [#5204](https://github.com/valhalla/valhalla/pull/5204)
   * UPDATED: bump cxxopts [#5243](https://github.com/valhalla/valhalla/pull/5243)
   * ADDED: Make iterations limit configurable in costmatrix [#5221](https://github.com/valhalla/valhalla/pull/5221)
   * ADDED: Enforce the order of includes via `clang-format` [#5230](https://github.com/valhalla/valhalla/pull/5230)
   * CHANGED: Switch to PyPI version of `clang-format` [#5237](https://github.com/valhalla/valhalla/pull/5237)
   * ADDED: More barrier types to consider for car routing [#5217](https://github.com/valhalla/valhalla/pull/5217)
   * CHANGED: Removed ferry reclassification and only move edges in hierarchy [#5269](https://github.com/valhalla/valhalla/pull/5269)
   * CHANGED: More clang-tidy fixes [#5253](https://github.com/valhalla/valhalla/pull/5253)
   * CHANGED: Removed unused headers [#5254](https://github.com/valhalla/valhalla/pull/5254)
   * ADDED: "destination_only_hgv" in directed edge json [#5281](https://github.com/valhalla/valhalla/pull/5281)
   * CHANGED: Link libvalhalla to libgeos. Build command to use `nmake` on Windows instead of `make`. Skipping check for `CMAKE_BUILD_TYPE` when using a multi-config generator like Visual Studio or XCode. [#5294](https://github.com/valhalla/valhalla/pull/5294)
   * ADDED: workflow to publish Python bindings for all major platforms to PyPI [#5280](https://github.com/valhalla/valhalla/pull/5280)
   * ADDED: git sha version suffix for executables [#5307](https://github.com/valhalla/valhalla/pull/5307)
   * ADDED: version modifier in public servers [#5316](https://github.com/valhalla/valhalla/pull/5316)
   * CHANGED: pyvalhalla-git PyPI repository to pyvalhalla-weekly [#5310](https://github.com/valhalla/valhalla/pull/5310)
   * ADDED: `valhalla_service` to Linux Python package [#5315](https://github.com/valhalla/valhalla/pull/5315)
   * CHANGED: add full version string with git hash to any program's `--help` message [#5317](https://github.com/valhalla/valhalla/pull/5317)
   * CHANGED: `valhalla_service` CLI based on `cxxopts` [#5318](https://github.com/valhalla/valhalla/pull/5318)
   * ADDED: script to analyze build logs for warnings [#5312](https://github.com/valhalla/valhalla/pull/5312)
   * CHANGED: Replace robin-hood-hashing with `ankerl::unordered_dense::{map, set}` [#5325](https://github.com/valhalla/valhalla/pull/5325)
   * CHANGED: Speed up density calculus by using grid index [#5328](https://github.com/valhalla/valhalla/pull/5328)
   * CHANGED: refactor to make valhalla/filesystem functionally redundant [#5319](https://github.com/valhalla/valhalla/pull/5319)
   * ADDED: Distribute C++ executables for Windows Python bindings [#5348](https://github.com/valhalla/valhalla/pull/5348)
   * ADDED: Distribute C++ executables for OSX Python bindings [#5301](https://github.com/valhalla/valhalla/pull/5301)
   * ADDED: `trace_attributes` now also returns all the speed informations on edges when `edge.speeds_faded` or `edge.speeds_non_faded` is set in request. Also `edge.speed_type` returns how the edge speed was set [#5324](https://github.com/valhalla/valhalla/pull/5324)
   * CHANGED: Use `ankerl::unordered_dense` for `loki::Reach()` for faster search [#5384](https://github.com/valhalla/valhalla/pull/5384)
   * ADDED: support for destination exceptions for access restrictions [#5354](https://github.com/valhalla/valhalla/pull/5354)
   * ADDED: Add option `edge.traffic_signal` to trace attributes [#5385](https://github.com/valhalla/valhalla/pull/5385)
   * CHANGED: Cleaned up Dockerfile a bit to make caching more effective [#5396](https://github.com/valhalla/valhalla/pull/5396)
   * ADDED: Port https://github.com/nilsnolde/docker-valhalla, an orchestrated/scripted Docker image for convenience [#5388](https://github.com/valhalla/valhalla/pull/5388)
   * ADDED: Graph utilities for Python bindings [#5367](https://github.com/valhalla/valhalla/pull/5367)
   * CHANGED: Decouple `traffic_signal` on node from `kNodeType` in `TripLegBuilder` [#5394](https://github.com/valhalla/valhalla/pull/5394)
   * CHANGED: Use rapidjson for locate serializers [#5260](https://github.com/valhalla/valhalla/pull/5260)
   * CHANGED: set`check_reverse_connection` default value to `true` [#5404](https://github.com/valhalla/valhalla/pull/5404)
   * CHANGED: updated translation files and added mn-MN lang [#5425](https://github.com/valhalla/valhalla/pull/5425)
   * CHANGED: Use rapidjson for height serializer [#5277](https://github.com/valhalla/valhalla/pull/5277)
   * CHANGED: Use rapidjson for transit_available serializer [#5430](https://github.com/valhalla/valhalla/pull/5430)
   * CHANGED: Switch from CircleCI to Github Actions [#5427](https://github.com/valhalla/valhalla/pull/5427)
   * CHANGED: Use rapidjson for isochrone serializer [#5429](https://github.com/valhalla/valhalla/pull/5429)
   * ADDED: Support for storing osm node ids either just for graph nodes or also for all nodes (non-topological) [#5450](https://github.com/valhalla/valhalla/pull/5450)
   * ADDED: Allow pedestrian routing through highway=via_ferrata [#5480](https://github.com/valhalla/valhalla/pull/5480)
   * ADDED: generic level change maneuver [#5431](https://github.com/valhalla/valhalla/pull/5431)
   * ADDED: Publish timezone db on Github Actions artifacts [#5479](https://github.com/valhalla/valhalla/pull/5479)
   * ADDED: HEAD & GET range requests to curl_tilegetter [#5470](https://github.com/valhalla/valhalla/pull/5470)
   * ADDED: Expansion API extended for unidirectional A* [#5457](https://github.com/valhalla/valhalla/pull/5457)
   * CHANGED: Optimise `get_node_ll` function [#5531](https://github.com/valhalla/valhalla/pull/5531)
   * CHANGED: Optimise Turn::GetType using lookup table [#5530](https://github.com/valhalla/valhalla/pull/5530)
   * ADDED: support for destination exceptions for access restrictions [#5370](https://github.com/valhalla/valhalla/pull/5370)
   * ADDED: Add log rolling support for the file logger [#5477](https://github.com/valhalla/valhalla/pull/5477)
   * ADDED: Add Korean (`ko-KR`) locale [#5501](https://github.com/valhalla/valhalla/pull/5501)
   * UPGRADED: pybind11 from 2.11.1 to 3.0.1 [#5539](https://github.com/valhalla/valhalla/pull/5539)
   * CHANGED: Replace `oneof bool` to `bool` for default false options [#5541](https://github.com/valhalla/valhalla/pull/5541)
   * CHANGED: Optimise stopimpact calls in TransitionCost [#5545](https://github.com/valhalla/valhalla/pull/5545)
   * CHANGED: Optimise best_transition_cost function [#5537](https://github.com/valhalla/valhalla/pull/5537)
   * ADDED `thor.costmatrix.min_iterations` config param [#5559](https://github.com/valhalla/valhalla/pull/5559)
   * CHANGED: Broke out exceptions.h from worker.h [#5571](https://github.com/valhalla/valhalla/pull/5571)
   * ADDED: `checksum` to GraphTileHeader, a 64bit MD5 hash of the OSM PBFs [#5542](https://github.com/valhalla/valhalla/pull/5542)
   * ADDED: small CMake project and GHA to easily test statements on various compilers [#5564](https://github.com/valhalla/valhalla/pull/5564)
   * CHANGED: Use boost::container::small_vector in DynamicCost::Restricted to avoid allocations [#5586](https://github.com/valhalla/valhalla/pull/5586)
   * CHANGED: Optimise turntype calls in TransitionCost [#5590](https://github.com/valhalla/valhalla/pull/5590)
   * CHANGED: Consistent use of `cost_ptr_t` [#5615](https://github.com/valhalla/valhalla/pull/5615)
   * ADDED: Add scripted image build to manual per-branch docker CI build [#5614](https://github.com/valhalla/valhalla/pull/5614)
   * CHANGED: added openssl as a linked library to all build configs when `ENABLE_DATA_TOOLS=ON` [#5626](https://github.com/valhalla/valhalla/pull/5626)
   * UPGRADED: C++17 to C++20 [#5575](https://github.com/valhalla/valhalla/pull/5575)

## Release Date: 2024-10-10 Valhalla 3.5.1
* **Removed**
* **Bug Fix**
   * FIXED: All logging in `valhalla_export_edges` now goes to stderr [#4892](https://github.com/valhalla/valhalla/pull/4892)
   * FIXED: Iterate over only `kLandmark` tagged values in `AddLandmarks()` [#4873](https://github.com/valhalla/valhalla/pull/4873)
   * FIXED: `walk_or_snap` mode edge case with loop routes [#4895](https://github.com/valhalla/valhalla/pull/4895)
   * FIXED: `-Wdefaulted-function-deleted` compilation warning/error in `NarrativeBuilder` [#4877](https://github.com/valhalla/valhalla/pull/4877)
   * FIXED: For a long time we were potentially wrongly encoding varints by using `static_cast` vs `reinterpret_cast` [#4925](https://github.com/valhalla/valhalla/pull/4925)
* **Enhancement**
   * CHANGED: voice instructions for OSRM serializer to work better in real-world environment [#4756](https://github.com/valhalla/valhalla/pull/4756)
   * ADDED: Add option `edge.forward` to trace attributes [#4876](https://github.com/valhalla/valhalla/pull/4876)
   * ADDED: Provide conditional speed limits from "maxspeed:conditional" in `/locate` and proto `/route` responses [#4851](https://github.com/valhalla/valhalla/pull/4851)
   * ADDED: Support multiple levels and level ranges [#4879](https://github.com/valhalla/valhalla/pull/4879)
   * ADDED: Level location search filter [#4926](https://github.com/valhalla/valhalla/pull/4926)
   * CHANGED: Optimise AttributesController::category_attribute_enabled [#5580](https://github.com/valhalla/valhalla/pull/5580)

## Release Date: 2024-08-21 Valhalla 3.5.0
* **Removed**
   * REMOVED: needs_ci_run script [#4423](https://github.com/valhalla/valhalla/pull/4423)
   * REMOVED: unused vehicle types in AutoCost and segway; renamed kTruck to "truck" instead of "tractor_trailer" [#4430](https://github.com/valhalla/valhalla/pull/4430)
   * REMOVED: ./bench and related files/code [#4560](https://github.com/valhalla/valhalla/pull/4560)
   * REMOVED: unused headers [#4829](https://github.com/valhalla/valhalla/pull/4829)
* **Bug Fix**
   * FIXED: gcc13 was missing some std header includes [#4154](https://github.com/valhalla/valhalla/pull/4154)
   * FIXED: when reclassifying ferry edges, remove destonly from ways only if the connecting way was destonly [#4118](https://github.com/valhalla/valhalla/pull/4118)
   * FIXED: typo in use value of map matching API (`platform_connection` was misspelled) [#4174](https://github.com/valhalla/valhalla/pull/4174)
   * FIXED: fix crash in timedistancebssmatrix.cc  [#4244](https://github.com/valhalla/valhalla/pull/4244)
   * FIXED: missing protobuf CMake configuration to link abseil for protobuf >= 3.22.0 [#4207](https://github.com/valhalla/valhalla/pull/4207)
   * FIXED: broken links on the optimized route API page [#4260](https://github.com/valhalla/valhalla/pull/4260)
   * FIXED: remove clearing of headings while calculating a matrix [#4288](https://github.com/valhalla/valhalla/pull/4288)
   * FIXED: only recost matrix pairs which have connections found [#4344](https://github.com/valhalla/valhalla/pull/4344)
   * FIXED: arm builds. tons of errors due to floating point issues mostly [#4213](https://github.com/valhalla/valhalla/pull/4213)
   * FIXED: respond with correlated edges for format=valhalla and matrix [#4335](https://github.com/valhalla/valhalla/pull/4335)
   * FIXED: `sources` & `targets` for verbose matrix response was kinda broken due to #4335 above [#4366](https://github.com/valhalla/valhalla/pull/4366)
   * FIXED: recover proper shortest path to ferry connections (when multiple edges exist between node pair) [#4361](https://github.com/valhalla/valhalla/pull/4361)
   * FIXED: recover proper shortest path to ferry connections (make sure correct label index is used) [#4378](https://github.com/valhalla/valhalla/pull/4378)
   * FIXED: Allow all roads for motorcycles [#4348](https://github.com/valhalla/valhalla/pull/4348)
   * FIXED: motorcar:conditional should not apply to motorcycle and moped [#4359](https://github.com/valhalla/valhalla/pull/4359)
   * FIXED: break shortcuts when there are different restrictions on base edges [#4326](https://github.com/valhalla/valhalla/pull/4326)
   * FIXED: Incorrect `edge_index` assignment in `thor_worker_t::build_trace` [#4413](https://github.com/valhalla/valhalla/pull/4413)
   * FIXED: lots of issues with CostMatrix (primarily deadend logic) with a complete refactor modeling things very close to bidir A\*, also to prepare for a unification of the two [#4372](https://github.com/valhalla/valhalla/pull/4372)
   * FIXED: diff_names check was missing for Graphfilter and Shortcutbuilder for AddEdgeInfo call.  [#4436](https://github.com/valhalla/valhalla/pull/4436)
   * FIXED: updated timezone database and added code to keep compatibility with old servers/new data and vice versa [#4446](https://github.com/valhalla/valhalla/pull/4446)
   * FIXED: retry elevation tile download if the download failed for some reason or the downloaded tile was corrupt [#4461](https://github.com/valhalla/valhalla/pull/4461)
   * FIXED: base transition costs were getting overridden by osrm car turn duration [#4463](https://github.com/valhalla/valhalla/pull/4463)
   * FIXED: insane ETAs for `motor_scooter` on `track`s [#4468](https://github.com/valhalla/valhalla/pull/4468)
   * FIXED: -j wasn't taken into account anymore [#4483](https://github.com/valhalla/valhalla/pull/4483)
   * FIXED: time distance matrix was always using time zone of last settled edge id [#4494](https://github.com/valhalla/valhalla/pull/4494)
   * FIXED: log to stderr in valhalla_export_edges [#4498](https://github.com/valhalla/valhalla/pull/4498)
   * FIXED: set capped speed for truck at 90 KPH [#4493](https://github.com/valhalla/valhalla/pull/4493)
   * FIXED: Config singleton multiple instantiation issue [#4521](https://github.com/valhalla/valhalla/pull/4521)
   * FIXED: Prevent GetShortcut to run into an infinite loop [#4532](https://github.com/valhalla/valhalla/pull/4532)
   * FIXED: fix config generator with thor.costmatrix_allow_second_pass [#4567](https://github.com/valhalla/valhalla/pull/4567)
   * FIXED: infinite loop or other random corruption in isochrones when retrieving partial shape of an edge [#4547](https://github.com/valhalla/valhalla/pull/4547)
   * FIXED: Aggregation updates: update opposing local idx after aggregating the edges, added classification check for aggregation, and shortcut length changes [#4570](https://github.com/valhalla/valhalla/pull/4570)
   * FIXED: Use helper function for only parsing out names from DirectedEdge when populating intersecting edges [#4604](https://github.com/valhalla/valhalla/pull/4604)
   * FIXED: Osmnode size reduction: Fixed excessive disk space for planet build [#4605](https://github.com/valhalla/valhalla/pull/4605)
   * FIXED: Conflict with signinfo's temporary linguistic node sequence file caused test failures. [#4625](https://github.com/valhalla/valhalla/pull/4625)
   * FIXED: CostMatrix for trivial routes with oneways [#4626](https://github.com/valhalla/valhalla/pull/4626)
   * FIXED: some entry points to creating geotiff isochrones output did not register the geotiff driver before attempting to use it [#4628](https://github.com/valhalla/valhalla/pull/4628)
   * FIXED: libgdal wasn't installed in docker image, so it never worked in docker [#4629](https://github.com/valhalla/valhalla/pull/4629)
   * FIXED: CostMatrix shapes for routes against trivial oneways [#4633](https://github.com/valhalla/valhalla/pull/4633)
   * FIXED: unidirectional_astar.cc doesn't work for date_time type = 2 [#4652](https://github.com/valhalla/valhalla/issues/4652)
   * FIXED: a few fixes around the routing algorithms [#4642](https://github.com/valhalla/valhalla/pull/4642)
   * FIXED: no need to search for GDAL when building data [#4651](https://github.com/valhalla/valhalla/pull/4651)
   * FIXED: Fix segfault in OSRM serializer with bannerInstructions when destination is on roundabout [#4481](https://github.com/valhalla/valhalla/pull/4481)
   * FIXED: Fix segfault in costmatrix (date_time and time zone always added). [#4530](https://github.com/valhalla/valhalla/pull/4530)
   * FIXED: Fixed roundoff issue in Tiles Row and Col methods [#4585](https://github.com/valhalla/valhalla/pull/4585)
   * FIXED: Fix for assigning attributes has_(highway, ferry, toll) if directions_type is none [#4465](https://github.com/valhalla/valhalla/issues/4465)
   * FIXED: Have the `valhalla_add_predicted_speeds` summary always be created from `mjolnir.tile_dir` [#4722](https://github.com/valhalla/valhalla/pull/4722)
   * FIXED: Fix inconsistency in graph.lua for motor_vehicle_node [#4723](https://github.com/valhalla/valhalla/issues/4723)
   * FIXED: Missing algorithm include in `baldr/admin.h` [#4766](https://github.com/valhalla/valhalla/pull/4766)
   * FIXED: remove old code that allows bicycle access on hiking trails. [#4781](https://github.com/valhalla/valhalla/pull/4781)
   * FIXED: Handle list type arguments correctly when overriding config with valhalla_build_config [#4799](https://github.com/valhalla/valhalla/pull/4799)
   * FIXED: `top_speed` range not fully allowed for trucks [#4793](https://github.com/valhalla/valhalla/pull/4793)
   * FIXED: Trivial routes for CostMatrix [#4634](https://github.com/valhalla/valhalla/pull/4634)
   * FIXED: Reset `not_thru_pruning` in CostMatrix after second pass was used [#4817](https://github.com/valhalla/valhalla/pull/4817)
   * FIXED: wrong index used in CostMatrix expansion callback inside reverse connection check [#4821](https://github.com/valhalla/valhalla/pull/4821)
   * FIXED: oneway ferry connections classification [#4828](https://github.com/valhalla/valhalla/pull/4828)
   * FIXED: location search_filter ignored in certain cases [#4835](https://github.com/valhalla/valhalla/pull/4835)
   * FIXED: Ferry reclassification finds shortest path that is blocked by inaccessible node [#4854](https://github.com/valhalla/valhalla/pull/4854)
   * FIXED: `(Nov - Mar)` (and similar, months with spaces) condition parsing [#4857](https://github.com/valhalla/valhalla/pull/4857)
* **Enhancement**
   * UPDATED: French translations, thanks to @xlqian [#4159](https://github.com/valhalla/valhalla/pull/4159)
   * CHANGED: -j flag for multithreaded executables to override mjolnir.concurrency [#4168](https://github.com/valhalla/valhalla/pull/4168)
   * CHANGED: moved the argparse boilerplate code to a private header which all programs can share [#4169](https://github.com/valhalla/valhalla/pull/4169)
   * ADDED: CI runs a spell check on the PR to detect spelling mistakes [#4179](https://github.com/valhalla/valhalla/pull/4179)
   * ADDED: `preferred_side_cutoff` parameter for locations [#4182](https://github.com/valhalla/valhalla/pull/4182)
   * ADDED: PBF output for matrix endpoint [#4121](https://github.com/valhalla/valhalla/pull/4121)
   * CHANGED: sped up the transit gtfs ingestion process by sorting the feeds before querying them and avoiding copying their structures. forked just_gtfs into the valhalla org to accomplish it [#4167](https://github.com/valhalla/valhalla/pull/4167)
   * CHANGED: write traffic tile headers in `valhalla_build_extract` [#4195](https://github.com/valhalla/valhalla/pull/4195)
   * ADDED: `source_percent_along` & `target_percent_along` to /trace_attributes JSON response [#4199](https://github.com/valhalla/valhalla/pull/4199)
   * ADDED: sqlite database to store landmarks along with interfaces of insert and bounding box queries [#4189](https://github.com/valhalla/valhalla/pull/4189)
   * CHANGED: refactor landmark database interface to use a pimpl [#4202](https://github.com/valhalla/valhalla/pull/4202)
   * ADDED: support for `:forward` and `:backward` for `motor_vehicle`, `vehicle`, `foot` and `bicycle` tag prefixes [#4204](https://github.com/valhalla/valhalla/pull/4204)
   * ADDED: add `valhalla_build_landmarks` to parse POIs from osm pbfs and store them as landmarks in the landmark sqlite database [#4201](https://github.com/valhalla/valhalla/pull/4201)
   * ADDED: add primary key in the landmark sqlite database and a method to retrieve landmarks via their primary keys [#4224](https://github.com/valhalla/valhalla/pull/4224)
   * ADDED: update graph tile to allow adding landmarks to edge info, and refactor edgeinfo.cc [#4233](https://github.com/valhalla/valhalla/pull/4233)
   * ADDED: `sources_to_targets` action for `/expansion` [#4263](https://github.com/valhalla/valhalla/pull/4263)
   * ADDED: option `--extract-tar` to `valhalla_build_extract` to create extracts from .tar files instead of tile directory [#4255](https://github.com/valhalla/valhalla/pull/4255)
   * ADDED: Support for `bannerInstructions` attribute in OSRM serializer via `banner_instructions` request parameter [#4093](https://github.com/valhalla/valhalla/pull/4093)
   * UPDATED: submodules which had new releases, unless it was a major version change [#4231](https://github.com/valhalla/valhalla/pull/4231)
   * ADDED: Support for elevation along a route. Add elevation to EdgeInfo within Valhalla tiles [#4279](https://github.com/valhalla/valhalla/pull/4279)
   * ADDED: the workflow to find landmarks in a graph tile, associate them with nearby edges, and update the graph tile to store the associations [#4278](https://github.com/valhalla/valhalla/pull/4278)
   * ADDED: update maneuver generation to add nearby landmarks to maneuvers as direction support [#4293](https://github.com/valhalla/valhalla/pull/4293)
   * CHANGED: the boost property tree config is now read into a singleton that doesn't need to be passed around anymore [#4220](https://github.com/valhalla/valhalla/pull/4220)
   * ADDED: Update the street name and sign data processing include language and pronunciations [#4268](https://github.com/valhalla/valhalla/pull/4268)
   * CHANGED: more sustainable way to work with protobuf in cmake [#4334](https://github.com/valhalla/valhalla/pull/4334)
   * CHANGED: use date_time API to retrieve timezone aliases instead of our own curated list [#4382](https://github.com/valhalla/valhalla/pull/4382)
   * CHANGED: less aggressive logging for nodes' headings & ferry connections [#4420](https://github.com/valhalla/valhalla/pull/4420)
   * ADDED: add documentation about historical traffic [#4259](https://github.com/valhalla/valhalla/pull/4259)
   * ADDED: config option to control how much memory we'll reserve for CostMatrix locations [#4424](https://github.com/valhalla/valhalla/pull/4424)
   * CHANGED: refactor EdgeLabel (and derived classes) to reduce memory use. [#4439](https://github.com/valhalla/valhalla/pull/4439)
   * ADDED: "shape" field to matrix response for CostMatrix only [#4432](https://github.com/valhalla/valhalla/pull/4432)
   * CHANGED: `/expansion`: add field `prev_edge_id`, make the GeoJSON features `LineString`s [#4275](https://github.com/valhalla/valhalla/issues/4275)
   * ADDED: --optimize & --log-details to valhalla_run_matrix [#4356](https://github.com/valhalla/valhalla/pull/4356)
   * ADDED: most access restrictions to /locate response [#4431](https://github.com/valhalla/valhalla/pull/4431)
   * ADDED: hgv=destination and friends for truck-specific "destination_only" logic [#4450](https://github.com/valhalla/valhalla/issues/4450)
   * UPDATED: updated country access overrides [#4460](https://github.com/valhalla/valhalla/pull/4460)
   * CHANGED: date_time refactor as a preparation to return DST/timezone related offset in the response [#4365](https://github.com/valhalla/valhalla/pull/4365)
   * ADDED: find connection on backward search for bidir matrix algo [#4329](https://github.com/valhalla/valhalla/pull/4329)
   * CHANGED: Adjustment of walk speed when walking on slight downhill [#4302](https://github.com/valhalla/valhalla/pull/4302)
   * CHANGED: Do not reclassify ferry connections when no hierarchies are to be generated [#4487](https://github.com/valhalla/valhalla/pull/4487)
   * ADDED: Added a config option to sort nodes spatially during graph building [#4455](https://github.com/valhalla/valhalla/pull/4455)
   * ADDED: Timezone info in route and matrix responses [#4491](https://github.com/valhalla/valhalla/pull/4491)
   * ADDED: Support for `voiceInstructions` attribute in OSRM serializer via `voice_instructions` request parameter [#4506](https://github.com/valhalla/valhalla/pull/4506)
   * CHANGED: use pkg-config to find spatialite & geos and remove our cmake modules; upgraded conan's boost to 1.83.0 in the process [#4253](https://github.com/valhalla/valhalla/pull/4253)
   * ADDED: Added aggregation logic to filter stage of tile building [#4512](https://github.com/valhalla/valhalla/pull/4512)
   * UPDATED: tz to 2023d [#4519](https://github.com/valhalla/valhalla/pull/4519)
   * CHANGED: libvalhalla.pc generation to have finer controls; install third_party public headers; overhaul lots of CMake; remove conan support [#4516](https://github.com/valhalla/valhalla/pull/4516)
   * CHANGED: refactored matrix code to include a base class for all matrix algorithms to prepare for second passes on matrix [#4535](https://github.com/valhalla/valhalla/pull/4535)
   * ADDED: matrix second pass for connections not found in the first pass, analogous to /route [#4536](https://github.com/valhalla/valhalla/pull/4536)
   * UPDATED: cxxopts to 3.1.1 [#4541](https://github.com/valhalla/valhalla/pull/4541)
   * CHANGED: make use of vendored libraries optional (other than libraries which are not commonly in package managers or only used for testing) [#4544](https://github.com/valhalla/valhalla/pull/4544)
   * ADDED: Improved instructions for blind users [#3694](https://github.com/valhalla/valhalla/pull/3694)
   * ADDED: isochrone proper polygon support & pbf output for isochrone [#4575](https://github.com/valhalla/valhalla/pull/4575)
   * ADDED: return isotile grid as geotiff  [#4594](https://github.com/valhalla/valhalla/pull/4594)
   * ADDED: `ignore_non_vehicular_restrictions` parameter for truck costing [#4606](https://github.com/valhalla/valhalla/pull/4606)
   * UPDATED: tz database to 2024a [#4643](https://github.com/valhalla/valhalla/pull/4643)
   * ADDED: `hgv_no_penalty` costing option to allow penalized truck access to `hgv=no` edges [#4650](https://github.com/valhalla/valhalla/pull/4650)
   * CHANGED: Significantly improve performance of graphbuilder [#4669](https://github.com/valhalla/valhalla/pull/4669)
   * UPDATED: Improved turn by turn api reference documentation [#4675](https://github.com/valhalla/valhalla/pull/4675)
   * CHANGED: contract nodes if connecting edges have different names or speed or non-conditional access restrictions [#4613](https://github.com/valhalla/valhalla/pull/4613)
   * CHANGED: CostMatrix switched from Dijkstra to A* [#4671](https://github.com/valhalla/valhalla/pull/4671)
   * ADDED: some missing documentation about request parameters [#4687](https://github.com/valhalla/valhalla/pull/4687)
   * ADDED: Consider more forward/backward tags for access restrictions and speeds [#4686](https://github.com/valhalla/valhalla/pull/4686)
   * CHANGED: change costmatrix max_distance threshold to a distance threshold instead of duration [#4672](https://github.com/valhalla/valhalla/pull/4672)
   * ADDED: PBF support for expansion [#4614](https://github.com/valhalla/valhalla/pull/4614)
   * ADDED: elapsed_cost field to map matching json response [#4709](https://github.com/valhalla/valhalla/pull/4709)
   * ADDED: error if we fail to find any matrix connection [#4718](https://github.com/valhalla/valhalla/pull/4718)
   * ADDED: Fail early in valhalla_ingest_transit if there's no valid GTFS feeds [#4710](https://github.com/valhalla/valhalla/pull/4710)
   * ADDED: Support for `voiceLocale` attribute in OSRM serializer via `voice_instructions` request parameter [#4742](https://github.com/valhalla/valhalla/pull/4742)
   * ADDED: Added ssmlAnnouncements for voice instructions and removed voice and banner instructions from last step. [#4644](https://github.com/valhalla/valhalla/pull/4644)
   * ADDED: deadend information in directed edge JSON for `/locate` [#4751](https://github.com/valhalla/valhalla/pull/4751)
   * ADDED: Dedupe option for expansion, significantly reducing the response size. [#4601](https://github.com/valhalla/valhalla/issues/4601)
   * ADDED: `expansion_type` property to `/expansion` [#4784](https://github.com/valhalla/valhalla/pull/4784)
   * ADDED: inline config arg for `valhalla_build_elevation` script [#4787](https://github.com/valhalla/valhalla/pull/4787)
   * ADDED: `use_truck_route` [#4809](https://github.com/valhalla/valhalla/pull/4809)
   * ADDED: Add option `edge.country_crossing` to trace attributes [#4825](https://github.com/valhalla/valhalla/pull/4825)
   * CHANGED: Unification of turn costs for ramps and roundabouts [#4827](https://github.com/valhalla/valhalla/pull/4827)
   * CHANGED: updated dockerfile to use ubuntu 24.04 [#4805](https://github.com/valhalla/valhalla/pull/4805)

## Release Date: 2023-05-11 Valhalla 3.4.0
* **Removed**
   * REMOVED: Docker image pushes to Dockerhub [#4033](https://github.com/valhalla/valhalla/pull/4033)
   * REMOVED: transitland references and scripts and replace with info for raw GTFS feeds [#4035](https://github.com/valhalla/valhalla/pull/4035)
* **Bug Fix**
   * FIXED: underflow of uint64_t cast for matrix time results [#3906](https://github.com/valhalla/valhalla/pull/3906)
   * FIXED: update vcpkg commit for Azure pipelines to fix libtool mirrors [#3915](https://github.com/valhalla/valhalla/pull/3915)
   * FIXED: fix CHANGELOG release year (2022->2023) [#3927](https://github.com/valhalla/valhalla/pull/3927)
   * FIXED: avoid segfault on invalid exclude_polygons input [#3907](https://github.com/valhalla/valhalla/pull/3907)
   * FIXED: allow \_WIN32_WINNT to be defined by build system [#3933](https://github.com/valhalla/valhalla/issues/3933)
   * FIXED: disconnected stop pairs in gtfs import [#3943](https://github.com/valhalla/valhalla/pull/3943)
   * FIXED: in/egress traversability in gtfs ingestion is now defaulted to kBoth to enable pedestrian access on transit connect edges and through the in/egress node [#3948](https://github.com/valhalla/valhalla/pull/3948)
   * FIXED: parsing logic needed implicit order of stations/egresses/platforms in the GTFS feeds [#3949](https://github.com/valhalla/valhalla/pull/3949)
   * FIXED: segfault in TimeDistanceMatrix [#3964](https://github.com/valhalla/valhalla/pull/3964)
   * FIXED: write multiple PBFs if the protobuf object gets too big [#3954](https://github.com/valhalla/valhalla/pull/3954)
   * FIXED: pin conan version to latest 1.x for now [#3990](https://github.com/valhalla/valhalla/pull/3990)
   * FIXED: Fix matrix_locations when used in pbf request [#3997](https://github.com/valhalla/valhalla/pull/3997)
   * FIXED: got to the point where the basic transit routing test works [#3988](https://github.com/valhalla/valhalla/pull/3988)
   * FIXED: fix build with LOGGING_LEVEL=ALL [#3992](https://github.com/valhalla/valhalla/pull/3992)
   * FIXED: transit stitching when determining whether a platform was generated [#4020](https://github.com/valhalla/valhalla/pull/4020)
   * FIXED: multimodal isochrones [#4030](https://github.com/valhalla/valhalla/pull/4030)
   * FIXED: duplicated recosting names should throw [#4042](https://github.com/valhalla/valhalla/pull/4042)
   * FIXED: Remove arch specificity from strip command of Python bindings to make it more compatible with other archs [#4040](https://github.com/valhalla/valhalla/pull/4040)
   * FIXED: GraphReader::GetShortcut no longer returns false positives or false negatives [#4019](https://github.com/valhalla/valhalla/pull/4019)
   * FIXED: Tagging with bus=permit or taxi=permit did not override access=no [#4045](https://github.com/valhalla/valhalla/pull/4045)
   * FIXED: Upgrade RapidJSON to address undefined behavior [#4051](https://github.com/valhalla/valhalla/pull/4051)
   * FIXED: time handling for transit service [#4052](https://github.com/valhalla/valhalla/pull/4052)
   * FIXED: multiple smaller bugs while testing more multimodal /route & /isochrones [#4055](https://github.com/valhalla/valhalla/pull/4055)
   * FIXED: `FindLuaJit.cmake` to include Windows paths/library names [#4066](https://github.com/valhalla/valhalla/pull/4066)
   * FIXED: Move complex turn restriction check out of can_form_shortcut() [#4047](https://github.com/valhalla/valhalla/pull/4047)
   * FIXED: fix `clear` methods on matrix algorithms and reserve some space for labels with a new config [#4075](https://github.com/valhalla/valhalla/pull/4075)
   * FIXED: fix `valhalla_build_admins` & `valhalla_ways_to_edges` argument parsing [#4097](https://github.com/valhalla/valhalla/pull/4097)
   * FIXED: fail early in `valhalla_build_admins` if parent directory can't be created, also exit with failure [#4099](https://github.com/valhalla/valhalla/pull/4099)
* **Enhancement**
   * CHANGED: replace boost::optional with C++17's std::optional where possible [#3890](https://github.com/valhalla/valhalla/pull/3890)
   * ADDED: parse `lit` tag on ways and add it to graph [#3893](https://github.com/valhalla/valhalla/pull/3893)
   * ADDED: log lat/lon of node where children link edges exceed the configured maximum [#3911](https://github.com/valhalla/valhalla/pull/3911)
   * ADDED: log matrix algorithm which was used [#3916](https://github.com/valhalla/valhalla/pull/3916)
   * UPDATED: docker base image to Ubuntu 22.04 [#3912](https://github.com/valhalla/valhalla/pull/3912)
   * CHANGED: Unify handling of single-file -Werror in all modules [#3910](https://github.com/valhalla/valhalla/pull/3910)
   * CHANGED: Build skadi with -Werror [#3935](https://github.com/valhalla/valhalla/pull/3935)
   * ADDED: Connect transit tiles to the graph [#3700](https://github.com/valhalla/valhalla/pull/3700)
   * CHANGED: switch to C++17 master branch of `just_gtfs` [#3947](https://github.com/valhalla/valhalla/pull/3947)
   * ADDED: Support for configuring a universal request timeout [#3966](https://github.com/valhalla/valhalla/pull/3966)
   * ADDED: optionally include highway=platform edges for pedestrian access [#3971](https://github.com/valhalla/valhalla/pull/3971)
   * ADDED: `use_lit` costing option for pedestrian costing [#3957](https://github.com/valhalla/valhalla/pull/3957)
   * CHANGED: Removed stray NULL values in log output [#3974](https://github.com/valhalla/valhalla/pull/3974)
   * CHANGED: More conservative estimates for cost of walking slopes [#3982](https://github.com/valhalla/valhalla/pull/3982)
   * ADDED: An option to slim down matrix response [#3987](https://github.com/valhalla/valhalla/pull/3987)
   * CHANGED: Updated url for just_gtfs library [#3995](https://github.com/valhalla/valhalla/pull/3995)
   * ADDED: Docker image pushes to Github's docker registry [#4033](https://github.com/valhalla/valhalla/pull/4033)
   * ADDED: `disable_hierarchy_pruning` costing option to find the actual optimal route for motorized costing modes, i.e `auto`, `motorcycle`, `motor_scooter`, `bus`, `truck` & `taxi`. [#4000](https://github.com/valhalla/valhalla/pull/4000)
   * CHANGED: baldr directory: remove warnings and C++17 adjustments [#4011](https://github.com/valhalla/valhalla/pull/4011)
   * UPDATED: `vcpkg` to latest master, iconv wasn't building anymore [#4066](https://github.com/valhalla/valhalla/pull/4066)
   * CHANGED: pybind11 upgrade for python 3.11 [#4067](https://github.com/valhalla/valhalla/pull/4067)
   * CHANGED: added transit level to connectivity map [#4082](https://github.com/valhalla/valhalla/pull/4082)
   * ADDED: "has_transit_tiles" & "osm_changeset" to verbose status response [#4062](https://github.com/valhalla/valhalla/pull/4062)
   * ADDED: time awareness to CostMatrix for e.g. traffic support [#4071](https://github.com/valhalla/valhalla/pull/4071)
   * UPDATED: transifex translations [#4102](https://github.com/valhalla/valhalla/pull/4102)

## Release Date: 2023-01-03 Valhalla 3.3.0
* **Removed**
* **Bug Fix**
* **Enhancement**
  * CHANGED: Upgraded from C++14 to C++17. [#3878](https://github.com/valhalla/valhalla/pull/3878)

## Release Date: 2023-01-03 Valhalla 3.2.1
* **Removed**
* **Bug Fix**
   * FIXED: valhalla_run_route was missing config logic. [#3824](https://github.com/valhalla/valhalla/pull/3824)
   * FIXED: Added missing ferry tag if manoeuver uses a ferry. It's supposed to be there according to the docs. [#3815](https://github.com/valhalla/valhalla/issues/3815)
   * FIXED: Handle hexlifying strings with unsigned chars [#3842](https://github.com/valhalla/valhalla/pull/3842)
   * FIXED: Newer clang warns on `sprintf` which becomes a compilation error (due to `Werror`) so we use `snprintf` instead [#3846](https://github.com/valhalla/valhalla/issues/3846)
   * FIXED: Build all of Mjolnir with -Werror [#3845](https://github.com/valhalla/valhalla/pull/3845)
   * FIXED: Only set most destination information once for all origins in timedistancematrix [#3830](https://github.com/valhalla/valhalla/pull/3830)
   * FIXED: Integers to expansion JSON output were cast wrongly [#3857](https://github.com/valhalla/valhalla/pull/3857)
   * FIXED: hazmat=destination should be hazmat=false and fix the truckcost usage of hazmat [#3865](https://github.com/valhalla/valhalla/pull/3865)
   * FIXED: Make sure there is at least one path which is accessible for all vehicular modes when reclassifying ferry edges [#3860](https://github.com/valhalla/valhalla/pull/3860)
   * FIXED: valhalla_build_extract was failing to determine the tile ID to include in the extract [#3864](https://github.com/valhalla/valhalla/pull/3864)
   * FIXED: valhalla_ways_to_edges missed trimming the cache when overcommitted [#3872](https://github.com/valhalla/valhalla/pull/3872)
   * FIXED: Strange detours with multi-origin/destination unidirectional A* [#3585](https://github.com/valhalla/valhalla/pull/3585)
* **Enhancement**
   * ADDED: Added has_toll, has_highway, has_ferry tags to summary field of a leg and route and a highway tag to a maneuver if it includes a highway. [#3815](https://github.com/valhalla/valhalla/issues/3815)
   * ADDED: Add time info to sources_to_targets [#3795](https://github.com/valhalla/valhalla/pull/3795)
   * ADDED: "available_actions" to the /status response [#3836](https://github.com/valhalla/valhalla/pull/3836)
   * ADDED: "waiting" field on input/output intermediate break(\_through) locations to respect services times [#3849](https://github.com/valhalla/valhalla/pull/3849)
   * ADDED: --bbox & --geojson-dir options to valhalla_build_extract to only archive a subset of tiles [#3856](https://github.com/valhalla/valhalla/pull/3856)
   * CHANGED: Replace unstable c++ geos API with a mix of geos' c api and boost::geometry for admin building [#3683](https://github.com/valhalla/valhalla/pull/3683)
   * ADDED: optional write-access to traffic extract from GraphReader [#3876](https://github.com/valhalla/valhalla/pull/3876)
   * UPDATED: locales from Transifex [#3879](https://github.com/valhalla/valhalla/pull/3879)
   * CHANGED: Build most of Baldr with -Werror [#3885](https://github.com/valhalla/valhalla/pull/3885)
   * UPDATED: some documentation overhaul to slim down root's README [#3881](https://github.com/valhalla/valhalla/pull/3881)
   * CHANGED: move documentation hosting to Github Pages from readthedocs.io [#3884](https://github.com/valhalla/valhalla/pull/3884)
   * ADDED: inline config arguments to some more executables [#3873](https://github.com/valhalla/valhalla/pull/3873)

## Release Date: 2022-10-26 Valhalla 3.2.0
* **Removed**
   * REMOVED: "build-\*" docker image to decrease complexity [#3690](https://github.com/valhalla/valhalla/pull/3690)

* **Bug Fix**
   * FIXED: Fix precision losses while encoding-decoding distance parameter in openlr [#3374](https://github.com/valhalla/valhalla/pull/3374)
   * FIXED: Fix bearing calculation for openlr records [#3379](https://github.com/valhalla/valhalla/pull/3379)
   * FIXED: Some refactoring that was proposed for the PR 3379 [#3381](https://github.com/valhalla/valhalla/pull/3381)
   * FIXED: Avoid calling out "keep left/right" when passing an exit [#3349](https://github.com/valhalla/valhalla/pull/3349)
   * FIXED: Fix iterator decrement beyond begin() in GeoPoint::HeadingAtEndOfPolyline() method [#3393](https://github.com/valhalla/valhalla/pull/3393)
   * FIXED: Add string for Use:kPedestrianCrossing to fix null output in to_string(Use). [#3416](https://github.com/valhalla/valhalla/pull/3416)
   * FIXED: Remove simple restrictions check for pedestrian cost calculation. [#3423](https://github.com/valhalla/valhalla/pull/3423)
   * FIXED: Parse "highway=busway" OSM tag: https://wiki.openstreetmap.org/wiki/Tag:highway%3Dbusway [#3413](https://github.com/valhalla/valhalla/pull/3413)
   * FIXED: Process int_ref irrespective of `use_directions_on_ways_` [#3446](https://github.com/valhalla/valhalla/pull/3446)
   * FIXED: workaround python's ArgumentParser bug to not accept negative numbers as arguments [#3443](https://github.com/valhalla/valhalla/pull/3443)
   * FIXED: Undefined behaviour on some platforms due to unaligned reads [#3447](https://github.com/valhalla/valhalla/pull/3447)
   * FIXED: Fixed undefined behavior due to invalid shift exponent when getting edge's heading [#3450](https://github.com/valhalla/valhalla/pull/3450)
   * FIXED: Use midgard::unaligned_read in GraphTileBuilder::AddSigns [#3456](https://github.com/valhalla/valhalla/pull/3456)
   * FIXED: Relax test margin for time dependent traffic test [#3467](https://github.com/valhalla/valhalla/pull/3467)
   * FIXED: Fixed missed intersection heading [#3463](https://github.com/valhalla/valhalla/pull/3463)
   * FIXED: Stopped putting binary bytes into a string field of the protobuf TaggedValue since proto3 protects against that for cross language support [#3468](https://github.com/valhalla/valhalla/pull/3468)
   * FIXED: valhalla_service uses now loki logging config instead of deprecated tyr logging [#3481](https://github.com/valhalla/valhalla/pull/3481)
   * FIXED: Docker image `valhalla/valhalla:run-latest`: conan error + python integration [#3485](https://github.com/valhalla/valhalla/pull/3485)
   * FIXED: fix more protobuf unstable 3.x API [#3494](https://github.com/valhalla/valhalla/pull/3494)
   * FIXED: fix one more protobuf unstable 3.x API [#3501](https://github.com/valhalla/valhalla/pull/3501)
   * FIXED: Fix valhalla_build_tiles imports only bss from last osm file [#3503](https://github.com/valhalla/valhalla/pull/3503)
   * FIXED: Fix total_run_stat.sh script. [#3511](https://github.com/valhalla/valhalla/pull/3511)
   * FIXED: Both `hov:designated` and `hov:minimum` have to be correctly set for the way to be considered hov-only [#3526](https://github.com/valhalla/valhalla/pull/3526)
   * FIXED: Wrong out index in route intersections [#3541](https://github.com/valhalla/valhalla/pull/3541)
   * FIXED: fix valhalla_export_edges: missing null columns separator [#3543](https://github.com/valhalla/valhalla/pull/3543)
   * FIXED: Removed/updated narrative language aliases that are not IETF BCP47 compliant [#3546](https://github.com/valhalla/valhalla/pull/3546)
   * FIXED: Wrong predecessor opposing edge in dijkstra's expansion [#3528](https://github.com/valhalla/valhalla/pull/3528)
   * FIXED: exit and exit_verbal in Russian locale should be same [#3545](https://github.com/valhalla/valhalla/pull/3545)
   * FIXED: Skip transit tiles in hierarchy builder [#3559](https://github.com/valhalla/valhalla/pull/3559)
   * FIXED: Fix some country overrides in adminconstants and add a couple new countries. [#3578](https://github.com/valhalla/valhalla/pull/3578)
   * FIXED: Improve build errors reporting [#3579](https://github.com/valhalla/valhalla/pull/3579)
   * FIXED: Fix "no elevation" values and /locate elevation response [#3571](https://github.com/valhalla/valhalla/pull/3571)
   * FIXED: Build tiles with admin/timezone support on Windows [#3580](https://github.com/valhalla/valhalla/pull/3580)
   * FIXED: admin "Saint-Martin" changed name to "Saint-Martin (France)" [#3619](https://github.com/valhalla/valhalla/pull/3619)
   * FIXED: openstreetmapspeeds global config with `null`s now supported [#3621](https://github.com/valhalla/valhalla/pull/3621)
   * FIXED: valhalla_run_matrix was failing (could not find proper max_matrix_distance) [#3635](https://github.com/valhalla/valhalla/pull/3635)
   * FIXED: Removed duplicate degrees/radians constants [#3642](https://github.com/valhalla/valhalla/pull/3642)
   * FIXED: Forgot to adapt driving side and country access rules in [#3619](https://github.com/valhalla/valhalla/pull/3619) [#3652](https://github.com/valhalla/valhalla/pull/3652)
   * FIXED: DateTime::is_conditional_active(...) incorrect end week handling [#3655](https://github.com/valhalla/valhalla/pull/3655)
   * FIXED: TimeDistanceBSSMatrix: incorrect initialization for destinations [#3659](https://github.com/valhalla/valhalla/pull/3659)
   * FIXED: Some interpolated points had invalid edge_index in trace_attributes response [#3670](https://github.com/valhalla/valhalla/pull/3670)
   * FIXED: Use a small node snap distance in map-matching. FIxes issue with incorrect turn followed by Uturn. [#3677](https://github.com/valhalla/valhalla/pull/3677)
   * FIXED: Conan error when building Docker image. [#3689](https://github.com/valhalla/valhalla/pull/3689)
   * FIXED: Allow country overrides for sidewalk [#3711](https://github.com/valhalla/valhalla/pull/3711)
   * FIXED: CostMatrix incorrect tile usage with oppedge. [#3719](https://github.com/valhalla/valhalla/pull/3719)
   * FIXED: Fix elevation serializing [#3735](https://github.com/valhalla/valhalla/pull/3735)
   * FIXED: Fix returning a potentially uninitialized value in PointXY::ClosestPoint [#3737](https://github.com/valhalla/valhalla/pull/3737)
   * FIXED: Wales and Scotland name change. [#3746](https://github.com/valhalla/valhalla/pull/3746)
   * FIXED: Pedestrian crossings are allowed for bikes [#3751](https://github.com/valhalla/valhalla/pull/3751)
   * FIXED: Fix for Mac OSx.  Small update for the workdir for the admin_sidewalk_override test.  [#3757](https://github.com/valhalla/valhalla/pull/3757)
   * FIXED: Add missing service road case from GetTripLegUse method. [#3763](https://github.com/valhalla/valhalla/pull/3763)
   * FIXED: Fix TimeDistanceMatrix results sequence [#3738](https://github.com/valhalla/valhalla/pull/3738)
   * FIXED: Fix status endpoint not reporting that the service is shutting down [#3785](https://github.com/valhalla/valhalla/pull/3785)
   * FIXED: Fix TimdDistanceMatrix SetSources and SetTargets [#3792](https://github.com/valhalla/valhalla/pull/3792)
   * FIXED: Added highway and surface factor in truckcost [#3590](https://github.com/valhalla/valhalla/pull/3590)
   * FIXED: Potential integer underflow in file suffix generation [#3783](https://github.com/valhalla/valhalla/pull/3783)
   * FIXED: Building Valhalla as a submodule [#3781](https://github.com/valhalla/valhalla/issues/3781)
   * FIXED: Fixed invalid time detection in GetSpeed [#3800](https://github.com/valhalla/valhalla/pull/3800)
   * FIXED: Osmway struct update: added up to 33 and not 32 [#3808](https://github.com/valhalla/valhalla/pull/3808)
   * FIXED: Fix out-of-range linestrings in expansion [#4603](https://github.com/valhalla/valhalla/pull/4603)
   * FIXED: Osmway struct update: used 1 bit for multiple levels from spare bits [#5112](https://github.com/valhalla/valhalla/issues/5112)

* **Enhancement**
   * CHANGED: Pronunciation for names and destinations [#3132](https://github.com/valhalla/valhalla/pull/3132)
   * CHANGED: Requested code clean up for phonemes PR [#3356](https://github.com/valhalla/valhalla/pull/3356)
   * CHANGED: Refactor Pronunciation class to struct [#3359](https://github.com/valhalla/valhalla/pull/3359)
   * ADDED: Added support for probabale restrictions [#3361](https://github.com/valhalla/valhalla/pull/3361)
   * CHANGED: Refactored the verbal text formatter to handle logic for street name and sign [#3369](https://github.com/valhalla/valhalla/pull/3369)
   * CHANGED: return "version" and "tileset_age" on parameterless /status call [#3367](https://github.com/valhalla/valhalla/pull/3367)
   * CHANGED: de-singleton tile_extract by introducing an optional index.bin file created by valhalla_build_extract [#3281](https://github.com/valhalla/valhalla/pull/3281)
   * CHANGED: implement valhalla_build_elevation in python and add more --from-geojson & --from-graph options [#3318](https://github.com/valhalla/valhalla/pull/3318)
   * ADDED: Add boolean parameter to clear memory for edge labels from thor. [#2789](https://github.com/valhalla/valhalla/pull/2789)
   * CHANGED: Do not create statsd client in workers if it is not configured [#3394](https://github.com/valhalla/valhalla/pull/3394)
   * ADDED: Import of Bike Share Stations information in BSS Connection edges [#3411](https://github.com/valhalla/valhalla/pull/3411)
   * ADDED: Add heading to PathEdge to be able to return it on /locate [#3399](https://github.com/valhalla/valhalla/pull/3399)
   * ADDED: Add `prioritize_bidirectional` option for fast work and correct ETA calculation for `depart_at` date_time type. Smoothly stop using live-traffic [#3398](https://github.com/valhalla/valhalla/pull/3398)
   * CHANGED: Minor fix for headers  [#3436](https://github.com/valhalla/valhalla/pull/3436)
   * CHANGED: Use std::multimap for polygons returned for admin and timezone queries. Improves performance when building tiles. [#3427](https://github.com/valhalla/valhalla/pull/3427)
   * CHANGED: Refactored GraphBuilder::CreateSignInfoList [#3438](https://github.com/valhalla/valhalla/pull/3438)
   * ADDED: Add support for LZ4 compressed elevation tiles [#3401](https://github.com/valhalla/valhalla/pull/3401)
   * CHANGED: Rearranged some of the protobufs to remove redundancy [#3452](https://github.com/valhalla/valhalla/pull/3452)
   * CHANGED: overhaul python bindings [#3380](https://github.com/valhalla/valhalla/pull/3380)
   * CHANGED: Removed all protobuf defaults either by doing them in code or by relying on 0 initialization. Also deprecated best_paths and do_not_track [#3454](https://github.com/valhalla/valhalla/pull/3454)
   * ADDED: isochrone action for /expansion endpoint to track dijkstra expansion [#3215](https://github.com/valhalla/valhalla/pull/3215)
   * CHANGED: remove boost from dependencies and add conan as prep for #3346 [#3459](https://github.com/valhalla/valhalla/pull/3459)
   * CHANGED: Remove boost.program_options in favor of cxxopts header-only lib and use conan to install header-only boost. [#3346](https://github.com/valhalla/valhalla/pull/3346)
   * CHANGED: Moved all protos to proto3 for internal request/response handling [#3457](https://github.com/valhalla/valhalla/pull/3457)
   * CHANGED: Allow up to 32 outgoing link edges on a node when reclassifying links [#3483](https://github.com/valhalla/valhalla/pull/3483)
   * CHANGED: Reuse sample::get implementation [#3471](https://github.com/valhalla/valhalla/pull/3471)
   * ADDED: Beta support for interacting with the http/bindings/library via serialized and pbf objects respectively [#3464](https://github.com/valhalla/valhalla/pull/3464)
   * CHANGED: Update xcode to 12.4.0 [#3492](https://github.com/valhalla/valhalla/pull/3492)
   * ADDED: Add JSON generator to conan [#3493](https://github.com/valhalla/valhalla/pull/3493)
   * CHANGED: top_speed option: ignore live speed for speed based penalties [#3460](https://github.com/valhalla/valhalla/pull/3460)
   * ADDED: Add `include_construction` option into the config to include/exclude roads under construction from the graph [#3455](https://github.com/valhalla/valhalla/pull/3455)
   * CHANGED: Refactor options protobuf for Location and Costing objects [#3506](https://github.com/valhalla/valhalla/pull/3506)
   * CHANGED: valhalla.h and config.h don't need cmake configuration [#3502](https://github.com/valhalla/valhalla/pull/3502)
   * ADDED: New options to control what fields of the pbf are returned when pbf format responses are requested [#3507](https://github.com/valhalla/valhalla/pull/3507)
   * CHANGED: Rename tripcommon to common [#3516](https://github.com/valhalla/valhalla/pull/3516)
   * ADDED: Indoor routing - data model, data processing. [#3509](https://github.com/valhalla/valhalla/pull/3509)
   * ADDED: On-demand elevation tile fetching [#3391](https://github.com/valhalla/valhalla/pull/3391)
   * CHANGED: Remove many oneof uses from the protobuf api where the semantics of optional vs required isnt necessary [#3527](https://github.com/valhalla/valhalla/pull/3527)
   * ADDED: Indoor routing maneuvers [#3519](https://github.com/valhalla/valhalla/pull/3519)
   * ADDED: Expose reverse isochrone parameter for reverse expansion [#3528](https://github.com/valhalla/valhalla/pull/3528)
   * CHANGED: Add matrix classes to thor worker so they persist between requests. [#3560](https://github.com/valhalla/valhalla/pull/3560)
   * CHANGED: Remove `max_matrix_locations` and introduce `max_matrix_location_pairs` to configure the allowed number of total routes for the matrix action for more flexible asymmetric matrices [#3569](https://github.com/valhalla/valhalla/pull/3569)
   * CHANGED: modernized spatialite syntax [#3580](https://github.com/valhalla/valhalla/pull/3580)
   * ADDED: Options to generate partial results for time distance matrix when there is one source (one to many) or one target (many to one). [#3181](https://github.com/valhalla/valhalla/pull/3181)
   * ADDED: Enhance valhalla_build_elevation with LZ4 recompression support [#3607](https://github.com/valhalla/valhalla/pull/3607)
   * CHANGED: removed UK admin and upgraded its constituents to countries [#3619](https://github.com/valhalla/valhalla/pull/3619)
   * CHANGED: expansion service: only track requested max time/distance [#3532](https://github.com/valhalla/valhalla/pull/3532)
   * ADDED: Shorten down the request delay, when some sources/targets searches are early aborted [#3611](https://github.com/valhalla/valhalla/pull/3611)
   * ADDED: add `pre-commit` hook for running the `format.sh` script [#3637](https://github.com/valhalla/valhalla/pull/3637)
   * CHANGED: upgrade pybind11 to v2.9.2 to remove cmake warning [#3658](https://github.com/valhalla/valhalla/pull/3658)
   * ADDED: tests for just_gtfs reading and writing feeds [#3665](https://github.com/valhalla/valhalla/pull/3665)
   * CHANGED: Precise definition of types of edges on which BSS could be projected [#3663](https://github.com/valhalla/valhalla/pull/3663)
   * CHANGED: Remove duplicate implementation of `adjust_scores` [#3673](https://github.com/valhalla/valhalla/pull/3673)
   * ADDED: convert GTFS data into protobuf tiles [#3629](https://github.com/valhalla/valhalla/issues/3629)
   * CHANGED: Use `starts_with()` instead of `substr(0, N)` getting and comparing to prefix [#3702](https://github.com/valhalla/valhalla/pull/3702)
   * ADDED: Ferry support for HGV [#3710](https://github.com/valhalla/valhalla/issues/3710)
   * ADDED: Linting & formatting checks for Python code [#3713](https://github.com/valhalla/valhalla/pull/3713)
   * CHANGED: rename Turkey admin to Türkiye [#3720](https://github.com/valhalla/valhalla/pull/3720)
   * CHANGED: bumped vcpkg version to "2022.08.15" [#3754](https://github.com/valhalla/valhalla/pull/3754)
   * CHANGED: chore: Updates to clang-format 11.0.0 [#3533](https://github.com/valhalla/valhalla/pull/3533)
   * CHANGED: Ported trace_attributes serialization to RapidJSON. [#3333](https://github.com/valhalla/valhalla/pull/3333)
   * ADDED: Add helpers for DirectedEdgeExt and save them to file in GraphTileBuilder [#3562](https://github.com/valhalla/valhalla/pull/3562)
   * ADDED: Fixed Speed costing option [#3576](https://github.com/valhalla/valhalla/pull/3576)
   * ADDED: axle_count costing option for hgv [#3648](https://github.com/valhalla/valhalla/pull/3648)
   * ADDED: Matrix action for gurka [#3793](https://github.com/valhalla/valhalla/pull/3793)
   * ADDED: Add warnings array to response. [#3588](https://github.com/valhalla/valhalla/pull/3588)
   * CHANGED: Templatized TimeDistanceMatrix for forward/reverse search [#3773](https://github.com/valhalla/valhalla/pull/3773)
   * CHANGED: Templatized TimeDistanceBSSMatrix for forward/reverse search [#3778](https://github.com/valhalla/valhalla/pull/3778)
   * CHANGED: error code 154 shows distance limit in error message [#3779](https://github.com/valhalla/valhalla/pull/3779)

## Release Date: 2021-10-07 Valhalla 3.1.4
* **Removed**
* **Bug Fix**
   * FIXED: Revert default speed boost for turn channels [#3232](https://github.com/valhalla/valhalla/pull/3232)
   * FIXED: Use the right tile to get country for incident [#3235](https://github.com/valhalla/valhalla/pull/3235)
   * FIXED: Fix factors passed to `RelaxHierarchyLimits` [#3253](https://github.com/valhalla/valhalla/pull/3253)
   * FIXED: Fix TransitionCostReverse usage [#3260](https://github.com/valhalla/valhalla/pull/3260)
   * FIXED: Fix Tagged Value Support in EdgeInfo [#3262](https://github.com/valhalla/valhalla/issues/3262)
   * FIXED: TransitionCostReverse fix: revert internal_turn change [#3271](https://github.com/valhalla/valhalla/issues/3271)
   * FIXED: Optimize tiles usage in reach-based pruning [#3294](https://github.com/valhalla/valhalla/pull/3294)
   * FIXED: Slip lane detection: track visited nodes to avoid infinite loops [#3297](https://github.com/valhalla/valhalla/pull/3297)
   * FIXED: Fix distance value in a 0-length road [#3185](https://github.com/valhalla/valhalla/pull/3185)
   * FIXED: Trivial routes were broken when origin was node snapped and destnation was not and vice-versa for reverse astar [#3299](https://github.com/valhalla/valhalla/pull/3299)
   * FIXED: Tweaked TestAvoids map to get TestAvoidShortcutsTruck working [#3301](https://github.com/valhalla/valhalla/pull/3301)
   * FIXED: Overflow in sequence sort [#3303](https://github.com/valhalla/valhalla/pull/3303)
   * FIXED: Setting statsd tags in config via valhalla_build_config [#3225](https://github.com/valhalla/valhalla/pull/3225)
   * FIXED: Cache for gzipped elevation tiles [#3120](https://github.com/valhalla/valhalla/pull/3120)
   * FIXED: Current time conversion regression introduced in unidirectional algorithm refractor [#3278](https://github.com/valhalla/valhalla/issues/3278)
   * FIXED: Make combine_route_stats.py properly quote CSV output (best practice improvement) [#3328](https://github.com/valhalla/valhalla/pull/3328)
   * FIXED: Merge edge segment records in map matching properly so that resulting edge indices in trace_attributes are valid [#3280](https://github.com/valhalla/valhalla/pull/3280)
   * FIXED: Shape walking map matcher now sets correct edge candidates used in the match for origin and destination location [#3329](https://github.com/valhalla/valhalla/pull/3329)
   * FIXED: Better hash function of GraphId [#3332](https://github.com/valhalla/valhalla/pull/3332)

* **Enhancement**
   * CHANGED: Favor turn channels more [#3222](https://github.com/valhalla/valhalla/pull/3222)
   * CHANGED: Rename `valhalla::midgard::logging::LogLevel` enumerators to avoid clash with common macros [#3237](https://github.com/valhalla/valhalla/pull/3237)
   * CHANGED: Move pre-defined algorithm-based factors inside `RelaxHierarchyLimits` [#3253](https://github.com/valhalla/valhalla/pull/3253)
   * ADDED: Reject alternatives with too long detours [#3238](https://github.com/valhalla/valhalla/pull/3238)
   * ADDED: Added info to /status endpoint [#3008](https://github.com/valhalla/valhalla/pull/3008)
   * ADDED: Added stop and give_way/yield signs to the data and traffic signal fixes [#3251](https://github.com/valhalla/valhalla/pull/3251)
   * ADDED: use_hills for pedestrian costing, which also affects the walking speed [#3234](https://github.com/valhalla/valhalla/pull/3234)
   * CHANGED: Fixed cost threshold for bidirectional astar. Implemented reach-based pruning for suboptimal branches [#3257](https://github.com/valhalla/valhalla/pull/3257)
   * ADDED: Added `exclude_unpaved` request parameter [#3240](https://github.com/valhalla/valhalla/pull/3240)
   * ADDED: Added support for routing onto HOV/HOT lanes via request parameters `include_hot`, `include_hov2`, and `include_hov3` [#3273](https://github.com/valhalla/valhalla/pull/3273)
   * ADDED: Add Z-level field to `EdgeInfo`. [#3261](https://github.com/valhalla/valhalla/pull/3261)
   * CHANGED: Calculate stretch threshold for alternatives based on the optimal route cost [#3276](https://github.com/valhalla/valhalla/pull/3276)
   * ADDED: Add `preferred_z_level` as a parameter of loki requests. [#3270](https://github.com/valhalla/valhalla/pull/3270)
   * ADDED: Add `preferred_layer` as a parameter of loki requests. [#3270](https://github.com/valhalla/valhalla/pull/3270)
   * ADDED: Exposing service area names in passive maneuvers. [#3277](https://github.com/valhalla/valhalla/pull/3277)
   * ADDED: Added traffic signal and stop sign check for stop impact. These traffic signals and stop sign are located on edges. [#3279](https://github.com/valhalla/valhalla/pull/3279)
   * CHANGED: Improved sharing criterion to obtain more reasonable alternatives; extended alternatives search [#3302](https://github.com/valhalla/valhalla/pull/3302)
   * ADDED: pull ubuntu:20.04 base image before building [#3233](https://github.com/valhalla/valhalla/pull/3233)
   * CHANGED: Improve Loki nearest-neighbour performance for large radius searches in open space [#3324](https://github.com/valhalla/valhalla/pull/3324)
   * ADDED: testing infrastructure for scripts and valhalla_build_config tests [#3308](https://github.com/valhalla/valhalla/pull/3308)
   * ADDED: Shape points and information about where intermediate locations are placed along the legs of a route [#3274](https://github.com/valhalla/valhalla/pull/3274)
   * CHANGED: Improved existing hov lane transition test case to make more realistic [#3330](https://github.com/valhalla/valhalla/pull/3330)
   * CHANGED: Update python usage in all scripts to python3 [#3337](https://github.com/valhalla/valhalla/pull/3337)
   * ADDED: Added `exclude_cash_only_tolls` request parameter [#3341](https://github.com/valhalla/valhalla/pull/3341)
   * CHANGED: Update api-reference for street_names [#3342](https://github.com/valhalla/valhalla/pull/3342)
   * ADDED: Disable msse2 flags when building on Apple Silicon chip [#3327](https://github.com/valhalla/valhalla/pull/3327)

## Release Date: 2021-07-20 Valhalla 3.1.3
* **Removed**
   * REMOVED: Unused overloads of `to_response` function [#3167](https://github.com/valhalla/valhalla/pull/3167)

* **Bug Fix**
   * FIXED: Fix heading on small edge [#3114](https://github.com/valhalla/valhalla/pull/3114)
   * FIXED: Added support for `access=psv`, which disables routing on these nodes and edges unless the mode is taxi or bus [#3107](https://github.com/valhalla/valhalla/pull/3107)
   * FIXED: Disables logging in CI to catch issues [#3121](https://github.com/valhalla/valhalla/pull/3121)
   * FIXED: Fixed U-turns through service roads [#3082](https://github.com/valhalla/valhalla/pull/3082)
   * FIXED: Added forgotten penalties for kLivingStreet and kTrack for pedestrian costing model [#3116](https://github.com/valhalla/valhalla/pull/3116)
   * FIXED: Updated the reverse turn bounds [#3122](https://github.com/valhalla/valhalla/pull/3122)
   * FIXED: Missing fork maneuver [#3134](https://github.com/valhalla/valhalla/pull/3134)
   * FIXED: Update turn channel logic to call out specific turn at the end of the turn channel if needed [#3140](https://github.com/valhalla/valhalla/pull/3140)
   * FIXED: Fixed cost thresholds for TimeDistanceMatrix. [#3131](https://github.com/valhalla/valhalla/pull/3131)
   * FIXED: Use distance threshold in hierarchy limits for bidirectional astar to expand more important lower level roads [#3156](https://github.com/valhalla/valhalla/pull/3156)
   * FIXED: Fixed incorrect dead-end roundabout labels. [#3129](https://github.com/valhalla/valhalla/pull/3129)
   * FIXED: googletest wasn't really updated in #3166 [#3187](https://github.com/valhalla/valhalla/pull/3187)
   * FIXED: Minor fix of benchmark code [#3190](https://github.com/valhalla/valhalla/pull/3190)
   * FIXED: avoid_polygons intersected edges as polygons instead of linestrings [#3194](https://github.com/valhalla/valhalla/pull/3194)
   * FIXED: when binning horizontal edge shapes using single precision floats (converted from not double precision floats) allowed for the possibility of marking many many tiles no where near the shape [#3204](https://github.com/valhalla/valhalla/pull/3204)
   * FIXED: Fix improper iterator usage in ManeuversBuilder [#3205](https://github.com/valhalla/valhalla/pull/3205)
   * FIXED: Modified approach for retrieving signs from a directed edge #3166 [#3208](https://github.com/valhalla/valhalla/pull/3208)
   * FIXED: Improve turn channel classification: detect slip lanes [#3196](https://github.com/valhalla/valhalla/pull/3196)
   * FIXED: Compatibility with older boost::optional versions [#3219](https://github.com/valhalla/valhalla/pull/3219)
   * FIXED: Older boost.geometry versions don't have correct() for geographic rings [#3218](https://github.com/valhalla/valhalla/pull/3218)
   * FIXED: Use default road speed for bicycle costing so traffic does not reduce penalty on high speed roads. [#3143](https://github.com/valhalla/valhalla/pull/3143)

* **Enhancement**
   * CHANGED: Refactor base costing options parsing to handle more common stuff in a one place [#3125](https://github.com/valhalla/valhalla/pull/3125)
   * CHANGED: Unified Sign/SignElement into sign.proto [#3146](https://github.com/valhalla/valhalla/pull/3146)
   * ADDED: New verbal succinct transition instruction to maneuver & narrativebuilder. Currently this instruction will be used in place of a very long street name to avoid repetition of long names [#2844](https://github.com/valhalla/valhalla/pull/2844)
   * ADDED: Added oneway support for pedestrian access and foot restrictions [#3123](https://github.com/valhalla/valhalla/pull/3123)
   * ADDED: Exposing rest-area names in passive maneuvers [#3172](https://github.com/valhalla/valhalla/pull/3172)
   * CHORE: Updates robin-hood-hashing third-party library [#3151](https://github.com/valhalla/valhalla/pull/3151)
   * ADDED: Support `barrier=yes|swing_gate|jersey_barrier` tags [#3154](https://github.com/valhalla/valhalla/pull/3154)
   * ADDED: Maintain `access=permit|residents` tags as private [#3149](https://github.com/valhalla/valhalla/pull/3149)
   * CHANGED: Replace `avoid_*` API parameters with more accurate `exclude_*` [#3093](https://github.com/valhalla/valhalla/pull/3093)
   * ADDED: Penalize private gates [#3144](https://github.com/valhalla/valhalla/pull/3144)
   * CHANGED: Renamed protobuf Sign/SignElement to TripSign/TripSignElement [#3168](https://github.com/valhalla/valhalla/pull/3168)
   * CHORE: Updates googletest to release-1.11.0 [#3166](https://github.com/valhalla/valhalla/pull/3166)
   * CHORE: Enables -Wall on sif sources [#3178](https://github.com/valhalla/valhalla/pull/3178)
   * ADDED: Allow going through accessible `barrier=bollard` and penalize routing through it, when the access is private [#3175](https://github.com/valhalla/valhalla/pull/3175)
   * ADDED: Add country code to incident metadata [#3169](https://github.com/valhalla/valhalla/pull/3169)
   * CHANGED: Use distance instead of time to check limited sharing criteria [#3183](https://github.com/valhalla/valhalla/pull/3183)
   * ADDED: Introduced a new via_waypoints array on the leg in the osrm route serializer that describes where a particular waypoint from the root-level array matches to the route. [#3189](https://github.com/valhalla/valhalla/pull/3189)
   * ADDED: Added vehicle width and height as an option for auto (and derived: taxi, bus, hov) profile [#3179](https://github.com/valhalla/valhalla/pull/3179)
   * ADDED: Support for statsd integration for basic error and requests metrics [#3191](https://github.com/valhalla/valhalla/pull/3191)
   * CHANGED: Get rid of typeid in statistics-related code. [#3227](https://github.com/valhalla/valhalla/pull/3227)

## Release Date: 2021-05-26 Valhalla 3.1.2
* **Removed**
* **Bug Fix**
   * FIXED: Change unnamed road intersections from being treated as penil point u-turns [#3084](https://github.com/valhalla/valhalla/pull/3084)
   * FIXED: Fix TimeDepReverse termination and path cost calculation (for arrive_by routing) [#2987](https://github.com/valhalla/valhalla/pull/2987)
   * FIXED: Isochrone (::Generalize()) fix to avoid generating self-intersecting polygons [#3026](https://github.com/valhalla/valhalla/pull/3026)
   * FIXED: Handle day_on/day_off/hour_on/hour_off restrictions [#3029](https://github.com/valhalla/valhalla/pull/3029)
   * FIXED: Apply conditional restrictions with dow only to the edges when routing [#3039](https://github.com/valhalla/valhalla/pull/3039)
   * FIXED: Missing locking in incident handler needed to hang out to scop lock rather than let the temporary dissolve [#3046](https://github.com/valhalla/valhalla/pull/3046)
   * FIXED: Continuous lane guidance fix [#3054](https://github.com/valhalla/valhalla/pull/3054)
   * FIXED: Fix reclassification for "shorter" ferries and rail ferries (for Chunnel routing issues) [#3038](https://github.com/valhalla/valhalla/pull/3038)
   * FIXED: Incorrect routing through motor_vehicle:conditional=destination. [#3041](https://github.com/valhalla/valhalla/pull/3041)
   * FIXED: Allow destination-only routing on the first-pass for non bidirectional Astar algorithms. [#3085](https://github.com/valhalla/valhalla/pull/3085)
   * FIXED: Highway/ramp lane bifurcation [#3088](https://github.com/valhalla/valhalla/pull/3088)
   * FIXED: out of bound access of tile hierarchy in base_ll function in graphheader [#3089](https://github.com/valhalla/valhalla/pull/3089)
   * FIXED: include shortcuts in avoid edge set for avoid_polygons [#3090](https://github.com/valhalla/valhalla/pull/3090)

* **Enhancement**
   * CHANGED: Refactor timedep forward/reverse to reduce code repetition [#2987](https://github.com/valhalla/valhalla/pull/2987)
   * CHANGED: Sync translation files with Transifex command line tool [#3030](https://github.com/valhalla/valhalla/pull/3030)
   * CHANGED: Use osm tags in links reclassification algorithm in order to reduce false positive downgrades [#3042](https://github.com/valhalla/valhalla/pull/3042)
   * CHANGED: Use CircleCI XL instances for linux based builds [#3043](https://github.com/valhalla/valhalla/pull/3043)
   * ADDED: ci: Enable undefined sanitizer [#2999](https://github.com/valhalla/valhalla/pull/2999)
   * ADDED: Optionally pass preconstructed graphreader to connectivity map [#3046](https://github.com/valhalla/valhalla/pull/3046)
   * CHANGED: ci: Skip Win CI runs for irrelevant files [#3014](https://github.com/valhalla/valhalla/pull/3014)
   * ADDED: Allow configuration-driven default speed assignment based on edge properties [#3055](https://github.com/valhalla/valhalla/pull/3055)
   * CHANGED: Use std::shared_ptr in case if ENABLE_THREAD_SAFE_TILE_REF_COUNT is ON. [#3067](https://github.com/valhalla/valhalla/pull/3067)
   * CHANGED: Reduce stop impact when driving in parking lots [#3051](https://github.com/valhalla/valhalla/pull/3051)
   * ADDED: Added another through route test [#3074](https://github.com/valhalla/valhalla/pull/3074)
   * ADDED: Adds incident-length to metadata proto [#3083](https://github.com/valhalla/valhalla/pull/3083)
   * ADDED: Do not penalize gates that have allowed access [#3078](https://github.com/valhalla/valhalla/pull/3078)
   * ADDED: Added missing k/v pairs to taginfo.json.  Updated PR template. [#3101](https://github.com/valhalla/valhalla/pull/3101)
   * CHANGED: Serialize isochrone 'contour' properties as floating point so they match user supplied value [#3095](https://github.com/valhalla/valhalla/pull/3095)
   * NIT: Enables compiler warnings as errors in midgard module [#3104](https://github.com/valhalla/valhalla/pull/3104)
   * CHANGED: Check all tiles for nullptr that reads from graphreader to avoid fails in case tiles might be missing. [#3065](https://github.com/valhalla/valhalla/pull/3065)

## Release Date: 2021-04-21 Valhalla 3.1.1
* **Removed**
   * REMOVED: The tossing of private roads in [#1960](https://github.com/valhalla/valhalla/pull/1960) was too aggressive and resulted in a lot of no routes.  Reverted this logic.  [#2934](https://github.com/valhalla/valhalla/pull/2934)
   * REMOVED: stray references to node bindings [#3012](https://github.com/valhalla/valhalla/pull/3012)

* **Bug Fix**
   * FIXED: Fix compression_utils.cc::inflate(...) throw - make it catchable [#2839](https://github.com/valhalla/valhalla/pull/2839)
   * FIXED: Fix compiler errors if HAVE_HTTP not enabled [#2807](https://github.com/valhalla/valhalla/pull/2807)
   * FIXED: Fix alternate route serialization [#2811](https://github.com/valhalla/valhalla/pull/2811)
   * FIXED: Store restrictions in the right tile [#2781](https://github.com/valhalla/valhalla/pull/2781)
   * FIXED: Failing to write tiles because of racing directory creation [#2810](https://github.com/valhalla/valhalla/pull/2810)
   * FIXED: Regression in stopping expansion on transitions down in time-dependent routes [#2815](https://github.com/valhalla/valhalla/pull/2815)
   * FIXED: Fix crash in loki when trace_route is called with 2 locations. [#2817](https://github.com/valhalla/valhalla/pull/2817)
   * FIXED: Mark the restriction start and end as via ways to fix IsBridgingEdge function in Bidirectional Astar [#2796](https://github.com/valhalla/valhalla/pull/2796)
   * FIXED: Dont add predictive traffic to the tile if it's empty [#2826](https://github.com/valhalla/valhalla/pull/2826)
   * FIXED: Fix logic bidirectional astar to avoid double u-turns and extra detours [#2802](https://github.com/valhalla/valhalla/pull/2802)
   * FIXED: Re-enable transition cost for motorcycle profile [#2837](https://github.com/valhalla/valhalla/pull/2837)
   * FIXED: Increase limits for timedep_* algorithms. Split track_factor into edge factor and transition penalty [#2845](https://github.com/valhalla/valhalla/pull/2845)
   * FIXED: Loki was looking up the wrong costing enum for avoids [#2856](https://github.com/valhalla/valhalla/pull/2856)
   * FIXED: Fix way_ids -> graph_ids conversion for complex restrictions: handle cases when a way is split into multiple edges [#2848](https://github.com/valhalla/valhalla/pull/2848)
   * FIXED: Honor access mode while matching OSMRestriction with the graph [#2849](https://github.com/valhalla/valhalla/pull/2849)
   * FIXED: Ensure route summaries are unique among all returned route/legs [#2874](https://github.com/valhalla/valhalla/pull/2874)
   * FIXED: Fix compilation errors when boost < 1.68 and libprotobuf < 3.6  [#2878](https://github.com/valhalla/valhalla/pull/2878)
   * FIXED: Allow u-turns at no-access barriers when forced by heading [#2875](https://github.com/valhalla/valhalla/pull/2875)
   * FIXED: Fixed "No route found" error in case of multipoint request with locations near low reachability edges [#2914](https://github.com/valhalla/valhalla/pull/2914)
   * FIXED: Python bindings installation [#2751](https://github.com/valhalla/valhalla/issues/2751)
   * FIXED: Skip bindings if there's no Python development version [#2893](https://github.com/valhalla/valhalla/pull/2893)
   * FIXED: Use CMakes built-in Python variables to configure installation [#2931](https://github.com/valhalla/valhalla/pull/2931)
   * FIXED: Sometimes emitting zero-length route geometry when traffic splits edge twice [#2943](https://github.com/valhalla/valhalla/pull/2943)
   * FIXED: Fix map-match segfault when gps-points project very near a node [#2946](https://github.com/valhalla/valhalla/pull/2946)
   * FIXED: Use kServiceRoad edges while searching for ferry connection [#2933](https://github.com/valhalla/valhalla/pull/2933)
   * FIXED: Enhanced logic for IsTurnChannelManeuverCombinable [#2952](https://github.com/valhalla/valhalla/pull/2952)
   * FIXED: Restore compatibility with gcc 6.3.0, libprotobuf 3.0.0, boost v1.62.0 [#2953](https://github.com/valhalla/valhalla/pull/2953)
   * FIXED: Dont abort bidirectional a-star search if only one direction is exhausted [#2936](https://github.com/valhalla/valhalla/pull/2936)
   * FIXED: Fixed missing comma in the scripts/valhalla_build_config [#2963](https://github.com/valhalla/valhalla/pull/2963)
   * FIXED: Reverse and Multimodal Isochrones were returning forward results [#2967](https://github.com/valhalla/valhalla/pull/2967)
   * FIXED: Map-match fix for first gps-point being exactly equal to street shape-point [#2977](https://github.com/valhalla/valhalla/pull/2977)
   * FIXED: Add missing GEOS:GEOS dep to mjolnir target [#2901](https://github.com/valhalla/valhalla/pull/2901)
   * FIXED: Allow expansion into a region when not_thru_pruning is false on 2nd pass [#2978](https://github.com/valhalla/valhalla/pull/2978)
   * FIXED: Fix polygon area calculation: use Shoelace formula [#2927](https://github.com/valhalla/valhalla/pull/2927)
   * FIXED: Isochrone: orient segments/rings according to the right-hand rule [#2932](https://github.com/valhalla/valhalla/pull/2932)
   * FIXED: Parsenodes fix: check if index is out-of-bound first [#2984](https://github.com/valhalla/valhalla/pull/2984)
   * FIXED: Fix for unique-summary logic [#2996](https://github.com/valhalla/valhalla/pull/2996)
   * FIXED: Isochrone: handle origin edges properly [#2990](https://github.com/valhalla/valhalla/pull/2990)
   * FIXED: Annotations fail with returning NaN speed when the same point is duplicated in route geometry [#2992](https://github.com/valhalla/valhalla/pull/2992)
   * FIXED: Fix run_with_server.py to work on macOS [#3003](https://github.com/valhalla/valhalla/pull/3003)
   * FIXED: Removed unexpected maneuvers at sharp bends [#2968](https://github.com/valhalla/valhalla/pull/2968)
   * FIXED: Remove large number formatting for non-US countries [#3015](https://github.com/valhalla/valhalla/pull/3015)
   * FIXED: Odin undefined behaviour: handle case when xedgeuse is not initialized [#3020](https://github.com/valhalla/valhalla/pull/3020)

* **Enhancement**
   * Pedestrian crossing should be a separate TripLeg_Use [#2950](https://github.com/valhalla/valhalla/pull/2950)
   * CHANGED: Azure uses ninja as generator [#2779](https://github.com/valhalla/valhalla/pull/2779)
   * ADDED: Support for date_time type invariant for map matching [#2712](https://github.com/valhalla/valhalla/pull/2712)
   * ADDED: Add Bulgarian locale [#2825](https://github.com/valhalla/valhalla/pull/2825)
   * FIXED: No need for write permissions on tarball indices [#2822](https://github.com/valhalla/valhalla/pull/2822)
   * ADDED: nit: Links debug build with lld [#2813](https://github.com/valhalla/valhalla/pull/2813)
   * ADDED: Add costing option `use_living_streets` to avoid or favor living streets in route. [#2788](https://github.com/valhalla/valhalla/pull/2788)
   * CHANGED: Do not allocate mapped_cache vector in skadi when no elevation source is provided. [#2841](https://github.com/valhalla/valhalla/pull/2841)
   * ADDED: avoid_polygons logic [#2750](https://github.com/valhalla/valhalla/pull/2750)
   * ADDED: Added support for destination for conditional access restrictions [#2857](https://github.com/valhalla/valhalla/pull/2857)
   * CHANGED: Large sequences are now merge sorted which can be dramatically faster with certain hardware configurations. This is especially useful in speeding up the earlier stages (parsing, graph construction) of tile building [#2850](https://github.com/valhalla/valhalla/pull/2850)
   * CHANGED: When creating the initial graph edges by setting at which nodes they start and end, first mark the indices of those nodes in another sequence and then sort them by edgeid so that we can do the setting of start and end node sequentially in the edges file. This is much more efficient on certain hardware configurations [#2851](https://github.com/valhalla/valhalla/pull/2851)
   * CHANGED: Use relative cost threshold to extend search in bidirectional astar in order to find more alternates [#2868](https://github.com/valhalla/valhalla/pull/2868)
   * CHANGED: Throw an exception if directory does not exist when building traffic extract [#2871](https://github.com/valhalla/valhalla/pull/2871)
   * CHANGED: Support for ignoring multiple consecutive closures at start/end locations [#2846](https://github.com/valhalla/valhalla/pull/2846)
   * ADDED: Added sac_scale to trace_attributes output and locate edge output [#2818](https://github.com/valhalla/valhalla/pull/2818)
   * ADDED: Ukrainian language translations [#2882](https://github.com/valhalla/valhalla/pull/2882)
   * ADDED: Add support for closure annotations [#2816](https://github.com/valhalla/valhalla/pull/2816)
   * ADDED: Add costing option `service_factor`. Implement possibility to avoid or favor generic service roads in route for all costing options. [#2870](https://github.com/valhalla/valhalla/pull/2870)
   * CHANGED: Reduce stop impact cost when flow data is present [#2891](https://github.com/valhalla/valhalla/pull/2891)
   * CHANGED: Update visual compare script [#2803](https://github.com/valhalla/valhalla/pull/2803)
   * CHANGED: Service roads are not penalized for `pedestrian` costing by default. [#2898](https://github.com/valhalla/valhalla/pull/2898)
   * ADDED: Add complex mandatory restrictions support [#2766](https://github.com/valhalla/valhalla/pull/2766)
   * ADDED: Status endpoint for future status info and health checking of running service [#2907](https://github.com/valhalla/valhalla/pull/2907)
   * ADDED: Add min_level argument to valhalla_ways_to_edges [#2918](https://github.com/valhalla/valhalla/pull/2918)
   * ADDED: Adding ability to store the roundabout_exit_turn_degree to the maneuver [#2941](https://github.com/valhalla/valhalla/pull/2941)
   * ADDED: Penalize pencil point uturns and uturns at short internal edges. Note: `motorcycle` and `motor_scooter` models do not penalize on short internal edges. No new uturn penalty logic has been added to the pedestrian and bicycle costing models. [#2944](https://github.com/valhalla/valhalla/pull/2944)
   * CHANGED: Allow config object to be passed-in to path algorithms [#2949](https://github.com/valhalla/valhalla/pull/2949)
   * CHANGED: Allow disabling Werror [#2937](https://github.com/valhalla/valhalla/pull/2937)
   * ADDED: Add ability to build Valhalla modules as STATIC libraries. [#2957](https://github.com/valhalla/valhalla/pull/2957)
   * NIT: Enables compiler warnings in part of mjolnir module [#2922](https://github.com/valhalla/valhalla/pull/2922)
   * CHANGED: Refactor isochrone/reachability forward/reverse search to reduce code repetition [#2969](https://github.com/valhalla/valhalla/pull/2969)
   * ADDED: Set the roundabout exit shape index when we are collapsing the roundabout maneuvers. [#2975](https://github.com/valhalla/valhalla/pull/2975)
   * CHANGED: Penalized closed edges if using them at start/end locations [#2964](https://github.com/valhalla/valhalla/pull/2964)
   * ADDED: Add shoulder to trace_attributes output. [#2980](https://github.com/valhalla/valhalla/pull/2980)
   * CHANGED: Refactor bidirectional astar forward/reverse search to reduce code repetition [#2970](https://github.com/valhalla/valhalla/pull/2970)
   * CHANGED: Factor for service roads is 1.0 by default. [#2988](https://github.com/valhalla/valhalla/pull/2988)
   * ADDED: Support for conditionally skipping CI runs [#2986](https://github.com/valhalla/valhalla/pull/2986)
   * ADDED: Add instructions for building valhalla on `arm64` macbook [#2997](https://github.com/valhalla/valhalla/pull/2997)
   * NIT: Enables compiler warnings in part of mjolnir module [#2995](https://github.com/valhalla/valhalla/pull/2995)
   * CHANGED: nit(rename): Renames the encoded live speed properties [#2998](https://github.com/valhalla/valhalla/pull/2998)
   * ADDED: ci: Vendors the codecov script [#3002](https://github.com/valhalla/valhalla/pull/3002)
   * CHANGED: Allow None build type [#3005](https://github.com/valhalla/valhalla/pull/3005)
   * CHANGED: ci: Build Python bindings for Mac OS [#3013](https://github.com/valhalla/valhalla/pull/3013)

## Release Date: 2021-01-25 Valhalla 3.1.0
* **Removed**
   * REMOVED: Remove Node bindings. [#2502](https://github.com/valhalla/valhalla/pull/2502)
   * REMOVED: appveyor builds. [#2550](https://github.com/valhalla/valhalla/pull/2550)
   * REMOVED: Removed x86 CI builds. [#2792](https://github.com/valhalla/valhalla/pull/2792)

* **Bug Fix**
   * FIXED: Crazy ETAs.  If a way has forward speed with no backward speed and it is not oneway, then we must set the default speed.  The reverse logic applies as well.  If a way has no backward speed but has a forward speed and it is not a oneway, then set the default speed. [#2102](https://github.com/valhalla/valhalla/pull/2102)
   * FIXED: Map matching elapsed times spliced amongst different legs and discontinuities are now correct [#2104](https://github.com/valhalla/valhalla/pull/2104)
   * FIXED: Date time information is now propagated amongst different legs and discontinuities [#2107](https://github.com/valhalla/valhalla/pull/2107)
   * FIXED: Adds support for geos-3.8 c++ api [#2021](https://github.com/valhalla/valhalla/issues/2021)
   * FIXED: Updated the osrm serializer to not set junction name for osrm origin/start maneuver - this is not helpful since we are not transitioning through the intersection.  [#2121](https://github.com/valhalla/valhalla/pull/2121)
   * FIXED: Removes precomputing of edge-costs which lead to wrong results [#2120](https://github.com/valhalla/valhalla/pull/2120)
   * FIXED: Complex turn-restriction invalidates edge marked as kPermanent [#2103](https://github.com/valhalla/valhalla/issues/2103)
   * FIXED: Fixes bug with inverted time-restriction parsing [#2167](https://github.com/valhalla/valhalla/pull/2167)
   * FIXED: Fixed several bugs with numeric underflow in map-matching trip durations. These may
     occur when serializing match results where adjacent trace points appear out-of-sequence on the
     same edge [#2178](https://github.com/valhalla/valhalla/pull/2178)
     - `MapMatcher::FormPath` now catches route discontinuities on the same edge when the distance
       percentage along don't agree. The trip leg builder builds disconnected legs on a single edge
       to avoid duration underflow.
     - Correctly populate edge groups when matching results contain loops. When a loop occurs,
       the leg builder now starts at the correct edge where the loop ends, and correctly accounts
       for any contained edges.
     - Duration over-trimming at the terminating edge of a match.
   * FIXED: Increased internal precision of time tracking per edge and maneuver so that maneuver times sum to the same time represented in the leg summary [#2195](https://github.com/valhalla/valhalla/pull/2195)
   * FIXED: Tagged speeds were not properly marked. We were not using forward and backward speeds to flag if a speed is tagged or not.  Should not update turn channel speeds if we are not inferring them.  Added additional logic to handle PH in the conditional restrictions. Do not update stop impact for ramps if they are marked as internal. [#2198](https://github.com/valhalla/valhalla/pull/2198)
   * FIXED: Fixed the sharp turn phrase [#2226](https://github.com/valhalla/valhalla/pull/2226)
   * FIXED: Protect against duplicate points in the input or points that snap to the same location resulting in `nan` times for the legs of the map match (of a 0 distance route) [#2229](https://github.com/valhalla/valhalla/pull/2229)
   * FIXED: Improves restriction check on briding edge in Bidirectional Astar [#2228](https://github.com/valhalla/valhalla/pull/2228)
   * FIXED: Allow nodes at location 0,0 [#2245](https://github.com/valhalla/valhalla/pull/2245)
   * FIXED: Fix RapidJSON compiler warnings and naming conflict [#2249](https://github.com/valhalla/valhalla/pull/2249)
   * FIXED: Fixed bug in resample_spherical_polyline where duplicate successive lat,lng locations in the polyline resulting in `nan` for the distance computation which shortcuts further sampling [#2239](https://github.com/valhalla/valhalla/pull/2239)
   * FIXED: Update exit logic for non-motorways [#2252](https://github.com/valhalla/valhalla/pull/2252)
   * FIXED: Transition point map-matching. When match results are on a transition point, we search for the sibling nodes at that transition and snap it to the corresponding edges in the route. [#2258](https://github.com/valhalla/valhalla/pull/2258)
   * FIXED: Fixed verbal multi-cue logic [#2270](https://github.com/valhalla/valhalla/pull/2270)
   * FIXED: Fixed Uturn cases when a not_thru edge is connected to the origin edge. [#2272](https://github.com/valhalla/valhalla/pull/2272)
   * FIXED: Update intersection classes in osrm response to not label all ramps as motorway [#2279](https://github.com/valhalla/valhalla/pull/2279)
   * FIXED: Fixed bug in mapmatcher when interpolation point goes before the first valid match or after the last valid match. Such behavior usually leads to discontinuity in matching. [#2275](https://github.com/valhalla/valhalla/pull/2275)
   * FIXED: Fixed an issue for time_allowed logic.  Previously we returned false on the first time allowed restriction and did not check them all. Added conditional restriction gurka test and datetime optional argument to gurka header file. [#2286](https://github.com/valhalla/valhalla/pull/2286)
   * FIXED: Fixed an issue for date ranges.  For example, for the range Jan 04 to Jan 02 we need to test to end of the year and then from the first of the year to the end date.  Also, fixed an emergency tag issue.  We should only set the use to emergency if all other access is off. [#2290](https://github.com/valhalla/valhalla/pull/2290)
   * FIXED: Found a few issues with the initial ref and direction logic for ways.  We were overwriting the refs with directionals to the name_offset_map instead of concatenating them together.  Also, we did not allow for blank entries for GetTagTokens. [#2298](https://github.com/valhalla/valhalla/pull/2298)
   * FIXED: Fixed an issue where MatchGuidanceViewJunctions is only looking at the first edge. Set the data_id for guidance views to the changeset id as it is already being populated. Also added test for guidance views. [#2303](https://github.com/valhalla/valhalla/pull/2303)
   * FIXED: Fixed a problem with live speeds where live speeds were being used to determine access, even when a live
   speed (current time) route wasn't what was requested. [#2311](https://github.com/valhalla/valhalla/pull/2311)
   * FIXED: Fix break/continue typo in search filtering [#2317](https://github.com/valhalla/valhalla/pull/2317)
   * FIXED: Fix a crash in trace_route due to iterating past the end of a vector. [#2322](https://github.com/valhalla/valhalla/pull/2322)
   * FIXED: Don't allow timezone information in the local date time string attached at each location. [#2312](https://github.com/valhalla/valhalla/pull/2312)
   * FIXED: Fix short route trimming in bidirectional astar [#2323](https://github.com/valhalla/valhalla/pull/2323)
   * FIXED: Fix shape trimming in leg building for snap candidates that lie within the margin of rounding error [#2326](https://github.com/valhalla/valhalla/pull/2326)
   * FIXED: Fixes route duration underflow with traffic data [#2325](https://github.com/valhalla/valhalla/pull/2325)
   * FIXED: Parse mtb:scale tags and set bicycle access if present [#2117](https://github.com/valhalla/valhalla/pull/2117)
   * FIXED: Fixed segfault.  Shape was missing from options for valhalla_path_comparison and valhalla_run_route.  Also, costing options was missing in valhalla_path_comparison. [#2343](https://github.com/valhalla/valhalla/pull/2343)
   * FIXED: Handle decimal numbers with zero-value mantissa properly in Lua [#2355](https://github.com/valhalla/valhalla/pull/2355)
   * FIXED: Many issues that resulted in discontinuities, failed matches or incorrect time/duration for map matching requests. [#2292](https://github.com/valhalla/valhalla/pull/2292)
   * FIXED: Seeing segfault when loading large osmdata data files before loading LuaJit. LuaJit fails to create luaL_newstate() Ref: [#2158](https://github.com/ntop/ntopng/issues/2158) Resolution is to load LuaJit before loading the data files. [#2383](https://github.com/valhalla/valhalla/pull/2383)
   * FIXED: Store positive/negative OpenLR offsets in bucketed form [#2405](https://github.com/valhalla/valhalla/pull/2405)
   * FIXED: Fix on map-matching return code when breakage distance limitation exceeds. Instead of letting the request goes into meili and fails in finding a route, we check the distance in loki and early return with exception code 172. [#2406](https://github.com/valhalla/valhalla/pull/2406)
   * FIXED: Don't create edges for portions of ways that are doubled back on themselves as this confuses opposing edge index computations [#2385](https://github.com/valhalla/valhalla/pull/2385)
   * FIXED: Protect against nan in uniform_resample_spherical_polyline. [#2431](https://github.com/valhalla/valhalla/pull/2431)
   * FIXED: Obvious maneuvers. [#2436](https://github.com/valhalla/valhalla/pull/2436)
   * FIXED: Base64 encoding/decoding [#2452](https://github.com/valhalla/valhalla/pull/2452)
   * FIXED: Added post roundabout instruction when enter/exit roundabout maneuvers are combined [#2454](https://github.com/valhalla/valhalla/pull/2454)
   * FIXED: openlr: Explicitly check for linear reference option for Valhalla serialization. [#2458](https://github.com/valhalla/valhalla/pull/2458)
   * FIXED: Fix segfault: Do not combine last turn channel maneuver. [#2463](https://github.com/valhalla/valhalla/pull/2463)
   * FIXED: Remove extraneous whitespaces from ja-JP.json. [#2471](https://github.com/valhalla/valhalla/pull/2471)
   * FIXED: Checks protobuf serialization/parsing success [#2477](https://github.com/valhalla/valhalla/pull/2477)
   * FIXED: Fix dereferencing of end for std::lower_bound in sequence and possible UB [#2488](https://github.com/valhalla/valhalla/pull/2488)
   * FIXED: Make tile building reproducible: fix UB-s [#2480](https://github.com/valhalla/valhalla/pull/2480)
   * FIXED: Zero initialize EdgeInfoInner.spare0_. Uninitialized spare0_ field produced UB which causes gurka_reproduce_tile_build to fail intermittently. [#2499](https://github.com/valhalla/valhalla/pull/2499)
   * FIXED: Drop unused CHANGELOG validation script, straggling NodeJS references [#2506](https://github.com/valhalla/valhalla/pull/2506)
   * FIXED: Fix missing nullptr checks in graphreader and loki::Reach (causing segfault during routing with not all levels of tiles available) [#2504](https://github.com/valhalla/valhalla/pull/2504)
   * FIXED: Fix mismatch of triplegedge roadclass and directededge roadclass [#2507](https://github.com/valhalla/valhalla/pull/2507)
   * FIXED: Improve german destination_verbal_alert phrases [#2509](https://github.com/valhalla/valhalla/pull/2509)
   * FIXED: Undefined behavior cases discovered with undefined behavior sanitizer tool. [#2498](https://github.com/valhalla/valhalla/pull/2498)
   * FIXED: Fixed logic so verbal keep instructions use branch exit sign info for ramps [#2520](https://github.com/valhalla/valhalla/pull/2520)
   * FIXED: Fix bug in trace_route for uturns causing garbage coordinates [#2517](https://github.com/valhalla/valhalla/pull/2517)
   * FIXED: Simplify heading calculation for turn type. Remove undefined behavior case. [#2513](https://github.com/valhalla/valhalla/pull/2513)
   * FIXED: Always set costing name even if one is not provided for osrm serializer weight_name. [#2528](https://github.com/valhalla/valhalla/pull/2528)
   * FIXED: Make single-thread tile building reproducible: fix seed for shuffle, use concurrency configuration from the mjolnir section. [#2515](https://github.com/valhalla/valhalla/pull/2515)
   * FIXED: More Windows compatibility: build tiles and some run actions work now (including CI tests) [#2300](https://github.com/valhalla/valhalla/issues/2300)
   * FIXED: Transcoding of c++ location to pbf location used path edges in the place of filtered edges. [#2542](https://github.com/valhalla/valhalla/pull/2542)
   * FIXED: Add back whitelisting action types. [#2545](https://github.com/valhalla/valhalla/pull/2545)
   * FIXED: Allow uturns for truck costing now that we have derived deadends marked in the edge label [#2559](https://github.com/valhalla/valhalla/pull/2559)
   * FIXED: Map matching uturn trimming at the end of an edge where it wasn't needed. [#2558](https://github.com/valhalla/valhalla/pull/2558)
   * FIXED: Multicue enter roundabout [#2556](https://github.com/valhalla/valhalla/pull/2556)
   * FIXED: Changed reachability computation to take into account live speed [#2597](https://github.com/valhalla/valhalla/pull/2597)
   * FIXED: Fixed a bug where the temp files were not getting read in if you started with the construct edges or build phase for valhalla_build_tiles. [#2601](https://github.com/valhalla/valhalla/pull/2601)
   * FIXED: Updated fr-FR.json with partial translations. [#2605](https://github.com/valhalla/valhalla/pull/2605)
   * FIXED: Removed superfluous const qualifier from odin/signs [#2609](https://github.com/valhalla/valhalla/pull/2609)
   * FIXED: Internal maneuver placement [#2600](https://github.com/valhalla/valhalla/pull/2600)
   * FIXED: Complete fr-FR.json locale. [#2614](https://github.com/valhalla/valhalla/pull/2614)
   * FIXED: Don't truncate precision in polyline encoding [#2632](https://github.com/valhalla/valhalla/pull/2632)
   * FIXED: Fix all compiler warnings in sif and set to -Werror [#2642](https://github.com/valhalla/valhalla/pull/2642)
   * FIXED: Remove unnecessary maneuvers to continue straight [#2647](https://github.com/valhalla/valhalla/pull/2647)
   * FIXED: Linear reference support in route/mapmatch apis (FOW, FRC, bearing, and number of references) [#2645](https://github.com/valhalla/valhalla/pull/2645)
   * FIXED: Ambiguous local to global (with timezone information) date time conversions now all choose to use the later time instead of throwing unhandled exceptions [#2665](https://github.com/valhalla/valhalla/pull/2665)
   * FIXED: Overestimated reach caused be reenquing transition nodes without checking that they had been already expanded [#2670](https://github.com/valhalla/valhalla/pull/2670)
   * FIXED: Build with C++17 standard. Deprecated function calls are substituted with new ones. [#2669](https://github.com/valhalla/valhalla/pull/2669)
   * FIXED: Improve German post_transition_verbal instruction [#2677](https://github.com/valhalla/valhalla/pull/2677)
   * FIXED: Lane updates.  Add the turn lanes to all edges of the way.  Do not "enhance" turn lanes if they are part of a complex restriction.  Moved ProcessTurnLanes after UpdateManeuverPlacementForInternalIntersectionTurns.  Fix for a missing "uturn" indication for intersections on the previous maneuver, we were serializing an empty list. [#2679](https://github.com/valhalla/valhalla/pull/2679)
   * FIXED: Fixes OpenLr serialization [#2688](https://github.com/valhalla/valhalla/pull/2688)
   * FIXED: Internal edges can't be also a ramp or a turn channel.  Also, if an edge is marked as ramp and turn channel mark it as a ramp.  [#2689](https://github.com/valhalla/valhalla/pull/2689)
   * FIXED: Check that speeds are equal for the edges going in the same direction while buildig shortcuts [#2691](https://github.com/valhalla/valhalla/pull/2691)
   * FIXED: Missing fork or bear instruction [#2683](https://github.com/valhalla/valhalla/pull/2683)
   * FIXED: Eliminate null pointer dereference in GraphReader::AreEdgesConnected [#2695](https://github.com/valhalla/valhalla/issues/2695)
   * FIXED: Fix polyline simplification float/double comparison [#2698](https://github.com/valhalla/valhalla/issues/2698)
   * FIXED: Weights were sometimes negative due to incorrect updates to elapsed_cost [#2702](https://github.com/valhalla/valhalla/pull/2702)
   * FIXED: Fix bidirectional route failures at deadends [#2705](https://github.com/valhalla/valhalla/pull/2705)
   * FIXED: Updated logic to call out a non-obvious turn [#2708](https://github.com/valhalla/valhalla/pull/2708)
   * FIXED: valhalla_build_statistics multithreaded mode fixed [#2707](https://github.com/valhalla/valhalla/pull/2707)
   * FIXED: If infer_internal_intersections is true then allow internals that are also ramps or TCs. Without this we produce an extra continue maneuver.  [#2710](https://github.com/valhalla/valhalla/pull/2710)
   * FIXED: We were routing down roads that should be destination only. Now we mark roads with motor_vehicle=destination and motor_vehicle=customers or access=destination and access=customers as destination only. [#2722](https://github.com/valhalla/valhalla/pull/2722)
   * FIXED: Replace all Python2 print statements with Python3 syntax [#2716](https://github.com/valhalla/valhalla/issues/2716)
   * FIXED: Some HGT files not found [#2723](https://github.com/valhalla/valhalla/issues/2723)
   * FIXED: Fix PencilPointUturn detection by removing short-edge check and updating angle threshold [#2725](https://github.com/valhalla/valhalla/issues/2725)
   * FIXED: Fix invalid continue/bear maneuvers [#2729](https://github.com/valhalla/valhalla/issues/2729)
   * FIXED: Fixes an issue that lead to double turns within a very short distance, when instead, it should be a u-turn. We now collapse double L turns or double R turns in short non-internal intersections to u-turns. [#2740](https://github.com/valhalla/valhalla/pull/2740)
   * FIXED: fixes an issue that lead to adding an extra maneuver. We now combine a current maneuver short length non-internal edges (left or right) with the next maneuver that is a kRampStraight. [#2741](https://github.com/valhalla/valhalla/pull/2741)
   * FIXED: Reduce verbose instructions by collapsing small end ramp forks [#2762](https://github.com/valhalla/valhalla/issues/2762)
   * FIXED: Remove redundant return statements [#2776](https://github.com/valhalla/valhalla/pull/2776)
   * FIXED: Added unit test for BuildAdminFromPBF() to test GEOS 3.9 update. [#2787](https://github.com/valhalla/valhalla/pull/2787)
   * FIXED: Add support for geos-3.9 c++ api [#2739](https://github.com/valhalla/valhalla/issues/2739)
   * FIXED: Fix check for live speed validness [#2797](https://github.com/valhalla/valhalla/pull/2797)

* **Enhancement**
   * ADDED: Matrix of Bike Share [#2590](https://github.com/valhalla/valhalla/pull/2590)
   * ADDED: Add ability to provide custom implementation for candidate collection in CandidateQuery. [#2328](https://github.com/valhalla/valhalla/pull/2328)
   * ADDED: Cancellation of tile downloading. [#2319](https://github.com/valhalla/valhalla/pull/2319)
   * ADDED: Return the coordinates of the nodes isochrone input locations snapped to [#2111](https://github.com/valhalla/valhalla/pull/2111)
   * ADDED: Allows more complicated routes in timedependent a-star before timing out [#2068](https://github.com/valhalla/valhalla/pull/2068)
   * ADDED: Guide signs and junction names [#2096](https://github.com/valhalla/valhalla/pull/2096)
   * ADDED: Added a bool to the config indicating whether to use commercially set attributes.  Added logic to not call IsIntersectionInternal if this is a commercial data set.  [#2132](https://github.com/valhalla/valhalla/pull/2132)
   * ADDED: Removed commercial data set bool to the config and added more knobs for data.  Added infer_internal_intersections, infer_turn_channels, apply_country_overrides, and use_admin_db.  [#2173](https://github.com/valhalla/valhalla/pull/2173)
   * ADDED: Allow using googletest in unit tests and convert all tests to it (old test.cc is completely removed). [#2128](https://github.com/valhalla/valhalla/pull/2128)
   * ADDED: Add guidance view capability. [#2209](https://github.com/valhalla/valhalla/pull/2209)
   * ADDED: Collect turn cost information as path is formed so that it can be serialized out for trace attributes or osrm flavored intersections. Also add shape_index to osrm intersections. [#2207](https://github.com/valhalla/valhalla/pull/2207)
   * ADDED: Added alley factor to autocost.  Factor is defaulted at 1.0f or do not avoid alleys. [#2246](https://github.com/valhalla/valhalla/pull/2246)
   * ADDED: Support unlimited speed limits where maxspeed=none. [#2251](https://github.com/valhalla/valhalla/pull/2251)
   * ADDED: Implement improved Reachability check using base class Dijkstra. [#2243](https://github.com/valhalla/valhalla/pull/2243)
   * ADDED: Gurka integration test framework with ascii-art maps [#2244](https://github.com/valhalla/valhalla/pull/2244)
   * ADDED: Add to the stop impact when transitioning from higher to lower class road and we are not on a turn channel or ramp. Also, penalize lefts when driving on the right and vice versa. [#2282](https://github.com/valhalla/valhalla/pull/2282)
   * ADDED: Added reclassify_links, use_direction_on_ways, and allow_alt_name as config options.  If `use_direction_on_ways = true` then use `direction` and `int_direction` on the way to update the directional for the `ref` and `int_ref`.  Also, copy int_efs to the refs. [#2285](https://github.com/valhalla/valhalla/pull/2285)
   * ADDED: Add support for live traffic. [#2268](https://github.com/valhalla/valhalla/pull/2268)
   * ADDED: Implement per-location search filters for functional road class and forms of way. [#2289](https://github.com/valhalla/valhalla/pull/2289)
   * ADDED: Approach, multi-cue, and length updates [#2313](https://github.com/valhalla/valhalla/pull/2313)
   * ADDED: Speed up timezone differencing calculation if cache is provided. [#2316](https://github.com/valhalla/valhalla/pull/2316)
   * ADDED: Added rapidjson/schema.h to baldr/rapidjson_util.h to make it available for use within valhalla. [#2330](https://github.com/valhalla/valhalla/issues/2330)
   * ADDED: Support decimal precision for height values in elevation service. Also support polyline5 for encoded polylines input and output to elevation service. [#2324](https://github.com/valhalla/valhalla/pull/2324)
   * ADDED: Use both imminent and distant verbal multi-cue phrases. [#2353](https://github.com/valhalla/valhalla/pull/2353)
   * ADDED: Split parsing stage into 3 separate stages. [#2339](https://github.com/valhalla/valhalla/pull/2339)
   * CHANGED: Speed up graph enhancing by avoiding continuous unordered_set rebuilding [#2349](https://github.com/valhalla/valhalla/pull/2349)
   * CHANGED: Skip calling out to Lua for nodes/ways/relations with not tags - speeds up parsing. [#2351](https://github.com/valhalla/valhalla/pull/2351)
   * CHANGED: Switch to LuaJIT for lua scripting - speeds up file parsing [#2352](https://github.com/valhalla/valhalla/pull/2352)
   * ADDED: Ability to create OpenLR records from raw data. [#2356](https://github.com/valhalla/valhalla/pull/2356)
   * ADDED: Revamp length phrases [#2359](https://github.com/valhalla/valhalla/pull/2359)
   * CHANGED: Do not allocate memory in skadi if we don't need it. [#2373](https://github.com/valhalla/valhalla/pull/2373)
   * CHANGED: Map matching: throw error (443/NoSegment) when no candidate edges are available. [#2370](https://github.com/valhalla/valhalla/pull/2370)
   * ADDED: Add sk-SK.json (slovak) localization file. [#2376](https://github.com/valhalla/valhalla/pull/2376)
   * ADDED: Extend roundabout phrases. [#2378](https://github.com/valhalla/valhalla/pull/2378)
   * ADDED: More roundabout phrase tests. [#2382](https://github.com/valhalla/valhalla/pull/2382)
   * ADDED: Update the turn and continue phrases to include junction names and guide signs. [#2386](https://github.com/valhalla/valhalla/pull/2386)
   * ADDED: Add the remaining guide sign toward phrases [#2389](https://github.com/valhalla/valhalla/pull/2389)
   * ADDED: The ability to allow immediate uturns at trace points in a map matching request [#2380](https://github.com/valhalla/valhalla/pull/2380)
   * ADDED: Add utility functions to Signs. [#2390](https://github.com/valhalla/valhalla/pull/2390)
   * ADDED: Unified time tracking for all algorithms that support time-based graph expansion. [#2278](https://github.com/valhalla/valhalla/pull/2278)
   * ADDED: Add rail_ferry use and costing. [#2408](https://github.com/valhalla/valhalla/pull/2408)
   * ADDED: `street_side_max_distance`, `display_lat` and `display_lon` to `locations` in input for better control of routing side of street [#1769](https://github.com/valhalla/valhalla/pull/1769)
   * ADDED: Add additional exit phrases. [#2421](https://github.com/valhalla/valhalla/pull/2421)
   * ADDED: Add Japanese locale, update German. [#2432](https://github.com/valhalla/valhalla/pull/2432)
   * ADDED: Gurka expect_route refactor [#2435](https://github.com/valhalla/valhalla/pull/2435)
   * ADDED: Add option to suppress roundabout exits [#2437](https://github.com/valhalla/valhalla/pull/2437)
   * ADDED: Add Greek locale. [#2438](https://github.com/valhalla/valhalla/pull/2438)
   * ADDED (back): Support for 64bit wide way ids in the edgeinfo structure with no impact to size for data sources with ids 32bits wide. [#2422](https://github.com/valhalla/valhalla/pull/2422)
   * ADDED: Support for 64bit osm node ids in parsing stage of tile building [#2422](https://github.com/valhalla/valhalla/pull/2422)
   * CHANGED: Point2/PointLL are now templated to allow for higher precision coordinate math when desired [#2429](https://github.com/valhalla/valhalla/pull/2429)
   * ADDED: Optional OpenLR Encoded Path Edges in API Response [#2424](https://github.com/valhalla/valhalla/pull/2424)
   * ADDED: Add explicit include for sstream to be compatible with msvc_x64 toolset. [#2449](https://github.com/valhalla/valhalla/pull/2449)
   * ADDED: Properly split returned path if traffic conditions change partway along edges [#2451](https://github.com/valhalla/valhalla/pull/2451)
   * ADDED: Add Dutch locale. [#2464](https://github.com/valhalla/valhalla/pull/2464)
   * ADDED: Check with address sanititizer in CI. Add support for undefined behavior sanitizer. [#2487](https://github.com/valhalla/valhalla/pull/2487)
   * ADDED: Ability to recost a path and increased cost/time details along the trippath and json output [#2425](https://github.com/valhalla/valhalla/pull/2425)
   * ADDED: Add the ability to do bikeshare based (ped/bike) multimodal routing [#2031](https://github.com/valhalla/valhalla/pull/2031)
   * ADDED: Route through restrictions enabled by introducing a costing option. [#2469](https://github.com/valhalla/valhalla/pull/2469)
   * ADDED: Migrated to Ubuntu 20.04 base-image [#2508](https://github.com/valhalla/valhalla/pull/2508)
   * CHANGED: Speed up parseways stage by avoiding multiple string comparisons [#2518](https://github.com/valhalla/valhalla/pull/2518)
   * CHANGED: Speed up enhance stage by avoiding GraphTileBuilder copying [#2468](https://github.com/valhalla/valhalla/pull/2468)
   * ADDED: Costing options now includes shortest flag which favors shortest path routes [#2555](https://github.com/valhalla/valhalla/pull/2555)
   * ADDED: Incidents in intersections [#2547](https://github.com/valhalla/valhalla/pull/2547)
   * CHANGED: Refactor mapmatching configuration to use a struct (instead of `boost::property_tree::ptree`). [#2485](https://github.com/valhalla/valhalla/pull/2485)
   * ADDED: Save exit maneuver's begin heading when combining enter & exit roundabout maneuvers. [#2554](https://github.com/valhalla/valhalla/pull/2554)
   * ADDED: Added new urban flag that can be set if edge is within city boundaries to data processing; new use_urban_tag config option; added to osrm response within intersections. [#2522](https://github.com/valhalla/valhalla/pull/2522)
   * ADDED: Parses OpenLr of type PointAlongLine [#2565](https://github.com/valhalla/valhalla/pull/2565)
   * ADDED: Use edge.is_urban is set for serializing is_urban. [#2568](https://github.com/valhalla/valhalla/pull/2568)
   * ADDED: Added new rest/service area uses on the edge. [#2533](https://github.com/valhalla/valhalla/pull/2533)
   * ADDED: Dependency cache for Azure [#2567](https://github.com/valhalla/valhalla/pull/2567)
   * ADDED: Added flexibility to remove the use of the admindb and to use the country and state iso from the tiles; [#2579](https://github.com/valhalla/valhalla/pull/2579)
   * ADDED: Added toll gates and collection points (gantry) to the node;  [#2532](https://github.com/valhalla/valhalla/pull/2532)
   * ADDED: Added osrm serialization for rest/service areas and admins. [#2594](https://github.com/valhalla/valhalla/pull/2594)
   * CHANGED: Improved Russian localization; [#2593](https://github.com/valhalla/valhalla/pull/2593)
   * ADDED: Support restricted class in intersection annotations [#2589](https://github.com/valhalla/valhalla/pull/2589)
   * ADDED: Added trail type trace [#2606](https://github.com/valhalla/valhalla/pull/2606)
   * ADDED: Added tunnel names to the edges as a tagged name.  [#2608](https://github.com/valhalla/valhalla/pull/2608)
   * CHANGED: Moved incidents to the trip leg and cut the shape of the leg at that location [#2610](https://github.com/valhalla/valhalla/pull/2610)
   * ADDED: Costing option to ignore_closures when routing with current flow [#2615](https://github.com/valhalla/valhalla/pull/2615)
   * ADDED: Cross-compilation ability with MinGW64 [#2619](https://github.com/valhalla/valhalla/pull/2619)
   * ADDED: Defines the incident tile schema and incident metadata [#2620](https://github.com/valhalla/valhalla/pull/2620)
   * ADDED: Moves incident serializer logic into a generic serializer [#2621](https://github.com/valhalla/valhalla/pull/2621)
   * ADDED: Incident loading singleton for continually refreshing incident tiles [#2573](https://github.com/valhalla/valhalla/pull/2573)
   * ADDED: One shot mode to valhalla_service so you can run a single request of any type without starting a server [#2624](https://github.com/valhalla/valhalla/pull/2624)
   * ADDED: Adds text instructions to OSRM output [#2625](https://github.com/valhalla/valhalla/pull/2625)
   * ADDED: Adds support for alternate routes [#2626](https://github.com/valhalla/valhalla/pull/2626)
   * CHANGED: Switch Python bindings generator from boost.python to header-only pybind11[#2644](https://github.com/valhalla/valhalla/pull/2644)
   * ADDED: Add support of input file for one-shot mode of valhalla_service [#2648](https://github.com/valhalla/valhalla/pull/2648)
   * ADDED: Linear reference support to locate api [#2645](https://github.com/valhalla/valhalla/pull/2645)
   * ADDED: Implemented OSRM-like turn duration calculation for car. Uses it now in auto costing. [#2651](https://github.com/valhalla/valhalla/pull/2651)
   * ADDED: Enhanced turn lane information in guidance [#2653](https://github.com/valhalla/valhalla/pull/2653)
   * ADDED: `top_speed` option for all motorized vehicles [#2667](https://github.com/valhalla/valhalla/issues/2667)
   * CHANGED: Move turn_lane_direction helper to odin/util [#2675](https://github.com/valhalla/valhalla/pull/2675)
   * ADDED: Add annotations to osrm response including speed limits, unit and sign conventions [#2668](https://github.com/valhalla/valhalla/pull/2668)
   * ADDED: Added functions for predicted speeds encoding-decoding [#2674](https://github.com/valhalla/valhalla/pull/2674)
   * ADDED: Time invariant routing via the bidirectional algorithm. This has the effect that when time dependent routes (arrive_by and depart_at) fall back to bidirectional due to length restrictions they will actually use the correct time of day for one of the search directions [#2660](https://github.com/valhalla/valhalla/pull/2660)
   * ADDED: If the length of the edge is greater than kMaxEdgeLength, then consider this a catastrophic error if the should_error bool is true in the set_length function. [#2678](https://github.com/valhalla/valhalla/pull/2678)
   * ADDED: Moved lat,lon coordinates structures from single to double precision. Improves geometry accuracy noticibly at zooms above 17 as well as coordinate snapping and any other geometric operations. Adds about a 2% performance penalty for standard routes. Graph nodes now have 7 digits of precision.  [#2693](https://github.com/valhalla/valhalla/pull/2693)
   * ADDED: Added signboards to guidance views.  [#2687](https://github.com/valhalla/valhalla/pull/2687)
   * ADDED: Regular speed on shortcut edges is calculated with turn durations taken into account. Truck, motorcycle and motorscooter profiles use OSRM-like turn duration. [#2662](https://github.com/valhalla/valhalla/pull/2662)
   * CHANGED: Remove astar algorithm and replace its use with timedep_forward as its redundant [#2706](https://github.com/valhalla/valhalla/pull/2706)
   * ADDED: Recover and recost all shortcuts in final path for bidirectional astar algorithm [#2711](https://github.com/valhalla/valhalla/pull/2711)
   * ADDED: An option for shortcut recovery to be cached at start up to reduce the time it takes to do so on the fly [#2714](https://github.com/valhalla/valhalla/pull/2714)
   * ADDED: If width <= 1.9 then no access for auto, truck, bus, taxi, emergency and hov. [#2713](https://github.com/valhalla/valhalla/pull/2713)
   * ADDED: Centroid/Converge/Rendezvous/Meet API which allows input locations to find a least cost convergence point from all locations [#2734](https://github.com/valhalla/valhalla/pull/2734)
   * ADDED: Added support to process the sump_buster tag.  Also, fixed a few small access bugs for nodes. [#2731](https://github.com/valhalla/valhalla/pull/2731)
   * ADDED: Log message if failed to create tiles directory. [#2738](https://github.com/valhalla/valhalla/pull/2738)
   * CHANGED: Tile memory is only owned by the GraphTile rather than shared amongst copies of the graph tile (in GraphReader and TileCaches). [#2340](https://github.com/valhalla/valhalla/pull/2340)
   * ADDED: Add Estonian locale. [#2748](https://github.com/valhalla/valhalla/pull/2748)
   * CHANGED: Handle GraphTile objects as smart pointers [#2703](https://github.com/valhalla/valhalla/pull/2703)
   * CHANGED: Improve stability with no RTTI build [#2759](https://github.com/valhalla/valhalla/pull/2759) and [#2760](https://github.com/valhalla/valhalla/pull/2760)
   * CHANGED: Change generic service roads to a new Use=kServiceRoad. This is for highway=service without other service= tags (such as driveway, alley, parking aisle) [#2419](https://github.com/valhalla/valhalla/pull/2419)
   * ADDED: Isochrones support isodistance lines as well [#2699](https://github.com/valhalla/valhalla/pull/2699)
   * ADDED: Add support for ignoring live traffic closures for waypoints [#2685](https://github.com/valhalla/valhalla/pull/2685)
   * ADDED: Add use_distance to auto cost to allow choosing between two primary cost components, time or distance [#2771](https://github.com/valhalla/valhalla/pull/2771)
   * CHANGED: nit: Enables compiler warnings in part of loki module [#2767](https://github.com/valhalla/valhalla/pull/2767)
   * CHANGED: Reducing the number of uturns by increasing the cost to for them to 9.5f. Note: Did not increase the cost for motorcycles or motorscooters. [#2770](https://github.com/valhalla/valhalla/pull/2770)
   * ADDED: Add option to use thread-safe GraphTile's reference counter. [#2772](https://github.com/valhalla/valhalla/pull/2772)
   * CHANGED: nit: Enables compiler warnings in part of thor module [#2768](https://github.com/valhalla/valhalla/pull/2768)
   * ADDED: Add costing option `use_tracks` to avoid or favor tracks in route. [#2769](https://github.com/valhalla/valhalla/pull/2769)
   * CHANGED: chore: Updates libosmium [#2786](https://github.com/valhalla/valhalla/pull/2786)
   * CHANGED: Optimize double bucket queue to reduce memory reallocations. [#2719](https://github.com/valhalla/valhalla/pull/2719)
   * CHANGED: Collapse merge maneuvers [#2773](https://github.com/valhalla/valhalla/pull/2773)
   * CHANGED: Add shortcuts to the tiles' bins so we can find them when doing spatial lookups. [#2744](https://github.com/valhalla/valhalla/pull/2744)

## Release Date: 2019-11-21 Valhalla 3.0.9
* **Bug Fix**
   * FIXED: Changed reachability computation to consider both directions of travel wrt candidate edges [#1965](https://github.com/valhalla/valhalla/pull/1965)
   * FIXED: toss ways where access=private and highway=service and service != driveway. [#1960](https://github.com/valhalla/valhalla/pull/1960)
   * FIXED: Fix search_cutoff check in loki correlate_node. [#2023](https://github.com/valhalla/valhalla/pull/2023)
   * FIXED: Computes notion of a deadend at runtime in bidirectional a-star which fixes no-route with a complicated u-turn. [#1982](https://github.com/valhalla/valhalla/issues/1982)
   * FIXED: Fix a bug with heading filter at nodes. [#2058](https://github.com/valhalla/valhalla/pull/2058)
   * FIXED: Bug in map matching continuity checking such that continuity must only be in the forward direction. [#2029](https://github.com/valhalla/valhalla/pull/2029)
   * FIXED: Allow setting the time for map matching paths such that the time is used for speed lookup. [#2030](https://github.com/valhalla/valhalla/pull/2030)
   * FIXED: Don't use density factor for transition cost when user specified flag disables flow speeds. [#2048](https://github.com/valhalla/valhalla/pull/2048)
   * FIXED: Map matching trace_route output now allows for discontinuities in the match though multi match is not supported in valhalla route output. [#2049](https://github.com/valhalla/valhalla/pull/2049)
   * FIXED: Allows routes with no time specified to use time conditional edges and restrictions with a flag denoting as much [#2055](https://github.com/valhalla/valhalla/pull/2055)
   * FIXED: Fixed a bug with 'current' time type map matches. [#2060](https://github.com/valhalla/valhalla/pull/2060)
   * FIXED: Fixed a bug with time dependent expansion in which the expansion distance heuristic was not being used. [#2064](https://github.com/valhalla/valhalla/pull/2064)

* **Enhancement**
   * ADDED: Establish pinpoint test pattern [#1969](https://github.com/valhalla/valhalla/pull/1969)
   * ADDED: Suppress relative direction in ramp/exit instructions if it matches driving side of street [#1990](https://github.com/valhalla/valhalla/pull/1990)
   * ADDED: Added relative direction to the merge maneuver [#1989](https://github.com/valhalla/valhalla/pull/1989)
   * ADDED: Refactor costing to better handle multiple speed datasources [#2026](https://github.com/valhalla/valhalla/pull/2026)
   * ADDED: Better usability of curl for fetching tiles on the fly [#2026](https://github.com/valhalla/valhalla/pull/2026)
   * ADDED: LRU cache scheme for tile storage [#2026](https://github.com/valhalla/valhalla/pull/2026)
   * ADDED: GraphTile size check [#2026](https://github.com/valhalla/valhalla/pull/2026)
   * ADDED: Pick more sane values for highway and toll avoidance [#2026](https://github.com/valhalla/valhalla/pull/2026)
   * ADDED: Refactor adding predicted speed info to speed up process [#2026](https://github.com/valhalla/valhalla/pull/2026)
   * ADDED: Allow selecting speed data sources at request time [#2026](https://github.com/valhalla/valhalla/pull/2026)
   * ADDED: Allow disabling certain neighbors in connectivity map [#2026](https://github.com/valhalla/valhalla/pull/2026)
   * ADDED: Allows routes with time-restricted edges if no time specified and notes restriction in response [#1992](https://github.com/valhalla/valhalla/issues/1992)
   * ADDED: Runtime deadend detection to timedependent a-star. [#2059](https://github.com/valhalla/valhalla/pull/2059)

## Release Date: 2019-09-06 Valhalla 3.0.8
* **Bug Fix**
   * FIXED: Added logic to detect if user is to merge to the left or right [#1892](https://github.com/valhalla/valhalla/pull/1892)
   * FIXED: Overriding the destination_only flag when reclassifying ferries; Also penalizing ferries with a 5 min. penalty in the cost to allow us to avoid destination_only the majority of the time except when it is necessary. [#1905](https://github.com/valhalla/valhalla/pull/1905)
   * FIXED: Suppress forks at motorway junctions and intersecting service roads [#1909](https://github.com/valhalla/valhalla/pull/1909)
   * FIXED: Enhanced fork assignment logic [#1912](https://github.com/valhalla/valhalla/pull/1912)
   * FIXED: Added logic to fall back to return country poly if no state and updated lua for Metro Manila and Ireland [#1910](https://github.com/valhalla/valhalla/pull/1910)
   * FIXED: Added missing motorway fork instruction [#1914](https://github.com/valhalla/valhalla/pull/1914)
   * FIXED: Use begin street name for osrm compat mode [#1916](https://github.com/valhalla/valhalla/pull/1916)
   * FIXED: Added logic to fix missing highway cardinal directions in the US [#1917](https://github.com/valhalla/valhalla/pull/1917)
   * FIXED: Handle forward traversable significant road class intersecting edges [#1928](https://github.com/valhalla/valhalla/pull/1928)
   * FIXED: Fixed bug with shape trimming that impacted Uturns at Via locations. [#1935](https://github.com/valhalla/valhalla/pull/1935)
   * FIXED: Dive bomb updates.  Updated default speeds for urban areas based on roadclass for the enhancer.  Also, updated default speeds based on roadclass in lua.  Fixed an issue where we were subtracting 1 from uint32_t when 0 for stop impact.  Updated reclassify link logic to allow residential roads to be added to the tree, but we only downgrade the links to tertiary.  Updated TransitionCost functions to add 1.5 to the turncost when transitioning from a ramp to a non ramp and vice versa.  Also, added 0.5f to the turncost if the edge is a roundabout. [#1931](https://github.com/valhalla/valhalla/pull/1931)

* **Enhancement**
   * ADDED: Caching url fetched tiles to disk [#1887](https://github.com/valhalla/valhalla/pull/1887)
   * ADDED: filesystem::remove_all [#1887](https://github.com/valhalla/valhalla/pull/1887)
   * ADDED: Minimum enclosing bounding box tool [#1887](https://github.com/valhalla/valhalla/pull/1887)
   * ADDED: Use constrained flow speeds in bidirectional_astar.cc [#1907](https://github.com/valhalla/valhalla/pull/1907)
   * ADDED: Bike Share Stations are now in the graph which should set us up to do multimodal walk/bike scenarios [#1852](https://github.com/valhalla/valhalla/pull/1852)

## Release Date: 2019-7-18 Valhalla 3.0.7
* **Bug Fix**
   * FIXED: Fix pedestrian fork [#1886](https://github.com/valhalla/valhalla/pull/1886)

## Release Date: 2019-7-15 Valhalla 3.0.6
* **Bug Fix**
   * FIXED: Admin name changes. [#1853](https://github.com/valhalla/valhalla/pull/1853) Ref: [#1854](https://github.com/valhalla/valhalla/issues/1854)
   * FIXED: valhalla_add_predicted_traffic was overcommitted while gathering stats. Added a clear. [#1857](https://github.com/valhalla/valhalla/pull/1857)
   * FIXED: regression in map matching when moving to valhalla v3.0.0 [#1863](https://github.com/valhalla/valhalla/pull/1863)
   * FIXED: last step shape in osrm serializer should be 2 of the same point [#1867](https://github.com/valhalla/valhalla/pull/1867)
   * FIXED: Shape trimming at the beginning and ending of the route to not be degenerate [#1876](https://github.com/valhalla/valhalla/pull/1876)
   * FIXED: Duplicate waypoints in osrm serializer [#1880](https://github.com/valhalla/valhalla/pull/1880)
   * FIXED: Updates for heading precision [#1881](https://github.com/valhalla/valhalla/pull/1881)
   * FIXED: Map matching allowed untraversable edges at start of route [#1884](https://github.com/valhalla/valhalla/pull/1884)

* **Enhancement**
   * ADDED: Use the same protobuf object the entire way through the request process [#1837](https://github.com/valhalla/valhalla/pull/1837)
   * ADDED: Enhanced turn lane processing [#1859](https://github.com/valhalla/valhalla/pull/1859)
   * ADDED: Add global_synchronized_cache in valhalla_build_config [#1851](https://github.com/valhalla/valhalla/pull/1851)

## Release Date: 2019-06-04 Valhalla 3.0.5
* **Bug Fix**
   * FIXED: Protect against unnamed rotaries and routes that end in roundabouts not turning off rotary logic [#1840](https://github.com/valhalla/valhalla/pull/1840)

* **Enhancement**
   * ADDED: Add turn lane info at maneuver point [#1830](https://github.com/valhalla/valhalla/pull/1830)

## Release Date: 2019-05-31 Valhalla 3.0.4
* **Bug Fix**
   * FIXED: Improved logic to decide between bear vs. continue [#1798](https://github.com/valhalla/valhalla/pull/1798)
   * FIXED: Bicycle costing allows use of roads with all surface values, but with a penalty based on bicycle type. However, the edge filter totally disallows bad surfaces for some bicycle types, creating situations where reroutes fail if a rider uses a road with a poor surface. [#1800](https://github.com/valhalla/valhalla/pull/1800)
   * FIXED: Moved complex restrictions building to before validate. [#1805](https://github.com/valhalla/valhalla/pull/1805)
   * FIXED: Fix bicycle edge filter when avoid_bad_surfaces = 1.0 [#1806](https://github.com/valhalla/valhalla/pull/1806)
   * FIXED: Replace the EnhancedTripPath class inheritance with aggregation [#1807](https://github.com/valhalla/valhalla/pull/1807)
   * FIXED: Replace the old timezone shape zip file every time valhalla_build_timezones is ran [#1817](https://github.com/valhalla/valhalla/pull/1817)
   * FIXED: Don't use island snapped edge candidates (from disconnected components or low reach edges) when we rejected other high reachability edges that were closer [#1835](https://github.com/valhalla/valhalla/pull/1835)

## Release Date: 2019-05-08 Valhalla 3.0.3
* **Bug Fix**
   * FIXED: Fixed a rare loop condition in route matcher (edge walking to match a trace). [#1689](https://github.com/valhalla/valhalla/pull/1689)
   * FIXED: Fixed VACUUM ANALYZE syntax issue.  [#1704](https://github.com/valhalla/valhalla/pull/1704)
   * FIXED: Fixed the osrm maneuver type when a maneuver has the to_stay_on attribute set.  [#1714](https://github.com/valhalla/valhalla/pull/1714)
   * FIXED: Fixed osrm compatibility mode attributes.  [#1716](https://github.com/valhalla/valhalla/pull/1716)
   * FIXED: Fixed rotary/roundabout issues in Valhalla OSRM compatibility.  [#1727](https://github.com/valhalla/valhalla/pull/1727)
   * FIXED: Fixed the destinations assignment for exit names in OSRM compatibility mode. [#1732](https://github.com/valhalla/valhalla/pull/1732)
   * FIXED: Enhance merge maneuver type assignment. [#1735](https://github.com/valhalla/valhalla/pull/1735)
   * FIXED: Fixed fork assignments and on ramps for OSRM compatibility mode. [#1738](https://github.com/valhalla/valhalla/pull/1738)
   * FIXED: Fixed cardinal direction on reference names when forward/backward tag is present on relations. Fixes singly digitized roads with opposing directional modifiers. [#1741](https://github.com/valhalla/valhalla/pull/1741)
   * FIXED: Fixed fork assignment and narrative logic when a highway ends and splits into multiple ramps. [#1742](https://github.com/valhalla/valhalla/pull/1742)
   * FIXED: Do not use any avoid edges as origin or destination of a route, matrix, or isochrone. [#1745](https://github.com/valhalla/valhalla/pull/1745)
   * FIXED: Add leg summary and remove unused hint attribute for OSRM compatibility mode. [#1753](https://github.com/valhalla/valhalla/pull/1753)
   * FIXED: Improvements for pedestrian forks, pedestrian roundabouts, and continue maneuvers. [#1768](https://github.com/valhalla/valhalla/pull/1768)
   * FIXED: Added simplified overview for OSRM response and added use_toll logic back to truck costing. [#1765](https://github.com/valhalla/valhalla/pull/1765)
   * FIXED: temp fix for location distance bug [#1774](https://github.com/valhalla/valhalla/pull/1774)
   * FIXED: Fix pedestrian routes using walkway_factor [#1780](https://github.com/valhalla/valhalla/pull/1780)
   * FIXED: Update the begin and end heading of short edges based on use [#1783](https://github.com/valhalla/valhalla/pull/1783)
   * FIXED: GraphReader::AreEdgesConnected update.  If transition count == 0 return false and do not call transition function. [#1786](https://github.com/valhalla/valhalla/pull/1786)
   * FIXED: Only edge candidates that were used in the path are send to serializer: [#1788](https://github.com/valhalla/valhalla/pull/1788)
   * FIXED: Added logic to prevent the removal of a destination maneuver when ending on an internal edge [#1792](https://github.com/valhalla/valhalla/pull/1792)
   * FIXED: Fixed instructions when starting on an internal edge [#1796](https://github.com/valhalla/valhalla/pull/1796)

* **Enhancement**
   * Add the ability to run valhalla_build_tiles in stages. Specify the begin_stage and end_stage as command line options. Also cleans up temporary files as the last stage in the pipeline.
   * Add `remove` to `filesystem` namespace. [#1752](https://github.com/valhalla/valhalla/pull/1752)
   * Add TaxiCost into auto costing options.
   * Add `preferred_side` to allow per-location filtering of edges based on the side of the road the location is on and the driving side for that locale.
   * Slightly decreased the internal side-walk factor to .90f to favor roads with attached sidewalks. This impacts roads that have added sidewalk:left, sidewalk:right or sidewalk:both OSM tags (these become attributes on each directedEdge). The user can then avoid/penalize dedicated sidewalks and walkways, when they increase the walkway_factor. Since we slightly decreased the sidewalk_factor internally and only favor sidewalks if use is tagged as sidewalk_left or sidewalk_right, we should tend to route on roads with attached sidewalks rather than separate/dedicated sidewalks, allowing for more road names to be called out since these are labeled more.
   * Add `via` and `break_through` location types [#1737](https://github.com/valhalla/valhalla/pull/1737)
   * Add `street_side_tolerance` and `search_cutoff` to input `location` [#1777](https://github.com/valhalla/valhalla/pull/1777)
   * Return the Valhalla error `Path distance exceeds the max distance limit` for OSRM responses when the route is greater than the service limits. [#1781](https://github.com/valhalla/valhalla/pull/1781)

## Release Date: 2019-01-14 Valhalla 3.0.2
* **Bug Fix**
   * FIXED: Transit update - fix dow and exception when after midnight trips are normalized [#1682](https://github.com/valhalla/valhalla/pull/1682)
   * FIXED: valhalla_convert_transit segfault - GraphTileBuilder has null GraphTileHeader [#1683](https://github.com/valhalla/valhalla/issues/1683)
   * FIXED: Fix crash for trace_route with osrm serialization. Was passing shape rather than locations to the waypoint method.
   * FIXED: Properly set driving_side based on data set in TripPath.
   * FIXED: A bad bicycle route exposed an issue with bidirectional A* when the origin and destination edges are connected. Use A* in these cases to avoid requiring a high cost threshold in BD A*.
   * FIXED: x86 and x64 data compatibility was fixed as the structures weren't aligned.
   * FIXED: x86 tests were failing due mostly to floating point issues and the aforementioned structure misalignment.
* **Enhancement**
   * Add a durations list (delta time between each pair of trace points), a begin_time and a use_timestamp flag to trace_route requests. This allows using the input trace timestamps or durations plus the begin_time to compute elapsed time at each edge in the matched path (rather than using costing methods).
   * Add support for polyline5 encoding for OSRM formatted output.
* **Note**
   * Isochrones and openlr are both noted as not working with release builds for x86 (32bit) platforms. We'll look at getting this fixed in a future release

## Release Date: 2018-11-21 Valhalla 3.0.1
* **Bug Fix**
   * FIXED: Fixed a rare, but serious bug with bicycle costing. ferry_factor_ in bicycle costing shadowed the data member in the base dynamic cost class, leading to an uninitialized variable. Occasionally, this would lead to negative costs which caused failures. [#1663](https://github.com/valhalla/valhalla/pull/1663)
   * FIXED: Fixed use of units in OSRM compatibility mode. [#1662](https://github.com/valhalla/valhalla/pull/1662)

## Release Date: 2018-11-21 Valhalla 3.0.0
* **NOTE**
   * This release changes the Valhalla graph tile formats to make the tile data more efficient and flexible. Tile data is incompatible with Valhalla 2.x builds, and code for 3.x is incompatible with data built for Valahalla 2.x versions. Valhalla tile sizes are slightly smaller (for datasets using elevation information the size savings is over 10%). In addition, there is increased flexibility for creating different variants of tiles to support different applications (e.g. bicycle only, or driving only).
* **Enhancement**
   * Remove the use of DirectedEdge for transitions between nodes on different hierarchy levels. A new structure, NodeTransition, is now used to transition to nodes on different hierarchy level. This saves space since only the end node GraphId is needed for the transitions (and DirectedEdge is a large data structure).
   * Change the NodeInfo lat,lon to use an offset from the tile base lat,lon. This potentially allows higher precision than using float, but more importantly saves space and allows support for NodeTransitions as well as spare for future growth.
   * Remove the EdgeElevation structure and max grade information into DirectedEdge and mean elevation into EdgeInfo. This saves space.
   * Reduce wayid to 32 bits. This allows sufficient growth when using OpenStreetMap data and frees space in EdgeInfo (allows moving speed limit and mean elevation from other structures).
   * Move name consistency from NodeInfo to DirectedEdge. This allows a more efficient lookup of name consistency.
   * Update all path algorithms to use NodeTransition logic rather than special DirectedEdge transition types. This simplifies PathAlgorithms slightly and removes some conditional logic.
   * Add an optional GraphFilter stage to tile building pipeline. This allows removal of edges and nodes based on access. This allows bicycle only, pedestrian only, or driving only datasets (or combinations) to be created - allowing smaller datasets for special purpose applications.
* **Deprecate**
   * Valhalla 3.0 removes support for OSMLR.

## Release Date: 2018-11-20 Valhalla 2.7.2
* **Enhancement**
   * UPDATED: Added a configuration variable for max_timedep_distance. This is used in selecting the path algorithm and provides the maximum distance between locations when choosing a time dependent path algorithm (other than multi modal). Above this distance, bidirectional A* is used with no time dependencies.
   * UPDATED: Remove transition edges from priority queue in Multimodal methods.
   * UPDATED: Fully implement street names and exit signs with ability to identify route numbers. [#1635](https://github.com/valhalla/valhalla/pull/1635)
* **Bug Fix**
   * FIXED: A timed-turned restriction should not be applied when a non-timed route is executed.  [#1615](https://github.com/valhalla/valhalla/pull/1615)
   * FIXED: Changed unordered_map to unordered_multimap for polys. Poly map can contain the same key but different multi-polygons. For example, islands for a country or timezone polygons for a country.
   * FIXED: Fixed timezone db issue where TZIDs did not exist in the Howard Hinnant date time db that is used in the date_time class for tz indexes.  Added logic to create aliases for TZIDs based on https://en.wikipedia.org/wiki/List_of_tz_database_time_zones
   * FIXED: Fixed the ramp turn modifiers for osrm compat [#1569](https://github.com/valhalla/valhalla/pull/1569)
   * FIXED: Fixed the step geometry when using the osrm compat mode [#1571](https://github.com/valhalla/valhalla/pull/1571)
   * FIXED: Fixed a data creation bug causing issues with A* routes ending on loops. [#1576](https://github.com/valhalla/valhalla/pull/1576)
   * FIXED: Fixed an issue with a bad route where destination only was present. Was due to thresholds in bidirectional A*. Changed threshold to be cost based rather than number of iterations). [#1586](https://github.com/valhalla/valhalla/pull/1586)
   * FIXED: Fixed an issue with destination only (private) roads being used in bicycle routes. Centralized some "base" transition cost logic in the base DynamicCost class. [#1587](https://github.com/valhalla/valhalla/pull/1587)
   * FIXED: Remove extraneous ramp maneuvers [#1657](https://github.com/valhalla/valhalla/pull/1657)

## Release Date: 2018-10-02 Valhalla 2.7.1
* **Enhancement**
   * UPDATED: Added date time support to forward and reverse isochrones. Add speed lookup (predicted speeds and/or free-flow or constrained flow speed) if date_time is present.
   * UPDATED: Add timezone checks to multimodal routes and isochrones (updates localtime if the path crosses into a timezone different than the start location).
* **Data Producer Update**
   * UPDATED: Removed boost date time support from transit.  Now using the Howard Hinnant date library.
* **Bug Fix**
   * FIXED: Fixed a bug with shortcuts that leads to inconsistent routes depending on whether shortcuts are taken, different origins can lead to different paths near the destination. This fix also improves performance on long routes and matrices.
   * FIXED: We were getting inconsistent results between departing at current date/time vs entering the current date/time.  This issue is due to the fact that the iso_date_time function returns the full iso date_time with the timezone offset (e.g., 2018-09-27T10:23-07:00 vs 2018-09-27T10:23). When we refactored the date_time code to use the new Howard Hinnant date library, we introduced this bug.
   * FIXED: Increased the threshold in CostMatrix to address null time and distance values occurring for truck costing with locations near the max distance.

## Release Date: 2018-09-13 Valhalla 2.7.0
* **Enhancement**
   * UPDATED: Refactor to use the pbf options instead of the ptree config [#1428](https://github.com/valhalla/valhalla/pull/1428) This completes [#1357](https://github.com/valhalla/valhalla/issues/1357)
   * UPDATED: Removed the boost/date_time dependency from baldr and odin. We added the Howard Hinnant date and time library as a submodule. [#1494](https://github.com/valhalla/valhalla/pull/1494)
   * UPDATED: Fixed 'Drvie' typo [#1505](https://github.com/valhalla/valhalla/pull/1505) This completes [#1504](https://github.com/valhalla/valhalla/issues/1504)
   * UPDATED: Optimizations of GetSpeed for predicted speeds [#1490](https://github.com/valhalla/valhalla/issues/1490)
   * UPDATED: Isotile optimizations
   * UPDATED: Added stats to predictive traffic logging
   * UPDATED: resample_polyline - Breaks the polyline into equal length segments at a sample distance near the resolution. Break out of the loop through polyline points once we reach the specified number of samplesthen append the last
polyline point.
   * UPDATED: added android logging and uses a shared graph reader
   * UPDATED: Do not run a second pass on long pedestrian routes that include a ferry (but succeed on first pass). This is a performance fix. Long pedestrian routes with A star factor based on ferry speed end up being very inefficient.
* **Bug Fix**
   * FIXED: A* destination only
   * FIXED: Fixed through locations weren't honored [#1449](https://github.com/valhalla/valhalla/pull/1449)


## Release Date: 2018-08-02 Valhalla 3.0.0-rc.4
* **Node Bindings**
   * UPDATED: add some worker pool handling
   [#1467](https://github.com/valhalla/valhalla/pull/1467)

## Release Date: 2018-08-02 Valhalla 3.0.0-rc.3
* **Node Bindings**
   * UPDATED: replaced N-API with node-addon-api wrapper and made the actor
   functions asynchronous
   [#1457](https://github.com/valhalla/valhalla/pull/1457)

## Release Date: 2018-07-24 Valhalla 3.0.0-rc.2
* **Node Bindings**
   * FIXED: turn on the autocleanup functionality for the actor object.
   [#1439](https://github.com/valhalla/valhalla/pull/1439)

## Release Date: 2018-07-16 Valhalla 3.0.0-rc.1
* **Enhancement**
   * ADDED: exposed the rest of the actions to the node bindings and added tests. [#1415](https://github.com/valhalla/valhalla/pull/1415)

## Release Date: 2018-07-12 Valhalla 3.0.0-alpha.1
**NOTE**: There was already a small package named `valhalla` on the npm registry, only published up to version 0.0.3. The team at npm has transferred the package to us, but would like us to publish something to it ASAP to prove our stake in it. Though the bindings do not have all of the actor functionality exposed yet (just route), we are going to publish an alpha release of 3.0.0 to get something up on npm.
* **Infrastructure**:
   * ADDED: add in time dependent algorithms if the distance between locations is less than 500km.
   * ADDED: TurnLanes to indicate turning lanes at the end of a directed edge.
   * ADDED: Added PredictedSpeeds to Valhalla tiles and logic to compute speed based on predictive speed profiles.
* **Data Producer Update**
   * ADDED: is_route_num flag was added to Sign records. Set this to true if the exit sign comes from a route number/ref.
   * CHANGED: Lower speeds on driveways, drive-thru, and parking aisle. Set destination only flag for drive thru use.
   * ADDED: Initial implementation of turn lanes.
  **Bug Fix**
   * CHANGED: Fix destination only penalty for A* and time dependent cases.
   * CHANGED: Use the distance from GetOffsetForHeading, based on road classification and road use (e.g. ramp, turn channel, etc.), within tangent_angle function.
* **Map Matching**
   * FIXED: Fixed trace_route edge_walk server abort [#1365](https://github.com/valhalla/valhalla/pull/1365)
* **Enhancement**
   * ADDED: Added post process for updating free and constrained speeds in the directed edges.
   * UPDATED: Parse the json request once and store in a protocol buffer to pass along the pipeline. This completed the first portion of [#1357](https://github.com/valhalla/valhalla/issues/1357)
   * UPDATED: Changed the shape_match attribute from a string to an enum. Fixes [#1376](https://github.com/valhalla/valhalla/issues/1376)
   * ADDED: Node bindings for route [#1341](https://github.com/valhalla/valhalla/pull/1341)
   * UPDATED: Use a non-linear use_highways factor (to more heavily penalize highways as use_highways approaches 0).

## Release Date: 2018-07-15 Valhalla 2.6.3
* **API**:
   * FIXED: Use a non-linear use_highways factor (to more heavily penalize highways as use_highways approaches 0).
   * FIXED: Fixed the highway_factor when use_highways < 0.5.
   * ENHANCEMENT: Added logic to modulate the surface factor based on use_trails.
   * ADDED: New customer test requests for motorcycle costing.

## Release Date: 2018-06-28 Valhalla 2.6.2
* **Data Producer Update**
   * FIXED: Complex restriction sorting bug.  Check of has_dt in ComplexRestrictionBuilder::operator==.
* **API**:
   * FIXED: Fixed CostFactory convenience method that registers costing models
   * ADDED: Added use_tolls into motorcycle costing options

## Release Date: 2018-05-28 Valhalla 2.6.0
* **Infrastructure**:
   * CHANGED: Update cmake buildsystem to replace autoconf [#1272](https://github.com/valhalla/valhalla/pull/1272)
* **API**:
   * CHANGED: Move `trace_options` parsing to map matcher factory [#1260](https://github.com/valhalla/valhalla/pull/1260)
   * ADDED: New costing method for AutoDataFix [#1283](https://github.com/valhalla/valhalla/pull/1283)

## Release Date: 2018-05-21 Valhalla 2.5.0
* **Infrastructure**
   * ADDED: Add code formatting and linting.
* **API**
   * ADDED: Added new motorcycle costing, motorcycle access flag in data and use_trails option.
* **Routing**
   * ADDED: Add time dependnet forward and reverse A* methods.
   * FIXED: Increase minimum threshold for driving routes in bidirectional A* (fixes some instances of bad paths).
* **Data Producer Update**
   * CHANGED: Updates to properly handle cycleway crossings.
   * CHANGED: Conditionally include driveways that are private.
   * ADDED: Added logic to set motorcycle access.  This includes lua, country access, and user access flags for motorcycles.

## Release Date: 2018-04-11 Valhalla 2.4.9
* **Enhancement**
   * Added European Portuguese localization for Valhalla
   * Updates to EdgeStatus to improve performance. Use an unordered_map of tile Id and allocate an array for each edge in the tile. This allows using pointers to access status for sequential edges. This improves performance by 50% or so.
   * A couple of bicycle costing updates to improve route quality: avoid roads marked as part of a truck network, to remove the density penalty for transition costs.
   * When optimal matrix type is selected, now use CostMatrix for source to target pedestrian and bicycle matrix calls when both counts are above some threshold. This improves performance in general and lessens some long running requests.
*  **Data Producer Update**
   * Added logic to protect against setting a speed of 0 for ferries.

## Release Date: 2018-03-27 Valhalla 2.4.8
* **Enhancement**
   * Updates for Italian verbal translations
   * Optionally remove driveways at graph creation time
   * Optionally disable candidate edge penalty in path finding
   * OSRM compatible route, matrix and map matching response generation
   * Minimal Windows build compatibility
   * Refactoring to use PBF as the IPC mechanism for all objects
   * Improvements to internal intersection marking to reduce false positives
* **Bug Fix**
   * Cap candidate edge penalty in path finding to reduce excessive expansion
   * Fix trivial paths at deadends

## Release Date: 2018-02-08 Valhalla 2.4.7
* **Enhancement**
   * Speed up building tiles from small OSM imports by using boost directory iterator rather than going through all possible tiles and testing each if the file exists.
* **Bug Fix**
   * Protect against overflow in string to float conversion inside OSM parsing.

## Release Date: 2018-01-26 Valhalla 2.4.6
* **Enhancement**
   * Elevation library will lazy load RAW formatted sources

## Release Date: 2018-01-24 Valhalla 2.4.5
* **Enhancement**
   * Elevation packing utility can unpack lz4hc now
* **Bug Fix**
   * Fixed broken darwin builds

## Release Date: 2018-01-23 Valhalla 2.4.4
* **Enhancement**
   * Elevation service speed improvements and the ability to serve lz4hc compressed data
   * Basic support for downloading routing tiles on demand
   * Deprecated `valhalla_route_service`, now all services (including elevation) are found under `valhalla_service`

## Release Date: 2017-12-11 Valhalla 2.4.3
* **Enhancement**
   * Remove union from GraphId speeds up some platforms
   * Use SAC scale in pedestrian costing
   * Expanded python bindings to include all actions (route, matrix, isochrone, etc)
* **Bug Fix**
   * French translation typo fixes
*  **Data Producer Update**
   * Handling shapes that intersect the poles when binning
   * Handling when transit shapes are less than 2 points

## Release Date: 2017-11-09 Valhalla 2.4.1
*  **Data Producer Update**
   * Added kMopedAccess to modes for complex restrictions.  Remove the kMopedAccess when auto access is removed.  Also, add the kMopedAccess when an auto restriction is found.

## Release Date: 2017-11-08 Valhalla 2.4.0
*  **Data Producer Update**
   * Added logic to support restriction = x with a the except tag.  We apply the restriction to everything except for modes in the except tag.
   * Added logic to support railway_service and coach_service in transit.
* **Bug Fix**
  * Return proper edge_walk path for requested shape_match=walk_or_snap
  * Skip invalid stateid for Top-K requests

## Release Date: 2017-11-07 Valhalla 2.3.9
* **Enhancement**
  * Top-K map matched path generation now only returns unique paths and does so with fewer iterations
  * Navigator call outs for both imperial and metric units
  * The surface types allowed for a given bike route can now be controlled via a request parameter `avoid_bad_surfaces`
  * Improved support for motorscooter costing via surface types, road classification and vehicle specific tagging
* **Bug Fix**
  * Connectivity maps now include information about transit tiles
  * Lane counts for singly digitized roads are now correct for a given directed edge
  * Edge merging code for assigning osmlr segments is now robust to partial tile sets
  * Fix matrix path finding to allow transitioning down to lower levels when appropriate. In particular, do not supersede shortcut edges until no longer expanding on the next level.
  * Fix optimizer rotate location method. This fixes a bug where optimal ordering was bad for large location sets.
*  **Data Producer Update**
   * Duration tags are now used to properly set the speed of travel for a ferry routes

## Release Date: 2017-10-17 Valhalla 2.3.8
* **Bug Fix**
  * Fixed the roundabout exit count for bicycles when the roundabout is a road and not a cycleway
  * Enable a pedestrian path to remain on roundabout instead of getting off and back on
  * Fixed the penalization of candidate locations in the uni-directional A* algorithm (used for trivial paths)
*  **Data Producer Update**
   * Added logic to set bike forward and tag to true where kv["sac_scale"] == "hiking". All other values for sac_scale turn off bicycle access.  If sac_scale or mtb keys are found and a surface tag is not set we default to kPath.
   * Fixed a bug where surface=unpaved was being assigned Surface::kPavedSmooth.

## Release Date: 2017-9-11 Valhalla 2.3.7
* **Bug Fix**
  * Update bidirectional connections to handle cases where the connecting edge is one of the origin (or destination) edges and the cost is high. Fixes some pedestrian route issues that were reported.
*  **Data Producer Update**
   * Added support for motorroad tag (default and per country).
   * Update OSMLR segment association logic to fix issue where chunks wrote over leftover segments. Fix search along edges to include a radius so any nearby edges are also considered.

## Release Date: 2017-08-29 Valhalla 2.3.6
* **Bug Fix**
  * Pedestrian paths including ferries no longer cause circuitous routes
  * Fix a crash in map matching route finding where heading from shape was using a `nullptr` tile
  * Spanish language narrative corrections
  * Fix traffic segment matcher to always set the start time of a segment when its known
* **Enhancement**
  * Location correlation scoring improvements to avoid situations where less likely start or ending locations are selected

## Release Date: 2017-08-22 Valhalla 2.3.5
* **Bug Fix**
  * Clamp the edge score in thor. Extreme values were causing bad alloc crashes.
  * Fix multimodal isochrones. EdgeLabel refactor caused issues.
* **Data Producer Update**
  * Update lua logic to properly handle vehicle=no tags.

## Release Date: 2017-08-14 Valhalla 2.3.4
* **Bug Fix**
  * Enforce limits on maximum per point accuracy to avoid long running map matching computations

## Release Date: 2017-08-14 Valhalla 2.3.3
* **Bug Fix**
  * Maximum osm node reached now causes bitset to resize to accommodate when building tiles
  * Fix wrong side of street information and remove redundant node snapping
  * Fix path differences between services and `valhalla_run_route`
  * Fix map matching crash when interpolating duplicate input points
  * Fix unhandled exception when trace_route or trace_attributes when there are no continuous matches
* **Enhancement**
  * Folded Low-Stress Biking Code into the regular Bicycle code and removed the LowStressBicycleCost class. Now when making a query for bicycle routing, a value of 0 for use_hills and use_roads produces low-stress biking routes, while a value of 1 for both provides more intense professional bike routes.
  * Bike costing default values changed. use_roads and use_hills are now 0.25 by default instead of 0.5 and the default bike is now a hybrid bike instead of a road bike.
  * Added logic to use station hierarchy from transitland.  Osm and egress nodes are connected by transitconnections.  Egress and stations are connected by egressconnections.  Stations and platforms are connected by platformconnections.  This includes narrative updates for Odin as well.

## Release Date: 2017-07-31 Valhalla 2.3.2
* **Bug Fix**
  * Update to use oneway:psv if oneway:bus does not exist.
  * Fix out of bounds memory issue in DoubleBucketQueue.
  * Many things are now taken into consideration to determine which sides of the road have what cyclelanes, because they were not being parsed correctly before
  * Fixed issue where sometimes a "oneway:bicycle=no" tag on a two-way street would cause the road to become a oneway for bicycles
  * Fixed trace_attributes edge_walk cases where the start or end points in the shape are close to graph nodes (intersections)
  * Fixed 32bit architecture crashing for certain routes with non-deterministic placement of edges labels in bucketized queue datastructure
* **Enhancement**
  * Improve multi-modal routes by adjusting the pedestrian mode factor (routes use less walking in favor of public transit).
  * Added interface framework to support "top-k" paths within map-matching.
  * Created a base EdgeLabel class that contains all data needed within costing methods and supports the basic path algorithms (forward direction, A*, with accumulated path distance). Derive class for bidirectional algorithms (BDEdgeLabel) and for multimodal algorithms. Lowers memory use by combining some fields (using spare bits from GraphId).
  * Added elapsed time estimates to map-matching labels in preparation for using timestamps in map-matching.
  * Added parsing of various OSM tags: "bicycle=use_sidepath", "bicycle=dismount", "segregated=*", "shoulder=*", "cycleway:buffer=*", and several variations of these.
  * Both trace_route and trace_attributes will parse `time` and `accuracy` parameters when the shape is provided as unencoded
  * Map-matching will now use the time (in seconds) of each gps reading (if provided) to narrow the search space and avoid finding matches that are impossibly fast

## Release Date: 2017-07-10 Valhalla 2.3.0
* **Bug Fix**
  * Fixed a bug in traffic segment matcher where length was populated but had invalid times
* **Embedded Compilation**
  * Decoupled the service components from the rest of the worker objects so that the worker objects could be used in non http service contexts
   * Added an actor class which encapsulates the various worker objects and allows the various end points to be called /route /height etc. without needing to run a service
* **Low-Stress Bicycle**
  * Worked on creating a new low-stress biking option that focuses more on taking safer roads like cycle ways or residential roads than the standard bike costing option does.

## Release Date: 2017-06-26 Valhalla 2.2.9
* **Bug Fix**
  * Fix a bug introduced in 2.2.8 where map matching search extent was incorrect in longitude axis.

## Release Date: 2017-06-23 Valhalla 2.2.8
* **Bug Fix**
  * Traffic segment matcher (exposed through Python bindings) - fix cases where partial (or no) results could be returned when breaking out of loop in form_segments early.
* **Traffic Matching Update**
  * Traffic segment matcher - handle special cases when entering and exiting turn channels.
* **Guidance Improvements**
  * Added Swedish (se-SV) narrative file.

## Release Date: 2017-06-20 Valhalla 2.2.7
* **Bug Fixes**
  * Traffic segment matcher (exposed through Python bindings) makes use of accuracy per point in the input
  * Traffic segment matcher is robust to consecutive transition edges in matched path
* **Isochrone Changes**
  * Set up isochrone to be able to handle multi-location queries in the future
* **Data Producer Updates**
  * Fixes to valhalla_associate_segments to address threading issue.
  * Added support for restrictions that refers only to appropriate type of vehicle.
* **Navigator**
  * Added pre-alpha implementation that will perform guidance for mobile devices.
* **Map Matching Updates**
  * Added capability to customize match_options

## Release Date: 2017-06-12 Valhalla 2.2.6
* **Bug Fixes**
  * Fixed the begin shape index where an end_route_discontinuity exists
* **Guidance Improvements**
  * Updated Slovenian (sl-SI) narrative file.
* **Data Producer Updates**
  * Added support for per mode restrictions (e.g., restriction:&lt;type&gt;)  Saved these restrictions as "complex" restrictions which currently support per mode lookup (unlike simple restrictions which are assumed to apply to all driving modes).
* **Matrix Updates**
  * Increased max distance threshold for auto costing and other similar costings to 400 km instead of 200 km

## Release Date: 2017-06-05 Valhalla 2.2.5
* **Bug Fixes**
  * Fixed matched point edge_index by skipping transition edges.
  * Use double precision in meili grid traversal to fix some incorrect grid cases.
  * Update meili to use DoubleBucketQueue and GraphReader methods rather than internal methods.

## Release Date: 2017-05-17 Valhalla 2.2.4
* **Bug Fixes**
  * Fix isochrone bug where the default access mode was used - this rejected edges that should not have been rejected for cases than automobile.
  * Fix A* handling of edge costs for trivial routes. This fixed an issue with disconnected regions that projected to a single edge.
  * Fix TripPathBuilder crash if first edge is a transition edge (was occurring with map-matching in rare occasions).

## Release Date: 2017-05-15 Valhalla 2.2.3
* **Map Matching Improvement**
  * Return begin and end route discontinuities. Also, returns partial shape of edge at route discontinuity.
* **Isochrone Improvements**
  * Add logic to make sure the center location remains fixed at the center of a tile/grid in the isotile.
  * Add a default generalization factor that is based on the grid size. Users can still override this factor but the default behavior is improved.
  * Add ExpandForward and ExpandReverse methods as is done in bidirectional A*. This improves handling of transitions between hierarchy levels.
* **Graph Correlation Improvements**
  * Add options to control both radius and reachability per input location (with defaults) to control correlation of input locations to the graph in such a way as to avoid routing between disconnected regions and favor more likely paths.

## Release Date: 2017-05-08 Valhalla 2.2.0
* **Guidance Improvements**
  * Added Russian (ru-RU) narrative file.
  * Updated Slovenian (sl-SI) narrative file.
* **Data Producer Updates**
  * Assign destination sign info on bidirectional ramps.
  * Update ReclassifyLinks. Use a "link-tree" which is formed from the exit node and terminates at entrance nodes. Exit nodes are sorted by classification so motorway exits are done before trunks, etc. Updated the turn channel logic - now more consistently applies turn channel use.
  * Updated traffic segment associations to properly work with elevation and lane connectivity information (which is stored after the traffic association).

## Release Date: 2017-04-24 Valhalla 2.1.9
* **Elevation Update**
  * Created a new EdgeElevation structure which includes max upward and downward slope (moved from DirectedEdge) and mean elevation.
* **Routing Improvements**
  * Destination only fix when "nested" destination only areas cause a route failure. Allow destination only edges (with penalty) on 2nd pass.
  * Fix heading to properly use the partial edge shape rather than entire edge shape to determine heading at the begin and end locations.
  * Some cleanup and simplification of the bidirectional A* algorithm.
  * Some cleanup and simplification of TripPathBuilder.
  * Make TileHierarchy data and methods static and remove tile_dir from the tile hierarchy.
* **Map Matching Improvement**
  * Return matched points with trace attributes when using map_snap.
* **Data Producer Updates**
  * lua updates so that the chunnel will work again.

## Release Date: 2017-04-04 Valhalla 2.1.8
* **Map Matching Release**
  * Added max trace limits and out-of-bounds checks for customizable trace options

## Release Date: 2017-03-29 Valhalla 2.1.7
* **Map Matching Release**
  * Increased service limits for trace
* **Data Producer Updates**
  * Transit: Remove the dependency on using level 2 tiles for transit builder
* **Traffic Updates**
  * Segment matcher completely re-written to handle many complex issues when matching traces to OTSs
* **Service Improvement**
  * Bug Fix - relaxed rapidjson parsing to allow numeric type coercion
* **Routing Improvements**
  * Level the forward and reverse paths in bidirectional A * to account for distance approximation differences.
  * Add logic for Use==kPath to bicycle costing so that paths are favored (as are footways).

## Release Date: 2017-03-10 Valhalla 2.1.3
* **Guidance Improvement**
  * Corrections to Slovenian narrative language file
  **Routing Improvements**
  * Increased the pedestrian search radius from 25 to 50 within the meili configuration to reduce U-turns with map-matching
  * Added a max avoid location limit

## Release Date: 2017-02-22 Valhalla 2.1.0
* **Guidance Improvement**
  * Added ca-ES (Catalan) and sl-SI (Slovenian) narrative language files
* **Routing  Improvement**
  * Fix through location reverse ordering bug (introduced in 2.0.9) in output of route responses for depart_at routes
  * Fix edge_walking method to handle cases where more than 1 initial edge is found
* **Data Producer Updates**
  * Improved transit by processing frequency based schedules.
  * Updated graph validation to more aggressively check graph consistency on level 0 and level 1
  * Fix the EdgeInfo hash to not create duplicate edge info records when creating hierarchies

## Release Date: 2017-02-21 Valhalla 2.0.9
* **Guidance Improvement**
  * Improved Italian narrative by handling articulated prepositions
  * Properly calling out turn channel maneuver
* **Routing Improvement**
  * Improved path determination by increasing stop impact for link to link transitions at intersections
  * Fixed through location handling, now includes cost at throughs and properly uses heading
  * Added ability to adjust location heading tolerance
* **Traffic Updates**
  * Fixed segment matching json to properly return non-string values where appropriate
* **Data Producer Updates**
  * Process node:ref and way:junction_ref as a semicolon separated list for exit numbers
  * Removed duplicated interchange sign information when ways are split into edges
  * Use a sequence within HierarchyBuilder to lower memory requirements for planet / large data imports.
  * Add connecting OSM wayId to a transit stop within NodeInfo.
  * Lua update:  removed ways that were being added to the routing graph.
  * Transit:  Fixed an issue where add_service_day and remove_service_day was not using the tile creation date, but the service start date for transit.
  * Transit:  Added acceptance test logic.
  * Transit:  Added fallback option if the associated wayid is not found.  Use distance approximator to find the closest edge.
  * Transit:  Added URL encoding for one stop ids that contain diacriticals.  Also, added include_geometry=false for route requests.
* **Optimized Routing Update**
  * Added an original index to the location object in the optimized route response
* **Trace Route Improvement**
  * Updated find_start_node to fix "GraphTile NodeInfo index out of bounds" error

## Release Date: 2017-01-30 Valhalla 2.0.6
* **Guidance Improvement**
  * Italian phrases were updated
* **Routing Improvement**
  * Fixed an issue where date and time was returning an invalid ISO8601 time format for date_time values in positive UTC. + sign was missing.
  * Fixed an encoding issue that was discovered for tranist_fetcher.  We were not encoding onestop_ids or route_ids.  Also, added exclude_geometry=true for route API calls.
* **Data Producer Updates**
  * Added logic to grab a single feed in valhalla_build_transit.

## Release Date: 2017-01-04 Valhalla 2.0.3
* **Service Improvement**
  * Added support for interrupting requests. If the connection is closed, route computation and map-matching can be interrupted prior to completion.
* **Routing Improvement**
  * Ignore name inconsistency when entering a link to avoid double penalizing.
* **Data Producer Updates**
  * Fixed consistent name assignment for ramps and turn lanes which improved guidance.
  * Added a flag to directed edges indicating if the edge has names. This can potentially be used in costing methods.
  * Allow future use of spare GraphId bits within DirectedEdge.

## Release Date: 2016-12-13 Valhalla 2.0.2
* **Routing Improvement**
  * Added support for multi-way restrictions to matrix and isochrones.
  * Added HOV costing model.
  * Speed limit updates.   Added logic to save average speed separately from speed limits.
  * Added transit include and exclude logic to multimodal isochrone.
  * Fix some edge cases for trivial (single edge) paths.
  * Better treatment of destination access only when using bidirectional A*.
* **Performance Improvement**
  * Improved performance of the path algorithms by making many access methods inline.

## Release Date: 2016-11-28 Valhalla 2.0.1
* **Routing Improvement**
  * Preliminary support for multi-way restrictions
* **Issues Fixed**
  * Fixed tile incompatibility between 64 and 32bit architectures
  * Fixed missing edges within tile edge search indexes
  * Fixed an issue where transit isochrone was cut off if we took transit that was greater than the max_seconds and other transit lines or buses were then not considered.

## Release Date: 2016-11-15 Valhalla 2.0

* **Tile Redesign**
  * Updated the graph tiles to store edges only on the hierarchy level they belong to. Prior to this, the highways were stored on all levels, they now exist only on the highway hierarchy. Similar changes were made for arterial level roads. This leads to about a 20% reduction in tile size.
  * The tile redesign required changes to the path generation algorithms. They must now transition freely between levels, even for pedestrian and bicycle routes. To offset the extra transitions, the main algorithms were changed to expand nodes at each level that has directed edges, rather than adding the transition edges to the priority queue/adjacency list. This change helps performance. The hierarchy limits that are used to speed the computation of driving routes by utilizing the highway hierarchy were adjusted to work with the new path algorithms.
  * Some changes to costing were also required, for example pedestrian and bicycle routes skip shortcut edges.
  * Many tile data structures were altered to explicitly size different fields and make room for "spare" fields that will allow future growth. In addition, the tile itself has extra "spare" records that can be appended to the end of the tile and referenced from the tile header. This also will allow future growth without breaking backward compatibility.
* **Guidance Improvement**
  * Refactored trip path to use an enumerated `Use` for edge and an enumerated `NodeType` for node
  * Fixed some wording in the Hindi narrative file
  * Fixed missing turn maneuver by updating the forward intersecting edge logic
* **Issues Fixed**
  * Fixed an issue with pedestrian routes where a short u-turn was taken to avoid the "crossing" penalty.
  * Fixed bicycle routing due to high penalty to enter an access=destination area. Changed to a smaller, length based factor to try to avoid long regions where access = destination. Added a driveway penalty to avoid taking driveways (which are often marked as access=destination).
  * Fixed regression where service did not adhere to the list of allowed actions in the Loki configuration
* **Graph Correlation**
  * External contributions from Navitia have lead to greatly reduced per-location graph correlation. Average correlation time is now less than 1ms down from 4-9ms.

## Release Date: 2016-10-17

* **Guidance Improvement**
  * Added the Hindi (hi-IN) narrative language
* **Service Additions**
  * Added internal valhalla error codes utility in baldr and modified all services to make use of and return as JSON response
  * See documentation https://github.com/valhalla/valhalla-docs/blob/master/api-reference.md#internal-error-codes-and-conditions
* **Time-Distance Matrix Improvement**
  * Added a costmatrix performance fix for one_to_many matrix requests
* **Memory Mapped Tar Archive - Tile Extract Support**
  * Added the ability to load a tar archive of the routing graph tiles. This improves performance under heavy load and reduces the memory requirement while allowing multiple processes to share cache resources.

## Release Date: 2016-09-19

* **Guidance Improvement**
  * Added pirate narrative language
* **Routing Improvement**
  * Added the ability to include or exclude stops, routes, and operators in multimodal routing.
* **Service Improvement**
  * JSONify Error Response

## Release Date: 2016-08-30

* **Pedestrian Routing Improvement**
  * Fixes for trivial pedestrian routes

## Release Date: 2016-08-22

* **Guidance Improvements**
  * Added Spanish narrative
  * Updated the start and end edge heading calculation to be based on road class and edge use
* **Bicycle Routing Improvements**
  * Prevent getting off a higher class road for a small detour only to get back onto the road immediately.
  * Redo the speed penalties and road class factors - they were doubly penalizing many roads with very high values.
  * Simplify the computation of weighting factor for roads that do not have cycle lanes. Apply speed penalty to slightly reduce favoring
of non-separated bicycle lanes on high speed roads.
* **Routing Improvements**
  * Remove avoidance of U-turn for pedestrian routes. This improves use with map-matching since pedestrian routes can make U-turns.
  * Allow U-turns at dead-ends for driving (and bicycling) routes.
* **Service Additions**
  * Add support for multi-modal isochrones.
  * Added base code to allow reverse isochrones (path from anywhere to a single destination).
* **New Sources to Targets**
  * Added a new Matrix Service action that allows you to request any of the 3 types of time-distance matrices by calling 1 action.  This action takes a sources and targets parameter instead of the locations parameter.  Please see the updated Time-Distance Matrix Service API reference for more details.

## Release Date: 2016-08-08

 * **Service additions**
  * Latitude, longitude bounding boxes of the route and each leg have been added to the route results.
  * Added an initial isochrone capability. This includes methods to create an "isotile" - a 2-D gridded data set with time to reach each lat,lon grid from an origin location. This isoltile is then used to create contours at specified times. Interior contours are optionally removed and the remaining outer contours are generalized and converted to GeoJSON polygons. An initial version supporting multimodal route types has also been added.
 * **Data Producer Updates**
  * Fixed tranist scheduling issue where false schedules were getting added.
 * **Tools Additionas**
  * Added `valhalla_export_edges` tool to allow shape and names to be dumped from the routing tiles

## Release Date: 2016-07-19

 * **Guidance Improvements**
  * Added French narrative
  * Added capability to have narrative language aliases - For example: German `de-DE` has an alias of `de`
 * **Transit Stop Update** - Return latitude and longitude for each transit stop
 * **Data Producer Updates**
  * Added logic to use lanes:forward, lanes:backward, speed:forward, and speed:backward based on direction of the directed edge.
  * Added support for no_entry, no_exit, and no_turn restrictions.
  * Added logic to support country specific access. Based on country tables found here: http://wiki.openstreetmap.org/wiki/OSM_tags_for_routing/Access-Restrictions

## Release Date: 2016-06-08

 * **Bug Fix** - Fixed a bug where edge indexing created many small tiles where no edges actually intersected. This allowed impossible routes to be considered for path finding instead of rejecting them earlier.
 * **Guidance Improvements**
  * Fixed invalid u-turn direction
  * Updated to properly call out jughandle routes
  * Enhanced signless interchange maneuvers to help guide users
 * **Data Producer Updates**
  * Updated the speed assignment for ramp to be a percentage of the original road class speed assignment
  * Updated stop impact logic for turn channel onto ramp

## Release Date: 2016-05-19

 * **Bug Fix** - Fixed a bug where routes fail within small, disconnected "islands" due to the threshold logic in prior release. Also better logic for not-thru roads.

## Release Date: 2016-05-18

 * **Bidirectional A* Improvements** - Fixed an issue where if both origin and destination locations where on not-thru roads that meet at a common node the path ended up taking a long detour. Not all cases were fixed though - next release should fix. Trying to address the termination criteria for when the best connection point of the 2 paths is optimal. Turns out that the initial case where both opposing edges are settled is not guaranteed to be the least cost path. For now we are setting a threshold and extending the search while still tracking best connections. Fixed the opposing edge when a hierarchy transition occurs.
 * **Guidance Globalization** -  Fixed decimal distance to be locale based.
 * **Guidance Improvements**
  * Fixed roundabout spoke count issue by fixing the drive_on_right attribute.
  * Simplified narative by combining unnamed straight maneuvers
  * Added logic to confirm maneuver type assignment to avoid invalid guidance
  * Fixed turn maneuvers by improving logic for the following:
    * Internal intersection edges
    * 'T' intersections
    * Intersecting forward edges
 * **Data Producer Updates** - Fix the restrictions on a shortcut edge to be the same as the last directed edge of the shortcut (rather than the first one).

## Release Date: 2016-04-28

 * **Tile Format Updates** - Separated the transit graph from the "road only" graph into different tiles but retained their interconnectivity. Transit tiles are now hierarchy level 3.
 * **Tile Format Updates** - Reduced the size of graph edge shape data by 5% through the use of varint encoding (LEB128)
 * **Tile Format Updates** - Aligned `EdgeInfo` structures to proper byte boundaries so as to maintain compatibility for systems who don't support reading from unaligned addresses.
 * **Guidance Globalization** -  Added the it-IT(Italian) language file. Added support for CLDR plural rules. The cs-CZ(Czech), de-DE(German), and en-US(US English) language files have been updated.
 * **Travel mode based instructions** -  Updated the start, post ferry, and post transit insructions to be based on the travel mode, for example:
  * `Drive east on Main Street.`
  * `Walk northeast on Broadway.`
  * `Bike south on the cycleway.`

## Release Date: 2016-04-12

 * **Guidance Globalization** -  Added logic to use tagged language files that contain the guidance phrases. The initial versions of en-US, de-DE, and cs-CZ have been deployed.
 * **Updated ferry defaults** -  Bumped up use_ferry to 0.65 so that we don't penalize ferries as much.

## Release Date: 2016-03-31
 * **Data producer updates** - Do not generate shortcuts across a node which is a fork. This caused missing fork maneuvers on longer routes.  GetNames update ("Broadway fix").  Fixed an issue with looking up a name in the ref map and not the name map.  Also, removed duplicate names.  Private = false was unsetting destination only flags for parking aisles.

## Release Date: 2016-03-30
 * **TripPathBuilder Bug Fix** - Fixed an exception that was being thrown when trying to read directed edges past the end of the list within a tile. This was due to errors in setting walkability and cyclability on upper hierarchies.

## Release Date: 2016-03-28

 * **Improved Graph Correlation** -  Correlating input to the routing graph is carried out via closest first traversal of the graph's, now indexed, geometry. This results in faster correlation and guarantees the absolute closest edge is found.

## Release Date: 2016-03-16

 * **Transit type returned** -  The transit type (e.g. tram, metro, rail, bus, ferry, cable car, gondola, funicular) is now returned with each transit maneuver.
 * **Guidance language** -  If the language option is not supplied or is unsupported then the language will be set to the default (en-US). Also, the service will return the language in the trip results.
 * **Update multimodal path algorithm** - Applied some fixes to multimodal path algorithm. In particular fixed a bug where the wrong sortcost was added to the adjacency list. Also separated "in-station" transfer costs from transfers between stops.
 * **Data producer updates** - Do not combine shortcut edges at gates or toll booths. Fixes avoid toll issues on routes that included shortcut edges.

## Release Date: 2016-03-07

 * **Updated all APIs to honor the optional DNT (Do not track) http header** -  This will avoid logging locations.
 * **Reduce 'Merge maneuver' verbal alert instructions** -  Only create a verbal alert instruction for a 'Merge maneuver' if the previous maneuver is > 1.5 km.
 * **Updated transit defaults.  Tweaked transit costing logic to obtain better routes.** -  use_rail = 0.6, use_transfers = 0.3, transfer_cost = 15.0 and transfer_penalty = 300.0.  Updated the TransferCostFactor to use the transfer_factor correctly.  TransitionCost for pedestrian costing bumped up from 20.0f to 30.0f when predecessor edge is a transit connection.
 * **Initial Guidance Globalization** -  Partial framework for Guidance Globalization. Started reading some guidance phrases from en-US.json file.

## Release Date: 2016-02-22

 * **Use bidirectional A* for automobile routes** - Switch to bidirectional A* for all but bus routes and short routes (where origin and destination are less than 10km apart). This improves performance and has less failure cases for longer routes. Some data import adjustments were made (02-19) to fix some issues encountered with arterial and highway hierarchies. Also only use a maximum of 2 passes for bidirecdtional A* to reduce "long time to fail" cases.
 * **Added verbal multi-cue guidance** - This combines verbal instructions when 2 successive maneuvers occur in a short amount of time (e.g., Turn right onto MainStreet. Then Turn left onto 1st Avenue).

## Release Date: 2016-02-19

 * **Data producer updates** - Reduce stop impact when all edges are links (ramps or turn channels). Update opposing edge logic to reject edges that do no have proper access (forward access == reverse access on opposing edge and vice-versa). Update ReclassifyLinks for cases where a single edge (often a service road) intersects a ramp improperly causing the ramp to reclassified when it should not be. Updated maximum OSM node Id (now exceeds 4000000000). Move lua from conf repository into mjolnir.

## Release Date: 2016-02-01

 * **Data producer updates** - Reduce speed on unpaved/rough roads. Add statistics for hgv (truck) restrictions.

## Release Date: 2016-01-26

 * **Added capability to disable narrative production** - Added the `narrative` boolean option to allow users to disable narrative production. Locations, shape, length, and time are still returned. The narrative production is enabled by default. The possible values for the `narrative` option are: false and true
 * **Added capability to mark a request with an id** - The `id` is returned with the response so a user could match to the corresponding request.
 * **Added some logging enhancements, specifically [ANALYTICS] logging** - We want to focus more on what our data is telling us by logging specific stats in Logstash.

## Release Date: 2016-01-18

 * **Data producer updates** - Data importer configuration (lua) updates to fix a bug where buses were not allowed on restricted lanes.  Fixed surface issue (change the default surface to be "compacted" for footways).

## Release Date: 2016-01-04

 * **Fixed Wrong Costing Options Applied** - Fixed a bug in which a previous requests costing options would be used as defaults for all subsequent requests.

## Release Date: 2015-12-18

 * **Fix for bus access** - Data importer configuration (lua) updates to fix a bug where bus lanes were turning off access for other modes.
 * **Fix for extra emergency data** - Data importer configuration (lua) updates to fix a bug where we were saving hospitals in the data.
 * **Bicycle costing update** - Updated kTCSlight and kTCFavorable so that cycleways are favored by default vs roads.

## Release Date: 2015-12-17

 * **Graph Tile Data Structure update** - Updated structures within graph tiles to support transit efforts and truck routing. Removed TransitTrip, changed TransitRoute and TransitStop to indexes (rather than binary search). Added access restrictions (like height and weight restrictions) and the mode which they impact to reduce need to look-up.
 * **Data producer updates** - Updated graph tile structures and import processes.

## Release Date: 2015-11-23

 * **Fixed Open App for OSRM functionality** - Added OSRM functionality back to Loki to support Open App.

## Release Date: 2015-11-13

 * **Improved narrative for unnamed walkway, cycleway, and mountain bike trail** - A generic description will be used for the street name when a walkway, cycleway, or mountain bike trail maneuver is unnamed. For example, a turn right onto a unnamed walkway maneuver will now be: "Turn right onto walkway."
 * **Fix costing bug** - Fix a bug introduced in EdgeLabel refactor (impacted time distance matrix only).

## Release Date: 2015-11-3

 * **Enhance bi-directional A* logic** - Updates to bidirectional A* algorithm to fix the route completion logic to handle cases where a long "connection" edge could lead to a sub-optimal path. Add hierarchy and shortcut logic so we can test and use bidirectional A* for driving routes. Fix the destination logic to properly handle oneways as the destination edge. Also fix U-turn detection for reverse search when hierarchy transitions occur.
 * **Change "Go" to "Head" for some instructions** - Start, exit ferry.
 * **Update to roundabout instructions** - Call out roundabouts for edges marked as links (ramps, turn channels).
 * **Update bicycle costing** - Fix the road factor (for applying weights based on road classification) and lower turn cost values.

## Data Producer Release Date: 2015-11-2

 * **Updated logic to not create shortcut edges on roundabouts** - This fixes some roundabout exit counts.

## Release Date: 2015-10-20

 * **Bug Fix for Pedestrian and Bicycle Routes** - Fixed a bug with setting the destination in the bi-directional Astar algorithm. Locations that snapped to a dead-end node would have failed the route and caused a timeout while searching for a valid path. Also fixed the elapsed time computation on the reverse path of bi-directional algorithm.

## Release Date: 2015-10-16

 * **Through Location Types** - Improved support for locations with type = "through". Routes now combine paths that meet at each through location to create a single "leg" between locations with type = "break". Paths that continue at a through location will not create a U-turn unless the path enters a "dead-end" region (neighborhood with no outbound access).
 * **Update shortcut edge logic** - Now skips long shortcut edges when close to the destination. This can lead to missing the proper connection if the shortcut is too long. Fixes #245 (thor).
 * **Per mode service limits** - Update configuration to allow setting different maximum number of locations and distance per mode.
 * **Fix shape index for trivial path** - Fix a bug where when building the the trip path for a "trivial" route (includes just one edge) where the shape index exceeded that size of the shape.

## Release Date: 2015-09-28

 * **Elevation Influenced Bicycle Routing** - Enabled elevation influenced bicycle routing. A "use-hills" option was added to the bicycle costing profile that can tune routes to avoid hills based on grade and amount of elevation change.
 * **"Loop Edge" Fix** - Fixed a bug with edges that form a loop. Split them into 2 edges during data import.
 * **Additional information returned from 'locate' method** - Added information that can be useful when debugging routes and data. Adds information about nodes and edges at a location.
 * **Guidance/Narrative Updates** - Added side of street to destination narrative. Updated verbal instructions.<|MERGE_RESOLUTION|>--- conflicted
+++ resolved
@@ -3,11 +3,8 @@
 * **Bug Fix**
 * **Enhancement**
    * ADDED: Assign cost factors to linear features [#5584](https://github.com/valhalla/valhalla/pull/5584)
-<<<<<<< HEAD
+   * CHANGED: Get rid of temporary std::vector in GraphTile::GetRestrictions [#5688](https://github.com/valhalla/valhalla/pull/5688)
    * CHANGED: Use std::from_chars instead of std::stoi/stof/stod [#5704](https://github.com/valhalla/valhalla/pull/5704)
-=======
-   * CHANGED: Get rid of temporary std::vector in GraphTile::GetRestrictions [#5688](https://github.com/valhalla/valhalla/pull/5688)
->>>>>>> a16d88cc
 
 ## Release Date: 2025-11-14 Valhalla 3.6.1
 * **Removed**
