--- conflicted
+++ resolved
@@ -83,11 +83,8 @@
    * CHANGED: libvalhalla.pc generation to have finer controls; install third_party public headers; overhaul lots of CMake; remove conan support [#4516](https://github.com/valhalla/valhalla/pull/4516)
    * CHANGED: refactored matrix code to include a base class for all matrix algorithms to prepare for second passes on matrix [#4535](https://github.com/valhalla/valhalla/pull/4535)
    * ADDED: matrix second pass for connections not found in the first pass, analogous to /route [#4536](https://github.com/valhalla/valhalla/pull/4536)
-<<<<<<< HEAD
+   * UPDATED: cxxopts to 3.1.1 [#4541](https://github.com/valhalla/valhalla/pull/4541)
    * CHANGED: make use of vendored libraries optional (other than libraries which are not commonly in package managers or only used for testing) [#4544](https://github.com/valhalla/valhalla/pull/4544)
-=======
-   * UPDATED: cxxopts to 3.1.1 [#4541](https://github.com/valhalla/valhalla/pull/4541)
->>>>>>> 5ce3aa7d
 
 ## Release Date: 2023-05-11 Valhalla 3.4.0
 * **Removed**
