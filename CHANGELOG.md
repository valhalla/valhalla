## Release Date: 2023-??-?? Valhalla 3.4.1
* **Removed**
* **Bug Fix**
   * FIXED: gcc13 was missing some std header includes [#4154](https://github.com/valhalla/valhalla/pull/4154)
   * FIXED: when reclassifying ferry edges, remove destonly from ways only if the connecting way was destonly [#4118](https://github.com/valhalla/valhalla/pull/4118)
   * FIXED: typo in use value of map matching API (`platform_connection` was misspelled) [#4174](https://github.com/valhalla/valhalla/pull/4174)
   * FIXED: fix crash in timedistancebssmatrix.cc  [#4244](https://github.com/valhalla/valhalla/pull/4244)
   * FIXED: missing protobuf CMake configuration to link abseil for protobuf >= 3.22.0 [#4207](https://github.com/valhalla/valhalla/pull/4207)
   * FIXED: broken links on the optimized route API page [#4260](https://github.com/valhalla/valhalla/pull/4260)
   * FIXED: remove clearing of headings while calculating a matrix [#4288](https://github.com/valhalla/valhalla/pull/4288)
   * FIXED: only recost matrix pairs which have connections found [#4344](https://github.com/valhalla/valhalla/pull/4344)
   * FIXED: arm builds. tons of errors due to floating point issues mostly [#4213](https://github.com/valhalla/valhalla/pull/4213)
   * FIXED: respond with correlated edges for format=valhalla and matrix [#4335](https://github.com/valhalla/valhalla/pull/4335)
   * FIXED: `sources` & `targets` for verbose matrix response was kinda broken due to #4335 above [#4366](https://github.com/valhalla/valhalla/pull/4366)
   * FIXED: recover proper shortest path to ferry connections (when multiple edges exist between node pair) [#4361](https://github.com/valhalla/valhalla/pull/4361)
   * FIXED: recover proper shortest path to ferry connections (make sure correct label index is used) [#4378](https://github.com/valhalla/valhalla/pull/4378)
   * FIXED: Allow all roads for motorcycles [#4348](https://github.com/valhalla/valhalla/pull/4348)
   * FIXED: motorcar:conditional should not apply to motorcycle and moped [#4359](https://github.com/valhalla/valhalla/pull/4359)
   * FIXED: break shortcuts when there are different restrictions on base edges [#4326](https://github.com/valhalla/valhalla/pull/4326)
   * FIXED: Incorrect `edge_index` assignment in `thor_worker_t::build_trace` [#4413](https://github.com/valhalla/valhalla/pull/4413)
   * FIXED: lots of issues with CostMatrix (primarily deadend logic) with a complete refactor modeling things very close to bidir A*, also to prepare for a unification of the two [#4372](https://github.com/valhalla/valhalla/pull/4372)
* **Enhancement**
   * UPDATED: French translations, thanks to @xlqian [#4159](https://github.com/valhalla/valhalla/pull/4159)
   * CHANGED: -j flag for multithreaded executables to override mjolnir.concurrency [#4168](https://github.com/valhalla/valhalla/pull/4168)
   * CHANGED: moved the argparse boilerplate code to a private header which all programs can share [#4169](https://github.com/valhalla/valhalla/pull/4169)
   * ADDED: CI runs a spell check on the PR to detect spelling mistakes [#4179](https://github.com/valhalla/valhalla/pull/4179)
   * ADDED: `preferred_side_cutoff` parameter for locations [#4182](https://github.com/valhalla/valhalla/pull/4182)
   * ADDED: PBF output for matrix endpoint [#4121](https://github.com/valhalla/valhalla/pull/4121)
   * CHANGED: sped up the transit gtfs ingestion process by sorting the feeds before querying them and avoiding copying their structures. forked just_gtfs into the valhalla org to accomplish it [#4167](https://github.com/valhalla/valhalla/pull/4167)
   * CHANGED: write traffic tile headers in `valhalla_build_extract` [#4195](https://github.com/valhalla/valhalla/pull/4195)
   * ADDED: `source_percent_along` & `target_percent_along` to /trace_attributes JSON response [#4199](https://github.com/valhalla/valhalla/pull/4199)
   * ADDED: sqlite database to store landmarks along with interfaces of insert and bounding box queries [#4189](https://github.com/valhalla/valhalla/pull/4189)
   * CHANGED: refactor landmark database interface to use a pimpl [#4202](https://github.com/valhalla/valhalla/pull/4202)
   * ADDED: support for `:forward` and `:backward` for `motor_vehicle`, `vehicle`, `foot` and `bicycle` tag prefixes [#4204](https://github.com/valhalla/valhalla/pull/4204)
   * ADDED: add `valhalla_build_landmarks` to parse POIs from osm pbfs and store them as landmarks in the landmark sqlite database [#4201](https://github.com/valhalla/valhalla/pull/4201)
   * ADDED: add primary key in the landmark sqlite database and a method to retrieve landmarks via their primary keys [#4224](https://github.com/valhalla/valhalla/pull/4224)
   * ADDED: update graph tile to allow adding landmarks to edge info, and refactor edgeinfo.cc [#4233](https://github.com/valhalla/valhalla/pull/4233)
   * ADDED: `sources_to_targets` action for `/expansion` [#4263](https://github.com/valhalla/valhalla/pull/4263)
   * ADDED: option `--extract-tar` to `valhalla_build_extract` to create extracts from .tar files instead of tile directory [#4255](https://github.com/valhalla/valhalla/pull/4255)
   * ADDED: Support for `bannerInstructions` attribute in OSRM serializer via `banner_instructions` request parameter [#4093](https://github.com/valhalla/valhalla/pull/4093)
   * UPDATED: submodules which had new releases, unless it was a major version change [#4231](https://github.com/valhalla/valhalla/pull/4231)
   * ADDED: Support for elevation along a route. Add elevation to EdgeInfo within Valhalla tiles [#4279](https://github.com/valhalla/valhalla/pull/4279)
   * ADDED: the workflow to find landmarks in a graph tile, associate them with nearby edges, and update the graph tile to store the associations [#4278](https://github.com/valhalla/valhalla/pull/4278)
   * ADDED: update maneuver generation to add nearby landmarks to maneuvers as direction support [#4293](https://github.com/valhalla/valhalla/pull/4293)
   * CHANGED: the boost property tree config is now read into a singleton that doesn't need to be passed around anymore [#4220](https://github.com/valhalla/valhalla/pull/4220)
   * ADDED: Update the street name and sign data processing include language and pronunciations [#4268](https://github.com/valhalla/valhalla/pull/4268)
   * CHANGED: more sustainable way to work with protobuf in cmake [#4334](https://github.com/valhalla/valhalla/pull/4334)
   * CHANGED: use date_time API to retrieve timezone aliases instead of our own curated list [#4382](https://github.com/valhalla/valhalla/pull/4382)
   * CHANGED: less aggressive logging for nodes' headings & ferry connections [#4420][https://github.com/valhalla/valhalla/pull/4420]
   * ADDED: add documentation about historical traffic [#4259](https://github.com/valhalla/valhalla/pull/4259)
<<<<<<< HEAD
   * ADDED: most access restrictions to /locate response [#4431](https://github.com/valhalla/valhalla/pull/4431)
=======
   * ADDED: config option to control how much memory we'll reserve for CostMatrix locations [#4424](https://github.com/valhalla/valhalla/pull/4424)
   * CHANGED: refactor EdgeLabel (and derived classes) to reduce memory use. [#4439](https://github.com/valhalla/valhalla/pull/4439)
   * ADDED: "shape" field to matrix response for CostMatrix only [#4432](https://github.com/valhalla/valhalla/pull/4432)
   * CHANGED: `/expansion`: add field `prev_edge_id`, make the GeoJSON features `LineString`s [#4275](https://github.com/valhalla/valhalla/issues/4275)
>>>>>>> 03748198

## Release Date: 2023-05-11 Valhalla 3.4.0
* **Removed**
   * REMOVED: Docker image pushes to Dockerhub [#4033](https://github.com/valhalla/valhalla/pull/4033)
   * REMOVED: transitland references and scripts and replace with info for raw GTFS feeds [#4033](https://github.com/valhalla/valhalla/pull/3906)
* **Bug Fix**
   * FIXED: underflow of uint64_t cast for matrix time results [#3906](https://github.com/valhalla/valhalla/pull/3906)
   * FIXED: update vcpkg commit for Azure pipelines to fix libtool mirrors [#3915](https://github.com/valhalla/valhalla/pull/3915)
   * FIXED: fix CHANGELOG release year (2022->2023) [#3927](https://github.com/valhalla/valhalla/pull/3927)
   * FIXED: avoid segfault on invalid exclude_polygons input [#3907](https://github.com/valhalla/valhalla/pull/3907)
   * FIXED: allow \_WIN32_WINNT to be defined by build system [#3933](https://github.com/valhalla/valhalla/issues/3933)
   * FIXED: disconnected stop pairs in gtfs import [#3943](https://github.com/valhalla/valhalla/pull/3943)
   * FIXED: in/egress traversability in gtfs ingestion is now defaulted to kBoth to enable pedestrian access on transit connect edges and through the in/egress node [#3948](https://github.com/valhalla/valhalla/pull/3948)
   * FIXED: parsing logic needed implicit order of stations/egresses/platforms in the GTFS feeds [#3949](https://github.com/valhalla/valhalla/pull/3949)
   * FIXED: segfault in TimeDistanceMatrix [#3964](https://github.com/valhalla/valhalla/pull/3949)
   * FIXED: write multiple PBFs if the protobuf object gets too big [#3954](https://github.com/valhalla/valhalla/pull/3954)
   * FIXED: pin conan version to latest 1.x for now [#3990](https://github.com/valhalla/valhalla/pull/3990)
   * FIXED: Fix matrix_locations when used in pbf request [#3997](https://github.com/valhalla/valhalla/pull/3997)
   * FIXED: got to the point where the basic transit routing test works [#3988](https://github.com/valhalla/valhalla/pull/3988)
   * FIXED: fix build with LOGGING_LEVEL=ALL [#3992](https://github.com/valhalla/valhalla/pull/3992)
   * FIXED: transit stitching when determining whether a platform was generated [#4020](https://github.com/valhalla/valhalla/pull/4020)
   * FIXED: multimodal isochrones [#4030](https://github.com/valhalla/valhalla/pull/4030)
   * FIXED: duplicated recosting names should throw [#4042](https://github.com/valhalla/valhalla/pull/4042)
   * FIXED: Remove arch specificity from strip command of Python bindings to make it more compatible with other archs [#4040](https://github.com/valhalla/valhalla/pull/4040)
   * FIXED: GraphReader::GetShortcut no longer returns false positives or false negatives [#4019](https://github.com/valhalla/valhalla/pull/4019)
   * FIXED: Tagging with bus=permit or taxi=permit did not override access=no [#4045](https://github.com/valhalla/valhalla/pull/4045)
   * FIXED: Upgrade RapidJSON to address undefined behavior [#4051](https://github.com/valhalla/valhalla/pull/4051)
   * FIXED: time handling for transit service [#4052](https://github.com/valhalla/valhalla/pull/4052)
   * FIXED: multiple smaller bugs while testing more multimodal /route & /isochrones [#4055](https://github.com/valhalla/valhalla/pull/4055)
   * FIXED: `FindLuaJit.cmake` to include Windows paths/library names [#4067](https://github.com/valhalla/valhalla/pull/4067)
   * FIXED: Move complex turn restriction check out of can_form_shortcut() [#4047](https://github.com/valhalla/valhalla/pull/4047)
   * FIXED: fix `clear` methods on matrix algorithms and reserve some space for labels with a new config [#4075](https://github.com/valhalla/valhalla/pull/4075)
   * FIXED: fix `valhalla_build_admins` & `valhalla_ways_to_edges` argument parsing [#4097](https://github.com/valhalla/valhalla/pull/4097)
   * FIXED: fail early in `valhalla_build_admins` if parent directory can't be created, also exit with failure [#4099](https://github.com/valhalla/valhalla/pull/4099)
* **Enhancement**
   * CHANGED: replace boost::optional with C++17's std::optional where possible [#3890](https://github.com/valhalla/valhalla/pull/3890)
   * ADDED: parse `lit` tag on ways and add it to graph [#3893](https://github.com/valhalla/valhalla/pull/3893)
   * ADDED: log lat/lon of node where children link edges exceed the configured maximum [#3911](https://github.com/valhalla/valhalla/pull/3911)
   * ADDED: log matrix algorithm which was used [#3916](https://github.com/valhalla/valhalla/pull/3916)
   * UPDATED: docker base image to Ubuntu 22.04 [#3912](https://github.com/valhalla/valhalla/pull/3912)
   * CHANGED: Unify handling of single-file -Werror in all modules [#3910](https://github.com/valhalla/valhalla/pull/3910)
   * CHANGED: Build skadi with -Werror [#3935](https://github.com/valhalla/valhalla/pull/3935)
   * ADDED: Connect transit tiles to the graph [#3700](https://github.com/valhalla/valhalla/pull/3700)
   * CHANGED: switch to C++17 master branch of `just_gtfs` [#3947](https://github.com/valhalla/valhalla/pull/3947)
   * ADDED: Support for configuring a universal request timeout [#3966](https://github.com/valhalla/valhalla/pull/3966)
   * ADDED: optionally include highway=platform edges for pedestrian access [#3971](https://github.com/valhalla/valhalla/pull/3971)
   * ADDED: `use_lit` costing option for pedestrian costing [#3957](https://github.com/valhalla/valhalla/pull/3957)
   * CHANGED: Removed stray NULL values in log output[#3974](https://github.com/valhalla/valhalla/pull/3974)
   * CHANGED: More conservative estimates for cost of walking slopes [#3982](https://github.com/valhalla/valhalla/pull/3982)
   * ADDED: An option to slim down matrix response [#3987](https://github.com/valhalla/valhalla/pull/3987)
   * CHANGED: Updated url for just_gtfs library [#3994](https://github.com/valhalla/valhalla/pull/3995)
   * ADDED: Docker image pushes to Github's docker registry [#4033](https://github.com/valhalla/valhalla/pull/4033)
   * ADDED: `disable_hierarchy_pruning` costing option to find the actual optimal route for motorized costing modes, i.e `auto`, `motorcycle`, `motor_scooter`, `bus`, `truck` & `taxi`. [#4000](https://github.com/valhalla/valhalla/pull/4000)
   * CHANGED: baldr directory: remove warnings and C++17 adjustments [#4011](https://github.com/valhalla/valhalla/pull/4011)
   * UPDATED: `vcpkg` to latest master, iconv wasn't building anymore [#4066](https://github.com/valhalla/valhalla/pull/4066)
   * CHANGED: pybind11 upgrade for python 3.11 [#4067](https://github.com/valhalla/valhalla/pull/4067)
   * CHANGED: added transit level to connectivity map [#4082](https://github.com/valhalla/valhalla/pull/4082)
   * ADDED: "has_transit_tiles" & "osm_changeset" to verbose status response [#4062](https://github.com/valhalla/valhalla/pull/4062)
   * ADDED: time awareness to CostMatrix for e.g. traffic support [#4071](https://github.com/valhalla/valhalla/pull/4071)
   * UPDATED: transifex translations [#4102](https://github.com/valhalla/valhalla/pull/4102)

## Release Date: 2023-01-03 Valhalla 3.3.0
* **Removed**
* **Bug Fix**
* **Enhancement**
  * CHANGED: Upgraded from C++14 to C++17. [#3878](https://github.com/valhalla/valhalla/pull/3878)

## Release Date: 2023-01-03 Valhalla 3.2.1
* **Removed**
* **Bug Fix**
   * FIXED: valhalla_run_route was missing config logic.[#3824](https://github.com/valhalla/valhalla/pull/3824)
   * FIXED: Added missing ferry tag if manoeuver uses a ferry. It's supposed to be there according to the docs. [#3815](https://github.com/valhalla/valhalla/issues/3815)
   * FIXED: Handle hexlifying strings with unsigned chars [#3842](https://github.com/valhalla/valhalla/pull/3842)
   * FIXED: Newer clang warns on `sprintf` which becomes a compilation error (due to `Werror`) so we use `snprintf` instead [#3846](https://github.com/valhalla/valhalla/issues/3846)
   * FIXED: Build all of Mjolnir with -Werror [#3845](https://github.com/valhalla/valhalla/pull/3845)
   * FIXED: Only set most destination information once for all origins in timedistancematrix [#3830](https://github.com/valhalla/valhalla/pull/3830)
   * FIXED: Integers to expansion JSON output were cast wrongly [#3857](https://github.com/valhalla/valhalla/pull/3857)
   * FIXED: hazmat=destination should be hazmat=false and fix the truckcost usage of hazmat [#3865](https://github.com/valhalla/valhalla/pull/3865)
   * FIXED: Make sure there is at least one path which is accessible for all vehicular modes when reclassifying ferry edges [#3860](https://github.com/valhalla/valhalla/pull/3860)
   * FIXED: valhalla_build_extract was failing to determine the tile ID to include in the extract [#3864](https://github.com/valhalla/valhalla/pull/3864)
   * FIXED: valhalla_ways_to_edges missed trimming the cache when overcommitted [#3872](https://github.com/valhalla/valhalla/pull/3864)
   * FIXED: Strange detours with multi-origin/destination unidirectional A* [#3585](https://github.com/valhalla/valhalla/pull/3585)
* **Enhancement**
   * ADDED: Added has_toll, has_highway, has_ferry tags to summary field of a leg and route and a highway tag to a maneuver if it includes a highway. [#3815](https://github.com/valhalla/valhalla/issues/3815)
   * ADDED: Add time info to sources_to_targets [#3795](https://github.com/valhalla/valhalla/pull/3795)
   * ADDED: "available_actions" to the /status response [#3836](https://github.com/valhalla/valhalla/pull/3836)
   * ADDED: "waiting" field on input/output intermediate break(\_through) locations to respect services times [#3849](https://github.com/valhalla/valhalla/pull/3849)
   * ADDED: --bbox & --geojson-dir options to valhalla_build_extract to only archive a subset of tiles [#3856](https://github.com/valhalla/valhalla/pull/3856)
   * CHANGED: Replace unstable c++ geos API with a mix of geos' c api and boost::geometry for admin building [#3683](https://github.com/valhalla/valhalla/pull/3683)
   * ADDED: optional write-access to traffic extract from GraphReader [#3876](https://github.com/valhalla/valhalla/pull/3876)
   * UPDATED: locales from Transifex [#3879](https://github.com/valhalla/valhalla/pull/3879)
   * CHANGED: Build most of Baldr with -Werror [#3885](https://github.com/valhalla/valhalla/pull/3885)
   * UPDATED: some documentation overhaul to slim down root's README [#3881](https://github.com/valhalla/valhalla/pull/3881)
   * CHANGED: move documentation hosting to Github Pages from readthedocs.io [#3884](https://github.com/valhalla/valhalla/pull/3884)
   * ADDED: inline config arguments to some more executables [#3873](https://github.com/valhalla/valhalla/pull/3873)

## Release Date: 2022-10-26 Valhalla 3.2.0
* **Removed**
   * REMOVED: "build-\*" docker image to decrease complexity [#3689](https://github.com/valhalla/valhalla/pull/3541)

* **Bug Fix**
   * FIXED: Fix precision losses while encoding-decoding distance parameter in openlr [#3374](https://github.com/valhalla/valhalla/pull/3374)
   * FIXED: Fix bearing calculation for openlr records [#3379](https://github.com/valhalla/valhalla/pull/3379)
   * FIXED: Some refactoring that was proposed for the PR 3379 [3381](https://github.com/valhalla/valhalla/pull/3381)
   * FIXED: Avoid calling out "keep left/right" when passing an exit [3349](https://github.com/valhalla/valhalla/pull/3349)
   * FIXED: Fix iterator decrement beyond begin() in GeoPoint::HeadingAtEndOfPolyline() method [#3393](https://github.com/valhalla/valhalla/pull/3393)
   * FIXED: Add string for Use:kPedestrianCrossing to fix null output in to_string(Use). [#3416](https://github.com/valhalla/valhalla/pull/3416)
   * FIXED: Remove simple restrictions check for pedestrian cost calculation. [#3423](https://github.com/valhalla/valhalla/pull/3423)
   * FIXED: Parse "highway=busway" OSM tag: https://wiki.openstreetmap.org/wiki/Tag:highway%3Dbusway [#3413](https://github.com/valhalla/valhalla/pull/3413)
   * FIXED: Process int_ref irrespective of `use_directions_on_ways_` [#3446](https://github.com/valhalla/valhalla/pull/3446)
   * FIXED: workaround python's ArgumentParser bug to not accept negative numbers as arguments [#3443](https://github.com/valhalla/valhalla/pull/3443)
   * FIXED: Undefined behaviour on some platforms due to unaligned reads [#3447](https://github.com/valhalla/valhalla/pull/3447)
   * FIXED: Fixed undefined behavior due to invalid shift exponent when getting edge's heading [#3450](https://github.com/valhalla/valhalla/pull/3450)
   * FIXED: Use midgard::unaligned_read in GraphTileBuilder::AddSigns [#3456](https://github.com/valhalla/valhalla/pull/3456)
   * FIXED: Relax test margin for time dependent traffic test [#3467](https://github.com/valhalla/valhalla/pull/3467)
   * FIXED: Fixed missed intersection heading [#3463](https://github.com/valhalla/valhalla/pull/3463)
   * FIXED: Stopped putting binary bytes into a string field of the protobuf TaggedValue since proto3 protects against that for cross language support [#3468](https://github.com/valhalla/valhalla/pull/3468)
   * FIXED: valhalla_service uses now loki logging config instead of deprecated tyr logging [#3481](https://github.com/valhalla/valhalla/pull/3481)
   * FIXED: Docker image `valhalla/valhalla:run-latest`: conan error + python integration [#3485](https://github.com/valhalla/valhalla/pull/3485)
   * FIXED: fix more protobuf unstable 3.x API [#3494](https://github.com/valhalla/valhalla/pull/3494)
   * FIXED: fix one more protobuf unstable 3.x API [#3501](https://github.com/valhalla/valhalla/pull/3501)
   * FIXED: Fix valhalla_build_tiles imports only bss from last osm file [#3503](https://github.com/valhalla/valhalla/pull/3503)
   * FIXED: Fix total_run_stat.sh script. [#3511](https://github.com/valhalla/valhalla/pull/3511)
   * FIXED: Both `hov:designated` and `hov:minimum` have to be correctly set for the way to be considered hov-only [#3526](https://github.com/valhalla/valhalla/pull/3526)
   * FIXED: Wrong out index in route intersections [#3541](https://github.com/valhalla/valhalla/pull/3541)
   * FIXED: fix valhalla_export_edges: missing null columns separator [#3543](https://github.com/valhalla/valhalla/pull/3543)
   * FIXED: Removed/updated narrative language aliases that are not IETF BCP47 compliant [#3546](https://github.com/valhalla/valhalla/pull/3546)
   * FIXED: Wrong predecessor opposing edge in dijkstra's expansion [#3528](https://github.com/valhalla/valhalla/pull/3528)
   * FIXED: exit and exit_verbal in Russian locale should be same [#3545](https://github.com/valhalla/valhalla/pull/3545)
   * FIXED: Skip transit tiles in hierarchy builder [#3559](https://github.com/valhalla/valhalla/pull/3559)
   * FIXED: Fix some country overrides in adminconstants and add a couple new countries. [#3578](https://github.com/valhalla/valhalla/pull/3578)
   * FIXED: Improve build errors reporting [#3579](https://github.com/valhalla/valhalla/pull/3579)
   * FIXED: Fix "no elevation" values and /locate elevation response [#3571](https://github.com/valhalla/valhalla/pull/3571)
   * FIXED: Build tiles with admin/timezone support on Windows [#3580](https://github.com/valhalla/valhalla/pull/3580)
   * FIXED: admin "Saint-Martin" changed name to "Saint-Martin (France)" [#3619](https://github.com/valhalla/valhalla/pull/3619)
   * FIXED: openstreetmapspeeds global config with `null`s now supported [#3621](https://github.com/valhalla/valhalla/pull/3621)
   * FIXED: valhalla_run_matrix was failing (could not find proper max_matrix_distance) [#3635](https://github.com/valhalla/valhalla/pull/3635)
   * FIXED: Removed duplicate degrees/radians constants [#3642](https://github.com/valhalla/valhalla/pull/3642)
   * FIXED: Forgot to adapt driving side and country access rules in [#3619](https://github.com/valhalla/valhalla/pull/3619) [#3652](https://github.com/valhalla/valhalla/pull/3652)
   * FIXED: DateTime::is_conditional_active(...) incorrect end week handling [#3655](https://github.com/valhalla/valhalla/pull/3655)
   * FIXED: TimeDistanceBSSMatrix: incorrect initialization for destinations[#3659](https://github.com/valhalla/valhalla/pull/3659)
   * FIXED: Some interpolated points had invalid edge_index in trace_attributes response [#3646](https://github.com/valhalla/valhalla/pull/3670)
   * FIXED: Use a small node snap distance in map-matching. FIxes issue with incorrect turn followed by Uturn. [#3677](https://github.com/valhalla/valhalla/pull/3677)
   * FIXED: Conan error when building Docker image. [#3689](https://github.com/valhalla/valhalla/pull/3689)
   * FIXED: Allow country overrides for sidewalk [#3711](https://github.com/valhalla/valhalla/pull/3711)
   * FIXED: CostMatrix incorrect tile usage with oppedge. [#3719](https://github.com/valhalla/valhalla/pull/3719)
   * FIXED: Fix elevation serializing [#3735](https://github.com/valhalla/valhalla/pull/3735)
   * FIXED: Fix returning a potentially uninitialized value in PointXY::ClosestPoint [#3737](https://github.com/valhalla/valhalla/pull/3737)
   * FIXED: Wales and Scotland name change. [#3746](https://github.com/valhalla/valhalla/pull/3746)
   * FIXED: Pedestrian crossings are allowed for bikes [#3751](https://github.com/valhalla/valhalla/pull/3751)
   * FIXED: Fix for Mac OSx.  Small update for the workdir for the admin_sidewalk_override test.  [#3757](https://github.com/valhalla/valhalla/pull/3757)
   * FIXED: Add missing service road case from GetTripLegUse method. [#3763](https://github.com/valhalla/valhalla/pull/3763)
   * FIXED: Fix TimeDistanceMatrix results sequence [#3738](https://github.com/valhalla/valhalla/pull/3738)
   * FIXED: Fix status endpoint not reporting that the service is shutting down [#3785](https://github.com/valhalla/valhalla/pull/3785)
   * FIXED: Fix TimdDistanceMatrix SetSources and SetTargets [#3792](https://github.com/valhalla/valhalla/pull/3792)
   * FIXED: Added highway and surface factor in truckcost [#3590](https://github.com/valhalla/valhalla/pull/3590)
   * FIXED: Potential integer underflow in file suffix generation [#3783](https://github.com/valhalla/valhalla/pull/3783)
   * FIXED: Building Valhalla as a submodule [#3781](https://github.com/valhalla/valhalla/issues/3781)
   * FIXED: Fixed invalid time detection in GetSpeed [#3800](https://github.com/valhalla/valhalla/pull/3800)
   * FIXED: Osmway struct update: added up to 33 and not 32 [#3808](https://github.com/valhalla/valhalla/pull/3808)

* **Enhancement**
   * CHANGED: Pronunciation for names and destinations [#3132](https://github.com/valhalla/valhalla/pull/3132)
   * CHANGED: Requested code clean up for phonemes PR [#3356](https://github.com/valhalla/valhalla/pull/3356)
   * CHANGED: Refactor Pronunciation class to struct [#3359](https://github.com/valhalla/valhalla/pull/3359)
   * ADDED: Added support for probabale restrictions [#3361](https://github.com/valhalla/valhalla/pull/3361)
   * CHANGED: Refactored the verbal text formatter to handle logic for street name and sign [#3369](https://github.com/valhalla/valhalla/pull/3369)
   * CHANGED: return "version" and "tileset_age" on parameterless /status call [#3367](https://github.com/valhalla/valhalla/pull/3367)
   * CHANGED: de-singleton tile_extract by introducing an optional index.bin file created by valhalla_build_extract [#3281](https://github.com/valhalla/valhalla/pull/3281)
   * CHANGED: implement valhalla_build_elevation in python and add more --from-geojson & --from-graph options [#3318](https://github.com/valhalla/valhalla/pull/3318)
   * ADDED: Add boolean parameter to clear memory for edge labels from thor. [#2789](https://github.com/valhalla/valhalla/pull/2789)
   * CHANGED: Do not create statsd client in workers if it is not configured [#3394](https://github.com/valhalla/valhalla/pull/3394)
   * ADDED: Import of Bike Share Stations information in BSS Connection edges [#3411](https://github.com/valhalla/valhalla/pull/3411)
   * ADDED: Add heading to PathEdge to be able to return it on /locate [#3399](https://github.com/valhalla/valhalla/pull/3399)
   * ADDED: Add `prioritize_bidirectional` option for fast work and correct ETA calculation for `depart_at` date_time type. Smoothly stop using live-traffic [#3398](https://github.com/valhalla/valhalla/pull/3398)
   * CHANGED: Minor fix for headers  [#3436](https://github.com/valhalla/valhalla/pull/3436)
   * CHANGED: Use std::multimap for polygons returned for admin and timezone queries. Improves performance when building tiles. [#3427](https://github.com/valhalla/valhalla/pull/3427)
   * CHANGED: Refactored GraphBuilder::CreateSignInfoList [#3438](https://github.com/valhalla/valhalla/pull/3438)
   * ADDED: Add support for LZ4 compressed elevation tiles [#3401](https://github.com/valhalla/valhalla/pull/3401)
   * CHANGED: Rearranged some of the protobufs to remove redundancy [#3452](https://github.com/valhalla/valhalla/pull/3452)
   * CHANGED: overhaul python bindings [#3380](https://github.com/valhalla/valhalla/pull/3380)
   * CHANGED: Removed all protobuf defaults either by doing them in code or by relying on 0 initialization. Also deprecated best_paths and do_not_track [#3454](https://github.com/valhalla/valhalla/pull/3454)
   * ADDED: isochrone action for /expansion endpoint to track dijkstra expansion [#3215](https://github.com/valhalla/valhalla/pull/3215)
   * CHANGED: remove boost from dependencies and add conan as prep for #3346 [#3459](https://github.com/valhalla/valhalla/pull/3459)
   * CHANGED: Remove boost.program_options in favor of cxxopts header-only lib and use conan to install header-only boost. [#3346](https://github.com/valhalla/valhalla/pull/3346)
   * CHANGED: Moved all protos to proto3 for internal request/response handling [#3457](https://github.com/valhalla/valhalla/pull/3457)
   * CHANGED: Allow up to 32 outgoing link edges on a node when reclassifying links [#3483](https://github.com/valhalla/valhalla/pull/3483)
   * CHANGED: Reuse sample::get implementation [#3471](https://github.com/valhalla/valhalla/pull/3471)
   * ADDED: Beta support for interacting with the http/bindings/library via serialized and pbf objects respectively [#3464](https://github.com/valhalla/valhalla/pull/3464)
   * CHANGED: Update xcode to 12.4.0 [#3492](https://github.com/valhalla/valhalla/pull/3492)
   * ADDED: Add JSON generator to conan [#3493](https://github.com/valhalla/valhalla/pull/3493)
   * CHANGED: top_speed option: ignore live speed for speed based penalties [#3460](https://github.com/valhalla/valhalla/pull/3460)
   * ADDED: Add `include_construction` option into the config to include/exclude roads under construction from the graph [#3455](https://github.com/valhalla/valhalla/pull/3455)
   * CHANGED: Refactor options protobuf for Location and Costing objects [#3506](https://github.com/valhalla/valhalla/pull/3506)
   * CHANGED: valhalla.h and config.h don't need cmake configuration [#3502](https://github.com/valhalla/valhalla/pull/3502)
   * ADDED: New options to control what fields of the pbf are returned when pbf format responses are requested [#3207](https://github.com/valhalla/valhalla/pull/3507)
   * CHANGED: Rename tripcommon to common [#3516](https://github.com/valhalla/valhalla/pull/3516)
   * ADDED: Indoor routing - data model, data processing. [#3509](https://github.com/valhalla/valhalla/pull/3509)
   * ADDED: On-demand elevation tile fetching [#3391](https://github.com/valhalla/valhalla/pull/3391)
   * CHANGED: Remove many oneof uses from the protobuf api where the semantics of optional vs required isnt necessary [#3527](https://github.com/valhalla/valhalla/pull/3527)
   * ADDED: Indoor routing maneuvers [#3519](https://github.com/valhalla/valhalla/pull/3519)
   * ADDED: Expose reverse isochrone parameter for reverse expansion [#3528](https://github.com/valhalla/valhalla/pull/3528)
   * CHANGED: Add matrix classes to thor worker so they persist between requests. [#3560](https://github.com/valhalla/valhalla/pull/3560)
   * CHANGED: Remove `max_matrix_locations` and introduce `max_matrix_location_pairs` to configure the allowed number of total routes for the matrix action for more flexible asymmetric matrices [#3569](https://github.com/valhalla/valhalla/pull/3569)
   * CHANGED: modernized spatialite syntax [#3580](https://github.com/valhalla/valhalla/pull/3580)
   * ADDED: Options to generate partial results for time distance matrix when there is one source (one to many) or one target (many to one). [#3181](https://github.com/valhalla/valhalla/pull/3181)
   * ADDED: Enhance valhalla_build_elevation with LZ4 recompression support [#3607](https://github.com/valhalla/valhalla/pull/3607)
   * CHANGED: removed UK admin and upgraded its constituents to countries [#3619](https://github.com/valhalla/valhalla/pull/3619)
   * CHANGED: expansion service: only track requested max time/distance [#3532](https://github.com/valhalla/valhalla/pull/3509)
   * ADDED: Shorten down the request delay, when some sources/targets searches are early aborted [#3611](https://github.com/valhalla/valhalla/pull/3611)
   * ADDED: add `pre-commit` hook for running the `format.sh` script [#3637](https://github.com/valhalla/valhalla/pull/3637)
   * CHANGED: upgrade pybind11 to v2.9.2 to remove cmake warning [#3658](https://github.com/valhalla/valhalla/pull/3658)
   * ADDED: tests for just_gtfs reading and writing feeds [#3665](https://github.com/valhalla/valhalla/pull/3665)
   * CHANGED: Precise definition of types of edges on which BSS could be projected [#3658](https://github.com/valhalla/valhalla/pull/3663)
   * CHANGED: Remove duplicate implementation of `adjust_scores` [#3673](https://github.com/valhalla/valhalla/pull/3673)
   * ADDED: convert GTFS data into protobuf tiles [#3629](https://github.com/valhalla/valhalla/issues/3629)
   * CHANGED: Use `starts_with()` instead of `substr(0, N)` getting and comparing to prefix [#3702](https://github.com/valhalla/valhalla/pull/3702)
   * ADDED: Ferry support for HGV [#3710](https://github.com/valhalla/valhalla/issues/3710)
   * ADDED: Linting & formatting checks for Python code [#3713](https://github.com/valhalla/valhalla/pull/3713)
   * CHANGED: rename Turkey admin to Türkiye [#3720](https://github.com/valhalla/valhalla/pull/3713)
   * CHANGED: bumped vcpkg version to "2022.08.15" [#3754](https://github.com/valhalla/valhalla/pull/3754)
   * CHANGED: chore: Updates to clang-format 11.0.0 [#3533](https://github.com/valhalla/valhalla/pull/3533)
   * CHANGED: Ported trace_attributes serialization to RapidJSON. [#3333](https://github.com/valhalla/valhalla/pull/3333)
   * ADDED: Add helpers for DirectedEdgeExt and save them to file in GraphTileBuilder [#3562](https://github.com/valhalla/valhalla/pull/3562)
   * ADDED: Fixed Speed costing option [#3576](https://github.com/valhalla/valhalla/pull/3576)
   * ADDED: axle_count costing option for hgv [#3648](https://github.com/valhalla/valhalla/pull/3648)
   * ADDED: Matrix action for gurka [#3793](https://github.com/valhalla/valhalla/pull/3793)
   * ADDED: Add warnings array to response. [#3588](https://github.com/valhalla/valhalla/pull/3588)
   * CHANGED: Templatized TimeDistanceMatrix for forward/reverse search [#3773](https://github.com/valhalla/valhalla/pull/3773)
   * CHANGED: Templatized TimeDistanceBSSMatrix for forward/reverse search [#3778](https://github.com/valhalla/valhalla/pull/3778)
   * CHANGED: error code 154 shows distance limit in error message [#3779](https://github.com/valhalla/valhalla/pull/3779)

## Release Date: 2021-10-07 Valhalla 3.1.4
* **Removed**
* **Bug Fix**
   * FIXED: Revert default speed boost for turn channels [#3232](https://github.com/valhalla/valhalla/pull/3232)
   * FIXED: Use the right tile to get country for incident [#3235](https://github.com/valhalla/valhalla/pull/3235)
   * FIXED: Fix factors passed to `RelaxHierarchyLimits` [#3253](https://github.com/valhalla/valhalla/pull/3253)
   * FIXED: Fix TransitionCostReverse usage [#3260](https://github.com/valhalla/valhalla/pull/3260)
   * FIXED: Fix Tagged Value Support in EdgeInfo [#3262](https://github.com/valhalla/valhalla/issues/3262)
   * FIXED: TransitionCostReverse fix: revert internal_turn change [#3271](https://github.com/valhalla/valhalla/issues/3271)
   * FIXED: Optimize tiles usage in reach-based pruning [#3294](https://github.com/valhalla/valhalla/pull/3294)
   * FIXED: Slip lane detection: track visited nodes to avoid infinite loops [#3297](https://github.com/valhalla/valhalla/pull/3297)
   * FIXED: Fix distance value in a 0-length road [#3185](https://github.com/valhalla/valhalla/pull/3185)
   * FIXED: Trivial routes were broken when origin was node snapped and destnation was not and vice-versa for reverse astar [#3299](https://github.com/valhalla/valhalla/pull/3299)
   * FIXED: Tweaked TestAvoids map to get TestAvoidShortcutsTruck working [#3301](https://github.com/valhalla/valhalla/pull/3301)
   * FIXED: Overflow in sequence sort [#3303](https://github.com/valhalla/valhalla/pull/3303)
   * FIXED: Setting statsd tags in config via valhalla_build_config [#3225](https://github.com/valhalla/valhalla/pull/3225)
   * FIXED: Cache for gzipped elevation tiles [#3120](https://github.com/valhalla/valhalla/pull/3120)
   * FIXED: Current time conversion regression introduced in unidirectional algorithm refractor [#3278](https://github.com/valhalla/valhalla/issues/3278)
   * FIXED: Make combine_route_stats.py properly quote CSV output (best practice improvement) [#3328](https://github.com/valhalla/valhalla/pull/3328)
   * FIXED: Merge edge segment records in map matching properly so that resulting edge indices in trace_attributes are valid [#3280](https://github.com/valhalla/valhalla/pull/3280)
   * FIXED: Shape walking map matcher now sets correct edge candidates used in the match for origin and destination location [#3329](https://github.com/valhalla/valhalla/pull/3329)
   * FIXED: Better hash function of GraphId [#3332](https://github.com/valhalla/valhalla/pull/3332)

* **Enhancement**
   * CHANGED: Favor turn channels more [#3222](https://github.com/valhalla/valhalla/pull/3222)
   * CHANGED: Rename `valhalla::midgard::logging::LogLevel` enumerators to avoid clash with common macros [#3237](https://github.com/valhalla/valhalla/pull/3237)
   * CHANGED: Move pre-defined algorithm-based factors inside `RelaxHierarchyLimits` [#3253](https://github.com/valhalla/valhalla/pull/3253)
   * ADDED: Reject alternatives with too long detours [#3238](https://github.com/valhalla/valhalla/pull/3238)
   * ADDED: Added info to /status endpoint [#3008](https://github.com/valhalla/valhalla/pull/3008)
   * ADDED: Added stop and give_way/yield signs to the data and traffic signal fixes [#3251](https://github.com/valhalla/valhalla/pull/3251)
   * ADDED: use_hills for pedestrian costing, which also affects the walking speed [#3234](https://github.com/valhalla/valhalla/pull/3234)
   * CHANGED: Fixed cost threshold for bidirectional astar. Implemented reach-based pruning for suboptimal branches [#3257](https://github.com/valhalla/valhalla/pull/3257)
   * ADDED: Added `exclude_unpaved` request parameter [#3240](https://github.com/valhalla/valhalla/pull/3240)
   * ADDED: Added support for routing onto HOV/HOT lanes via request parameters `include_hot`, `include_hov2`, and `include_hov3` [#3273](https://github.com/valhalla/valhalla/pull/3273)
   * ADDED: Add Z-level field to `EdgeInfo`. [#3261](https://github.com/valhalla/valhalla/pull/3261)
   * CHANGED: Calculate stretch threshold for alternatives based on the optimal route cost [#3276](https://github.com/valhalla/valhalla/pull/3276)
   * ADDED: Add `preferred_z_level` as a parameter of loki requests. [#3270](https://github.com/valhalla/valhalla/pull/3270)
   * ADDED: Add `preferred_layer` as a parameter of loki requests. [#3270](https://github.com/valhalla/valhalla/pull/3270)
   * ADDED: Exposing service area names in passive maneuvers. [#3277](https://github.com/valhalla/valhalla/pull/3277)
   * ADDED: Added traffic signal and stop sign check for stop impact. These traffic signals and stop sign are located on edges. [#3279](https://github.com/valhalla/valhalla/pull/3279)
   * CHANGED: Improved sharing criterion to obtain more reasonable alternatives; extended alternatives search [#3302](https://github.com/valhalla/valhalla/pull/3302)
   * ADDED: pull ubuntu:20.04 base image before building [#3233](https://github.com/valhalla/valhalla/pull/3223)
   * CHANGED: Improve Loki nearest-neighbour performance for large radius searches in open space [#3233](https://github.com/valhalla/valhalla/pull/3324)
   * ADDED: testing infrastructure for scripts and valhalla_build_config tests [#3308](https://github.com/valhalla/valhalla/pull/3308)
   * ADDED: Shape points and information about where intermediate locations are placed along the legs of a route [#3274](https://github.com/valhalla/valhalla/pull/3274)
   * CHANGED: Improved existing hov lane transition test case to make more realistic [#3330](https://github.com/valhalla/valhalla/pull/3330)
   * CHANGED: Update python usage in all scripts to python3 [#3337](https://github.com/valhalla/valhalla/pull/3337)
   * ADDED: Added `exclude_cash_only_tolls` request parameter [#3341](https://github.com/valhalla/valhalla/pull/3341)
   * CHANGED: Update api-reference for street_names [#3342](https://github.com/valhalla/valhalla/pull/3342)
   * ADDED: Disable msse2 flags when building on Apple Silicon chip [#3327](https://github.com/valhalla/valhalla/pull/3327)

## Release Date: 2021-07-20 Valhalla 3.1.3
* **Removed**
   * REMOVED: Unused overloads of `to_response` function [#3167](https://github.com/valhalla/valhalla/pull/3167)

* **Bug Fix**
   * FIXED: Fix heading on small edge [#3114](https://github.com/valhalla/valhalla/pull/3114)
   * FIXED: Added support for `access=psv`, which disables routing on these nodes and edges unless the mode is taxi or bus [#3107](https://github.com/valhalla/valhalla/pull/3107)
   * FIXED: Disables logging in CI to catch issues [#3121](https://github.com/valhalla/valhalla/pull/3121)
   * FIXED: Fixed U-turns through service roads [#3082](https://github.com/valhalla/valhalla/pull/3082)
   * FIXED: Added forgotten penalties for kLivingStreet and kTrack for pedestrian costing model [#3116](https://github.com/valhalla/valhalla/pull/3116)
   * FIXED: Updated the reverse turn bounds [#3122](https://github.com/valhalla/valhalla/pull/3122)
   * FIXED: Missing fork maneuver [#3134](https://github.com/valhalla/valhalla/pull/3134)
   * FIXED: Update turn channel logic to call out specific turn at the end of the turn channel if needed [#3140](https://github.com/valhalla/valhalla/pull/3140)
   * FIXED: Fixed cost thresholds for TimeDistanceMatrix. [#3131](https://github.com/valhalla/valhalla/pull/3131)
   * FIXED: Use distance threshold in hierarchy limits for bidirectional astar to expand more important lower level roads [#3156](https://github.com/valhalla/valhalla/pull/3156)
   * FIXED: Fixed incorrect dead-end roundabout labels. [#3129](https://github.com/valhalla/valhalla/pull/3129)
   * FIXED: googletest wasn't really updated in #3166 [#3187](https://github.com/valhalla/valhalla/pull/3187)
   * FIXED: Minor fix of benchmark code [#3190](https://github.com/valhalla/valhalla/pull/3190)
   * FIXED: avoid_polygons intersected edges as polygons instead of linestrings [#3194]((https://github.com/valhalla/valhalla/pull/3194)
   * FIXED: when binning horizontal edge shapes using single precision floats (converted from not double precision floats) allowed for the possibility of marking many many tiles no where near the shape [#3204](https://github.com/valhalla/valhalla/pull/3204)
   * FIXED: Fix improper iterator usage in ManeuversBuilder [#3205](https://github.com/valhalla/valhalla/pull/3205)
   * FIXED: Modified approach for retrieving signs from a directed edge #3166 [#3208](https://github.com/valhalla/valhalla/pull/3208)
   * FIXED: Improve turn channel classification: detect slip lanes [#3196](https://github.com/valhalla/valhalla/pull/3196)
   * FIXED: Compatibility with older boost::optional versions [#3219](https://github.com/valhalla/valhalla/pull/3219)
   * FIXED: Older boost.geometry versions don't have correct() for geographic rings [#3218](https://github.com/valhalla/valhalla/pull/3218)
   * FIXED: Use default road speed for bicycle costing so traffic does not reduce penalty on high speed roads. [#3143](https://github.com/valhalla/valhalla/pull/3143)

* **Enhancement**
   * CHANGED: Refactor base costing options parsing to handle more common stuff in a one place [#3125](https://github.com/valhalla/valhalla/pull/3125)
   * CHANGED: Unified Sign/SignElement into sign.proto [#3146](https://github.com/valhalla/valhalla/pull/3146)
   * ADDED: New verbal succinct transition instruction to maneuver & narrativebuilder. Currently this instruction will be used in place of a very long street name to avoid repetition of long names [#2844](https://github.com/valhalla/valhalla/pull/2844)
   * ADDED: Added oneway support for pedestrian access and foot restrictions [#3123](https://github.com/valhalla/valhalla/pull/3123)
   * ADDED: Exposing rest-area names in passive maneuvers [#3172](https://github.com/valhalla/valhalla/pull/3172)
   * CHORE: Updates robin-hood-hashing third-party library
   * ADDED: Support `barrier=yes|swing_gate|jersey_barrier` tags [#3154](https://github.com/valhalla/valhalla/pull/3154)
   * ADDED: Maintain `access=permit|residents` tags as private [#3149](https://github.com/valhalla/valhalla/pull/3149)
   * CHANGED: Replace `avoid_*` API parameters with more accurate `exclude_*` [#3093](https://github.com/valhalla/valhalla/pull/3093)
   * ADDED: Penalize private gates [#3144](https://github.com/valhalla/valhalla/pull/3144)
   * CHANGED: Renamed protobuf Sign/SignElement to TripSign/TripSignElement [#3168](https://github.com/valhalla/valhalla/pull/3168)
   * CHORE: Updates googletest to release-1.11.0 [#3166](https://github.com/valhalla/valhalla/pull/3166)
   * CHORE: Enables -Wall on sif sources [#3178](https://github.com/valhalla/valhalla/pull/3178)
   * ADDED: Allow going through accessible `barrier=bollard` and penalize routing through it, when the access is private [#3175](https://github.com/valhalla/valhalla/pull/3175)
   * ADDED: Add country code to incident metadata [#3169](https://github.com/valhalla/valhalla/pull/3169)
   * CHANGED: Use distance instead of time to check limited sharing criteria [#3183](https://github.com/valhalla/valhalla/pull/3183)
   * ADDED: Introduced a new via_waypoints array on the leg in the osrm route serializer that describes where a particular waypoint from the root-level array matches to the route. [#3189](https://github.com/valhalla/valhalla/pull/3189)
   * ADDED: Added vehicle width and height as an option for auto (and derived: taxi, bus, hov) profile (https://github.com/valhalla/valhalla/pull/3179)
   * ADDED: Support for statsd integration for basic error and requests metrics [#3191](https://github.com/valhalla/valhalla/pull/3191)
   * CHANGED: Get rid of typeid in statistics-related code. [#3227](https://github.com/valhalla/valhalla/pull/3227)

## Release Date: 2021-05-26 Valhalla 3.1.2
* **Removed**
* **Bug Fix**
   * FIXED: Change unnamed road intersections from being treated as penil point u-turns [#3084](https://github.com/valhalla/valhalla/pull/3084)
   * FIXED: Fix TimeDepReverse termination and path cost calculation (for arrive_by routing) [#2987](https://github.com/valhalla/valhalla/pull/2987)
   * FIXED: Isochrone (::Generalize()) fix to avoid generating self-intersecting polygons [#3026](https://github.com/valhalla/valhalla/pull/3026)
   * FIXED: Handle day_on/day_off/hour_on/hour_off restrictions [#3029](https://github.com/valhalla/valhalla/pull/3029)
   * FIXED: Apply conditional restrictions with dow only to the edges when routing [#3039](https://github.com/valhalla/valhalla/pull/3039)
   * FIXED: Missing locking in incident handler needed to hang out to scop lock rather than let the temporary dissolve [#3046](https://github.com/valhalla/valhalla/pull/3046)
   * FIXED: Continuous lane guidance fix [#3054](https://github.com/valhalla/valhalla/pull/3054)
   * FIXED: Fix reclassification for "shorter" ferries and rail ferries (for Chunnel routing issues) [#3038](https://github.com/valhalla/valhalla/pull/3038)
   * FIXED: Incorrect routing through motor_vehicle:conditional=destination. [#3041](https://github.com/valhalla/valhalla/pull/3041)
   * FIXED: Allow destination-only routing on the first-pass for non bidirectional Astar algorithms. [#3085](https://github.com/valhalla/valhalla/pull/3085)
   * FIXED: Highway/ramp lane bifurcation [#3088](https://github.com/valhalla/valhalla/pull/3088)
   * FIXED: out of bound access of tile hierarchy in base_ll function in graphheader [#3089](https://github.com/valhalla/valhalla/pull/3089)
   * FIXED: include shortcuts in avoid edge set for avoid_polygons [#3090](https://github.com/valhalla/valhalla/pull/3090)

* **Enhancement**
   * CHANGED: Refactor timedep forward/reverse to reduce code repetition [#2987](https://github.com/valhalla/valhalla/pull/2987)
   * CHANGED: Sync translation files with Transifex command line tool [#3030](https://github.com/valhalla/valhalla/pull/3030)
   * CHANGED: Use osm tags in links reclassification algorithm in order to reduce false positive downgrades [#3042](https://github.com/valhalla/valhalla/pull/3042)
   * CHANGED: Use CircleCI XL instances for linux based builds [#3043](https://github.com/valhalla/valhalla/pull/3043)
   * ADDED: ci: Enable undefined sanitizer [#2999](https://github.com/valhalla/valhalla/pull/2999)
   * ADDED: Optionally pass preconstructed graphreader to connectivity map [#3046](https://github.com/valhalla/valhalla/pull/3046)
   * CHANGED: ci: Skip Win CI runs for irrelevant files [#3014](https://github.com/valhalla/valhalla/pull/3014)
   * ADDED: Allow configuration-driven default speed assignment based on edge properties [#3055](https://github.com/valhalla/valhalla/pull/3055)
   * CHANGED: Use std::shared_ptr in case if ENABLE_THREAD_SAFE_TILE_REF_COUNT is ON. [#3067](https://github.com/valhalla/valhalla/pull/3067)
   * CHANGED: Reduce stop impact when driving in parking lots [#3051](https://github.com/valhalla/valhalla/pull/3051)
   * ADDED: Added another through route test [#3074](https://github.com/valhalla/valhalla/pull/3074)
   * ADDED: Adds incident-length to metadata proto [#3083](https://github.com/valhalla/valhalla/pull/3083)
   * ADDED: Do not penalize gates that have allowed access [#3078](https://github.com/valhalla/valhalla/pull/3078)
   * ADDED: Added missing k/v pairs to taginfo.json.  Updated PR template. [#3101](https://github.com/valhalla/valhalla/pull/3101)
   * CHANGED: Serialize isochrone 'contour' properties as floating point so they match user supplied value [#3078](https://github.com/valhalla/valhalla/pull/3095)
   * NIT: Enables compiler warnings as errors in midgard module [#3104](https://github.com/valhalla/valhalla/pull/3104)
   * CHANGED: Check all tiles for nullptr that reads from graphreader to avoid fails in case tiles might be missing. [#3065](https://github.com/valhalla/valhalla/pull/3065)

## Release Date: 2021-04-21 Valhalla 3.1.1
* **Removed**
   * REMOVED: The tossing of private roads in [#1960](https://github.com/valhalla/valhalla/pull/1960) was too aggressive and resulted in a lot of no routes.  Reverted this logic.  [#2934](https://github.com/valhalla/valhalla/pull/2934)
   * REMOVED: stray references to node bindings [#3012](https://github.com/valhalla/valhalla/pull/3012)

* **Bug Fix**
   * FIXED: Fix compression_utils.cc::inflate(...) throw - make it catchable [#2839](https://github.com/valhalla/valhalla/pull/2839)
   * FIXED: Fix compiler errors if HAVE_HTTP not enabled [#2807](https://github.com/valhalla/valhalla/pull/2807)
   * FIXED: Fix alternate route serialization [#2811](https://github.com/valhalla/valhalla/pull/2811)
   * FIXED: Store restrictions in the right tile [#2781](https://github.com/valhalla/valhalla/pull/2781)
   * FIXED: Failing to write tiles because of racing directory creation [#2810](https://github.com/valhalla/valhalla/pull/2810)
   * FIXED: Regression in stopping expansion on transitions down in time-dependent routes [#2815](https://github.com/valhalla/valhalla/pull/2815)
   * FIXED: Fix crash in loki when trace_route is called with 2 locations.[#2817](https://github.com/valhalla/valhalla/pull/2817)
   * FIXED: Mark the restriction start and end as via ways to fix IsBridgingEdge function in Bidirectional Astar [#2796](https://github.com/valhalla/valhalla/pull/2796)
   * FIXED: Dont add predictive traffic to the tile if it's empty [#2826](https://github.com/valhalla/valhalla/pull/2826)
   * FIXED: Fix logic bidirectional astar to avoid double u-turns and extra detours [#2802](https://github.com/valhalla/valhalla/pull/2802)
   * FIXED: Re-enable transition cost for motorcycle profile [#2837](https://github.com/valhalla/valhalla/pull/2837)
   * FIXED: Increase limits for timedep_* algorithms. Split track_factor into edge factor and transition penalty [#2845](https://github.com/valhalla/valhalla/pull/2845)
   * FIXED: Loki was looking up the wrong costing enum for avoids [#2856](https://github.com/valhalla/valhalla/pull/2856)
   * FIXED: Fix way_ids -> graph_ids conversion for complex restrictions: handle cases when a way is split into multiple edges [#2848](https://github.com/valhalla/valhalla/pull/2848)
   * FIXED: Honor access mode while matching OSMRestriction with the graph [#2849](https://github.com/valhalla/valhalla/pull/2849)
   * FIXED: Ensure route summaries are unique among all returned route/legs [#2874](https://github.com/valhalla/valhalla/pull/2874)
   * FIXED: Fix compilation errors when boost < 1.68 and libprotobuf < 3.6  [#2878](https://github.com/valhalla/valhalla/pull/2878)
   * FIXED: Allow u-turns at no-access barriers when forced by heading [#2875](https://github.com/valhalla/valhalla/pull/2875)
   * FIXED: Fixed "No route found" error in case of multipoint request with locations near low reachability edges [#2914](https://github.com/valhalla/valhalla/pull/2914)
   * FIXED: Python bindings installation [#2751](https://github.com/valhalla/valhalla/issues/2751)
   * FIXED: Skip bindings if there's no Python development version [#2893](https://github.com/valhalla/valhalla/pull/2893)
   * FIXED: Use CMakes built-in Python variables to configure installation [#2931](https://github.com/valhalla/valhalla/pull/2931)
   * FIXED: Sometimes emitting zero-length route geometry when traffic splits edge twice [#2943](https://github.com/valhalla/valhalla/pull/2943)
   * FIXED: Fix map-match segfault when gps-points project very near a node [#2946](https://github.com/valhalla/valhalla/pull/2946)
   * FIXED: Use kServiceRoad edges while searching for ferry connection [#2933](https://github.com/valhalla/valhalla/pull/2933)
   * FIXED: Enhanced logic for IsTurnChannelManeuverCombinable [#2952](https://github.com/valhalla/valhalla/pull/2952)
   * FIXED: Restore compatibility with gcc 6.3.0, libprotobuf 3.0.0, boost v1.62.0 [#2953](https://github.com/valhalla/valhalla/pull/2953)
   * FIXED: Dont abort bidirectional a-star search if only one direction is exhausted [#2936](https://github.com/valhalla/valhalla/pull/2936)
   * FIXED: Fixed missing comma in the scripts/valhalla_build_config [#2963](https://github.com/valhalla/valhalla/pull/2963)
   * FIXED: Reverse and Multimodal Isochrones were returning forward results [#2967](https://github.com/valhalla/valhalla/pull/2967)
   * FIXED: Map-match fix for first gps-point being exactly equal to street shape-point [#2977](https://github.com/valhalla/valhalla/pull/2977)
   * FIXED: Add missing GEOS:GEOS dep to mjolnir target [#2901](https://github.com/valhalla/valhalla/pull/2901)
   * FIXED: Allow expansion into a region when not_thru_pruning is false on 2nd pass [#2978](https://github.com/valhalla/valhalla/pull/2978)
   * FIXED: Fix polygon area calculation: use Shoelace formula [#2927](https://github.com/valhalla/valhalla/pull/2927)
   * FIXED: Isochrone: orient segments/rings according to the right-hand rule [#2932](https://github.com/valhalla/valhalla/pull/2932)
   * FIXED: Parsenodes fix: check if index is out-of-bound first [#2984](https://github.com/valhalla/valhalla/pull/2984)
   * FIXED: Fix for unique-summary logic [#2996](https://github.com/valhalla/valhalla/pull/2996)
   * FIXED: Isochrone: handle origin edges properly [#2990](https://github.com/valhalla/valhalla/pull/2990)
   * FIXED: Annotations fail with returning NaN speed when the same point is duplicated in route geometry [#2992](https://github.com/valhalla/valhalla/pull/2992)
   * FIXED: Fix run_with_server.py to work on macOS [#3003](https://github.com/valhalla/valhalla/pull/3003)
   * FIXED: Removed unexpected maneuvers at sharp bends [#2968](https://github.com/valhalla/valhalla/pull/2968)
   * FIXED: Remove large number formatting for non-US countries [#3015](https://github.com/valhalla/valhalla/pull/3015)
   * FIXED: Odin undefined behaviour: handle case when xedgeuse is not initialized [#3020](https://github.com/valhalla/valhalla/pull/3020)

* **Enhancement**
   * Pedestrian crossing should be a separate TripLeg_Use [#2950](https://github.com/valhalla/valhalla/pull/2950)
   * CHANGED: Azure uses ninja as generator [#2779](https://github.com/valhalla/valhalla/pull/2779)
   * ADDED: Support for date_time type invariant for map matching [#2712](https://github.com/valhalla/valhalla/pull/2712)
   * ADDED: Add Bulgarian locale [#2825](https://github.com/valhalla/valhalla/pull/2825)
   * FIXED: No need for write permissions on tarball indices [#2822](https://github.com/valhalla/valhalla/pull/2822)
   * ADDED: nit: Links debug build with lld [#2813](https://github.com/valhalla/valhalla/pull/2813)
   * ADDED: Add costing option `use_living_streets` to avoid or favor living streets in route. [#2788](https://github.com/valhalla/valhalla/pull/2788)
   * CHANGED: Do not allocate mapped_cache vector in skadi when no elevation source is provided. [#2841](https://github.com/valhalla/valhalla/pull/2841)
   * ADDED: avoid_polygons logic [#2750](https://github.com/valhalla/valhalla/pull/2750)
   * ADDED: Added support for destination for conditional access restrictions [#2857](https://github.com/valhalla/valhalla/pull/2857)
   * CHANGED: Large sequences are now merge sorted which can be dramatically faster with certain hardware configurations. This is especially useful in speeding up the earlier stages (parsing, graph construction) of tile building [#2850](https://github.com/valhalla/valhalla/pull/2850)
   * CHANGED: When creating the initial graph edges by setting at which nodes they start and end, first mark the indices of those nodes in another sequence and then sort them by edgeid so that we can do the setting of start and end node sequentially in the edges file. This is much more efficient on certain hardware configurations [#2851](https://github.com/valhalla/valhalla/pull/2851)
   * CHANGED: Use relative cost threshold to extend search in bidirectional astar in order to find more alternates [#2868](https://github.com/valhalla/valhalla/pull/2868)
   * CHANGED: Throw an exception if directory does not exist when building traffic extract [#2871](https://github.com/valhalla/valhalla/pull/2871)
   * CHANGED: Support for ignoring multiple consecutive closures at start/end locations [#2846](https://github.com/valhalla/valhalla/pull/2846)
   * ADDED: Added sac_scale to trace_attributes output and locate edge output [#2818](https://github.com/valhalla/valhalla/pull/2818)
   * ADDED: Ukrainian language translations [#2882](https://github.com/valhalla/valhalla/pull/2882)
   * ADDED: Add support for closure annotations [#2816](https://github.com/valhalla/valhalla/pull/2816)
   * ADDED: Add costing option `service_factor`. Implement possibility to avoid or favor generic service roads in route for all costing options. [#2870](https://github.com/valhalla/valhalla/pull/2870)
   * CHANGED: Reduce stop impact cost when flow data is present [#2891](https://github.com/valhalla/valhalla/pull/2891)
   * CHANGED: Update visual compare script [#2803](https://github.com/valhalla/valhalla/pull/2803)
   * CHANGED: Service roads are not penalized for `pedestrian` costing by default. [#2898](https://github.com/valhalla/valhalla/pull/2898)
   * ADDED: Add complex mandatory restrictions support [#2766](https://github.com/valhalla/valhalla/pull/2766)
   * ADDED: Status endpoint for future status info and health checking of running service [#2907](https://github.com/valhalla/valhalla/pull/2907)
   * ADDED: Add min_level argument to valhalla_ways_to_edges [#2918](https://github.com/valhalla/valhalla/pull/2918)
   * ADDED: Adding ability to store the roundabout_exit_turn_degree to the maneuver [#2941](https://github.com/valhalla/valhalla/pull/2941)
   * ADDED: Penalize pencil point uturns and uturns at short internal edges. Note: `motorcycle` and `motor_scooter` models do not penalize on short internal edges. No new uturn penalty logic has been added to the pedestrian and bicycle costing models. [#2944](https://github.com/valhalla/valhalla/pull/2944)
   * CHANGED: Allow config object to be passed-in to path algorithms [#2949](https://github.com/valhalla/valhalla/pull/2949)
   * CHANGED: Allow disabling Werror
   * ADDED: Add ability to build Valhalla modules as STATIC libraries. [#2957](https://github.com/valhalla/valhalla/pull/2957)
   * NIT: Enables compiler warnings in part of mjolnir module [#2922](https://github.com/valhalla/valhalla/pull/2922)
   * CHANGED: Refactor isochrone/reachability forward/reverse search to reduce code repetition [#2969](https://github.com/valhalla/valhalla/pull/2969)
   * ADDED: Set the roundabout exit shape index when we are collapsing the roundabout maneuvers. [#2975](https://github.com/valhalla/valhalla/pull/2975)
   * CHANGED: Penalized closed edges if using them at start/end locations [#2964](https://github.com/valhalla/valhalla/pull/2964)
   * ADDED: Add shoulder to trace_attributes output. [#2980](https://github.com/valhalla/valhalla/pull/2980)
   * CHANGED: Refactor bidirectional astar forward/reverse search to reduce code repetition [#2970](https://github.com/valhalla/valhalla/pull/2970)
   * CHANGED: Factor for service roads is 1.0 by default. [#2988](https://github.com/valhalla/valhalla/pull/2988)
   * ADDED: Support for conditionally skipping CI runs [#2986](https://github.com/valhalla/valhalla/pull/2986)
   * ADDED: Add instructions for building valhalla on `arm64` macbook [#2997](https://github.com/valhalla/valhalla/pull/2997)
   * NIT: Enables compiler warnings in part of mjolnir module [#2995](https://github.com/valhalla/valhalla/pull/2995)
   * CHANGED: nit(rename): Renames the encoded live speed properties [#2998](https://github.com/valhalla/valhalla/pull/2998)
   * ADDED: ci: Vendors the codecov script [#3002](https://github.com/valhalla/valhalla/pull/3002)
   * CHANGED: Allow None build type [#3005](https://github.com/valhalla/valhalla/pull/3005)
   * CHANGED: ci: Build Python bindings for Mac OS [#3013](https://github.com/valhalla/valhalla/pull/3013)

## Release Date: 2021-01-25 Valhalla 3.1.0
* **Removed**
   * REMOVED: Remove Node bindings. [#2502](https://github.com/valhalla/valhalla/pull/2502)
   * REMOVED: appveyor builds. [#2550](https://github.com/valhalla/valhalla/pull/2550)
   * REMOVED: Removed x86 CI builds. [#2792](https://github.com/valhalla/valhalla/pull/2792)

* **Bug Fix**
   * FIXED: Crazy ETAs.  If a way has forward speed with no backward speed and it is not oneway, then we must set the default speed.  The reverse logic applies as well.  If a way has no backward speed but has a forward speed and it is not a oneway, then set the default speed. [#2102](https://github.com/valhalla/valhalla/pull/2102)
   * FIXED: Map matching elapsed times spliced amongst different legs and discontinuities are now correct [#2104](https://github.com/valhalla/valhalla/pull/2104)
   * FIXED: Date time information is now propagated amongst different legs and discontinuities [#2107](https://github.com/valhalla/valhalla/pull/2107)
   * FIXED: Adds support for geos-3.8 c++ api [#2021](https://github.com/valhalla/valhalla/issues/2021)
   * FIXED: Updated the osrm serializer to not set junction name for osrm origin/start maneuver - this is not helpful since we are not transitioning through the intersection.  [#2121](https://github.com/valhalla/valhalla/pull/2121)
   * FIXED: Removes precomputing of edge-costs which lead to wrong results [#2120](https://github.com/valhalla/valhalla/pull/2120)
   * FIXED: Complex turn-restriction invalidates edge marked as kPermanent [#2103](https://github.com/valhalla/valhalla/issues/2103)
   * FIXED: Fixes bug with inverted time-restriction parsing [#2167](https://github.com/valhalla/valhalla/pull/2167)
   * FIXED: Fixed several bugs with numeric underflow in map-matching trip durations. These may
     occur when serializing match results where adjacent trace points appear out-of-sequence on the
     same edge [#2178](https://github.com/valhalla/valhalla/pull/2178)
     - `MapMatcher::FormPath` now catches route discontinuities on the same edge when the distance
       percentage along don't agree. The trip leg builder builds disconnected legs on a single edge
       to avoid duration underflow.
     - Correctly populate edge groups when matching results contain loops. When a loop occurs,
       the leg builder now starts at the correct edge where the loop ends, and correctly accounts
       for any contained edges.
     - Duration over-trimming at the terminating edge of a match.
   * FIXED: Increased internal precision of time tracking per edge and maneuver so that maneuver times sum to the same time represented in the leg summary [#2195](https://github.com/valhalla/valhalla/pull/2195)
   * FIXED: Tagged speeds were not properly marked. We were not using forward and backward speeds to flag if a speed is tagged or not.  Should not update turn channel speeds if we are not inferring them.  Added additional logic to handle PH in the conditional restrictions. Do not update stop impact for ramps if they are marked as internal. [#2198](https://github.com/valhalla/valhalla/pull/2198)
   * FIXED: Fixed the sharp turn phrase [#2226](https://github.com/valhalla/valhalla/pull/2226)
   * FIXED: Protect against duplicate points in the input or points that snap to the same location resulting in `nan` times for the legs of the map match (of a 0 distance route) [#2229](https://github.com/valhalla/valhalla/pull/2229)
   * FIXED: Improves restriction check on briding edge in Bidirectional Astar [#2228](https://github.com/valhalla/valhalla/pull/2242)
   * FIXED: Allow nodes at location 0,0 [#2245](https://github.com/valhalla/valhalla/pull/2245)
   * FIXED: Fix RapidJSON compiler warnings and naming conflict [#2249](https://github.com/valhalla/valhalla/pull/2249)
   * FIXED: Fixed bug in resample_spherical_polyline where duplicate successive lat,lng locations in the polyline resulting in `nan` for the distance computation which shortcuts further sampling [#2239](https://github.com/valhalla/valhalla/pull/2239)
   * FIXED: Update exit logic for non-motorways [#2252](https://github.com/valhalla/valhalla/pull/2252)
   * FIXED: Transition point map-matching. When match results are on a transition point, we search for the sibling nodes at that transition and snap it to the corresponding edges in the route. [#2258](https://github.com/valhalla/valhalla/pull/2258)
   * FIXED: Fixed verbal multi-cue logic [#2270](https://github.com/valhalla/valhalla/pull/2270)
   * FIXED: Fixed Uturn cases when a not_thru edge is connected to the origin edge. [#2272](https://github.com/valhalla/valhalla/pull/2272)
   * FIXED: Update intersection classes in osrm response to not label all ramps as motorway [#2279](https://github.com/valhalla/valhalla/pull/2279)
   * FIXED: Fixed bug in mapmatcher when interpolation point goes before the first valid match or after the last valid match. Such behavior usually leads to discontinuity in matching. [#2275](https://github.com/valhalla/valhalla/pull/2275)
   * FIXED: Fixed an issue for time_allowed logic.  Previously we returned false on the first time allowed restriction and did not check them all. Added conditional restriction gurka test and datetime optional argument to gurka header file. [#2286](https://github.com/valhalla/valhalla/pull/2286)
   * FIXED: Fixed an issue for date ranges.  For example, for the range Jan 04 to Jan 02 we need to test to end of the year and then from the first of the year to the end date.  Also, fixed an emergency tag issue.  We should only set the use to emergency if all other access is off. [#2290](https://github.com/valhalla/valhalla/pull/2290)
   * FIXED: Found a few issues with the initial ref and direction logic for ways.  We were overwriting the refs with directionals to the name_offset_map instead of concatenating them together.  Also, we did not allow for blank entries for GetTagTokens. [#2298](https://github.com/valhalla/valhalla/pull/2298)
   * FIXED: Fixed an issue where MatchGuidanceViewJunctions is only looking at the first edge. Set the data_id for guidance views to the changeset id as it is already being populated. Also added test for guidance views. [#2303](https://github.com/valhalla/valhalla/pull/2303)
   * FIXED: Fixed a problem with live speeds where live speeds were being used to determine access, even when a live
   speed (current time) route wasn't what was requested. [#2311](https://github.com/valhalla/valhalla/pull/2311)
   * FIXED: Fix break/continue typo in search filtering [#2317](https://github.com/valhalla/valhalla/pull/2317)
   * FIXED: Fix a crash in trace_route due to iterating past the end of a vector. [#2322](https://github.com/valhalla/valhalla/pull/2322)
   * FIXED: Don't allow timezone information in the local date time string attached at each location. [#2312](https://github.com/valhalla/valhalla/pull/2312)
   * FIXED: Fix short route trimming in bidirectional astar [#2323](https://github.com/valhalla/valhalla/pull/2323)
   * FIXED: Fix shape trimming in leg building for snap candidates that lie within the margin of rounding error [#2326](https://github.com/valhalla/valhalla/pull/2326)
   * FIXED: Fixes route duration underflow with traffic data [#2325](https://github.com/valhalla/valhalla/pull/2325)
   * FIXED: Parse mtb:scale tags and set bicycle access if present [#2117](https://github.com/valhalla/valhalla/pull/2117)
   * FIXED: Fixed segfault.  Shape was missing from options for valhalla_path_comparison and valhalla_run_route.  Also, costing options was missing in valhalla_path_comparison. [#2343](https://github.com/valhalla/valhalla/pull/2343)
   * FIXED: Handle decimal numbers with zero-value mantissa properly in Lua [#2355](https://github.com/valhalla/valhalla/pull/2355)
   * FIXED: Many issues that resulted in discontinuities, failed matches or incorrect time/duration for map matching requests. [#2292](https://github.com/valhalla/valhalla/pull/2292)
   * FIXED: Seeing segfault when loading large osmdata data files before loading LuaJit. LuaJit fails to create luaL_newstate() Ref: [#2158](https://github.com/ntop/ntopng/issues/2158) Resolution is to load LuaJit before loading the data files. [#2383](https://github.com/valhalla/valhalla/pull/2383)
   * FIXED: Store positive/negative OpenLR offsets in bucketed form [#2405](https://github.com/valhalla/valhalla/2405)
   * FIXED: Fix on map-matching return code when breakage distance limitation exceeds. Instead of letting the request goes into meili and fails in finding a route, we check the distance in loki and early return with exception code 172. [#2406](https://github.com/valhalla/valhalla/pull/2406)
   * FIXED: Don't create edges for portions of ways that are doubled back on themselves as this confuses opposing edge index computations [#2385](https://github.com/valhalla/valhalla/pull/2385)
   * FIXED: Protect against nan in uniform_resample_spherical_polyline. [#2431](https://github.com/valhalla/valhalla/pull/2431)
   * FIXED: Obvious maneuvers. [#2436](https://github.com/valhalla/valhalla/pull/2436)
   * FIXED: Base64 encoding/decoding [#2452](https://github.com/valhalla/valhalla/pull/2452)
   * FIXED: Added post roundabout instruction when enter/exit roundabout maneuvers are combined [#2454](https://github.com/valhalla/valhalla/pull/2454)
   * FIXED: openlr: Explicitly check for linear reference option for Valhalla serialization. [#2458](https://github.com/valhalla/valhalla/pull/2458)
   * FIXED: Fix segfault: Do not combine last turn channel maneuver. [#2463](https://github.com/valhalla/valhalla/pull/2463)
   * FIXED: Remove extraneous whitespaces from ja-JP.json. [#2471](https://github.com/valhalla/valhalla/pull/2471)
   * FIXED: Checks protobuf serialization/parsing success [#2477](https://github.com/valhalla/valhalla/pull/2477)
   * FIXED: Fix dereferencing of end for std::lower_bound in sequence and possible UB [#2488](https://github.com/valhalla/valhalla/pull/2488)
   * FIXED: Make tile building reproducible: fix UB-s [#2480](https://github.com/valhalla/valhalla/pull/2480)
   * FIXED: Zero initialize EdgeInfoInner.spare0_. Uninitialized spare0_ field produced UB which causes gurka_reproduce_tile_build to fail intermittently. [2499](https://github.com/valhalla/valhalla/pull/2499)
   * FIXED: Drop unused CHANGELOG validation script, straggling NodeJS references [#2506](https://github.com/valhalla/valhalla/pull/2506)
   * FIXED: Fix missing nullptr checks in graphreader and loki::Reach (causing segfault during routing with not all levels of tiles available) [#2504](https://github.com/valhalla/valhalla/pull/2504)
   * FIXED: Fix mismatch of triplegedge roadclass and directededge roadclass [#2507](https://github.com/valhalla/valhalla/pull/2507)
   * FIXED: Improve german destination_verbal_alert phrases [#2509](https://github.com/valhalla/valhalla/pull/2509)
   * FIXED: Undefined behavior cases discovered with undefined behavior sanitizer tool. [2498](https://github.com/valhalla/valhalla/pull/2498)
   * FIXED: Fixed logic so verbal keep instructions use branch exit sign info for ramps [#2520](https://github.com/valhalla/valhalla/pull/2520)
   * FIXED: Fix bug in trace_route for uturns causing garbage coordinates [#2517](https://github.com/valhalla/valhalla/pull/2517)
   * FIXED: Simplify heading calculation for turn type. Remove undefined behavior case. [#2513](https://github.com/valhalla/valhalla/pull/2513)
   * FIXED: Always set costing name even if one is not provided for osrm serializer weight_name. [#2528](https://github.com/valhalla/valhalla/pull/2528)
   * FIXED: Make single-thread tile building reproducible: fix seed for shuffle, use concurrency configuration from the mjolnir section. [#2515](https://github.com/valhalla/valhalla/pull/2515)
   * FIXED: More Windows compatibility: build tiles and some run actions work now (including CI tests) [#2300](https://github.com/valhalla/valhalla/issues/2300)
   * FIXED: Transcoding of c++ location to pbf location used path edges in the place of filtered edges. [#2542](https://github.com/valhalla/valhalla/pull/2542)
   * FIXED: Add back whitelisting action types. [#2545](https://github.com/valhalla/valhalla/pull/2545)
   * FIXED: Allow uturns for truck costing now that we have derived deadends marked in the edge label [#2559](https://github.com/valhalla/valhalla/pull/2559)
   * FIXED: Map matching uturn trimming at the end of an edge where it wasn't needed. [#2558](https://github.com/valhalla/valhalla/pull/2558)
   * FIXED: Multicue enter roundabout [#2556](https://github.com/valhalla/valhalla/pull/2556)
   * FIXED: Changed reachability computation to take into account live speed [#2597](https://github.com/valhalla/valhalla/pull/2597)
   * FIXED: Fixed a bug where the temp files were not getting read in if you started with the construct edges or build phase for valhalla_build_tiles. [#2601](https://github.com/valhalla/valhalla/pull/2601)
   * FIXED: Updated fr-FR.json with partial translations. [#2605](https://github.com/valhalla/valhalla/pull/2605)
   * FIXED: Removed superfluous const qualifier from odin/signs [#2609](https://github.com/valhalla/valhalla/pull/2609)
   * FIXED: Internal maneuver placement [#2600](https://github.com/valhalla/valhalla/pull/2600)
   * FIXED: Complete fr-FR.json locale. [#2614](https://github.com/valhalla/valhalla/pull/2614)
   * FIXED: Don't truncate precision in polyline encoding [#2632](https://github.com/valhalla/valhalla/pull/2632)
   * FIXED: Fix all compiler warnings in sif and set to -Werror [#2642](https://github.com/valhalla/valhalla/pull/2642)
   * FIXED: Remove unnecessary maneuvers to continue straight [#2647](https://github.com/valhalla/valhalla/pull/2647)
   * FIXED: Linear reference support in route/mapmatch apis (FOW, FRC, bearing, and number of references) [#2645](https://github.com/valhalla/valhalla/pull/2645)
   * FIXED: Ambiguous local to global (with timezone information) date time conversions now all choose to use the later time instead of throwing unhandled exceptions [#2665](https://github.com/valhalla/valhalla/pull/2665)
   * FIXED: Overestimated reach caused be reenquing transition nodes without checking that they had been already expanded [#2670](https://github.com/valhalla/valhalla/pull/2670)
   * FIXED: Build with C++17 standard. Deprecated function calls are substituted with new ones. [#2669](https://github.com/valhalla/valhalla/pull/2669)
   * FIXED: Improve German post_transition_verbal instruction [#2677](https://github.com/valhalla/valhalla/pull/2677)
   * FIXED: Lane updates.  Add the turn lanes to all edges of the way.  Do not "enhance" turn lanes if they are part of a complex restriction.  Moved ProcessTurnLanes after UpdateManeuverPlacementForInternalIntersectionTurns.  Fix for a missing "uturn" indication for intersections on the previous maneuver, we were serializing an empty list. [#2679](https://github.com/valhalla/valhalla/pull/2679)
   * FIXED: Fixes OpenLr serialization [#2688](https://github.com/valhalla/valhalla/pull/2688)
   * FIXED: Internal edges can't be also a ramp or a turn channel.  Also, if an edge is marked as ramp and turn channel mark it as a ramp.  [2689](https://github.com/valhalla/valhalla/pull/2689)
   * FIXED: Check that speeds are equal for the edges going in the same direction while buildig shortcuts [#2691](https://github.com/valhalla/valhalla/pull/2691)
   * FIXED: Missing fork or bear instruction [#2683](https://github.com/valhalla/valhalla/pull/2683)
   * FIXED: Eliminate null pointer dereference in GraphReader::AreEdgesConnected [#2695](https://github.com/valhalla/valhalla/issues/2695)
   * FIXED: Fix polyline simplification float/double comparison [#2698](https://github.com/valhalla/valhalla/issues/2698)
   * FIXED: Weights were sometimes negative due to incorrect updates to elapsed_cost [#2702](https://github.com/valhalla/valhalla/pull/2702)
   * FIXED: Fix bidirectional route failures at deadends [#2705](https://github.com/valhalla/valhalla/pull/2705)
   * FIXED: Updated logic to call out a non-obvious turn [#2708](https://github.com/valhalla/valhalla/pull/2708)
   * FIXED: valhalla_build_statistics multithreaded mode fixed [#2707](https://github.com/valhalla/valhalla/pull/2707)
   * FIXED: If infer_internal_intersections is true then allow internals that are also ramps or TCs. Without this we produce an extra continue maneuver.  [#2710](https://github.com/valhalla/valhalla/pull/2710)
   * FIXED: We were routing down roads that should be destination only. Now we mark roads with motor_vehicle=destination and motor_vehicle=customers or access=destination and access=customers as destination only. [#2722](https://github.com/valhalla/valhalla/pull/2722)
   * FIXED: Replace all Python2 print statements with Python3 syntax [#2716](https://github.com/valhalla/valhalla/issues/2716)
   * FIXED: Some HGT files not found [#2723](https://github.com/valhalla/valhalla/issues/2723)
   * FIXED: Fix PencilPointUturn detection by removing short-edge check and updating angle threshold [#2725](https://github.com/valhalla/valhalla/issues/2725)
   * FIXED: Fix invalid continue/bear maneuvers [#2729](https://github.com/valhalla/valhalla/issues/2729)
   * FIXED: Fixes an issue that lead to double turns within a very short distance, when instead, it should be a u-turn. We now collapse double L turns or double R turns in short non-internal intersections to u-turns. [#2740](https://github.com/valhalla/valhalla/pull/2740)
   * FIXED: fixes an issue that lead to adding an extra maneuver. We now combine a current maneuver short length non-internal edges (left or right) with the next maneuver that is a kRampStraight. [#2741](https://github.com/valhalla/valhalla/pull/2741)
   * FIXED: Reduce verbose instructions by collapsing small end ramp forks [#2762](https://github.com/valhalla/valhalla/issues/2762)
   * FIXED: Remove redundant return statements [#2776](https://github.com/valhalla/valhalla/pull/2776)
   * FIXED: Added unit test for BuildAdminFromPBF() to test GEOS 3.9 update. [#2787](https://github.com/valhalla/valhalla/pull/2787)
   * FIXED: Add support for geos-3.9 c++ api [#2739](https://github.com/valhalla/valhalla/issues/2739)
   * FIXED: Fix check for live speed validness [#2797](https://github.com/valhalla/valhalla/pull/2797)

* **Enhancement**
   * ADDED: Matrix of Bike Share [#2590](https://github.com/valhalla/valhalla/pull/2590)
   * ADDED: Add ability to provide custom implementation for candidate collection in CandidateQuery. [#2328](https://github.com/valhalla/valhalla/pull/2328)
   * ADDED: Cancellation of tile downloading. [#2319](https://github.com/valhalla/valhalla/pull/2319)
   * ADDED: Return the coordinates of the nodes isochrone input locations snapped to [#2111](https://github.com/valhalla/valhalla/pull/2111)
   * ADDED: Allows more complicated routes in timedependent a-star before timing out [#2068](https://github.com/valhalla/valhalla/pull/2068)
   * ADDED: Guide signs and junction names [#2096](https://github.com/valhalla/valhalla/pull/2096)
   * ADDED: Added a bool to the config indicating whether to use commercially set attributes.  Added logic to not call IsIntersectionInternal if this is a commercial data set.  [#2132](https://github.com/valhalla/valhalla/pull/2132)
   * ADDED: Removed commercial data set bool to the config and added more knobs for data.  Added infer_internal_intersections, infer_turn_channels, apply_country_overrides, and use_admin_db.  [#2173](https://github.com/valhalla/valhalla/pull/2173)
   * ADDED: Allow using googletest in unit tests and convert all tests to it (old test.cc is completely removed). [#2128](https://github.com/valhalla/valhalla/pull/2128)
   * ADDED: Add guidance view capability. [#2209](https://github.com/valhalla/valhalla/pull/2209)
   * ADDED: Collect turn cost information as path is formed so that it can be serialized out for trace attributes or osrm flavored intersections. Also add shape_index to osrm intersections. [#2207](https://github.com/valhalla/valhalla/pull/2207)
   * ADDED: Added alley factor to autocost.  Factor is defaulted at 1.0f or do not avoid alleys. [#2246](https://github.com/valhalla/valhalla/pull/2246)
   * ADDED: Support unlimited speed limits where maxspeed=none. [#2251](https://github.com/valhalla/valhalla/pull/2251)
   * ADDED: Implement improved Reachability check using base class Dijkstra. [#2243](https://github.com/valhalla/valhalla/pull/2243)
   * ADDED: Gurka integration test framework with ascii-art maps [#2244](https://github.com/valhalla/valhalla/pull/2244)
   * ADDED: Add to the stop impact when transitioning from higher to lower class road and we are not on a turn channel or ramp. Also, penalize lefts when driving on the right and vice versa. [#2282](https://github.com/valhalla/valhalla/pull/2282)
   * ADDED: Added reclassify_links, use_direction_on_ways, and allow_alt_name as config options.  If `use_direction_on_ways = true` then use `direction` and `int_direction` on the way to update the directional for the `ref` and `int_ref`.  Also, copy int_efs to the refs. [#2285](https://github.com/valhalla/valhalla/pull/2285)
   * ADDED: Add support for live traffic. [#2268](https://github.com/valhalla/valhalla/pull/2268)
   * ADDED: Implement per-location search filters for functional road class and forms of way. [#2289](https://github.com/valhalla/valhalla/pull/2289)
   * ADDED: Approach, multi-cue, and length updates [#2313](https://github.com/valhalla/valhalla/pull/2313)
   * ADDED: Speed up timezone differencing calculation if cache is provided. [#2316](https://github.com/valhalla/valhalla/pull/2316)
   * ADDED: Added rapidjson/schema.h to baldr/rapidjson_util.h to make it available for use within valhalla. [#2330](https://github.com/valhalla/valhalla/issues/2330)
   * ADDED: Support decimal precision for height values in elevation service. Also support polyline5 for encoded polylines input and output to elevation service. [#2324](https://github.com/valhalla/valhalla/pull/2324)
   * ADDED: Use both imminent and distant verbal multi-cue phrases. [#2353](https://github.com/valhalla/valhalla/pull/2353)
   * ADDED: Split parsing stage into 3 separate stages. [#2339](https://github.com/valhalla/valhalla/pull/2339)
   * CHANGED: Speed up graph enhancing by avoiding continuous unordered_set rebuilding [#2349](https://github.com/valhalla/valhalla/pull/2349)
   * CHANGED: Skip calling out to Lua for nodes/ways/relations with not tags - speeds up parsing. [#2351](https://github.com/valhalla/valhalla/pull/2351)
   * CHANGED: Switch to LuaJIT for lua scripting - speeds up file parsing [#2352](https://github.com/valhalla/valhalla/pull/2352)
   * ADDED: Ability to create OpenLR records from raw data. [#2356](https://github.com/valhalla/valhalla/pull/2356)
   * ADDED: Revamp length phrases [#2359](https://github.com/valhalla/valhalla/pull/2359)
   * CHANGED: Do not allocate memory in skadi if we don't need it. [#2373](https://github.com/valhalla/valhalla/pull/2373)
   * CHANGED: Map matching: throw error (443/NoSegment) when no candidate edges are available. [#2370](https://github.com/valhalla/valhalla/pull/2370/)
   * ADDED: Add sk-SK.json (slovak) localization file. [#2376](https://github.com/valhalla/valhalla/pull/2376)
   * ADDED: Extend roundabout phrases. [#2378](https://github.com/valhalla/valhalla/pull/2378)
   * ADDED: More roundabout phrase tests. [#2382](https://github.com/valhalla/valhalla/pull/2382)
   * ADDED: Update the turn and continue phrases to include junction names and guide signs. [#2386](https://github.com/valhalla/valhalla/pull/2386)
   * ADDED: Add the remaining guide sign toward phrases [#2389](https://github.com/valhalla/valhalla/pull/2389)
   * ADDED: The ability to allow immediate uturns at trace points in a map matching request [#2380](https://github.com/valhalla/valhalla/pull/2380)
   * ADDED: Add utility functions to Signs. [#2390](https://github.com/valhalla/valhalla/pull/2390)
   * ADDED: Unified time tracking for all algorithms that support time-based graph expansion. [#2278](https://github.com/valhalla/valhalla/pull/2278)
   * ADDED: Add rail_ferry use and costing. [#2408](https://github.com/valhalla/valhalla/pull/2408)
   * ADDED: `street_side_max_distance`, `display_lat` and `display_lon` to `locations` in input for better control of routing side of street [#1769](https://github.com/valhalla/valhalla/pull/1769)
   * ADDED: Add additional exit phrases. [#2421](https://github.com/valhalla/valhalla/pull/2421)
   * ADDED: Add Japanese locale, update German. [#2432](https://github.com/valhalla/valhalla/pull/2432)
   * ADDED: Gurka expect_route refactor [#2435](https://github.com/valhalla/valhalla/pull/2435)
   * ADDED: Add option to suppress roundabout exits [#2437](https://github.com/valhalla/valhalla/pull/2437)
   * ADDED: Add Greek locale. [#2438](https://github.com/valhalla/valhalla/pull/2438)
   * ADDED (back): Support for 64bit wide way ids in the edgeinfo structure with no impact to size for data sources with ids 32bits wide. [#2422](https://github.com/valhalla/valhalla/pull/2422)
   * ADDED: Support for 64bit osm node ids in parsing stage of tile building [#2422](https://github.com/valhalla/valhalla/pull/2422)
   * CHANGED: Point2/PointLL are now templated to allow for higher precision coordinate math when desired [#2429](https://github.com/valhalla/valhalla/pull/2429)
   * ADDED: Optional OpenLR Encoded Path Edges in API Response [#2424](https://github.com/valhalla/valhalla/pull/2424)
   * ADDED: Add explicit include for sstream to be compatible with msvc_x64 toolset. [#2449](https://github.com/valhalla/valhalla/pull/2449)
   * ADDED: Properly split returned path if traffic conditions change partway along edges [#2451](https://github.com/valhalla/valhalla/pull/2451/files)
   * ADDED: Add Dutch locale. [#2464](https://github.com/valhalla/valhalla/pull/2464)
   * ADDED: Check with address sanititizer in CI. Add support for undefined behavior sanitizer. [#2487](https://github.com/valhalla/valhalla/pull/2487)
   * ADDED: Ability to recost a path and increased cost/time details along the trippath and json output [#2425](https://github.com/valhalla/valhalla/pull/2425)
   * ADDED: Add the ability to do bikeshare based (ped/bike) multimodal routing [#2031](https://github.com/valhalla/valhalla/pull/2031)
   * ADDED: Route through restrictions enabled by introducing a costing option. [#2469](https://github.com/valhalla/valhalla/pull/2469)
   * ADDED: Migrated to Ubuntu 20.04 base-image [#2508](https://github.com/valhalla/valhalla/pull/2508)
   * CHANGED: Speed up parseways stage by avoiding multiple string comparisons [#2518](https://github.com/valhalla/valhalla/pull/2518)
   * CHANGED: Speed up enhance stage by avoiding GraphTileBuilder copying [#2468](https://github.com/valhalla/valhalla/pull/2468)
   * ADDED: Costing options now includes shortest flag which favors shortest path routes [#2555](https://github.com/valhalla/valhalla/pull/2555)
   * ADDED: Incidents in intersections [#2547](https://github.com/valhalla/valhalla/pull/2547)
   * CHANGED: Refactor mapmatching configuration to use a struct (instead of `boost::property_tree::ptree`). [#2485](https://github.com/valhalla/valhalla/pull/2485)
   * ADDED: Save exit maneuver's begin heading when combining enter & exit roundabout maneuvers. [#2554](https://github.com/valhalla/valhalla/pull/2554)
   * ADDED: Added new urban flag that can be set if edge is within city boundaries to data processing; new use_urban_tag config option; added to osrm response within intersections. [#2522](https://github.com/valhalla/valhalla/pull/2522)
   * ADDED: Parses OpenLr of type PointAlongLine [#2565](https://github.com/valhalla/valhalla/pull/2565)
   * ADDED: Use edge.is_urban is set for serializing is_urban. [#2568](https://github.com/valhalla/valhalla/pull/2568)
   * ADDED: Added new rest/service area uses on the edge. [#2533](https://github.com/valhalla/valhalla/pull/2533)
   * ADDED: Dependency cache for Azure [#2567](https://github.com/valhalla/valhalla/pull/2567)
   * ADDED: Added flexibility to remove the use of the admindb and to use the country and state iso from the tiles; [#2579](https://github.com/valhalla/valhalla/pull/2579)
   * ADDED: Added toll gates and collection points (gantry) to the node;  [#2532](https://github.com/valhalla/valhalla/pull/2532)
   * ADDED: Added osrm serialization for rest/service areas and admins. [#2594](https://github.com/valhalla/valhalla/pull/2594)
   * CHANGED: Improved Russian localization; [#2593](https://github.com/valhalla/valhalla/pull/2593)
   * ADDED: Support restricted class in intersection annotations [#2589](https://github.com/valhalla/valhalla/pull/2589)
   * ADDED: Added trail type trace [#2606](https://github.com/valhalla/valhalla/pull/2606)
   * ADDED: Added tunnel names to the edges as a tagged name.  [#2608](https://github.com/valhalla/valhalla/pull/2608)
   * CHANGED: Moved incidents to the trip leg and cut the shape of the leg at that location [#2610](https://github.com/valhalla/valhalla/pull/2610)
   * ADDED: Costing option to ignore_closures when routing with current flow [#2615](https://github.com/valhalla/valhalla/pull/2615)
   * ADDED: Cross-compilation ability with MinGW64 [#2619](https://github.com/valhalla/valhalla/pull/2619)
   * ADDED: Defines the incident tile schema and incident metadata [#2620](https://github.com/valhalla/valhalla/pull/2620)
   * ADDED: Moves incident serializer logic into a generic serializer [#2621](https://github.com/valhalla/valhalla/pull/2621)
   * ADDED: Incident loading singleton for continually refreshing incident tiles[#2573](https://github.com/valhalla/valhalla/pull/2573)
   * ADDED: One shot mode to valhalla_service so you can run a single request of any type without starting a server [#2624](https://github.com/valhalla/valhalla/pull/2624)
   * ADDED: Adds text instructions to OSRM output [#2625](https://github.com/valhalla/valhalla/pull/2625)
   * ADDED: Adds support for alternate routes [#2626](https://github.com/valhalla/valhalla/pull/2626)
   * CHANGED: Switch Python bindings generator from boost.python to header-only pybind11[#2644](https://github.com/valhalla/valhalla/pull/2644)
   * ADDED: Add support of input file for one-shot mode of valhalla_service [#2648](https://github.com/valhalla/valhalla/pull/2648)
   * ADDED: Linear reference support to locate api [#2645](https://github.com/valhalla/valhalla/pull/2645)
   * ADDED: Implemented OSRM-like turn duration calculation for car. Uses it now in auto costing. [#2651](https://github.com/valhalla/valhalla/pull/2651)
   * ADDED: Enhanced turn lane information in guidance [#2653](https://github.com/valhalla/valhalla/pull/2653)
   * ADDED: `top_speed` option for all motorized vehicles [#2667](https://github.com/valhalla/valhalla/issues/2667)
   * CHANGED: Move turn_lane_direction helper to odin/util [#2675](https://github.com/valhalla/valhalla/pull/2675)
   * ADDED: Add annotations to osrm response including speed limits, unit and sign conventions [#2668](https://github.com/valhalla/valhalla/pull/2668)
   * ADDED: Added functions for predicted speeds encoding-decoding [#2674](https://github.com/valhalla/valhalla/pull/2674)
   * ADDED: Time invariant routing via the bidirectional algorithm. This has the effect that when time dependent routes (arrive_by and depart_at) fall back to bidirectional due to length restrictions they will actually use the correct time of day for one of the search directions [#2660](https://github.com/valhalla/valhalla/pull/2660)
   * ADDED: If the length of the edge is greater than kMaxEdgeLength, then consider this a catastrophic error if the should_error bool is true in the set_length function. [2678](https://github.com/valhalla/valhalla/pull/2678)
   * ADDED: Moved lat,lon coordinates structures from single to double precision. Improves geometry accuracy noticibly at zooms above 17 as well as coordinate snapping and any other geometric operations. Adds about a 2% performance penalty for standard routes. Graph nodes now have 7 digits of precision.  [#2693](https://github.com/valhalla/valhalla/pull/2693)
   * ADDED: Added signboards to guidance views.  [#2687](https://github.com/valhalla/valhalla/pull/2687)
   * ADDED: Regular speed on shortcut edges is calculated with turn durations taken into account. Truck, motorcycle and motorscooter profiles use OSRM-like turn duration. [#2662](https://github.com/valhalla/valhalla/pull/2662)
   * CHANGED: Remove astar algorithm and replace its use with timedep_forward as its redundant [#2706](https://github.com/valhalla/valhalla/pull/2706)
   * ADDED: Recover and recost all shortcuts in final path for bidirectional astar algorithm [#2711](https://github.com/valhalla/valhalla/pull/2711)
   * ADDED: An option for shortcut recovery to be cached at start up to reduce the time it takes to do so on the fly [#2714](https://github.com/valhalla/valhalla/pull/2714)
   * ADDED: If width <= 1.9 then no access for auto, truck, bus, taxi, emergency and hov. [#2713](https://github.com/valhalla/valhalla/pull/2713)
   * ADDED: Centroid/Converge/Rendezvous/Meet API which allows input locations to find a least cost convergence point from all locations [#2734](https://github.com/valhalla/valhalla/pull/2734)
   * ADDED: Added support to process the sump_buster tag.  Also, fixed a few small access bugs for nodes. [#2731](https://github.com/valhalla/valhalla/pull/2731)
   * ADDED: Log message if failed to create tiles directory. [#2738](https://github.com/valhalla/valhalla/pull/2738)
   * CHANGED: Tile memory is only owned by the GraphTile rather than shared amongst copies of the graph tile (in GraphReader and TileCaches). [#2340](https://github.com/valhalla/valhalla/pull/2340)
   * ADDED: Add Estonian locale. [#2748](https://github.com/valhalla/valhalla/pull/2748)
   * CHANGED: Handle GraphTile objects as smart pointers [#2703](https://github.com/valhalla/valhalla/pull/2703)
   * CHANGED: Improve stability with no RTTI build [#2759](https://github.com/valhalla/valhalla/pull/2759) and [#2760](https://github.com/valhalla/valhalla/pull/2760)
   * CHANGED: Change generic service roads to a new Use=kServiceRoad. This is for highway=service without other service= tags (such as driveway, alley, parking aisle) [#2419](https://github.com/valhalla/valhalla/pull/2419)
   * ADDED: Isochrones support isodistance lines as well [#2699](https://github.com/valhalla/valhalla/pull/2699)
   * ADDED: Add support for ignoring live traffic closures for waypoints [#2685](https://github.com/valhalla/valhalla/pull/2685)
   * ADDED: Add use_distance to auto cost to allow choosing between two primary cost components, time or distance [#2771](https://github.com/valhalla/valhalla/pull/2771)
   * CHANGED: nit: Enables compiler warnings in part of loki module [#2767](https://github.com/valhalla/valhalla/pull/2767)
   * CHANGED: Reducing the number of uturns by increasing the cost to for them to 9.5f. Note: Did not increase the cost for motorcycles or motorscooters. [#2770](https://github.com/valhalla/valhalla/pull/2770)
   * ADDED: Add option to use thread-safe GraphTile's reference counter. [#2772](https://github.com/valhalla/valhalla/pull/2772)
   * CHANGED: nit: Enables compiler warnings in part of thor module [#2768](https://github.com/valhalla/valhalla/pull/2768)
   * ADDED: Add costing option `use_tracks` to avoid or favor tracks in route. [#2769](https://github.com/valhalla/valhalla/pull/2769)
   * CHANGED: chore: Updates libosmium [#2786](https://github.com/valhalla/valhalla/pull/2786)
   * CHANGED: Optimize double bucket queue to reduce memory reallocations. [#2719](https://github.com/valhalla/valhalla/pull/2719)
   * CHANGED: Collapse merge maneuvers [#2773](https://github.com/valhalla/valhalla/pull/2773)
   * CHANGED: Add shortcuts to the tiles' bins so we can find them when doing spatial lookups. [#2744](https://github.com/valhalla/valhalla/pull/2744)

## Release Date: 2019-11-21 Valhalla 3.0.9
* **Bug Fix**
   * FIXED: Changed reachability computation to consider both directions of travel wrt candidate edges [#1965](https://github.com/valhalla/valhalla/pull/1965)
   * FIXED: toss ways where access=private and highway=service and service != driveway. [#1960](https://github.com/valhalla/valhalla/pull/1960)
   * FIXED: Fix search_cutoff check in loki correlate_node. [#2023](https://github.com/valhalla/valhalla/pull/2023)
   * FIXED: Computes notion of a deadend at runtime in bidirectional a-star which fixes no-route with a complicated u-turn. [#1982](https://github.com/valhalla/valhalla/issues/1982)
   * FIXED: Fix a bug with heading filter at nodes. [#2058](https://github.com/valhalla/valhalla/pull/2058)
   * FIXED: Bug in map matching continuity checking such that continuity must only be in the forward direction. [#2029](https://github.com/valhalla/valhalla/pull/2029)
   * FIXED: Allow setting the time for map matching paths such that the time is used for speed lookup. [#2030](https://github.com/valhalla/valhalla/pull/2030)
   * FIXED: Don't use density factor for transition cost when user specified flag disables flow speeds. [#2048](https://github.com/valhalla/valhalla/pull/2048)
   * FIXED: Map matching trace_route output now allows for discontinuities in the match though multi match is not supported in valhalla route output. [#2049](https://github.com/valhalla/valhalla/pull/2049)
   * FIXED: Allows routes with no time specified to use time conditional edges and restrictions with a flag denoting as much [#2055](https://github.com/valhalla/valhalla/pull/2055)
   * FIXED: Fixed a bug with 'current' time type map matches. [#2060](https://github.com/valhalla/valhalla/pull/2060)
   * FIXED: Fixed a bug with time dependent expansion in which the expansion distance heuristic was not being used. [#2064](https://github.com/valhalla/valhalla/pull/2064)

* **Enhancement**
   * ADDED: Establish pinpoint test pattern [#1969](https://github.com/valhalla/valhalla/pull/1969)
   * ADDED: Suppress relative direction in ramp/exit instructions if it matches driving side of street [#1990](https://github.com/valhalla/valhalla/pull/1990)
   * ADDED: Added relative direction to the merge maneuver [#1989](https://github.com/valhalla/valhalla/pull/1989)
   * ADDED: Refactor costing to better handle multiple speed datasources [#2026](https://github.com/valhalla/valhalla/pull/2026)
   * ADDED: Better usability of curl for fetching tiles on the fly [#2026](https://github.com/valhalla/valhalla/pull/2026)
   * ADDED: LRU cache scheme for tile storage [#2026](https://github.com/valhalla/valhalla/pull/2026)
   * ADDED: GraphTile size check [#2026](https://github.com/valhalla/valhalla/pull/2026)
   * ADDED: Pick more sane values for highway and toll avoidance [#2026](https://github.com/valhalla/valhalla/pull/2026)
   * ADDED: Refactor adding predicted speed info to speed up process [#2026](https://github.com/valhalla/valhalla/pull/2026)
   * ADDED: Allow selecting speed data sources at request time [#2026](https://github.com/valhalla/valhalla/pull/2026)
   * ADDED: Allow disabling certain neighbors in connectivity map [#2026](https://github.com/valhalla/valhalla/pull/2026)
   * ADDED: Allows routes with time-restricted edges if no time specified and notes restriction in response [#1992](https://github.com/valhalla/valhalla/issues/1992)
   * ADDED: Runtime deadend detection to timedependent a-star. [#2059](https://github.com/valhalla/valhalla/pull/2059)

## Release Date: 2019-09-06 Valhalla 3.0.8
* **Bug Fix**
   * FIXED: Added logic to detect if user is to merge to the left or right [#1892](https://github.com/valhalla/valhalla/pull/1892)
   * FIXED: Overriding the destination_only flag when reclassifying ferries; Also penalizing ferries with a 5 min. penalty in the cost to allow us to avoid destination_only the majority of the time except when it is necessary. [#1895](https://github.com/valhalla/valhalla/pull/1905)
   * FIXED: Suppress forks at motorway junctions and intersecting service roads [#1909](https://github.com/valhalla/valhalla/pull/1909)
   * FIXED: Enhanced fork assignment logic [#1912](https://github.com/valhalla/valhalla/pull/1912)
   * FIXED: Added logic to fall back to return country poly if no state and updated lua for Metro Manila and Ireland [#1910](https://github.com/valhalla/valhalla/pull/1910)
   * FIXED: Added missing motorway fork instruction [#1914](https://github.com/valhalla/valhalla/pull/1914)
   * FIXED: Use begin street name for osrm compat mode [#1916](https://github.com/valhalla/valhalla/pull/1916)
   * FIXED: Added logic to fix missing highway cardinal directions in the US [#1917](https://github.com/valhalla/valhalla/pull/1917)
   * FIXED: Handle forward traversable significant road class intersecting edges [#1928](https://github.com/valhalla/valhalla/pull/1928)
   * FIXED: Fixed bug with shape trimming that impacted Uturns at Via locations. [#1935](https://github.com/valhalla/valhalla/pull/1935)
   * FIXED: Dive bomb updates.  Updated default speeds for urban areas based on roadclass for the enhancer.  Also, updated default speeds based on roadclass in lua.  Fixed an issue where we were subtracting 1 from uint32_t when 0 for stop impact.  Updated reclassify link logic to allow residential roads to be added to the tree, but we only downgrade the links to tertiary.  Updated TransitionCost functions to add 1.5 to the turncost when transitioning from a ramp to a non ramp and vice versa.  Also, added 0.5f to the turncost if the edge is a roundabout. [#1931](https://github.com/valhalla/valhalla/pull/1931)

* **Enhancement**
   * ADDED: Caching url fetched tiles to disk [#1887](https://github.com/valhalla/valhalla/pull/1887)
   * ADDED: filesystem::remove_all [#1887](https://github.com/valhalla/valhalla/pull/1887)
   * ADDED: Minimum enclosing bounding box tool [#1887](https://github.com/valhalla/valhalla/pull/1887)
   * ADDED: Use constrained flow speeds in bidirectional_astar.cc [#1907](https://github.com/valhalla/valhalla/pull/1907)
   * ADDED: Bike Share Stations are now in the graph which should set us up to do multimodal walk/bike scenarios [#1852](https://github.com/valhalla/valhalla/pull/1852)

## Release Date: 2019-7-18 Valhalla 3.0.7
* **Bug Fix**
   * FIXED: Fix pedestrian fork [#1886](https://github.com/valhalla/valhalla/pull/1886)

## Release Date: 2019-7-15 Valhalla 3.0.6
* **Bug Fix**
   * FIXED: Admin name changes. [#1853](https://github.com/valhalla/valhalla/pull/1853) Ref: [#1854](https://github.com/valhalla/valhalla/issues/1854)
   * FIXED: valhalla_add_predicted_traffic was overcommitted while gathering stats. Added a clear. [#1857](https://github.com/valhalla/valhalla/pull/1857)
   * FIXED: regression in map matching when moving to valhalla v3.0.0 [#1863](https://github.com/valhalla/valhalla/pull/1863)
   * FIXED: last step shape in osrm serializer should be 2 of the same point [#1867](https://github.com/valhalla/valhalla/pull/1867)
   * FIXED: Shape trimming at the beginning and ending of the route to not be degenerate [#1876](https://github.com/valhalla/valhalla/pull/1876)
   * FIXED: Duplicate waypoints in osrm serializer [#1880](https://github.com/valhalla/valhalla/pull/1880)
   * FIXED: Updates for heading precision [#1881](https://github.com/valhalla/valhalla/pull/1881)
   * FIXED: Map matching allowed untraversable edges at start of route [#1884](https://github.com/valhalla/valhalla/pull/1884)

* **Enhancement**
   * ADDED: Use the same protobuf object the entire way through the request process [#1837](https://github.com/valhalla/valhalla/pull/1837)
   * ADDED: Enhanced turn lane processing [#1859](https://github.com/valhalla/valhalla/pull/1859)
   * ADDED: Add global_synchronized_cache in valhalla_build_config [#1851](https://github.com/valhalla/valhalla/pull/1851)

## Release Date: 2019-06-04 Valhalla 3.0.5
* **Bug Fix**
   * FIXED: Protect against unnamed rotaries and routes that end in roundabouts not turning off rotary logic [#1840](https://github.com/valhalla/valhalla/pull/1840)

* **Enhancement**
   * ADDED: Add turn lane info at maneuver point [#1830](https://github.com/valhalla/valhalla/pull/1830)

## Release Date: 2019-05-31 Valhalla 3.0.4
* **Bug Fix**
   * FIXED: Improved logic to decide between bear vs. continue [#1798](https://github.com/valhalla/valhalla/pull/1798)
   * FIXED: Bicycle costing allows use of roads with all surface values, but with a penalty based on bicycle type. However, the edge filter totally disallows bad surfaces for some bicycle types, creating situations where reroutes fail if a rider uses a road with a poor surface. [#1800](https://github.com/valhalla/valhalla/pull/1800)
   * FIXED: Moved complex restrictions building to before validate. [#1805](https://github.com/valhalla/valhalla/pull/1805)
   * FIXED: Fix bicycle edge filter when avoid_bad_surfaces = 1.0 [#1806](https://github.com/valhalla/valhalla/pull/1806)
   * FIXED: Replace the EnhancedTripPath class inheritance with aggregation [#1807](https://github.com/valhalla/valhalla/pull/1807)
   * FIXED: Replace the old timezone shape zip file every time valhalla_build_timezones is ran [#1817](https://github.com/valhalla/valhalla/pull/1817)
   * FIXED: Don't use island snapped edge candidates (from disconnected components or low reach edges) when we rejected other high reachability edges that were closer [#1835](https://github.com/valhalla/valhalla/pull/1835)

## Release Date: 2019-05-08 Valhalla 3.0.3
* **Bug Fix**
   * FIXED: Fixed a rare loop condition in route matcher (edge walking to match a trace).
   * FIXED: Fixed VACUUM ANALYZE syntax issue.  [#1704](https://github.com/valhalla/valhalla/pull/1704)
   * FIXED: Fixed the osrm maneuver type when a maneuver has the to_stay_on attribute set.  [#1714](https://github.com/valhalla/valhalla/pull/1714)
   * FIXED: Fixed osrm compatibility mode attributes.  [#1716](https://github.com/valhalla/valhalla/pull/1716)
   * FIXED: Fixed rotary/roundabout issues in Valhalla OSRM compatibility.  [#1727](https://github.com/valhalla/valhalla/pull/1727)
   * FIXED: Fixed the destinations assignment for exit names in OSRM compatibility mode. [#1732](https://github.com/valhalla/valhalla/pull/1732)
   * FIXED: Enhance merge maneuver type assignment. [#1735](https://github.com/valhalla/valhalla/pull/1735)
   * FIXED: Fixed fork assignments and on ramps for OSRM compatibility mode. [#1738](https://github.com/valhalla/valhalla/pull/1738)
   * FIXED: Fixed cardinal direction on reference names when forward/backward tag is present on relations. Fixes singly digitized roads with opposing directional modifiers. [#1741](https://github.com/valhalla/valhalla/pull/1741)
   * FIXED: Fixed fork assignment and narrative logic when a highway ends and splits into multiple ramps. [#1742](https://github.com/valhalla/valhalla/pull/1742)
   * FIXED: Do not use any avoid edges as origin or destination of a route, matrix, or isochrone. [#1745](https://github.com/valhalla/valhalla/pull/1745)
   * FIXED: Add leg summary and remove unused hint attribute for OSRM compatibility mode. [#1753](https://github.com/valhalla/valhalla/pull/1753)
   * FIXED: Improvements for pedestrian forks, pedestrian roundabouts, and continue maneuvers. [#1768](https://github.com/valhalla/valhalla/pull/1768)
   * FIXED: Added simplified overview for OSRM response and added use_toll logic back to truck costing. [#1765](https://github.com/valhalla/valhalla/pull/1765)
   * FIXED: temp fix for location distance bug [#1774](https://github.com/valhalla/valhalla/pull/1774)
   * FIXED: Fix pedestrian routes using walkway_factor [#1780](https://github.com/valhalla/valhalla/pull/1780)
   * FIXED: Update the begin and end heading of short edges based on use [#1783](https://github.com/valhalla/valhalla/pull/1783)
   * FIXED: GraphReader::AreEdgesConnected update.  If transition count == 0 return false and do not call transition function. [#1786](https://github.com/valhalla/valhalla/pull/1786)
   * FIXED: Only edge candidates that were used in the path are send to serializer: [1788](https://github.com/valhalla/valhalla/pull/1788)
   * FIXED: Added logic to prevent the removal of a destination maneuver when ending on an internal edge [#1792](https://github.com/valhalla/valhalla/pull/1792)
   * FIXED: Fixed instructions when starting on an internal edge [#1796](https://github.com/valhalla/valhalla/pull/1796)

* **Enhancement**
   * Add the ability to run valhalla_build_tiles in stages. Specify the begin_stage and end_stage as command line options. Also cleans up temporary files as the last stage in the pipeline.
   * Add `remove` to `filesystem` namespace. [#1752](https://github.com/valhalla/valhalla/pull/1752)
   * Add TaxiCost into auto costing options.
   * Add `preferred_side` to allow per-location filtering of edges based on the side of the road the location is on and the driving side for that locale.
   * Slightly decreased the internal side-walk factor to .90f to favor roads with attached sidewalks. This impacts roads that have added sidewalk:left, sidewalk:right or sidewalk:both OSM tags (these become attributes on each directedEdge). The user can then avoid/penalize dedicated sidewalks and walkways, when they increase the walkway_factor. Since we slightly decreased the sidewalk_factor internally and only favor sidewalks if use is tagged as sidewalk_left or sidewalk_right, we should tend to route on roads with attached sidewalks rather than separate/dedicated sidewalks, allowing for more road names to be called out since these are labeled more.
   * Add `via` and `break_through` location types [#1737](https://github.com/valhalla/valhalla/pull/1737)
   * Add `street_side_tolerance` and `search_cutoff` to input `location` [#1777](https://github.com/valhalla/valhalla/pull/1777)
   * Return the Valhalla error `Path distance exceeds the max distance limit` for OSRM responses when the route is greater than the service limits. [#1781](https://github.com/valhalla/valhalla/pull/1781)

## Release Date: 2019-01-14 Valhalla 3.0.2
* **Bug Fix**
   * FIXED: Transit update - fix dow and exception when after midnight trips are normalized [#1682](https://github.com/valhalla/valhalla/pull/1682)
   * FIXED: valhalla_convert_transit segfault - GraphTileBuilder has null GraphTileHeader [#1683](https://github.com/valhalla/valhalla/issues/1683)
   * FIXED: Fix crash for trace_route with osrm serialization. Was passing shape rather than locations to the waypoint method.
   * FIXED: Properly set driving_side based on data set in TripPath.
   * FIXED: A bad bicycle route exposed an issue with bidirectional A* when the origin and destination edges are connected. Use A* in these cases to avoid requiring a high cost threshold in BD A*.
   * FIXED: x86 and x64 data compatibility was fixed as the structures weren't aligned.
   * FIXED: x86 tests were failing due mostly to floating point issues and the aforementioned structure misalignment.
* **Enhancement**
   * Add a durations list (delta time between each pair of trace points), a begin_time and a use_timestamp flag to trace_route requests. This allows using the input trace timestamps or durations plus the begin_time to compute elapsed time at each edge in the matched path (rather than using costing methods).
   * Add support for polyline5 encoding for OSRM formatted output.
* **Note**
   * Isochrones and openlr are both noted as not working with release builds for x86 (32bit) platforms. We'll look at getting this fixed in a future release

## Release Date: 2018-11-21 Valhalla 3.0.1
* **Bug Fix**
   * FIXED: Fixed a rare, but serious bug with bicycle costing. ferry_factor_ in bicycle costing shadowed the data member in the base dynamic cost class, leading to an uninitialized variable. Occasionally, this would lead to negative costs which caused failures. [#1663](https://github.com/valhalla/valhalla/pull/1663)
   * FIXED: Fixed use of units in OSRM compatibility mode. [#1662](https://github.com/valhalla/valhalla/pull/1662)

## Release Date: 2018-11-21 Valhalla 3.0.0
* **NOTE**
   * This release changes the Valhalla graph tile formats to make the tile data more efficient and flexible. Tile data is incompatible with Valhalla 2.x builds, and code for 3.x is incompatible with data built for Valahalla 2.x versions. Valhalla tile sizes are slightly smaller (for datasets using elevation information the size savings is over 10%). In addition, there is increased flexibility for creating different variants of tiles to support different applications (e.g. bicycle only, or driving only).
* **Enhancement**
   * Remove the use of DirectedEdge for transitions between nodes on different hierarchy levels. A new structure, NodeTransition, is now used to transition to nodes on different hierarchy level. This saves space since only the end node GraphId is needed for the transitions (and DirectedEdge is a large data structure).
   * Change the NodeInfo lat,lon to use an offset from the tile base lat,lon. This potentially allows higher precision than using float, but more importantly saves space and allows support for NodeTransitions as well as spare for future growth.
   * Remove the EdgeElevation structure and max grade information into DirectedEdge and mean elevation into EdgeInfo. This saves space.
   * Reduce wayid to 32 bits. This allows sufficient growth when using OpenStreetMap data and frees space in EdgeInfo (allows moving speed limit and mean elevation from other structures).
   * Move name consistency from NodeInfo to DirectedEdge. This allows a more efficient lookup of name consistency.
   * Update all path algorithms to use NodeTransition logic rather than special DirectedEdge transition types. This simplifies PathAlgorithms slightly and removes some conditional logic.
   * Add an optional GraphFilter stage to tile building pipeline. This allows removal of edges and nodes based on access. This allows bicycle only, pedestrian only, or driving only datasets (or combinations) to be created - allowing smaller datasets for special purpose applications.
* **Deprecate**
   * Valhalla 3.0 removes support for OSMLR.

## Release Date: 2018-11-20 Valhalla 2.7.2
* **Enhancement**
   * UPDATED: Added a configuration variable for max_timedep_distance. This is used in selecting the path algorithm and provides the maximum distance between locations when choosing a time dependent path algorithm (other than multi modal). Above this distance, bidirectional A* is used with no time dependencies.
   * UPDATED: Remove transition edges from priority queue in Multimodal methods.
   * UPDATED: Fully implement street names and exit signs with ability to identify route numbers. [#1635](https://github.com/valhalla/valhalla/pull/1635)
* **Bug Fix**
   * FIXED: A timed-turned restriction should not be applied when a non-timed route is executed.  [#1615](https://github.com/valhalla/valhalla/pull/1615)
   * FIXED: Changed unordered_map to unordered_multimap for polys. Poly map can contain the same key but different multi-polygons. For example, islands for a country or timezone polygons for a country.
   * FIXED: Fixed timezone db issue where TZIDs did not exist in the Howard Hinnant date time db that is used in the date_time class for tz indexes.  Added logic to create aliases for TZIDs based on https://en.wikipedia.org/wiki/List_of_tz_database_time_zones
   * FIXED: Fixed the ramp turn modifiers for osrm compat [#1569](https://github.com/valhalla/valhalla/pull/1569)
   * FIXED: Fixed the step geometry when using the osrm compat mode [#1571](https://github.com/valhalla/valhalla/pull/1571)
   * FIXED: Fixed a data creation bug causing issues with A* routes ending on loops. [#1576](https://github.com/valhalla/valhalla/pull/1576)
   * FIXED: Fixed an issue with a bad route where destination only was present. Was due to thresholds in bidirectional A*. Changed threshold to be cost based rather than number of iterations). [#1586](https://github.com/valhalla/valhalla/pull/1586)
   * FIXED: Fixed an issue with destination only (private) roads being used in bicycle routes. Centralized some "base" transition cost logic in the base DynamicCost class. [#1587](https://github.com/valhalla/valhalla/pull/1587)
   * FIXED: Remove extraneous ramp maneuvers [#1657](https://github.com/valhalla/valhalla/pull/1657)

## Release Date: 2018-10-02 Valhalla 2.7.1
* **Enhancement**
   * UPDATED: Added date time support to forward and reverse isochrones. Add speed lookup (predicted speeds and/or free-flow or constrained flow speed) if date_time is present.
   * UPDATED: Add timezone checks to multimodal routes and isochrones (updates localtime if the path crosses into a timezone different than the start location).
* **Data Producer Update**
   * UPDATED: Removed boost date time support from transit.  Now using the Howard Hinnant date library.
* **Bug Fix**
   * FIXED: Fixed a bug with shortcuts that leads to inconsistent routes depending on whether shortcuts are taken, different origins can lead to different paths near the destination. This fix also improves performance on long routes and matrices.
   * FIXED: We were getting inconsistent results between departing at current date/time vs entering the current date/time.  This issue is due to the fact that the iso_date_time function returns the full iso date_time with the timezone offset (e.g., 2018-09-27T10:23-07:00 vs 2018-09-27T10:23). When we refactored the date_time code to use the new Howard Hinnant date library, we introduced this bug.
   * FIXED: Increased the threshold in CostMatrix to address null time and distance values occurring for truck costing with locations near the max distance.

## Release Date: 2018-09-13 Valhalla 2.7.0
* **Enhancement**
   * UPDATED: Refactor to use the pbf options instead of the ptree config [#1428](https://github.com/valhalla/valhalla/pull/1428) This completes [1357](https://github.com/valhalla/valhalla/issues/1357)
   * UPDATED: Removed the boost/date_time dependency from baldr and odin. We added the Howard Hinnant date and time library as a submodule. [#1494](https://github.com/valhalla/valhalla/pull/1494)
   * UPDATED: Fixed 'Drvie' typo [#1505](https://github.com/valhalla/valhalla/pull/1505) This completes [1504](https://github.com/valhalla/valhalla/issues/1504)
   * UPDATED: Optimizations of GetSpeed for predicted speeds [1490](https://github.com/valhalla/valhalla/issues/1490)
   * UPDATED: Isotile optimizations
   * UPDATED: Added stats to predictive traffic logging
   * UPDATED: resample_polyline - Breaks the polyline into equal length segments at a sample distance near the resolution. Break out of the loop through polyline points once we reach the specified number of samplesthen append the last
polyline point.
   * UPDATED: added android logging and uses a shared graph reader
   * UPDATED: Do not run a second pass on long pedestrian routes that include a ferry (but succeed on first pass). This is a performance fix. Long pedestrian routes with A star factor based on ferry speed end up being very inefficient.
* **Bug Fix**
   * FIXED: A* destination only
   * FIXED: Fixed through locations weren't honored [#1449](https://github.com/valhalla/valhalla/pull/1449)


## Release Date: 2018-08-02 Valhalla 3.0.0-rc.4
* **Node Bindings**
   * UPDATED: add some worker pool handling
   [#1467](https://github.com/valhalla/valhalla/pull/1467)

## Release Date: 2018-08-02 Valhalla 3.0.0-rc.3
* **Node Bindings**
   * UPDATED: replaced N-API with node-addon-api wrapper and made the actor
   functions asynchronous
   [#1457](https://github.com/valhalla/valhalla/pull/1457)

## Release Date: 2018-07-24 Valhalla 3.0.0-rc.2
* **Node Bindings**
   * FIXED: turn on the autocleanup functionality for the actor object.
   [#1439](https://github.com/valhalla/valhalla/pull/1439)

## Release Date: 2018-07-16 Valhalla 3.0.0-rc.1
* **Enhancement**
   * ADDED: exposed the rest of the actions to the node bindings and added tests. [#1415](https://github.com/valhalla/valhalla/pull/1415)

## Release Date: 2018-07-12 Valhalla 3.0.0-alpha.1
**NOTE**: There was already a small package named `valhalla` on the npm registry, only published up to version 0.0.3. The team at npm has transferred the package to us, but would like us to publish something to it ASAP to prove our stake in it. Though the bindings do not have all of the actor functionality exposed yet (just route), we are going to publish an alpha release of 3.0.0 to get something up on npm.
* **Infrastructure**:
   * ADDED: add in time dependent algorithms if the distance between locations is less than 500km.
   * ADDED: TurnLanes to indicate turning lanes at the end of a directed edge.
   * ADDED: Added PredictedSpeeds to Valhalla tiles and logic to compute speed based on predictive speed profiles.
* **Data Producer Update**
   * ADDED: is_route_num flag was added to Sign records. Set this to true if the exit sign comes from a route number/ref.
   * CHANGED: Lower speeds on driveways, drive-thru, and parking aisle. Set destination only flag for drive thru use.
   * ADDED: Initial implementation of turn lanes.
  **Bug Fix**
   * CHANGED: Fix destination only penalty for A* and time dependent cases.
   * CHANGED: Use the distance from GetOffsetForHeading, based on road classification and road use (e.g. ramp, turn channel, etc.), within tangent_angle function.
* **Map Matching**
   * FIXED: Fixed trace_route edge_walk server abort [#1365](https://github.com/valhalla/valhalla/pull/1365)
* **Enhancement**
   * ADDED: Added post process for updating free and constrained speeds in the directed edges.
   * UPDATED: Parse the json request once and store in a protocol buffer to pass along the pipeline. This completed the first portion of [1357](https://github.com/valhalla/valhalla/issues/1357)
   * UPDATED: Changed the shape_match attribute from a string to an enum. Fixes [1376](https://github.com/valhalla/valhalla/issues/1376)
   * ADDED: Node bindings for route [#1341](https://github.com/valhalla/valhalla/pull/1341)
   * UPDATED: Use a non-linear use_highways factor (to more heavily penalize highways as use_highways approaches 0).

## Release Date: 2018-07-15 Valhalla 2.6.3
* **API**:
   * FIXED: Use a non-linear use_highways factor (to more heavily penalize highways as use_highways approaches 0).
   * FIXED: Fixed the highway_factor when use_highways < 0.5.
   * ENHANCEMENT: Added logic to modulate the surface factor based on use_trails.
   * ADDED: New customer test requests for motorcycle costing.

## Release Date: 2018-06-28 Valhalla 2.6.2
* **Data Producer Update**
   * FIXED: Complex restriction sorting bug.  Check of has_dt in ComplexRestrictionBuilder::operator==.
* **API**:
   * FIXED: Fixed CostFactory convenience method that registers costing models
   * ADDED: Added use_tolls into motorcycle costing options

## Release Date: 2018-05-28 Valhalla 2.6.0
* **Infrastructure**:
   * CHANGED: Update cmake buildsystem to replace autoconf [#1272](https://github.com/valhalla/valhalla/pull/1272)
* **API**:
   * CHANGED: Move `trace_options` parsing to map matcher factory [#1260](https://github.com/valhalla/valhalla/pull/1260)
   * ADDED: New costing method for AutoDataFix [#1283](https://github.com/valhalla/valhalla/pull/1283)

## Release Date: 2018-05-21 Valhalla 2.5.0
* **Infrastructure**
   * ADDED: Add code formatting and linting.
* **API**
   * ADDED: Added new motorcycle costing, motorcycle access flag in data and use_trails option.
* **Routing**
   * ADDED: Add time dependnet forward and reverse A* methods.
   * FIXED: Increase minimum threshold for driving routes in bidirectional A* (fixes some instances of bad paths).
* **Data Producer Update**
   * CHANGED: Updates to properly handle cycleway crossings.
   * CHANGED: Conditionally include driveways that are private.
   * ADDED: Added logic to set motorcycle access.  This includes lua, country access, and user access flags for motorcycles.

## Release Date: 2018-04-11 Valhalla 2.4.9
* **Enhancement**
   * Added European Portuguese localization for Valhalla
   * Updates to EdgeStatus to improve performance. Use an unordered_map of tile Id and allocate an array for each edge in the tile. This allows using pointers to access status for sequential edges. This improves performance by 50% or so.
   * A couple of bicycle costing updates to improve route quality: avoid roads marked as part of a truck network, to remove the density penalty for transition costs.
   * When optimal matrix type is selected, now use CostMatrix for source to target pedestrian and bicycle matrix calls when both counts are above some threshold. This improves performance in general and lessens some long running requests.
*  **Data Producer Update**
   * Added logic to protect against setting a speed of 0 for ferries.

## Release Date: 2018-03-27 Valhalla 2.4.8
* **Enhancement**
   * Updates for Italian verbal translations
   * Optionally remove driveways at graph creation time
   * Optionally disable candidate edge penalty in path finding
   * OSRM compatible route, matrix and map matching response generation
   * Minimal Windows build compatibility
   * Refactoring to use PBF as the IPC mechanism for all objects
   * Improvements to internal intersection marking to reduce false positives
* **Bug Fix**
   * Cap candidate edge penalty in path finding to reduce excessive expansion
   * Fix trivial paths at deadends

## Release Date: 2018-02-08 Valhalla 2.4.7
* **Enhancement**
   * Speed up building tiles from small OSM imports by using boost directory iterator rather than going through all possible tiles and testing each if the file exists.
* **Bug Fix**
   * Protect against overflow in string to float conversion inside OSM parsing.

## Release Date: 2018-01-26 Valhalla 2.4.6
* **Enhancement**
   * Elevation library will lazy load RAW formatted sources

## Release Date: 2018-01-24 Valhalla 2.4.5
* **Enhancement**
   * Elevation packing utility can unpack lz4hc now
* **Bug Fix**
   * Fixed broken darwin builds

## Release Date: 2018-01-23 Valhalla 2.4.4
* **Enhancement**
   * Elevation service speed improvements and the ability to serve lz4hc compressed data
   * Basic support for downloading routing tiles on demand
   * Deprecated `valhalla_route_service`, now all services (including elevation) are found under `valhalla_service`

## Release Date: 2017-12-11 Valhalla 2.4.3
* **Enhancement**
   * Remove union from GraphId speeds up some platforms
   * Use SAC scale in pedestrian costing
   * Expanded python bindings to include all actions (route, matrix, isochrone, etc)
* **Bug Fix**
   * French translation typo fixes
*  **Data Producer Update**
   * Handling shapes that intersect the poles when binning
   * Handling when transit shapes are less than 2 points

## Release Date: 2017-11-09 Valhalla 2.4.1
*  **Data Producer Update**
   * Added kMopedAccess to modes for complex restrictions.  Remove the kMopedAccess when auto access is removed.  Also, add the kMopedAccess when an auto restriction is found.

## Release Date: 2017-11-08 Valhalla 2.4.0
*  **Data Producer Update**
   * Added logic to support restriction = x with a the except tag.  We apply the restriction to everything except for modes in the except tag.
   * Added logic to support railway_service and coach_service in transit.
* **Bug Fix**
  * Return proper edge_walk path for requested shape_match=walk_or_snap
  * Skip invalid stateid for Top-K requests

## Release Date: 2017-11-07 Valhalla 2.3.9
* **Enhancement**
  * Top-K map matched path generation now only returns unique paths and does so with fewer iterations
  * Navigator call outs for both imperial and metric units
  * The surface types allowed for a given bike route can now be controlled via a request parameter `avoid_bad_surfaces`
  * Improved support for motorscooter costing via surface types, road classification and vehicle specific tagging
* **Bug Fix**
  * Connectivity maps now include information about transit tiles
  * Lane counts for singly digitized roads are now correct for a given directed edge
  * Edge merging code for assigning osmlr segments is now robust to partial tile sets
  * Fix matrix path finding to allow transitioning down to lower levels when appropriate. In particular, do not supersede shortcut edges until no longer expanding on the next level.
  * Fix optimizer rotate location method. This fixes a bug where optimal ordering was bad for large location sets.
*  **Data Producer Update**
   * Duration tags are now used to properly set the speed of travel for a ferry routes

## Release Date: 2017-10-17 Valhalla 2.3.8
* **Bug Fix**
  * Fixed the roundabout exit count for bicycles when the roundabout is a road and not a cycleway
  * Enable a pedestrian path to remain on roundabout instead of getting off and back on
  * Fixed the penalization of candidate locations in the uni-directional A* algorithm (used for trivial paths)
*  **Data Producer Update**
   * Added logic to set bike forward and tag to true where kv["sac_scale"] == "hiking". All other values for sac_scale turn off bicycle access.  If sac_scale or mtb keys are found and a surface tag is not set we default to kPath.
   * Fixed a bug where surface=unpaved was being assigned Surface::kPavedSmooth.

## Release Date: 2017-9-11 Valhalla 2.3.7
* **Bug Fix**
  * Update bidirectional connections to handle cases where the connecting edge is one of the origin (or destination) edges and the cost is high. Fixes some pedestrian route issues that were reported.
*  **Data Producer Update**
   * Added support for motorroad tag (default and per country).
   * Update OSMLR segment association logic to fix issue where chunks wrote over leftover segments. Fix search along edges to include a radius so any nearby edges are also considered.

## Release Date: 2017-08-29 Valhalla 2.3.6
* **Bug Fix**
  * Pedestrian paths including ferries no longer cause circuitous routes
  * Fix a crash in map matching route finding where heading from shape was using a `nullptr` tile
  * Spanish language narrative corrections
  * Fix traffic segment matcher to always set the start time of a segment when its known
* **Enhancement**
  * Location correlation scoring improvements to avoid situations where less likely start or ending locations are selected

## Release Date: 2017-08-22 Valhalla 2.3.5
* **Bug Fix**
  * Clamp the edge score in thor. Extreme values were causing bad alloc crashes.
  * Fix multimodal isochrones. EdgeLabel refactor caused issues.
* **Data Producer Update**
  * Update lua logic to properly handle vehicle=no tags.

## Release Date: 2017-08-14 Valhalla 2.3.4
* **Bug Fix**
  * Enforce limits on maximum per point accuracy to avoid long running map matching computations

## Release Date: 2017-08-14 Valhalla 2.3.3
* **Bug Fix**
  * Maximum osm node reached now causes bitset to resize to accommodate when building tiles
  * Fix wrong side of street information and remove redundant node snapping
  * Fix path differences between services and `valhalla_run_route`
  * Fix map matching crash when interpolating duplicate input points
  * Fix unhandled exception when trace_route or trace_attributes when there are no continuous matches
* **Enhancement**
  * Folded Low-Stress Biking Code into the regular Bicycle code and removed the LowStressBicycleCost class. Now when making a query for bicycle routing, a value of 0 for use_hills and use_roads produces low-stress biking routes, while a value of 1 for both provides more intense professional bike routes.
  * Bike costing default values changed. use_roads and use_hills are now 0.25 by default instead of 0.5 and the default bike is now a hybrid bike instead of a road bike.
  * Added logic to use station hierarchy from transitland.  Osm and egress nodes are connected by transitconnections.  Egress and stations are connected by egressconnections.  Stations and platforms are connected by platformconnections.  This includes narrative updates for Odin as well.

## Release Date: 2017-07-31 Valhalla 2.3.2
* **Bug Fix**
  * Update to use oneway:psv if oneway:bus does not exist.
  * Fix out of bounds memory issue in DoubleBucketQueue.
  * Many things are now taken into consideration to determine which sides of the road have what cyclelanes, because they were not being parsed correctly before
  * Fixed issue where sometimes a "oneway:bicycle=no" tag on a two-way street would cause the road to become a oneway for bicycles
  * Fixed trace_attributes edge_walk cases where the start or end points in the shape are close to graph nodes (intersections)
  * Fixed 32bit architecture crashing for certain routes with non-deterministic placement of edges labels in bucketized queue datastructure
* **Enhancement**
  * Improve multi-modal routes by adjusting the pedestrian mode factor (routes use less walking in favor of public transit).
  * Added interface framework to support "top-k" paths within map-matching.
  * Created a base EdgeLabel class that contains all data needed within costing methods and supports the basic path algorithms (forward direction, A*, with accumulated path distance). Derive class for bidirectional algorithms (BDEdgeLabel) and for multimodal algorithms. Lowers memory use by combining some fields (using spare bits from GraphId).
  * Added elapsed time estimates to map-matching labels in preparation for using timestamps in map-matching.
  * Added parsing of various OSM tags: "bicycle=use_sidepath", "bicycle=dismount", "segregated=*", "shoulder=*", "cycleway:buffer=*", and several variations of these.
  * Both trace_route and trace_attributes will parse `time` and `accuracy` parameters when the shape is provided as unencoded
  * Map-matching will now use the time (in seconds) of each gps reading (if provided) to narrow the search space and avoid finding matches that are impossibly fast

## Release Date: 2017-07-10 Valhalla 2.3.0
* **Bug Fix**
  * Fixed a bug in traffic segment matcher where length was populated but had invalid times
* **Embedded Compilation**
  * Decoupled the service components from the rest of the worker objects so that the worker objects could be used in non http service contexts
   * Added an actor class which encapsulates the various worker objects and allows the various end points to be called /route /height etc. without needing to run a service
* **Low-Stress Bicycle**
  * Worked on creating a new low-stress biking option that focuses more on taking safer roads like cycle ways or residential roads than the standard bike costing option does.

## Release Date: 2017-06-26 Valhalla 2.2.9
* **Bug Fix**
  * Fix a bug introduced in 2.2.8 where map matching search extent was incorrect in longitude axis.

## Release Date: 2017-06-23 Valhalla 2.2.8
* **Bug Fix**
  * Traffic segment matcher (exposed through Python bindings) - fix cases where partial (or no) results could be returned when breaking out of loop in form_segments early.
* **Traffic Matching Update**
  * Traffic segment matcher - handle special cases when entering and exiting turn channels.
* **Guidance Improvements**
  * Added Swedish (se-SV) narrative file.

## Release Date: 2017-06-20 Valhalla 2.2.7
* **Bug Fixes**
  * Traffic segment matcher (exposed through Python bindings) makes use of accuracy per point in the input
  * Traffic segment matcher is robust to consecutive transition edges in matched path
* **Isochrone Changes**
  * Set up isochrone to be able to handle multi-location queries in the future
* **Data Producer Updates**
  * Fixes to valhalla_associate_segments to address threading issue.
  * Added support for restrictions that refers only to appropriate type of vehicle.
* **Navigator**
  * Added pre-alpha implementation that will perform guidance for mobile devices.
* **Map Matching Updates**
  * Added capability to customize match_options

## Release Date: 2017-06-12 Valhalla 2.2.6
* **Bug Fixes**
  * Fixed the begin shape index where an end_route_discontinuity exists
* **Guidance Improvements**
  * Updated Slovenian (sl-SI) narrative file.
* **Data Producer Updates**
  * Added support for per mode restrictions (e.g., restriction:&lt;type&gt;)  Saved these restrictions as "complex" restrictions which currently support per mode lookup (unlike simple restrictions which are assumed to apply to all driving modes).
* **Matrix Updates**
  * Increased max distance threshold for auto costing and other similar costings to 400 km instead of 200 km

## Release Date: 2017-06-05 Valhalla 2.2.5
* **Bug Fixes**
  * Fixed matched point edge_index by skipping transition edges.
  * Use double precision in meili grid traversal to fix some incorrect grid cases.
  * Update meili to use DoubleBucketQueue and GraphReader methods rather than internal methods.

## Release Date: 2017-05-17 Valhalla 2.2.4
* **Bug Fixes**
  * Fix isochrone bug where the default access mode was used - this rejected edges that should not have been rejected for cases than automobile.
  * Fix A* handling of edge costs for trivial routes. This fixed an issue with disconnected regions that projected to a single edge.
  * Fix TripPathBuilder crash if first edge is a transition edge (was occurring with map-matching in rare occasions).

## Release Date: 2017-05-15 Valhalla 2.2.3
* **Map Matching Improvement**
  * Return begin and end route discontinuities. Also, returns partial shape of edge at route discontinuity.
* **Isochrone Improvements**
  * Add logic to make sure the center location remains fixed at the center of a tile/grid in the isotile.
  * Add a default generalization factor that is based on the grid size. Users can still override this factor but the default behavior is improved.
  * Add ExpandForward and ExpandReverse methods as is done in bidirectional A*. This improves handling of transitions between hierarchy levels.
* **Graph Correlation Improvements**
  * Add options to control both radius and reachability per input location (with defaults) to control correlation of input locations to the graph in such a way as to avoid routing between disconnected regions and favor more likely paths.

## Release Date: 2017-05-08 Valhalla 2.2.0
* **Guidance Improvements**
  * Added Russian (ru-RU) narrative file.
  * Updated Slovenian (sl-SI) narrative file.
* **Data Producer Updates**
  * Assign destination sign info on bidirectional ramps.
  * Update ReclassifyLinks. Use a "link-tree" which is formed from the exit node and terminates at entrance nodes. Exit nodes are sorted by classification so motorway exits are done before trunks, etc. Updated the turn channel logic - now more consistently applies turn channel use.
  * Updated traffic segment associations to properly work with elevation and lane connectivity information (which is stored after the traffic association).

## Release Date: 2017-04-24 Valhalla 2.1.9
* **Elevation Update**
  * Created a new EdgeElevation structure which includes max upward and downward slope (moved from DirectedEdge) and mean elevation.
* **Routing Improvements**
  * Destination only fix when "nested" destination only areas cause a route failure. Allow destination only edges (with penalty) on 2nd pass.
  * Fix heading to properly use the partial edge shape rather than entire edge shape to determine heading at the begin and end locations.
  * Some cleanup and simplification of the bidirectional A* algorithm.
  * Some cleanup and simplification of TripPathBuilder.
  * Make TileHierarchy data and methods static and remove tile_dir from the tile hierarchy.
* **Map Matching Improvement**
  * Return matched points with trace attributes when using map_snap.
* **Data Producer Updates**
  * lua updates so that the chunnel will work again.

## Release Date: 2017-04-04 Valhalla 2.1.8
* **Map Matching Release**
  * Added max trace limits and out-of-bounds checks for customizable trace options

## Release Date: 2017-03-29 Valhalla 2.1.7
* **Map Matching Release**
  * Increased service limits for trace
* **Data Producer Updates**
  * Transit: Remove the dependency on using level 2 tiles for transit builder
* **Traffic Updates**
  * Segment matcher completely re-written to handle many complex issues when matching traces to OTSs
* **Service Improvement**
  * Bug Fix - relaxed rapidjson parsing to allow numeric type coercion
* **Routing Improvements**
  * Level the forward and reverse paths in bidirectional A * to account for distance approximation differences.
  * Add logic for Use==kPath to bicycle costing so that paths are favored (as are footways).

## Release Date: 2017-03-10 Valhalla 2.1.3
* **Guidance Improvement**
  * Corrections to Slovenian narrative language file
  **Routing Improvements**
  * Increased the pedestrian search radius from 25 to 50 within the meili configuration to reduce U-turns with map-matching
  * Added a max avoid location limit

## Release Date: 2017-02-22 Valhalla 2.1.0
* **Guidance Improvement**
  * Added ca-ES (Catalan) and sl-SI (Slovenian) narrative language files
* **Routing  Improvement**
  * Fix through location reverse ordering bug (introduced in 2.0.9) in output of route responses for depart_at routes
  * Fix edge_walking method to handle cases where more than 1 initial edge is found
* **Data Producer Updates**
  * Improved transit by processing frequency based schedules.
  * Updated graph validation to more aggressively check graph consistency on level 0 and level 1
  * Fix the EdgeInfo hash to not create duplicate edge info records when creating hierarchies

## Release Date: 2017-02-21 Valhalla 2.0.9
* **Guidance Improvement**
  * Improved Italian narrative by handling articulated prepositions
  * Properly calling out turn channel maneuver
* **Routing Improvement**
  * Improved path determination by increasing stop impact for link to link transitions at intersections
  * Fixed through location handling, now includes cost at throughs and properly uses heading
  * Added ability to adjust location heading tolerance
* **Traffic Updates**
  * Fixed segment matching json to properly return non-string values where appropriate
* **Data Producer Updates**
  * Process node:ref and way:junction_ref as a semicolon separated list for exit numbers
  * Removed duplicated interchange sign information when ways are split into edges
  * Use a sequence within HierarchyBuilder to lower memory requirements for planet / large data imports.
  * Add connecting OSM wayId to a transit stop within NodeInfo.
  * Lua update:  removed ways that were being added to the routing graph.
  * Transit:  Fixed an issue where add_service_day and remove_service_day was not using the tile creation date, but the service start date for transit.
  * Transit:  Added acceptance test logic.
  * Transit:  Added fallback option if the associated wayid is not found.  Use distance approximator to find the closest edge.
  * Transit:  Added URL encoding for one stop ids that contain diacriticals.  Also, added include_geometry=false for route requests.
* **Optimized Routing Update**
  * Added an original index to the location object in the optimized route response
* **Trace Route Improvement**
  * Updated find_start_node to fix "GraphTile NodeInfo index out of bounds" error

## Release Date: 2017-01-30 Valhalla 2.0.6
* **Guidance Improvement**
  * Italian phrases were updated
* **Routing Improvement**
  * Fixed an issue where date and time was returning an invalid ISO8601 time format for date_time values in positive UTC. + sign was missing.
  * Fixed an encoding issue that was discovered for tranist_fetcher.  We were not encoding onestop_ids or route_ids.  Also, added exclude_geometry=true for route API calls.
* **Data Producer Updates**
  * Added logic to grab a single feed in valhalla_build_transit.

## Release Date: 2017-01-04 Valhalla 2.0.3
* **Service Improvement**
  * Added support for interrupting requests. If the connection is closed, route computation and map-matching can be interrupted prior to completion.
* **Routing Improvement**
  * Ignore name inconsistency when entering a link to avoid double penalizing.
* **Data Producer Updates**
  * Fixed consistent name assignment for ramps and turn lanes which improved guidance.
  * Added a flag to directed edges indicating if the edge has names. This can potentially be used in costing methods.
  * Allow future use of spare GraphId bits within DirectedEdge.

## Release Date: 2016-12-13 Valhalla 2.0.2
* **Routing Improvement**
  * Added support for multi-way restrictions to matrix and isochrones.
  * Added HOV costing model.
  * Speed limit updates.   Added logic to save average speed separately from speed limits.
  * Added transit include and exclude logic to multimodal isochrone.
  * Fix some edge cases for trivial (single edge) paths.
  * Better treatment of destination access only when using bidirectional A*.
* **Performance Improvement**
  * Improved performance of the path algorithms by making many access methods inline.

## Release Date: 2016-11-28 Valhalla 2.0.1
* **Routing Improvement**
  * Preliminary support for multi-way restrictions
* **Issues Fixed**
  * Fixed tile incompatibility between 64 and 32bit architectures
  * Fixed missing edges within tile edge search indexes
  * Fixed an issue where transit isochrone was cut off if we took transit that was greater than the max_seconds and other transit lines or buses were then not considered.

## Release Date: 2016-11-15 Valhalla 2.0

* **Tile Redesign**
  * Updated the graph tiles to store edges only on the hierarchy level they belong to. Prior to this, the highways were stored on all levels, they now exist only on the highway hierarchy. Similar changes were made for arterial level roads. This leads to about a 20% reduction in tile size.
  * The tile redesign required changes to the path generation algorithms. They must now transition freely between levels, even for pedestrian and bicycle routes. To offset the extra transitions, the main algorithms were changed to expand nodes at each level that has directed edges, rather than adding the transition edges to the priority queue/adjacency list. This change helps performance. The hierarchy limits that are used to speed the computation of driving routes by utilizing the highway hierarchy were adjusted to work with the new path algorithms.
  * Some changes to costing were also required, for example pedestrian and bicycle routes skip shortcut edges.
  * Many tile data structures were altered to explicitly size different fields and make room for "spare" fields that will allow future growth. In addition, the tile itself has extra "spare" records that can be appended to the end of the tile and referenced from the tile header. This also will allow future growth without breaking backward compatibility.
* **Guidance Improvement**
  * Refactored trip path to use an enumerated `Use` for edge and an enumerated `NodeType` for node
  * Fixed some wording in the Hindi narrative file
  * Fixed missing turn maneuver by updating the forward intersecting edge logic
* **Issues Fixed**
  * Fixed an issue with pedestrian routes where a short u-turn was taken to avoid the "crossing" penalty.
  * Fixed bicycle routing due to high penalty to enter an access=destination area. Changed to a smaller, length based factor to try to avoid long regions where access = destination. Added a driveway penalty to avoid taking driveways (which are often marked as access=destination).
  * Fixed regression where service did not adhere to the list of allowed actions in the Loki configuration
* **Graph Correlation**
  * External contributions from Navitia have lead to greatly reduced per-location graph correlation. Average correlation time is now less than 1ms down from 4-9ms.

## Release Date: 2016-10-17

* **Guidance Improvement**
  * Added the Hindi (hi-IN) narrative language
* **Service Additions**
  * Added internal valhalla error codes utility in baldr and modified all services to make use of and return as JSON response
  * See documentation https://github.com/valhalla/valhalla-docs/blob/master/api-reference.md#internal-error-codes-and-conditions
* **Time-Distance Matrix Improvement**
  * Added a costmatrix performance fix for one_to_many matrix requests
* **Memory Mapped Tar Archive - Tile Extract Support**
  * Added the ability to load a tar archive of the routing graph tiles. This improves performance under heavy load and reduces the memory requirement while allowing multiple processes to share cache resources.

## Release Date: 2016-09-19

* **Guidance Improvement**
  * Added pirate narrative language
* **Routing Improvement**
  * Added the ability to include or exclude stops, routes, and operators in multimodal routing.
* **Service Improvement**
  * JSONify Error Response

## Release Date: 2016-08-30

* **Pedestrian Routing Improvement**
  * Fixes for trivial pedestrian routes

## Release Date: 2016-08-22

* **Guidance Improvements**
  * Added Spanish narrative
  * Updated the start and end edge heading calculation to be based on road class and edge use
* **Bicycle Routing Improvements**
  * Prevent getting off a higher class road for a small detour only to get back onto the road immediately.
  * Redo the speed penalties and road class factors - they were doubly penalizing many roads with very high values.
  * Simplify the computation of weighting factor for roads that do not have cycle lanes. Apply speed penalty to slightly reduce favoring
of non-separated bicycle lanes on high speed roads.
* **Routing Improvements**
  * Remove avoidance of U-turn for pedestrian routes. This improves use with map-matching since pedestrian routes can make U-turns.
  * Allow U-turns at dead-ends for driving (and bicycling) routes.
* **Service Additions**
  * Add support for multi-modal isochrones.
  * Added base code to allow reverse isochrones (path from anywhere to a single destination).
* **New Sources to Targets**
  * Added a new Matrix Service action that allows you to request any of the 3 types of time-distance matrices by calling 1 action.  This action takes a sources and targets parameter instead of the locations parameter.  Please see the updated Time-Distance Matrix Service API reference for more details.

## Release Date: 2016-08-08

 * **Service additions**
  * Latitude, longitude bounding boxes of the route and each leg have been added to the route results.
  * Added an initial isochrone capability. This includes methods to create an "isotile" - a 2-D gridded data set with time to reach each lat,lon grid from an origin location. This isoltile is then used to create contours at specified times. Interior contours are optionally removed and the remaining outer contours are generalized and converted to GeoJSON polygons. An initial version supporting multimodal route types has also been added.
 * **Data Producer Updates**
  * Fixed tranist scheduling issue where false schedules were getting added.
 * **Tools Additionas**
  * Added `valhalla_export_edges` tool to allow shape and names to be dumped from the routing tiles

## Release Date: 2016-07-19

 * **Guidance Improvements**
  * Added French narrative
  * Added capability to have narrative language aliases - For example: German `de-DE` has an alias of `de`
 * **Transit Stop Update** - Return latitude and longitude for each transit stop
 * **Data Producer Updates**
  * Added logic to use lanes:forward, lanes:backward, speed:forward, and speed:backward based on direction of the directed edge.
  * Added support for no_entry, no_exit, and no_turn restrictions.
  * Added logic to support country specific access. Based on country tables found here: http://wiki.openstreetmap.org/wiki/OSM_tags_for_routing/Access-Restrictions

## Release Date: 2016-06-08

 * **Bug Fix** - Fixed a bug where edge indexing created many small tiles where no edges actually intersected. This allowed impossible routes to be considered for path finding instead of rejecting them earlier.
 * **Guidance Improvements**
  * Fixed invalid u-turn direction
  * Updated to properly call out jughandle routes
  * Enhanced signless interchange maneuvers to help guide users
 * **Data Producer Updates**
  * Updated the speed assignment for ramp to be a percentage of the original road class speed assignment
  * Updated stop impact logic for turn channel onto ramp

## Release Date: 2016-05-19

 * **Bug Fix** - Fixed a bug where routes fail within small, disconnected "islands" due to the threshold logic in prior release. Also better logic for not-thru roads.

## Release Date: 2016-05-18

 * **Bidirectional A* Improvements** - Fixed an issue where if both origin and destination locations where on not-thru roads that meet at a common node the path ended up taking a long detour. Not all cases were fixed though - next release should fix. Trying to address the termination criteria for when the best connection point of the 2 paths is optimal. Turns out that the initial case where both opposing edges are settled is not guaranteed to be the least cost path. For now we are setting a threshold and extending the search while still tracking best connections. Fixed the opposing edge when a hierarchy transition occurs.
 * **Guidance Globalization** -  Fixed decimal distance to be locale based.
 * **Guidance Improvements**
  * Fixed roundabout spoke count issue by fixing the drive_on_right attribute.
  * Simplified narative by combining unnamed straight maneuvers
  * Added logic to confirm maneuver type assignment to avoid invalid guidance
  * Fixed turn maneuvers by improving logic for the following:
    * Internal intersection edges
    * 'T' intersections
    * Intersecting forward edges
 * **Data Producer Updates** - Fix the restrictions on a shortcut edge to be the same as the last directed edge of the shortcut (rather than the first one).

## Release Date: 2016-04-28

 * **Tile Format Updates** - Separated the transit graph from the "road only" graph into different tiles but retained their interconnectivity. Transit tiles are now hierarchy level 3.
 * **Tile Format Updates** - Reduced the size of graph edge shape data by 5% through the use of varint encoding (LEB128)
 * **Tile Format Updates** - Aligned `EdgeInfo` structures to proper byte boundaries so as to maintain compatibility for systems who don't support reading from unaligned addresses.
 * **Guidance Globalization** -  Added the it-IT(Italian) language file. Added support for CLDR plural rules. The cs-CZ(Czech), de-DE(German), and en-US(US English) language files have been updated.
 * **Travel mode based instructions** -  Updated the start, post ferry, and post transit insructions to be based on the travel mode, for example:
  * `Drive east on Main Street.`
  * `Walk northeast on Broadway.`
  * `Bike south on the cycleway.`

## Release Date: 2016-04-12

 * **Guidance Globalization** -  Added logic to use tagged language files that contain the guidance phrases. The initial versions of en-US, de-DE, and cs-CZ have been deployed.
 * **Updated ferry defaults** -  Bumped up use_ferry to 0.65 so that we don't penalize ferries as much.

## Release Date: 2016-03-31
 * **Data producer updates** - Do not generate shortcuts across a node which is a fork. This caused missing fork maneuvers on longer routes.  GetNames update ("Broadway fix").  Fixed an issue with looking up a name in the ref map and not the name map.  Also, removed duplicate names.  Private = false was unsetting destination only flags for parking aisles.

## Release Date: 2016-03-30
 * **TripPathBuilder Bug Fix** - Fixed an exception that was being thrown when trying to read directed edges past the end of the list within a tile. This was due to errors in setting walkability and cyclability on upper hierarchies.

## Release Date: 2016-03-28

 * **Improved Graph Correlation** -  Correlating input to the routing graph is carried out via closest first traversal of the graph's, now indexed, geometry. This results in faster correlation and guarantees the absolute closest edge is found.

## Release Date: 2016-03-16

 * **Transit type returned** -  The transit type (e.g. tram, metro, rail, bus, ferry, cable car, gondola, funicular) is now returned with each transit maneuver.
 * **Guidance language** -  If the language option is not supplied or is unsupported then the language will be set to the default (en-US). Also, the service will return the language in the trip results.
 * **Update multimodal path algorithm** - Applied some fixes to multimodal path algorithm. In particular fixed a bug where the wrong sortcost was added to the adjacency list. Also separated "in-station" transfer costs from transfers between stops.
 * **Data producer updates** - Do not combine shortcut edges at gates or toll booths. Fixes avoid toll issues on routes that included shortcut edges.

## Release Date: 2016-03-07

 * **Updated all APIs to honor the optional DNT (Do not track) http header** -  This will avoid logging locations.
 * **Reduce 'Merge maneuver' verbal alert instructions** -  Only create a verbal alert instruction for a 'Merge maneuver' if the previous maneuver is > 1.5 km.
 * **Updated transit defaults.  Tweaked transit costing logic to obtain better routes.** -  use_rail = 0.6, use_transfers = 0.3, transfer_cost = 15.0 and transfer_penalty = 300.0.  Updated the TransferCostFactor to use the transfer_factor correctly.  TransitionCost for pedestrian costing bumped up from 20.0f to 30.0f when predecessor edge is a transit connection.
 * **Initial Guidance Globalization** -  Partial framework for Guidance Globalization. Started reading some guidance phrases from en-US.json file.

## Release Date: 2016-02-22

 * **Use bidirectional A* for automobile routes** - Switch to bidirectional A* for all but bus routes and short routes (where origin and destination are less than 10km apart). This improves performance and has less failure cases for longer routes. Some data import adjustments were made (02-19) to fix some issues encountered with arterial and highway hierarchies. Also only use a maximum of 2 passes for bidirecdtional A* to reduce "long time to fail" cases.
 * **Added verbal multi-cue guidance** - This combines verbal instructions when 2 successive maneuvers occur in a short amount of time (e.g., Turn right onto MainStreet. Then Turn left onto 1st Avenue).

## Release Date: 2016-02-19

 * **Data producer updates** - Reduce stop impact when all edges are links (ramps or turn channels). Update opposing edge logic to reject edges that do no have proper access (forward access == reverse access on opposing edge and vice-versa). Update ReclassifyLinks for cases where a single edge (often a service road) intersects a ramp improperly causing the ramp to reclassified when it should not be. Updated maximum OSM node Id (now exceeds 4000000000). Move lua from conf repository into mjolnir.

## Release Date: 2016-02-01

 * **Data producer updates** - Reduce speed on unpaved/rough roads. Add statistics for hgv (truck) restrictions.

## Release Date: 2016-01-26

 * **Added capability to disable narrative production** - Added the `narrative` boolean option to allow users to disable narrative production. Locations, shape, length, and time are still returned. The narrative production is enabled by default. The possible values for the `narrative` option are: false and true
 * **Added capability to mark a request with an id** - The `id` is returned with the response so a user could match to the corresponding request.
 * **Added some logging enhancements, specifically [ANALYTICS] logging** - We want to focus more on what our data is telling us by logging specific stats in Logstash.

## Release Date: 2016-01-18

 * **Data producer updates** - Data importer configuration (lua) updates to fix a bug where buses were not allowed on restricted lanes.  Fixed surface issue (change the default surface to be "compacted" for footways).

## Release Date: 2016-01-04

 * **Fixed Wrong Costing Options Applied** - Fixed a bug in which a previous requests costing options would be used as defaults for all subsequent requests.

## Release Date: 2015-12-18

 * **Fix for bus access** - Data importer configuration (lua) updates to fix a bug where bus lanes were turning off access for other modes.
 * **Fix for extra emergency data** - Data importer configuration (lua) updates to fix a bug where we were saving hospitals in the data.
 * **Bicycle costing update** - Updated kTCSlight and kTCFavorable so that cycleways are favored by default vs roads.

## Release Date: 2015-12-17

 * **Graph Tile Data Structure update** - Updated structures within graph tiles to support transit efforts and truck routing. Removed TransitTrip, changed TransitRoute and TransitStop to indexes (rather than binary search). Added access restrictions (like height and weight restrictions) and the mode which they impact to reduce need to look-up.
 * **Data producer updates** - Updated graph tile structures and import processes.

## Release Date: 2015-11-23

 * **Fixed Open App for OSRM functionality** - Added OSRM functionality back to Loki to support Open App.

## Release Date: 2015-11-13

 * **Improved narrative for unnamed walkway, cycleway, and mountain bike trail** - A generic description will be used for the street name when a walkway, cycleway, or mountain bike trail maneuver is unnamed. For example, a turn right onto a unnamed walkway maneuver will now be: "Turn right onto walkway."
 * **Fix costing bug** - Fix a bug introduced in EdgeLabel refactor (impacted time distance matrix only).

## Release Date: 2015-11-3

 * **Enhance bi-directional A* logic** - Updates to bidirectional A* algorithm to fix the route completion logic to handle cases where a long "connection" edge could lead to a sub-optimal path. Add hierarchy and shortcut logic so we can test and use bidirectional A* for driving routes. Fix the destination logic to properly handle oneways as the destination edge. Also fix U-turn detection for reverse search when hierarchy transitions occur.
 * **Change "Go" to "Head" for some instructions** - Start, exit ferry.
 * **Update to roundabout instructions** - Call out roundabouts for edges marked as links (ramps, turn channels).
 * **Update bicycle costing** - Fix the road factor (for applying weights based on road classification) and lower turn cost values.

## Data Producer Release Date: 2015-11-2

 * **Updated logic to not create shortcut edges on roundabouts** - This fixes some roundabout exit counts.

## Release Date: 2015-10-20

 * **Bug Fix for Pedestrian and Bicycle Routes** - Fixed a bug with setting the destination in the bi-directional Astar algorithm. Locations that snapped to a dead-end node would have failed the route and caused a timeout while searching for a valid path. Also fixed the elapsed time computation on the reverse path of bi-directional algorithm.

## Release Date: 2015-10-16

 * **Through Location Types** - Improved support for locations with type = "through". Routes now combine paths that meet at each through location to create a single "leg" between locations with type = "break". Paths that continue at a through location will not create a U-turn unless the path enters a "dead-end" region (neighborhood with no outbound access).
 * **Update shortcut edge logic** - Now skips long shortcut edges when close to the destination. This can lead to missing the proper connection if the shortcut is too long. Fixes #245 (thor).
 * **Per mode service limits** - Update configuration to allow setting different maximum number of locations and distance per mode.
 * **Fix shape index for trivial path** - Fix a bug where when building the the trip path for a "trivial" route (includes just one edge) where the shape index exceeded that size of the shape.

## Release Date: 2015-09-28

 * **Elevation Influenced Bicycle Routing** - Enabled elevation influenced bicycle routing. A "use-hills" option was added to the bicycle costing profile that can tune routes to avoid hills based on grade and amount of elevation change.
 * **"Loop Edge" Fix** - Fixed a bug with edges that form a loop. Split them into 2 edges during data import.
 * **Additional information returned from 'locate' method** - Added information that can be useful when debugging routes and data. Adds information about nodes and edges at a location.
 * **Guidance/Narrative Updates** - Added side of street to destination narrative. Updated verbal instructions.<|MERGE_RESOLUTION|>--- conflicted
+++ resolved
@@ -48,14 +48,11 @@
    * CHANGED: use date_time API to retrieve timezone aliases instead of our own curated list [#4382](https://github.com/valhalla/valhalla/pull/4382)
    * CHANGED: less aggressive logging for nodes' headings & ferry connections [#4420][https://github.com/valhalla/valhalla/pull/4420]
    * ADDED: add documentation about historical traffic [#4259](https://github.com/valhalla/valhalla/pull/4259)
-<<<<<<< HEAD
-   * ADDED: most access restrictions to /locate response [#4431](https://github.com/valhalla/valhalla/pull/4431)
-=======
    * ADDED: config option to control how much memory we'll reserve for CostMatrix locations [#4424](https://github.com/valhalla/valhalla/pull/4424)
    * CHANGED: refactor EdgeLabel (and derived classes) to reduce memory use. [#4439](https://github.com/valhalla/valhalla/pull/4439)
    * ADDED: "shape" field to matrix response for CostMatrix only [#4432](https://github.com/valhalla/valhalla/pull/4432)
    * CHANGED: `/expansion`: add field `prev_edge_id`, make the GeoJSON features `LineString`s [#4275](https://github.com/valhalla/valhalla/issues/4275)
->>>>>>> 03748198
+   * ADDED: most access restrictions to /locate response [#4431](https://github.com/valhalla/valhalla/pull/4431)
 
 ## Release Date: 2023-05-11 Valhalla 3.4.0
 * **Removed**
