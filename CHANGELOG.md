--- conflicted
+++ resolved
@@ -121,11 +121,8 @@
    * CHANGED: Ported trace_attributes serialization to RapidJSON. [#3333](https://github.com/valhalla/valhalla/pull/3333)
    * ADDED: Add helpers for DirectedEdgeExt and save them to file in GraphTileBuilder [#3562](https://github.com/valhalla/valhalla/pull/3562)
    * ADDED: Fixed Speed costing option [#3576](https://github.com/valhalla/valhalla/pull/3576)
-<<<<<<< HEAD
    * ADDED: Add warnings array to response. [#3588](https://github.com/valhalla/valhalla/pull/3588)
-=======
    * ADDED: Matrix action for gurka [#3793](https://github.com/valhalla/valhalla/pull/3793)
->>>>>>> 80176344
 
 ## Release Date: 2021-10-07 Valhalla 3.1.4
 * **Removed**
