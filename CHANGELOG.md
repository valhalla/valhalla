--- conflicted
+++ resolved
@@ -2,6 +2,7 @@
 * **Removed**
 * **Bug Fix**
 * **Enhancement**
+* * CHANGED: voice instructions for OSRM serializer to work better in real-world environment [#4756](https://github.com/valhalla/valhalla/pull/4756)
 
 ## Release Date: 2024-08-21 Valhalla 3.5.0
 * **Removed**
@@ -145,13 +146,9 @@
    * ADDED: `expansion_type` property to `/expansion` [#4784](https://github.com/valhalla/valhalla/pull/4784)
    * ADDED: inline config arg for `valhalla_build_elevation` script [#4787](https://github.com/valhalla/valhalla/pull/4787)
    * ADDED: `use_truck_route` [#4809](https://github.com/valhalla/valhalla/pull/4809)
-<<<<<<< HEAD
-   * CHANGED: voice instructions for OSRM serializer to work better in real-world environment [#4756](https://github.com/valhalla/valhalla/pull/4756)
-=======
    * ADDED: Add option `edge.country_crossing` to trace attributes[4825](https://github.com/valhalla/valhalla/pull/4825)
    * CHANGED: Unification of turn costs for ramps and roundabouts[4827](https://github.com/valhalla/valhalla/pull/4827)
    * CHANGED: updated dockerfile to use ubuntu 24.04 [#4805](https://github.com/valhalla/valhalla/pull/4805)
->>>>>>> 572c334c
 
 ## Release Date: 2023-05-11 Valhalla 3.4.0
 * **Removed**
