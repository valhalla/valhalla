--- conflicted
+++ resolved
@@ -139,9 +139,7 @@
    * FIXED: Some HGT files not found [#2723](https://github.com/valhalla/valhalla/issues/2723)
    * FIXED: Fix PencilPointUturn detection by removing short-edge check and updating angle threshold [#2725](https://github.com/valhalla/valhalla/issues/2725)
    * FIXED: Fix invalid continue/bear maneuvers [#2729](https://github.com/valhalla/valhalla/issues/2729)
-<<<<<<< HEAD
    * FIXED: Python bindings installation [#2751](https://github.com/valhalla/valhalla/issues/2751)
-=======
    * FIXED: Fixes an issue that lead to double turns within a very short distance, when instead, it should be a u-turn. We now collapse double L turns or double R turns in short non-internal intersections to u-turns. [#2740](https://github.com/valhalla/valhalla/pull/2740)
    * FIXED: fixes an issue that lead to adding an extra maneuver. We now combine a current maneuver short length non-internal edges (left or right) with the next maneuver that is a kRampStraight. [#2741](https://github.com/valhalla/valhalla/pull/2741)
    * FIXED: Reduce verbose instructions by collapsing small end ramp forks [#2762](https://github.com/valhalla/valhalla/issues/2762)
@@ -149,7 +147,6 @@
    * FIXED: Added unit test for BuildAdminFromPBF() to test GEOS 3.9 update. [#2787](https://github.com/valhalla/valhalla/pull/2787)
    * FIXED: Add support for geos-3.9 c++ api [#2739](https://github.com/valhalla/valhalla/issues/2739)
    * FIXED: Fix check for live speed validness [#2797](https://github.com/valhalla/valhalla/pull/2797)
->>>>>>> b80895f2
 
 * **Enhancement**
    * ADDED: Matrix of Bike Share [#2590](https://github.com/valhalla/valhalla/pull/2590)
