--- conflicted
+++ resolved
@@ -26,11 +26,9 @@
    * ADDED: Penalize private gates [#3144](https://github.com/valhalla/valhalla/pull/3144)
    * CHANGED: Renamed protobuf Sign/SignElement to TripSign/TripSignElement [#3168](https://github.com/valhalla/valhalla/pull/3168)
    * CHORE: Updates googletest to release-1.11.0 [#3166](Updates googletest to release-1.11.0)
-<<<<<<< HEAD
    * CHORE: Enables -Wall on sif sources [#3178](https://github.com/valhalla/valhalla/pull/3178)
-=======
    * ADDED: Allow going through accessible `barrier=bollard` and penalize routing through it, when the access is private [#3175](https://github.com/valhalla/valhalla/pull/3175)
->>>>>>> 998ca2f7
+
 
 ## Release Date: 2021-05-26 Valhalla 3.1.2
 * **Removed**
