--- conflicted
+++ resolved
@@ -150,11 +150,8 @@
    * ADDED: Add Korean (`ko-KR`) locale [#5501](https://github.com/valhalla/valhalla/pull/5501)
    * ADDED: Support for loading tiles from a remote tarball with optional HTTP basic auth [#5467](https://github.com/valhalla/valhalla/pull/5467)
    * UPGRADED: pybind11 from 2.11.1 to 3.0.1 [#5539](https://github.com/valhalla/valhalla/pull/5539)
-<<<<<<< HEAD
    * ADDED: `checksum` to GraphTileHeader, a 64bit MD5 hash of the OSM PBFs[#5542](https://github.com/valhalla/valhalla/pull/5542)
-=======
    * CHANGED: Replace `oneof bool` to `bool` for default false options [#5541](https://github.com/valhalla/valhalla/pull/5541)
->>>>>>> b74c857d
 
 ## Release Date: 2024-10-10 Valhalla 3.5.1
 * **Removed**
