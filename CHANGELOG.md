--- conflicted
+++ resolved
@@ -7,12 +7,9 @@
 * **Enhancement**
    * UPDATED: French translations, thanks to @xlqian [#4159](https://github.com/valhalla/valhalla/pull/4159)
    * ADDED: CI runs a spell check on the PR to detect spelling mistakes [#4179](https://github.com/valhalla/valhalla/pull/4179)
-<<<<<<< HEAD
-   * CHANGED: sped up the transit gtfs ingestion process by sorting the feeds before querying them, forked just_gtfs to accomplish it [#4167](https://github.com/valhalla/valhalla/pull/4167)
-=======
    * ADDED: `preferred_side_cutoff` parameter for locations [#4182](https://github.com/valhalla/valhalla/pull/4182)
    * ADDED: PBF output for matrix endpoint [#4121](https://github.com/valhalla/valhalla/pull/4121)
->>>>>>> d6d2d48d
+   * CHANGED: sped up the transit gtfs ingestion process by sorting the feeds before querying them and avoiding copying their structures. forked just_gtfs into the valhalla org to accomplish it [#4167](https://github.com/valhalla/valhalla/pull/4167)
 
 ## Release Date: 2023-05-11 Valhalla 3.4.0
 * **Removed**
