--- conflicted
+++ resolved
@@ -55,13 +55,10 @@
    * FIXED: Missing algorithm include in `baldr/admin.h` [#4766](https://github.com/valhalla/valhalla/pull/4766)
    * FIXED: Handle list type arguments correctly when overriding config with valhalla_build_config [#4799](https://github.com/valhalla/valhalla/pull/4799)
    * FIXED: `top_speed` range not fully allowed for trucks [#4793](https://github.com/valhalla/valhalla/pull/4793)
-<<<<<<< HEAD
-   * FIXED: fix `max_distance` for pedestrian costing [#4811](https://github.com/valhalla/valhalla/pull/4811)
-=======
    * FIXED: Trivial routes for CostMatrix [#4634](https://github.com/valhalla/valhalla/pull/4634)
    * FIXED: Reset `not_thru_pruning` in CostMatrix after second pass was used [#4817](https://github.com/valhalla/valhalla/pull/4817)  
    * FIXED: wrong index used in CostMatrix expansion callback inside reverse connection check [#4821](https://github.com/valhalla/valhalla/pull/4821)
->>>>>>> 2272caf9
+   * FIXED: fix `max_distance` for pedestrian costing [#4811](https://github.com/valhalla/valhalla/pull/4811)
 
 * **Enhancement**
    * UPDATED: French translations, thanks to @xlqian [#4159](https://github.com/valhalla/valhalla/pull/4159)
