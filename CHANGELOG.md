--- conflicted
+++ resolved
@@ -2,14 +2,11 @@
 * **Bug Fix**
    * FIXED: Fix crash for trace_route with osrm serialization. Was passing shape rather than locations to the waypoint method.
    * FIXED: Properly set driving_side based on data set in TripPath.
-<<<<<<< HEAD
    * FIXED: A bad bicycle route exposed an issue with bidirectional A* when the origin and destination edges are connected. Use A* in these cases to avoid requiring a high cost threshold in BD A*.
-=======
    * FIXED: x86 and x64 data compatibility was fixed as the structures weren't aligned.
    * FIXED: x86 tests were failing due mostly to floating point issues and the aforementioned structure misalignment.
 * **Note**
    * Isochrones and openlr are both noted as not working with release builds for x86 (32bit) platforms. We'll look at getting this fixed in a future release
->>>>>>> 6992151c
 
 ## Release Date: 2018-11-21 Valhalla 3.0.1
 * **Bug Fix**
