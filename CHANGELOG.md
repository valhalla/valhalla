## UNRELEASED
* **Removed**
* **Bug Fix**
   * FIXED: All logging in `valhalla_export_edges` now goes to stderr [#4892](https://github.com/valhalla/valhalla/pull/4892)
<<<<<<< HEAD
   * FIXED: `walk_or_snap` mode edge case with loop routes [#4895](https://github.com/valhalla/valhalla/pull/4895)
=======
   * FIXED: Iterate over only `kLandmark` tagged values in `AddLandmarks()` [#4873](https://github.com/valhalla/valhalla/pull/4873)
>>>>>>> 5f48bfa4
* **Enhancement**
   * CHANGED: voice instructions for OSRM serializer to work better in real-world environment [#4756](https://github.com/valhalla/valhalla/pull/4756)
   * ADDED: Add option `edge.forward` to trace attributes [#4876](https://github.com/valhalla/valhalla/pull/4876)
   * ADDED: Provide conditional speed limits from "maxspeed:conditional" in `/locate` and proto `/route` responses [#4851](https://github.com/valhalla/valhalla/pull/4851)

## Release Date: 2024-08-21 Valhalla 3.5.0
* **Removed**
   * REMOVED: needs_ci_run script [#4423](https://github.com/valhalla/valhalla/pull/4423)
   * REMOVED: unused vehicle types in AutoCost and segway; renamed kTruck to "truck" instead of "tractor_trailer" [#4430](https://github.com/valhalla/valhalla/pull/4430)
   * REMOVED: ./bench and related files/code [#4560](https://github.com/valhalla/valhalla/pull/4560)
   * REMOVED: unused headers [#4829](https://github.com/valhalla/valhalla/pull/4829)
* **Bug Fix**
   * FIXED: gcc13 was missing some std header includes [#4154](https://github.com/valhalla/valhalla/pull/4154)
   * FIXED: when reclassifying ferry edges, remove destonly from ways only if the connecting way was destonly [#4118](https://github.com/valhalla/valhalla/pull/4118)
   * FIXED: typo in use value of map matching API (`platform_connection` was misspelled) [#4174](https://github.com/valhalla/valhalla/pull/4174)
   * FIXED: fix crash in timedistancebssmatrix.cc  [#4244](https://github.com/valhalla/valhalla/pull/4244)
   * FIXED: missing protobuf CMake configuration to link abseil for protobuf >= 3.22.0 [#4207](https://github.com/valhalla/valhalla/pull/4207)
   * FIXED: broken links on the optimized route API page [#4260](https://github.com/valhalla/valhalla/pull/4260)
   * FIXED: remove clearing of headings while calculating a matrix [#4288](https://github.com/valhalla/valhalla/pull/4288)
   * FIXED: only recost matrix pairs which have connections found [#4344](https://github.com/valhalla/valhalla/pull/4344)
   * FIXED: arm builds. tons of errors due to floating point issues mostly [#4213](https://github.com/valhalla/valhalla/pull/4213)
   * FIXED: respond with correlated edges for format=valhalla and matrix [#4335](https://github.com/valhalla/valhalla/pull/4335)
   * FIXED: `sources` & `targets` for verbose matrix response was kinda broken due to #4335 above [#4366](https://github.com/valhalla/valhalla/pull/4366)
   * FIXED: recover proper shortest path to ferry connections (when multiple edges exist between node pair) [#4361](https://github.com/valhalla/valhalla/pull/4361)
   * FIXED: recover proper shortest path to ferry connections (make sure correct label index is used) [#4378](https://github.com/valhalla/valhalla/pull/4378)
   * FIXED: Allow all roads for motorcycles [#4348](https://github.com/valhalla/valhalla/pull/4348)
   * FIXED: motorcar:conditional should not apply to motorcycle and moped [#4359](https://github.com/valhalla/valhalla/pull/4359)
   * FIXED: break shortcuts when there are different restrictions on base edges [#4326](https://github.com/valhalla/valhalla/pull/4326)
   * FIXED: Incorrect `edge_index` assignment in `thor_worker_t::build_trace` [#4413](https://github.com/valhalla/valhalla/pull/4413)
   * FIXED: lots of issues with CostMatrix (primarily deadend logic) with a complete refactor modeling things very close to bidir A\*, also to prepare for a unification of the two [#4372](https://github.com/valhalla/valhalla/pull/4372)
   * FIXED: diff_names check was missing for Graphfilter and Shortcutbuilder for AddEdgeInfo call.  [#4436](https://github.com/valhalla/valhalla/pull/4436)
   * FIXED: updated timezone database and added code to keep compatibility with old servers/new data and vice versa [#4446](https://github.com/valhalla/valhalla/pull/4446)
   * FIXED: retry elevation tile download if the download failed for some reason or the downloaded tile was corrupt [#4461](https://github.com/valhalla/valhalla/pull/4461)
   * FIXED: base transition costs were getting overridden by osrm car turn duration [#4463](https://github.com/valhalla/valhalla/pull/4463)
   * FIXED: insane ETAs for `motor_scooter` on `track`s [#4468](https://github.com/valhalla/valhalla/pull/4468)
   * FIXED: -j wasn't taken into account anymore [#4483](https://github.com/valhalla/valhalla/pull/4483)
   * FIXED: time distance matrix was always using time zone of last settled edge id [#4494](https://github.com/valhalla/valhalla/pull/4494)
   * FIXED: log to stderr in valhalla_export_edges [#4498](https://github.com/valhalla/valhalla/pull/4498)
   * FIXED: set capped speed for truck at 90 KPH [#4493](https://github.com/valhalla/valhalla/pull/4493)
   * FIXED: Config singleton multiple instantiation issue [#4521](https://github.com/valhalla/valhalla/pull/4521)
   * FIXED: Prevent GetShortcut to run into an infinite loop [#4532](https://github.com/valhalla/valhalla/pull/4532)
   * FIXED: fix config generator with thor.costmatrix_allow_second_pass [#4567](https://github.com/valhalla/valhalla/pull/4567)
   * FIXED: infinite loop or other random corruption in isochrones when retrieving partial shape of an edge [#4547](https://github.com/valhalla/valhalla/pull/4547)
   * FIXED: Aggregation updates: update opposing local idx after aggregating the edges, added classification check for aggregation, and shortcut length changes [#4570](https://github.com/valhalla/valhalla/pull/4570)
   * FIXED: Use helper function for only parsing out names from DirectedEdge when populating intersecting edges [#4604](https://github.com/valhalla/valhalla/pull/4604)  
   * FIXED: Osmnode size reduction: Fixed excessive disk space for planet build [#4605](https://github.com/valhalla/valhalla/pull/4605)
   * FIXED: Conflict with signinfo's temporary linguistic node sequence file caused test failures. [#4625](https://github.com/valhalla/valhalla/pull/4625)
   * FIXED: CostMatrix for trivial routes with oneways [#4626](https://github.com/valhalla/valhalla/pull/4626)
   * FIXED: some entry points to creating geotiff isochrones output did not register the geotiff driver before attempting to use it [#4628](https://github.com/valhalla/valhalla/pull/4628)
   * FIXED: libgdal wasn't installed in docker image, so it never worked in docker [#4629](https://github.com/valhalla/valhalla/pull/4629)
   * FIXED: CostMatrix shapes for routes against trivial oneways [#4633](https://github.com/valhalla/valhalla/pull/4633)
   * FIXED: unidirectional_astar.cc doesn't work for date_time type = 2 #4652(https://github.com/valhalla/valhalla/issues/4652)
   * FIXED: a few fixes around the routing algorithms [#4626](https://github.com/valhalla/valhalla/pull/4642)
   * FIXED: no need to search for GDAL when building data [#4651](https://github.com/valhalla/valhalla/pull/4651)
   * FIXED: Fix segfault in OSRM serializer with bannerInstructions when destination is on roundabout [#4480](https://github.com/valhalla/valhalla/pull/4481)
   * FIXED: Fix segfault in costmatrix (date_time and time zone always added). [#4530](https://github.com/valhalla/valhalla/pull/4530)
   * FIXED: Fixed roundoff issue in Tiles Row and Col methods [#4585](https://github.com/valhalla/valhalla/pull/4585)
   * FIXED: Fix for assigning attributes has_(highway, ferry, toll) if directions_type is none [#4465](https://github.com/valhalla/valhalla/issues/4465)
   * FIXED: Have the `valhalla_add_predicted_speeds` summary always be created from `mjolnir.tile_dir` [#4722](https://github.com/valhalla/valhalla/pull/4722) 
   * FIXED: Fix inconsistency in graph.lua for motor_vehicle_node [#4723](https://github.com/valhalla/valhalla/issues/4723)
   * FIXED: Missing algorithm include in `baldr/admin.h` [#4766](https://github.com/valhalla/valhalla/pull/4766)
   * FIXED: remove old code that allows bicycle access on hiking trails. [#4781](https://github.com/valhalla/valhalla/pull/4781)
   * FIXED: Handle list type arguments correctly when overriding config with valhalla_build_config [#4799](https://github.com/valhalla/valhalla/pull/4799)
   * FIXED: `top_speed` range not fully allowed for trucks [#4793](https://github.com/valhalla/valhalla/pull/4793)
   * FIXED: Trivial routes for CostMatrix [#4634](https://github.com/valhalla/valhalla/pull/4634)
   * FIXED: Reset `not_thru_pruning` in CostMatrix after second pass was used [#4817](https://github.com/valhalla/valhalla/pull/4817)  
   * FIXED: wrong index used in CostMatrix expansion callback inside reverse connection check [#4821](https://github.com/valhalla/valhalla/pull/4821)
   * FIXED: oneway ferry connections classification [#4828](https://github.com/valhalla/valhalla/pull/4828)
   * FIXED: location search_filter ignored in certain cases [#4835](https://github.com/valhalla/valhalla/pull/4835)
   * FIXED: Ferry reclassification finds shortest path that is blocked by inaccessible node [#4854](https://github.com/valhalla/valhalla/pull/4854)
   * FIXED: `(Nov - Mar)` (and similar, months with spaces) condition parsing [#4857](https://github.com/valhalla/valhalla/pull/4857)
* **Enhancement**
   * UPDATED: French translations, thanks to @xlqian [#4159](https://github.com/valhalla/valhalla/pull/4159)
   * CHANGED: -j flag for multithreaded executables to override mjolnir.concurrency [#4168](https://github.com/valhalla/valhalla/pull/4168)
   * CHANGED: moved the argparse boilerplate code to a private header which all programs can share [#4169](https://github.com/valhalla/valhalla/pull/4169)
   * ADDED: CI runs a spell check on the PR to detect spelling mistakes [#4179](https://github.com/valhalla/valhalla/pull/4179)
   * ADDED: `preferred_side_cutoff` parameter for locations [#4182](https://github.com/valhalla/valhalla/pull/4182)
   * ADDED: PBF output for matrix endpoint [#4121](https://github.com/valhalla/valhalla/pull/4121)
   * CHANGED: sped up the transit gtfs ingestion process by sorting the feeds before querying them and avoiding copying their structures. forked just_gtfs into the valhalla org to accomplish it [#4167](https://github.com/valhalla/valhalla/pull/4167)
   * CHANGED: write traffic tile headers in `valhalla_build_extract` [#4195](https://github.com/valhalla/valhalla/pull/4195)
   * ADDED: `source_percent_along` & `target_percent_along` to /trace_attributes JSON response [#4199](https://github.com/valhalla/valhalla/pull/4199)
   * ADDED: sqlite database to store landmarks along with interfaces of insert and bounding box queries [#4189](https://github.com/valhalla/valhalla/pull/4189)
   * CHANGED: refactor landmark database interface to use a pimpl [#4202](https://github.com/valhalla/valhalla/pull/4202)
   * ADDED: support for `:forward` and `:backward` for `motor_vehicle`, `vehicle`, `foot` and `bicycle` tag prefixes [#4204](https://github.com/valhalla/valhalla/pull/4204)
   * ADDED: add `valhalla_build_landmarks` to parse POIs from osm pbfs and store them as landmarks in the landmark sqlite database [#4201](https://github.com/valhalla/valhalla/pull/4201)
   * ADDED: add primary key in the landmark sqlite database and a method to retrieve landmarks via their primary keys [#4224](https://github.com/valhalla/valhalla/pull/4224)
   * ADDED: update graph tile to allow adding landmarks to edge info, and refactor edgeinfo.cc [#4233](https://github.com/valhalla/valhalla/pull/4233)
   * ADDED: `sources_to_targets` action for `/expansion` [#4263](https://github.com/valhalla/valhalla/pull/4263)
   * ADDED: option `--extract-tar` to `valhalla_build_extract` to create extracts from .tar files instead of tile directory [#4255](https://github.com/valhalla/valhalla/pull/4255)
   * ADDED: Support for `bannerInstructions` attribute in OSRM serializer via `banner_instructions` request parameter [#4093](https://github.com/valhalla/valhalla/pull/4093)
   * UPDATED: submodules which had new releases, unless it was a major version change [#4231](https://github.com/valhalla/valhalla/pull/4231)
   * ADDED: Support for elevation along a route. Add elevation to EdgeInfo within Valhalla tiles [#4279](https://github.com/valhalla/valhalla/pull/4279)
   * ADDED: the workflow to find landmarks in a graph tile, associate them with nearby edges, and update the graph tile to store the associations [#4278](https://github.com/valhalla/valhalla/pull/4278)
   * ADDED: update maneuver generation to add nearby landmarks to maneuvers as direction support [#4293](https://github.com/valhalla/valhalla/pull/4293)
   * CHANGED: the boost property tree config is now read into a singleton that doesn't need to be passed around anymore [#4220](https://github.com/valhalla/valhalla/pull/4220)
   * ADDED: Update the street name and sign data processing include language and pronunciations [#4268](https://github.com/valhalla/valhalla/pull/4268)
   * CHANGED: more sustainable way to work with protobuf in cmake [#4334](https://github.com/valhalla/valhalla/pull/4334)
   * CHANGED: use date_time API to retrieve timezone aliases instead of our own curated list [#4382](https://github.com/valhalla/valhalla/pull/4382)
   * CHANGED: less aggressive logging for nodes' headings & ferry connections [#4420][https://github.com/valhalla/valhalla/pull/4420]
   * ADDED: add documentation about historical traffic [#4259](https://github.com/valhalla/valhalla/pull/4259)
   * ADDED: config option to control how much memory we'll reserve for CostMatrix locations [#4424](https://github.com/valhalla/valhalla/pull/4424)
   * CHANGED: refactor EdgeLabel (and derived classes) to reduce memory use. [#4439](https://github.com/valhalla/valhalla/pull/4439)
   * ADDED: "shape" field to matrix response for CostMatrix only [#4432](https://github.com/valhalla/valhalla/pull/4432)
   * CHANGED: `/expansion`: add field `prev_edge_id`, make the GeoJSON features `LineString`s [#4275](https://github.com/valhalla/valhalla/issues/4275)
   * ADDED: --optimize & --log-details to valhalla_run_matrix [#4355](https://github.com/valhalla/valhalla/pull/4334)
   * ADDED: most access restrictions to /locate response [#4431](https://github.com/valhalla/valhalla/pull/4431)
   * ADDED: hgv=destination and friends for truck-specific "destination_only" logic [#4450](https://github.com/valhalla/valhalla/issues/4450)
   * UPDATED: updated country access overrides [#4460](https://github.com/valhalla/valhalla/pull/4460)
   * CHANGED: date_time refactor as a preparation to return DST/timezone related offset in the response [#4365](https://github.com/valhalla/valhalla/pull/4365)
   * ADDED: find connection on backward search for bidir matrix algo [#4329](https://github.com/valhalla/valhalla/pull/4329)
   * CHANGED: Adjustment of walk speed when walking on slight downhill [#4302](https://github.com/valhalla/valhalla/pull/4302)
   * CHANGED: Do not reclassify ferry connections when no hierarchies are to be generated [#4487](https://github.com/valhalla/valhalla/pull/4487)
   * ADDED: Added a config option to sort nodes spatially during graph building [#4455](https://github.com/valhalla/valhalla/pull/4455)
   * ADDED: Timezone info in route and matrix responses [#4491](https://github.com/valhalla/valhalla/pull/4491)
   * ADDED: Support for `voiceInstructions` attribute in OSRM serializer via `voice_instructions` request parameter [#4506](https://github.com/valhalla/valhalla/pull/4506)
   * CHANGED: use pkg-config to find spatialite & geos and remove our cmake modules; upgraded conan's boost to 1.83.0 in the process [#4253](https://github.com/valhalla/valhalla/pull/4253)
   * ADDED: Added aggregation logic to filter stage of tile building [#4512](https://github.com/valhalla/valhalla/pull/4512)
   * UPDATED: tz to 2023d [#4519](https://github.com/valhalla/valhalla/pull/4519)
   * CHANGED: libvalhalla.pc generation to have finer controls; install third_party public headers; overhaul lots of CMake; remove conan support [#4516](https://github.com/valhalla/valhalla/pull/4516)
   * CHANGED: refactored matrix code to include a base class for all matrix algorithms to prepare for second passes on matrix [#4535](https://github.com/valhalla/valhalla/pull/4535)
   * ADDED: matrix second pass for connections not found in the first pass, analogous to /route [#4536](https://github.com/valhalla/valhalla/pull/4536)
   * UPDATED: cxxopts to 3.1.1 [#4541](https://github.com/valhalla/valhalla/pull/4541)
   * CHANGED: make use of vendored libraries optional (other than libraries which are not commonly in package managers or only used for testing) [#4544](https://github.com/valhalla/valhalla/pull/4544)
   * ADDED: Improved instructions for blind users [#3694](https://github.com/valhalla/valhalla/pull/3694)
   * ADDED: isochrone proper polygon support & pbf output for isochrone [#4575](https://github.com/valhalla/valhalla/pull/4575)
   * ADDED: return isotile grid as geotiff  [#4594](https://github.com/valhalla/valhalla/pull/4594)
   * ADDED: `ignore_non_vehicular_restrictions` parameter for truck costing [#4606](https://github.com/valhalla/valhalla/pull/4606)
   * UPDATED: tz database to 2024a [#4643](https://github.com/valhalla/valhalla/pull/4643)
   * ADDED: `hgv_no_penalty` costing option to allow penalized truck access to `hgv=no` edges [#4650](https://github.com/valhalla/valhalla/pull/4650)
   * CHANGED: Significantly improve performance of graphbuilder [#4669](https://github.com/valhalla/valhalla/pull/4669)
   * UPDATED: Improved turn by turn api reference documentation [#4675](https://github.com/valhalla/valhalla/pull/4675)
   * CHANGED: contract nodes if connecting edges have different names or speed or non-conditional access restrictions [#4613](https://github.com/valhalla/valhalla/pull/4613)
   * CHANGED: CostMatrix switched from Dijkstra to A* [#4650](https://github.com/valhalla/valhalla/pull/4650)
   * ADDED: some missing documentation about request parameters [#4687](https://github.com/valhalla/valhalla/pull/4687)
   * ADDED: Consider more forward/backward tags for access restrictions and speeds [#4686](https://github.com/valhalla/valhalla/pull/4686)
   * CHANGED: change costmatrix max_distance threshold to a distance threshold instead of duration [#4672](https://github.com/valhalla/valhalla/pull/4672)
   * ADDED: PBF support for expansion [#4614](https://github.com/valhalla/valhalla/pull/4614/)
   * ADDED: elapsed_cost field to map matching json response [#4709](https://github.com/valhalla/valhalla/pull/4709)
   * ADDED: error if we fail to find any matrix connection [#4718](https://github.com/valhalla/valhalla/pull/4718)
   * ADDED: Fail early in valhalla_ingest_transit if there's no valid GTFS feeds [#4710](https://github.com/valhalla/valhalla/pull/4710/)
   * ADDED: Support for `voiceLocale` attribute in OSRM serializer via `voice_instructions` request parameter [#4677](https://github.com/valhalla/valhalla/pull/4742)
   * ADDED: Added ssmlAnnouncements for voice instructions and removed voice and banner instructions from last step. [#4644](https://github.com/valhalla/valhalla/pull/4644)
   * ADDED: deadend information in directed edge JSON for `/locate` [#4751](https://github.com/valhalla/valhalla/pull/4751) 
   * ADDED: Dedupe option for expansion, significantly reducing the response size. [#4601](https://github.com/valhalla/valhalla/issues/4601)
   * ADDED: `expansion_type` property to `/expansion` [#4784](https://github.com/valhalla/valhalla/pull/4784)
   * ADDED: inline config arg for `valhalla_build_elevation` script [#4787](https://github.com/valhalla/valhalla/pull/4787)
   * ADDED: `use_truck_route` [#4809](https://github.com/valhalla/valhalla/pull/4809)
   * ADDED: Add option `edge.country_crossing` to trace attributes [#4825](https://github.com/valhalla/valhalla/pull/4825)
   * CHANGED: Unification of turn costs for ramps and roundabouts [#4827](https://github.com/valhalla/valhalla/pull/4827)
   * CHANGED: updated dockerfile to use ubuntu 24.04 [#4805](https://github.com/valhalla/valhalla/pull/4805)

## Release Date: 2023-05-11 Valhalla 3.4.0
* **Removed**
   * REMOVED: Docker image pushes to Dockerhub [#4033](https://github.com/valhalla/valhalla/pull/4033)
   * REMOVED: transitland references and scripts and replace with info for raw GTFS feeds [#4033](https://github.com/valhalla/valhalla/pull/3906)
* **Bug Fix**
   * FIXED: underflow of uint64_t cast for matrix time results [#3906](https://github.com/valhalla/valhalla/pull/3906)
   * FIXED: update vcpkg commit for Azure pipelines to fix libtool mirrors [#3915](https://github.com/valhalla/valhalla/pull/3915)
   * FIXED: fix CHANGELOG release year (2022->2023) [#3927](https://github.com/valhalla/valhalla/pull/3927)
   * FIXED: avoid segfault on invalid exclude_polygons input [#3907](https://github.com/valhalla/valhalla/pull/3907)
   * FIXED: allow \_WIN32_WINNT to be defined by build system [#3933](https://github.com/valhalla/valhalla/issues/3933)
   * FIXED: disconnected stop pairs in gtfs import [#3943](https://github.com/valhalla/valhalla/pull/3943)
   * FIXED: in/egress traversability in gtfs ingestion is now defaulted to kBoth to enable pedestrian access on transit connect edges and through the in/egress node [#3948](https://github.com/valhalla/valhalla/pull/3948)
   * FIXED: parsing logic needed implicit order of stations/egresses/platforms in the GTFS feeds [#3949](https://github.com/valhalla/valhalla/pull/3949)
   * FIXED: segfault in TimeDistanceMatrix [#3964](https://github.com/valhalla/valhalla/pull/3949)
   * FIXED: write multiple PBFs if the protobuf object gets too big [#3954](https://github.com/valhalla/valhalla/pull/3954)
   * FIXED: pin conan version to latest 1.x for now [#3990](https://github.com/valhalla/valhalla/pull/3990)
   * FIXED: Fix matrix_locations when used in pbf request [#3997](https://github.com/valhalla/valhalla/pull/3997)
   * FIXED: got to the point where the basic transit routing test works [#3988](https://github.com/valhalla/valhalla/pull/3988)
   * FIXED: fix build with LOGGING_LEVEL=ALL [#3992](https://github.com/valhalla/valhalla/pull/3992)
   * FIXED: transit stitching when determining whether a platform was generated [#4020](https://github.com/valhalla/valhalla/pull/4020)
   * FIXED: multimodal isochrones [#4030](https://github.com/valhalla/valhalla/pull/4030)
   * FIXED: duplicated recosting names should throw [#4042](https://github.com/valhalla/valhalla/pull/4042)
   * FIXED: Remove arch specificity from strip command of Python bindings to make it more compatible with other archs [#4040](https://github.com/valhalla/valhalla/pull/4040)
   * FIXED: GraphReader::GetShortcut no longer returns false positives or false negatives [#4019](https://github.com/valhalla/valhalla/pull/4019)
   * FIXED: Tagging with bus=permit or taxi=permit did not override access=no [#4045](https://github.com/valhalla/valhalla/pull/4045)
   * FIXED: Upgrade RapidJSON to address undefined behavior [#4051](https://github.com/valhalla/valhalla/pull/4051)
   * FIXED: time handling for transit service [#4052](https://github.com/valhalla/valhalla/pull/4052)
   * FIXED: multiple smaller bugs while testing more multimodal /route & /isochrones [#4055](https://github.com/valhalla/valhalla/pull/4055)
   * FIXED: `FindLuaJit.cmake` to include Windows paths/library names [#4067](https://github.com/valhalla/valhalla/pull/4067)
   * FIXED: Move complex turn restriction check out of can_form_shortcut() [#4047](https://github.com/valhalla/valhalla/pull/4047)
   * FIXED: fix `clear` methods on matrix algorithms and reserve some space for labels with a new config [#4075](https://github.com/valhalla/valhalla/pull/4075)
   * FIXED: fix `valhalla_build_admins` & `valhalla_ways_to_edges` argument parsing [#4097](https://github.com/valhalla/valhalla/pull/4097)
   * FIXED: fail early in `valhalla_build_admins` if parent directory can't be created, also exit with failure [#4099](https://github.com/valhalla/valhalla/pull/4099)
* **Enhancement**
   * CHANGED: replace boost::optional with C++17's std::optional where possible [#3890](https://github.com/valhalla/valhalla/pull/3890)
   * ADDED: parse `lit` tag on ways and add it to graph [#3893](https://github.com/valhalla/valhalla/pull/3893)
   * ADDED: log lat/lon of node where children link edges exceed the configured maximum [#3911](https://github.com/valhalla/valhalla/pull/3911)
   * ADDED: log matrix algorithm which was used [#3916](https://github.com/valhalla/valhalla/pull/3916)
   * UPDATED: docker base image to Ubuntu 22.04 [#3912](https://github.com/valhalla/valhalla/pull/3912)
   * CHANGED: Unify handling of single-file -Werror in all modules [#3910](https://github.com/valhalla/valhalla/pull/3910)
   * CHANGED: Build skadi with -Werror [#3935](https://github.com/valhalla/valhalla/pull/3935)
   * ADDED: Connect transit tiles to the graph [#3700](https://github.com/valhalla/valhalla/pull/3700)
   * CHANGED: switch to C++17 master branch of `just_gtfs` [#3947](https://github.com/valhalla/valhalla/pull/3947)
   * ADDED: Support for configuring a universal request timeout [#3966](https://github.com/valhalla/valhalla/pull/3966)
   * ADDED: optionally include highway=platform edges for pedestrian access [#3971](https://github.com/valhalla/valhalla/pull/3971)
   * ADDED: `use_lit` costing option for pedestrian costing [#3957](https://github.com/valhalla/valhalla/pull/3957)
   * CHANGED: Removed stray NULL values in log output [#3974](https://github.com/valhalla/valhalla/pull/3974)
   * CHANGED: More conservative estimates for cost of walking slopes [#3982](https://github.com/valhalla/valhalla/pull/3982)
   * ADDED: An option to slim down matrix response [#3987](https://github.com/valhalla/valhalla/pull/3987)
   * CHANGED: Updated url for just_gtfs library [#3994](https://github.com/valhalla/valhalla/pull/3995)
   * ADDED: Docker image pushes to Github's docker registry [#4033](https://github.com/valhalla/valhalla/pull/4033)
   * ADDED: `disable_hierarchy_pruning` costing option to find the actual optimal route for motorized costing modes, i.e `auto`, `motorcycle`, `motor_scooter`, `bus`, `truck` & `taxi`. [#4000](https://github.com/valhalla/valhalla/pull/4000)
   * CHANGED: baldr directory: remove warnings and C++17 adjustments [#4011](https://github.com/valhalla/valhalla/pull/4011)
   * UPDATED: `vcpkg` to latest master, iconv wasn't building anymore [#4066](https://github.com/valhalla/valhalla/pull/4066)
   * CHANGED: pybind11 upgrade for python 3.11 [#4067](https://github.com/valhalla/valhalla/pull/4067)
   * CHANGED: added transit level to connectivity map [#4082](https://github.com/valhalla/valhalla/pull/4082)
   * ADDED: "has_transit_tiles" & "osm_changeset" to verbose status response [#4062](https://github.com/valhalla/valhalla/pull/4062)
   * ADDED: time awareness to CostMatrix for e.g. traffic support [#4071](https://github.com/valhalla/valhalla/pull/4071)
   * UPDATED: transifex translations [#4102](https://github.com/valhalla/valhalla/pull/4102)

## Release Date: 2023-01-03 Valhalla 3.3.0
* **Removed**
* **Bug Fix**
* **Enhancement**
  * CHANGED: Upgraded from C++14 to C++17. [#3878](https://github.com/valhalla/valhalla/pull/3878)

## Release Date: 2023-01-03 Valhalla 3.2.1
* **Removed**
* **Bug Fix**
   * FIXED: valhalla_run_route was missing config logic. [#3824](https://github.com/valhalla/valhalla/pull/3824)
   * FIXED: Added missing ferry tag if manoeuver uses a ferry. It's supposed to be there according to the docs. [#3815](https://github.com/valhalla/valhalla/issues/3815)
   * FIXED: Handle hexlifying strings with unsigned chars [#3842](https://github.com/valhalla/valhalla/pull/3842)
   * FIXED: Newer clang warns on `sprintf` which becomes a compilation error (due to `Werror`) so we use `snprintf` instead [#3846](https://github.com/valhalla/valhalla/issues/3846)
   * FIXED: Build all of Mjolnir with -Werror [#3845](https://github.com/valhalla/valhalla/pull/3845)
   * FIXED: Only set most destination information once for all origins in timedistancematrix [#3830](https://github.com/valhalla/valhalla/pull/3830)
   * FIXED: Integers to expansion JSON output were cast wrongly [#3857](https://github.com/valhalla/valhalla/pull/3857)
   * FIXED: hazmat=destination should be hazmat=false and fix the truckcost usage of hazmat [#3865](https://github.com/valhalla/valhalla/pull/3865)
   * FIXED: Make sure there is at least one path which is accessible for all vehicular modes when reclassifying ferry edges [#3860](https://github.com/valhalla/valhalla/pull/3860)
   * FIXED: valhalla_build_extract was failing to determine the tile ID to include in the extract [#3864](https://github.com/valhalla/valhalla/pull/3864)
   * FIXED: valhalla_ways_to_edges missed trimming the cache when overcommitted [#3872](https://github.com/valhalla/valhalla/pull/3864)
   * FIXED: Strange detours with multi-origin/destination unidirectional A* [#3585](https://github.com/valhalla/valhalla/pull/3585)
* **Enhancement**
   * ADDED: Added has_toll, has_highway, has_ferry tags to summary field of a leg and route and a highway tag to a maneuver if it includes a highway. [#3815](https://github.com/valhalla/valhalla/issues/3815)
   * ADDED: Add time info to sources_to_targets [#3795](https://github.com/valhalla/valhalla/pull/3795)
   * ADDED: "available_actions" to the /status response [#3836](https://github.com/valhalla/valhalla/pull/3836)
   * ADDED: "waiting" field on input/output intermediate break(\_through) locations to respect services times [#3849](https://github.com/valhalla/valhalla/pull/3849)
   * ADDED: --bbox & --geojson-dir options to valhalla_build_extract to only archive a subset of tiles [#3856](https://github.com/valhalla/valhalla/pull/3856)
   * CHANGED: Replace unstable c++ geos API with a mix of geos' c api and boost::geometry for admin building [#3683](https://github.com/valhalla/valhalla/pull/3683)
   * ADDED: optional write-access to traffic extract from GraphReader [#3876](https://github.com/valhalla/valhalla/pull/3876)
   * UPDATED: locales from Transifex [#3879](https://github.com/valhalla/valhalla/pull/3879)
   * CHANGED: Build most of Baldr with -Werror [#3885](https://github.com/valhalla/valhalla/pull/3885)
   * UPDATED: some documentation overhaul to slim down root's README [#3881](https://github.com/valhalla/valhalla/pull/3881)
   * CHANGED: move documentation hosting to Github Pages from readthedocs.io [#3884](https://github.com/valhalla/valhalla/pull/3884)
   * ADDED: inline config arguments to some more executables [#3873](https://github.com/valhalla/valhalla/pull/3873)

## Release Date: 2022-10-26 Valhalla 3.2.0
* **Removed**
   * REMOVED: "build-\*" docker image to decrease complexity [#3689](https://github.com/valhalla/valhalla/pull/3541)

* **Bug Fix**
   * FIXED: Fix precision losses while encoding-decoding distance parameter in openlr [#3374](https://github.com/valhalla/valhalla/pull/3374)
   * FIXED: Fix bearing calculation for openlr records [#3379](https://github.com/valhalla/valhalla/pull/3379)
   * FIXED: Some refactoring that was proposed for the PR 3379 [#3381](https://github.com/valhalla/valhalla/pull/3381)
   * FIXED: Avoid calling out "keep left/right" when passing an exit [#3349](https://github.com/valhalla/valhalla/pull/3349)
   * FIXED: Fix iterator decrement beyond begin() in GeoPoint::HeadingAtEndOfPolyline() method [#3393](https://github.com/valhalla/valhalla/pull/3393)
   * FIXED: Add string for Use:kPedestrianCrossing to fix null output in to_string(Use). [#3416](https://github.com/valhalla/valhalla/pull/3416)
   * FIXED: Remove simple restrictions check for pedestrian cost calculation. [#3423](https://github.com/valhalla/valhalla/pull/3423)
   * FIXED: Parse "highway=busway" OSM tag: https://wiki.openstreetmap.org/wiki/Tag:highway%3Dbusway [#3413](https://github.com/valhalla/valhalla/pull/3413)
   * FIXED: Process int_ref irrespective of `use_directions_on_ways_` [#3446](https://github.com/valhalla/valhalla/pull/3446)
   * FIXED: workaround python's ArgumentParser bug to not accept negative numbers as arguments [#3443](https://github.com/valhalla/valhalla/pull/3443)
   * FIXED: Undefined behaviour on some platforms due to unaligned reads [#3447](https://github.com/valhalla/valhalla/pull/3447)
   * FIXED: Fixed undefined behavior due to invalid shift exponent when getting edge's heading [#3450](https://github.com/valhalla/valhalla/pull/3450)
   * FIXED: Use midgard::unaligned_read in GraphTileBuilder::AddSigns [#3456](https://github.com/valhalla/valhalla/pull/3456)
   * FIXED: Relax test margin for time dependent traffic test [#3467](https://github.com/valhalla/valhalla/pull/3467)
   * FIXED: Fixed missed intersection heading [#3463](https://github.com/valhalla/valhalla/pull/3463)
   * FIXED: Stopped putting binary bytes into a string field of the protobuf TaggedValue since proto3 protects against that for cross language support [#3468](https://github.com/valhalla/valhalla/pull/3468)
   * FIXED: valhalla_service uses now loki logging config instead of deprecated tyr logging [#3481](https://github.com/valhalla/valhalla/pull/3481)
   * FIXED: Docker image `valhalla/valhalla:run-latest`: conan error + python integration [#3485](https://github.com/valhalla/valhalla/pull/3485)
   * FIXED: fix more protobuf unstable 3.x API [#3494](https://github.com/valhalla/valhalla/pull/3494)
   * FIXED: fix one more protobuf unstable 3.x API [#3501](https://github.com/valhalla/valhalla/pull/3501)
   * FIXED: Fix valhalla_build_tiles imports only bss from last osm file [#3503](https://github.com/valhalla/valhalla/pull/3503)
   * FIXED: Fix total_run_stat.sh script. [#3511](https://github.com/valhalla/valhalla/pull/3511)
   * FIXED: Both `hov:designated` and `hov:minimum` have to be correctly set for the way to be considered hov-only [#3526](https://github.com/valhalla/valhalla/pull/3526)
   * FIXED: Wrong out index in route intersections [#3541](https://github.com/valhalla/valhalla/pull/3541)
   * FIXED: fix valhalla_export_edges: missing null columns separator [#3543](https://github.com/valhalla/valhalla/pull/3543)
   * FIXED: Removed/updated narrative language aliases that are not IETF BCP47 compliant [#3546](https://github.com/valhalla/valhalla/pull/3546)
   * FIXED: Wrong predecessor opposing edge in dijkstra's expansion [#3528](https://github.com/valhalla/valhalla/pull/3528)
   * FIXED: exit and exit_verbal in Russian locale should be same [#3545](https://github.com/valhalla/valhalla/pull/3545)
   * FIXED: Skip transit tiles in hierarchy builder [#3559](https://github.com/valhalla/valhalla/pull/3559)
   * FIXED: Fix some country overrides in adminconstants and add a couple new countries. [#3578](https://github.com/valhalla/valhalla/pull/3578)
   * FIXED: Improve build errors reporting [#3579](https://github.com/valhalla/valhalla/pull/3579)
   * FIXED: Fix "no elevation" values and /locate elevation response [#3571](https://github.com/valhalla/valhalla/pull/3571)
   * FIXED: Build tiles with admin/timezone support on Windows [#3580](https://github.com/valhalla/valhalla/pull/3580)
   * FIXED: admin "Saint-Martin" changed name to "Saint-Martin (France)" [#3619](https://github.com/valhalla/valhalla/pull/3619)
   * FIXED: openstreetmapspeeds global config with `null`s now supported [#3621](https://github.com/valhalla/valhalla/pull/3621)
   * FIXED: valhalla_run_matrix was failing (could not find proper max_matrix_distance) [#3635](https://github.com/valhalla/valhalla/pull/3635)
   * FIXED: Removed duplicate degrees/radians constants [#3642](https://github.com/valhalla/valhalla/pull/3642)
   * FIXED: Forgot to adapt driving side and country access rules in [#3619](https://github.com/valhalla/valhalla/pull/3619) [#3652](https://github.com/valhalla/valhalla/pull/3652)
   * FIXED: DateTime::is_conditional_active(...) incorrect end week handling [#3655](https://github.com/valhalla/valhalla/pull/3655)
   * FIXED: TimeDistanceBSSMatrix: incorrect initialization for destinations [#3659](https://github.com/valhalla/valhalla/pull/3659)
   * FIXED: Some interpolated points had invalid edge_index in trace_attributes response [#3646](https://github.com/valhalla/valhalla/pull/3670)
   * FIXED: Use a small node snap distance in map-matching. FIxes issue with incorrect turn followed by Uturn. [#3677](https://github.com/valhalla/valhalla/pull/3677)
   * FIXED: Conan error when building Docker image. [#3689](https://github.com/valhalla/valhalla/pull/3689)
   * FIXED: Allow country overrides for sidewalk [#3711](https://github.com/valhalla/valhalla/pull/3711)
   * FIXED: CostMatrix incorrect tile usage with oppedge. [#3719](https://github.com/valhalla/valhalla/pull/3719)
   * FIXED: Fix elevation serializing [#3735](https://github.com/valhalla/valhalla/pull/3735)
   * FIXED: Fix returning a potentially uninitialized value in PointXY::ClosestPoint [#3737](https://github.com/valhalla/valhalla/pull/3737)
   * FIXED: Wales and Scotland name change. [#3746](https://github.com/valhalla/valhalla/pull/3746)
   * FIXED: Pedestrian crossings are allowed for bikes [#3751](https://github.com/valhalla/valhalla/pull/3751)
   * FIXED: Fix for Mac OSx.  Small update for the workdir for the admin_sidewalk_override test.  [#3757](https://github.com/valhalla/valhalla/pull/3757)
   * FIXED: Add missing service road case from GetTripLegUse method. [#3763](https://github.com/valhalla/valhalla/pull/3763)
   * FIXED: Fix TimeDistanceMatrix results sequence [#3738](https://github.com/valhalla/valhalla/pull/3738)
   * FIXED: Fix status endpoint not reporting that the service is shutting down [#3785](https://github.com/valhalla/valhalla/pull/3785)
   * FIXED: Fix TimdDistanceMatrix SetSources and SetTargets [#3792](https://github.com/valhalla/valhalla/pull/3792)
   * FIXED: Added highway and surface factor in truckcost [#3590](https://github.com/valhalla/valhalla/pull/3590)
   * FIXED: Potential integer underflow in file suffix generation [#3783](https://github.com/valhalla/valhalla/pull/3783)
   * FIXED: Building Valhalla as a submodule [#3781](https://github.com/valhalla/valhalla/issues/3781)
   * FIXED: Fixed invalid time detection in GetSpeed [#3800](https://github.com/valhalla/valhalla/pull/3800)
   * FIXED: Osmway struct update: added up to 33 and not 32 [#3808](https://github.com/valhalla/valhalla/pull/3808)
   * FIXED: Fix out-of-range linestrings in expansion [#4603](https://github.com/valhalla/valhalla/pull/4603)

* **Enhancement**
   * CHANGED: Pronunciation for names and destinations [#3132](https://github.com/valhalla/valhalla/pull/3132)
   * CHANGED: Requested code clean up for phonemes PR [#3356](https://github.com/valhalla/valhalla/pull/3356)
   * CHANGED: Refactor Pronunciation class to struct [#3359](https://github.com/valhalla/valhalla/pull/3359)
   * ADDED: Added support for probabale restrictions [#3361](https://github.com/valhalla/valhalla/pull/3361)
   * CHANGED: Refactored the verbal text formatter to handle logic for street name and sign [#3369](https://github.com/valhalla/valhalla/pull/3369)
   * CHANGED: return "version" and "tileset_age" on parameterless /status call [#3367](https://github.com/valhalla/valhalla/pull/3367)
   * CHANGED: de-singleton tile_extract by introducing an optional index.bin file created by valhalla_build_extract [#3281](https://github.com/valhalla/valhalla/pull/3281)
   * CHANGED: implement valhalla_build_elevation in python and add more --from-geojson & --from-graph options [#3318](https://github.com/valhalla/valhalla/pull/3318)
   * ADDED: Add boolean parameter to clear memory for edge labels from thor. [#2789](https://github.com/valhalla/valhalla/pull/2789)
   * CHANGED: Do not create statsd client in workers if it is not configured [#3394](https://github.com/valhalla/valhalla/pull/3394)
   * ADDED: Import of Bike Share Stations information in BSS Connection edges [#3411](https://github.com/valhalla/valhalla/pull/3411)
   * ADDED: Add heading to PathEdge to be able to return it on /locate [#3399](https://github.com/valhalla/valhalla/pull/3399)
   * ADDED: Add `prioritize_bidirectional` option for fast work and correct ETA calculation for `depart_at` date_time type. Smoothly stop using live-traffic [#3398](https://github.com/valhalla/valhalla/pull/3398)
   * CHANGED: Minor fix for headers  [#3436](https://github.com/valhalla/valhalla/pull/3436)
   * CHANGED: Use std::multimap for polygons returned for admin and timezone queries. Improves performance when building tiles. [#3427](https://github.com/valhalla/valhalla/pull/3427)
   * CHANGED: Refactored GraphBuilder::CreateSignInfoList [#3438](https://github.com/valhalla/valhalla/pull/3438)
   * ADDED: Add support for LZ4 compressed elevation tiles [#3401](https://github.com/valhalla/valhalla/pull/3401)
   * CHANGED: Rearranged some of the protobufs to remove redundancy [#3452](https://github.com/valhalla/valhalla/pull/3452)
   * CHANGED: overhaul python bindings [#3380](https://github.com/valhalla/valhalla/pull/3380)
   * CHANGED: Removed all protobuf defaults either by doing them in code or by relying on 0 initialization. Also deprecated best_paths and do_not_track [#3454](https://github.com/valhalla/valhalla/pull/3454)
   * ADDED: isochrone action for /expansion endpoint to track dijkstra expansion [#3215](https://github.com/valhalla/valhalla/pull/3215)
   * CHANGED: remove boost from dependencies and add conan as prep for #3346 [#3459](https://github.com/valhalla/valhalla/pull/3459)
   * CHANGED: Remove boost.program_options in favor of cxxopts header-only lib and use conan to install header-only boost. [#3346](https://github.com/valhalla/valhalla/pull/3346)
   * CHANGED: Moved all protos to proto3 for internal request/response handling [#3457](https://github.com/valhalla/valhalla/pull/3457)
   * CHANGED: Allow up to 32 outgoing link edges on a node when reclassifying links [#3483](https://github.com/valhalla/valhalla/pull/3483)
   * CHANGED: Reuse sample::get implementation [#3471](https://github.com/valhalla/valhalla/pull/3471)
   * ADDED: Beta support for interacting with the http/bindings/library via serialized and pbf objects respectively [#3464](https://github.com/valhalla/valhalla/pull/3464)
   * CHANGED: Update xcode to 12.4.0 [#3492](https://github.com/valhalla/valhalla/pull/3492)
   * ADDED: Add JSON generator to conan [#3493](https://github.com/valhalla/valhalla/pull/3493)
   * CHANGED: top_speed option: ignore live speed for speed based penalties [#3460](https://github.com/valhalla/valhalla/pull/3460)
   * ADDED: Add `include_construction` option into the config to include/exclude roads under construction from the graph [#3455](https://github.com/valhalla/valhalla/pull/3455)
   * CHANGED: Refactor options protobuf for Location and Costing objects [#3506](https://github.com/valhalla/valhalla/pull/3506)
   * CHANGED: valhalla.h and config.h don't need cmake configuration [#3502](https://github.com/valhalla/valhalla/pull/3502)
   * ADDED: New options to control what fields of the pbf are returned when pbf format responses are requested [#3207](https://github.com/valhalla/valhalla/pull/3507)
   * CHANGED: Rename tripcommon to common [#3516](https://github.com/valhalla/valhalla/pull/3516)
   * ADDED: Indoor routing - data model, data processing. [#3509](https://github.com/valhalla/valhalla/pull/3509)
   * ADDED: On-demand elevation tile fetching [#3391](https://github.com/valhalla/valhalla/pull/3391)
   * CHANGED: Remove many oneof uses from the protobuf api where the semantics of optional vs required isnt necessary [#3527](https://github.com/valhalla/valhalla/pull/3527)
   * ADDED: Indoor routing maneuvers [#3519](https://github.com/valhalla/valhalla/pull/3519)
   * ADDED: Expose reverse isochrone parameter for reverse expansion [#3528](https://github.com/valhalla/valhalla/pull/3528)
   * CHANGED: Add matrix classes to thor worker so they persist between requests. [#3560](https://github.com/valhalla/valhalla/pull/3560)
   * CHANGED: Remove `max_matrix_locations` and introduce `max_matrix_location_pairs` to configure the allowed number of total routes for the matrix action for more flexible asymmetric matrices [#3569](https://github.com/valhalla/valhalla/pull/3569)
   * CHANGED: modernized spatialite syntax [#3580](https://github.com/valhalla/valhalla/pull/3580)
   * ADDED: Options to generate partial results for time distance matrix when there is one source (one to many) or one target (many to one). [#3181](https://github.com/valhalla/valhalla/pull/3181)
   * ADDED: Enhance valhalla_build_elevation with LZ4 recompression support [#3607](https://github.com/valhalla/valhalla/pull/3607)
   * CHANGED: removed UK admin and upgraded its constituents to countries [#3619](https://github.com/valhalla/valhalla/pull/3619)
   * CHANGED: expansion service: only track requested max time/distance [#3532](https://github.com/valhalla/valhalla/pull/3509)
   * ADDED: Shorten down the request delay, when some sources/targets searches are early aborted [#3611](https://github.com/valhalla/valhalla/pull/3611)
   * ADDED: add `pre-commit` hook for running the `format.sh` script [#3637](https://github.com/valhalla/valhalla/pull/3637)
   * CHANGED: upgrade pybind11 to v2.9.2 to remove cmake warning [#3658](https://github.com/valhalla/valhalla/pull/3658)
   * ADDED: tests for just_gtfs reading and writing feeds [#3665](https://github.com/valhalla/valhalla/pull/3665)
   * CHANGED: Precise definition of types of edges on which BSS could be projected [#3658](https://github.com/valhalla/valhalla/pull/3663)
   * CHANGED: Remove duplicate implementation of `adjust_scores` [#3673](https://github.com/valhalla/valhalla/pull/3673)
   * ADDED: convert GTFS data into protobuf tiles [#3629](https://github.com/valhalla/valhalla/issues/3629)
   * CHANGED: Use `starts_with()` instead of `substr(0, N)` getting and comparing to prefix [#3702](https://github.com/valhalla/valhalla/pull/3702)
   * ADDED: Ferry support for HGV [#3710](https://github.com/valhalla/valhalla/issues/3710)
   * ADDED: Linting & formatting checks for Python code [#3713](https://github.com/valhalla/valhalla/pull/3713)
   * CHANGED: rename Turkey admin to Türkiye [#3720](https://github.com/valhalla/valhalla/pull/3713)
   * CHANGED: bumped vcpkg version to "2022.08.15" [#3754](https://github.com/valhalla/valhalla/pull/3754)
   * CHANGED: chore: Updates to clang-format 11.0.0 [#3533](https://github.com/valhalla/valhalla/pull/3533)
   * CHANGED: Ported trace_attributes serialization to RapidJSON. [#3333](https://github.com/valhalla/valhalla/pull/3333)
   * ADDED: Add helpers for DirectedEdgeExt and save them to file in GraphTileBuilder [#3562](https://github.com/valhalla/valhalla/pull/3562)
   * ADDED: Fixed Speed costing option [#3576](https://github.com/valhalla/valhalla/pull/3576)
   * ADDED: axle_count costing option for hgv [#3648](https://github.com/valhalla/valhalla/pull/3648)
   * ADDED: Matrix action for gurka [#3793](https://github.com/valhalla/valhalla/pull/3793)
   * ADDED: Add warnings array to response. [#3588](https://github.com/valhalla/valhalla/pull/3588)
   * CHANGED: Templatized TimeDistanceMatrix for forward/reverse search [#3773](https://github.com/valhalla/valhalla/pull/3773)
   * CHANGED: Templatized TimeDistanceBSSMatrix for forward/reverse search [#3778](https://github.com/valhalla/valhalla/pull/3778)
   * CHANGED: error code 154 shows distance limit in error message [#3779](https://github.com/valhalla/valhalla/pull/3779)

## Release Date: 2021-10-07 Valhalla 3.1.4
* **Removed**
* **Bug Fix**
   * FIXED: Revert default speed boost for turn channels [#3232](https://github.com/valhalla/valhalla/pull/3232)
   * FIXED: Use the right tile to get country for incident [#3235](https://github.com/valhalla/valhalla/pull/3235)
   * FIXED: Fix factors passed to `RelaxHierarchyLimits` [#3253](https://github.com/valhalla/valhalla/pull/3253)
   * FIXED: Fix TransitionCostReverse usage [#3260](https://github.com/valhalla/valhalla/pull/3260)
   * FIXED: Fix Tagged Value Support in EdgeInfo [#3262](https://github.com/valhalla/valhalla/issues/3262)
   * FIXED: TransitionCostReverse fix: revert internal_turn change [#3271](https://github.com/valhalla/valhalla/issues/3271)
   * FIXED: Optimize tiles usage in reach-based pruning [#3294](https://github.com/valhalla/valhalla/pull/3294)
   * FIXED: Slip lane detection: track visited nodes to avoid infinite loops [#3297](https://github.com/valhalla/valhalla/pull/3297)
   * FIXED: Fix distance value in a 0-length road [#3185](https://github.com/valhalla/valhalla/pull/3185)
   * FIXED: Trivial routes were broken when origin was node snapped and destnation was not and vice-versa for reverse astar [#3299](https://github.com/valhalla/valhalla/pull/3299)
   * FIXED: Tweaked TestAvoids map to get TestAvoidShortcutsTruck working [#3301](https://github.com/valhalla/valhalla/pull/3301)
   * FIXED: Overflow in sequence sort [#3303](https://github.com/valhalla/valhalla/pull/3303)
   * FIXED: Setting statsd tags in config via valhalla_build_config [#3225](https://github.com/valhalla/valhalla/pull/3225)
   * FIXED: Cache for gzipped elevation tiles [#3120](https://github.com/valhalla/valhalla/pull/3120)
   * FIXED: Current time conversion regression introduced in unidirectional algorithm refractor [#3278](https://github.com/valhalla/valhalla/issues/3278)
   * FIXED: Make combine_route_stats.py properly quote CSV output (best practice improvement) [#3328](https://github.com/valhalla/valhalla/pull/3328)
   * FIXED: Merge edge segment records in map matching properly so that resulting edge indices in trace_attributes are valid [#3280](https://github.com/valhalla/valhalla/pull/3280)
   * FIXED: Shape walking map matcher now sets correct edge candidates used in the match for origin and destination location [#3329](https://github.com/valhalla/valhalla/pull/3329)
   * FIXED: Better hash function of GraphId [#3332](https://github.com/valhalla/valhalla/pull/3332)

* **Enhancement**
   * CHANGED: Favor turn channels more [#3222](https://github.com/valhalla/valhalla/pull/3222)
   * CHANGED: Rename `valhalla::midgard::logging::LogLevel` enumerators to avoid clash with common macros [#3237](https://github.com/valhalla/valhalla/pull/3237)
   * CHANGED: Move pre-defined algorithm-based factors inside `RelaxHierarchyLimits` [#3253](https://github.com/valhalla/valhalla/pull/3253)
   * ADDED: Reject alternatives with too long detours [#3238](https://github.com/valhalla/valhalla/pull/3238)
   * ADDED: Added info to /status endpoint [#3008](https://github.com/valhalla/valhalla/pull/3008)
   * ADDED: Added stop and give_way/yield signs to the data and traffic signal fixes [#3251](https://github.com/valhalla/valhalla/pull/3251)
   * ADDED: use_hills for pedestrian costing, which also affects the walking speed [#3234](https://github.com/valhalla/valhalla/pull/3234)
   * CHANGED: Fixed cost threshold for bidirectional astar. Implemented reach-based pruning for suboptimal branches [#3257](https://github.com/valhalla/valhalla/pull/3257)
   * ADDED: Added `exclude_unpaved` request parameter [#3240](https://github.com/valhalla/valhalla/pull/3240)
   * ADDED: Added support for routing onto HOV/HOT lanes via request parameters `include_hot`, `include_hov2`, and `include_hov3` [#3273](https://github.com/valhalla/valhalla/pull/3273)
   * ADDED: Add Z-level field to `EdgeInfo`. [#3261](https://github.com/valhalla/valhalla/pull/3261)
   * CHANGED: Calculate stretch threshold for alternatives based on the optimal route cost [#3276](https://github.com/valhalla/valhalla/pull/3276)
   * ADDED: Add `preferred_z_level` as a parameter of loki requests. [#3270](https://github.com/valhalla/valhalla/pull/3270)
   * ADDED: Add `preferred_layer` as a parameter of loki requests. [#3270](https://github.com/valhalla/valhalla/pull/3270)
   * ADDED: Exposing service area names in passive maneuvers. [#3277](https://github.com/valhalla/valhalla/pull/3277)
   * ADDED: Added traffic signal and stop sign check for stop impact. These traffic signals and stop sign are located on edges. [#3279](https://github.com/valhalla/valhalla/pull/3279)
   * CHANGED: Improved sharing criterion to obtain more reasonable alternatives; extended alternatives search [#3302](https://github.com/valhalla/valhalla/pull/3302)
   * ADDED: pull ubuntu:20.04 base image before building [#3233](https://github.com/valhalla/valhalla/pull/3223)
   * CHANGED: Improve Loki nearest-neighbour performance for large radius searches in open space [#3233](https://github.com/valhalla/valhalla/pull/3324)
   * ADDED: testing infrastructure for scripts and valhalla_build_config tests [#3308](https://github.com/valhalla/valhalla/pull/3308)
   * ADDED: Shape points and information about where intermediate locations are placed along the legs of a route [#3274](https://github.com/valhalla/valhalla/pull/3274)
   * CHANGED: Improved existing hov lane transition test case to make more realistic [#3330](https://github.com/valhalla/valhalla/pull/3330)
   * CHANGED: Update python usage in all scripts to python3 [#3337](https://github.com/valhalla/valhalla/pull/3337)
   * ADDED: Added `exclude_cash_only_tolls` request parameter [#3341](https://github.com/valhalla/valhalla/pull/3341)
   * CHANGED: Update api-reference for street_names [#3342](https://github.com/valhalla/valhalla/pull/3342)
   * ADDED: Disable msse2 flags when building on Apple Silicon chip [#3327](https://github.com/valhalla/valhalla/pull/3327)

## Release Date: 2021-07-20 Valhalla 3.1.3
* **Removed**
   * REMOVED: Unused overloads of `to_response` function [#3167](https://github.com/valhalla/valhalla/pull/3167)

* **Bug Fix**
   * FIXED: Fix heading on small edge [#3114](https://github.com/valhalla/valhalla/pull/3114)
   * FIXED: Added support for `access=psv`, which disables routing on these nodes and edges unless the mode is taxi or bus [#3107](https://github.com/valhalla/valhalla/pull/3107)
   * FIXED: Disables logging in CI to catch issues [#3121](https://github.com/valhalla/valhalla/pull/3121)
   * FIXED: Fixed U-turns through service roads [#3082](https://github.com/valhalla/valhalla/pull/3082)
   * FIXED: Added forgotten penalties for kLivingStreet and kTrack for pedestrian costing model [#3116](https://github.com/valhalla/valhalla/pull/3116)
   * FIXED: Updated the reverse turn bounds [#3122](https://github.com/valhalla/valhalla/pull/3122)
   * FIXED: Missing fork maneuver [#3134](https://github.com/valhalla/valhalla/pull/3134)
   * FIXED: Update turn channel logic to call out specific turn at the end of the turn channel if needed [#3140](https://github.com/valhalla/valhalla/pull/3140)
   * FIXED: Fixed cost thresholds for TimeDistanceMatrix. [#3131](https://github.com/valhalla/valhalla/pull/3131)
   * FIXED: Use distance threshold in hierarchy limits for bidirectional astar to expand more important lower level roads [#3156](https://github.com/valhalla/valhalla/pull/3156)
   * FIXED: Fixed incorrect dead-end roundabout labels. [#3129](https://github.com/valhalla/valhalla/pull/3129)
   * FIXED: googletest wasn't really updated in #3166 [#3187](https://github.com/valhalla/valhalla/pull/3187)
   * FIXED: Minor fix of benchmark code [#3190](https://github.com/valhalla/valhalla/pull/3190)
   * FIXED: avoid_polygons intersected edges as polygons instead of linestrings [#3194]((https://github.com/valhalla/valhalla/pull/3194)
   * FIXED: when binning horizontal edge shapes using single precision floats (converted from not double precision floats) allowed for the possibility of marking many many tiles no where near the shape [#3204](https://github.com/valhalla/valhalla/pull/3204)
   * FIXED: Fix improper iterator usage in ManeuversBuilder [#3205](https://github.com/valhalla/valhalla/pull/3205)
   * FIXED: Modified approach for retrieving signs from a directed edge #3166 [#3208](https://github.com/valhalla/valhalla/pull/3208)
   * FIXED: Improve turn channel classification: detect slip lanes [#3196](https://github.com/valhalla/valhalla/pull/3196)
   * FIXED: Compatibility with older boost::optional versions [#3219](https://github.com/valhalla/valhalla/pull/3219)
   * FIXED: Older boost.geometry versions don't have correct() for geographic rings [#3218](https://github.com/valhalla/valhalla/pull/3218)
   * FIXED: Use default road speed for bicycle costing so traffic does not reduce penalty on high speed roads. [#3143](https://github.com/valhalla/valhalla/pull/3143)

* **Enhancement**
   * CHANGED: Refactor base costing options parsing to handle more common stuff in a one place [#3125](https://github.com/valhalla/valhalla/pull/3125)
   * CHANGED: Unified Sign/SignElement into sign.proto [#3146](https://github.com/valhalla/valhalla/pull/3146)
   * ADDED: New verbal succinct transition instruction to maneuver & narrativebuilder. Currently this instruction will be used in place of a very long street name to avoid repetition of long names [#2844](https://github.com/valhalla/valhalla/pull/2844)
   * ADDED: Added oneway support for pedestrian access and foot restrictions [#3123](https://github.com/valhalla/valhalla/pull/3123)
   * ADDED: Exposing rest-area names in passive maneuvers [#3172](https://github.com/valhalla/valhalla/pull/3172)
   * CHORE: Updates robin-hood-hashing third-party library
   * ADDED: Support `barrier=yes|swing_gate|jersey_barrier` tags [#3154](https://github.com/valhalla/valhalla/pull/3154)
   * ADDED: Maintain `access=permit|residents` tags as private [#3149](https://github.com/valhalla/valhalla/pull/3149)
   * CHANGED: Replace `avoid_*` API parameters with more accurate `exclude_*` [#3093](https://github.com/valhalla/valhalla/pull/3093)
   * ADDED: Penalize private gates [#3144](https://github.com/valhalla/valhalla/pull/3144)
   * CHANGED: Renamed protobuf Sign/SignElement to TripSign/TripSignElement [#3168](https://github.com/valhalla/valhalla/pull/3168)
   * CHORE: Updates googletest to release-1.11.0 [#3166](https://github.com/valhalla/valhalla/pull/3166)
   * CHORE: Enables -Wall on sif sources [#3178](https://github.com/valhalla/valhalla/pull/3178)
   * ADDED: Allow going through accessible `barrier=bollard` and penalize routing through it, when the access is private [#3175](https://github.com/valhalla/valhalla/pull/3175)
   * ADDED: Add country code to incident metadata [#3169](https://github.com/valhalla/valhalla/pull/3169)
   * CHANGED: Use distance instead of time to check limited sharing criteria [#3183](https://github.com/valhalla/valhalla/pull/3183)
   * ADDED: Introduced a new via_waypoints array on the leg in the osrm route serializer that describes where a particular waypoint from the root-level array matches to the route. [#3189](https://github.com/valhalla/valhalla/pull/3189)
   * ADDED: Added vehicle width and height as an option for auto (and derived: taxi, bus, hov) profile (https://github.com/valhalla/valhalla/pull/3179)
   * ADDED: Support for statsd integration for basic error and requests metrics [#3191](https://github.com/valhalla/valhalla/pull/3191)
   * CHANGED: Get rid of typeid in statistics-related code. [#3227](https://github.com/valhalla/valhalla/pull/3227)

## Release Date: 2021-05-26 Valhalla 3.1.2
* **Removed**
* **Bug Fix**
   * FIXED: Change unnamed road intersections from being treated as penil point u-turns [#3084](https://github.com/valhalla/valhalla/pull/3084)
   * FIXED: Fix TimeDepReverse termination and path cost calculation (for arrive_by routing) [#2987](https://github.com/valhalla/valhalla/pull/2987)
   * FIXED: Isochrone (::Generalize()) fix to avoid generating self-intersecting polygons [#3026](https://github.com/valhalla/valhalla/pull/3026)
   * FIXED: Handle day_on/day_off/hour_on/hour_off restrictions [#3029](https://github.com/valhalla/valhalla/pull/3029)
   * FIXED: Apply conditional restrictions with dow only to the edges when routing [#3039](https://github.com/valhalla/valhalla/pull/3039)
   * FIXED: Missing locking in incident handler needed to hang out to scop lock rather than let the temporary dissolve [#3046](https://github.com/valhalla/valhalla/pull/3046)
   * FIXED: Continuous lane guidance fix [#3054](https://github.com/valhalla/valhalla/pull/3054)
   * FIXED: Fix reclassification for "shorter" ferries and rail ferries (for Chunnel routing issues) [#3038](https://github.com/valhalla/valhalla/pull/3038)
   * FIXED: Incorrect routing through motor_vehicle:conditional=destination. [#3041](https://github.com/valhalla/valhalla/pull/3041)
   * FIXED: Allow destination-only routing on the first-pass for non bidirectional Astar algorithms. [#3085](https://github.com/valhalla/valhalla/pull/3085)
   * FIXED: Highway/ramp lane bifurcation [#3088](https://github.com/valhalla/valhalla/pull/3088)
   * FIXED: out of bound access of tile hierarchy in base_ll function in graphheader [#3089](https://github.com/valhalla/valhalla/pull/3089)
   * FIXED: include shortcuts in avoid edge set for avoid_polygons [#3090](https://github.com/valhalla/valhalla/pull/3090)

* **Enhancement**
   * CHANGED: Refactor timedep forward/reverse to reduce code repetition [#2987](https://github.com/valhalla/valhalla/pull/2987)
   * CHANGED: Sync translation files with Transifex command line tool [#3030](https://github.com/valhalla/valhalla/pull/3030)
   * CHANGED: Use osm tags in links reclassification algorithm in order to reduce false positive downgrades [#3042](https://github.com/valhalla/valhalla/pull/3042)
   * CHANGED: Use CircleCI XL instances for linux based builds [#3043](https://github.com/valhalla/valhalla/pull/3043)
   * ADDED: ci: Enable undefined sanitizer [#2999](https://github.com/valhalla/valhalla/pull/2999)
   * ADDED: Optionally pass preconstructed graphreader to connectivity map [#3046](https://github.com/valhalla/valhalla/pull/3046)
   * CHANGED: ci: Skip Win CI runs for irrelevant files [#3014](https://github.com/valhalla/valhalla/pull/3014)
   * ADDED: Allow configuration-driven default speed assignment based on edge properties [#3055](https://github.com/valhalla/valhalla/pull/3055)
   * CHANGED: Use std::shared_ptr in case if ENABLE_THREAD_SAFE_TILE_REF_COUNT is ON. [#3067](https://github.com/valhalla/valhalla/pull/3067)
   * CHANGED: Reduce stop impact when driving in parking lots [#3051](https://github.com/valhalla/valhalla/pull/3051)
   * ADDED: Added another through route test [#3074](https://github.com/valhalla/valhalla/pull/3074)
   * ADDED: Adds incident-length to metadata proto [#3083](https://github.com/valhalla/valhalla/pull/3083)
   * ADDED: Do not penalize gates that have allowed access [#3078](https://github.com/valhalla/valhalla/pull/3078)
   * ADDED: Added missing k/v pairs to taginfo.json.  Updated PR template. [#3101](https://github.com/valhalla/valhalla/pull/3101)
   * CHANGED: Serialize isochrone 'contour' properties as floating point so they match user supplied value [#3078](https://github.com/valhalla/valhalla/pull/3095)
   * NIT: Enables compiler warnings as errors in midgard module [#3104](https://github.com/valhalla/valhalla/pull/3104)
   * CHANGED: Check all tiles for nullptr that reads from graphreader to avoid fails in case tiles might be missing. [#3065](https://github.com/valhalla/valhalla/pull/3065)

## Release Date: 2021-04-21 Valhalla 3.1.1
* **Removed**
   * REMOVED: The tossing of private roads in [#1960](https://github.com/valhalla/valhalla/pull/1960) was too aggressive and resulted in a lot of no routes.  Reverted this logic.  [#2934](https://github.com/valhalla/valhalla/pull/2934)
   * REMOVED: stray references to node bindings [#3012](https://github.com/valhalla/valhalla/pull/3012)

* **Bug Fix**
   * FIXED: Fix compression_utils.cc::inflate(...) throw - make it catchable [#2839](https://github.com/valhalla/valhalla/pull/2839)
   * FIXED: Fix compiler errors if HAVE_HTTP not enabled [#2807](https://github.com/valhalla/valhalla/pull/2807)
   * FIXED: Fix alternate route serialization [#2811](https://github.com/valhalla/valhalla/pull/2811)
   * FIXED: Store restrictions in the right tile [#2781](https://github.com/valhalla/valhalla/pull/2781)
   * FIXED: Failing to write tiles because of racing directory creation [#2810](https://github.com/valhalla/valhalla/pull/2810)
   * FIXED: Regression in stopping expansion on transitions down in time-dependent routes [#2815](https://github.com/valhalla/valhalla/pull/2815)
   * FIXED: Fix crash in loki when trace_route is called with 2 locations. [#2817](https://github.com/valhalla/valhalla/pull/2817)
   * FIXED: Mark the restriction start and end as via ways to fix IsBridgingEdge function in Bidirectional Astar [#2796](https://github.com/valhalla/valhalla/pull/2796)
   * FIXED: Dont add predictive traffic to the tile if it's empty [#2826](https://github.com/valhalla/valhalla/pull/2826)
   * FIXED: Fix logic bidirectional astar to avoid double u-turns and extra detours [#2802](https://github.com/valhalla/valhalla/pull/2802)
   * FIXED: Re-enable transition cost for motorcycle profile [#2837](https://github.com/valhalla/valhalla/pull/2837)
   * FIXED: Increase limits for timedep_* algorithms. Split track_factor into edge factor and transition penalty [#2845](https://github.com/valhalla/valhalla/pull/2845)
   * FIXED: Loki was looking up the wrong costing enum for avoids [#2856](https://github.com/valhalla/valhalla/pull/2856)
   * FIXED: Fix way_ids -> graph_ids conversion for complex restrictions: handle cases when a way is split into multiple edges [#2848](https://github.com/valhalla/valhalla/pull/2848)
   * FIXED: Honor access mode while matching OSMRestriction with the graph [#2849](https://github.com/valhalla/valhalla/pull/2849)
   * FIXED: Ensure route summaries are unique among all returned route/legs [#2874](https://github.com/valhalla/valhalla/pull/2874)
   * FIXED: Fix compilation errors when boost < 1.68 and libprotobuf < 3.6  [#2878](https://github.com/valhalla/valhalla/pull/2878)
   * FIXED: Allow u-turns at no-access barriers when forced by heading [#2875](https://github.com/valhalla/valhalla/pull/2875)
   * FIXED: Fixed "No route found" error in case of multipoint request with locations near low reachability edges [#2914](https://github.com/valhalla/valhalla/pull/2914)
   * FIXED: Python bindings installation [#2751](https://github.com/valhalla/valhalla/issues/2751)
   * FIXED: Skip bindings if there's no Python development version [#2893](https://github.com/valhalla/valhalla/pull/2893)
   * FIXED: Use CMakes built-in Python variables to configure installation [#2931](https://github.com/valhalla/valhalla/pull/2931)
   * FIXED: Sometimes emitting zero-length route geometry when traffic splits edge twice [#2943](https://github.com/valhalla/valhalla/pull/2943)
   * FIXED: Fix map-match segfault when gps-points project very near a node [#2946](https://github.com/valhalla/valhalla/pull/2946)
   * FIXED: Use kServiceRoad edges while searching for ferry connection [#2933](https://github.com/valhalla/valhalla/pull/2933)
   * FIXED: Enhanced logic for IsTurnChannelManeuverCombinable [#2952](https://github.com/valhalla/valhalla/pull/2952)
   * FIXED: Restore compatibility with gcc 6.3.0, libprotobuf 3.0.0, boost v1.62.0 [#2953](https://github.com/valhalla/valhalla/pull/2953)
   * FIXED: Dont abort bidirectional a-star search if only one direction is exhausted [#2936](https://github.com/valhalla/valhalla/pull/2936)
   * FIXED: Fixed missing comma in the scripts/valhalla_build_config [#2963](https://github.com/valhalla/valhalla/pull/2963)
   * FIXED: Reverse and Multimodal Isochrones were returning forward results [#2967](https://github.com/valhalla/valhalla/pull/2967)
   * FIXED: Map-match fix for first gps-point being exactly equal to street shape-point [#2977](https://github.com/valhalla/valhalla/pull/2977)
   * FIXED: Add missing GEOS:GEOS dep to mjolnir target [#2901](https://github.com/valhalla/valhalla/pull/2901)
   * FIXED: Allow expansion into a region when not_thru_pruning is false on 2nd pass [#2978](https://github.com/valhalla/valhalla/pull/2978)
   * FIXED: Fix polygon area calculation: use Shoelace formula [#2927](https://github.com/valhalla/valhalla/pull/2927)
   * FIXED: Isochrone: orient segments/rings according to the right-hand rule [#2932](https://github.com/valhalla/valhalla/pull/2932)
   * FIXED: Parsenodes fix: check if index is out-of-bound first [#2984](https://github.com/valhalla/valhalla/pull/2984)
   * FIXED: Fix for unique-summary logic [#2996](https://github.com/valhalla/valhalla/pull/2996)
   * FIXED: Isochrone: handle origin edges properly [#2990](https://github.com/valhalla/valhalla/pull/2990)
   * FIXED: Annotations fail with returning NaN speed when the same point is duplicated in route geometry [#2992](https://github.com/valhalla/valhalla/pull/2992)
   * FIXED: Fix run_with_server.py to work on macOS [#3003](https://github.com/valhalla/valhalla/pull/3003)
   * FIXED: Removed unexpected maneuvers at sharp bends [#2968](https://github.com/valhalla/valhalla/pull/2968)
   * FIXED: Remove large number formatting for non-US countries [#3015](https://github.com/valhalla/valhalla/pull/3015)
   * FIXED: Odin undefined behaviour: handle case when xedgeuse is not initialized [#3020](https://github.com/valhalla/valhalla/pull/3020)

* **Enhancement**
   * Pedestrian crossing should be a separate TripLeg_Use [#2950](https://github.com/valhalla/valhalla/pull/2950)
   * CHANGED: Azure uses ninja as generator [#2779](https://github.com/valhalla/valhalla/pull/2779)
   * ADDED: Support for date_time type invariant for map matching [#2712](https://github.com/valhalla/valhalla/pull/2712)
   * ADDED: Add Bulgarian locale [#2825](https://github.com/valhalla/valhalla/pull/2825)
   * FIXED: No need for write permissions on tarball indices [#2822](https://github.com/valhalla/valhalla/pull/2822)
   * ADDED: nit: Links debug build with lld [#2813](https://github.com/valhalla/valhalla/pull/2813)
   * ADDED: Add costing option `use_living_streets` to avoid or favor living streets in route. [#2788](https://github.com/valhalla/valhalla/pull/2788)
   * CHANGED: Do not allocate mapped_cache vector in skadi when no elevation source is provided. [#2841](https://github.com/valhalla/valhalla/pull/2841)
   * ADDED: avoid_polygons logic [#2750](https://github.com/valhalla/valhalla/pull/2750)
   * ADDED: Added support for destination for conditional access restrictions [#2857](https://github.com/valhalla/valhalla/pull/2857)
   * CHANGED: Large sequences are now merge sorted which can be dramatically faster with certain hardware configurations. This is especially useful in speeding up the earlier stages (parsing, graph construction) of tile building [#2850](https://github.com/valhalla/valhalla/pull/2850)
   * CHANGED: When creating the initial graph edges by setting at which nodes they start and end, first mark the indices of those nodes in another sequence and then sort them by edgeid so that we can do the setting of start and end node sequentially in the edges file. This is much more efficient on certain hardware configurations [#2851](https://github.com/valhalla/valhalla/pull/2851)
   * CHANGED: Use relative cost threshold to extend search in bidirectional astar in order to find more alternates [#2868](https://github.com/valhalla/valhalla/pull/2868)
   * CHANGED: Throw an exception if directory does not exist when building traffic extract [#2871](https://github.com/valhalla/valhalla/pull/2871)
   * CHANGED: Support for ignoring multiple consecutive closures at start/end locations [#2846](https://github.com/valhalla/valhalla/pull/2846)
   * ADDED: Added sac_scale to trace_attributes output and locate edge output [#2818](https://github.com/valhalla/valhalla/pull/2818)
   * ADDED: Ukrainian language translations [#2882](https://github.com/valhalla/valhalla/pull/2882)
   * ADDED: Add support for closure annotations [#2816](https://github.com/valhalla/valhalla/pull/2816)
   * ADDED: Add costing option `service_factor`. Implement possibility to avoid or favor generic service roads in route for all costing options. [#2870](https://github.com/valhalla/valhalla/pull/2870)
   * CHANGED: Reduce stop impact cost when flow data is present [#2891](https://github.com/valhalla/valhalla/pull/2891)
   * CHANGED: Update visual compare script [#2803](https://github.com/valhalla/valhalla/pull/2803)
   * CHANGED: Service roads are not penalized for `pedestrian` costing by default. [#2898](https://github.com/valhalla/valhalla/pull/2898)
   * ADDED: Add complex mandatory restrictions support [#2766](https://github.com/valhalla/valhalla/pull/2766)
   * ADDED: Status endpoint for future status info and health checking of running service [#2907](https://github.com/valhalla/valhalla/pull/2907)
   * ADDED: Add min_level argument to valhalla_ways_to_edges [#2918](https://github.com/valhalla/valhalla/pull/2918)
   * ADDED: Adding ability to store the roundabout_exit_turn_degree to the maneuver [#2941](https://github.com/valhalla/valhalla/pull/2941)
   * ADDED: Penalize pencil point uturns and uturns at short internal edges. Note: `motorcycle` and `motor_scooter` models do not penalize on short internal edges. No new uturn penalty logic has been added to the pedestrian and bicycle costing models. [#2944](https://github.com/valhalla/valhalla/pull/2944)
   * CHANGED: Allow config object to be passed-in to path algorithms [#2949](https://github.com/valhalla/valhalla/pull/2949)
   * CHANGED: Allow disabling Werror
   * ADDED: Add ability to build Valhalla modules as STATIC libraries. [#2957](https://github.com/valhalla/valhalla/pull/2957)
   * NIT: Enables compiler warnings in part of mjolnir module [#2922](https://github.com/valhalla/valhalla/pull/2922)
   * CHANGED: Refactor isochrone/reachability forward/reverse search to reduce code repetition [#2969](https://github.com/valhalla/valhalla/pull/2969)
   * ADDED: Set the roundabout exit shape index when we are collapsing the roundabout maneuvers. [#2975](https://github.com/valhalla/valhalla/pull/2975)
   * CHANGED: Penalized closed edges if using them at start/end locations [#2964](https://github.com/valhalla/valhalla/pull/2964)
   * ADDED: Add shoulder to trace_attributes output. [#2980](https://github.com/valhalla/valhalla/pull/2980)
   * CHANGED: Refactor bidirectional astar forward/reverse search to reduce code repetition [#2970](https://github.com/valhalla/valhalla/pull/2970)
   * CHANGED: Factor for service roads is 1.0 by default. [#2988](https://github.com/valhalla/valhalla/pull/2988)
   * ADDED: Support for conditionally skipping CI runs [#2986](https://github.com/valhalla/valhalla/pull/2986)
   * ADDED: Add instructions for building valhalla on `arm64` macbook [#2997](https://github.com/valhalla/valhalla/pull/2997)
   * NIT: Enables compiler warnings in part of mjolnir module [#2995](https://github.com/valhalla/valhalla/pull/2995)
   * CHANGED: nit(rename): Renames the encoded live speed properties [#2998](https://github.com/valhalla/valhalla/pull/2998)
   * ADDED: ci: Vendors the codecov script [#3002](https://github.com/valhalla/valhalla/pull/3002)
   * CHANGED: Allow None build type [#3005](https://github.com/valhalla/valhalla/pull/3005)
   * CHANGED: ci: Build Python bindings for Mac OS [#3013](https://github.com/valhalla/valhalla/pull/3013)

## Release Date: 2021-01-25 Valhalla 3.1.0
* **Removed**
   * REMOVED: Remove Node bindings. [#2502](https://github.com/valhalla/valhalla/pull/2502)
   * REMOVED: appveyor builds. [#2550](https://github.com/valhalla/valhalla/pull/2550)
   * REMOVED: Removed x86 CI builds. [#2792](https://github.com/valhalla/valhalla/pull/2792)

* **Bug Fix**
   * FIXED: Crazy ETAs.  If a way has forward speed with no backward speed and it is not oneway, then we must set the default speed.  The reverse logic applies as well.  If a way has no backward speed but has a forward speed and it is not a oneway, then set the default speed. [#2102](https://github.com/valhalla/valhalla/pull/2102)
   * FIXED: Map matching elapsed times spliced amongst different legs and discontinuities are now correct [#2104](https://github.com/valhalla/valhalla/pull/2104)
   * FIXED: Date time information is now propagated amongst different legs and discontinuities [#2107](https://github.com/valhalla/valhalla/pull/2107)
   * FIXED: Adds support for geos-3.8 c++ api [#2021](https://github.com/valhalla/valhalla/issues/2021)
   * FIXED: Updated the osrm serializer to not set junction name for osrm origin/start maneuver - this is not helpful since we are not transitioning through the intersection.  [#2121](https://github.com/valhalla/valhalla/pull/2121)
   * FIXED: Removes precomputing of edge-costs which lead to wrong results [#2120](https://github.com/valhalla/valhalla/pull/2120)
   * FIXED: Complex turn-restriction invalidates edge marked as kPermanent [#2103](https://github.com/valhalla/valhalla/issues/2103)
   * FIXED: Fixes bug with inverted time-restriction parsing [#2167](https://github.com/valhalla/valhalla/pull/2167)
   * FIXED: Fixed several bugs with numeric underflow in map-matching trip durations. These may
     occur when serializing match results where adjacent trace points appear out-of-sequence on the
     same edge [#2178](https://github.com/valhalla/valhalla/pull/2178)
     - `MapMatcher::FormPath` now catches route discontinuities on the same edge when the distance
       percentage along don't agree. The trip leg builder builds disconnected legs on a single edge
       to avoid duration underflow.
     - Correctly populate edge groups when matching results contain loops. When a loop occurs,
       the leg builder now starts at the correct edge where the loop ends, and correctly accounts
       for any contained edges.
     - Duration over-trimming at the terminating edge of a match.
   * FIXED: Increased internal precision of time tracking per edge and maneuver so that maneuver times sum to the same time represented in the leg summary [#2195](https://github.com/valhalla/valhalla/pull/2195)
   * FIXED: Tagged speeds were not properly marked. We were not using forward and backward speeds to flag if a speed is tagged or not.  Should not update turn channel speeds if we are not inferring them.  Added additional logic to handle PH in the conditional restrictions. Do not update stop impact for ramps if they are marked as internal. [#2198](https://github.com/valhalla/valhalla/pull/2198)
   * FIXED: Fixed the sharp turn phrase [#2226](https://github.com/valhalla/valhalla/pull/2226)
   * FIXED: Protect against duplicate points in the input or points that snap to the same location resulting in `nan` times for the legs of the map match (of a 0 distance route) [#2229](https://github.com/valhalla/valhalla/pull/2229)
   * FIXED: Improves restriction check on briding edge in Bidirectional Astar [#2228](https://github.com/valhalla/valhalla/pull/2242)
   * FIXED: Allow nodes at location 0,0 [#2245](https://github.com/valhalla/valhalla/pull/2245)
   * FIXED: Fix RapidJSON compiler warnings and naming conflict [#2249](https://github.com/valhalla/valhalla/pull/2249)
   * FIXED: Fixed bug in resample_spherical_polyline where duplicate successive lat,lng locations in the polyline resulting in `nan` for the distance computation which shortcuts further sampling [#2239](https://github.com/valhalla/valhalla/pull/2239)
   * FIXED: Update exit logic for non-motorways [#2252](https://github.com/valhalla/valhalla/pull/2252)
   * FIXED: Transition point map-matching. When match results are on a transition point, we search for the sibling nodes at that transition and snap it to the corresponding edges in the route. [#2258](https://github.com/valhalla/valhalla/pull/2258)
   * FIXED: Fixed verbal multi-cue logic [#2270](https://github.com/valhalla/valhalla/pull/2270)
   * FIXED: Fixed Uturn cases when a not_thru edge is connected to the origin edge. [#2272](https://github.com/valhalla/valhalla/pull/2272)
   * FIXED: Update intersection classes in osrm response to not label all ramps as motorway [#2279](https://github.com/valhalla/valhalla/pull/2279)
   * FIXED: Fixed bug in mapmatcher when interpolation point goes before the first valid match or after the last valid match. Such behavior usually leads to discontinuity in matching. [#2275](https://github.com/valhalla/valhalla/pull/2275)
   * FIXED: Fixed an issue for time_allowed logic.  Previously we returned false on the first time allowed restriction and did not check them all. Added conditional restriction gurka test and datetime optional argument to gurka header file. [#2286](https://github.com/valhalla/valhalla/pull/2286)
   * FIXED: Fixed an issue for date ranges.  For example, for the range Jan 04 to Jan 02 we need to test to end of the year and then from the first of the year to the end date.  Also, fixed an emergency tag issue.  We should only set the use to emergency if all other access is off. [#2290](https://github.com/valhalla/valhalla/pull/2290)
   * FIXED: Found a few issues with the initial ref and direction logic for ways.  We were overwriting the refs with directionals to the name_offset_map instead of concatenating them together.  Also, we did not allow for blank entries for GetTagTokens. [#2298](https://github.com/valhalla/valhalla/pull/2298)
   * FIXED: Fixed an issue where MatchGuidanceViewJunctions is only looking at the first edge. Set the data_id for guidance views to the changeset id as it is already being populated. Also added test for guidance views. [#2303](https://github.com/valhalla/valhalla/pull/2303)
   * FIXED: Fixed a problem with live speeds where live speeds were being used to determine access, even when a live
   speed (current time) route wasn't what was requested. [#2311](https://github.com/valhalla/valhalla/pull/2311)
   * FIXED: Fix break/continue typo in search filtering [#2317](https://github.com/valhalla/valhalla/pull/2317)
   * FIXED: Fix a crash in trace_route due to iterating past the end of a vector. [#2322](https://github.com/valhalla/valhalla/pull/2322)
   * FIXED: Don't allow timezone information in the local date time string attached at each location. [#2312](https://github.com/valhalla/valhalla/pull/2312)
   * FIXED: Fix short route trimming in bidirectional astar [#2323](https://github.com/valhalla/valhalla/pull/2323)
   * FIXED: Fix shape trimming in leg building for snap candidates that lie within the margin of rounding error [#2326](https://github.com/valhalla/valhalla/pull/2326)
   * FIXED: Fixes route duration underflow with traffic data [#2325](https://github.com/valhalla/valhalla/pull/2325)
   * FIXED: Parse mtb:scale tags and set bicycle access if present [#2117](https://github.com/valhalla/valhalla/pull/2117)
   * FIXED: Fixed segfault.  Shape was missing from options for valhalla_path_comparison and valhalla_run_route.  Also, costing options was missing in valhalla_path_comparison. [#2343](https://github.com/valhalla/valhalla/pull/2343)
   * FIXED: Handle decimal numbers with zero-value mantissa properly in Lua [#2355](https://github.com/valhalla/valhalla/pull/2355)
   * FIXED: Many issues that resulted in discontinuities, failed matches or incorrect time/duration for map matching requests. [#2292](https://github.com/valhalla/valhalla/pull/2292)
   * FIXED: Seeing segfault when loading large osmdata data files before loading LuaJit. LuaJit fails to create luaL_newstate() Ref: [#2158](https://github.com/ntop/ntopng/issues/2158) Resolution is to load LuaJit before loading the data files. [#2383](https://github.com/valhalla/valhalla/pull/2383)
   * FIXED: Store positive/negative OpenLR offsets in bucketed form [#2405](https://github.com/valhalla/valhalla/2405)
   * FIXED: Fix on map-matching return code when breakage distance limitation exceeds. Instead of letting the request goes into meili and fails in finding a route, we check the distance in loki and early return with exception code 172. [#2406](https://github.com/valhalla/valhalla/pull/2406)
   * FIXED: Don't create edges for portions of ways that are doubled back on themselves as this confuses opposing edge index computations [#2385](https://github.com/valhalla/valhalla/pull/2385)
   * FIXED: Protect against nan in uniform_resample_spherical_polyline. [#2431](https://github.com/valhalla/valhalla/pull/2431)
   * FIXED: Obvious maneuvers. [#2436](https://github.com/valhalla/valhalla/pull/2436)
   * FIXED: Base64 encoding/decoding [#2452](https://github.com/valhalla/valhalla/pull/2452)
   * FIXED: Added post roundabout instruction when enter/exit roundabout maneuvers are combined [#2454](https://github.com/valhalla/valhalla/pull/2454)
   * FIXED: openlr: Explicitly check for linear reference option for Valhalla serialization. [#2458](https://github.com/valhalla/valhalla/pull/2458)
   * FIXED: Fix segfault: Do not combine last turn channel maneuver. [#2463](https://github.com/valhalla/valhalla/pull/2463)
   * FIXED: Remove extraneous whitespaces from ja-JP.json. [#2471](https://github.com/valhalla/valhalla/pull/2471)
   * FIXED: Checks protobuf serialization/parsing success [#2477](https://github.com/valhalla/valhalla/pull/2477)
   * FIXED: Fix dereferencing of end for std::lower_bound in sequence and possible UB [#2488](https://github.com/valhalla/valhalla/pull/2488)
   * FIXED: Make tile building reproducible: fix UB-s [#2480](https://github.com/valhalla/valhalla/pull/2480)
   * FIXED: Zero initialize EdgeInfoInner.spare0_. Uninitialized spare0_ field produced UB which causes gurka_reproduce_tile_build to fail intermittently. [#2499](https://github.com/valhalla/valhalla/pull/2499)
   * FIXED: Drop unused CHANGELOG validation script, straggling NodeJS references [#2506](https://github.com/valhalla/valhalla/pull/2506)
   * FIXED: Fix missing nullptr checks in graphreader and loki::Reach (causing segfault during routing with not all levels of tiles available) [#2504](https://github.com/valhalla/valhalla/pull/2504)
   * FIXED: Fix mismatch of triplegedge roadclass and directededge roadclass [#2507](https://github.com/valhalla/valhalla/pull/2507)
   * FIXED: Improve german destination_verbal_alert phrases [#2509](https://github.com/valhalla/valhalla/pull/2509)
   * FIXED: Undefined behavior cases discovered with undefined behavior sanitizer tool. [#2498](https://github.com/valhalla/valhalla/pull/2498)
   * FIXED: Fixed logic so verbal keep instructions use branch exit sign info for ramps [#2520](https://github.com/valhalla/valhalla/pull/2520)
   * FIXED: Fix bug in trace_route for uturns causing garbage coordinates [#2517](https://github.com/valhalla/valhalla/pull/2517)
   * FIXED: Simplify heading calculation for turn type. Remove undefined behavior case. [#2513](https://github.com/valhalla/valhalla/pull/2513)
   * FIXED: Always set costing name even if one is not provided for osrm serializer weight_name. [#2528](https://github.com/valhalla/valhalla/pull/2528)
   * FIXED: Make single-thread tile building reproducible: fix seed for shuffle, use concurrency configuration from the mjolnir section. [#2515](https://github.com/valhalla/valhalla/pull/2515)
   * FIXED: More Windows compatibility: build tiles and some run actions work now (including CI tests) [#2300](https://github.com/valhalla/valhalla/issues/2300)
   * FIXED: Transcoding of c++ location to pbf location used path edges in the place of filtered edges. [#2542](https://github.com/valhalla/valhalla/pull/2542)
   * FIXED: Add back whitelisting action types. [#2545](https://github.com/valhalla/valhalla/pull/2545)
   * FIXED: Allow uturns for truck costing now that we have derived deadends marked in the edge label [#2559](https://github.com/valhalla/valhalla/pull/2559)
   * FIXED: Map matching uturn trimming at the end of an edge where it wasn't needed. [#2558](https://github.com/valhalla/valhalla/pull/2558)
   * FIXED: Multicue enter roundabout [#2556](https://github.com/valhalla/valhalla/pull/2556)
   * FIXED: Changed reachability computation to take into account live speed [#2597](https://github.com/valhalla/valhalla/pull/2597)
   * FIXED: Fixed a bug where the temp files were not getting read in if you started with the construct edges or build phase for valhalla_build_tiles. [#2601](https://github.com/valhalla/valhalla/pull/2601)
   * FIXED: Updated fr-FR.json with partial translations. [#2605](https://github.com/valhalla/valhalla/pull/2605)
   * FIXED: Removed superfluous const qualifier from odin/signs [#2609](https://github.com/valhalla/valhalla/pull/2609)
   * FIXED: Internal maneuver placement [#2600](https://github.com/valhalla/valhalla/pull/2600)
   * FIXED: Complete fr-FR.json locale. [#2614](https://github.com/valhalla/valhalla/pull/2614)
   * FIXED: Don't truncate precision in polyline encoding [#2632](https://github.com/valhalla/valhalla/pull/2632)
   * FIXED: Fix all compiler warnings in sif and set to -Werror [#2642](https://github.com/valhalla/valhalla/pull/2642)
   * FIXED: Remove unnecessary maneuvers to continue straight [#2647](https://github.com/valhalla/valhalla/pull/2647)
   * FIXED: Linear reference support in route/mapmatch apis (FOW, FRC, bearing, and number of references) [#2645](https://github.com/valhalla/valhalla/pull/2645)
   * FIXED: Ambiguous local to global (with timezone information) date time conversions now all choose to use the later time instead of throwing unhandled exceptions [#2665](https://github.com/valhalla/valhalla/pull/2665)
   * FIXED: Overestimated reach caused be reenquing transition nodes without checking that they had been already expanded [#2670](https://github.com/valhalla/valhalla/pull/2670)
   * FIXED: Build with C++17 standard. Deprecated function calls are substituted with new ones. [#2669](https://github.com/valhalla/valhalla/pull/2669)
   * FIXED: Improve German post_transition_verbal instruction [#2677](https://github.com/valhalla/valhalla/pull/2677)
   * FIXED: Lane updates.  Add the turn lanes to all edges of the way.  Do not "enhance" turn lanes if they are part of a complex restriction.  Moved ProcessTurnLanes after UpdateManeuverPlacementForInternalIntersectionTurns.  Fix for a missing "uturn" indication for intersections on the previous maneuver, we were serializing an empty list. [#2679](https://github.com/valhalla/valhalla/pull/2679)
   * FIXED: Fixes OpenLr serialization [#2688](https://github.com/valhalla/valhalla/pull/2688)
   * FIXED: Internal edges can't be also a ramp or a turn channel.  Also, if an edge is marked as ramp and turn channel mark it as a ramp.  [#2689](https://github.com/valhalla/valhalla/pull/2689)
   * FIXED: Check that speeds are equal for the edges going in the same direction while buildig shortcuts [#2691](https://github.com/valhalla/valhalla/pull/2691)
   * FIXED: Missing fork or bear instruction [#2683](https://github.com/valhalla/valhalla/pull/2683)
   * FIXED: Eliminate null pointer dereference in GraphReader::AreEdgesConnected [#2695](https://github.com/valhalla/valhalla/issues/2695)
   * FIXED: Fix polyline simplification float/double comparison [#2698](https://github.com/valhalla/valhalla/issues/2698)
   * FIXED: Weights were sometimes negative due to incorrect updates to elapsed_cost [#2702](https://github.com/valhalla/valhalla/pull/2702)
   * FIXED: Fix bidirectional route failures at deadends [#2705](https://github.com/valhalla/valhalla/pull/2705)
   * FIXED: Updated logic to call out a non-obvious turn [#2708](https://github.com/valhalla/valhalla/pull/2708)
   * FIXED: valhalla_build_statistics multithreaded mode fixed [#2707](https://github.com/valhalla/valhalla/pull/2707)
   * FIXED: If infer_internal_intersections is true then allow internals that are also ramps or TCs. Without this we produce an extra continue maneuver.  [#2710](https://github.com/valhalla/valhalla/pull/2710)
   * FIXED: We were routing down roads that should be destination only. Now we mark roads with motor_vehicle=destination and motor_vehicle=customers or access=destination and access=customers as destination only. [#2722](https://github.com/valhalla/valhalla/pull/2722)
   * FIXED: Replace all Python2 print statements with Python3 syntax [#2716](https://github.com/valhalla/valhalla/issues/2716)
   * FIXED: Some HGT files not found [#2723](https://github.com/valhalla/valhalla/issues/2723)
   * FIXED: Fix PencilPointUturn detection by removing short-edge check and updating angle threshold [#2725](https://github.com/valhalla/valhalla/issues/2725)
   * FIXED: Fix invalid continue/bear maneuvers [#2729](https://github.com/valhalla/valhalla/issues/2729)
   * FIXED: Fixes an issue that lead to double turns within a very short distance, when instead, it should be a u-turn. We now collapse double L turns or double R turns in short non-internal intersections to u-turns. [#2740](https://github.com/valhalla/valhalla/pull/2740)
   * FIXED: fixes an issue that lead to adding an extra maneuver. We now combine a current maneuver short length non-internal edges (left or right) with the next maneuver that is a kRampStraight. [#2741](https://github.com/valhalla/valhalla/pull/2741)
   * FIXED: Reduce verbose instructions by collapsing small end ramp forks [#2762](https://github.com/valhalla/valhalla/issues/2762)
   * FIXED: Remove redundant return statements [#2776](https://github.com/valhalla/valhalla/pull/2776)
   * FIXED: Added unit test for BuildAdminFromPBF() to test GEOS 3.9 update. [#2787](https://github.com/valhalla/valhalla/pull/2787)
   * FIXED: Add support for geos-3.9 c++ api [#2739](https://github.com/valhalla/valhalla/issues/2739)
   * FIXED: Fix check for live speed validness [#2797](https://github.com/valhalla/valhalla/pull/2797)

* **Enhancement**
   * ADDED: Matrix of Bike Share [#2590](https://github.com/valhalla/valhalla/pull/2590)
   * ADDED: Add ability to provide custom implementation for candidate collection in CandidateQuery. [#2328](https://github.com/valhalla/valhalla/pull/2328)
   * ADDED: Cancellation of tile downloading. [#2319](https://github.com/valhalla/valhalla/pull/2319)
   * ADDED: Return the coordinates of the nodes isochrone input locations snapped to [#2111](https://github.com/valhalla/valhalla/pull/2111)
   * ADDED: Allows more complicated routes in timedependent a-star before timing out [#2068](https://github.com/valhalla/valhalla/pull/2068)
   * ADDED: Guide signs and junction names [#2096](https://github.com/valhalla/valhalla/pull/2096)
   * ADDED: Added a bool to the config indicating whether to use commercially set attributes.  Added logic to not call IsIntersectionInternal if this is a commercial data set.  [#2132](https://github.com/valhalla/valhalla/pull/2132)
   * ADDED: Removed commercial data set bool to the config and added more knobs for data.  Added infer_internal_intersections, infer_turn_channels, apply_country_overrides, and use_admin_db.  [#2173](https://github.com/valhalla/valhalla/pull/2173)
   * ADDED: Allow using googletest in unit tests and convert all tests to it (old test.cc is completely removed). [#2128](https://github.com/valhalla/valhalla/pull/2128)
   * ADDED: Add guidance view capability. [#2209](https://github.com/valhalla/valhalla/pull/2209)
   * ADDED: Collect turn cost information as path is formed so that it can be serialized out for trace attributes or osrm flavored intersections. Also add shape_index to osrm intersections. [#2207](https://github.com/valhalla/valhalla/pull/2207)
   * ADDED: Added alley factor to autocost.  Factor is defaulted at 1.0f or do not avoid alleys. [#2246](https://github.com/valhalla/valhalla/pull/2246)
   * ADDED: Support unlimited speed limits where maxspeed=none. [#2251](https://github.com/valhalla/valhalla/pull/2251)
   * ADDED: Implement improved Reachability check using base class Dijkstra. [#2243](https://github.com/valhalla/valhalla/pull/2243)
   * ADDED: Gurka integration test framework with ascii-art maps [#2244](https://github.com/valhalla/valhalla/pull/2244)
   * ADDED: Add to the stop impact when transitioning from higher to lower class road and we are not on a turn channel or ramp. Also, penalize lefts when driving on the right and vice versa. [#2282](https://github.com/valhalla/valhalla/pull/2282)
   * ADDED: Added reclassify_links, use_direction_on_ways, and allow_alt_name as config options.  If `use_direction_on_ways = true` then use `direction` and `int_direction` on the way to update the directional for the `ref` and `int_ref`.  Also, copy int_efs to the refs. [#2285](https://github.com/valhalla/valhalla/pull/2285)
   * ADDED: Add support for live traffic. [#2268](https://github.com/valhalla/valhalla/pull/2268)
   * ADDED: Implement per-location search filters for functional road class and forms of way. [#2289](https://github.com/valhalla/valhalla/pull/2289)
   * ADDED: Approach, multi-cue, and length updates [#2313](https://github.com/valhalla/valhalla/pull/2313)
   * ADDED: Speed up timezone differencing calculation if cache is provided. [#2316](https://github.com/valhalla/valhalla/pull/2316)
   * ADDED: Added rapidjson/schema.h to baldr/rapidjson_util.h to make it available for use within valhalla. [#2330](https://github.com/valhalla/valhalla/issues/2330)
   * ADDED: Support decimal precision for height values in elevation service. Also support polyline5 for encoded polylines input and output to elevation service. [#2324](https://github.com/valhalla/valhalla/pull/2324)
   * ADDED: Use both imminent and distant verbal multi-cue phrases. [#2353](https://github.com/valhalla/valhalla/pull/2353)
   * ADDED: Split parsing stage into 3 separate stages. [#2339](https://github.com/valhalla/valhalla/pull/2339)
   * CHANGED: Speed up graph enhancing by avoiding continuous unordered_set rebuilding [#2349](https://github.com/valhalla/valhalla/pull/2349)
   * CHANGED: Skip calling out to Lua for nodes/ways/relations with not tags - speeds up parsing. [#2351](https://github.com/valhalla/valhalla/pull/2351)
   * CHANGED: Switch to LuaJIT for lua scripting - speeds up file parsing [#2352](https://github.com/valhalla/valhalla/pull/2352)
   * ADDED: Ability to create OpenLR records from raw data. [#2356](https://github.com/valhalla/valhalla/pull/2356)
   * ADDED: Revamp length phrases [#2359](https://github.com/valhalla/valhalla/pull/2359)
   * CHANGED: Do not allocate memory in skadi if we don't need it. [#2373](https://github.com/valhalla/valhalla/pull/2373)
   * CHANGED: Map matching: throw error (443/NoSegment) when no candidate edges are available. [#2370](https://github.com/valhalla/valhalla/pull/2370/)
   * ADDED: Add sk-SK.json (slovak) localization file. [#2376](https://github.com/valhalla/valhalla/pull/2376)
   * ADDED: Extend roundabout phrases. [#2378](https://github.com/valhalla/valhalla/pull/2378)
   * ADDED: More roundabout phrase tests. [#2382](https://github.com/valhalla/valhalla/pull/2382)
   * ADDED: Update the turn and continue phrases to include junction names and guide signs. [#2386](https://github.com/valhalla/valhalla/pull/2386)
   * ADDED: Add the remaining guide sign toward phrases [#2389](https://github.com/valhalla/valhalla/pull/2389)
   * ADDED: The ability to allow immediate uturns at trace points in a map matching request [#2380](https://github.com/valhalla/valhalla/pull/2380)
   * ADDED: Add utility functions to Signs. [#2390](https://github.com/valhalla/valhalla/pull/2390)
   * ADDED: Unified time tracking for all algorithms that support time-based graph expansion. [#2278](https://github.com/valhalla/valhalla/pull/2278)
   * ADDED: Add rail_ferry use and costing. [#2408](https://github.com/valhalla/valhalla/pull/2408)
   * ADDED: `street_side_max_distance`, `display_lat` and `display_lon` to `locations` in input for better control of routing side of street [#1769](https://github.com/valhalla/valhalla/pull/1769)
   * ADDED: Add additional exit phrases. [#2421](https://github.com/valhalla/valhalla/pull/2421)
   * ADDED: Add Japanese locale, update German. [#2432](https://github.com/valhalla/valhalla/pull/2432)
   * ADDED: Gurka expect_route refactor [#2435](https://github.com/valhalla/valhalla/pull/2435)
   * ADDED: Add option to suppress roundabout exits [#2437](https://github.com/valhalla/valhalla/pull/2437)
   * ADDED: Add Greek locale. [#2438](https://github.com/valhalla/valhalla/pull/2438)
   * ADDED (back): Support for 64bit wide way ids in the edgeinfo structure with no impact to size for data sources with ids 32bits wide. [#2422](https://github.com/valhalla/valhalla/pull/2422)
   * ADDED: Support for 64bit osm node ids in parsing stage of tile building [#2422](https://github.com/valhalla/valhalla/pull/2422)
   * CHANGED: Point2/PointLL are now templated to allow for higher precision coordinate math when desired [#2429](https://github.com/valhalla/valhalla/pull/2429)
   * ADDED: Optional OpenLR Encoded Path Edges in API Response [#2424](https://github.com/valhalla/valhalla/pull/2424)
   * ADDED: Add explicit include for sstream to be compatible with msvc_x64 toolset. [#2449](https://github.com/valhalla/valhalla/pull/2449)
   * ADDED: Properly split returned path if traffic conditions change partway along edges [#2451](https://github.com/valhalla/valhalla/pull/2451/files)
   * ADDED: Add Dutch locale. [#2464](https://github.com/valhalla/valhalla/pull/2464)
   * ADDED: Check with address sanititizer in CI. Add support for undefined behavior sanitizer. [#2487](https://github.com/valhalla/valhalla/pull/2487)
   * ADDED: Ability to recost a path and increased cost/time details along the trippath and json output [#2425](https://github.com/valhalla/valhalla/pull/2425)
   * ADDED: Add the ability to do bikeshare based (ped/bike) multimodal routing [#2031](https://github.com/valhalla/valhalla/pull/2031)
   * ADDED: Route through restrictions enabled by introducing a costing option. [#2469](https://github.com/valhalla/valhalla/pull/2469)
   * ADDED: Migrated to Ubuntu 20.04 base-image [#2508](https://github.com/valhalla/valhalla/pull/2508)
   * CHANGED: Speed up parseways stage by avoiding multiple string comparisons [#2518](https://github.com/valhalla/valhalla/pull/2518)
   * CHANGED: Speed up enhance stage by avoiding GraphTileBuilder copying [#2468](https://github.com/valhalla/valhalla/pull/2468)
   * ADDED: Costing options now includes shortest flag which favors shortest path routes [#2555](https://github.com/valhalla/valhalla/pull/2555)
   * ADDED: Incidents in intersections [#2547](https://github.com/valhalla/valhalla/pull/2547)
   * CHANGED: Refactor mapmatching configuration to use a struct (instead of `boost::property_tree::ptree`). [#2485](https://github.com/valhalla/valhalla/pull/2485)
   * ADDED: Save exit maneuver's begin heading when combining enter & exit roundabout maneuvers. [#2554](https://github.com/valhalla/valhalla/pull/2554)
   * ADDED: Added new urban flag that can be set if edge is within city boundaries to data processing; new use_urban_tag config option; added to osrm response within intersections. [#2522](https://github.com/valhalla/valhalla/pull/2522)
   * ADDED: Parses OpenLr of type PointAlongLine [#2565](https://github.com/valhalla/valhalla/pull/2565)
   * ADDED: Use edge.is_urban is set for serializing is_urban. [#2568](https://github.com/valhalla/valhalla/pull/2568)
   * ADDED: Added new rest/service area uses on the edge. [#2533](https://github.com/valhalla/valhalla/pull/2533)
   * ADDED: Dependency cache for Azure [#2567](https://github.com/valhalla/valhalla/pull/2567)
   * ADDED: Added flexibility to remove the use of the admindb and to use the country and state iso from the tiles; [#2579](https://github.com/valhalla/valhalla/pull/2579)
   * ADDED: Added toll gates and collection points (gantry) to the node;  [#2532](https://github.com/valhalla/valhalla/pull/2532)
   * ADDED: Added osrm serialization for rest/service areas and admins. [#2594](https://github.com/valhalla/valhalla/pull/2594)
   * CHANGED: Improved Russian localization; [#2593](https://github.com/valhalla/valhalla/pull/2593)
   * ADDED: Support restricted class in intersection annotations [#2589](https://github.com/valhalla/valhalla/pull/2589)
   * ADDED: Added trail type trace [#2606](https://github.com/valhalla/valhalla/pull/2606)
   * ADDED: Added tunnel names to the edges as a tagged name.  [#2608](https://github.com/valhalla/valhalla/pull/2608)
   * CHANGED: Moved incidents to the trip leg and cut the shape of the leg at that location [#2610](https://github.com/valhalla/valhalla/pull/2610)
   * ADDED: Costing option to ignore_closures when routing with current flow [#2615](https://github.com/valhalla/valhalla/pull/2615)
   * ADDED: Cross-compilation ability with MinGW64 [#2619](https://github.com/valhalla/valhalla/pull/2619)
   * ADDED: Defines the incident tile schema and incident metadata [#2620](https://github.com/valhalla/valhalla/pull/2620)
   * ADDED: Moves incident serializer logic into a generic serializer [#2621](https://github.com/valhalla/valhalla/pull/2621)
   * ADDED: Incident loading singleton for continually refreshing incident tiles [#2573](https://github.com/valhalla/valhalla/pull/2573)
   * ADDED: One shot mode to valhalla_service so you can run a single request of any type without starting a server [#2624](https://github.com/valhalla/valhalla/pull/2624)
   * ADDED: Adds text instructions to OSRM output [#2625](https://github.com/valhalla/valhalla/pull/2625)
   * ADDED: Adds support for alternate routes [#2626](https://github.com/valhalla/valhalla/pull/2626)
   * CHANGED: Switch Python bindings generator from boost.python to header-only pybind11[#2644](https://github.com/valhalla/valhalla/pull/2644)
   * ADDED: Add support of input file for one-shot mode of valhalla_service [#2648](https://github.com/valhalla/valhalla/pull/2648)
   * ADDED: Linear reference support to locate api [#2645](https://github.com/valhalla/valhalla/pull/2645)
   * ADDED: Implemented OSRM-like turn duration calculation for car. Uses it now in auto costing. [#2651](https://github.com/valhalla/valhalla/pull/2651)
   * ADDED: Enhanced turn lane information in guidance [#2653](https://github.com/valhalla/valhalla/pull/2653)
   * ADDED: `top_speed` option for all motorized vehicles [#2667](https://github.com/valhalla/valhalla/issues/2667)
   * CHANGED: Move turn_lane_direction helper to odin/util [#2675](https://github.com/valhalla/valhalla/pull/2675)
   * ADDED: Add annotations to osrm response including speed limits, unit and sign conventions [#2668](https://github.com/valhalla/valhalla/pull/2668)
   * ADDED: Added functions for predicted speeds encoding-decoding [#2674](https://github.com/valhalla/valhalla/pull/2674)
   * ADDED: Time invariant routing via the bidirectional algorithm. This has the effect that when time dependent routes (arrive_by and depart_at) fall back to bidirectional due to length restrictions they will actually use the correct time of day for one of the search directions [#2660](https://github.com/valhalla/valhalla/pull/2660)
   * ADDED: If the length of the edge is greater than kMaxEdgeLength, then consider this a catastrophic error if the should_error bool is true in the set_length function. [#2678](https://github.com/valhalla/valhalla/pull/2678)
   * ADDED: Moved lat,lon coordinates structures from single to double precision. Improves geometry accuracy noticibly at zooms above 17 as well as coordinate snapping and any other geometric operations. Adds about a 2% performance penalty for standard routes. Graph nodes now have 7 digits of precision.  [#2693](https://github.com/valhalla/valhalla/pull/2693)
   * ADDED: Added signboards to guidance views.  [#2687](https://github.com/valhalla/valhalla/pull/2687)
   * ADDED: Regular speed on shortcut edges is calculated with turn durations taken into account. Truck, motorcycle and motorscooter profiles use OSRM-like turn duration. [#2662](https://github.com/valhalla/valhalla/pull/2662)
   * CHANGED: Remove astar algorithm and replace its use with timedep_forward as its redundant [#2706](https://github.com/valhalla/valhalla/pull/2706)
   * ADDED: Recover and recost all shortcuts in final path for bidirectional astar algorithm [#2711](https://github.com/valhalla/valhalla/pull/2711)
   * ADDED: An option for shortcut recovery to be cached at start up to reduce the time it takes to do so on the fly [#2714](https://github.com/valhalla/valhalla/pull/2714)
   * ADDED: If width <= 1.9 then no access for auto, truck, bus, taxi, emergency and hov. [#2713](https://github.com/valhalla/valhalla/pull/2713)
   * ADDED: Centroid/Converge/Rendezvous/Meet API which allows input locations to find a least cost convergence point from all locations [#2734](https://github.com/valhalla/valhalla/pull/2734)
   * ADDED: Added support to process the sump_buster tag.  Also, fixed a few small access bugs for nodes. [#2731](https://github.com/valhalla/valhalla/pull/2731)
   * ADDED: Log message if failed to create tiles directory. [#2738](https://github.com/valhalla/valhalla/pull/2738)
   * CHANGED: Tile memory is only owned by the GraphTile rather than shared amongst copies of the graph tile (in GraphReader and TileCaches). [#2340](https://github.com/valhalla/valhalla/pull/2340)
   * ADDED: Add Estonian locale. [#2748](https://github.com/valhalla/valhalla/pull/2748)
   * CHANGED: Handle GraphTile objects as smart pointers [#2703](https://github.com/valhalla/valhalla/pull/2703)
   * CHANGED: Improve stability with no RTTI build [#2759](https://github.com/valhalla/valhalla/pull/2759) and [#2760](https://github.com/valhalla/valhalla/pull/2760)
   * CHANGED: Change generic service roads to a new Use=kServiceRoad. This is for highway=service without other service= tags (such as driveway, alley, parking aisle) [#2419](https://github.com/valhalla/valhalla/pull/2419)
   * ADDED: Isochrones support isodistance lines as well [#2699](https://github.com/valhalla/valhalla/pull/2699)
   * ADDED: Add support for ignoring live traffic closures for waypoints [#2685](https://github.com/valhalla/valhalla/pull/2685)
   * ADDED: Add use_distance to auto cost to allow choosing between two primary cost components, time or distance [#2771](https://github.com/valhalla/valhalla/pull/2771)
   * CHANGED: nit: Enables compiler warnings in part of loki module [#2767](https://github.com/valhalla/valhalla/pull/2767)
   * CHANGED: Reducing the number of uturns by increasing the cost to for them to 9.5f. Note: Did not increase the cost for motorcycles or motorscooters. [#2770](https://github.com/valhalla/valhalla/pull/2770)
   * ADDED: Add option to use thread-safe GraphTile's reference counter. [#2772](https://github.com/valhalla/valhalla/pull/2772)
   * CHANGED: nit: Enables compiler warnings in part of thor module [#2768](https://github.com/valhalla/valhalla/pull/2768)
   * ADDED: Add costing option `use_tracks` to avoid or favor tracks in route. [#2769](https://github.com/valhalla/valhalla/pull/2769)
   * CHANGED: chore: Updates libosmium [#2786](https://github.com/valhalla/valhalla/pull/2786)
   * CHANGED: Optimize double bucket queue to reduce memory reallocations. [#2719](https://github.com/valhalla/valhalla/pull/2719)
   * CHANGED: Collapse merge maneuvers [#2773](https://github.com/valhalla/valhalla/pull/2773)
   * CHANGED: Add shortcuts to the tiles' bins so we can find them when doing spatial lookups. [#2744](https://github.com/valhalla/valhalla/pull/2744)

## Release Date: 2019-11-21 Valhalla 3.0.9
* **Bug Fix**
   * FIXED: Changed reachability computation to consider both directions of travel wrt candidate edges [#1965](https://github.com/valhalla/valhalla/pull/1965)
   * FIXED: toss ways where access=private and highway=service and service != driveway. [#1960](https://github.com/valhalla/valhalla/pull/1960)
   * FIXED: Fix search_cutoff check in loki correlate_node. [#2023](https://github.com/valhalla/valhalla/pull/2023)
   * FIXED: Computes notion of a deadend at runtime in bidirectional a-star which fixes no-route with a complicated u-turn. [#1982](https://github.com/valhalla/valhalla/issues/1982)
   * FIXED: Fix a bug with heading filter at nodes. [#2058](https://github.com/valhalla/valhalla/pull/2058)
   * FIXED: Bug in map matching continuity checking such that continuity must only be in the forward direction. [#2029](https://github.com/valhalla/valhalla/pull/2029)
   * FIXED: Allow setting the time for map matching paths such that the time is used for speed lookup. [#2030](https://github.com/valhalla/valhalla/pull/2030)
   * FIXED: Don't use density factor for transition cost when user specified flag disables flow speeds. [#2048](https://github.com/valhalla/valhalla/pull/2048)
   * FIXED: Map matching trace_route output now allows for discontinuities in the match though multi match is not supported in valhalla route output. [#2049](https://github.com/valhalla/valhalla/pull/2049)
   * FIXED: Allows routes with no time specified to use time conditional edges and restrictions with a flag denoting as much [#2055](https://github.com/valhalla/valhalla/pull/2055)
   * FIXED: Fixed a bug with 'current' time type map matches. [#2060](https://github.com/valhalla/valhalla/pull/2060)
   * FIXED: Fixed a bug with time dependent expansion in which the expansion distance heuristic was not being used. [#2064](https://github.com/valhalla/valhalla/pull/2064)

* **Enhancement**
   * ADDED: Establish pinpoint test pattern [#1969](https://github.com/valhalla/valhalla/pull/1969)
   * ADDED: Suppress relative direction in ramp/exit instructions if it matches driving side of street [#1990](https://github.com/valhalla/valhalla/pull/1990)
   * ADDED: Added relative direction to the merge maneuver [#1989](https://github.com/valhalla/valhalla/pull/1989)
   * ADDED: Refactor costing to better handle multiple speed datasources [#2026](https://github.com/valhalla/valhalla/pull/2026)
   * ADDED: Better usability of curl for fetching tiles on the fly [#2026](https://github.com/valhalla/valhalla/pull/2026)
   * ADDED: LRU cache scheme for tile storage [#2026](https://github.com/valhalla/valhalla/pull/2026)
   * ADDED: GraphTile size check [#2026](https://github.com/valhalla/valhalla/pull/2026)
   * ADDED: Pick more sane values for highway and toll avoidance [#2026](https://github.com/valhalla/valhalla/pull/2026)
   * ADDED: Refactor adding predicted speed info to speed up process [#2026](https://github.com/valhalla/valhalla/pull/2026)
   * ADDED: Allow selecting speed data sources at request time [#2026](https://github.com/valhalla/valhalla/pull/2026)
   * ADDED: Allow disabling certain neighbors in connectivity map [#2026](https://github.com/valhalla/valhalla/pull/2026)
   * ADDED: Allows routes with time-restricted edges if no time specified and notes restriction in response [#1992](https://github.com/valhalla/valhalla/issues/1992)
   * ADDED: Runtime deadend detection to timedependent a-star. [#2059](https://github.com/valhalla/valhalla/pull/2059)

## Release Date: 2019-09-06 Valhalla 3.0.8
* **Bug Fix**
   * FIXED: Added logic to detect if user is to merge to the left or right [#1892](https://github.com/valhalla/valhalla/pull/1892)
   * FIXED: Overriding the destination_only flag when reclassifying ferries; Also penalizing ferries with a 5 min. penalty in the cost to allow us to avoid destination_only the majority of the time except when it is necessary. [#1895](https://github.com/valhalla/valhalla/pull/1905)
   * FIXED: Suppress forks at motorway junctions and intersecting service roads [#1909](https://github.com/valhalla/valhalla/pull/1909)
   * FIXED: Enhanced fork assignment logic [#1912](https://github.com/valhalla/valhalla/pull/1912)
   * FIXED: Added logic to fall back to return country poly if no state and updated lua for Metro Manila and Ireland [#1910](https://github.com/valhalla/valhalla/pull/1910)
   * FIXED: Added missing motorway fork instruction [#1914](https://github.com/valhalla/valhalla/pull/1914)
   * FIXED: Use begin street name for osrm compat mode [#1916](https://github.com/valhalla/valhalla/pull/1916)
   * FIXED: Added logic to fix missing highway cardinal directions in the US [#1917](https://github.com/valhalla/valhalla/pull/1917)
   * FIXED: Handle forward traversable significant road class intersecting edges [#1928](https://github.com/valhalla/valhalla/pull/1928)
   * FIXED: Fixed bug with shape trimming that impacted Uturns at Via locations. [#1935](https://github.com/valhalla/valhalla/pull/1935)
   * FIXED: Dive bomb updates.  Updated default speeds for urban areas based on roadclass for the enhancer.  Also, updated default speeds based on roadclass in lua.  Fixed an issue where we were subtracting 1 from uint32_t when 0 for stop impact.  Updated reclassify link logic to allow residential roads to be added to the tree, but we only downgrade the links to tertiary.  Updated TransitionCost functions to add 1.5 to the turncost when transitioning from a ramp to a non ramp and vice versa.  Also, added 0.5f to the turncost if the edge is a roundabout. [#1931](https://github.com/valhalla/valhalla/pull/1931)

* **Enhancement**
   * ADDED: Caching url fetched tiles to disk [#1887](https://github.com/valhalla/valhalla/pull/1887)
   * ADDED: filesystem::remove_all [#1887](https://github.com/valhalla/valhalla/pull/1887)
   * ADDED: Minimum enclosing bounding box tool [#1887](https://github.com/valhalla/valhalla/pull/1887)
   * ADDED: Use constrained flow speeds in bidirectional_astar.cc [#1907](https://github.com/valhalla/valhalla/pull/1907)
   * ADDED: Bike Share Stations are now in the graph which should set us up to do multimodal walk/bike scenarios [#1852](https://github.com/valhalla/valhalla/pull/1852)

## Release Date: 2019-7-18 Valhalla 3.0.7
* **Bug Fix**
   * FIXED: Fix pedestrian fork [#1886](https://github.com/valhalla/valhalla/pull/1886)

## Release Date: 2019-7-15 Valhalla 3.0.6
* **Bug Fix**
   * FIXED: Admin name changes. [#1853](https://github.com/valhalla/valhalla/pull/1853) Ref: [#1854](https://github.com/valhalla/valhalla/issues/1854)
   * FIXED: valhalla_add_predicted_traffic was overcommitted while gathering stats. Added a clear. [#1857](https://github.com/valhalla/valhalla/pull/1857)
   * FIXED: regression in map matching when moving to valhalla v3.0.0 [#1863](https://github.com/valhalla/valhalla/pull/1863)
   * FIXED: last step shape in osrm serializer should be 2 of the same point [#1867](https://github.com/valhalla/valhalla/pull/1867)
   * FIXED: Shape trimming at the beginning and ending of the route to not be degenerate [#1876](https://github.com/valhalla/valhalla/pull/1876)
   * FIXED: Duplicate waypoints in osrm serializer [#1880](https://github.com/valhalla/valhalla/pull/1880)
   * FIXED: Updates for heading precision [#1881](https://github.com/valhalla/valhalla/pull/1881)
   * FIXED: Map matching allowed untraversable edges at start of route [#1884](https://github.com/valhalla/valhalla/pull/1884)

* **Enhancement**
   * ADDED: Use the same protobuf object the entire way through the request process [#1837](https://github.com/valhalla/valhalla/pull/1837)
   * ADDED: Enhanced turn lane processing [#1859](https://github.com/valhalla/valhalla/pull/1859)
   * ADDED: Add global_synchronized_cache in valhalla_build_config [#1851](https://github.com/valhalla/valhalla/pull/1851)

## Release Date: 2019-06-04 Valhalla 3.0.5
* **Bug Fix**
   * FIXED: Protect against unnamed rotaries and routes that end in roundabouts not turning off rotary logic [#1840](https://github.com/valhalla/valhalla/pull/1840)

* **Enhancement**
   * ADDED: Add turn lane info at maneuver point [#1830](https://github.com/valhalla/valhalla/pull/1830)

## Release Date: 2019-05-31 Valhalla 3.0.4
* **Bug Fix**
   * FIXED: Improved logic to decide between bear vs. continue [#1798](https://github.com/valhalla/valhalla/pull/1798)
   * FIXED: Bicycle costing allows use of roads with all surface values, but with a penalty based on bicycle type. However, the edge filter totally disallows bad surfaces for some bicycle types, creating situations where reroutes fail if a rider uses a road with a poor surface. [#1800](https://github.com/valhalla/valhalla/pull/1800)
   * FIXED: Moved complex restrictions building to before validate. [#1805](https://github.com/valhalla/valhalla/pull/1805)
   * FIXED: Fix bicycle edge filter when avoid_bad_surfaces = 1.0 [#1806](https://github.com/valhalla/valhalla/pull/1806)
   * FIXED: Replace the EnhancedTripPath class inheritance with aggregation [#1807](https://github.com/valhalla/valhalla/pull/1807)
   * FIXED: Replace the old timezone shape zip file every time valhalla_build_timezones is ran [#1817](https://github.com/valhalla/valhalla/pull/1817)
   * FIXED: Don't use island snapped edge candidates (from disconnected components or low reach edges) when we rejected other high reachability edges that were closer [#1835](https://github.com/valhalla/valhalla/pull/1835)

## Release Date: 2019-05-08 Valhalla 3.0.3
* **Bug Fix**
   * FIXED: Fixed a rare loop condition in route matcher (edge walking to match a trace).
   * FIXED: Fixed VACUUM ANALYZE syntax issue.  [#1704](https://github.com/valhalla/valhalla/pull/1704)
   * FIXED: Fixed the osrm maneuver type when a maneuver has the to_stay_on attribute set.  [#1714](https://github.com/valhalla/valhalla/pull/1714)
   * FIXED: Fixed osrm compatibility mode attributes.  [#1716](https://github.com/valhalla/valhalla/pull/1716)
   * FIXED: Fixed rotary/roundabout issues in Valhalla OSRM compatibility.  [#1727](https://github.com/valhalla/valhalla/pull/1727)
   * FIXED: Fixed the destinations assignment for exit names in OSRM compatibility mode. [#1732](https://github.com/valhalla/valhalla/pull/1732)
   * FIXED: Enhance merge maneuver type assignment. [#1735](https://github.com/valhalla/valhalla/pull/1735)
   * FIXED: Fixed fork assignments and on ramps for OSRM compatibility mode. [#1738](https://github.com/valhalla/valhalla/pull/1738)
   * FIXED: Fixed cardinal direction on reference names when forward/backward tag is present on relations. Fixes singly digitized roads with opposing directional modifiers. [#1741](https://github.com/valhalla/valhalla/pull/1741)
   * FIXED: Fixed fork assignment and narrative logic when a highway ends and splits into multiple ramps. [#1742](https://github.com/valhalla/valhalla/pull/1742)
   * FIXED: Do not use any avoid edges as origin or destination of a route, matrix, or isochrone. [#1745](https://github.com/valhalla/valhalla/pull/1745)
   * FIXED: Add leg summary and remove unused hint attribute for OSRM compatibility mode. [#1753](https://github.com/valhalla/valhalla/pull/1753)
   * FIXED: Improvements for pedestrian forks, pedestrian roundabouts, and continue maneuvers. [#1768](https://github.com/valhalla/valhalla/pull/1768)
   * FIXED: Added simplified overview for OSRM response and added use_toll logic back to truck costing. [#1765](https://github.com/valhalla/valhalla/pull/1765)
   * FIXED: temp fix for location distance bug [#1774](https://github.com/valhalla/valhalla/pull/1774)
   * FIXED: Fix pedestrian routes using walkway_factor [#1780](https://github.com/valhalla/valhalla/pull/1780)
   * FIXED: Update the begin and end heading of short edges based on use [#1783](https://github.com/valhalla/valhalla/pull/1783)
   * FIXED: GraphReader::AreEdgesConnected update.  If transition count == 0 return false and do not call transition function. [#1786](https://github.com/valhalla/valhalla/pull/1786)
   * FIXED: Only edge candidates that were used in the path are send to serializer: [#1788](https://github.com/valhalla/valhalla/pull/1788)
   * FIXED: Added logic to prevent the removal of a destination maneuver when ending on an internal edge [#1792](https://github.com/valhalla/valhalla/pull/1792)
   * FIXED: Fixed instructions when starting on an internal edge [#1796](https://github.com/valhalla/valhalla/pull/1796)

* **Enhancement**
   * Add the ability to run valhalla_build_tiles in stages. Specify the begin_stage and end_stage as command line options. Also cleans up temporary files as the last stage in the pipeline.
   * Add `remove` to `filesystem` namespace. [#1752](https://github.com/valhalla/valhalla/pull/1752)
   * Add TaxiCost into auto costing options.
   * Add `preferred_side` to allow per-location filtering of edges based on the side of the road the location is on and the driving side for that locale.
   * Slightly decreased the internal side-walk factor to .90f to favor roads with attached sidewalks. This impacts roads that have added sidewalk:left, sidewalk:right or sidewalk:both OSM tags (these become attributes on each directedEdge). The user can then avoid/penalize dedicated sidewalks and walkways, when they increase the walkway_factor. Since we slightly decreased the sidewalk_factor internally and only favor sidewalks if use is tagged as sidewalk_left or sidewalk_right, we should tend to route on roads with attached sidewalks rather than separate/dedicated sidewalks, allowing for more road names to be called out since these are labeled more.
   * Add `via` and `break_through` location types [#1737](https://github.com/valhalla/valhalla/pull/1737)
   * Add `street_side_tolerance` and `search_cutoff` to input `location` [#1777](https://github.com/valhalla/valhalla/pull/1777)
   * Return the Valhalla error `Path distance exceeds the max distance limit` for OSRM responses when the route is greater than the service limits. [#1781](https://github.com/valhalla/valhalla/pull/1781)

## Release Date: 2019-01-14 Valhalla 3.0.2
* **Bug Fix**
   * FIXED: Transit update - fix dow and exception when after midnight trips are normalized [#1682](https://github.com/valhalla/valhalla/pull/1682)
   * FIXED: valhalla_convert_transit segfault - GraphTileBuilder has null GraphTileHeader [#1683](https://github.com/valhalla/valhalla/issues/1683)
   * FIXED: Fix crash for trace_route with osrm serialization. Was passing shape rather than locations to the waypoint method.
   * FIXED: Properly set driving_side based on data set in TripPath.
   * FIXED: A bad bicycle route exposed an issue with bidirectional A* when the origin and destination edges are connected. Use A* in these cases to avoid requiring a high cost threshold in BD A*.
   * FIXED: x86 and x64 data compatibility was fixed as the structures weren't aligned.
   * FIXED: x86 tests were failing due mostly to floating point issues and the aforementioned structure misalignment.
* **Enhancement**
   * Add a durations list (delta time between each pair of trace points), a begin_time and a use_timestamp flag to trace_route requests. This allows using the input trace timestamps or durations plus the begin_time to compute elapsed time at each edge in the matched path (rather than using costing methods).
   * Add support for polyline5 encoding for OSRM formatted output.
* **Note**
   * Isochrones and openlr are both noted as not working with release builds for x86 (32bit) platforms. We'll look at getting this fixed in a future release

## Release Date: 2018-11-21 Valhalla 3.0.1
* **Bug Fix**
   * FIXED: Fixed a rare, but serious bug with bicycle costing. ferry_factor_ in bicycle costing shadowed the data member in the base dynamic cost class, leading to an uninitialized variable. Occasionally, this would lead to negative costs which caused failures. [#1663](https://github.com/valhalla/valhalla/pull/1663)
   * FIXED: Fixed use of units in OSRM compatibility mode. [#1662](https://github.com/valhalla/valhalla/pull/1662)

## Release Date: 2018-11-21 Valhalla 3.0.0
* **NOTE**
   * This release changes the Valhalla graph tile formats to make the tile data more efficient and flexible. Tile data is incompatible with Valhalla 2.x builds, and code for 3.x is incompatible with data built for Valahalla 2.x versions. Valhalla tile sizes are slightly smaller (for datasets using elevation information the size savings is over 10%). In addition, there is increased flexibility for creating different variants of tiles to support different applications (e.g. bicycle only, or driving only).
* **Enhancement**
   * Remove the use of DirectedEdge for transitions between nodes on different hierarchy levels. A new structure, NodeTransition, is now used to transition to nodes on different hierarchy level. This saves space since only the end node GraphId is needed for the transitions (and DirectedEdge is a large data structure).
   * Change the NodeInfo lat,lon to use an offset from the tile base lat,lon. This potentially allows higher precision than using float, but more importantly saves space and allows support for NodeTransitions as well as spare for future growth.
   * Remove the EdgeElevation structure and max grade information into DirectedEdge and mean elevation into EdgeInfo. This saves space.
   * Reduce wayid to 32 bits. This allows sufficient growth when using OpenStreetMap data and frees space in EdgeInfo (allows moving speed limit and mean elevation from other structures).
   * Move name consistency from NodeInfo to DirectedEdge. This allows a more efficient lookup of name consistency.
   * Update all path algorithms to use NodeTransition logic rather than special DirectedEdge transition types. This simplifies PathAlgorithms slightly and removes some conditional logic.
   * Add an optional GraphFilter stage to tile building pipeline. This allows removal of edges and nodes based on access. This allows bicycle only, pedestrian only, or driving only datasets (or combinations) to be created - allowing smaller datasets for special purpose applications.
* **Deprecate**
   * Valhalla 3.0 removes support for OSMLR.

## Release Date: 2018-11-20 Valhalla 2.7.2
* **Enhancement**
   * UPDATED: Added a configuration variable for max_timedep_distance. This is used in selecting the path algorithm and provides the maximum distance between locations when choosing a time dependent path algorithm (other than multi modal). Above this distance, bidirectional A* is used with no time dependencies.
   * UPDATED: Remove transition edges from priority queue in Multimodal methods.
   * UPDATED: Fully implement street names and exit signs with ability to identify route numbers. [#1635](https://github.com/valhalla/valhalla/pull/1635)
* **Bug Fix**
   * FIXED: A timed-turned restriction should not be applied when a non-timed route is executed.  [#1615](https://github.com/valhalla/valhalla/pull/1615)
   * FIXED: Changed unordered_map to unordered_multimap for polys. Poly map can contain the same key but different multi-polygons. For example, islands for a country or timezone polygons for a country.
   * FIXED: Fixed timezone db issue where TZIDs did not exist in the Howard Hinnant date time db that is used in the date_time class for tz indexes.  Added logic to create aliases for TZIDs based on https://en.wikipedia.org/wiki/List_of_tz_database_time_zones
   * FIXED: Fixed the ramp turn modifiers for osrm compat [#1569](https://github.com/valhalla/valhalla/pull/1569)
   * FIXED: Fixed the step geometry when using the osrm compat mode [#1571](https://github.com/valhalla/valhalla/pull/1571)
   * FIXED: Fixed a data creation bug causing issues with A* routes ending on loops. [#1576](https://github.com/valhalla/valhalla/pull/1576)
   * FIXED: Fixed an issue with a bad route where destination only was present. Was due to thresholds in bidirectional A*. Changed threshold to be cost based rather than number of iterations). [#1586](https://github.com/valhalla/valhalla/pull/1586)
   * FIXED: Fixed an issue with destination only (private) roads being used in bicycle routes. Centralized some "base" transition cost logic in the base DynamicCost class. [#1587](https://github.com/valhalla/valhalla/pull/1587)
   * FIXED: Remove extraneous ramp maneuvers [#1657](https://github.com/valhalla/valhalla/pull/1657)

## Release Date: 2018-10-02 Valhalla 2.7.1
* **Enhancement**
   * UPDATED: Added date time support to forward and reverse isochrones. Add speed lookup (predicted speeds and/or free-flow or constrained flow speed) if date_time is present.
   * UPDATED: Add timezone checks to multimodal routes and isochrones (updates localtime if the path crosses into a timezone different than the start location).
* **Data Producer Update**
   * UPDATED: Removed boost date time support from transit.  Now using the Howard Hinnant date library.
* **Bug Fix**
   * FIXED: Fixed a bug with shortcuts that leads to inconsistent routes depending on whether shortcuts are taken, different origins can lead to different paths near the destination. This fix also improves performance on long routes and matrices.
   * FIXED: We were getting inconsistent results between departing at current date/time vs entering the current date/time.  This issue is due to the fact that the iso_date_time function returns the full iso date_time with the timezone offset (e.g., 2018-09-27T10:23-07:00 vs 2018-09-27T10:23). When we refactored the date_time code to use the new Howard Hinnant date library, we introduced this bug.
   * FIXED: Increased the threshold in CostMatrix to address null time and distance values occurring for truck costing with locations near the max distance.

## Release Date: 2018-09-13 Valhalla 2.7.0
* **Enhancement**
   * UPDATED: Refactor to use the pbf options instead of the ptree config [#1428](https://github.com/valhalla/valhalla/pull/1428) This completes [#1357](https://github.com/valhalla/valhalla/issues/1357)
   * UPDATED: Removed the boost/date_time dependency from baldr and odin. We added the Howard Hinnant date and time library as a submodule. [#1494](https://github.com/valhalla/valhalla/pull/1494)
   * UPDATED: Fixed 'Drvie' typo [#1505](https://github.com/valhalla/valhalla/pull/1505) This completes [#1504](https://github.com/valhalla/valhalla/issues/1504)
   * UPDATED: Optimizations of GetSpeed for predicted speeds [#1490](https://github.com/valhalla/valhalla/issues/1490)
   * UPDATED: Isotile optimizations
   * UPDATED: Added stats to predictive traffic logging
   * UPDATED: resample_polyline - Breaks the polyline into equal length segments at a sample distance near the resolution. Break out of the loop through polyline points once we reach the specified number of samplesthen append the last
polyline point.
   * UPDATED: added android logging and uses a shared graph reader
   * UPDATED: Do not run a second pass on long pedestrian routes that include a ferry (but succeed on first pass). This is a performance fix. Long pedestrian routes with A star factor based on ferry speed end up being very inefficient.
* **Bug Fix**
   * FIXED: A* destination only
   * FIXED: Fixed through locations weren't honored [#1449](https://github.com/valhalla/valhalla/pull/1449)


## Release Date: 2018-08-02 Valhalla 3.0.0-rc.4
* **Node Bindings**
   * UPDATED: add some worker pool handling
   [#1467](https://github.com/valhalla/valhalla/pull/1467)

## Release Date: 2018-08-02 Valhalla 3.0.0-rc.3
* **Node Bindings**
   * UPDATED: replaced N-API with node-addon-api wrapper and made the actor
   functions asynchronous
   [#1457](https://github.com/valhalla/valhalla/pull/1457)

## Release Date: 2018-07-24 Valhalla 3.0.0-rc.2
* **Node Bindings**
   * FIXED: turn on the autocleanup functionality for the actor object.
   [#1439](https://github.com/valhalla/valhalla/pull/1439)

## Release Date: 2018-07-16 Valhalla 3.0.0-rc.1
* **Enhancement**
   * ADDED: exposed the rest of the actions to the node bindings and added tests. [#1415](https://github.com/valhalla/valhalla/pull/1415)

## Release Date: 2018-07-12 Valhalla 3.0.0-alpha.1
**NOTE**: There was already a small package named `valhalla` on the npm registry, only published up to version 0.0.3. The team at npm has transferred the package to us, but would like us to publish something to it ASAP to prove our stake in it. Though the bindings do not have all of the actor functionality exposed yet (just route), we are going to publish an alpha release of 3.0.0 to get something up on npm.
* **Infrastructure**:
   * ADDED: add in time dependent algorithms if the distance between locations is less than 500km.
   * ADDED: TurnLanes to indicate turning lanes at the end of a directed edge.
   * ADDED: Added PredictedSpeeds to Valhalla tiles and logic to compute speed based on predictive speed profiles.
* **Data Producer Update**
   * ADDED: is_route_num flag was added to Sign records. Set this to true if the exit sign comes from a route number/ref.
   * CHANGED: Lower speeds on driveways, drive-thru, and parking aisle. Set destination only flag for drive thru use.
   * ADDED: Initial implementation of turn lanes.
  **Bug Fix**
   * CHANGED: Fix destination only penalty for A* and time dependent cases.
   * CHANGED: Use the distance from GetOffsetForHeading, based on road classification and road use (e.g. ramp, turn channel, etc.), within tangent_angle function.
* **Map Matching**
   * FIXED: Fixed trace_route edge_walk server abort [#1365](https://github.com/valhalla/valhalla/pull/1365)
* **Enhancement**
   * ADDED: Added post process for updating free and constrained speeds in the directed edges.
   * UPDATED: Parse the json request once and store in a protocol buffer to pass along the pipeline. This completed the first portion of [#1357](https://github.com/valhalla/valhalla/issues/1357)
   * UPDATED: Changed the shape_match attribute from a string to an enum. Fixes [#1376](https://github.com/valhalla/valhalla/issues/1376)
   * ADDED: Node bindings for route [#1341](https://github.com/valhalla/valhalla/pull/1341)
   * UPDATED: Use a non-linear use_highways factor (to more heavily penalize highways as use_highways approaches 0).

## Release Date: 2018-07-15 Valhalla 2.6.3
* **API**:
   * FIXED: Use a non-linear use_highways factor (to more heavily penalize highways as use_highways approaches 0).
   * FIXED: Fixed the highway_factor when use_highways < 0.5.
   * ENHANCEMENT: Added logic to modulate the surface factor based on use_trails.
   * ADDED: New customer test requests for motorcycle costing.

## Release Date: 2018-06-28 Valhalla 2.6.2
* **Data Producer Update**
   * FIXED: Complex restriction sorting bug.  Check of has_dt in ComplexRestrictionBuilder::operator==.
* **API**:
   * FIXED: Fixed CostFactory convenience method that registers costing models
   * ADDED: Added use_tolls into motorcycle costing options

## Release Date: 2018-05-28 Valhalla 2.6.0
* **Infrastructure**:
   * CHANGED: Update cmake buildsystem to replace autoconf [#1272](https://github.com/valhalla/valhalla/pull/1272)
* **API**:
   * CHANGED: Move `trace_options` parsing to map matcher factory [#1260](https://github.com/valhalla/valhalla/pull/1260)
   * ADDED: New costing method for AutoDataFix [#1283](https://github.com/valhalla/valhalla/pull/1283)

## Release Date: 2018-05-21 Valhalla 2.5.0
* **Infrastructure**
   * ADDED: Add code formatting and linting.
* **API**
   * ADDED: Added new motorcycle costing, motorcycle access flag in data and use_trails option.
* **Routing**
   * ADDED: Add time dependnet forward and reverse A* methods.
   * FIXED: Increase minimum threshold for driving routes in bidirectional A* (fixes some instances of bad paths).
* **Data Producer Update**
   * CHANGED: Updates to properly handle cycleway crossings.
   * CHANGED: Conditionally include driveways that are private.
   * ADDED: Added logic to set motorcycle access.  This includes lua, country access, and user access flags for motorcycles.

## Release Date: 2018-04-11 Valhalla 2.4.9
* **Enhancement**
   * Added European Portuguese localization for Valhalla
   * Updates to EdgeStatus to improve performance. Use an unordered_map of tile Id and allocate an array for each edge in the tile. This allows using pointers to access status for sequential edges. This improves performance by 50% or so.
   * A couple of bicycle costing updates to improve route quality: avoid roads marked as part of a truck network, to remove the density penalty for transition costs.
   * When optimal matrix type is selected, now use CostMatrix for source to target pedestrian and bicycle matrix calls when both counts are above some threshold. This improves performance in general and lessens some long running requests.
*  **Data Producer Update**
   * Added logic to protect against setting a speed of 0 for ferries.

## Release Date: 2018-03-27 Valhalla 2.4.8
* **Enhancement**
   * Updates for Italian verbal translations
   * Optionally remove driveways at graph creation time
   * Optionally disable candidate edge penalty in path finding
   * OSRM compatible route, matrix and map matching response generation
   * Minimal Windows build compatibility
   * Refactoring to use PBF as the IPC mechanism for all objects
   * Improvements to internal intersection marking to reduce false positives
* **Bug Fix**
   * Cap candidate edge penalty in path finding to reduce excessive expansion
   * Fix trivial paths at deadends

## Release Date: 2018-02-08 Valhalla 2.4.7
* **Enhancement**
   * Speed up building tiles from small OSM imports by using boost directory iterator rather than going through all possible tiles and testing each if the file exists.
* **Bug Fix**
   * Protect against overflow in string to float conversion inside OSM parsing.

## Release Date: 2018-01-26 Valhalla 2.4.6
* **Enhancement**
   * Elevation library will lazy load RAW formatted sources

## Release Date: 2018-01-24 Valhalla 2.4.5
* **Enhancement**
   * Elevation packing utility can unpack lz4hc now
* **Bug Fix**
   * Fixed broken darwin builds

## Release Date: 2018-01-23 Valhalla 2.4.4
* **Enhancement**
   * Elevation service speed improvements and the ability to serve lz4hc compressed data
   * Basic support for downloading routing tiles on demand
   * Deprecated `valhalla_route_service`, now all services (including elevation) are found under `valhalla_service`

## Release Date: 2017-12-11 Valhalla 2.4.3
* **Enhancement**
   * Remove union from GraphId speeds up some platforms
   * Use SAC scale in pedestrian costing
   * Expanded python bindings to include all actions (route, matrix, isochrone, etc)
* **Bug Fix**
   * French translation typo fixes
*  **Data Producer Update**
   * Handling shapes that intersect the poles when binning
   * Handling when transit shapes are less than 2 points

## Release Date: 2017-11-09 Valhalla 2.4.1
*  **Data Producer Update**
   * Added kMopedAccess to modes for complex restrictions.  Remove the kMopedAccess when auto access is removed.  Also, add the kMopedAccess when an auto restriction is found.

## Release Date: 2017-11-08 Valhalla 2.4.0
*  **Data Producer Update**
   * Added logic to support restriction = x with a the except tag.  We apply the restriction to everything except for modes in the except tag.
   * Added logic to support railway_service and coach_service in transit.
* **Bug Fix**
  * Return proper edge_walk path for requested shape_match=walk_or_snap
  * Skip invalid stateid for Top-K requests

## Release Date: 2017-11-07 Valhalla 2.3.9
* **Enhancement**
  * Top-K map matched path generation now only returns unique paths and does so with fewer iterations
  * Navigator call outs for both imperial and metric units
  * The surface types allowed for a given bike route can now be controlled via a request parameter `avoid_bad_surfaces`
  * Improved support for motorscooter costing via surface types, road classification and vehicle specific tagging
* **Bug Fix**
  * Connectivity maps now include information about transit tiles
  * Lane counts for singly digitized roads are now correct for a given directed edge
  * Edge merging code for assigning osmlr segments is now robust to partial tile sets
  * Fix matrix path finding to allow transitioning down to lower levels when appropriate. In particular, do not supersede shortcut edges until no longer expanding on the next level.
  * Fix optimizer rotate location method. This fixes a bug where optimal ordering was bad for large location sets.
*  **Data Producer Update**
   * Duration tags are now used to properly set the speed of travel for a ferry routes

## Release Date: 2017-10-17 Valhalla 2.3.8
* **Bug Fix**
  * Fixed the roundabout exit count for bicycles when the roundabout is a road and not a cycleway
  * Enable a pedestrian path to remain on roundabout instead of getting off and back on
  * Fixed the penalization of candidate locations in the uni-directional A* algorithm (used for trivial paths)
*  **Data Producer Update**
   * Added logic to set bike forward and tag to true where kv["sac_scale"] == "hiking". All other values for sac_scale turn off bicycle access.  If sac_scale or mtb keys are found and a surface tag is not set we default to kPath.
   * Fixed a bug where surface=unpaved was being assigned Surface::kPavedSmooth.

## Release Date: 2017-9-11 Valhalla 2.3.7
* **Bug Fix**
  * Update bidirectional connections to handle cases where the connecting edge is one of the origin (or destination) edges and the cost is high. Fixes some pedestrian route issues that were reported.
*  **Data Producer Update**
   * Added support for motorroad tag (default and per country).
   * Update OSMLR segment association logic to fix issue where chunks wrote over leftover segments. Fix search along edges to include a radius so any nearby edges are also considered.

## Release Date: 2017-08-29 Valhalla 2.3.6
* **Bug Fix**
  * Pedestrian paths including ferries no longer cause circuitous routes
  * Fix a crash in map matching route finding where heading from shape was using a `nullptr` tile
  * Spanish language narrative corrections
  * Fix traffic segment matcher to always set the start time of a segment when its known
* **Enhancement**
  * Location correlation scoring improvements to avoid situations where less likely start or ending locations are selected

## Release Date: 2017-08-22 Valhalla 2.3.5
* **Bug Fix**
  * Clamp the edge score in thor. Extreme values were causing bad alloc crashes.
  * Fix multimodal isochrones. EdgeLabel refactor caused issues.
* **Data Producer Update**
  * Update lua logic to properly handle vehicle=no tags.

## Release Date: 2017-08-14 Valhalla 2.3.4
* **Bug Fix**
  * Enforce limits on maximum per point accuracy to avoid long running map matching computations

## Release Date: 2017-08-14 Valhalla 2.3.3
* **Bug Fix**
  * Maximum osm node reached now causes bitset to resize to accommodate when building tiles
  * Fix wrong side of street information and remove redundant node snapping
  * Fix path differences between services and `valhalla_run_route`
  * Fix map matching crash when interpolating duplicate input points
  * Fix unhandled exception when trace_route or trace_attributes when there are no continuous matches
* **Enhancement**
  * Folded Low-Stress Biking Code into the regular Bicycle code and removed the LowStressBicycleCost class. Now when making a query for bicycle routing, a value of 0 for use_hills and use_roads produces low-stress biking routes, while a value of 1 for both provides more intense professional bike routes.
  * Bike costing default values changed. use_roads and use_hills are now 0.25 by default instead of 0.5 and the default bike is now a hybrid bike instead of a road bike.
  * Added logic to use station hierarchy from transitland.  Osm and egress nodes are connected by transitconnections.  Egress and stations are connected by egressconnections.  Stations and platforms are connected by platformconnections.  This includes narrative updates for Odin as well.

## Release Date: 2017-07-31 Valhalla 2.3.2
* **Bug Fix**
  * Update to use oneway:psv if oneway:bus does not exist.
  * Fix out of bounds memory issue in DoubleBucketQueue.
  * Many things are now taken into consideration to determine which sides of the road have what cyclelanes, because they were not being parsed correctly before
  * Fixed issue where sometimes a "oneway:bicycle=no" tag on a two-way street would cause the road to become a oneway for bicycles
  * Fixed trace_attributes edge_walk cases where the start or end points in the shape are close to graph nodes (intersections)
  * Fixed 32bit architecture crashing for certain routes with non-deterministic placement of edges labels in bucketized queue datastructure
* **Enhancement**
  * Improve multi-modal routes by adjusting the pedestrian mode factor (routes use less walking in favor of public transit).
  * Added interface framework to support "top-k" paths within map-matching.
  * Created a base EdgeLabel class that contains all data needed within costing methods and supports the basic path algorithms (forward direction, A*, with accumulated path distance). Derive class for bidirectional algorithms (BDEdgeLabel) and for multimodal algorithms. Lowers memory use by combining some fields (using spare bits from GraphId).
  * Added elapsed time estimates to map-matching labels in preparation for using timestamps in map-matching.
  * Added parsing of various OSM tags: "bicycle=use_sidepath", "bicycle=dismount", "segregated=*", "shoulder=*", "cycleway:buffer=*", and several variations of these.
  * Both trace_route and trace_attributes will parse `time` and `accuracy` parameters when the shape is provided as unencoded
  * Map-matching will now use the time (in seconds) of each gps reading (if provided) to narrow the search space and avoid finding matches that are impossibly fast

## Release Date: 2017-07-10 Valhalla 2.3.0
* **Bug Fix**
  * Fixed a bug in traffic segment matcher where length was populated but had invalid times
* **Embedded Compilation**
  * Decoupled the service components from the rest of the worker objects so that the worker objects could be used in non http service contexts
   * Added an actor class which encapsulates the various worker objects and allows the various end points to be called /route /height etc. without needing to run a service
* **Low-Stress Bicycle**
  * Worked on creating a new low-stress biking option that focuses more on taking safer roads like cycle ways or residential roads than the standard bike costing option does.

## Release Date: 2017-06-26 Valhalla 2.2.9
* **Bug Fix**
  * Fix a bug introduced in 2.2.8 where map matching search extent was incorrect in longitude axis.

## Release Date: 2017-06-23 Valhalla 2.2.8
* **Bug Fix**
  * Traffic segment matcher (exposed through Python bindings) - fix cases where partial (or no) results could be returned when breaking out of loop in form_segments early.
* **Traffic Matching Update**
  * Traffic segment matcher - handle special cases when entering and exiting turn channels.
* **Guidance Improvements**
  * Added Swedish (se-SV) narrative file.

## Release Date: 2017-06-20 Valhalla 2.2.7
* **Bug Fixes**
  * Traffic segment matcher (exposed through Python bindings) makes use of accuracy per point in the input
  * Traffic segment matcher is robust to consecutive transition edges in matched path
* **Isochrone Changes**
  * Set up isochrone to be able to handle multi-location queries in the future
* **Data Producer Updates**
  * Fixes to valhalla_associate_segments to address threading issue.
  * Added support for restrictions that refers only to appropriate type of vehicle.
* **Navigator**
  * Added pre-alpha implementation that will perform guidance for mobile devices.
* **Map Matching Updates**
  * Added capability to customize match_options

## Release Date: 2017-06-12 Valhalla 2.2.6
* **Bug Fixes**
  * Fixed the begin shape index where an end_route_discontinuity exists
* **Guidance Improvements**
  * Updated Slovenian (sl-SI) narrative file.
* **Data Producer Updates**
  * Added support for per mode restrictions (e.g., restriction:&lt;type&gt;)  Saved these restrictions as "complex" restrictions which currently support per mode lookup (unlike simple restrictions which are assumed to apply to all driving modes).
* **Matrix Updates**
  * Increased max distance threshold for auto costing and other similar costings to 400 km instead of 200 km

## Release Date: 2017-06-05 Valhalla 2.2.5
* **Bug Fixes**
  * Fixed matched point edge_index by skipping transition edges.
  * Use double precision in meili grid traversal to fix some incorrect grid cases.
  * Update meili to use DoubleBucketQueue and GraphReader methods rather than internal methods.

## Release Date: 2017-05-17 Valhalla 2.2.4
* **Bug Fixes**
  * Fix isochrone bug where the default access mode was used - this rejected edges that should not have been rejected for cases than automobile.
  * Fix A* handling of edge costs for trivial routes. This fixed an issue with disconnected regions that projected to a single edge.
  * Fix TripPathBuilder crash if first edge is a transition edge (was occurring with map-matching in rare occasions).

## Release Date: 2017-05-15 Valhalla 2.2.3
* **Map Matching Improvement**
  * Return begin and end route discontinuities. Also, returns partial shape of edge at route discontinuity.
* **Isochrone Improvements**
  * Add logic to make sure the center location remains fixed at the center of a tile/grid in the isotile.
  * Add a default generalization factor that is based on the grid size. Users can still override this factor but the default behavior is improved.
  * Add ExpandForward and ExpandReverse methods as is done in bidirectional A*. This improves handling of transitions between hierarchy levels.
* **Graph Correlation Improvements**
  * Add options to control both radius and reachability per input location (with defaults) to control correlation of input locations to the graph in such a way as to avoid routing between disconnected regions and favor more likely paths.

## Release Date: 2017-05-08 Valhalla 2.2.0
* **Guidance Improvements**
  * Added Russian (ru-RU) narrative file.
  * Updated Slovenian (sl-SI) narrative file.
* **Data Producer Updates**
  * Assign destination sign info on bidirectional ramps.
  * Update ReclassifyLinks. Use a "link-tree" which is formed from the exit node and terminates at entrance nodes. Exit nodes are sorted by classification so motorway exits are done before trunks, etc. Updated the turn channel logic - now more consistently applies turn channel use.
  * Updated traffic segment associations to properly work with elevation and lane connectivity information (which is stored after the traffic association).

## Release Date: 2017-04-24 Valhalla 2.1.9
* **Elevation Update**
  * Created a new EdgeElevation structure which includes max upward and downward slope (moved from DirectedEdge) and mean elevation.
* **Routing Improvements**
  * Destination only fix when "nested" destination only areas cause a route failure. Allow destination only edges (with penalty) on 2nd pass.
  * Fix heading to properly use the partial edge shape rather than entire edge shape to determine heading at the begin and end locations.
  * Some cleanup and simplification of the bidirectional A* algorithm.
  * Some cleanup and simplification of TripPathBuilder.
  * Make TileHierarchy data and methods static and remove tile_dir from the tile hierarchy.
* **Map Matching Improvement**
  * Return matched points with trace attributes when using map_snap.
* **Data Producer Updates**
  * lua updates so that the chunnel will work again.

## Release Date: 2017-04-04 Valhalla 2.1.8
* **Map Matching Release**
  * Added max trace limits and out-of-bounds checks for customizable trace options

## Release Date: 2017-03-29 Valhalla 2.1.7
* **Map Matching Release**
  * Increased service limits for trace
* **Data Producer Updates**
  * Transit: Remove the dependency on using level 2 tiles for transit builder
* **Traffic Updates**
  * Segment matcher completely re-written to handle many complex issues when matching traces to OTSs
* **Service Improvement**
  * Bug Fix - relaxed rapidjson parsing to allow numeric type coercion
* **Routing Improvements**
  * Level the forward and reverse paths in bidirectional A * to account for distance approximation differences.
  * Add logic for Use==kPath to bicycle costing so that paths are favored (as are footways).

## Release Date: 2017-03-10 Valhalla 2.1.3
* **Guidance Improvement**
  * Corrections to Slovenian narrative language file
  **Routing Improvements**
  * Increased the pedestrian search radius from 25 to 50 within the meili configuration to reduce U-turns with map-matching
  * Added a max avoid location limit

## Release Date: 2017-02-22 Valhalla 2.1.0
* **Guidance Improvement**
  * Added ca-ES (Catalan) and sl-SI (Slovenian) narrative language files
* **Routing  Improvement**
  * Fix through location reverse ordering bug (introduced in 2.0.9) in output of route responses for depart_at routes
  * Fix edge_walking method to handle cases where more than 1 initial edge is found
* **Data Producer Updates**
  * Improved transit by processing frequency based schedules.
  * Updated graph validation to more aggressively check graph consistency on level 0 and level 1
  * Fix the EdgeInfo hash to not create duplicate edge info records when creating hierarchies

## Release Date: 2017-02-21 Valhalla 2.0.9
* **Guidance Improvement**
  * Improved Italian narrative by handling articulated prepositions
  * Properly calling out turn channel maneuver
* **Routing Improvement**
  * Improved path determination by increasing stop impact for link to link transitions at intersections
  * Fixed through location handling, now includes cost at throughs and properly uses heading
  * Added ability to adjust location heading tolerance
* **Traffic Updates**
  * Fixed segment matching json to properly return non-string values where appropriate
* **Data Producer Updates**
  * Process node:ref and way:junction_ref as a semicolon separated list for exit numbers
  * Removed duplicated interchange sign information when ways are split into edges
  * Use a sequence within HierarchyBuilder to lower memory requirements for planet / large data imports.
  * Add connecting OSM wayId to a transit stop within NodeInfo.
  * Lua update:  removed ways that were being added to the routing graph.
  * Transit:  Fixed an issue where add_service_day and remove_service_day was not using the tile creation date, but the service start date for transit.
  * Transit:  Added acceptance test logic.
  * Transit:  Added fallback option if the associated wayid is not found.  Use distance approximator to find the closest edge.
  * Transit:  Added URL encoding for one stop ids that contain diacriticals.  Also, added include_geometry=false for route requests.
* **Optimized Routing Update**
  * Added an original index to the location object in the optimized route response
* **Trace Route Improvement**
  * Updated find_start_node to fix "GraphTile NodeInfo index out of bounds" error

## Release Date: 2017-01-30 Valhalla 2.0.6
* **Guidance Improvement**
  * Italian phrases were updated
* **Routing Improvement**
  * Fixed an issue where date and time was returning an invalid ISO8601 time format for date_time values in positive UTC. + sign was missing.
  * Fixed an encoding issue that was discovered for tranist_fetcher.  We were not encoding onestop_ids or route_ids.  Also, added exclude_geometry=true for route API calls.
* **Data Producer Updates**
  * Added logic to grab a single feed in valhalla_build_transit.

## Release Date: 2017-01-04 Valhalla 2.0.3
* **Service Improvement**
  * Added support for interrupting requests. If the connection is closed, route computation and map-matching can be interrupted prior to completion.
* **Routing Improvement**
  * Ignore name inconsistency when entering a link to avoid double penalizing.
* **Data Producer Updates**
  * Fixed consistent name assignment for ramps and turn lanes which improved guidance.
  * Added a flag to directed edges indicating if the edge has names. This can potentially be used in costing methods.
  * Allow future use of spare GraphId bits within DirectedEdge.

## Release Date: 2016-12-13 Valhalla 2.0.2
* **Routing Improvement**
  * Added support for multi-way restrictions to matrix and isochrones.
  * Added HOV costing model.
  * Speed limit updates.   Added logic to save average speed separately from speed limits.
  * Added transit include and exclude logic to multimodal isochrone.
  * Fix some edge cases for trivial (single edge) paths.
  * Better treatment of destination access only when using bidirectional A*.
* **Performance Improvement**
  * Improved performance of the path algorithms by making many access methods inline.

## Release Date: 2016-11-28 Valhalla 2.0.1
* **Routing Improvement**
  * Preliminary support for multi-way restrictions
* **Issues Fixed**
  * Fixed tile incompatibility between 64 and 32bit architectures
  * Fixed missing edges within tile edge search indexes
  * Fixed an issue where transit isochrone was cut off if we took transit that was greater than the max_seconds and other transit lines or buses were then not considered.

## Release Date: 2016-11-15 Valhalla 2.0

* **Tile Redesign**
  * Updated the graph tiles to store edges only on the hierarchy level they belong to. Prior to this, the highways were stored on all levels, they now exist only on the highway hierarchy. Similar changes were made for arterial level roads. This leads to about a 20% reduction in tile size.
  * The tile redesign required changes to the path generation algorithms. They must now transition freely between levels, even for pedestrian and bicycle routes. To offset the extra transitions, the main algorithms were changed to expand nodes at each level that has directed edges, rather than adding the transition edges to the priority queue/adjacency list. This change helps performance. The hierarchy limits that are used to speed the computation of driving routes by utilizing the highway hierarchy were adjusted to work with the new path algorithms.
  * Some changes to costing were also required, for example pedestrian and bicycle routes skip shortcut edges.
  * Many tile data structures were altered to explicitly size different fields and make room for "spare" fields that will allow future growth. In addition, the tile itself has extra "spare" records that can be appended to the end of the tile and referenced from the tile header. This also will allow future growth without breaking backward compatibility.
* **Guidance Improvement**
  * Refactored trip path to use an enumerated `Use` for edge and an enumerated `NodeType` for node
  * Fixed some wording in the Hindi narrative file
  * Fixed missing turn maneuver by updating the forward intersecting edge logic
* **Issues Fixed**
  * Fixed an issue with pedestrian routes where a short u-turn was taken to avoid the "crossing" penalty.
  * Fixed bicycle routing due to high penalty to enter an access=destination area. Changed to a smaller, length based factor to try to avoid long regions where access = destination. Added a driveway penalty to avoid taking driveways (which are often marked as access=destination).
  * Fixed regression where service did not adhere to the list of allowed actions in the Loki configuration
* **Graph Correlation**
  * External contributions from Navitia have lead to greatly reduced per-location graph correlation. Average correlation time is now less than 1ms down from 4-9ms.

## Release Date: 2016-10-17

* **Guidance Improvement**
  * Added the Hindi (hi-IN) narrative language
* **Service Additions**
  * Added internal valhalla error codes utility in baldr and modified all services to make use of and return as JSON response
  * See documentation https://github.com/valhalla/valhalla-docs/blob/master/api-reference.md#internal-error-codes-and-conditions
* **Time-Distance Matrix Improvement**
  * Added a costmatrix performance fix for one_to_many matrix requests
* **Memory Mapped Tar Archive - Tile Extract Support**
  * Added the ability to load a tar archive of the routing graph tiles. This improves performance under heavy load and reduces the memory requirement while allowing multiple processes to share cache resources.

## Release Date: 2016-09-19

* **Guidance Improvement**
  * Added pirate narrative language
* **Routing Improvement**
  * Added the ability to include or exclude stops, routes, and operators in multimodal routing.
* **Service Improvement**
  * JSONify Error Response

## Release Date: 2016-08-30

* **Pedestrian Routing Improvement**
  * Fixes for trivial pedestrian routes

## Release Date: 2016-08-22

* **Guidance Improvements**
  * Added Spanish narrative
  * Updated the start and end edge heading calculation to be based on road class and edge use
* **Bicycle Routing Improvements**
  * Prevent getting off a higher class road for a small detour only to get back onto the road immediately.
  * Redo the speed penalties and road class factors - they were doubly penalizing many roads with very high values.
  * Simplify the computation of weighting factor for roads that do not have cycle lanes. Apply speed penalty to slightly reduce favoring
of non-separated bicycle lanes on high speed roads.
* **Routing Improvements**
  * Remove avoidance of U-turn for pedestrian routes. This improves use with map-matching since pedestrian routes can make U-turns.
  * Allow U-turns at dead-ends for driving (and bicycling) routes.
* **Service Additions**
  * Add support for multi-modal isochrones.
  * Added base code to allow reverse isochrones (path from anywhere to a single destination).
* **New Sources to Targets**
  * Added a new Matrix Service action that allows you to request any of the 3 types of time-distance matrices by calling 1 action.  This action takes a sources and targets parameter instead of the locations parameter.  Please see the updated Time-Distance Matrix Service API reference for more details.

## Release Date: 2016-08-08

 * **Service additions**
  * Latitude, longitude bounding boxes of the route and each leg have been added to the route results.
  * Added an initial isochrone capability. This includes methods to create an "isotile" - a 2-D gridded data set with time to reach each lat,lon grid from an origin location. This isoltile is then used to create contours at specified times. Interior contours are optionally removed and the remaining outer contours are generalized and converted to GeoJSON polygons. An initial version supporting multimodal route types has also been added.
 * **Data Producer Updates**
  * Fixed tranist scheduling issue where false schedules were getting added.
 * **Tools Additionas**
  * Added `valhalla_export_edges` tool to allow shape and names to be dumped from the routing tiles

## Release Date: 2016-07-19

 * **Guidance Improvements**
  * Added French narrative
  * Added capability to have narrative language aliases - For example: German `de-DE` has an alias of `de`
 * **Transit Stop Update** - Return latitude and longitude for each transit stop
 * **Data Producer Updates**
  * Added logic to use lanes:forward, lanes:backward, speed:forward, and speed:backward based on direction of the directed edge.
  * Added support for no_entry, no_exit, and no_turn restrictions.
  * Added logic to support country specific access. Based on country tables found here: http://wiki.openstreetmap.org/wiki/OSM_tags_for_routing/Access-Restrictions

## Release Date: 2016-06-08

 * **Bug Fix** - Fixed a bug where edge indexing created many small tiles where no edges actually intersected. This allowed impossible routes to be considered for path finding instead of rejecting them earlier.
 * **Guidance Improvements**
  * Fixed invalid u-turn direction
  * Updated to properly call out jughandle routes
  * Enhanced signless interchange maneuvers to help guide users
 * **Data Producer Updates**
  * Updated the speed assignment for ramp to be a percentage of the original road class speed assignment
  * Updated stop impact logic for turn channel onto ramp

## Release Date: 2016-05-19

 * **Bug Fix** - Fixed a bug where routes fail within small, disconnected "islands" due to the threshold logic in prior release. Also better logic for not-thru roads.

## Release Date: 2016-05-18

 * **Bidirectional A* Improvements** - Fixed an issue where if both origin and destination locations where on not-thru roads that meet at a common node the path ended up taking a long detour. Not all cases were fixed though - next release should fix. Trying to address the termination criteria for when the best connection point of the 2 paths is optimal. Turns out that the initial case where both opposing edges are settled is not guaranteed to be the least cost path. For now we are setting a threshold and extending the search while still tracking best connections. Fixed the opposing edge when a hierarchy transition occurs.
 * **Guidance Globalization** -  Fixed decimal distance to be locale based.
 * **Guidance Improvements**
  * Fixed roundabout spoke count issue by fixing the drive_on_right attribute.
  * Simplified narative by combining unnamed straight maneuvers
  * Added logic to confirm maneuver type assignment to avoid invalid guidance
  * Fixed turn maneuvers by improving logic for the following:
    * Internal intersection edges
    * 'T' intersections
    * Intersecting forward edges
 * **Data Producer Updates** - Fix the restrictions on a shortcut edge to be the same as the last directed edge of the shortcut (rather than the first one).

## Release Date: 2016-04-28

 * **Tile Format Updates** - Separated the transit graph from the "road only" graph into different tiles but retained their interconnectivity. Transit tiles are now hierarchy level 3.
 * **Tile Format Updates** - Reduced the size of graph edge shape data by 5% through the use of varint encoding (LEB128)
 * **Tile Format Updates** - Aligned `EdgeInfo` structures to proper byte boundaries so as to maintain compatibility for systems who don't support reading from unaligned addresses.
 * **Guidance Globalization** -  Added the it-IT(Italian) language file. Added support for CLDR plural rules. The cs-CZ(Czech), de-DE(German), and en-US(US English) language files have been updated.
 * **Travel mode based instructions** -  Updated the start, post ferry, and post transit insructions to be based on the travel mode, for example:
  * `Drive east on Main Street.`
  * `Walk northeast on Broadway.`
  * `Bike south on the cycleway.`

## Release Date: 2016-04-12

 * **Guidance Globalization** -  Added logic to use tagged language files that contain the guidance phrases. The initial versions of en-US, de-DE, and cs-CZ have been deployed.
 * **Updated ferry defaults** -  Bumped up use_ferry to 0.65 so that we don't penalize ferries as much.

## Release Date: 2016-03-31
 * **Data producer updates** - Do not generate shortcuts across a node which is a fork. This caused missing fork maneuvers on longer routes.  GetNames update ("Broadway fix").  Fixed an issue with looking up a name in the ref map and not the name map.  Also, removed duplicate names.  Private = false was unsetting destination only flags for parking aisles.

## Release Date: 2016-03-30
 * **TripPathBuilder Bug Fix** - Fixed an exception that was being thrown when trying to read directed edges past the end of the list within a tile. This was due to errors in setting walkability and cyclability on upper hierarchies.

## Release Date: 2016-03-28

 * **Improved Graph Correlation** -  Correlating input to the routing graph is carried out via closest first traversal of the graph's, now indexed, geometry. This results in faster correlation and guarantees the absolute closest edge is found.

## Release Date: 2016-03-16

 * **Transit type returned** -  The transit type (e.g. tram, metro, rail, bus, ferry, cable car, gondola, funicular) is now returned with each transit maneuver.
 * **Guidance language** -  If the language option is not supplied or is unsupported then the language will be set to the default (en-US). Also, the service will return the language in the trip results.
 * **Update multimodal path algorithm** - Applied some fixes to multimodal path algorithm. In particular fixed a bug where the wrong sortcost was added to the adjacency list. Also separated "in-station" transfer costs from transfers between stops.
 * **Data producer updates** - Do not combine shortcut edges at gates or toll booths. Fixes avoid toll issues on routes that included shortcut edges.

## Release Date: 2016-03-07

 * **Updated all APIs to honor the optional DNT (Do not track) http header** -  This will avoid logging locations.
 * **Reduce 'Merge maneuver' verbal alert instructions** -  Only create a verbal alert instruction for a 'Merge maneuver' if the previous maneuver is > 1.5 km.
 * **Updated transit defaults.  Tweaked transit costing logic to obtain better routes.** -  use_rail = 0.6, use_transfers = 0.3, transfer_cost = 15.0 and transfer_penalty = 300.0.  Updated the TransferCostFactor to use the transfer_factor correctly.  TransitionCost for pedestrian costing bumped up from 20.0f to 30.0f when predecessor edge is a transit connection.
 * **Initial Guidance Globalization** -  Partial framework for Guidance Globalization. Started reading some guidance phrases from en-US.json file.

## Release Date: 2016-02-22

 * **Use bidirectional A* for automobile routes** - Switch to bidirectional A* for all but bus routes and short routes (where origin and destination are less than 10km apart). This improves performance and has less failure cases for longer routes. Some data import adjustments were made (02-19) to fix some issues encountered with arterial and highway hierarchies. Also only use a maximum of 2 passes for bidirecdtional A* to reduce "long time to fail" cases.
 * **Added verbal multi-cue guidance** - This combines verbal instructions when 2 successive maneuvers occur in a short amount of time (e.g., Turn right onto MainStreet. Then Turn left onto 1st Avenue).

## Release Date: 2016-02-19

 * **Data producer updates** - Reduce stop impact when all edges are links (ramps or turn channels). Update opposing edge logic to reject edges that do no have proper access (forward access == reverse access on opposing edge and vice-versa). Update ReclassifyLinks for cases where a single edge (often a service road) intersects a ramp improperly causing the ramp to reclassified when it should not be. Updated maximum OSM node Id (now exceeds 4000000000). Move lua from conf repository into mjolnir.

## Release Date: 2016-02-01

 * **Data producer updates** - Reduce speed on unpaved/rough roads. Add statistics for hgv (truck) restrictions.

## Release Date: 2016-01-26

 * **Added capability to disable narrative production** - Added the `narrative` boolean option to allow users to disable narrative production. Locations, shape, length, and time are still returned. The narrative production is enabled by default. The possible values for the `narrative` option are: false and true
 * **Added capability to mark a request with an id** - The `id` is returned with the response so a user could match to the corresponding request.
 * **Added some logging enhancements, specifically [ANALYTICS] logging** - We want to focus more on what our data is telling us by logging specific stats in Logstash.

## Release Date: 2016-01-18

 * **Data producer updates** - Data importer configuration (lua) updates to fix a bug where buses were not allowed on restricted lanes.  Fixed surface issue (change the default surface to be "compacted" for footways).

## Release Date: 2016-01-04

 * **Fixed Wrong Costing Options Applied** - Fixed a bug in which a previous requests costing options would be used as defaults for all subsequent requests.

## Release Date: 2015-12-18

 * **Fix for bus access** - Data importer configuration (lua) updates to fix a bug where bus lanes were turning off access for other modes.
 * **Fix for extra emergency data** - Data importer configuration (lua) updates to fix a bug where we were saving hospitals in the data.
 * **Bicycle costing update** - Updated kTCSlight and kTCFavorable so that cycleways are favored by default vs roads.

## Release Date: 2015-12-17

 * **Graph Tile Data Structure update** - Updated structures within graph tiles to support transit efforts and truck routing. Removed TransitTrip, changed TransitRoute and TransitStop to indexes (rather than binary search). Added access restrictions (like height and weight restrictions) and the mode which they impact to reduce need to look-up.
 * **Data producer updates** - Updated graph tile structures and import processes.

## Release Date: 2015-11-23

 * **Fixed Open App for OSRM functionality** - Added OSRM functionality back to Loki to support Open App.

## Release Date: 2015-11-13

 * **Improved narrative for unnamed walkway, cycleway, and mountain bike trail** - A generic description will be used for the street name when a walkway, cycleway, or mountain bike trail maneuver is unnamed. For example, a turn right onto a unnamed walkway maneuver will now be: "Turn right onto walkway."
 * **Fix costing bug** - Fix a bug introduced in EdgeLabel refactor (impacted time distance matrix only).

## Release Date: 2015-11-3

 * **Enhance bi-directional A* logic** - Updates to bidirectional A* algorithm to fix the route completion logic to handle cases where a long "connection" edge could lead to a sub-optimal path. Add hierarchy and shortcut logic so we can test and use bidirectional A* for driving routes. Fix the destination logic to properly handle oneways as the destination edge. Also fix U-turn detection for reverse search when hierarchy transitions occur.
 * **Change "Go" to "Head" for some instructions** - Start, exit ferry.
 * **Update to roundabout instructions** - Call out roundabouts for edges marked as links (ramps, turn channels).
 * **Update bicycle costing** - Fix the road factor (for applying weights based on road classification) and lower turn cost values.

## Data Producer Release Date: 2015-11-2

 * **Updated logic to not create shortcut edges on roundabouts** - This fixes some roundabout exit counts.

## Release Date: 2015-10-20

 * **Bug Fix for Pedestrian and Bicycle Routes** - Fixed a bug with setting the destination in the bi-directional Astar algorithm. Locations that snapped to a dead-end node would have failed the route and caused a timeout while searching for a valid path. Also fixed the elapsed time computation on the reverse path of bi-directional algorithm.

## Release Date: 2015-10-16

 * **Through Location Types** - Improved support for locations with type = "through". Routes now combine paths that meet at each through location to create a single "leg" between locations with type = "break". Paths that continue at a through location will not create a U-turn unless the path enters a "dead-end" region (neighborhood with no outbound access).
 * **Update shortcut edge logic** - Now skips long shortcut edges when close to the destination. This can lead to missing the proper connection if the shortcut is too long. Fixes #245 (thor).
 * **Per mode service limits** - Update configuration to allow setting different maximum number of locations and distance per mode.
 * **Fix shape index for trivial path** - Fix a bug where when building the the trip path for a "trivial" route (includes just one edge) where the shape index exceeded that size of the shape.

## Release Date: 2015-09-28

 * **Elevation Influenced Bicycle Routing** - Enabled elevation influenced bicycle routing. A "use-hills" option was added to the bicycle costing profile that can tune routes to avoid hills based on grade and amount of elevation change.
 * **"Loop Edge" Fix** - Fixed a bug with edges that form a loop. Split them into 2 edges during data import.
 * **Additional information returned from 'locate' method** - Added information that can be useful when debugging routes and data. Adds information about nodes and edges at a location.
 * **Guidance/Narrative Updates** - Added side of street to destination narrative. Updated verbal instructions.<|MERGE_RESOLUTION|>--- conflicted
+++ resolved
@@ -2,11 +2,8 @@
 * **Removed**
 * **Bug Fix**
    * FIXED: All logging in `valhalla_export_edges` now goes to stderr [#4892](https://github.com/valhalla/valhalla/pull/4892)
-<<<<<<< HEAD
+   * FIXED: Iterate over only `kLandmark` tagged values in `AddLandmarks()` [#4873](https://github.com/valhalla/valhalla/pull/4873)
    * FIXED: `walk_or_snap` mode edge case with loop routes [#4895](https://github.com/valhalla/valhalla/pull/4895)
-=======
-   * FIXED: Iterate over only `kLandmark` tagged values in `AddLandmarks()` [#4873](https://github.com/valhalla/valhalla/pull/4873)
->>>>>>> 5f48bfa4
 * **Enhancement**
    * CHANGED: voice instructions for OSRM serializer to work better in real-world environment [#4756](https://github.com/valhalla/valhalla/pull/4756)
    * ADDED: Add option `edge.forward` to trace attributes [#4876](https://github.com/valhalla/valhalla/pull/4876)
