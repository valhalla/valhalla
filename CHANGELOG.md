--- conflicted
+++ resolved
@@ -45,12 +45,9 @@
    * FIXED: Some interpolated points had invalid edge_index in trace_attributes response [#3646](https://github.com/valhalla/valhalla/pull/3670)
    * FIXED: Use a small node snap distance in map-matching. FIxes issue with incorrect turn followed by Uturn. [#3677](https://github.com/valhalla/valhalla/pull/3677)
    * FIXED: Conan error when building Docker image. [#3689](https://github.com/valhalla/valhalla/pull/3689)
-<<<<<<< HEAD
    * FIXED: Allow country overrides for sidewalk [#3711](https://github.com/valhalla/valhalla/pull/3711)
-=======
    * FIXED: CostMatrix incorrect tile usage with oppedge. [#3719](https://github.com/valhalla/valhalla/pull/3719)
    * FIXED: Fix elevation serializing [#3735](https://github.com/valhalla/valhalla/pull/3735)
->>>>>>> 681eb12c
 
 * **Enhancement**
    * CHANGED: Pronunciation for names and destinations [#3132](https://github.com/valhalla/valhalla/pull/3132)
