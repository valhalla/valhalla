--- conflicted
+++ resolved
@@ -95,11 +95,8 @@
    * ADDED: add `pre-commit` hook for running the `format.sh` script [#3637](https://github.com/valhalla/valhalla/pull/3637)
    * CHANGED: upgrade pybind11 to v2.9.2 to remove cmake warning [#3658](https://github.com/valhalla/valhalla/pull/3658)
    * ADDED: tests for just_gtfs reading and writing feeds [#3665](https://github.com/valhalla/valhalla/pull/3665)
-<<<<<<< HEAD
    * CHANGED: Remove duplicate implementation of `adjust_scores` [#3673](https://github.com/valhalla/valhalla/pull/3673)
-=======
    * CHANGED: Precise definition of types of edges on which BSS could be projected [#3658](https://github.com/valhalla/valhalla/pull/3663)
->>>>>>> 21d9b523
 
 ## Release Date: 2021-10-07 Valhalla 3.1.4
 * **Removed**
