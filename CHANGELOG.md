## UNRELEASED
* **Removed**
* **Bug Fix**
   * FIXED: `incremental_build_tiles` script works again [#4909](https://github.com/valhalla/valhalla/pull/4909)
   * FIXED: Fix ability to use Valhalla via cmake `add_subdirectory` [#4930](https://github.com/valhalla/valhalla/pull/4930)
   * FIXED: Fix valhalla_benchmark_loki benchmark application. [#4981](https://github.com/valhalla/valhalla/pull/4981)
   * FIXED: Double free crash during tiles build inside libxml2 on concurrent `spatialite_cleanup_ex()` calls [#5005](https://github.com/valhalla/valhalla/pull/5005)
   * FIXED: update CircleCI runners to Ubuntu 24.04 [#5002](https://github.com/valhalla/valhalla/pull/5002)
<<<<<<< HEAD
   * FIXED: Fixed a typo in the (previously undocumented) matrix-APIs responses `algorithm` field: `timedistancbssematrix` is now `timedistancebssmatrix` [#5000](https://github.com/valhalla/valhalla/pull/5000).
=======
   * FIXED: More trivial cases in `CostMatrix` [#5001](https://github.com/valhalla/valhalla/pull/5001)
>>>>>>> d13ff2a5
* **Enhancement**
   * ADDED: Consider smoothness in all profiles that use surface [#4949](https://github.com/valhalla/valhalla/pull/4949)
   * ADDED: `admin_crossings` request parameter for `/route` [#4941](https://github.com/valhalla/valhalla/pull/4941)
   * ADDED: include level change info in `/route` response [#4942](https://github.com/valhalla/valhalla/pull/4942)
   * ADDED: steps maneuver improvements [#4960](https://github.com/valhalla/valhalla/pull/4960)
   * ADDED: instruction improvements for node-based elevators [#4988](https://github.com/valhalla/valhalla/pull/4988)

## Release Date: 2024-10-10 Valhalla 3.5.1
* **Removed**
* **Bug Fix**
   * FIXED: All logging in `valhalla_export_edges` now goes to stderr [#4892](https://github.com/valhalla/valhalla/pull/4892)
   * FIXED: Iterate over only `kLandmark` tagged values in `AddLandmarks()` [#4873](https://github.com/valhalla/valhalla/pull/4873)
   * FIXED: `walk_or_snap` mode edge case with loop routes [#4895](https://github.com/valhalla/valhalla/pull/4895)
   * FIXED: `-Wdefaulted-function-deleted` compilation warning/error in `NarrativeBuilder` [#4877](https://github.com/valhalla/valhalla/pull/4877)
   * FIXED: For a long time we were potentially wrongly encoding varints by using `static_cast` vs `reinterpret_cast` [#4877]https://github.com/valhalla/valhalla/pull/4925
* **Enhancement**
   * CHANGED: voice instructions for OSRM serializer to work better in real-world environment [#4756](https://github.com/valhalla/valhalla/pull/4756)
   * ADDED: Add option `edge.forward` to trace attributes [#4876](https://github.com/valhalla/valhalla/pull/4876)
   * ADDED: Provide conditional speed limits from "maxspeed:conditional" in `/locate` and proto `/route` responses [#4851](https://github.com/valhalla/valhalla/pull/4851)
   * ADDED: Support multiple levels and level ranges [#4879](https://github.com/valhalla/valhalla/pull/4879)
   * ADDED: Level location search filter [#4926](https://github.com/valhalla/valhalla/pull/4926)

## Release Date: 2024-08-21 Valhalla 3.5.0
* **Removed**
   * REMOVED: needs_ci_run script [#4423](https://github.com/valhalla/valhalla/pull/4423)
   * REMOVED: unused vehicle types in AutoCost and segway; renamed kTruck to "truck" instead of "tractor_trailer" [#4430](https://github.com/valhalla/valhalla/pull/4430)
   * REMOVED: ./bench and related files/code [#4560](https://github.com/valhalla/valhalla/pull/4560)
   * REMOVED: unused headers [#4829](https://github.com/valhalla/valhalla/pull/4829)
* **Bug Fix**
   * FIXED: gcc13 was missing some std header includes [#4154](https://github.com/valhalla/valhalla/pull/4154)
   * FIXED: when reclassifying ferry edges, remove destonly from ways only if the connecting way was destonly [#4118](https://github.com/valhalla/valhalla/pull/4118)
   * FIXED: typo in use value of map matching API (`platform_connection` was misspelled) [#4174](https://github.com/valhalla/valhalla/pull/4174)
   * FIXED: fix crash in timedistancebssmatrix.cc  [#4244](https://github.com/valhalla/valhalla/pull/4244)
   * FIXED: missing protobuf CMake configuration to link abseil for protobuf >= 3.22.0 [#4207](https://github.com/valhalla/valhalla/pull/4207)
   * FIXED: broken links on the optimized route API page [#4260](https://github.com/valhalla/valhalla/pull/4260)
   * FIXED: remove clearing of headings while calculating a matrix [#4288](https://github.com/valhalla/valhalla/pull/4288)
   * FIXED: only recost matrix pairs which have connections found [#4344](https://github.com/valhalla/valhalla/pull/4344)
   * FIXED: arm builds. tons of errors due to floating point issues mostly [#4213](https://github.com/valhalla/valhalla/pull/4213)
   * FIXED: respond with correlated edges for format=valhalla and matrix [#4335](https://github.com/valhalla/valhalla/pull/4335)
   * FIXED: `sources` & `targets` for verbose matrix response was kinda broken due to #4335 above [#4366](https://github.com/valhalla/valhalla/pull/4366)
   * FIXED: recover proper shortest path to ferry connections (when multiple edges exist between node pair) [#4361](https://github.com/valhalla/valhalla/pull/4361)
   * FIXED: recover proper shortest path to ferry connections (make sure correct label index is used) [#4378](https://github.com/valhalla/valhalla/pull/4378)
   * FIXED: Allow all roads for motorcycles [#4348](https://github.com/valhalla/valhalla/pull/4348)
   * FIXED: motorcar:conditional should not apply to motorcycle and moped [#4359](https://github.com/valhalla/valhalla/pull/4359)
   * FIXED: break shortcuts when there are different restrictions on base edges [#4326](https://github.com/valhalla/valhalla/pull/4326)
   * FIXED: Incorrect `edge_index` assignment in `thor_worker_t::build_trace` [#4413](https://github.com/valhalla/valhalla/pull/4413)
   * FIXED: lots of issues with CostMatrix (primarily deadend logic) with a complete refactor modeling things very close to bidir A\*, also to prepare for a unification of the two [#4372](https://github.com/valhalla/valhalla/pull/4372)
   * FIXED: diff_names check was missing for Graphfilter and Shortcutbuilder for AddEdgeInfo call.  [#4436](https://github.com/valhalla/valhalla/pull/4436)
   * FIXED: updated timezone database and added code to keep compatibility with old servers/new data and vice versa [#4446](https://github.com/valhalla/valhalla/pull/4446)
   * FIXED: retry elevation tile download if the download failed for some reason or the downloaded tile was corrupt [#4461](https://github.com/valhalla/valhalla/pull/4461)
   * FIXED: base transition costs were getting overridden by osrm car turn duration [#4463](https://github.com/valhalla/valhalla/pull/4463)
   * FIXED: insane ETAs for `motor_scooter` on `track`s [#4468](https://github.com/valhalla/valhalla/pull/4468)
   * FIXED: -j wasn't taken into account anymore [#4483](https://github.com/valhalla/valhalla/pull/4483)
   * FIXED: time distance matrix was always using time zone of last settled edge id [#4494](https://github.com/valhalla/valhalla/pull/4494)
   * FIXED: log to stderr in valhalla_export_edges [#4498](https://github.com/valhalla/valhalla/pull/4498)
   * FIXED: set capped speed for truck at 90 KPH [#4493](https://github.com/valhalla/valhalla/pull/4493)
   * FIXED: Config singleton multiple instantiation issue [#4521](https://github.com/valhalla/valhalla/pull/4521)
   * FIXED: Prevent GetShortcut to run into an infinite loop [#4532](https://github.com/valhalla/valhalla/pull/4532)
   * FIXED: fix config generator with thor.costmatrix_allow_second_pass [#4567](https://github.com/valhalla/valhalla/pull/4567)
   * FIXED: infinite loop or other random corruption in isochrones when retrieving partial shape of an edge [#4547](https://github.com/valhalla/valhalla/pull/4547)
   * FIXED: Aggregation updates: update opposing local idx after aggregating the edges, added classification check for aggregation, and shortcut length changes [#4570](https://github.com/valhalla/valhalla/pull/4570)
   * FIXED: Use helper function for only parsing out names from DirectedEdge when populating intersecting edges [#4604](https://github.com/valhalla/valhalla/pull/4604)  
   * FIXED: Osmnode size reduction: Fixed excessive disk space for planet build [#4605](https://github.com/valhalla/valhalla/pull/4605)
   * FIXED: Conflict with signinfo's temporary linguistic node sequence file caused test failures. [#4625](https://github.com/valhalla/valhalla/pull/4625)
   * FIXED: CostMatrix for trivial routes with oneways [#4626](https://github.com/valhalla/valhalla/pull/4626)
   * FIXED: some entry points to creating geotiff isochrones output did not register the geotiff driver before attempting to use it [#4628](https://github.com/valhalla/valhalla/pull/4628)
   * FIXED: libgdal wasn't installed in docker image, so it never worked in docker [#4629](https://github.com/valhalla/valhalla/pull/4629)
   * FIXED: CostMatrix shapes for routes against trivial oneways [#4633](https://github.com/valhalla/valhalla/pull/4633)
   * FIXED: unidirectional_astar.cc doesn't work for date_time type = 2 #4652(https://github.com/valhalla/valhalla/issues/4652)
   * FIXED: a few fixes around the routing algorithms [#4626](https://github.com/valhalla/valhalla/pull/4642)
   * FIXED: no need to search for GDAL when building data [#4651](https://github.com/valhalla/valhalla/pull/4651)
   * FIXED: Fix segfault in OSRM serializer with bannerInstructions when destination is on roundabout [#4480](https://github.com/valhalla/valhalla/pull/4481)
   * FIXED: Fix segfault in costmatrix (date_time and time zone always added). [#4530](https://github.com/valhalla/valhalla/pull/4530)
   * FIXED: Fixed roundoff issue in Tiles Row and Col methods [#4585](https://github.com/valhalla/valhalla/pull/4585)
   * FIXED: Fix for assigning attributes has_(highway, ferry, toll) if directions_type is none [#4465](https://github.com/valhalla/valhalla/issues/4465)
   * FIXED: Have the `valhalla_add_predicted_speeds` summary always be created from `mjolnir.tile_dir` [#4722](https://github.com/valhalla/valhalla/pull/4722) 
   * FIXED: Fix inconsistency in graph.lua for motor_vehicle_node [#4723](https://github.com/valhalla/valhalla/issues/4723)
   * FIXED: Missing algorithm include in `baldr/admin.h` [#4766](https://github.com/valhalla/valhalla/pull/4766)
   * FIXED: remove old code that allows bicycle access on hiking trails. [#4781](https://github.com/valhalla/valhalla/pull/4781)
   * FIXED: Handle list type arguments correctly when overriding config with valhalla_build_config [#4799](https://github.com/valhalla/valhalla/pull/4799)
   * FIXED: `top_speed` range not fully allowed for trucks [#4793](https://github.com/valhalla/valhalla/pull/4793)
   * FIXED: Trivial routes for CostMatrix [#4634](https://github.com/valhalla/valhalla/pull/4634)
   * FIXED: Reset `not_thru_pruning` in CostMatrix after second pass was used [#4817](https://github.com/valhalla/valhalla/pull/4817)  
   * FIXED: wrong index used in CostMatrix expansion callback inside reverse connection check [#4821](https://github.com/valhalla/valhalla/pull/4821)
   * FIXED: oneway ferry connections classification [#4828](https://github.com/valhalla/valhalla/pull/4828)
   * FIXED: location search_filter ignored in certain cases [#4835](https://github.com/valhalla/valhalla/pull/4835)
   * FIXED: Ferry reclassification finds shortest path that is blocked by inaccessible node [#4854](https://github.com/valhalla/valhalla/pull/4854)
   * FIXED: `(Nov - Mar)` (and similar, months with spaces) condition parsing [#4857](https://github.com/valhalla/valhalla/pull/4857)
* **Enhancement**
   * UPDATED: French translations, thanks to @xlqian [#4159](https://github.com/valhalla/valhalla/pull/4159)
   * CHANGED: -j flag for multithreaded executables to override mjolnir.concurrency [#4168](https://github.com/valhalla/valhalla/pull/4168)
   * CHANGED: moved the argparse boilerplate code to a private header which all programs can share [#4169](https://github.com/valhalla/valhalla/pull/4169)
   * ADDED: CI runs a spell check on the PR to detect spelling mistakes [#4179](https://github.com/valhalla/valhalla/pull/4179)
   * ADDED: `preferred_side_cutoff` parameter for locations [#4182](https://github.com/valhalla/valhalla/pull/4182)
   * ADDED: PBF output for matrix endpoint [#4121](https://github.com/valhalla/valhalla/pull/4121)
   * CHANGED: sped up the transit gtfs ingestion process by sorting the feeds before querying them and avoiding copying their structures. forked just_gtfs into the valhalla org to accomplish it [#4167](https://github.com/valhalla/valhalla/pull/4167)
   * CHANGED: write traffic tile headers in `valhalla_build_extract` [#4195](https://github.com/valhalla/valhalla/pull/4195)
   * ADDED: `source_percent_along` & `target_percent_along` to /trace_attributes JSON response [#4199](https://github.com/valhalla/valhalla/pull/4199)
   * ADDED: sqlite database to store landmarks along with interfaces of insert and bounding box queries [#4189](https://github.com/valhalla/valhalla/pull/4189)
   * CHANGED: refactor landmark database interface to use a pimpl [#4202](https://github.com/valhalla/valhalla/pull/4202)
   * ADDED: support for `:forward` and `:backward` for `motor_vehicle`, `vehicle`, `foot` and `bicycle` tag prefixes [#4204](https://github.com/valhalla/valhalla/pull/4204)
   * ADDED: add `valhalla_build_landmarks` to parse POIs from osm pbfs and store them as landmarks in the landmark sqlite database [#4201](https://github.com/valhalla/valhalla/pull/4201)
   * ADDED: add primary key in the landmark sqlite database and a method to retrieve landmarks via their primary keys [#4224](https://github.com/valhalla/valhalla/pull/4224)
   * ADDED: update graph tile to allow adding landmarks to edge info, and refactor edgeinfo.cc [#4233](https://github.com/valhalla/valhalla/pull/4233)
   * ADDED: `sources_to_targets` action for `/expansion` [#4263](https://github.com/valhalla/valhalla/pull/4263)
   * ADDED: option `--extract-tar` to `valhalla_build_extract` to create extracts from .tar files instead of tile directory [#4255](https://github.com/valhalla/valhalla/pull/4255)
   * ADDED: Support for `bannerInstructions` attribute in OSRM serializer via `banner_instructions` request parameter [#4093](https://github.com/valhalla/valhalla/pull/4093)
   * UPDATED: submodules which had new releases, unless it was a major version change [#4231](https://github.com/valhalla/valhalla/pull/4231)
   * ADDED: Support for elevation along a route. Add elevation to EdgeInfo within Valhalla tiles [#4279](https://github.com/valhalla/valhalla/pull/4279)
   * ADDED: the workflow to find landmarks in a graph tile, associate them with nearby edges, and update the graph tile to store the associations [#4278](https://github.com/valhalla/valhalla/pull/4278)
   * ADDED: update maneuver generation to add nearby landmarks to maneuvers as direction support [#4293](https://github.com/valhalla/valhalla/pull/4293)
   * CHANGED: the boost property tree config is now read into a singleton that doesn't need to be passed around anymore [#4220](https://github.com/valhalla/valhalla/pull/4220)
   * ADDED: Update the street name and sign data processing include language and pronunciations [#4268](https://github.com/valhalla/valhalla/pull/4268)
   * CHANGED: more sustainable way to work with protobuf in cmake [#4334](https://github.com/valhalla/valhalla/pull/4334)
   * CHANGED: use date_time API to retrieve timezone aliases instead of our own curated list [#4382](https://github.com/valhalla/valhalla/pull/4382)
   * CHANGED: less aggressive logging for nodes' headings & ferry connections [#4420][https://github.com/valhalla/valhalla/pull/4420]
   * ADDED: add documentation about historical traffic [#4259](https://github.com/valhalla/valhalla/pull/4259)
   * ADDED: config option to control how much memory we'll reserve for CostMatrix locations [#4424](https://github.com/valhalla/valhalla/pull/4424)
   * CHANGED: refactor EdgeLabel (and derived classes) to reduce memory use. [#4439](https://github.com/valhalla/valhalla/pull/4439)
   * ADDED: "shape" field to matrix response for CostMatrix only [#4432](https://github.com/valhalla/valhalla/pull/4432)
   * CHANGED: `/expansion`: add field `prev_edge_id`, make the GeoJSON features `LineString`s [#4275](https://github.com/valhalla/valhalla/issues/4275)
   * ADDED: --optimize & --log-details to valhalla_run_matrix [#4355](https://github.com/valhalla/valhalla/pull/4334)
   * ADDED: most access restrictions to /locate response [#4431](https://github.com/valhalla/valhalla/pull/4431)
   * ADDED: hgv=destination and friends for truck-specific "destination_only" logic [#4450](https://github.com/valhalla/valhalla/issues/4450)
   * UPDATED: updated country access overrides [#4460](https://github.com/valhalla/valhalla/pull/4460)
   * CHANGED: date_time refactor as a preparation to return DST/timezone related offset in the response [#4365](https://github.com/valhalla/valhalla/pull/4365)
   * ADDED: find connection on backward search for bidir matrix algo [#4329](https://github.com/valhalla/valhalla/pull/4329)
   * CHANGED: Adjustment of walk speed when walking on slight downhill [#4302](https://github.com/valhalla/valhalla/pull/4302)
   * CHANGED: Do not reclassify ferry connections when no hierarchies are to be generated [#4487](https://github.com/valhalla/valhalla/pull/4487)
   * ADDED: Added a config option to sort nodes spatially during graph building [#4455](https://github.com/valhalla/valhalla/pull/4455)
   * ADDED: Timezone info in route and matrix responses [#4491](https://github.com/valhalla/valhalla/pull/4491)
   * ADDED: Support for `voiceInstructions` attribute in OSRM serializer via `voice_instructions` request parameter [#4506](https://github.com/valhalla/valhalla/pull/4506)
   * CHANGED: use pkg-config to find spatialite & geos and remove our cmake modules; upgraded conan's boost to 1.83.0 in the process [#4253](https://github.com/valhalla/valhalla/pull/4253)
   * ADDED: Added aggregation logic to filter stage of tile building [#4512](https://github.com/valhalla/valhalla/pull/4512)
   * UPDATED: tz to 2023d [#4519](https://github.com/valhalla/valhalla/pull/4519)
   * CHANGED: libvalhalla.pc generation to have finer controls; install third_party public headers; overhaul lots of CMake; remove conan support [#4516](https://github.com/valhalla/valhalla/pull/4516)
   * CHANGED: refactored matrix code to include a base class for all matrix algorithms to prepare for second passes on matrix [#4535](https://github.com/valhalla/valhalla/pull/4535)
   * ADDED: matrix second pass for connections not found in the first pass, analogous to /route [#4536](https://github.com/valhalla/valhalla/pull/4536)
   * UPDATED: cxxopts to 3.1.1 [#4541](https://github.com/valhalla/valhalla/pull/4541)
   * CHANGED: make use of vendored libraries optional (other than libraries which are not commonly in package managers or only used for testing) [#4544](https://github.com/valhalla/valhalla/pull/4544)
   * ADDED: Improved instructions for blind users [#3694](https://github.com/valhalla/valhalla/pull/3694)
   * ADDED: isochrone proper polygon support & pbf output for isochrone [#4575](https://github.com/valhalla/valhalla/pull/4575)
   * ADDED: return isotile grid as geotiff  [#4594](https://github.com/valhalla/valhalla/pull/4594)
   * ADDED: `ignore_non_vehicular_restrictions` parameter for truck costing [#4606](https://github.com/valhalla/valhalla/pull/4606)
   * UPDATED: tz database to 2024a [#4643](https://github.com/valhalla/valhalla/pull/4643)
   * ADDED: `hgv_no_penalty` costing option to allow penalized truck access to `hgv=no` edges [#4650](https://github.com/valhalla/valhalla/pull/4650)
   * CHANGED: Significantly improve performance of graphbuilder [#4669](https://github.com/valhalla/valhalla/pull/4669)
   * UPDATED: Improved turn by turn api reference documentation [#4675](https://github.com/valhalla/valhalla/pull/4675)
   * CHANGED: contract nodes if connecting edges have different names or speed or non-conditional access restrictions [#4613](https://github.com/valhalla/valhalla/pull/4613)
   * CHANGED: CostMatrix switched from Dijkstra to A* [#4650](https://github.com/valhalla/valhalla/pull/4650)
   * ADDED: some missing documentation about request parameters [#4687](https://github.com/valhalla/valhalla/pull/4687)
   * ADDED: Consider more forward/backward tags for access restrictions and speeds [#4686](https://github.com/valhalla/valhalla/pull/4686)
   * CHANGED: change costmatrix max_distance threshold to a distance threshold instead of duration [#4672](https://github.com/valhalla/valhalla/pull/4672)
   * ADDED: PBF support for expansion [#4614](https://github.com/valhalla/valhalla/pull/4614/)
   * ADDED: elapsed_cost field to map matching json response [#4709](https://github.com/valhalla/valhalla/pull/4709)
   * ADDED: error if we fail to find any matrix connection [#4718](https://github.com/valhalla/valhalla/pull/4718)
   * ADDED: Fail early in valhalla_ingest_transit if there's no valid GTFS feeds [#4710](https://github.com/valhalla/valhalla/pull/4710/)
   * ADDED: Support for `voiceLocale` attribute in OSRM serializer via `voice_instructions` request parameter [#4677](https://github.com/valhalla/valhalla/pull/4742)
   * ADDED: Added ssmlAnnouncements for voice instructions and removed voice and banner instructions from last step. [#4644](https://github.com/valhalla/valhalla/pull/4644)
   * ADDED: deadend information in directed edge JSON for `/locate` [#4751](https://github.com/valhalla/valhalla/pull/4751) 
   * ADDED: Dedupe option for expansion, significantly reducing the response size. [#4601](https://github.com/valhalla/valhalla/issues/4601)
   * ADDED: `expansion_type` property to `/expansion` [#4784](https://github.com/valhalla/valhalla/pull/4784)
   * ADDED: inline config arg for `valhalla_build_elevation` script [#4787](https://github.com/valhalla/valhalla/pull/4787)
   * ADDED: `use_truck_route` [#4809](https://github.com/valhalla/valhalla/pull/4809)
   * ADDED: Add option `edge.country_crossing` to trace attributes [#4825](https://github.com/valhalla/valhalla/pull/4825)
   * CHANGED: Unification of turn costs for ramps and roundabouts [#4827](https://github.com/valhalla/valhalla/pull/4827)
   * CHANGED: updated dockerfile to use ubuntu 24.04 [#4805](https://github.com/valhalla/valhalla/pull/4805)

## Release Date: 2023-05-11 Valhalla 3.4.0
* **Removed**
   * REMOVED: Docker image pushes to Dockerhub [#4033](https://github.com/valhalla/valhalla/pull/4033)
   * REMOVED: transitland references and scripts and replace with info for raw GTFS feeds [#4033](https://github.com/valhalla/valhalla/pull/3906)
* **Bug Fix**
   * FIXED: underflow of uint64_t cast for matrix time results [#3906](https://github.com/valhalla/valhalla/pull/3906)
   * FIXED: update vcpkg commit for Azure pipelines to fix libtool mirrors [#3915](https://github.com/valhalla/valhalla/pull/3915)
   * FIXED: fix CHANGELOG release year (2022->2023) [#3927](https://github.com/valhalla/valhalla/pull/3927)
   * FIXED: avoid segfault on invalid exclude_polygons input [#3907](https://github.com/valhalla/valhalla/pull/3907)
   * FIXED: allow \_WIN32_WINNT to be defined by build system [#3933](https://github.com/valhalla/valhalla/issues/3933)
   * FIXED: disconnected stop pairs in gtfs import [#3943](https://github.com/valhalla/valhalla/pull/3943)
   * FIXED: in/egress traversability in gtfs ingestion is now defaulted to kBoth to enable pedestrian access on transit connect edges and through the in/egress node [#3948](https://github.com/valhalla/valhalla/pull/3948)
   * FIXED: parsing logic needed implicit order of stations/egresses/platforms in the GTFS feeds [#3949](https://github.com/valhalla/valhalla/pull/3949)
   * FIXED: segfault in TimeDistanceMatrix [#3964](https://github.com/valhalla/valhalla/pull/3949)
   * FIXED: write multiple PBFs if the protobuf object gets too big [#3954](https://github.com/valhalla/valhalla/pull/3954)
   * FIXED: pin conan version to latest 1.x for now [#3990](https://github.com/valhalla/valhalla/pull/3990)
   * FIXED: Fix matrix_locations when used in pbf request [#3997](https://github.com/valhalla/valhalla/pull/3997)
   * FIXED: got to the point where the basic transit routing test works [#3988](https://github.com/valhalla/valhalla/pull/3988)
   * FIXED: fix build with LOGGING_LEVEL=ALL [#3992](https://github.com/valhalla/valhalla/pull/3992)
   * FIXED: transit stitching when determining whether a platform was generated [#4020](https://github.com/valhalla/valhalla/pull/4020)
   * FIXED: multimodal isochrones [#4030](https://github.com/valhalla/valhalla/pull/4030)
   * FIXED: duplicated recosting names should throw [#4042](https://github.com/valhalla/valhalla/pull/4042)
   * FIXED: Remove arch specificity from strip command of Python bindings to make it more compatible with other archs [#4040](https://github.com/valhalla/valhalla/pull/4040)
   * FIXED: GraphReader::GetShortcut no longer returns false positives or false negatives [#4019](https://github.com/valhalla/valhalla/pull/4019)
   * FIXED: Tagging with bus=permit or taxi=permit did not override access=no [#4045](https://github.com/valhalla/valhalla/pull/4045)
   * FIXED: Upgrade RapidJSON to address undefined behavior [#4051](https://github.com/valhalla/valhalla/pull/4051)
   * FIXED: time handling for transit service [#4052](https://github.com/valhalla/valhalla/pull/4052)
   * FIXED: multiple smaller bugs while testing more multimodal /route & /isochrones [#4055](https://github.com/valhalla/valhalla/pull/4055)
   * FIXED: `FindLuaJit.cmake` to include Windows paths/library names [#4067](https://github.com/valhalla/valhalla/pull/4067)
   * FIXED: Move complex turn restriction check out of can_form_shortcut() [#4047](https://github.com/valhalla/valhalla/pull/4047)
   * FIXED: fix `clear` methods on matrix algorithms and reserve some space for labels with a new config [#4075](https://github.com/valhalla/valhalla/pull/4075)
   * FIXED: fix `valhalla_build_admins` & `valhalla_ways_to_edges` argument parsing [#4097](https://github.com/valhalla/valhalla/pull/4097)
   * FIXED: fail early in `valhalla_build_admins` if parent directory can't be created, also exit with failure [#4099](https://github.com/valhalla/valhalla/pull/4099)
* **Enhancement**
   * CHANGED: replace boost::optional with C++17's std::optional where possible [#3890](https://github.com/valhalla/valhalla/pull/3890)
   * ADDED: parse `lit` tag on ways and add it to graph [#3893](https://github.com/valhalla/valhalla/pull/3893)
   * ADDED: log lat/lon of node where children link edges exceed the configured maximum [#3911](https://github.com/valhalla/valhalla/pull/3911)
   * ADDED: log matrix algorithm which was used [#3916](https://github.com/valhalla/valhalla/pull/3916)
   * UPDATED: docker base image to Ubuntu 22.04 [#3912](https://github.com/valhalla/valhalla/pull/3912)
   * CHANGED: Unify handling of single-file -Werror in all modules [#3910](https://github.com/valhalla/valhalla/pull/3910)
   * CHANGED: Build skadi with -Werror [#3935](https://github.com/valhalla/valhalla/pull/3935)
   * ADDED: Connect transit tiles to the graph [#3700](https://github.com/valhalla/valhalla/pull/3700)
   * CHANGED: switch to C++17 master branch of `just_gtfs` [#3947](https://github.com/valhalla/valhalla/pull/3947)
   * ADDED: Support for configuring a universal request timeout [#3966](https://github.com/valhalla/valhalla/pull/3966)
   * ADDED: optionally include highway=platform edges for pedestrian access [#3971](https://github.com/valhalla/valhalla/pull/3971)
   * ADDED: `use_lit` costing option for pedestrian costing [#3957](https://github.com/valhalla/valhalla/pull/3957)
   * CHANGED: Removed stray NULL values in log output [#3974](https://github.com/valhalla/valhalla/pull/3974)
   * CHANGED: More conservative estimates for cost of walking slopes [#3982](https://github.com/valhalla/valhalla/pull/3982)
   * ADDED: An option to slim down matrix response [#3987](https://github.com/valhalla/valhalla/pull/3987)
   * CHANGED: Updated url for just_gtfs library [#3994](https://github.com/valhalla/valhalla/pull/3995)
   * ADDED: Docker image pushes to Github's docker registry [#4033](https://github.com/valhalla/valhalla/pull/4033)
   * ADDED: `disable_hierarchy_pruning` costing option to find the actual optimal route for motorized costing modes, i.e `auto`, `motorcycle`, `motor_scooter`, `bus`, `truck` & `taxi`. [#4000](https://github.com/valhalla/valhalla/pull/4000)
   * CHANGED: baldr directory: remove warnings and C++17 adjustments [#4011](https://github.com/valhalla/valhalla/pull/4011)
   * UPDATED: `vcpkg` to latest master, iconv wasn't building anymore [#4066](https://github.com/valhalla/valhalla/pull/4066)
   * CHANGED: pybind11 upgrade for python 3.11 [#4067](https://github.com/valhalla/valhalla/pull/4067)
   * CHANGED: added transit level to connectivity map [#4082](https://github.com/valhalla/valhalla/pull/4082)
   * ADDED: "has_transit_tiles" & "osm_changeset" to verbose status response [#4062](https://github.com/valhalla/valhalla/pull/4062)
   * ADDED: time awareness to CostMatrix for e.g. traffic support [#4071](https://github.com/valhalla/valhalla/pull/4071)
   * UPDATED: transifex translations [#4102](https://github.com/valhalla/valhalla/pull/4102)
   * ADDED: costing parameters to exclude certain edges `exclude_tolls`, `exclude_bridges`, `exclude_tunnels`, `exclude_highways`, `exclude_ferries`. They need to be enabled in the config with `service_limits.allow_hard_exclusions`. Also added location search filters `exclude_ferry` and `exclude_toll` to complement these changes. [#4524](https://github.com/valhalla/valhalla/pull/4524)

## Release Date: 2023-01-03 Valhalla 3.3.0
* **Removed**
* **Bug Fix**
* **Enhancement**
  * CHANGED: Upgraded from C++14 to C++17. [#3878](https://github.com/valhalla/valhalla/pull/3878)

## Release Date: 2023-01-03 Valhalla 3.2.1
* **Removed**
* **Bug Fix**
   * FIXED: valhalla_run_route was missing config logic. [#3824](https://github.com/valhalla/valhalla/pull/3824)
   * FIXED: Added missing ferry tag if manoeuver uses a ferry. It's supposed to be there according to the docs. [#3815](https://github.com/valhalla/valhalla/issues/3815)
   * FIXED: Handle hexlifying strings with unsigned chars [#3842](https://github.com/valhalla/valhalla/pull/3842)
   * FIXED: Newer clang warns on `sprintf` which becomes a compilation error (due to `Werror`) so we use `snprintf` instead [#3846](https://github.com/valhalla/valhalla/issues/3846)
   * FIXED: Build all of Mjolnir with -Werror [#3845](https://github.com/valhalla/valhalla/pull/3845)
   * FIXED: Only set most destination information once for all origins in timedistancematrix [#3830](https://github.com/valhalla/valhalla/pull/3830)
   * FIXED: Integers to expansion JSON output were cast wrongly [#3857](https://github.com/valhalla/valhalla/pull/3857)
   * FIXED: hazmat=destination should be hazmat=false and fix the truckcost usage of hazmat [#3865](https://github.com/valhalla/valhalla/pull/3865)
   * FIXED: Make sure there is at least one path which is accessible for all vehicular modes when reclassifying ferry edges [#3860](https://github.com/valhalla/valhalla/pull/3860)
   * FIXED: valhalla_build_extract was failing to determine the tile ID to include in the extract [#3864](https://github.com/valhalla/valhalla/pull/3864)
   * FIXED: valhalla_ways_to_edges missed trimming the cache when overcommitted [#3872](https://github.com/valhalla/valhalla/pull/3864)
   * FIXED: Strange detours with multi-origin/destination unidirectional A* [#3585](https://github.com/valhalla/valhalla/pull/3585)
* **Enhancement**
   * ADDED: Added has_toll, has_highway, has_ferry tags to summary field of a leg and route and a highway tag to a maneuver if it includes a highway. [#3815](https://github.com/valhalla/valhalla/issues/3815)
   * ADDED: Add time info to sources_to_targets [#3795](https://github.com/valhalla/valhalla/pull/3795)
   * ADDED: "available_actions" to the /status response [#3836](https://github.com/valhalla/valhalla/pull/3836)
   * ADDED: "waiting" field on input/output intermediate break(\_through) locations to respect services times [#3849](https://github.com/valhalla/valhalla/pull/3849)
   * ADDED: --bbox & --geojson-dir options to valhalla_build_extract to only archive a subset of tiles [#3856](https://github.com/valhalla/valhalla/pull/3856)
   * CHANGED: Replace unstable c++ geos API with a mix of geos' c api and boost::geometry for admin building [#3683](https://github.com/valhalla/valhalla/pull/3683)
   * ADDED: optional write-access to traffic extract from GraphReader [#3876](https://github.com/valhalla/valhalla/pull/3876)
   * UPDATED: locales from Transifex [#3879](https://github.com/valhalla/valhalla/pull/3879)
   * CHANGED: Build most of Baldr with -Werror [#3885](https://github.com/valhalla/valhalla/pull/3885)
   * UPDATED: some documentation overhaul to slim down root's README [#3881](https://github.com/valhalla/valhalla/pull/3881)
   * CHANGED: move documentation hosting to Github Pages from readthedocs.io [#3884](https://github.com/valhalla/valhalla/pull/3884)
   * ADDED: inline config arguments to some more executables [#3873](https://github.com/valhalla/valhalla/pull/3873)

## Release Date: 2022-10-26 Valhalla 3.2.0
* **Removed**
   * REMOVED: "build-\*" docker image to decrease complexity [#3689](https://github.com/valhalla/valhalla/pull/3541)

* **Bug Fix**
   * FIXED: Fix precision losses while encoding-decoding distance parameter in openlr [#3374](https://github.com/valhalla/valhalla/pull/3374)
   * FIXED: Fix bearing calculation for openlr records [#3379](https://github.com/valhalla/valhalla/pull/3379)
   * FIXED: Some refactoring that was proposed for the PR 3379 [#3381](https://github.com/valhalla/valhalla/pull/3381)
   * FIXED: Avoid calling out "keep left/right" when passing an exit [#3349](https://github.com/valhalla/valhalla/pull/3349)
   * FIXED: Fix iterator decrement beyond begin() in GeoPoint::HeadingAtEndOfPolyline() method [#3393](https://github.com/valhalla/valhalla/pull/3393)
   * FIXED: Add string for Use:kPedestrianCrossing to fix null output in to_string(Use). [#3416](https://github.com/valhalla/valhalla/pull/3416)
   * FIXED: Remove simple restrictions check for pedestrian cost calculation. [#3423](https://github.com/valhalla/valhalla/pull/3423)
   * FIXED: Parse "highway=busway" OSM tag: https://wiki.openstreetmap.org/wiki/Tag:highway%3Dbusway [#3413](https://github.com/valhalla/valhalla/pull/3413)
   * FIXED: Process int_ref irrespective of `use_directions_on_ways_` [#3446](https://github.com/valhalla/valhalla/pull/3446)
   * FIXED: workaround python's ArgumentParser bug to not accept negative numbers as arguments [#3443](https://github.com/valhalla/valhalla/pull/3443)
   * FIXED: Undefined behaviour on some platforms due to unaligned reads [#3447](https://github.com/valhalla/valhalla/pull/3447)
   * FIXED: Fixed undefined behavior due to invalid shift exponent when getting edge's heading [#3450](https://github.com/valhalla/valhalla/pull/3450)
   * FIXED: Use midgard::unaligned_read in GraphTileBuilder::AddSigns [#3456](https://github.com/valhalla/valhalla/pull/3456)
   * FIXED: Relax test margin for time dependent traffic test [#3467](https://github.com/valhalla/valhalla/pull/3467)
   * FIXED: Fixed missed intersection heading [#3463](https://github.com/valhalla/valhalla/pull/3463)
   * FIXED: Stopped putting binary bytes into a string field of the protobuf TaggedValue since proto3 protects against that for cross language support [#3468](https://github.com/valhalla/valhalla/pull/3468)
   * FIXED: valhalla_service uses now loki logging config instead of deprecated tyr logging [#3481](https://github.com/valhalla/valhalla/pull/3481)
   * FIXED: Docker image `valhalla/valhalla:run-latest`: conan error + python integration [#3485](https://github.com/valhalla/valhalla/pull/3485)
   * FIXED: fix more protobuf unstable 3.x API [#3494](https://github.com/valhalla/valhalla/pull/3494)
   * FIXED: fix one more protobuf unstable 3.x API [#3501](https://github.com/valhalla/valhalla/pull/3501)
   * FIXED: Fix valhalla_build_tiles imports only bss from last osm file [#3503](https://github.com/valhalla/valhalla/pull/3503)
   * FIXED: Fix total_run_stat.sh script. [#3511](https://github.com/valhalla/valhalla/pull/3511)
   * FIXED: Both `hov:designated` and `hov:minimum` have to be correctly set for the way to be considered hov-only [#3526](https://github.com/valhalla/valhalla/pull/3526)
   * FIXED: Wrong out index in route intersections [#3541](https://github.com/valhalla/valhalla/pull/3541)
   * FIXED: fix valhalla_export_edges: missing null columns separator [#3543](https://github.com/valhalla/valhalla/pull/3543)
   * FIXED: Removed/updated narrative language aliases that are not IETF BCP47 compliant [#3546](https://github.com/valhalla/valhalla/pull/3546)
   * FIXED: Wrong predecessor opposing edge in dijkstra's expansion [#3528](https://github.com/valhalla/valhalla/pull/3528)
   * FIXED: exit and exit_verbal in Russian locale should be same [#3545](https://github.com/valhalla/valhalla/pull/3545)
   * FIXED: Skip transit tiles in hierarchy builder [#3559](https://github.com/valhalla/valhalla/pull/3559)
   * FIXED: Fix some country overrides in adminconstants and add a couple new countries. [#3578](https://github.com/valhalla/valhalla/pull/3578)
   * FIXED: Improve build errors reporting [#3579](https://github.com/valhalla/valhalla/pull/3579)
   * FIXED: Fix "no elevation" values and /locate elevation response [#3571](https://github.com/valhalla/valhalla/pull/3571)
   * FIXED: Build tiles with admin/timezone support on Windows [#3580](https://github.com/valhalla/valhalla/pull/3580)
   * FIXED: admin "Saint-Martin" changed name to "Saint-Martin (France)" [#3619](https://github.com/valhalla/valhalla/pull/3619)
   * FIXED: openstreetmapspeeds global config with `null`s now supported [#3621](https://github.com/valhalla/valhalla/pull/3621)
   * FIXED: valhalla_run_matrix was failing (could not find proper max_matrix_distance) [#3635](https://github.com/valhalla/valhalla/pull/3635)
   * FIXED: Removed duplicate degrees/radians constants [#3642](https://github.com/valhalla/valhalla/pull/3642)
   * FIXED: Forgot to adapt driving side and country access rules in [#3619](https://github.com/valhalla/valhalla/pull/3619) [#3652](https://github.com/valhalla/valhalla/pull/3652)
   * FIXED: DateTime::is_conditional_active(...) incorrect end week handling [#3655](https://github.com/valhalla/valhalla/pull/3655)
   * FIXED: TimeDistanceBSSMatrix: incorrect initialization for destinations [#3659](https://github.com/valhalla/valhalla/pull/3659)
   * FIXED: Some interpolated points had invalid edge_index in trace_attributes response [#3646](https://github.com/valhalla/valhalla/pull/3670)
   * FIXED: Use a small node snap distance in map-matching. FIxes issue with incorrect turn followed by Uturn. [#3677](https://github.com/valhalla/valhalla/pull/3677)
   * FIXED: Conan error when building Docker image. [#3689](https://github.com/valhalla/valhalla/pull/3689)
   * FIXED: Allow country overrides for sidewalk [#3711](https://github.com/valhalla/valhalla/pull/3711)
   * FIXED: CostMatrix incorrect tile usage with oppedge. [#3719](https://github.com/valhalla/valhalla/pull/3719)
   * FIXED: Fix elevation serializing [#3735](https://github.com/valhalla/valhalla/pull/3735)
   * FIXED: Fix returning a potentially uninitialized value in PointXY::ClosestPoint [#3737](https://github.com/valhalla/valhalla/pull/3737)
   * FIXED: Wales and Scotland name change. [#3746](https://github.com/valhalla/valhalla/pull/3746)
   * FIXED: Pedestrian crossings are allowed for bikes [#3751](https://github.com/valhalla/valhalla/pull/3751)
   * FIXED: Fix for Mac OSx.  Small update for the workdir for the admin_sidewalk_override test.  [#3757](https://github.com/valhalla/valhalla/pull/3757)
   * FIXED: Add missing service road case from GetTripLegUse method. [#3763](https://github.com/valhalla/valhalla/pull/3763)
   * FIXED: Fix TimeDistanceMatrix results sequence [#3738](https://github.com/valhalla/valhalla/pull/3738)
   * FIXED: Fix status endpoint not reporting that the service is shutting down [#3785](https://github.com/valhalla/valhalla/pull/3785)
   * FIXED: Fix TimdDistanceMatrix SetSources and SetTargets [#3792](https://github.com/valhalla/valhalla/pull/3792)
   * FIXED: Added highway and surface factor in truckcost [#3590](https://github.com/valhalla/valhalla/pull/3590)
   * FIXED: Potential integer underflow in file suffix generation [#3783](https://github.com/valhalla/valhalla/pull/3783)
   * FIXED: Building Valhalla as a submodule [#3781](https://github.com/valhalla/valhalla/issues/3781)
   * FIXED: Fixed invalid time detection in GetSpeed [#3800](https://github.com/valhalla/valhalla/pull/3800)
   * FIXED: Osmway struct update: added up to 33 and not 32 [#3808](https://github.com/valhalla/valhalla/pull/3808)
   * FIXED: Fix out-of-range linestrings in expansion [#4603](https://github.com/valhalla/valhalla/pull/4603)

* **Enhancement**
   * CHANGED: Pronunciation for names and destinations [#3132](https://github.com/valhalla/valhalla/pull/3132)
   * CHANGED: Requested code clean up for phonemes PR [#3356](https://github.com/valhalla/valhalla/pull/3356)
   * CHANGED: Refactor Pronunciation class to struct [#3359](https://github.com/valhalla/valhalla/pull/3359)
   * ADDED: Added support for probabale restrictions [#3361](https://github.com/valhalla/valhalla/pull/3361)
   * CHANGED: Refactored the verbal text formatter to handle logic for street name and sign [#3369](https://github.com/valhalla/valhalla/pull/3369)
   * CHANGED: return "version" and "tileset_age" on parameterless /status call [#3367](https://github.com/valhalla/valhalla/pull/3367)
   * CHANGED: de-singleton tile_extract by introducing an optional index.bin file created by valhalla_build_extract [#3281](https://github.com/valhalla/valhalla/pull/3281)
   * CHANGED: implement valhalla_build_elevation in python and add more --from-geojson & --from-graph options [#3318](https://github.com/valhalla/valhalla/pull/3318)
   * ADDED: Add boolean parameter to clear memory for edge labels from thor. [#2789](https://github.com/valhalla/valhalla/pull/2789)
   * CHANGED: Do not create statsd client in workers if it is not configured [#3394](https://github.com/valhalla/valhalla/pull/3394)
   * ADDED: Import of Bike Share Stations information in BSS Connection edges [#3411](https://github.com/valhalla/valhalla/pull/3411)
   * ADDED: Add heading to PathEdge to be able to return it on /locate [#3399](https://github.com/valhalla/valhalla/pull/3399)
   * ADDED: Add `prioritize_bidirectional` option for fast work and correct ETA calculation for `depart_at` date_time type. Smoothly stop using live-traffic [#3398](https://github.com/valhalla/valhalla/pull/3398)
   * CHANGED: Minor fix for headers  [#3436](https://github.com/valhalla/valhalla/pull/3436)
   * CHANGED: Use std::multimap for polygons returned for admin and timezone queries. Improves performance when building tiles. [#3427](https://github.com/valhalla/valhalla/pull/3427)
   * CHANGED: Refactored GraphBuilder::CreateSignInfoList [#3438](https://github.com/valhalla/valhalla/pull/3438)
   * ADDED: Add support for LZ4 compressed elevation tiles [#3401](https://github.com/valhalla/valhalla/pull/3401)
   * CHANGED: Rearranged some of the protobufs to remove redundancy [#3452](https://github.com/valhalla/valhalla/pull/3452)
   * CHANGED: overhaul python bindings [#3380](https://github.com/valhalla/valhalla/pull/3380)
   * CHANGED: Removed all protobuf defaults either by doing them in code or by relying on 0 initialization. Also deprecated best_paths and do_not_track [#3454](https://github.com/valhalla/valhalla/pull/3454)
   * ADDED: isochrone action for /expansion endpoint to track dijkstra expansion [#3215](https://github.com/valhalla/valhalla/pull/3215)
   * CHANGED: remove boost from dependencies and add conan as prep for #3346 [#3459](https://github.com/valhalla/valhalla/pull/3459)
   * CHANGED: Remove boost.program_options in favor of cxxopts header-only lib and use conan to install header-only boost. [#3346](https://github.com/valhalla/valhalla/pull/3346)
   * CHANGED: Moved all protos to proto3 for internal request/response handling [#3457](https://github.com/valhalla/valhalla/pull/3457)
   * CHANGED: Allow up to 32 outgoing link edges on a node when reclassifying links [#3483](https://github.com/valhalla/valhalla/pull/3483)
   * CHANGED: Reuse sample::get implementation [#3471](https://github.com/valhalla/valhalla/pull/3471)
   * ADDED: Beta support for interacting with the http/bindings/library via serialized and pbf objects respectively [#3464](https://github.com/valhalla/valhalla/pull/3464)
   * CHANGED: Update xcode to 12.4.0 [#3492](https://github.com/valhalla/valhalla/pull/3492)
   * ADDED: Add JSON generator to conan [#3493](https://github.com/valhalla/valhalla/pull/3493)
   * CHANGED: top_speed option: ignore live speed for speed based penalties [#3460](https://github.com/valhalla/valhalla/pull/3460)
   * ADDED: Add `include_construction` option into the config to include/exclude roads under construction from the graph [#3455](https://github.com/valhalla/valhalla/pull/3455)
   * CHANGED: Refactor options protobuf for Location and Costing objects [#3506](https://github.com/valhalla/valhalla/pull/3506)
   * CHANGED: valhalla.h and config.h don't need cmake configuration [#3502](https://github.com/valhalla/valhalla/pull/3502)
   * ADDED: New options to control what fields of the pbf are returned when pbf format responses are requested [#3207](https://github.com/valhalla/valhalla/pull/3507)
   * CHANGED: Rename tripcommon to common [#3516](https://github.com/valhalla/valhalla/pull/3516)
   * ADDED: Indoor routing - data model, data processing. [#3509](https://github.com/valhalla/valhalla/pull/3509)
   * ADDED: On-demand elevation tile fetching [#3391](https://github.com/valhalla/valhalla/pull/3391)
   * CHANGED: Remove many oneof uses from the protobuf api where the semantics of optional vs required isnt necessary [#3527](https://github.com/valhalla/valhalla/pull/3527)
   * ADDED: Indoor routing maneuvers [#3519](https://github.com/valhalla/valhalla/pull/3519)
   * ADDED: Expose reverse isochrone parameter for reverse expansion [#3528](https://github.com/valhalla/valhalla/pull/3528)
   * CHANGED: Add matrix classes to thor worker so they persist between requests. [#3560](https://github.com/valhalla/valhalla/pull/3560)
   * CHANGED: Remove `max_matrix_locations` and introduce `max_matrix_location_pairs` to configure the allowed number of total routes for the matrix action for more flexible asymmetric matrices [#3569](https://github.com/valhalla/valhalla/pull/3569)
   * CHANGED: modernized spatialite syntax [#3580](https://github.com/valhalla/valhalla/pull/3580)
   * ADDED: Options to generate partial results for time distance matrix when there is one source (one to many) or one target (many to one). [#3181](https://github.com/valhalla/valhalla/pull/3181)
   * ADDED: Enhance valhalla_build_elevation with LZ4 recompression support [#3607](https://github.com/valhalla/valhalla/pull/3607)
   * CHANGED: removed UK admin and upgraded its constituents to countries [#3619](https://github.com/valhalla/valhalla/pull/3619)
   * CHANGED: expansion service: only track requested max time/distance [#3532](https://github.com/valhalla/valhalla/pull/3509)
   * ADDED: Shorten down the request delay, when some sources/targets searches are early aborted [#3611](https://github.com/valhalla/valhalla/pull/3611)
   * ADDED: add `pre-commit` hook for running the `format.sh` script [#3637](https://github.com/valhalla/valhalla/pull/3637)
   * CHANGED: upgrade pybind11 to v2.9.2 to remove cmake warning [#3658](https://github.com/valhalla/valhalla/pull/3658)
   * ADDED: tests for just_gtfs reading and writing feeds [#3665](https://github.com/valhalla/valhalla/pull/3665)
   * CHANGED: Precise definition of types of edges on which BSS could be projected [#3658](https://github.com/valhalla/valhalla/pull/3663)
   * CHANGED: Remove duplicate implementation of `adjust_scores` [#3673](https://github.com/valhalla/valhalla/pull/3673)
   * ADDED: convert GTFS data into protobuf tiles [#3629](https://github.com/valhalla/valhalla/issues/3629)
   * CHANGED: Use `starts_with()` instead of `substr(0, N)` getting and comparing to prefix [#3702](https://github.com/valhalla/valhalla/pull/3702)
   * ADDED: Ferry support for HGV [#3710](https://github.com/valhalla/valhalla/issues/3710)
   * ADDED: Linting & formatting checks for Python code [#3713](https://github.com/valhalla/valhalla/pull/3713)
   * CHANGED: rename Turkey admin to Türkiye [#3720](https://github.com/valhalla/valhalla/pull/3713)
   * CHANGED: bumped vcpkg version to "2022.08.15" [#3754](https://github.com/valhalla/valhalla/pull/3754)
   * CHANGED: chore: Updates to clang-format 11.0.0 [#3533](https://github.com/valhalla/valhalla/pull/3533)
   * CHANGED: Ported trace_attributes serialization to RapidJSON. [#3333](https://github.com/valhalla/valhalla/pull/3333)
   * ADDED: Add helpers for DirectedEdgeExt and save them to file in GraphTileBuilder [#3562](https://github.com/valhalla/valhalla/pull/3562)
   * ADDED: Fixed Speed costing option [#3576](https://github.com/valhalla/valhalla/pull/3576)
   * ADDED: axle_count costing option for hgv [#3648](https://github.com/valhalla/valhalla/pull/3648)
   * ADDED: Matrix action for gurka [#3793](https://github.com/valhalla/valhalla/pull/3793)
   * ADDED: Add warnings array to response. [#3588](https://github.com/valhalla/valhalla/pull/3588)
   * CHANGED: Templatized TimeDistanceMatrix for forward/reverse search [#3773](https://github.com/valhalla/valhalla/pull/3773)
   * CHANGED: Templatized TimeDistanceBSSMatrix for forward/reverse search [#3778](https://github.com/valhalla/valhalla/pull/3778)
   * CHANGED: error code 154 shows distance limit in error message [#3779](https://github.com/valhalla/valhalla/pull/3779)

## Release Date: 2021-10-07 Valhalla 3.1.4
* **Removed**
* **Bug Fix**
   * FIXED: Revert default speed boost for turn channels [#3232](https://github.com/valhalla/valhalla/pull/3232)
   * FIXED: Use the right tile to get country for incident [#3235](https://github.com/valhalla/valhalla/pull/3235)
   * FIXED: Fix factors passed to `RelaxHierarchyLimits` [#3253](https://github.com/valhalla/valhalla/pull/3253)
   * FIXED: Fix TransitionCostReverse usage [#3260](https://github.com/valhalla/valhalla/pull/3260)
   * FIXED: Fix Tagged Value Support in EdgeInfo [#3262](https://github.com/valhalla/valhalla/issues/3262)
   * FIXED: TransitionCostReverse fix: revert internal_turn change [#3271](https://github.com/valhalla/valhalla/issues/3271)
   * FIXED: Optimize tiles usage in reach-based pruning [#3294](https://github.com/valhalla/valhalla/pull/3294)
   * FIXED: Slip lane detection: track visited nodes to avoid infinite loops [#3297](https://github.com/valhalla/valhalla/pull/3297)
   * FIXED: Fix distance value in a 0-length road [#3185](https://github.com/valhalla/valhalla/pull/3185)
   * FIXED: Trivial routes were broken when origin was node snapped and destnation was not and vice-versa for reverse astar [#3299](https://github.com/valhalla/valhalla/pull/3299)
   * FIXED: Tweaked TestAvoids map to get TestAvoidShortcutsTruck working [#3301](https://github.com/valhalla/valhalla/pull/3301)
   * FIXED: Overflow in sequence sort [#3303](https://github.com/valhalla/valhalla/pull/3303)
   * FIXED: Setting statsd tags in config via valhalla_build_config [#3225](https://github.com/valhalla/valhalla/pull/3225)
   * FIXED: Cache for gzipped elevation tiles [#3120](https://github.com/valhalla/valhalla/pull/3120)
   * FIXED: Current time conversion regression introduced in unidirectional algorithm refractor [#3278](https://github.com/valhalla/valhalla/issues/3278)
   * FIXED: Make combine_route_stats.py properly quote CSV output (best practice improvement) [#3328](https://github.com/valhalla/valhalla/pull/3328)
   * FIXED: Merge edge segment records in map matching properly so that resulting edge indices in trace_attributes are valid [#3280](https://github.com/valhalla/valhalla/pull/3280)
   * FIXED: Shape walking map matcher now sets correct edge candidates used in the match for origin and destination location [#3329](https://github.com/valhalla/valhalla/pull/3329)
   * FIXED: Better hash function of GraphId [#3332](https://github.com/valhalla/valhalla/pull/3332)

* **Enhancement**
   * CHANGED: Favor turn channels more [#3222](https://github.com/valhalla/valhalla/pull/3222)
   * CHANGED: Rename `valhalla::midgard::logging::LogLevel` enumerators to avoid clash with common macros [#3237](https://github.com/valhalla/valhalla/pull/3237)
   * CHANGED: Move pre-defined algorithm-based factors inside `RelaxHierarchyLimits` [#3253](https://github.com/valhalla/valhalla/pull/3253)
   * ADDED: Reject alternatives with too long detours [#3238](https://github.com/valhalla/valhalla/pull/3238)
   * ADDED: Added info to /status endpoint [#3008](https://github.com/valhalla/valhalla/pull/3008)
   * ADDED: Added stop and give_way/yield signs to the data and traffic signal fixes [#3251](https://github.com/valhalla/valhalla/pull/3251)
   * ADDED: use_hills for pedestrian costing, which also affects the walking speed [#3234](https://github.com/valhalla/valhalla/pull/3234)
   * CHANGED: Fixed cost threshold for bidirectional astar. Implemented reach-based pruning for suboptimal branches [#3257](https://github.com/valhalla/valhalla/pull/3257)
   * ADDED: Added `exclude_unpaved` request parameter [#3240](https://github.com/valhalla/valhalla/pull/3240)
   * ADDED: Added support for routing onto HOV/HOT lanes via request parameters `include_hot`, `include_hov2`, and `include_hov3` [#3273](https://github.com/valhalla/valhalla/pull/3273)
   * ADDED: Add Z-level field to `EdgeInfo`. [#3261](https://github.com/valhalla/valhalla/pull/3261)
   * CHANGED: Calculate stretch threshold for alternatives based on the optimal route cost [#3276](https://github.com/valhalla/valhalla/pull/3276)
   * ADDED: Add `preferred_z_level` as a parameter of loki requests. [#3270](https://github.com/valhalla/valhalla/pull/3270)
   * ADDED: Add `preferred_layer` as a parameter of loki requests. [#3270](https://github.com/valhalla/valhalla/pull/3270)
   * ADDED: Exposing service area names in passive maneuvers. [#3277](https://github.com/valhalla/valhalla/pull/3277)
   * ADDED: Added traffic signal and stop sign check for stop impact. These traffic signals and stop sign are located on edges. [#3279](https://github.com/valhalla/valhalla/pull/3279)
   * CHANGED: Improved sharing criterion to obtain more reasonable alternatives; extended alternatives search [#3302](https://github.com/valhalla/valhalla/pull/3302)
   * ADDED: pull ubuntu:20.04 base image before building [#3233](https://github.com/valhalla/valhalla/pull/3223)
   * CHANGED: Improve Loki nearest-neighbour performance for large radius searches in open space [#3233](https://github.com/valhalla/valhalla/pull/3324)
   * ADDED: testing infrastructure for scripts and valhalla_build_config tests [#3308](https://github.com/valhalla/valhalla/pull/3308)
   * ADDED: Shape points and information about where intermediate locations are placed along the legs of a route [#3274](https://github.com/valhalla/valhalla/pull/3274)
   * CHANGED: Improved existing hov lane transition test case to make more realistic [#3330](https://github.com/valhalla/valhalla/pull/3330)
   * CHANGED: Update python usage in all scripts to python3 [#3337](https://github.com/valhalla/valhalla/pull/3337)
   * ADDED: Added `exclude_cash_only_tolls` request parameter [#3341](https://github.com/valhalla/valhalla/pull/3341)
   * CHANGED: Update api-reference for street_names [#3342](https://github.com/valhalla/valhalla/pull/3342)
   * ADDED: Disable msse2 flags when building on Apple Silicon chip [#3327](https://github.com/valhalla/valhalla/pull/3327)

## Release Date: 2021-07-20 Valhalla 3.1.3
* **Removed**
   * REMOVED: Unused overloads of `to_response` function [#3167](https://github.com/valhalla/valhalla/pull/3167)

* **Bug Fix**
   * FIXED: Fix heading on small edge [#3114](https://github.com/valhalla/valhalla/pull/3114)
   * FIXED: Added support for `access=psv`, which disables routing on these nodes and edges unless the mode is taxi or bus [#3107](https://github.com/valhalla/valhalla/pull/3107)
   * FIXED: Disables logging in CI to catch issues [#3121](https://github.com/valhalla/valhalla/pull/3121)
   * FIXED: Fixed U-turns through service roads [#3082](https://github.com/valhalla/valhalla/pull/3082)
   * FIXED: Added forgotten penalties for kLivingStreet and kTrack for pedestrian costing model [#3116](https://github.com/valhalla/valhalla/pull/3116)
   * FIXED: Updated the reverse turn bounds [#3122](https://github.com/valhalla/valhalla/pull/3122)
   * FIXED: Missing fork maneuver [#3134](https://github.com/valhalla/valhalla/pull/3134)
   * FIXED: Update turn channel logic to call out specific turn at the end of the turn channel if needed [#3140](https://github.com/valhalla/valhalla/pull/3140)
   * FIXED: Fixed cost thresholds for TimeDistanceMatrix. [#3131](https://github.com/valhalla/valhalla/pull/3131)
   * FIXED: Use distance threshold in hierarchy limits for bidirectional astar to expand more important lower level roads [#3156](https://github.com/valhalla/valhalla/pull/3156)
   * FIXED: Fixed incorrect dead-end roundabout labels. [#3129](https://github.com/valhalla/valhalla/pull/3129)
   * FIXED: googletest wasn't really updated in #3166 [#3187](https://github.com/valhalla/valhalla/pull/3187)
   * FIXED: Minor fix of benchmark code [#3190](https://github.com/valhalla/valhalla/pull/3190)
   * FIXED: avoid_polygons intersected edges as polygons instead of linestrings [#3194]((https://github.com/valhalla/valhalla/pull/3194)
   * FIXED: when binning horizontal edge shapes using single precision floats (converted from not double precision floats) allowed for the possibility of marking many many tiles no where near the shape [#3204](https://github.com/valhalla/valhalla/pull/3204)
   * FIXED: Fix improper iterator usage in ManeuversBuilder [#3205](https://github.com/valhalla/valhalla/pull/3205)
   * FIXED: Modified approach for retrieving signs from a directed edge #3166 [#3208](https://github.com/valhalla/valhalla/pull/3208)
   * FIXED: Improve turn channel classification: detect slip lanes [#3196](https://github.com/valhalla/valhalla/pull/3196)
   * FIXED: Compatibility with older boost::optional versions [#3219](https://github.com/valhalla/valhalla/pull/3219)
   * FIXED: Older boost.geometry versions don't have correct() for geographic rings [#3218](https://github.com/valhalla/valhalla/pull/3218)
   * FIXED: Use default road speed for bicycle costing so traffic does not reduce penalty on high speed roads. [#3143](https://github.com/valhalla/valhalla/pull/3143)

* **Enhancement**
   * CHANGED: Refactor base costing options parsing to handle more common stuff in a one place [#3125](https://github.com/valhalla/valhalla/pull/3125)
   * CHANGED: Unified Sign/SignElement into sign.proto [#3146](https://github.com/valhalla/valhalla/pull/3146)
   * ADDED: New verbal succinct transition instruction to maneuver & narrativebuilder. Currently this instruction will be used in place of a very long street name to avoid repetition of long names [#2844](https://github.com/valhalla/valhalla/pull/2844)
   * ADDED: Added oneway support for pedestrian access and foot restrictions [#3123](https://github.com/valhalla/valhalla/pull/3123)
   * ADDED: Exposing rest-area names in passive maneuvers [#3172](https://github.com/valhalla/valhalla/pull/3172)
   * CHORE: Updates robin-hood-hashing third-party library
   * ADDED: Support `barrier=yes|swing_gate|jersey_barrier` tags [#3154](https://github.com/valhalla/valhalla/pull/3154)
   * ADDED: Maintain `access=permit|residents` tags as private [#3149](https://github.com/valhalla/valhalla/pull/3149)
   * CHANGED: Replace `avoid_*` API parameters with more accurate `exclude_*` [#3093](https://github.com/valhalla/valhalla/pull/3093)
   * ADDED: Penalize private gates [#3144](https://github.com/valhalla/valhalla/pull/3144)
   * CHANGED: Renamed protobuf Sign/SignElement to TripSign/TripSignElement [#3168](https://github.com/valhalla/valhalla/pull/3168)
   * CHORE: Updates googletest to release-1.11.0 [#3166](https://github.com/valhalla/valhalla/pull/3166)
   * CHORE: Enables -Wall on sif sources [#3178](https://github.com/valhalla/valhalla/pull/3178)
   * ADDED: Allow going through accessible `barrier=bollard` and penalize routing through it, when the access is private [#3175](https://github.com/valhalla/valhalla/pull/3175)
   * ADDED: Add country code to incident metadata [#3169](https://github.com/valhalla/valhalla/pull/3169)
   * CHANGED: Use distance instead of time to check limited sharing criteria [#3183](https://github.com/valhalla/valhalla/pull/3183)
   * ADDED: Introduced a new via_waypoints array on the leg in the osrm route serializer that describes where a particular waypoint from the root-level array matches to the route. [#3189](https://github.com/valhalla/valhalla/pull/3189)
   * ADDED: Added vehicle width and height as an option for auto (and derived: taxi, bus, hov) profile (https://github.com/valhalla/valhalla/pull/3179)
   * ADDED: Support for statsd integration for basic error and requests metrics [#3191](https://github.com/valhalla/valhalla/pull/3191)
   * CHANGED: Get rid of typeid in statistics-related code. [#3227](https://github.com/valhalla/valhalla/pull/3227)

## Release Date: 2021-05-26 Valhalla 3.1.2
* **Removed**
* **Bug Fix**
   * FIXED: Change unnamed road intersections from being treated as penil point u-turns [#3084](https://github.com/valhalla/valhalla/pull/3084)
   * FIXED: Fix TimeDepReverse termination and path cost calculation (for arrive_by routing) [#2987](https://github.com/valhalla/valhalla/pull/2987)
   * FIXED: Isochrone (::Generalize()) fix to avoid generating self-intersecting polygons [#3026](https://github.com/valhalla/valhalla/pull/3026)
   * FIXED: Handle day_on/day_off/hour_on/hour_off restrictions [#3029](https://github.com/valhalla/valhalla/pull/3029)
   * FIXED: Apply conditional restrictions with dow only to the edges when routing [#3039](https://github.com/valhalla/valhalla/pull/3039)
   * FIXED: Missing locking in incident handler needed to hang out to scop lock rather than let the temporary dissolve [#3046](https://github.com/valhalla/valhalla/pull/3046)
   * FIXED: Continuous lane guidance fix [#3054](https://github.com/valhalla/valhalla/pull/3054)
   * FIXED: Fix reclassification for "shorter" ferries and rail ferries (for Chunnel routing issues) [#3038](https://github.com/valhalla/valhalla/pull/3038)
   * FIXED: Incorrect routing through motor_vehicle:conditional=destination. [#3041](https://github.com/valhalla/valhalla/pull/3041)
   * FIXED: Allow destination-only routing on the first-pass for non bidirectional Astar algorithms. [#3085](https://github.com/valhalla/valhalla/pull/3085)
   * FIXED: Highway/ramp lane bifurcation [#3088](https://github.com/valhalla/valhalla/pull/3088)
   * FIXED: out of bound access of tile hierarchy in base_ll function in graphheader [#3089](https://github.com/valhalla/valhalla/pull/3089)
   * FIXED: include shortcuts in avoid edge set for avoid_polygons [#3090](https://github.com/valhalla/valhalla/pull/3090)

* **Enhancement**
   * CHANGED: Refactor timedep forward/reverse to reduce code repetition [#2987](https://github.com/valhalla/valhalla/pull/2987)
   * CHANGED: Sync translation files with Transifex command line tool [#3030](https://github.com/valhalla/valhalla/pull/3030)
   * CHANGED: Use osm tags in links reclassification algorithm in order to reduce false positive downgrades [#3042](https://github.com/valhalla/valhalla/pull/3042)
   * CHANGED: Use CircleCI XL instances for linux based builds [#3043](https://github.com/valhalla/valhalla/pull/3043)
   * ADDED: ci: Enable undefined sanitizer [#2999](https://github.com/valhalla/valhalla/pull/2999)
   * ADDED: Optionally pass preconstructed graphreader to connectivity map [#3046](https://github.com/valhalla/valhalla/pull/3046)
   * CHANGED: ci: Skip Win CI runs for irrelevant files [#3014](https://github.com/valhalla/valhalla/pull/3014)
   * ADDED: Allow configuration-driven default speed assignment based on edge properties [#3055](https://github.com/valhalla/valhalla/pull/3055)
   * CHANGED: Use std::shared_ptr in case if ENABLE_THREAD_SAFE_TILE_REF_COUNT is ON. [#3067](https://github.com/valhalla/valhalla/pull/3067)
   * CHANGED: Reduce stop impact when driving in parking lots [#3051](https://github.com/valhalla/valhalla/pull/3051)
   * ADDED: Added another through route test [#3074](https://github.com/valhalla/valhalla/pull/3074)
   * ADDED: Adds incident-length to metadata proto [#3083](https://github.com/valhalla/valhalla/pull/3083)
   * ADDED: Do not penalize gates that have allowed access [#3078](https://github.com/valhalla/valhalla/pull/3078)
   * ADDED: Added missing k/v pairs to taginfo.json.  Updated PR template. [#3101](https://github.com/valhalla/valhalla/pull/3101)
   * CHANGED: Serialize isochrone 'contour' properties as floating point so they match user supplied value [#3078](https://github.com/valhalla/valhalla/pull/3095)
   * NIT: Enables compiler warnings as errors in midgard module [#3104](https://github.com/valhalla/valhalla/pull/3104)
   * CHANGED: Check all tiles for nullptr that reads from graphreader to avoid fails in case tiles might be missing. [#3065](https://github.com/valhalla/valhalla/pull/3065)

## Release Date: 2021-04-21 Valhalla 3.1.1
* **Removed**
   * REMOVED: The tossing of private roads in [#1960](https://github.com/valhalla/valhalla/pull/1960) was too aggressive and resulted in a lot of no routes.  Reverted this logic.  [#2934](https://github.com/valhalla/valhalla/pull/2934)
   * REMOVED: stray references to node bindings [#3012](https://github.com/valhalla/valhalla/pull/3012)

* **Bug Fix**
   * FIXED: Fix compression_utils.cc::inflate(...) throw - make it catchable [#2839](https://github.com/valhalla/valhalla/pull/2839)
   * FIXED: Fix compiler errors if HAVE_HTTP not enabled [#2807](https://github.com/valhalla/valhalla/pull/2807)
   * FIXED: Fix alternate route serialization [#2811](https://github.com/valhalla/valhalla/pull/2811)
   * FIXED: Store restrictions in the right tile [#2781](https://github.com/valhalla/valhalla/pull/2781)
   * FIXED: Failing to write tiles because of racing directory creation [#2810](https://github.com/valhalla/valhalla/pull/2810)
   * FIXED: Regression in stopping expansion on transitions down in time-dependent routes [#2815](https://github.com/valhalla/valhalla/pull/2815)
   * FIXED: Fix crash in loki when trace_route is called with 2 locations. [#2817](https://github.com/valhalla/valhalla/pull/2817)
   * FIXED: Mark the restriction start and end as via ways to fix IsBridgingEdge function in Bidirectional Astar [#2796](https://github.com/valhalla/valhalla/pull/2796)
   * FIXED: Dont add predictive traffic to the tile if it's empty [#2826](https://github.com/valhalla/valhalla/pull/2826)
   * FIXED: Fix logic bidirectional astar to avoid double u-turns and extra detours [#2802](https://github.com/valhalla/valhalla/pull/2802)
   * FIXED: Re-enable transition cost for motorcycle profile [#2837](https://github.com/valhalla/valhalla/pull/2837)
   * FIXED: Increase limits for timedep_* algorithms. Split track_factor into edge factor and transition penalty [#2845](https://github.com/valhalla/valhalla/pull/2845)
   * FIXED: Loki was looking up the wrong costing enum for avoids [#2856](https://github.com/valhalla/valhalla/pull/2856)
   * FIXED: Fix way_ids -> graph_ids conversion for complex restrictions: handle cases when a way is split into multiple edges [#2848](https://github.com/valhalla/valhalla/pull/2848)
   * FIXED: Honor access mode while matching OSMRestriction with the graph [#2849](https://github.com/valhalla/valhalla/pull/2849)
   * FIXED: Ensure route summaries are unique among all returned route/legs [#2874](https://github.com/valhalla/valhalla/pull/2874)
   * FIXED: Fix compilation errors when boost < 1.68 and libprotobuf < 3.6  [#2878](https://github.com/valhalla/valhalla/pull/2878)
   * FIXED: Allow u-turns at no-access barriers when forced by heading [#2875](https://github.com/valhalla/valhalla/pull/2875)
   * FIXED: Fixed "No route found" error in case of multipoint request with locations near low reachability edges [#2914](https://github.com/valhalla/valhalla/pull/2914)
   * FIXED: Python bindings installation [#2751](https://github.com/valhalla/valhalla/issues/2751)
   * FIXED: Skip bindings if there's no Python development version [#2893](https://github.com/valhalla/valhalla/pull/2893)
   * FIXED: Use CMakes built-in Python variables to configure installation [#2931](https://github.com/valhalla/valhalla/pull/2931)
   * FIXED: Sometimes emitting zero-length route geometry when traffic splits edge twice [#2943](https://github.com/valhalla/valhalla/pull/2943)
   * FIXED: Fix map-match segfault when gps-points project very near a node [#2946](https://github.com/valhalla/valhalla/pull/2946)
   * FIXED: Use kServiceRoad edges while searching for ferry connection [#2933](https://github.com/valhalla/valhalla/pull/2933)
   * FIXED: Enhanced logic for IsTurnChannelManeuverCombinable [#2952](https://github.com/valhalla/valhalla/pull/2952)
   * FIXED: Restore compatibility with gcc 6.3.0, libprotobuf 3.0.0, boost v1.62.0 [#2953](https://github.com/valhalla/valhalla/pull/2953)
   * FIXED: Dont abort bidirectional a-star search if only one direction is exhausted [#2936](https://github.com/valhalla/valhalla/pull/2936)
   * FIXED: Fixed missing comma in the scripts/valhalla_build_config [#2963](https://github.com/valhalla/valhalla/pull/2963)
   * FIXED: Reverse and Multimodal Isochrones were returning forward results [#2967](https://github.com/valhalla/valhalla/pull/2967)
   * FIXED: Map-match fix for first gps-point being exactly equal to street shape-point [#2977](https://github.com/valhalla/valhalla/pull/2977)
   * FIXED: Add missing GEOS:GEOS dep to mjolnir target [#2901](https://github.com/valhalla/valhalla/pull/2901)
   * FIXED: Allow expansion into a region when not_thru_pruning is false on 2nd pass [#2978](https://github.com/valhalla/valhalla/pull/2978)
   * FIXED: Fix polygon area calculation: use Shoelace formula [#2927](https://github.com/valhalla/valhalla/pull/2927)
   * FIXED: Isochrone: orient segments/rings according to the right-hand rule [#2932](https://github.com/valhalla/valhalla/pull/2932)
   * FIXED: Parsenodes fix: check if index is out-of-bound first [#2984](https://github.com/valhalla/valhalla/pull/2984)
   * FIXED: Fix for unique-summary logic [#2996](https://github.com/valhalla/valhalla/pull/2996)
   * FIXED: Isochrone: handle origin edges properly [#2990](https://github.com/valhalla/valhalla/pull/2990)
   * FIXED: Annotations fail with returning NaN speed when the same point is duplicated in route geometry [#2992](https://github.com/valhalla/valhalla/pull/2992)
   * FIXED: Fix run_with_server.py to work on macOS [#3003](https://github.com/valhalla/valhalla/pull/3003)
   * FIXED: Removed unexpected maneuvers at sharp bends [#2968](https://github.com/valhalla/valhalla/pull/2968)
   * FIXED: Remove large number formatting for non-US countries [#3015](https://github.com/valhalla/valhalla/pull/3015)
   * FIXED: Odin undefined behaviour: handle case when xedgeuse is not initialized [#3020](https://github.com/valhalla/valhalla/pull/3020)

* **Enhancement**
   * Pedestrian crossing should be a separate TripLeg_Use [#2950](https://github.com/valhalla/valhalla/pull/2950)
   * CHANGED: Azure uses ninja as generator [#2779](https://github.com/valhalla/valhalla/pull/2779)
   * ADDED: Support for date_time type invariant for map matching [#2712](https://github.com/valhalla/valhalla/pull/2712)
   * ADDED: Add Bulgarian locale [#2825](https://github.com/valhalla/valhalla/pull/2825)
   * FIXED: No need for write permissions on tarball indices [#2822](https://github.com/valhalla/valhalla/pull/2822)
   * ADDED: nit: Links debug build with lld [#2813](https://github.com/valhalla/valhalla/pull/2813)
   * ADDED: Add costing option `use_living_streets` to avoid or favor living streets in route. [#2788](https://github.com/valhalla/valhalla/pull/2788)
   * CHANGED: Do not allocate mapped_cache vector in skadi when no elevation source is provided. [#2841](https://github.com/valhalla/valhalla/pull/2841)
   * ADDED: avoid_polygons logic [#2750](https://github.com/valhalla/valhalla/pull/2750)
   * ADDED: Added support for destination for conditional access restrictions [#2857](https://github.com/valhalla/valhalla/pull/2857)
   * CHANGED: Large sequences are now merge sorted which can be dramatically faster with certain hardware configurations. This is especially useful in speeding up the earlier stages (parsing, graph construction) of tile building [#2850](https://github.com/valhalla/valhalla/pull/2850)
   * CHANGED: When creating the initial graph edges by setting at which nodes they start and end, first mark the indices of those nodes in another sequence and then sort them by edgeid so that we can do the setting of start and end node sequentially in the edges file. This is much more efficient on certain hardware configurations [#2851](https://github.com/valhalla/valhalla/pull/2851)
   * CHANGED: Use relative cost threshold to extend search in bidirectional astar in order to find more alternates [#2868](https://github.com/valhalla/valhalla/pull/2868)
   * CHANGED: Throw an exception if directory does not exist when building traffic extract [#2871](https://github.com/valhalla/valhalla/pull/2871)
   * CHANGED: Support for ignoring multiple consecutive closures at start/end locations [#2846](https://github.com/valhalla/valhalla/pull/2846)
   * ADDED: Added sac_scale to trace_attributes output and locate edge output [#2818](https://github.com/valhalla/valhalla/pull/2818)
   * ADDED: Ukrainian language translations [#2882](https://github.com/valhalla/valhalla/pull/2882)
   * ADDED: Add support for closure annotations [#2816](https://github.com/valhalla/valhalla/pull/2816)
   * ADDED: Add costing option `service_factor`. Implement possibility to avoid or favor generic service roads in route for all costing options. [#2870](https://github.com/valhalla/valhalla/pull/2870)
   * CHANGED: Reduce stop impact cost when flow data is present [#2891](https://github.com/valhalla/valhalla/pull/2891)
   * CHANGED: Update visual compare script [#2803](https://github.com/valhalla/valhalla/pull/2803)
   * CHANGED: Service roads are not penalized for `pedestrian` costing by default. [#2898](https://github.com/valhalla/valhalla/pull/2898)
   * ADDED: Add complex mandatory restrictions support [#2766](https://github.com/valhalla/valhalla/pull/2766)
   * ADDED: Status endpoint for future status info and health checking of running service [#2907](https://github.com/valhalla/valhalla/pull/2907)
   * ADDED: Add min_level argument to valhalla_ways_to_edges [#2918](https://github.com/valhalla/valhalla/pull/2918)
   * ADDED: Adding ability to store the roundabout_exit_turn_degree to the maneuver [#2941](https://github.com/valhalla/valhalla/pull/2941)
   * ADDED: Penalize pencil point uturns and uturns at short internal edges. Note: `motorcycle` and `motor_scooter` models do not penalize on short internal edges. No new uturn penalty logic has been added to the pedestrian and bicycle costing models. [#2944](https://github.com/valhalla/valhalla/pull/2944)
   * CHANGED: Allow config object to be passed-in to path algorithms [#2949](https://github.com/valhalla/valhalla/pull/2949)
   * CHANGED: Allow disabling Werror
   * ADDED: Add ability to build Valhalla modules as STATIC libraries. [#2957](https://github.com/valhalla/valhalla/pull/2957)
   * NIT: Enables compiler warnings in part of mjolnir module [#2922](https://github.com/valhalla/valhalla/pull/2922)
   * CHANGED: Refactor isochrone/reachability forward/reverse search to reduce code repetition [#2969](https://github.com/valhalla/valhalla/pull/2969)
   * ADDED: Set the roundabout exit shape index when we are collapsing the roundabout maneuvers. [#2975](https://github.com/valhalla/valhalla/pull/2975)
   * CHANGED: Penalized closed edges if using them at start/end locations [#2964](https://github.com/valhalla/valhalla/pull/2964)
   * ADDED: Add shoulder to trace_attributes output. [#2980](https://github.com/valhalla/valhalla/pull/2980)
   * CHANGED: Refactor bidirectional astar forward/reverse search to reduce code repetition [#2970](https://github.com/valhalla/valhalla/pull/2970)
   * CHANGED: Factor for service roads is 1.0 by default. [#2988](https://github.com/valhalla/valhalla/pull/2988)
   * ADDED: Support for conditionally skipping CI runs [#2986](https://github.com/valhalla/valhalla/pull/2986)
   * ADDED: Add instructions for building valhalla on `arm64` macbook [#2997](https://github.com/valhalla/valhalla/pull/2997)
   * NIT: Enables compiler warnings in part of mjolnir module [#2995](https://github.com/valhalla/valhalla/pull/2995)
   * CHANGED: nit(rename): Renames the encoded live speed properties [#2998](https://github.com/valhalla/valhalla/pull/2998)
   * ADDED: ci: Vendors the codecov script [#3002](https://github.com/valhalla/valhalla/pull/3002)
   * CHANGED: Allow None build type [#3005](https://github.com/valhalla/valhalla/pull/3005)
   * CHANGED: ci: Build Python bindings for Mac OS [#3013](https://github.com/valhalla/valhalla/pull/3013)

## Release Date: 2021-01-25 Valhalla 3.1.0
* **Removed**
   * REMOVED: Remove Node bindings. [#2502](https://github.com/valhalla/valhalla/pull/2502)
   * REMOVED: appveyor builds. [#2550](https://github.com/valhalla/valhalla/pull/2550)
   * REMOVED: Removed x86 CI builds. [#2792](https://github.com/valhalla/valhalla/pull/2792)

* **Bug Fix**
   * FIXED: Crazy ETAs.  If a way has forward speed with no backward speed and it is not oneway, then we must set the default speed.  The reverse logic applies as well.  If a way has no backward speed but has a forward speed and it is not a oneway, then set the default speed. [#2102](https://github.com/valhalla/valhalla/pull/2102)
   * FIXED: Map matching elapsed times spliced amongst different legs and discontinuities are now correct [#2104](https://github.com/valhalla/valhalla/pull/2104)
   * FIXED: Date time information is now propagated amongst different legs and discontinuities [#2107](https://github.com/valhalla/valhalla/pull/2107)
   * FIXED: Adds support for geos-3.8 c++ api [#2021](https://github.com/valhalla/valhalla/issues/2021)
   * FIXED: Updated the osrm serializer to not set junction name for osrm origin/start maneuver - this is not helpful since we are not transitioning through the intersection.  [#2121](https://github.com/valhalla/valhalla/pull/2121)
   * FIXED: Removes precomputing of edge-costs which lead to wrong results [#2120](https://github.com/valhalla/valhalla/pull/2120)
   * FIXED: Complex turn-restriction invalidates edge marked as kPermanent [#2103](https://github.com/valhalla/valhalla/issues/2103)
   * FIXED: Fixes bug with inverted time-restriction parsing [#2167](https://github.com/valhalla/valhalla/pull/2167)
   * FIXED: Fixed several bugs with numeric underflow in map-matching trip durations. These may
     occur when serializing match results where adjacent trace points appear out-of-sequence on the
     same edge [#2178](https://github.com/valhalla/valhalla/pull/2178)
     - `MapMatcher::FormPath` now catches route discontinuities on the same edge when the distance
       percentage along don't agree. The trip leg builder builds disconnected legs on a single edge
       to avoid duration underflow.
     - Correctly populate edge groups when matching results contain loops. When a loop occurs,
       the leg builder now starts at the correct edge where the loop ends, and correctly accounts
       for any contained edges.
     - Duration over-trimming at the terminating edge of a match.
   * FIXED: Increased internal precision of time tracking per edge and maneuver so that maneuver times sum to the same time represented in the leg summary [#2195](https://github.com/valhalla/valhalla/pull/2195)
   * FIXED: Tagged speeds were not properly marked. We were not using forward and backward speeds to flag if a speed is tagged or not.  Should not update turn channel speeds if we are not inferring them.  Added additional logic to handle PH in the conditional restrictions. Do not update stop impact for ramps if they are marked as internal. [#2198](https://github.com/valhalla/valhalla/pull/2198)
   * FIXED: Fixed the sharp turn phrase [#2226](https://github.com/valhalla/valhalla/pull/2226)
   * FIXED: Protect against duplicate points in the input or points that snap to the same location resulting in `nan` times for the legs of the map match (of a 0 distance route) [#2229](https://github.com/valhalla/valhalla/pull/2229)
   * FIXED: Improves restriction check on briding edge in Bidirectional Astar [#2228](https://github.com/valhalla/valhalla/pull/2242)
   * FIXED: Allow nodes at location 0,0 [#2245](https://github.com/valhalla/valhalla/pull/2245)
   * FIXED: Fix RapidJSON compiler warnings and naming conflict [#2249](https://github.com/valhalla/valhalla/pull/2249)
   * FIXED: Fixed bug in resample_spherical_polyline where duplicate successive lat,lng locations in the polyline resulting in `nan` for the distance computation which shortcuts further sampling [#2239](https://github.com/valhalla/valhalla/pull/2239)
   * FIXED: Update exit logic for non-motorways [#2252](https://github.com/valhalla/valhalla/pull/2252)
   * FIXED: Transition point map-matching. When match results are on a transition point, we search for the sibling nodes at that transition and snap it to the corresponding edges in the route. [#2258](https://github.com/valhalla/valhalla/pull/2258)
   * FIXED: Fixed verbal multi-cue logic [#2270](https://github.com/valhalla/valhalla/pull/2270)
   * FIXED: Fixed Uturn cases when a not_thru edge is connected to the origin edge. [#2272](https://github.com/valhalla/valhalla/pull/2272)
   * FIXED: Update intersection classes in osrm response to not label all ramps as motorway [#2279](https://github.com/valhalla/valhalla/pull/2279)
   * FIXED: Fixed bug in mapmatcher when interpolation point goes before the first valid match or after the last valid match. Such behavior usually leads to discontinuity in matching. [#2275](https://github.com/valhalla/valhalla/pull/2275)
   * FIXED: Fixed an issue for time_allowed logic.  Previously we returned false on the first time allowed restriction and did not check them all. Added conditional restriction gurka test and datetime optional argument to gurka header file. [#2286](https://github.com/valhalla/valhalla/pull/2286)
   * FIXED: Fixed an issue for date ranges.  For example, for the range Jan 04 to Jan 02 we need to test to end of the year and then from the first of the year to the end date.  Also, fixed an emergency tag issue.  We should only set the use to emergency if all other access is off. [#2290](https://github.com/valhalla/valhalla/pull/2290)
   * FIXED: Found a few issues with the initial ref and direction logic for ways.  We were overwriting the refs with directionals to the name_offset_map instead of concatenating them together.  Also, we did not allow for blank entries for GetTagTokens. [#2298](https://github.com/valhalla/valhalla/pull/2298)
   * FIXED: Fixed an issue where MatchGuidanceViewJunctions is only looking at the first edge. Set the data_id for guidance views to the changeset id as it is already being populated. Also added test for guidance views. [#2303](https://github.com/valhalla/valhalla/pull/2303)
   * FIXED: Fixed a problem with live speeds where live speeds were being used to determine access, even when a live
   speed (current time) route wasn't what was requested. [#2311](https://github.com/valhalla/valhalla/pull/2311)
   * FIXED: Fix break/continue typo in search filtering [#2317](https://github.com/valhalla/valhalla/pull/2317)
   * FIXED: Fix a crash in trace_route due to iterating past the end of a vector. [#2322](https://github.com/valhalla/valhalla/pull/2322)
   * FIXED: Don't allow timezone information in the local date time string attached at each location. [#2312](https://github.com/valhalla/valhalla/pull/2312)
   * FIXED: Fix short route trimming in bidirectional astar [#2323](https://github.com/valhalla/valhalla/pull/2323)
   * FIXED: Fix shape trimming in leg building for snap candidates that lie within the margin of rounding error [#2326](https://github.com/valhalla/valhalla/pull/2326)
   * FIXED: Fixes route duration underflow with traffic data [#2325](https://github.com/valhalla/valhalla/pull/2325)
   * FIXED: Parse mtb:scale tags and set bicycle access if present [#2117](https://github.com/valhalla/valhalla/pull/2117)
   * FIXED: Fixed segfault.  Shape was missing from options for valhalla_path_comparison and valhalla_run_route.  Also, costing options was missing in valhalla_path_comparison. [#2343](https://github.com/valhalla/valhalla/pull/2343)
   * FIXED: Handle decimal numbers with zero-value mantissa properly in Lua [#2355](https://github.com/valhalla/valhalla/pull/2355)
   * FIXED: Many issues that resulted in discontinuities, failed matches or incorrect time/duration for map matching requests. [#2292](https://github.com/valhalla/valhalla/pull/2292)
   * FIXED: Seeing segfault when loading large osmdata data files before loading LuaJit. LuaJit fails to create luaL_newstate() Ref: [#2158](https://github.com/ntop/ntopng/issues/2158) Resolution is to load LuaJit before loading the data files. [#2383](https://github.com/valhalla/valhalla/pull/2383)
   * FIXED: Store positive/negative OpenLR offsets in bucketed form [#2405](https://github.com/valhalla/valhalla/2405)
   * FIXED: Fix on map-matching return code when breakage distance limitation exceeds. Instead of letting the request goes into meili and fails in finding a route, we check the distance in loki and early return with exception code 172. [#2406](https://github.com/valhalla/valhalla/pull/2406)
   * FIXED: Don't create edges for portions of ways that are doubled back on themselves as this confuses opposing edge index computations [#2385](https://github.com/valhalla/valhalla/pull/2385)
   * FIXED: Protect against nan in uniform_resample_spherical_polyline. [#2431](https://github.com/valhalla/valhalla/pull/2431)
   * FIXED: Obvious maneuvers. [#2436](https://github.com/valhalla/valhalla/pull/2436)
   * FIXED: Base64 encoding/decoding [#2452](https://github.com/valhalla/valhalla/pull/2452)
   * FIXED: Added post roundabout instruction when enter/exit roundabout maneuvers are combined [#2454](https://github.com/valhalla/valhalla/pull/2454)
   * FIXED: openlr: Explicitly check for linear reference option for Valhalla serialization. [#2458](https://github.com/valhalla/valhalla/pull/2458)
   * FIXED: Fix segfault: Do not combine last turn channel maneuver. [#2463](https://github.com/valhalla/valhalla/pull/2463)
   * FIXED: Remove extraneous whitespaces from ja-JP.json. [#2471](https://github.com/valhalla/valhalla/pull/2471)
   * FIXED: Checks protobuf serialization/parsing success [#2477](https://github.com/valhalla/valhalla/pull/2477)
   * FIXED: Fix dereferencing of end for std::lower_bound in sequence and possible UB [#2488](https://github.com/valhalla/valhalla/pull/2488)
   * FIXED: Make tile building reproducible: fix UB-s [#2480](https://github.com/valhalla/valhalla/pull/2480)
   * FIXED: Zero initialize EdgeInfoInner.spare0_. Uninitialized spare0_ field produced UB which causes gurka_reproduce_tile_build to fail intermittently. [#2499](https://github.com/valhalla/valhalla/pull/2499)
   * FIXED: Drop unused CHANGELOG validation script, straggling NodeJS references [#2506](https://github.com/valhalla/valhalla/pull/2506)
   * FIXED: Fix missing nullptr checks in graphreader and loki::Reach (causing segfault during routing with not all levels of tiles available) [#2504](https://github.com/valhalla/valhalla/pull/2504)
   * FIXED: Fix mismatch of triplegedge roadclass and directededge roadclass [#2507](https://github.com/valhalla/valhalla/pull/2507)
   * FIXED: Improve german destination_verbal_alert phrases [#2509](https://github.com/valhalla/valhalla/pull/2509)
   * FIXED: Undefined behavior cases discovered with undefined behavior sanitizer tool. [#2498](https://github.com/valhalla/valhalla/pull/2498)
   * FIXED: Fixed logic so verbal keep instructions use branch exit sign info for ramps [#2520](https://github.com/valhalla/valhalla/pull/2520)
   * FIXED: Fix bug in trace_route for uturns causing garbage coordinates [#2517](https://github.com/valhalla/valhalla/pull/2517)
   * FIXED: Simplify heading calculation for turn type. Remove undefined behavior case. [#2513](https://github.com/valhalla/valhalla/pull/2513)
   * FIXED: Always set costing name even if one is not provided for osrm serializer weight_name. [#2528](https://github.com/valhalla/valhalla/pull/2528)
   * FIXED: Make single-thread tile building reproducible: fix seed for shuffle, use concurrency configuration from the mjolnir section. [#2515](https://github.com/valhalla/valhalla/pull/2515)
   * FIXED: More Windows compatibility: build tiles and some run actions work now (including CI tests) [#2300](https://github.com/valhalla/valhalla/issues/2300)
   * FIXED: Transcoding of c++ location to pbf location used path edges in the place of filtered edges. [#2542](https://github.com/valhalla/valhalla/pull/2542)
   * FIXED: Add back whitelisting action types. [#2545](https://github.com/valhalla/valhalla/pull/2545)
   * FIXED: Allow uturns for truck costing now that we have derived deadends marked in the edge label [#2559](https://github.com/valhalla/valhalla/pull/2559)
   * FIXED: Map matching uturn trimming at the end of an edge where it wasn't needed. [#2558](https://github.com/valhalla/valhalla/pull/2558)
   * FIXED: Multicue enter roundabout [#2556](https://github.com/valhalla/valhalla/pull/2556)
   * FIXED: Changed reachability computation to take into account live speed [#2597](https://github.com/valhalla/valhalla/pull/2597)
   * FIXED: Fixed a bug where the temp files were not getting read in if you started with the construct edges or build phase for valhalla_build_tiles. [#2601](https://github.com/valhalla/valhalla/pull/2601)
   * FIXED: Updated fr-FR.json with partial translations. [#2605](https://github.com/valhalla/valhalla/pull/2605)
   * FIXED: Removed superfluous const qualifier from odin/signs [#2609](https://github.com/valhalla/valhalla/pull/2609)
   * FIXED: Internal maneuver placement [#2600](https://github.com/valhalla/valhalla/pull/2600)
   * FIXED: Complete fr-FR.json locale. [#2614](https://github.com/valhalla/valhalla/pull/2614)
   * FIXED: Don't truncate precision in polyline encoding [#2632](https://github.com/valhalla/valhalla/pull/2632)
   * FIXED: Fix all compiler warnings in sif and set to -Werror [#2642](https://github.com/valhalla/valhalla/pull/2642)
   * FIXED: Remove unnecessary maneuvers to continue straight [#2647](https://github.com/valhalla/valhalla/pull/2647)
   * FIXED: Linear reference support in route/mapmatch apis (FOW, FRC, bearing, and number of references) [#2645](https://github.com/valhalla/valhalla/pull/2645)
   * FIXED: Ambiguous local to global (with timezone information) date time conversions now all choose to use the later time instead of throwing unhandled exceptions [#2665](https://github.com/valhalla/valhalla/pull/2665)
   * FIXED: Overestimated reach caused be reenquing transition nodes without checking that they had been already expanded [#2670](https://github.com/valhalla/valhalla/pull/2670)
   * FIXED: Build with C++17 standard. Deprecated function calls are substituted with new ones. [#2669](https://github.com/valhalla/valhalla/pull/2669)
   * FIXED: Improve German post_transition_verbal instruction [#2677](https://github.com/valhalla/valhalla/pull/2677)
   * FIXED: Lane updates.  Add the turn lanes to all edges of the way.  Do not "enhance" turn lanes if they are part of a complex restriction.  Moved ProcessTurnLanes after UpdateManeuverPlacementForInternalIntersectionTurns.  Fix for a missing "uturn" indication for intersections on the previous maneuver, we were serializing an empty list. [#2679](https://github.com/valhalla/valhalla/pull/2679)
   * FIXED: Fixes OpenLr serialization [#2688](https://github.com/valhalla/valhalla/pull/2688)
   * FIXED: Internal edges can't be also a ramp or a turn channel.  Also, if an edge is marked as ramp and turn channel mark it as a ramp.  [#2689](https://github.com/valhalla/valhalla/pull/2689)
   * FIXED: Check that speeds are equal for the edges going in the same direction while buildig shortcuts [#2691](https://github.com/valhalla/valhalla/pull/2691)
   * FIXED: Missing fork or bear instruction [#2683](https://github.com/valhalla/valhalla/pull/2683)
   * FIXED: Eliminate null pointer dereference in GraphReader::AreEdgesConnected [#2695](https://github.com/valhalla/valhalla/issues/2695)
   * FIXED: Fix polyline simplification float/double comparison [#2698](https://github.com/valhalla/valhalla/issues/2698)
   * FIXED: Weights were sometimes negative due to incorrect updates to elapsed_cost [#2702](https://github.com/valhalla/valhalla/pull/2702)
   * FIXED: Fix bidirectional route failures at deadends [#2705](https://github.com/valhalla/valhalla/pull/2705)
   * FIXED: Updated logic to call out a non-obvious turn [#2708](https://github.com/valhalla/valhalla/pull/2708)
   * FIXED: valhalla_build_statistics multithreaded mode fixed [#2707](https://github.com/valhalla/valhalla/pull/2707)
   * FIXED: If infer_internal_intersections is true then allow internals that are also ramps or TCs. Without this we produce an extra continue maneuver.  [#2710](https://github.com/valhalla/valhalla/pull/2710)
   * FIXED: We were routing down roads that should be destination only. Now we mark roads with motor_vehicle=destination and motor_vehicle=customers or access=destination and access=customers as destination only. [#2722](https://github.com/valhalla/valhalla/pull/2722)
   * FIXED: Replace all Python2 print statements with Python3 syntax [#2716](https://github.com/valhalla/valhalla/issues/2716)
   * FIXED: Some HGT files not found [#2723](https://github.com/valhalla/valhalla/issues/2723)
   * FIXED: Fix PencilPointUturn detection by removing short-edge check and updating angle threshold [#2725](https://github.com/valhalla/valhalla/issues/2725)
   * FIXED: Fix invalid continue/bear maneuvers [#2729](https://github.com/valhalla/valhalla/issues/2729)
   * FIXED: Fixes an issue that lead to double turns within a very short distance, when instead, it should be a u-turn. We now collapse double L turns or double R turns in short non-internal intersections to u-turns. [#2740](https://github.com/valhalla/valhalla/pull/2740)
   * FIXED: fixes an issue that lead to adding an extra maneuver. We now combine a current maneuver short length non-internal edges (left or right) with the next maneuver that is a kRampStraight. [#2741](https://github.com/valhalla/valhalla/pull/2741)
   * FIXED: Reduce verbose instructions by collapsing small end ramp forks [#2762](https://github.com/valhalla/valhalla/issues/2762)
   * FIXED: Remove redundant return statements [#2776](https://github.com/valhalla/valhalla/pull/2776)
   * FIXED: Added unit test for BuildAdminFromPBF() to test GEOS 3.9 update. [#2787](https://github.com/valhalla/valhalla/pull/2787)
   * FIXED: Add support for geos-3.9 c++ api [#2739](https://github.com/valhalla/valhalla/issues/2739)
   * FIXED: Fix check for live speed validness [#2797](https://github.com/valhalla/valhalla/pull/2797)

* **Enhancement**
   * ADDED: Matrix of Bike Share [#2590](https://github.com/valhalla/valhalla/pull/2590)
   * ADDED: Add ability to provide custom implementation for candidate collection in CandidateQuery. [#2328](https://github.com/valhalla/valhalla/pull/2328)
   * ADDED: Cancellation of tile downloading. [#2319](https://github.com/valhalla/valhalla/pull/2319)
   * ADDED: Return the coordinates of the nodes isochrone input locations snapped to [#2111](https://github.com/valhalla/valhalla/pull/2111)
   * ADDED: Allows more complicated routes in timedependent a-star before timing out [#2068](https://github.com/valhalla/valhalla/pull/2068)
   * ADDED: Guide signs and junction names [#2096](https://github.com/valhalla/valhalla/pull/2096)
   * ADDED: Added a bool to the config indicating whether to use commercially set attributes.  Added logic to not call IsIntersectionInternal if this is a commercial data set.  [#2132](https://github.com/valhalla/valhalla/pull/2132)
   * ADDED: Removed commercial data set bool to the config and added more knobs for data.  Added infer_internal_intersections, infer_turn_channels, apply_country_overrides, and use_admin_db.  [#2173](https://github.com/valhalla/valhalla/pull/2173)
   * ADDED: Allow using googletest in unit tests and convert all tests to it (old test.cc is completely removed). [#2128](https://github.com/valhalla/valhalla/pull/2128)
   * ADDED: Add guidance view capability. [#2209](https://github.com/valhalla/valhalla/pull/2209)
   * ADDED: Collect turn cost information as path is formed so that it can be serialized out for trace attributes or osrm flavored intersections. Also add shape_index to osrm intersections. [#2207](https://github.com/valhalla/valhalla/pull/2207)
   * ADDED: Added alley factor to autocost.  Factor is defaulted at 1.0f or do not avoid alleys. [#2246](https://github.com/valhalla/valhalla/pull/2246)
   * ADDED: Support unlimited speed limits where maxspeed=none. [#2251](https://github.com/valhalla/valhalla/pull/2251)
   * ADDED: Implement improved Reachability check using base class Dijkstra. [#2243](https://github.com/valhalla/valhalla/pull/2243)
   * ADDED: Gurka integration test framework with ascii-art maps [#2244](https://github.com/valhalla/valhalla/pull/2244)
   * ADDED: Add to the stop impact when transitioning from higher to lower class road and we are not on a turn channel or ramp. Also, penalize lefts when driving on the right and vice versa. [#2282](https://github.com/valhalla/valhalla/pull/2282)
   * ADDED: Added reclassify_links, use_direction_on_ways, and allow_alt_name as config options.  If `use_direction_on_ways = true` then use `direction` and `int_direction` on the way to update the directional for the `ref` and `int_ref`.  Also, copy int_efs to the refs. [#2285](https://github.com/valhalla/valhalla/pull/2285)
   * ADDED: Add support for live traffic. [#2268](https://github.com/valhalla/valhalla/pull/2268)
   * ADDED: Implement per-location search filters for functional road class and forms of way. [#2289](https://github.com/valhalla/valhalla/pull/2289)
   * ADDED: Approach, multi-cue, and length updates [#2313](https://github.com/valhalla/valhalla/pull/2313)
   * ADDED: Speed up timezone differencing calculation if cache is provided. [#2316](https://github.com/valhalla/valhalla/pull/2316)
   * ADDED: Added rapidjson/schema.h to baldr/rapidjson_util.h to make it available for use within valhalla. [#2330](https://github.com/valhalla/valhalla/issues/2330)
   * ADDED: Support decimal precision for height values in elevation service. Also support polyline5 for encoded polylines input and output to elevation service. [#2324](https://github.com/valhalla/valhalla/pull/2324)
   * ADDED: Use both imminent and distant verbal multi-cue phrases. [#2353](https://github.com/valhalla/valhalla/pull/2353)
   * ADDED: Split parsing stage into 3 separate stages. [#2339](https://github.com/valhalla/valhalla/pull/2339)
   * CHANGED: Speed up graph enhancing by avoiding continuous unordered_set rebuilding [#2349](https://github.com/valhalla/valhalla/pull/2349)
   * CHANGED: Skip calling out to Lua for nodes/ways/relations with not tags - speeds up parsing. [#2351](https://github.com/valhalla/valhalla/pull/2351)
   * CHANGED: Switch to LuaJIT for lua scripting - speeds up file parsing [#2352](https://github.com/valhalla/valhalla/pull/2352)
   * ADDED: Ability to create OpenLR records from raw data. [#2356](https://github.com/valhalla/valhalla/pull/2356)
   * ADDED: Revamp length phrases [#2359](https://github.com/valhalla/valhalla/pull/2359)
   * CHANGED: Do not allocate memory in skadi if we don't need it. [#2373](https://github.com/valhalla/valhalla/pull/2373)
   * CHANGED: Map matching: throw error (443/NoSegment) when no candidate edges are available. [#2370](https://github.com/valhalla/valhalla/pull/2370/)
   * ADDED: Add sk-SK.json (slovak) localization file. [#2376](https://github.com/valhalla/valhalla/pull/2376)
   * ADDED: Extend roundabout phrases. [#2378](https://github.com/valhalla/valhalla/pull/2378)
   * ADDED: More roundabout phrase tests. [#2382](https://github.com/valhalla/valhalla/pull/2382)
   * ADDED: Update the turn and continue phrases to include junction names and guide signs. [#2386](https://github.com/valhalla/valhalla/pull/2386)
   * ADDED: Add the remaining guide sign toward phrases [#2389](https://github.com/valhalla/valhalla/pull/2389)
   * ADDED: The ability to allow immediate uturns at trace points in a map matching request [#2380](https://github.com/valhalla/valhalla/pull/2380)
   * ADDED: Add utility functions to Signs. [#2390](https://github.com/valhalla/valhalla/pull/2390)
   * ADDED: Unified time tracking for all algorithms that support time-based graph expansion. [#2278](https://github.com/valhalla/valhalla/pull/2278)
   * ADDED: Add rail_ferry use and costing. [#2408](https://github.com/valhalla/valhalla/pull/2408)
   * ADDED: `street_side_max_distance`, `display_lat` and `display_lon` to `locations` in input for better control of routing side of street [#1769](https://github.com/valhalla/valhalla/pull/1769)
   * ADDED: Add additional exit phrases. [#2421](https://github.com/valhalla/valhalla/pull/2421)
   * ADDED: Add Japanese locale, update German. [#2432](https://github.com/valhalla/valhalla/pull/2432)
   * ADDED: Gurka expect_route refactor [#2435](https://github.com/valhalla/valhalla/pull/2435)
   * ADDED: Add option to suppress roundabout exits [#2437](https://github.com/valhalla/valhalla/pull/2437)
   * ADDED: Add Greek locale. [#2438](https://github.com/valhalla/valhalla/pull/2438)
   * ADDED (back): Support for 64bit wide way ids in the edgeinfo structure with no impact to size for data sources with ids 32bits wide. [#2422](https://github.com/valhalla/valhalla/pull/2422)
   * ADDED: Support for 64bit osm node ids in parsing stage of tile building [#2422](https://github.com/valhalla/valhalla/pull/2422)
   * CHANGED: Point2/PointLL are now templated to allow for higher precision coordinate math when desired [#2429](https://github.com/valhalla/valhalla/pull/2429)
   * ADDED: Optional OpenLR Encoded Path Edges in API Response [#2424](https://github.com/valhalla/valhalla/pull/2424)
   * ADDED: Add explicit include for sstream to be compatible with msvc_x64 toolset. [#2449](https://github.com/valhalla/valhalla/pull/2449)
   * ADDED: Properly split returned path if traffic conditions change partway along edges [#2451](https://github.com/valhalla/valhalla/pull/2451/files)
   * ADDED: Add Dutch locale. [#2464](https://github.com/valhalla/valhalla/pull/2464)
   * ADDED: Check with address sanititizer in CI. Add support for undefined behavior sanitizer. [#2487](https://github.com/valhalla/valhalla/pull/2487)
   * ADDED: Ability to recost a path and increased cost/time details along the trippath and json output [#2425](https://github.com/valhalla/valhalla/pull/2425)
   * ADDED: Add the ability to do bikeshare based (ped/bike) multimodal routing [#2031](https://github.com/valhalla/valhalla/pull/2031)
   * ADDED: Route through restrictions enabled by introducing a costing option. [#2469](https://github.com/valhalla/valhalla/pull/2469)
   * ADDED: Migrated to Ubuntu 20.04 base-image [#2508](https://github.com/valhalla/valhalla/pull/2508)
   * CHANGED: Speed up parseways stage by avoiding multiple string comparisons [#2518](https://github.com/valhalla/valhalla/pull/2518)
   * CHANGED: Speed up enhance stage by avoiding GraphTileBuilder copying [#2468](https://github.com/valhalla/valhalla/pull/2468)
   * ADDED: Costing options now includes shortest flag which favors shortest path routes [#2555](https://github.com/valhalla/valhalla/pull/2555)
   * ADDED: Incidents in intersections [#2547](https://github.com/valhalla/valhalla/pull/2547)
   * CHANGED: Refactor mapmatching configuration to use a struct (instead of `boost::property_tree::ptree`). [#2485](https://github.com/valhalla/valhalla/pull/2485)
   * ADDED: Save exit maneuver's begin heading when combining enter & exit roundabout maneuvers. [#2554](https://github.com/valhalla/valhalla/pull/2554)
   * ADDED: Added new urban flag that can be set if edge is within city boundaries to data processing; new use_urban_tag config option; added to osrm response within intersections. [#2522](https://github.com/valhalla/valhalla/pull/2522)
   * ADDED: Parses OpenLr of type PointAlongLine [#2565](https://github.com/valhalla/valhalla/pull/2565)
   * ADDED: Use edge.is_urban is set for serializing is_urban. [#2568](https://github.com/valhalla/valhalla/pull/2568)
   * ADDED: Added new rest/service area uses on the edge. [#2533](https://github.com/valhalla/valhalla/pull/2533)
   * ADDED: Dependency cache for Azure [#2567](https://github.com/valhalla/valhalla/pull/2567)
   * ADDED: Added flexibility to remove the use of the admindb and to use the country and state iso from the tiles; [#2579](https://github.com/valhalla/valhalla/pull/2579)
   * ADDED: Added toll gates and collection points (gantry) to the node;  [#2532](https://github.com/valhalla/valhalla/pull/2532)
   * ADDED: Added osrm serialization for rest/service areas and admins. [#2594](https://github.com/valhalla/valhalla/pull/2594)
   * CHANGED: Improved Russian localization; [#2593](https://github.com/valhalla/valhalla/pull/2593)
   * ADDED: Support restricted class in intersection annotations [#2589](https://github.com/valhalla/valhalla/pull/2589)
   * ADDED: Added trail type trace [#2606](https://github.com/valhalla/valhalla/pull/2606)
   * ADDED: Added tunnel names to the edges as a tagged name.  [#2608](https://github.com/valhalla/valhalla/pull/2608)
   * CHANGED: Moved incidents to the trip leg and cut the shape of the leg at that location [#2610](https://github.com/valhalla/valhalla/pull/2610)
   * ADDED: Costing option to ignore_closures when routing with current flow [#2615](https://github.com/valhalla/valhalla/pull/2615)
   * ADDED: Cross-compilation ability with MinGW64 [#2619](https://github.com/valhalla/valhalla/pull/2619)
   * ADDED: Defines the incident tile schema and incident metadata [#2620](https://github.com/valhalla/valhalla/pull/2620)
   * ADDED: Moves incident serializer logic into a generic serializer [#2621](https://github.com/valhalla/valhalla/pull/2621)
   * ADDED: Incident loading singleton for continually refreshing incident tiles [#2573](https://github.com/valhalla/valhalla/pull/2573)
   * ADDED: One shot mode to valhalla_service so you can run a single request of any type without starting a server [#2624](https://github.com/valhalla/valhalla/pull/2624)
   * ADDED: Adds text instructions to OSRM output [#2625](https://github.com/valhalla/valhalla/pull/2625)
   * ADDED: Adds support for alternate routes [#2626](https://github.com/valhalla/valhalla/pull/2626)
   * CHANGED: Switch Python bindings generator from boost.python to header-only pybind11[#2644](https://github.com/valhalla/valhalla/pull/2644)
   * ADDED: Add support of input file for one-shot mode of valhalla_service [#2648](https://github.com/valhalla/valhalla/pull/2648)
   * ADDED: Linear reference support to locate api [#2645](https://github.com/valhalla/valhalla/pull/2645)
   * ADDED: Implemented OSRM-like turn duration calculation for car. Uses it now in auto costing. [#2651](https://github.com/valhalla/valhalla/pull/2651)
   * ADDED: Enhanced turn lane information in guidance [#2653](https://github.com/valhalla/valhalla/pull/2653)
   * ADDED: `top_speed` option for all motorized vehicles [#2667](https://github.com/valhalla/valhalla/issues/2667)
   * CHANGED: Move turn_lane_direction helper to odin/util [#2675](https://github.com/valhalla/valhalla/pull/2675)
   * ADDED: Add annotations to osrm response including speed limits, unit and sign conventions [#2668](https://github.com/valhalla/valhalla/pull/2668)
   * ADDED: Added functions for predicted speeds encoding-decoding [#2674](https://github.com/valhalla/valhalla/pull/2674)
   * ADDED: Time invariant routing via the bidirectional algorithm. This has the effect that when time dependent routes (arrive_by and depart_at) fall back to bidirectional due to length restrictions they will actually use the correct time of day for one of the search directions [#2660](https://github.com/valhalla/valhalla/pull/2660)
   * ADDED: If the length of the edge is greater than kMaxEdgeLength, then consider this a catastrophic error if the should_error bool is true in the set_length function. [#2678](https://github.com/valhalla/valhalla/pull/2678)
   * ADDED: Moved lat,lon coordinates structures from single to double precision. Improves geometry accuracy noticibly at zooms above 17 as well as coordinate snapping and any other geometric operations. Adds about a 2% performance penalty for standard routes. Graph nodes now have 7 digits of precision.  [#2693](https://github.com/valhalla/valhalla/pull/2693)
   * ADDED: Added signboards to guidance views.  [#2687](https://github.com/valhalla/valhalla/pull/2687)
   * ADDED: Regular speed on shortcut edges is calculated with turn durations taken into account. Truck, motorcycle and motorscooter profiles use OSRM-like turn duration. [#2662](https://github.com/valhalla/valhalla/pull/2662)
   * CHANGED: Remove astar algorithm and replace its use with timedep_forward as its redundant [#2706](https://github.com/valhalla/valhalla/pull/2706)
   * ADDED: Recover and recost all shortcuts in final path for bidirectional astar algorithm [#2711](https://github.com/valhalla/valhalla/pull/2711)
   * ADDED: An option for shortcut recovery to be cached at start up to reduce the time it takes to do so on the fly [#2714](https://github.com/valhalla/valhalla/pull/2714)
   * ADDED: If width <= 1.9 then no access for auto, truck, bus, taxi, emergency and hov. [#2713](https://github.com/valhalla/valhalla/pull/2713)
   * ADDED: Centroid/Converge/Rendezvous/Meet API which allows input locations to find a least cost convergence point from all locations [#2734](https://github.com/valhalla/valhalla/pull/2734)
   * ADDED: Added support to process the sump_buster tag.  Also, fixed a few small access bugs for nodes. [#2731](https://github.com/valhalla/valhalla/pull/2731)
   * ADDED: Log message if failed to create tiles directory. [#2738](https://github.com/valhalla/valhalla/pull/2738)
   * CHANGED: Tile memory is only owned by the GraphTile rather than shared amongst copies of the graph tile (in GraphReader and TileCaches). [#2340](https://github.com/valhalla/valhalla/pull/2340)
   * ADDED: Add Estonian locale. [#2748](https://github.com/valhalla/valhalla/pull/2748)
   * CHANGED: Handle GraphTile objects as smart pointers [#2703](https://github.com/valhalla/valhalla/pull/2703)
   * CHANGED: Improve stability with no RTTI build [#2759](https://github.com/valhalla/valhalla/pull/2759) and [#2760](https://github.com/valhalla/valhalla/pull/2760)
   * CHANGED: Change generic service roads to a new Use=kServiceRoad. This is for highway=service without other service= tags (such as driveway, alley, parking aisle) [#2419](https://github.com/valhalla/valhalla/pull/2419)
   * ADDED: Isochrones support isodistance lines as well [#2699](https://github.com/valhalla/valhalla/pull/2699)
   * ADDED: Add support for ignoring live traffic closures for waypoints [#2685](https://github.com/valhalla/valhalla/pull/2685)
   * ADDED: Add use_distance to auto cost to allow choosing between two primary cost components, time or distance [#2771](https://github.com/valhalla/valhalla/pull/2771)
   * CHANGED: nit: Enables compiler warnings in part of loki module [#2767](https://github.com/valhalla/valhalla/pull/2767)
   * CHANGED: Reducing the number of uturns by increasing the cost to for them to 9.5f. Note: Did not increase the cost for motorcycles or motorscooters. [#2770](https://github.com/valhalla/valhalla/pull/2770)
   * ADDED: Add option to use thread-safe GraphTile's reference counter. [#2772](https://github.com/valhalla/valhalla/pull/2772)
   * CHANGED: nit: Enables compiler warnings in part of thor module [#2768](https://github.com/valhalla/valhalla/pull/2768)
   * ADDED: Add costing option `use_tracks` to avoid or favor tracks in route. [#2769](https://github.com/valhalla/valhalla/pull/2769)
   * CHANGED: chore: Updates libosmium [#2786](https://github.com/valhalla/valhalla/pull/2786)
   * CHANGED: Optimize double bucket queue to reduce memory reallocations. [#2719](https://github.com/valhalla/valhalla/pull/2719)
   * CHANGED: Collapse merge maneuvers [#2773](https://github.com/valhalla/valhalla/pull/2773)
   * CHANGED: Add shortcuts to the tiles' bins so we can find them when doing spatial lookups. [#2744](https://github.com/valhalla/valhalla/pull/2744)

## Release Date: 2019-11-21 Valhalla 3.0.9
* **Bug Fix**
   * FIXED: Changed reachability computation to consider both directions of travel wrt candidate edges [#1965](https://github.com/valhalla/valhalla/pull/1965)
   * FIXED: toss ways where access=private and highway=service and service != driveway. [#1960](https://github.com/valhalla/valhalla/pull/1960)
   * FIXED: Fix search_cutoff check in loki correlate_node. [#2023](https://github.com/valhalla/valhalla/pull/2023)
   * FIXED: Computes notion of a deadend at runtime in bidirectional a-star which fixes no-route with a complicated u-turn. [#1982](https://github.com/valhalla/valhalla/issues/1982)
   * FIXED: Fix a bug with heading filter at nodes. [#2058](https://github.com/valhalla/valhalla/pull/2058)
   * FIXED: Bug in map matching continuity checking such that continuity must only be in the forward direction. [#2029](https://github.com/valhalla/valhalla/pull/2029)
   * FIXED: Allow setting the time for map matching paths such that the time is used for speed lookup. [#2030](https://github.com/valhalla/valhalla/pull/2030)
   * FIXED: Don't use density factor for transition cost when user specified flag disables flow speeds. [#2048](https://github.com/valhalla/valhalla/pull/2048)
   * FIXED: Map matching trace_route output now allows for discontinuities in the match though multi match is not supported in valhalla route output. [#2049](https://github.com/valhalla/valhalla/pull/2049)
   * FIXED: Allows routes with no time specified to use time conditional edges and restrictions with a flag denoting as much [#2055](https://github.com/valhalla/valhalla/pull/2055)
   * FIXED: Fixed a bug with 'current' time type map matches. [#2060](https://github.com/valhalla/valhalla/pull/2060)
   * FIXED: Fixed a bug with time dependent expansion in which the expansion distance heuristic was not being used. [#2064](https://github.com/valhalla/valhalla/pull/2064)

* **Enhancement**
   * ADDED: Establish pinpoint test pattern [#1969](https://github.com/valhalla/valhalla/pull/1969)
   * ADDED: Suppress relative direction in ramp/exit instructions if it matches driving side of street [#1990](https://github.com/valhalla/valhalla/pull/1990)
   * ADDED: Added relative direction to the merge maneuver [#1989](https://github.com/valhalla/valhalla/pull/1989)
   * ADDED: Refactor costing to better handle multiple speed datasources [#2026](https://github.com/valhalla/valhalla/pull/2026)
   * ADDED: Better usability of curl for fetching tiles on the fly [#2026](https://github.com/valhalla/valhalla/pull/2026)
   * ADDED: LRU cache scheme for tile storage [#2026](https://github.com/valhalla/valhalla/pull/2026)
   * ADDED: GraphTile size check [#2026](https://github.com/valhalla/valhalla/pull/2026)
   * ADDED: Pick more sane values for highway and toll avoidance [#2026](https://github.com/valhalla/valhalla/pull/2026)
   * ADDED: Refactor adding predicted speed info to speed up process [#2026](https://github.com/valhalla/valhalla/pull/2026)
   * ADDED: Allow selecting speed data sources at request time [#2026](https://github.com/valhalla/valhalla/pull/2026)
   * ADDED: Allow disabling certain neighbors in connectivity map [#2026](https://github.com/valhalla/valhalla/pull/2026)
   * ADDED: Allows routes with time-restricted edges if no time specified and notes restriction in response [#1992](https://github.com/valhalla/valhalla/issues/1992)
   * ADDED: Runtime deadend detection to timedependent a-star. [#2059](https://github.com/valhalla/valhalla/pull/2059)

## Release Date: 2019-09-06 Valhalla 3.0.8
* **Bug Fix**
   * FIXED: Added logic to detect if user is to merge to the left or right [#1892](https://github.com/valhalla/valhalla/pull/1892)
   * FIXED: Overriding the destination_only flag when reclassifying ferries; Also penalizing ferries with a 5 min. penalty in the cost to allow us to avoid destination_only the majority of the time except when it is necessary. [#1895](https://github.com/valhalla/valhalla/pull/1905)
   * FIXED: Suppress forks at motorway junctions and intersecting service roads [#1909](https://github.com/valhalla/valhalla/pull/1909)
   * FIXED: Enhanced fork assignment logic [#1912](https://github.com/valhalla/valhalla/pull/1912)
   * FIXED: Added logic to fall back to return country poly if no state and updated lua for Metro Manila and Ireland [#1910](https://github.com/valhalla/valhalla/pull/1910)
   * FIXED: Added missing motorway fork instruction [#1914](https://github.com/valhalla/valhalla/pull/1914)
   * FIXED: Use begin street name for osrm compat mode [#1916](https://github.com/valhalla/valhalla/pull/1916)
   * FIXED: Added logic to fix missing highway cardinal directions in the US [#1917](https://github.com/valhalla/valhalla/pull/1917)
   * FIXED: Handle forward traversable significant road class intersecting edges [#1928](https://github.com/valhalla/valhalla/pull/1928)
   * FIXED: Fixed bug with shape trimming that impacted Uturns at Via locations. [#1935](https://github.com/valhalla/valhalla/pull/1935)
   * FIXED: Dive bomb updates.  Updated default speeds for urban areas based on roadclass for the enhancer.  Also, updated default speeds based on roadclass in lua.  Fixed an issue where we were subtracting 1 from uint32_t when 0 for stop impact.  Updated reclassify link logic to allow residential roads to be added to the tree, but we only downgrade the links to tertiary.  Updated TransitionCost functions to add 1.5 to the turncost when transitioning from a ramp to a non ramp and vice versa.  Also, added 0.5f to the turncost if the edge is a roundabout. [#1931](https://github.com/valhalla/valhalla/pull/1931)

* **Enhancement**
   * ADDED: Caching url fetched tiles to disk [#1887](https://github.com/valhalla/valhalla/pull/1887)
   * ADDED: filesystem::remove_all [#1887](https://github.com/valhalla/valhalla/pull/1887)
   * ADDED: Minimum enclosing bounding box tool [#1887](https://github.com/valhalla/valhalla/pull/1887)
   * ADDED: Use constrained flow speeds in bidirectional_astar.cc [#1907](https://github.com/valhalla/valhalla/pull/1907)
   * ADDED: Bike Share Stations are now in the graph which should set us up to do multimodal walk/bike scenarios [#1852](https://github.com/valhalla/valhalla/pull/1852)

## Release Date: 2019-7-18 Valhalla 3.0.7
* **Bug Fix**
   * FIXED: Fix pedestrian fork [#1886](https://github.com/valhalla/valhalla/pull/1886)

## Release Date: 2019-7-15 Valhalla 3.0.6
* **Bug Fix**
   * FIXED: Admin name changes. [#1853](https://github.com/valhalla/valhalla/pull/1853) Ref: [#1854](https://github.com/valhalla/valhalla/issues/1854)
   * FIXED: valhalla_add_predicted_traffic was overcommitted while gathering stats. Added a clear. [#1857](https://github.com/valhalla/valhalla/pull/1857)
   * FIXED: regression in map matching when moving to valhalla v3.0.0 [#1863](https://github.com/valhalla/valhalla/pull/1863)
   * FIXED: last step shape in osrm serializer should be 2 of the same point [#1867](https://github.com/valhalla/valhalla/pull/1867)
   * FIXED: Shape trimming at the beginning and ending of the route to not be degenerate [#1876](https://github.com/valhalla/valhalla/pull/1876)
   * FIXED: Duplicate waypoints in osrm serializer [#1880](https://github.com/valhalla/valhalla/pull/1880)
   * FIXED: Updates for heading precision [#1881](https://github.com/valhalla/valhalla/pull/1881)
   * FIXED: Map matching allowed untraversable edges at start of route [#1884](https://github.com/valhalla/valhalla/pull/1884)

* **Enhancement**
   * ADDED: Use the same protobuf object the entire way through the request process [#1837](https://github.com/valhalla/valhalla/pull/1837)
   * ADDED: Enhanced turn lane processing [#1859](https://github.com/valhalla/valhalla/pull/1859)
   * ADDED: Add global_synchronized_cache in valhalla_build_config [#1851](https://github.com/valhalla/valhalla/pull/1851)

## Release Date: 2019-06-04 Valhalla 3.0.5
* **Bug Fix**
   * FIXED: Protect against unnamed rotaries and routes that end in roundabouts not turning off rotary logic [#1840](https://github.com/valhalla/valhalla/pull/1840)

* **Enhancement**
   * ADDED: Add turn lane info at maneuver point [#1830](https://github.com/valhalla/valhalla/pull/1830)

## Release Date: 2019-05-31 Valhalla 3.0.4
* **Bug Fix**
   * FIXED: Improved logic to decide between bear vs. continue [#1798](https://github.com/valhalla/valhalla/pull/1798)
   * FIXED: Bicycle costing allows use of roads with all surface values, but with a penalty based on bicycle type. However, the edge filter totally disallows bad surfaces for some bicycle types, creating situations where reroutes fail if a rider uses a road with a poor surface. [#1800](https://github.com/valhalla/valhalla/pull/1800)
   * FIXED: Moved complex restrictions building to before validate. [#1805](https://github.com/valhalla/valhalla/pull/1805)
   * FIXED: Fix bicycle edge filter when avoid_bad_surfaces = 1.0 [#1806](https://github.com/valhalla/valhalla/pull/1806)
   * FIXED: Replace the EnhancedTripPath class inheritance with aggregation [#1807](https://github.com/valhalla/valhalla/pull/1807)
   * FIXED: Replace the old timezone shape zip file every time valhalla_build_timezones is ran [#1817](https://github.com/valhalla/valhalla/pull/1817)
   * FIXED: Don't use island snapped edge candidates (from disconnected components or low reach edges) when we rejected other high reachability edges that were closer [#1835](https://github.com/valhalla/valhalla/pull/1835)

## Release Date: 2019-05-08 Valhalla 3.0.3
* **Bug Fix**
   * FIXED: Fixed a rare loop condition in route matcher (edge walking to match a trace).
   * FIXED: Fixed VACUUM ANALYZE syntax issue.  [#1704](https://github.com/valhalla/valhalla/pull/1704)
   * FIXED: Fixed the osrm maneuver type when a maneuver has the to_stay_on attribute set.  [#1714](https://github.com/valhalla/valhalla/pull/1714)
   * FIXED: Fixed osrm compatibility mode attributes.  [#1716](https://github.com/valhalla/valhalla/pull/1716)
   * FIXED: Fixed rotary/roundabout issues in Valhalla OSRM compatibility.  [#1727](https://github.com/valhalla/valhalla/pull/1727)
   * FIXED: Fixed the destinations assignment for exit names in OSRM compatibility mode. [#1732](https://github.com/valhalla/valhalla/pull/1732)
   * FIXED: Enhance merge maneuver type assignment. [#1735](https://github.com/valhalla/valhalla/pull/1735)
   * FIXED: Fixed fork assignments and on ramps for OSRM compatibility mode. [#1738](https://github.com/valhalla/valhalla/pull/1738)
   * FIXED: Fixed cardinal direction on reference names when forward/backward tag is present on relations. Fixes singly digitized roads with opposing directional modifiers. [#1741](https://github.com/valhalla/valhalla/pull/1741)
   * FIXED: Fixed fork assignment and narrative logic when a highway ends and splits into multiple ramps. [#1742](https://github.com/valhalla/valhalla/pull/1742)
   * FIXED: Do not use any avoid edges as origin or destination of a route, matrix, or isochrone. [#1745](https://github.com/valhalla/valhalla/pull/1745)
   * FIXED: Add leg summary and remove unused hint attribute for OSRM compatibility mode. [#1753](https://github.com/valhalla/valhalla/pull/1753)
   * FIXED: Improvements for pedestrian forks, pedestrian roundabouts, and continue maneuvers. [#1768](https://github.com/valhalla/valhalla/pull/1768)
   * FIXED: Added simplified overview for OSRM response and added use_toll logic back to truck costing. [#1765](https://github.com/valhalla/valhalla/pull/1765)
   * FIXED: temp fix for location distance bug [#1774](https://github.com/valhalla/valhalla/pull/1774)
   * FIXED: Fix pedestrian routes using walkway_factor [#1780](https://github.com/valhalla/valhalla/pull/1780)
   * FIXED: Update the begin and end heading of short edges based on use [#1783](https://github.com/valhalla/valhalla/pull/1783)
   * FIXED: GraphReader::AreEdgesConnected update.  If transition count == 0 return false and do not call transition function. [#1786](https://github.com/valhalla/valhalla/pull/1786)
   * FIXED: Only edge candidates that were used in the path are send to serializer: [#1788](https://github.com/valhalla/valhalla/pull/1788)
   * FIXED: Added logic to prevent the removal of a destination maneuver when ending on an internal edge [#1792](https://github.com/valhalla/valhalla/pull/1792)
   * FIXED: Fixed instructions when starting on an internal edge [#1796](https://github.com/valhalla/valhalla/pull/1796)

* **Enhancement**
   * Add the ability to run valhalla_build_tiles in stages. Specify the begin_stage and end_stage as command line options. Also cleans up temporary files as the last stage in the pipeline.
   * Add `remove` to `filesystem` namespace. [#1752](https://github.com/valhalla/valhalla/pull/1752)
   * Add TaxiCost into auto costing options.
   * Add `preferred_side` to allow per-location filtering of edges based on the side of the road the location is on and the driving side for that locale.
   * Slightly decreased the internal side-walk factor to .90f to favor roads with attached sidewalks. This impacts roads that have added sidewalk:left, sidewalk:right or sidewalk:both OSM tags (these become attributes on each directedEdge). The user can then avoid/penalize dedicated sidewalks and walkways, when they increase the walkway_factor. Since we slightly decreased the sidewalk_factor internally and only favor sidewalks if use is tagged as sidewalk_left or sidewalk_right, we should tend to route on roads with attached sidewalks rather than separate/dedicated sidewalks, allowing for more road names to be called out since these are labeled more.
   * Add `via` and `break_through` location types [#1737](https://github.com/valhalla/valhalla/pull/1737)
   * Add `street_side_tolerance` and `search_cutoff` to input `location` [#1777](https://github.com/valhalla/valhalla/pull/1777)
   * Return the Valhalla error `Path distance exceeds the max distance limit` for OSRM responses when the route is greater than the service limits. [#1781](https://github.com/valhalla/valhalla/pull/1781)

## Release Date: 2019-01-14 Valhalla 3.0.2
* **Bug Fix**
   * FIXED: Transit update - fix dow and exception when after midnight trips are normalized [#1682](https://github.com/valhalla/valhalla/pull/1682)
   * FIXED: valhalla_convert_transit segfault - GraphTileBuilder has null GraphTileHeader [#1683](https://github.com/valhalla/valhalla/issues/1683)
   * FIXED: Fix crash for trace_route with osrm serialization. Was passing shape rather than locations to the waypoint method.
   * FIXED: Properly set driving_side based on data set in TripPath.
   * FIXED: A bad bicycle route exposed an issue with bidirectional A* when the origin and destination edges are connected. Use A* in these cases to avoid requiring a high cost threshold in BD A*.
   * FIXED: x86 and x64 data compatibility was fixed as the structures weren't aligned.
   * FIXED: x86 tests were failing due mostly to floating point issues and the aforementioned structure misalignment.
* **Enhancement**
   * Add a durations list (delta time between each pair of trace points), a begin_time and a use_timestamp flag to trace_route requests. This allows using the input trace timestamps or durations plus the begin_time to compute elapsed time at each edge in the matched path (rather than using costing methods).
   * Add support for polyline5 encoding for OSRM formatted output.
* **Note**
   * Isochrones and openlr are both noted as not working with release builds for x86 (32bit) platforms. We'll look at getting this fixed in a future release

## Release Date: 2018-11-21 Valhalla 3.0.1
* **Bug Fix**
   * FIXED: Fixed a rare, but serious bug with bicycle costing. ferry_factor_ in bicycle costing shadowed the data member in the base dynamic cost class, leading to an uninitialized variable. Occasionally, this would lead to negative costs which caused failures. [#1663](https://github.com/valhalla/valhalla/pull/1663)
   * FIXED: Fixed use of units in OSRM compatibility mode. [#1662](https://github.com/valhalla/valhalla/pull/1662)

## Release Date: 2018-11-21 Valhalla 3.0.0
* **NOTE**
   * This release changes the Valhalla graph tile formats to make the tile data more efficient and flexible. Tile data is incompatible with Valhalla 2.x builds, and code for 3.x is incompatible with data built for Valahalla 2.x versions. Valhalla tile sizes are slightly smaller (for datasets using elevation information the size savings is over 10%). In addition, there is increased flexibility for creating different variants of tiles to support different applications (e.g. bicycle only, or driving only).
* **Enhancement**
   * Remove the use of DirectedEdge for transitions between nodes on different hierarchy levels. A new structure, NodeTransition, is now used to transition to nodes on different hierarchy level. This saves space since only the end node GraphId is needed for the transitions (and DirectedEdge is a large data structure).
   * Change the NodeInfo lat,lon to use an offset from the tile base lat,lon. This potentially allows higher precision than using float, but more importantly saves space and allows support for NodeTransitions as well as spare for future growth.
   * Remove the EdgeElevation structure and max grade information into DirectedEdge and mean elevation into EdgeInfo. This saves space.
   * Reduce wayid to 32 bits. This allows sufficient growth when using OpenStreetMap data and frees space in EdgeInfo (allows moving speed limit and mean elevation from other structures).
   * Move name consistency from NodeInfo to DirectedEdge. This allows a more efficient lookup of name consistency.
   * Update all path algorithms to use NodeTransition logic rather than special DirectedEdge transition types. This simplifies PathAlgorithms slightly and removes some conditional logic.
   * Add an optional GraphFilter stage to tile building pipeline. This allows removal of edges and nodes based on access. This allows bicycle only, pedestrian only, or driving only datasets (or combinations) to be created - allowing smaller datasets for special purpose applications.
* **Deprecate**
   * Valhalla 3.0 removes support for OSMLR.

## Release Date: 2018-11-20 Valhalla 2.7.2
* **Enhancement**
   * UPDATED: Added a configuration variable for max_timedep_distance. This is used in selecting the path algorithm and provides the maximum distance between locations when choosing a time dependent path algorithm (other than multi modal). Above this distance, bidirectional A* is used with no time dependencies.
   * UPDATED: Remove transition edges from priority queue in Multimodal methods.
   * UPDATED: Fully implement street names and exit signs with ability to identify route numbers. [#1635](https://github.com/valhalla/valhalla/pull/1635)
* **Bug Fix**
   * FIXED: A timed-turned restriction should not be applied when a non-timed route is executed.  [#1615](https://github.com/valhalla/valhalla/pull/1615)
   * FIXED: Changed unordered_map to unordered_multimap for polys. Poly map can contain the same key but different multi-polygons. For example, islands for a country or timezone polygons for a country.
   * FIXED: Fixed timezone db issue where TZIDs did not exist in the Howard Hinnant date time db that is used in the date_time class for tz indexes.  Added logic to create aliases for TZIDs based on https://en.wikipedia.org/wiki/List_of_tz_database_time_zones
   * FIXED: Fixed the ramp turn modifiers for osrm compat [#1569](https://github.com/valhalla/valhalla/pull/1569)
   * FIXED: Fixed the step geometry when using the osrm compat mode [#1571](https://github.com/valhalla/valhalla/pull/1571)
   * FIXED: Fixed a data creation bug causing issues with A* routes ending on loops. [#1576](https://github.com/valhalla/valhalla/pull/1576)
   * FIXED: Fixed an issue with a bad route where destination only was present. Was due to thresholds in bidirectional A*. Changed threshold to be cost based rather than number of iterations). [#1586](https://github.com/valhalla/valhalla/pull/1586)
   * FIXED: Fixed an issue with destination only (private) roads being used in bicycle routes. Centralized some "base" transition cost logic in the base DynamicCost class. [#1587](https://github.com/valhalla/valhalla/pull/1587)
   * FIXED: Remove extraneous ramp maneuvers [#1657](https://github.com/valhalla/valhalla/pull/1657)

## Release Date: 2018-10-02 Valhalla 2.7.1
* **Enhancement**
   * UPDATED: Added date time support to forward and reverse isochrones. Add speed lookup (predicted speeds and/or free-flow or constrained flow speed) if date_time is present.
   * UPDATED: Add timezone checks to multimodal routes and isochrones (updates localtime if the path crosses into a timezone different than the start location).
* **Data Producer Update**
   * UPDATED: Removed boost date time support from transit.  Now using the Howard Hinnant date library.
* **Bug Fix**
   * FIXED: Fixed a bug with shortcuts that leads to inconsistent routes depending on whether shortcuts are taken, different origins can lead to different paths near the destination. This fix also improves performance on long routes and matrices.
   * FIXED: We were getting inconsistent results between departing at current date/time vs entering the current date/time.  This issue is due to the fact that the iso_date_time function returns the full iso date_time with the timezone offset (e.g., 2018-09-27T10:23-07:00 vs 2018-09-27T10:23). When we refactored the date_time code to use the new Howard Hinnant date library, we introduced this bug.
   * FIXED: Increased the threshold in CostMatrix to address null time and distance values occurring for truck costing with locations near the max distance.

## Release Date: 2018-09-13 Valhalla 2.7.0
* **Enhancement**
   * UPDATED: Refactor to use the pbf options instead of the ptree config [#1428](https://github.com/valhalla/valhalla/pull/1428) This completes [#1357](https://github.com/valhalla/valhalla/issues/1357)
   * UPDATED: Removed the boost/date_time dependency from baldr and odin. We added the Howard Hinnant date and time library as a submodule. [#1494](https://github.com/valhalla/valhalla/pull/1494)
   * UPDATED: Fixed 'Drvie' typo [#1505](https://github.com/valhalla/valhalla/pull/1505) This completes [#1504](https://github.com/valhalla/valhalla/issues/1504)
   * UPDATED: Optimizations of GetSpeed for predicted speeds [#1490](https://github.com/valhalla/valhalla/issues/1490)
   * UPDATED: Isotile optimizations
   * UPDATED: Added stats to predictive traffic logging
   * UPDATED: resample_polyline - Breaks the polyline into equal length segments at a sample distance near the resolution. Break out of the loop through polyline points once we reach the specified number of samplesthen append the last
polyline point.
   * UPDATED: added android logging and uses a shared graph reader
   * UPDATED: Do not run a second pass on long pedestrian routes that include a ferry (but succeed on first pass). This is a performance fix. Long pedestrian routes with A star factor based on ferry speed end up being very inefficient.
* **Bug Fix**
   * FIXED: A* destination only
   * FIXED: Fixed through locations weren't honored [#1449](https://github.com/valhalla/valhalla/pull/1449)


## Release Date: 2018-08-02 Valhalla 3.0.0-rc.4
* **Node Bindings**
   * UPDATED: add some worker pool handling
   [#1467](https://github.com/valhalla/valhalla/pull/1467)

## Release Date: 2018-08-02 Valhalla 3.0.0-rc.3
* **Node Bindings**
   * UPDATED: replaced N-API with node-addon-api wrapper and made the actor
   functions asynchronous
   [#1457](https://github.com/valhalla/valhalla/pull/1457)

## Release Date: 2018-07-24 Valhalla 3.0.0-rc.2
* **Node Bindings**
   * FIXED: turn on the autocleanup functionality for the actor object.
   [#1439](https://github.com/valhalla/valhalla/pull/1439)

## Release Date: 2018-07-16 Valhalla 3.0.0-rc.1
* **Enhancement**
   * ADDED: exposed the rest of the actions to the node bindings and added tests. [#1415](https://github.com/valhalla/valhalla/pull/1415)

## Release Date: 2018-07-12 Valhalla 3.0.0-alpha.1
**NOTE**: There was already a small package named `valhalla` on the npm registry, only published up to version 0.0.3. The team at npm has transferred the package to us, but would like us to publish something to it ASAP to prove our stake in it. Though the bindings do not have all of the actor functionality exposed yet (just route), we are going to publish an alpha release of 3.0.0 to get something up on npm.
* **Infrastructure**:
   * ADDED: add in time dependent algorithms if the distance between locations is less than 500km.
   * ADDED: TurnLanes to indicate turning lanes at the end of a directed edge.
   * ADDED: Added PredictedSpeeds to Valhalla tiles and logic to compute speed based on predictive speed profiles.
* **Data Producer Update**
   * ADDED: is_route_num flag was added to Sign records. Set this to true if the exit sign comes from a route number/ref.
   * CHANGED: Lower speeds on driveways, drive-thru, and parking aisle. Set destination only flag for drive thru use.
   * ADDED: Initial implementation of turn lanes.
  **Bug Fix**
   * CHANGED: Fix destination only penalty for A* and time dependent cases.
   * CHANGED: Use the distance from GetOffsetForHeading, based on road classification and road use (e.g. ramp, turn channel, etc.), within tangent_angle function.
* **Map Matching**
   * FIXED: Fixed trace_route edge_walk server abort [#1365](https://github.com/valhalla/valhalla/pull/1365)
* **Enhancement**
   * ADDED: Added post process for updating free and constrained speeds in the directed edges.
   * UPDATED: Parse the json request once and store in a protocol buffer to pass along the pipeline. This completed the first portion of [#1357](https://github.com/valhalla/valhalla/issues/1357)
   * UPDATED: Changed the shape_match attribute from a string to an enum. Fixes [#1376](https://github.com/valhalla/valhalla/issues/1376)
   * ADDED: Node bindings for route [#1341](https://github.com/valhalla/valhalla/pull/1341)
   * UPDATED: Use a non-linear use_highways factor (to more heavily penalize highways as use_highways approaches 0).

## Release Date: 2018-07-15 Valhalla 2.6.3
* **API**:
   * FIXED: Use a non-linear use_highways factor (to more heavily penalize highways as use_highways approaches 0).
   * FIXED: Fixed the highway_factor when use_highways < 0.5.
   * ENHANCEMENT: Added logic to modulate the surface factor based on use_trails.
   * ADDED: New customer test requests for motorcycle costing.

## Release Date: 2018-06-28 Valhalla 2.6.2
* **Data Producer Update**
   * FIXED: Complex restriction sorting bug.  Check of has_dt in ComplexRestrictionBuilder::operator==.
* **API**:
   * FIXED: Fixed CostFactory convenience method that registers costing models
   * ADDED: Added use_tolls into motorcycle costing options

## Release Date: 2018-05-28 Valhalla 2.6.0
* **Infrastructure**:
   * CHANGED: Update cmake buildsystem to replace autoconf [#1272](https://github.com/valhalla/valhalla/pull/1272)
* **API**:
   * CHANGED: Move `trace_options` parsing to map matcher factory [#1260](https://github.com/valhalla/valhalla/pull/1260)
   * ADDED: New costing method for AutoDataFix [#1283](https://github.com/valhalla/valhalla/pull/1283)

## Release Date: 2018-05-21 Valhalla 2.5.0
* **Infrastructure**
   * ADDED: Add code formatting and linting.
* **API**
   * ADDED: Added new motorcycle costing, motorcycle access flag in data and use_trails option.
* **Routing**
   * ADDED: Add time dependnet forward and reverse A* methods.
   * FIXED: Increase minimum threshold for driving routes in bidirectional A* (fixes some instances of bad paths).
* **Data Producer Update**
   * CHANGED: Updates to properly handle cycleway crossings.
   * CHANGED: Conditionally include driveways that are private.
   * ADDED: Added logic to set motorcycle access.  This includes lua, country access, and user access flags for motorcycles.

## Release Date: 2018-04-11 Valhalla 2.4.9
* **Enhancement**
   * Added European Portuguese localization for Valhalla
   * Updates to EdgeStatus to improve performance. Use an unordered_map of tile Id and allocate an array for each edge in the tile. This allows using pointers to access status for sequential edges. This improves performance by 50% or so.
   * A couple of bicycle costing updates to improve route quality: avoid roads marked as part of a truck network, to remove the density penalty for transition costs.
   * When optimal matrix type is selected, now use CostMatrix for source to target pedestrian and bicycle matrix calls when both counts are above some threshold. This improves performance in general and lessens some long running requests.
*  **Data Producer Update**
   * Added logic to protect against setting a speed of 0 for ferries.

## Release Date: 2018-03-27 Valhalla 2.4.8
* **Enhancement**
   * Updates for Italian verbal translations
   * Optionally remove driveways at graph creation time
   * Optionally disable candidate edge penalty in path finding
   * OSRM compatible route, matrix and map matching response generation
   * Minimal Windows build compatibility
   * Refactoring to use PBF as the IPC mechanism for all objects
   * Improvements to internal intersection marking to reduce false positives
* **Bug Fix**
   * Cap candidate edge penalty in path finding to reduce excessive expansion
   * Fix trivial paths at deadends

## Release Date: 2018-02-08 Valhalla 2.4.7
* **Enhancement**
   * Speed up building tiles from small OSM imports by using boost directory iterator rather than going through all possible tiles and testing each if the file exists.
* **Bug Fix**
   * Protect against overflow in string to float conversion inside OSM parsing.

## Release Date: 2018-01-26 Valhalla 2.4.6
* **Enhancement**
   * Elevation library will lazy load RAW formatted sources

## Release Date: 2018-01-24 Valhalla 2.4.5
* **Enhancement**
   * Elevation packing utility can unpack lz4hc now
* **Bug Fix**
   * Fixed broken darwin builds

## Release Date: 2018-01-23 Valhalla 2.4.4
* **Enhancement**
   * Elevation service speed improvements and the ability to serve lz4hc compressed data
   * Basic support for downloading routing tiles on demand
   * Deprecated `valhalla_route_service`, now all services (including elevation) are found under `valhalla_service`

## Release Date: 2017-12-11 Valhalla 2.4.3
* **Enhancement**
   * Remove union from GraphId speeds up some platforms
   * Use SAC scale in pedestrian costing
   * Expanded python bindings to include all actions (route, matrix, isochrone, etc)
* **Bug Fix**
   * French translation typo fixes
*  **Data Producer Update**
   * Handling shapes that intersect the poles when binning
   * Handling when transit shapes are less than 2 points

## Release Date: 2017-11-09 Valhalla 2.4.1
*  **Data Producer Update**
   * Added kMopedAccess to modes for complex restrictions.  Remove the kMopedAccess when auto access is removed.  Also, add the kMopedAccess when an auto restriction is found.

## Release Date: 2017-11-08 Valhalla 2.4.0
*  **Data Producer Update**
   * Added logic to support restriction = x with a the except tag.  We apply the restriction to everything except for modes in the except tag.
   * Added logic to support railway_service and coach_service in transit.
* **Bug Fix**
  * Return proper edge_walk path for requested shape_match=walk_or_snap
  * Skip invalid stateid for Top-K requests

## Release Date: 2017-11-07 Valhalla 2.3.9
* **Enhancement**
  * Top-K map matched path generation now only returns unique paths and does so with fewer iterations
  * Navigator call outs for both imperial and metric units
  * The surface types allowed for a given bike route can now be controlled via a request parameter `avoid_bad_surfaces`
  * Improved support for motorscooter costing via surface types, road classification and vehicle specific tagging
* **Bug Fix**
  * Connectivity maps now include information about transit tiles
  * Lane counts for singly digitized roads are now correct for a given directed edge
  * Edge merging code for assigning osmlr segments is now robust to partial tile sets
  * Fix matrix path finding to allow transitioning down to lower levels when appropriate. In particular, do not supersede shortcut edges until no longer expanding on the next level.
  * Fix optimizer rotate location method. This fixes a bug where optimal ordering was bad for large location sets.
*  **Data Producer Update**
   * Duration tags are now used to properly set the speed of travel for a ferry routes

## Release Date: 2017-10-17 Valhalla 2.3.8
* **Bug Fix**
  * Fixed the roundabout exit count for bicycles when the roundabout is a road and not a cycleway
  * Enable a pedestrian path to remain on roundabout instead of getting off and back on
  * Fixed the penalization of candidate locations in the uni-directional A* algorithm (used for trivial paths)
*  **Data Producer Update**
   * Added logic to set bike forward and tag to true where kv["sac_scale"] == "hiking". All other values for sac_scale turn off bicycle access.  If sac_scale or mtb keys are found and a surface tag is not set we default to kPath.
   * Fixed a bug where surface=unpaved was being assigned Surface::kPavedSmooth.

## Release Date: 2017-9-11 Valhalla 2.3.7
* **Bug Fix**
  * Update bidirectional connections to handle cases where the connecting edge is one of the origin (or destination) edges and the cost is high. Fixes some pedestrian route issues that were reported.
*  **Data Producer Update**
   * Added support for motorroad tag (default and per country).
   * Update OSMLR segment association logic to fix issue where chunks wrote over leftover segments. Fix search along edges to include a radius so any nearby edges are also considered.

## Release Date: 2017-08-29 Valhalla 2.3.6
* **Bug Fix**
  * Pedestrian paths including ferries no longer cause circuitous routes
  * Fix a crash in map matching route finding where heading from shape was using a `nullptr` tile
  * Spanish language narrative corrections
  * Fix traffic segment matcher to always set the start time of a segment when its known
* **Enhancement**
  * Location correlation scoring improvements to avoid situations where less likely start or ending locations are selected

## Release Date: 2017-08-22 Valhalla 2.3.5
* **Bug Fix**
  * Clamp the edge score in thor. Extreme values were causing bad alloc crashes.
  * Fix multimodal isochrones. EdgeLabel refactor caused issues.
* **Data Producer Update**
  * Update lua logic to properly handle vehicle=no tags.

## Release Date: 2017-08-14 Valhalla 2.3.4
* **Bug Fix**
  * Enforce limits on maximum per point accuracy to avoid long running map matching computations

## Release Date: 2017-08-14 Valhalla 2.3.3
* **Bug Fix**
  * Maximum osm node reached now causes bitset to resize to accommodate when building tiles
  * Fix wrong side of street information and remove redundant node snapping
  * Fix path differences between services and `valhalla_run_route`
  * Fix map matching crash when interpolating duplicate input points
  * Fix unhandled exception when trace_route or trace_attributes when there are no continuous matches
* **Enhancement**
  * Folded Low-Stress Biking Code into the regular Bicycle code and removed the LowStressBicycleCost class. Now when making a query for bicycle routing, a value of 0 for use_hills and use_roads produces low-stress biking routes, while a value of 1 for both provides more intense professional bike routes.
  * Bike costing default values changed. use_roads and use_hills are now 0.25 by default instead of 0.5 and the default bike is now a hybrid bike instead of a road bike.
  * Added logic to use station hierarchy from transitland.  Osm and egress nodes are connected by transitconnections.  Egress and stations are connected by egressconnections.  Stations and platforms are connected by platformconnections.  This includes narrative updates for Odin as well.

## Release Date: 2017-07-31 Valhalla 2.3.2
* **Bug Fix**
  * Update to use oneway:psv if oneway:bus does not exist.
  * Fix out of bounds memory issue in DoubleBucketQueue.
  * Many things are now taken into consideration to determine which sides of the road have what cyclelanes, because they were not being parsed correctly before
  * Fixed issue where sometimes a "oneway:bicycle=no" tag on a two-way street would cause the road to become a oneway for bicycles
  * Fixed trace_attributes edge_walk cases where the start or end points in the shape are close to graph nodes (intersections)
  * Fixed 32bit architecture crashing for certain routes with non-deterministic placement of edges labels in bucketized queue datastructure
* **Enhancement**
  * Improve multi-modal routes by adjusting the pedestrian mode factor (routes use less walking in favor of public transit).
  * Added interface framework to support "top-k" paths within map-matching.
  * Created a base EdgeLabel class that contains all data needed within costing methods and supports the basic path algorithms (forward direction, A*, with accumulated path distance). Derive class for bidirectional algorithms (BDEdgeLabel) and for multimodal algorithms. Lowers memory use by combining some fields (using spare bits from GraphId).
  * Added elapsed time estimates to map-matching labels in preparation for using timestamps in map-matching.
  * Added parsing of various OSM tags: "bicycle=use_sidepath", "bicycle=dismount", "segregated=*", "shoulder=*", "cycleway:buffer=*", and several variations of these.
  * Both trace_route and trace_attributes will parse `time` and `accuracy` parameters when the shape is provided as unencoded
  * Map-matching will now use the time (in seconds) of each gps reading (if provided) to narrow the search space and avoid finding matches that are impossibly fast

## Release Date: 2017-07-10 Valhalla 2.3.0
* **Bug Fix**
  * Fixed a bug in traffic segment matcher where length was populated but had invalid times
* **Embedded Compilation**
  * Decoupled the service components from the rest of the worker objects so that the worker objects could be used in non http service contexts
   * Added an actor class which encapsulates the various worker objects and allows the various end points to be called /route /height etc. without needing to run a service
* **Low-Stress Bicycle**
  * Worked on creating a new low-stress biking option that focuses more on taking safer roads like cycle ways or residential roads than the standard bike costing option does.

## Release Date: 2017-06-26 Valhalla 2.2.9
* **Bug Fix**
  * Fix a bug introduced in 2.2.8 where map matching search extent was incorrect in longitude axis.

## Release Date: 2017-06-23 Valhalla 2.2.8
* **Bug Fix**
  * Traffic segment matcher (exposed through Python bindings) - fix cases where partial (or no) results could be returned when breaking out of loop in form_segments early.
* **Traffic Matching Update**
  * Traffic segment matcher - handle special cases when entering and exiting turn channels.
* **Guidance Improvements**
  * Added Swedish (se-SV) narrative file.

## Release Date: 2017-06-20 Valhalla 2.2.7
* **Bug Fixes**
  * Traffic segment matcher (exposed through Python bindings) makes use of accuracy per point in the input
  * Traffic segment matcher is robust to consecutive transition edges in matched path
* **Isochrone Changes**
  * Set up isochrone to be able to handle multi-location queries in the future
* **Data Producer Updates**
  * Fixes to valhalla_associate_segments to address threading issue.
  * Added support for restrictions that refers only to appropriate type of vehicle.
* **Navigator**
  * Added pre-alpha implementation that will perform guidance for mobile devices.
* **Map Matching Updates**
  * Added capability to customize match_options

## Release Date: 2017-06-12 Valhalla 2.2.6
* **Bug Fixes**
  * Fixed the begin shape index where an end_route_discontinuity exists
* **Guidance Improvements**
  * Updated Slovenian (sl-SI) narrative file.
* **Data Producer Updates**
  * Added support for per mode restrictions (e.g., restriction:&lt;type&gt;)  Saved these restrictions as "complex" restrictions which currently support per mode lookup (unlike simple restrictions which are assumed to apply to all driving modes).
* **Matrix Updates**
  * Increased max distance threshold for auto costing and other similar costings to 400 km instead of 200 km

## Release Date: 2017-06-05 Valhalla 2.2.5
* **Bug Fixes**
  * Fixed matched point edge_index by skipping transition edges.
  * Use double precision in meili grid traversal to fix some incorrect grid cases.
  * Update meili to use DoubleBucketQueue and GraphReader methods rather than internal methods.

## Release Date: 2017-05-17 Valhalla 2.2.4
* **Bug Fixes**
  * Fix isochrone bug where the default access mode was used - this rejected edges that should not have been rejected for cases than automobile.
  * Fix A* handling of edge costs for trivial routes. This fixed an issue with disconnected regions that projected to a single edge.
  * Fix TripPathBuilder crash if first edge is a transition edge (was occurring with map-matching in rare occasions).

## Release Date: 2017-05-15 Valhalla 2.2.3
* **Map Matching Improvement**
  * Return begin and end route discontinuities. Also, returns partial shape of edge at route discontinuity.
* **Isochrone Improvements**
  * Add logic to make sure the center location remains fixed at the center of a tile/grid in the isotile.
  * Add a default generalization factor that is based on the grid size. Users can still override this factor but the default behavior is improved.
  * Add ExpandForward and ExpandReverse methods as is done in bidirectional A*. This improves handling of transitions between hierarchy levels.
* **Graph Correlation Improvements**
  * Add options to control both radius and reachability per input location (with defaults) to control correlation of input locations to the graph in such a way as to avoid routing between disconnected regions and favor more likely paths.

## Release Date: 2017-05-08 Valhalla 2.2.0
* **Guidance Improvements**
  * Added Russian (ru-RU) narrative file.
  * Updated Slovenian (sl-SI) narrative file.
* **Data Producer Updates**
  * Assign destination sign info on bidirectional ramps.
  * Update ReclassifyLinks. Use a "link-tree" which is formed from the exit node and terminates at entrance nodes. Exit nodes are sorted by classification so motorway exits are done before trunks, etc. Updated the turn channel logic - now more consistently applies turn channel use.
  * Updated traffic segment associations to properly work with elevation and lane connectivity information (which is stored after the traffic association).

## Release Date: 2017-04-24 Valhalla 2.1.9
* **Elevation Update**
  * Created a new EdgeElevation structure which includes max upward and downward slope (moved from DirectedEdge) and mean elevation.
* **Routing Improvements**
  * Destination only fix when "nested" destination only areas cause a route failure. Allow destination only edges (with penalty) on 2nd pass.
  * Fix heading to properly use the partial edge shape rather than entire edge shape to determine heading at the begin and end locations.
  * Some cleanup and simplification of the bidirectional A* algorithm.
  * Some cleanup and simplification of TripPathBuilder.
  * Make TileHierarchy data and methods static and remove tile_dir from the tile hierarchy.
* **Map Matching Improvement**
  * Return matched points with trace attributes when using map_snap.
* **Data Producer Updates**
  * lua updates so that the chunnel will work again.

## Release Date: 2017-04-04 Valhalla 2.1.8
* **Map Matching Release**
  * Added max trace limits and out-of-bounds checks for customizable trace options

## Release Date: 2017-03-29 Valhalla 2.1.7
* **Map Matching Release**
  * Increased service limits for trace
* **Data Producer Updates**
  * Transit: Remove the dependency on using level 2 tiles for transit builder
* **Traffic Updates**
  * Segment matcher completely re-written to handle many complex issues when matching traces to OTSs
* **Service Improvement**
  * Bug Fix - relaxed rapidjson parsing to allow numeric type coercion
* **Routing Improvements**
  * Level the forward and reverse paths in bidirectional A * to account for distance approximation differences.
  * Add logic for Use==kPath to bicycle costing so that paths are favored (as are footways).

## Release Date: 2017-03-10 Valhalla 2.1.3
* **Guidance Improvement**
  * Corrections to Slovenian narrative language file
  **Routing Improvements**
  * Increased the pedestrian search radius from 25 to 50 within the meili configuration to reduce U-turns with map-matching
  * Added a max avoid location limit

## Release Date: 2017-02-22 Valhalla 2.1.0
* **Guidance Improvement**
  * Added ca-ES (Catalan) and sl-SI (Slovenian) narrative language files
* **Routing  Improvement**
  * Fix through location reverse ordering bug (introduced in 2.0.9) in output of route responses for depart_at routes
  * Fix edge_walking method to handle cases where more than 1 initial edge is found
* **Data Producer Updates**
  * Improved transit by processing frequency based schedules.
  * Updated graph validation to more aggressively check graph consistency on level 0 and level 1
  * Fix the EdgeInfo hash to not create duplicate edge info records when creating hierarchies

## Release Date: 2017-02-21 Valhalla 2.0.9
* **Guidance Improvement**
  * Improved Italian narrative by handling articulated prepositions
  * Properly calling out turn channel maneuver
* **Routing Improvement**
  * Improved path determination by increasing stop impact for link to link transitions at intersections
  * Fixed through location handling, now includes cost at throughs and properly uses heading
  * Added ability to adjust location heading tolerance
* **Traffic Updates**
  * Fixed segment matching json to properly return non-string values where appropriate
* **Data Producer Updates**
  * Process node:ref and way:junction_ref as a semicolon separated list for exit numbers
  * Removed duplicated interchange sign information when ways are split into edges
  * Use a sequence within HierarchyBuilder to lower memory requirements for planet / large data imports.
  * Add connecting OSM wayId to a transit stop within NodeInfo.
  * Lua update:  removed ways that were being added to the routing graph.
  * Transit:  Fixed an issue where add_service_day and remove_service_day was not using the tile creation date, but the service start date for transit.
  * Transit:  Added acceptance test logic.
  * Transit:  Added fallback option if the associated wayid is not found.  Use distance approximator to find the closest edge.
  * Transit:  Added URL encoding for one stop ids that contain diacriticals.  Also, added include_geometry=false for route requests.
* **Optimized Routing Update**
  * Added an original index to the location object in the optimized route response
* **Trace Route Improvement**
  * Updated find_start_node to fix "GraphTile NodeInfo index out of bounds" error

## Release Date: 2017-01-30 Valhalla 2.0.6
* **Guidance Improvement**
  * Italian phrases were updated
* **Routing Improvement**
  * Fixed an issue where date and time was returning an invalid ISO8601 time format for date_time values in positive UTC. + sign was missing.
  * Fixed an encoding issue that was discovered for tranist_fetcher.  We were not encoding onestop_ids or route_ids.  Also, added exclude_geometry=true for route API calls.
* **Data Producer Updates**
  * Added logic to grab a single feed in valhalla_build_transit.

## Release Date: 2017-01-04 Valhalla 2.0.3
* **Service Improvement**
  * Added support for interrupting requests. If the connection is closed, route computation and map-matching can be interrupted prior to completion.
* **Routing Improvement**
  * Ignore name inconsistency when entering a link to avoid double penalizing.
* **Data Producer Updates**
  * Fixed consistent name assignment for ramps and turn lanes which improved guidance.
  * Added a flag to directed edges indicating if the edge has names. This can potentially be used in costing methods.
  * Allow future use of spare GraphId bits within DirectedEdge.

## Release Date: 2016-12-13 Valhalla 2.0.2
* **Routing Improvement**
  * Added support for multi-way restrictions to matrix and isochrones.
  * Added HOV costing model.
  * Speed limit updates.   Added logic to save average speed separately from speed limits.
  * Added transit include and exclude logic to multimodal isochrone.
  * Fix some edge cases for trivial (single edge) paths.
  * Better treatment of destination access only when using bidirectional A*.
* **Performance Improvement**
  * Improved performance of the path algorithms by making many access methods inline.

## Release Date: 2016-11-28 Valhalla 2.0.1
* **Routing Improvement**
  * Preliminary support for multi-way restrictions
* **Issues Fixed**
  * Fixed tile incompatibility between 64 and 32bit architectures
  * Fixed missing edges within tile edge search indexes
  * Fixed an issue where transit isochrone was cut off if we took transit that was greater than the max_seconds and other transit lines or buses were then not considered.

## Release Date: 2016-11-15 Valhalla 2.0

* **Tile Redesign**
  * Updated the graph tiles to store edges only on the hierarchy level they belong to. Prior to this, the highways were stored on all levels, they now exist only on the highway hierarchy. Similar changes were made for arterial level roads. This leads to about a 20% reduction in tile size.
  * The tile redesign required changes to the path generation algorithms. They must now transition freely between levels, even for pedestrian and bicycle routes. To offset the extra transitions, the main algorithms were changed to expand nodes at each level that has directed edges, rather than adding the transition edges to the priority queue/adjacency list. This change helps performance. The hierarchy limits that are used to speed the computation of driving routes by utilizing the highway hierarchy were adjusted to work with the new path algorithms.
  * Some changes to costing were also required, for example pedestrian and bicycle routes skip shortcut edges.
  * Many tile data structures were altered to explicitly size different fields and make room for "spare" fields that will allow future growth. In addition, the tile itself has extra "spare" records that can be appended to the end of the tile and referenced from the tile header. This also will allow future growth without breaking backward compatibility.
* **Guidance Improvement**
  * Refactored trip path to use an enumerated `Use` for edge and an enumerated `NodeType` for node
  * Fixed some wording in the Hindi narrative file
  * Fixed missing turn maneuver by updating the forward intersecting edge logic
* **Issues Fixed**
  * Fixed an issue with pedestrian routes where a short u-turn was taken to avoid the "crossing" penalty.
  * Fixed bicycle routing due to high penalty to enter an access=destination area. Changed to a smaller, length based factor to try to avoid long regions where access = destination. Added a driveway penalty to avoid taking driveways (which are often marked as access=destination).
  * Fixed regression where service did not adhere to the list of allowed actions in the Loki configuration
* **Graph Correlation**
  * External contributions from Navitia have lead to greatly reduced per-location graph correlation. Average correlation time is now less than 1ms down from 4-9ms.

## Release Date: 2016-10-17

* **Guidance Improvement**
  * Added the Hindi (hi-IN) narrative language
* **Service Additions**
  * Added internal valhalla error codes utility in baldr and modified all services to make use of and return as JSON response
  * See documentation https://github.com/valhalla/valhalla-docs/blob/master/api-reference.md#internal-error-codes-and-conditions
* **Time-Distance Matrix Improvement**
  * Added a costmatrix performance fix for one_to_many matrix requests
* **Memory Mapped Tar Archive - Tile Extract Support**
  * Added the ability to load a tar archive of the routing graph tiles. This improves performance under heavy load and reduces the memory requirement while allowing multiple processes to share cache resources.

## Release Date: 2016-09-19

* **Guidance Improvement**
  * Added pirate narrative language
* **Routing Improvement**
  * Added the ability to include or exclude stops, routes, and operators in multimodal routing.
* **Service Improvement**
  * JSONify Error Response

## Release Date: 2016-08-30

* **Pedestrian Routing Improvement**
  * Fixes for trivial pedestrian routes

## Release Date: 2016-08-22

* **Guidance Improvements**
  * Added Spanish narrative
  * Updated the start and end edge heading calculation to be based on road class and edge use
* **Bicycle Routing Improvements**
  * Prevent getting off a higher class road for a small detour only to get back onto the road immediately.
  * Redo the speed penalties and road class factors - they were doubly penalizing many roads with very high values.
  * Simplify the computation of weighting factor for roads that do not have cycle lanes. Apply speed penalty to slightly reduce favoring
of non-separated bicycle lanes on high speed roads.
* **Routing Improvements**
  * Remove avoidance of U-turn for pedestrian routes. This improves use with map-matching since pedestrian routes can make U-turns.
  * Allow U-turns at dead-ends for driving (and bicycling) routes.
* **Service Additions**
  * Add support for multi-modal isochrones.
  * Added base code to allow reverse isochrones (path from anywhere to a single destination).
* **New Sources to Targets**
  * Added a new Matrix Service action that allows you to request any of the 3 types of time-distance matrices by calling 1 action.  This action takes a sources and targets parameter instead of the locations parameter.  Please see the updated Time-Distance Matrix Service API reference for more details.

## Release Date: 2016-08-08

 * **Service additions**
  * Latitude, longitude bounding boxes of the route and each leg have been added to the route results.
  * Added an initial isochrone capability. This includes methods to create an "isotile" - a 2-D gridded data set with time to reach each lat,lon grid from an origin location. This isoltile is then used to create contours at specified times. Interior contours are optionally removed and the remaining outer contours are generalized and converted to GeoJSON polygons. An initial version supporting multimodal route types has also been added.
 * **Data Producer Updates**
  * Fixed tranist scheduling issue where false schedules were getting added.
 * **Tools Additionas**
  * Added `valhalla_export_edges` tool to allow shape and names to be dumped from the routing tiles

## Release Date: 2016-07-19

 * **Guidance Improvements**
  * Added French narrative
  * Added capability to have narrative language aliases - For example: German `de-DE` has an alias of `de`
 * **Transit Stop Update** - Return latitude and longitude for each transit stop
 * **Data Producer Updates**
  * Added logic to use lanes:forward, lanes:backward, speed:forward, and speed:backward based on direction of the directed edge.
  * Added support for no_entry, no_exit, and no_turn restrictions.
  * Added logic to support country specific access. Based on country tables found here: http://wiki.openstreetmap.org/wiki/OSM_tags_for_routing/Access-Restrictions

## Release Date: 2016-06-08

 * **Bug Fix** - Fixed a bug where edge indexing created many small tiles where no edges actually intersected. This allowed impossible routes to be considered for path finding instead of rejecting them earlier.
 * **Guidance Improvements**
  * Fixed invalid u-turn direction
  * Updated to properly call out jughandle routes
  * Enhanced signless interchange maneuvers to help guide users
 * **Data Producer Updates**
  * Updated the speed assignment for ramp to be a percentage of the original road class speed assignment
  * Updated stop impact logic for turn channel onto ramp

## Release Date: 2016-05-19

 * **Bug Fix** - Fixed a bug where routes fail within small, disconnected "islands" due to the threshold logic in prior release. Also better logic for not-thru roads.

## Release Date: 2016-05-18

 * **Bidirectional A* Improvements** - Fixed an issue where if both origin and destination locations where on not-thru roads that meet at a common node the path ended up taking a long detour. Not all cases were fixed though - next release should fix. Trying to address the termination criteria for when the best connection point of the 2 paths is optimal. Turns out that the initial case where both opposing edges are settled is not guaranteed to be the least cost path. For now we are setting a threshold and extending the search while still tracking best connections. Fixed the opposing edge when a hierarchy transition occurs.
 * **Guidance Globalization** -  Fixed decimal distance to be locale based.
 * **Guidance Improvements**
  * Fixed roundabout spoke count issue by fixing the drive_on_right attribute.
  * Simplified narative by combining unnamed straight maneuvers
  * Added logic to confirm maneuver type assignment to avoid invalid guidance
  * Fixed turn maneuvers by improving logic for the following:
    * Internal intersection edges
    * 'T' intersections
    * Intersecting forward edges
 * **Data Producer Updates** - Fix the restrictions on a shortcut edge to be the same as the last directed edge of the shortcut (rather than the first one).

## Release Date: 2016-04-28

 * **Tile Format Updates** - Separated the transit graph from the "road only" graph into different tiles but retained their interconnectivity. Transit tiles are now hierarchy level 3.
 * **Tile Format Updates** - Reduced the size of graph edge shape data by 5% through the use of varint encoding (LEB128)
 * **Tile Format Updates** - Aligned `EdgeInfo` structures to proper byte boundaries so as to maintain compatibility for systems who don't support reading from unaligned addresses.
 * **Guidance Globalization** -  Added the it-IT(Italian) language file. Added support for CLDR plural rules. The cs-CZ(Czech), de-DE(German), and en-US(US English) language files have been updated.
 * **Travel mode based instructions** -  Updated the start, post ferry, and post transit insructions to be based on the travel mode, for example:
  * `Drive east on Main Street.`
  * `Walk northeast on Broadway.`
  * `Bike south on the cycleway.`

## Release Date: 2016-04-12

 * **Guidance Globalization** -  Added logic to use tagged language files that contain the guidance phrases. The initial versions of en-US, de-DE, and cs-CZ have been deployed.
 * **Updated ferry defaults** -  Bumped up use_ferry to 0.65 so that we don't penalize ferries as much.

## Release Date: 2016-03-31
 * **Data producer updates** - Do not generate shortcuts across a node which is a fork. This caused missing fork maneuvers on longer routes.  GetNames update ("Broadway fix").  Fixed an issue with looking up a name in the ref map and not the name map.  Also, removed duplicate names.  Private = false was unsetting destination only flags for parking aisles.

## Release Date: 2016-03-30
 * **TripPathBuilder Bug Fix** - Fixed an exception that was being thrown when trying to read directed edges past the end of the list within a tile. This was due to errors in setting walkability and cyclability on upper hierarchies.

## Release Date: 2016-03-28

 * **Improved Graph Correlation** -  Correlating input to the routing graph is carried out via closest first traversal of the graph's, now indexed, geometry. This results in faster correlation and guarantees the absolute closest edge is found.

## Release Date: 2016-03-16

 * **Transit type returned** -  The transit type (e.g. tram, metro, rail, bus, ferry, cable car, gondola, funicular) is now returned with each transit maneuver.
 * **Guidance language** -  If the language option is not supplied or is unsupported then the language will be set to the default (en-US). Also, the service will return the language in the trip results.
 * **Update multimodal path algorithm** - Applied some fixes to multimodal path algorithm. In particular fixed a bug where the wrong sortcost was added to the adjacency list. Also separated "in-station" transfer costs from transfers between stops.
 * **Data producer updates** - Do not combine shortcut edges at gates or toll booths. Fixes avoid toll issues on routes that included shortcut edges.

## Release Date: 2016-03-07

 * **Updated all APIs to honor the optional DNT (Do not track) http header** -  This will avoid logging locations.
 * **Reduce 'Merge maneuver' verbal alert instructions** -  Only create a verbal alert instruction for a 'Merge maneuver' if the previous maneuver is > 1.5 km.
 * **Updated transit defaults.  Tweaked transit costing logic to obtain better routes.** -  use_rail = 0.6, use_transfers = 0.3, transfer_cost = 15.0 and transfer_penalty = 300.0.  Updated the TransferCostFactor to use the transfer_factor correctly.  TransitionCost for pedestrian costing bumped up from 20.0f to 30.0f when predecessor edge is a transit connection.
 * **Initial Guidance Globalization** -  Partial framework for Guidance Globalization. Started reading some guidance phrases from en-US.json file.

## Release Date: 2016-02-22

 * **Use bidirectional A* for automobile routes** - Switch to bidirectional A* for all but bus routes and short routes (where origin and destination are less than 10km apart). This improves performance and has less failure cases for longer routes. Some data import adjustments were made (02-19) to fix some issues encountered with arterial and highway hierarchies. Also only use a maximum of 2 passes for bidirecdtional A* to reduce "long time to fail" cases.
 * **Added verbal multi-cue guidance** - This combines verbal instructions when 2 successive maneuvers occur in a short amount of time (e.g., Turn right onto MainStreet. Then Turn left onto 1st Avenue).

## Release Date: 2016-02-19

 * **Data producer updates** - Reduce stop impact when all edges are links (ramps or turn channels). Update opposing edge logic to reject edges that do no have proper access (forward access == reverse access on opposing edge and vice-versa). Update ReclassifyLinks for cases where a single edge (often a service road) intersects a ramp improperly causing the ramp to reclassified when it should not be. Updated maximum OSM node Id (now exceeds 4000000000). Move lua from conf repository into mjolnir.

## Release Date: 2016-02-01

 * **Data producer updates** - Reduce speed on unpaved/rough roads. Add statistics for hgv (truck) restrictions.

## Release Date: 2016-01-26

 * **Added capability to disable narrative production** - Added the `narrative` boolean option to allow users to disable narrative production. Locations, shape, length, and time are still returned. The narrative production is enabled by default. The possible values for the `narrative` option are: false and true
 * **Added capability to mark a request with an id** - The `id` is returned with the response so a user could match to the corresponding request.
 * **Added some logging enhancements, specifically [ANALYTICS] logging** - We want to focus more on what our data is telling us by logging specific stats in Logstash.

## Release Date: 2016-01-18

 * **Data producer updates** - Data importer configuration (lua) updates to fix a bug where buses were not allowed on restricted lanes.  Fixed surface issue (change the default surface to be "compacted" for footways).

## Release Date: 2016-01-04

 * **Fixed Wrong Costing Options Applied** - Fixed a bug in which a previous requests costing options would be used as defaults for all subsequent requests.

## Release Date: 2015-12-18

 * **Fix for bus access** - Data importer configuration (lua) updates to fix a bug where bus lanes were turning off access for other modes.
 * **Fix for extra emergency data** - Data importer configuration (lua) updates to fix a bug where we were saving hospitals in the data.
 * **Bicycle costing update** - Updated kTCSlight and kTCFavorable so that cycleways are favored by default vs roads.

## Release Date: 2015-12-17

 * **Graph Tile Data Structure update** - Updated structures within graph tiles to support transit efforts and truck routing. Removed TransitTrip, changed TransitRoute and TransitStop to indexes (rather than binary search). Added access restrictions (like height and weight restrictions) and the mode which they impact to reduce need to look-up.
 * **Data producer updates** - Updated graph tile structures and import processes.

## Release Date: 2015-11-23

 * **Fixed Open App for OSRM functionality** - Added OSRM functionality back to Loki to support Open App.

## Release Date: 2015-11-13

 * **Improved narrative for unnamed walkway, cycleway, and mountain bike trail** - A generic description will be used for the street name when a walkway, cycleway, or mountain bike trail maneuver is unnamed. For example, a turn right onto a unnamed walkway maneuver will now be: "Turn right onto walkway."
 * **Fix costing bug** - Fix a bug introduced in EdgeLabel refactor (impacted time distance matrix only).

## Release Date: 2015-11-3

 * **Enhance bi-directional A* logic** - Updates to bidirectional A* algorithm to fix the route completion logic to handle cases where a long "connection" edge could lead to a sub-optimal path. Add hierarchy and shortcut logic so we can test and use bidirectional A* for driving routes. Fix the destination logic to properly handle oneways as the destination edge. Also fix U-turn detection for reverse search when hierarchy transitions occur.
 * **Change "Go" to "Head" for some instructions** - Start, exit ferry.
 * **Update to roundabout instructions** - Call out roundabouts for edges marked as links (ramps, turn channels).
 * **Update bicycle costing** - Fix the road factor (for applying weights based on road classification) and lower turn cost values.

## Data Producer Release Date: 2015-11-2

 * **Updated logic to not create shortcut edges on roundabouts** - This fixes some roundabout exit counts.

## Release Date: 2015-10-20

 * **Bug Fix for Pedestrian and Bicycle Routes** - Fixed a bug with setting the destination in the bi-directional Astar algorithm. Locations that snapped to a dead-end node would have failed the route and caused a timeout while searching for a valid path. Also fixed the elapsed time computation on the reverse path of bi-directional algorithm.

## Release Date: 2015-10-16

 * **Through Location Types** - Improved support for locations with type = "through". Routes now combine paths that meet at each through location to create a single "leg" between locations with type = "break". Paths that continue at a through location will not create a U-turn unless the path enters a "dead-end" region (neighborhood with no outbound access).
 * **Update shortcut edge logic** - Now skips long shortcut edges when close to the destination. This can lead to missing the proper connection if the shortcut is too long. Fixes #245 (thor).
 * **Per mode service limits** - Update configuration to allow setting different maximum number of locations and distance per mode.
 * **Fix shape index for trivial path** - Fix a bug where when building the the trip path for a "trivial" route (includes just one edge) where the shape index exceeded that size of the shape.

## Release Date: 2015-09-28

 * **Elevation Influenced Bicycle Routing** - Enabled elevation influenced bicycle routing. A "use-hills" option was added to the bicycle costing profile that can tune routes to avoid hills based on grade and amount of elevation change.
 * **"Loop Edge" Fix** - Fixed a bug with edges that form a loop. Split them into 2 edges during data import.
 * **Additional information returned from 'locate' method** - Added information that can be useful when debugging routes and data. Adds information about nodes and edges at a location.
 * **Guidance/Narrative Updates** - Added side of street to destination narrative. Updated verbal instructions.<|MERGE_RESOLUTION|>--- conflicted
+++ resolved
@@ -6,11 +6,8 @@
    * FIXED: Fix valhalla_benchmark_loki benchmark application. [#4981](https://github.com/valhalla/valhalla/pull/4981)
    * FIXED: Double free crash during tiles build inside libxml2 on concurrent `spatialite_cleanup_ex()` calls [#5005](https://github.com/valhalla/valhalla/pull/5005)
    * FIXED: update CircleCI runners to Ubuntu 24.04 [#5002](https://github.com/valhalla/valhalla/pull/5002)
-<<<<<<< HEAD
    * FIXED: Fixed a typo in the (previously undocumented) matrix-APIs responses `algorithm` field: `timedistancbssematrix` is now `timedistancebssmatrix` [#5000](https://github.com/valhalla/valhalla/pull/5000).
-=======
    * FIXED: More trivial cases in `CostMatrix` [#5001](https://github.com/valhalla/valhalla/pull/5001)
->>>>>>> d13ff2a5
 * **Enhancement**
    * ADDED: Consider smoothness in all profiles that use surface [#4949](https://github.com/valhalla/valhalla/pull/4949)
    * ADDED: `admin_crossings` request parameter for `/route` [#4941](https://github.com/valhalla/valhalla/pull/4941)
