--- conflicted
+++ resolved
@@ -9,14 +9,11 @@
    * CHANGED: Use std::from_chars instead of std::stoi/stof/stod [#5704](https://github.com/valhalla/valhalla/pull/5704)
    * CHANGED: Avoid dynamic allocation in loki::Search [#5724](https://github.com/valhalla/valhalla/pull/5724)
    * CHANGED: Get rid of temporary vector in GraphTile::GetAccessRestrictions [#5689](https://github.com/valhalla/valhalla/pull/5689)
-<<<<<<< HEAD
-   * ADDED: Bicycle improvements. use_roads updates and adds support for separate, cycleway:right:oneway, cycleway:left:oneway, and cycleway:both [#5750](https://github.com/valhalla/valhalla/pull/5750)
-=======
    * ADDED: more options for `valhalla_benchmark_loki` [#5730](https://github.com/valhalla/valhalla/pull/5730)
    * CHANGED: Microoptimisation in EdgeInfo. [#5733](https://github.com/valhalla/valhalla/pull/5733)
    * CHANGED: Merge cost and tyr inline tests into single executable [#5735](https://github.com/valhalla/valhalla/pull/5735) 
    * ADDED: Add option `edge.hov_type` to trace attributes [#5741](https://github.com/valhalla/valhalla/pull/5741)
->>>>>>> 2636c6db
+   * ADDED: Bicycle improvements. use_roads updates and adds support for separate, cycleway:right:oneway, cycleway:left:oneway, and cycleway:both [#5750](https://github.com/valhalla/valhalla/pull/5750)
 
 ## Release Date: 2025-11-14 Valhalla 3.6.1
 * **Removed**
