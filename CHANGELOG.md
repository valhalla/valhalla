## Release Date: 2020-08-?? Valhalla 3.1.0
* **Removed**
   * REMOVED: Remove Node bindings. [#2502](https://github.com/valhalla/valhalla/pull/2502)
   * REMOVED: appveyor builds. [#2544](https://github.com/valhalla/valhalla/issues/2544)

* **Bug Fix**
   * FIXED: Crazy ETAs.  If a way has forward speed with no backward speed and it is not oneway, then we must set the default speed.  The reverse logic applies as well.  If a way has no backward speed but has a forward speed and it is not a oneway, then set the default speed. [#2102](https://github.com/valhalla/valhalla/pull/2102)
   * FIXED: Map matching elapsed times spliced amongst different legs and discontinuities are now correct [#2104](https://github.com/valhalla/valhalla/pull/2104)
   * FIXED: Date time information is now propogated amongst different legs and discontinuities [#2107](https://github.com/valhalla/valhalla/pull/2107)
   * FIXED: Adds support for geos-3.8 c++ api [#2021](https://github.com/valhalla/valhalla/issues/2021)
   * FIXED: Updated the osrm serializer to not set junction name for osrm origin/start maneuver - this is not helpful since we are not transitioning through the intersection.  [#2121](https://github.com/valhalla/valhalla/pull/2121)
   * FIXED: Removes precomputing of edge-costs which lead to wrong results [#2120](https://github.com/valhalla/valhalla/pull/2120)
   * FIXED: Complex turn-restriction invalidates edge marked as kPermanent [#2103](https://github.com/valhalla/valhalla/issues/2103)
   * FIXED: Fixes bug with inverted time-restriction parsing [#2167](https://github.com/valhalla/valhalla/pull/2167)
   * FIXED: Fixed several bugs with numeric underflow in map-matching trip durations. These may
     occur when serializing match results where adjacent trace points appear out-of-sequence on the
     same edge [#2178](https://github.com/valhalla/valhalla/pull/2178)
     - `MapMatcher::FormPath` now catches route discontinuities on the same edge when the distance
       percentage along don't agree. The trip leg builder builds disconnected legs on a single edge
       to avoid duration underflow.
     - Correctly populate edge groups when matching results contain loops. When a loop occurs,
       the leg builder now starts at the correct edge where the loop ends, and correctly accounts
       for any contained edges.
     - Duration over-trimming at the terminating edge of a match.
   * FIXED: Increased internal precision of time tracking per edge and maneuver so that maneuver times sum to the same time represented in the leg summary [#2195](https://github.com/valhalla/valhalla/pull/2195)
   * FIXED: Tagged speeds were not properly marked. We were not using forward and backward speeds to flag if a speed is tagged or not.  Should not update turn channel speeds if we are not inferring them.  Added additional logic to handle PH in the conditional restrictions. Do not update stop impact for ramps if they are marked as internal. [#2198](https://github.com/valhalla/valhalla/pull/2198)
   * FIXED: Fixed the sharp turn phrase [#2226](https://github.com/valhalla/valhalla/pull/2226)
   * FIXED: Protect against duplicate points in the input or points that snap to the same location resulting in `nan` times for the legs of the map match (of a 0 distance route) [#2229](https://github.com/valhalla/valhalla/pull/2229)
   * FIXED: Improves restriction check on briding edge in Bidirectional Astar [#2228](https://github.com/valhalla/valhalla/pull/2242)
   * FIXED: Allow nodes at location 0,0 [#2245](https://github.com/valhalla/valhalla/pull/2245)
   * FIXED: Fix RapidJSON compiler warnings and naming conflict [#2249](https://github.com/valhalla/valhalla/pull/2249)
   * FIXED: Fixed bug in resample_spherical_polyline where duplicate successive lat,lng locations in the polyline resulting in `nan` for the distance computation which shortcuts further sampling [#2239](https://github.com/valhalla/valhalla/pull/2239)
   * FIXED: Update exit logic for non-motorways [#2252](https://github.com/valhalla/valhalla/pull/2252)
   * FIXED: Transition point map-matching. When match results are on a transition point, we search for the sibling nodes at that transition and snap it to the corresponding edges in the route. [#2258](https://github.com/valhalla/valhalla/pull/2258)
   * FIXED: Fixed verbal multi-cue logic [#2270](https://github.com/valhalla/valhalla/pull/2270)
   * FIXED: Fixed Uturn cases when a not_thru edge is connected to the origin edge. [#2272](https://github.com/valhalla/valhalla/pull/2272)
   * FIXED: Update intersection classes in osrm response to not label all ramps as motorway [#2279](https://github.com/valhalla/valhalla/pull/2279)
   * FIXED: Fixed bug in mapmatcher when interpolation point goes before the first valid match or after the last valid match. Such behavior usually leads to discontinuity in matching. [#2275](https://github.com/valhalla/valhalla/pull/2275)
   * FIXED: Fixed an issue for time_allowed logic.  Previously we returned false on the first time allowed restriction and did not check them all. Added conditional restriction gurka test and datetime optional argument to gurka header file. [#2286](https://github.com/valhalla/valhalla/pull/2286)
   * FIXED: Fixed an issue for date ranges.  For example, for the range Jan 04 to Jan 02 we need to test to end of the year and then from the first of the year to the end date.  Also, fixed an emergency tag issue.  We should only set the use to emergency if all other access is off. [#2290](https://github.com/valhalla/valhalla/pull/2290)
   * FIXED: Found a few issues with the initial ref and direction logic for ways.  We were overwriting the refs with directionals to the name_offset_map instead of concatenating them together.  Also, we did not allow for blank entries for GetTagTokens. [#2298](https://github.com/valhalla/valhalla/pull/2298)
   * FIXED: Fixed an issue where MatchGuidanceViewJunctions is only looking at the first edge. Set the data_id for guidance views to the changeset id as it is already being populated. Also added test for guidance views. [#2303](https://github.com/valhalla/valhalla/pull/2303)
   * FIXED: Fixed a problem with live speeds where live speeds were being used to determine access, even when a live
   speed (current time) route wasn't what was requested. [#2311](https://github.com/valhalla/valhalla/pull/2311)
   * FIXED: Fix break/continue typo in search filtering [#2317](https://github.com/valhalla/valhalla/pull/2317)
   * FIXED: Fix a crash in trace_route due to iterating past the end of a vector. [#2322](https://github.com/valhalla/valhalla/pull/2322)
   * FIXED: Don't allow timezone information in the local date time string attached at each location. [#2312](https://github.com/valhalla/valhalla/pull/2312)
   * FIXED: Fix short route trimming in bidirectional astar [#2323](https://github.com/valhalla/valhalla/pull/2323)
   * FIXED: Fix shape trimming in leg building for snap candidates that lie within the margin of rounding error [#2326](https://github.com/valhalla/valhalla/pull/2326)
   * FIXED: Fixes route duration underflow with traffic data [#2325](https://github.com/valhalla/valhalla/pull/2325)
   * FIXED: Parse mtb:scale tags and set bicycle access if present [#2117](https://github.com/valhalla/valhalla/pull/2117)
   * FIXED: Fixed segfault.  Shape was missing from options for valhalla_path_comparison and valhalla_run_route.  Also, costing options was missing in valhalla_path_comparison. [#2343](https://github.com/valhalla/valhalla/pull/2343)
   * FIXED: Handle decimal numbers with zero-value mantissa properly in Lua [#2355](https://github.com/valhalla/valhalla/pull/2355)
   * FIXED: Many issues that resulted in discontinuities, failed matches or incorrect time/duration for map matching requests. [#2292](https://github.com/valhalla/valhalla/pull/2292)
   * FIXED: Seeing segfault when loading large osmdata data files before loading LuaJit. LuaJit fails to create luaL_newstate() Ref: [#2158](https://github.com/ntop/ntopng/issues/2158) Resolution is to load LuaJit before loading the data files. [#2383](https://github.com/valhalla/valhalla/pull/2383)
   * FIXED: Store positive/negative OpenLR offsets in bucketed form [#2405](https://github.com/valhalla/valhalla/2405)
   * FIXED: Fix on map-matching return code when breakage distance limitation exceeds. Instead of letting the request goes into meili and fails in finding a route, we check the distance in loki and early return with exception code 172. [#2406](https://github.com/valhalla/valhalla/pull/2406)
   * FIXED: Don't create edges for portions of ways that are doubled back on themselves as this confuses opposing edge index computations [#2385](https://github.com/valhalla/valhalla/pull/2385)
   * FIXED: Protect against nan in uniform_resample_spherical_polyline. [#2431](https://github.com/valhalla/valhalla/pull/2431)
   * FIXED: Obvious maneuvers. [#2436](https://github.com/valhalla/valhalla/pull/2436)
   * FIXED: Base64 encoding/decoding [#2452](https://github.com/valhalla/valhalla/pull/2452)
   * FIXED: Added post roundabout instruction when enter/exit roundabout maneuvers are combined [#2454](https://github.com/valhalla/valhalla/pull/2454)
   * FIXED: openlr: Explicitly check for linear reference option for Valhalla serialization. [#2458](https://github.com/valhalla/valhalla/pull/2458)
   * FIXED: Fix segfault: Do not combine last turn channel maneuver. [#2463](https://github.com/valhalla/valhalla/pull/2463)
   * FIXED: Remove extraneous whitespaces from ja-JP.json. [#2471](https://github.com/valhalla/valhalla/pull/2471)
   * FIXED: Checks protobuf serialization/parsing success [#2477](https://github.com/valhalla/valhalla/pull/2477)
   * FIXED: Fix dereferencing of end for std::lower_bound in sequence and possible UB [#2488](https://github.com/valhalla/valhalla/pull/2488)
   * FIXED: Make tile building reproducible: fix UB-s [#2480](https://github.com/valhalla/valhalla/pull/2480)
   * FIXED: Zero initialize EdgeInfoInner.spare0_. Uninitialized spare0_ field produced UB which causes gurka_reproduce_tile_build to fail intermittently. [2499](https://github.com/valhalla/valhalla/pull/2499)
   * FIXED: Drop unused CHANGELOG validation script, straggling NodeJS references [#2506](https://github.com/valhalla/valhalla/pull/2506)
   * FIXED: Fix missing nullptr checks in graphreader and loki::Reach (causing segfault during routing with not all levels of tiles availble) [#2504](https://github.com/valhalla/valhalla/pull/2504)
   * FIXED: Fix mismatch of triplegedge roadclass and directededge roadclass [#2507](https://github.com/valhalla/valhalla/pull/2507)
   * FIXED: Improve german destination_verbal_alert phrases [#2509](https://github.com/valhalla/valhalla/pull/2509)
   * FIXED: Undefined behavior cases discovered with undefined behavior sanitizer tool. [2498](https://github.com/valhalla/valhalla/pull/2498)
   * FIXED: Fixed logic so verbal keep instructions use branch exit sign info for ramps [#2520](https://github.com/valhalla/valhalla/pull/2520)
   * FIXED: Fix bug in trace_route for uturns causing garbage coordinates [#2517](https://github.com/valhalla/valhalla/pull/2517)
   * FIXED: Simplify heading calculation for turn type. Remove undefined behavior case. [#2513](https://github.com/valhalla/valhalla/pull/2513)
   * FIXED: Always set costing name even if one is not provided for osrm serializer weight_name. [#2528](https://github.com/valhalla/valhalla/pull/2528)
   * FIXED: Make single-thread tile building reproducible: fix seed for shuffle, use concurrency configuration from the mjolnir section. [#2515](https://github.com/valhalla/valhalla/pull/2515)
   * FIXED: More Windows compatibility: build tiles and some run actions work now (including CI tests) [#2300](https://github.com/valhalla/valhalla/issues/2300)
   * FIXED: Transcoding of c++ location to pbf location used path edges in the place of filtered edges. [#2542](https://github.com/valhalla/valhalla/pull/2542)
   * FIXED: Add back whitelisting action types. [#2545](https://github.com/valhalla/valhalla/pull/2545)
   * FIXED: Allow uturns for truck costing now that we have derived deadends marked in the edge label [#2559](https://github.com/valhalla/valhalla/pull/2559)
   * FIXED: Map matching uturn trimming at the end of an edge where it wasn't needed. [#2558](https://github.com/valhalla/valhalla/pull/2558)
   * FIXED: Multicue enter roundabout [#2556](https://github.com/valhalla/valhalla/pull/2556)
   * FIXED: Changed reachability computation to take into account live speed [#2597](https://github.com/valhalla/valhalla/pull/2597)
   * FIXED: Fixed a bug where the temp files were not getting read in if you started with the construct edges or build phase for valhalla_build_tiles. [#2601](https://github.com/valhalla/valhalla/pull/2601)
<<<<<<< HEAD
   * FIXED: Updated fr-FR.json with partial translations. [#2605](https://github.com/valhalla/valhalla/pull/2605)
=======
   * FIXED: Removed superfluous const qualifier from odin/signs [#2609](https://github.com/valhalla/valhalla/pull/2609)
>>>>>>> a49339dd

* **Enhancement**
   * ADDED: Add ability to provide custom implementation for candidate collection in CandidateQuery. [#2328](https://github.com/valhalla/valhalla/pull/2328)
   * ADDED: Cancellation of tile downloading. [#2319](https://github.com/valhalla/valhalla/pull/2319)
   * ADDED: Return the coordinates of the nodes isochrone input locations snapped to [#2111](https://github.com/valhalla/valhalla/pull/2111)
   * ADDED: Allows more complicated routes in timedependent a-star before timing out [#2068](https://github.com/valhalla/valhalla/pull/2068)
   * ADDED: Guide signs and junction names [#2096](https://github.com/valhalla/valhalla/pull/2096)
   * ADDED: Added a bool to the config indicating whether to use commercially set attributes.  Added logic to not call IsIntersectionInternal if this is a commercial data set.  [#2132](https://github.com/valhalla/valhalla/pull/2132)
   * ADDED: Removed commerical data set bool to the config and added more knobs for data.  Added infer_internal_intersections, infer_turn_channels, apply_country_overrides, and use_admin_db.  [#2173](https://github.com/valhalla/valhalla/pull/2173)
   * ADDED: Allow using googletest in unit tests and convert all tests to it (old test.cc is completely removed). [#2128](https://github.com/valhalla/valhalla/pull/2128)
   * ADDED: Add guidance view capability. [#2209](https://github.com/valhalla/valhalla/pull/2209)
   * ADDED: Collect turn cost information as path is formed so that it can be seralized out for trace attributes or osrm flavored intersections. Also add shape_index to osrm intersections. [#2207](https://github.com/valhalla/valhalla/pull/2207)
   * ADDED: Added alley factor to autocost.  Factor is defaulted at 1.0f or do not avoid alleys. [#2246](https://github.com/valhalla/valhalla/pull/2246)
   * ADDED: Support unlimited speed limits where maxspeed=none. [#2251](https://github.com/valhalla/valhalla/pull/2251)
   * ADDED: Implement improved Reachability check using base class Dijkstra. [#2243](https://github.com/valhalla/valhalla/pull/2243)
   * ADDED: Gurka integration test framework with ascii-art maps [#2244](https://github.com/valhalla/valhalla/pull/2244)
   * ADDED: Add to the stop impact when transitioning from higher to lower class road and we are not on a turn channel or ramp. Also, penalize lefts when driving on the right and vice versa. [#2282](https://github.com/valhalla/valhalla/pull/2282)
   * ADDED: Added reclassify_links, use_direction_on_ways, and allow_alt_name as config options.  If `use_direction_on_ways = true` then use `direction` and `int_direction` on the way to update the directional for the `ref` and `int_ref`.  Also, copy int_efs to the refs. [#2285](https://github.com/valhalla/valhalla/pull/2285)
   * ADDED: Add support for live traffic. [#2268](https://github.com/valhalla/valhalla/pull/2268)
   * ADDED: Implement per-location search filters for functional road class and forms of way. [#2289](https://github.com/valhalla/valhalla/pull/2289)
   * ADDED: Approach, multi-cue, and length updates [#2313](https://github.com/valhalla/valhalla/pull/2313)
   * ADDED: Speed up timezone differencing calculation if cache is provided. [#2316](https://github.com/valhalla/valhalla/pull/2316)
   * ADDED: Added rapidjson/schema.h to baldr/rapidjson_util.h to make it available for use within valhalla. [#2330](https://github.com/valhalla/valhalla/issues/2330)
   * ADDED: Support decimal precision for height values in elevation service. Also support polyline5 for encoded polylines input and output to elevation service. [#2324](https://github.com/valhalla/valhalla/pull/2324)
   * ADDED: Use both imminent and distant verbal multi-cue phrases. [#2353](https://github.com/valhalla/valhalla/pull/2353)
   * ADDED: Split parsing stage into 3 separate stages. [#2339](https://github.com/valhalla/valhalla/pull/2339)
   * CHANGED: Speed up graph enhancing by avoiding continuous unordered_set rebuilding [#2349](https://github.com/valhalla/valhalla/pull/2349)
   * CHANGED: Skip calling out to Lua for nodes/ways/relations with not tags - speeds up parsing. [#2351](https://github.com/valhalla/valhalla/pull/2351)
   * CHANGED: Switch to LuaJIT for lua scripting - speeds up file parsing [#2352](https://github.com/valhalla/valhalla/pull/2352)
   * ADDED: Ability to create OpenLR records from raw data. [#2356](https://github.com/valhalla/valhalla/pull/2356)
   * ADDED: Revamp length phrases [#2359](https://github.com/valhalla/valhalla/pull/2359)
   * CHANGED: Do not allocate memory in skadi if we don't need it. [#2373](https://github.com/valhalla/valhalla/pull/2373)
   * CHANGED: Map matching: throw error (443/NoSegment) when no candidate edges are available. [#2370](https://github.com/valhalla/valhalla/pull/2370/)
   * ADDED: Add sk-SK.json (slovak) localization file. [#2376](https://github.com/valhalla/valhalla/pull/2376)
   * ADDED: Extend roundabout phrases. [#2378](https://github.com/valhalla/valhalla/pull/2378)
   * ADDED: More roundabout phrase tests. [#2382](https://github.com/valhalla/valhalla/pull/2382)
   * ADDED: Update the turn and continue phrases to include junction names and guide signs. [#2386](https://github.com/valhalla/valhalla/pull/2386)
   * ADDED: Add the remaining guide sign toward phrases [#2389](https://github.com/valhalla/valhalla/pull/2389)
   * ADDED: The ability to allow immediate uturns at trace points in a map matching request [#2380](https://github.com/valhalla/valhalla/pull/2380)
   * ADDED: Add utility functions to Signs. [#2390](https://github.com/valhalla/valhalla/pull/2390)
   * ADDED: Unified time tracking for all algorithms that support time-based graph expansion. [#2278](https://github.com/valhalla/valhalla/pull/2278)
   * ADDED: Add rail_ferry use and costing. [#2408](https://github.com/valhalla/valhalla/pull/2408)
   * ADDED: `street_side_max_distance`, `display_lat` and `display_lon` to `locations` in input for better control of routing side of street [#1769](https://github.com/valhalla/valhalla/pull/1769)
   * ADDED: Add addtional exit phrases. [#2421](https://github.com/valhalla/valhalla/pull/2421)
   * ADDED: Add Japanese locale, update German. [#2432](https://github.com/valhalla/valhalla/pull/2432)
   * ADDED: Gurka expect_route refactor [#2435](https://github.com/valhalla/valhalla/pull/2435)
   * ADDED: Add option to suppress roundabout exits [#2437](https://github.com/valhalla/valhalla/pull/2437)
   * ADDED: Add Greek locale. [#2438](https://github.com/valhalla/valhalla/pull/2438)
   * ADDED (back): Support for 64bit wide way ids in the edgeinfo structure with no impact to size for data sources with ids 32bits wide. [#2422](https://github.com/valhalla/valhalla/pull/2422)
   * ADDED: Support for 64bit osm node ids in parsing stage of tile building [#2422](https://github.com/valhalla/valhalla/pull/2422)
   * CHANGED: Point2/PointLL are now templated to allow for higher precision coordinate math when desired [#2429](https://github.com/valhalla/valhalla/pull/2429)
   * ADDED: Optional OpenLR Encoded Path Edges in API Response [#2424](https://github.com/valhalla/valhalla/pull/2424)
   * ADDED: Add explicit include for sstream to be compatible with msvc_x64 toolset. [#2449](https://github.com/valhalla/valhalla/pull/2449)
   * ADDED: Properly split returned path if traffic conditions change partway along edges [#2451](https://github.com/valhalla/valhalla/pull/2451/files)
   * ADDED: Add Dutch locale. [#2464](https://github.com/valhalla/valhalla/pull/2464)
   * ADDED: Check with address sanititizer in CI. Add support for undefined behavior sanitizer. [#2487](https://github.com/valhalla/valhalla/pull/2487)
   * ADDED: Ability to recost a path and increased cost/time details along the trippath and json output [#2425](https://github.com/valhalla/valhalla/pull/2425)
   * ADDED: Add the ability to do bikeshare based (ped/bike) multimodal routing [#2031](https://github.com/valhalla/valhalla/pull/2031)
   * ADDED: Route through restrictions enabled by introducing a costing option. [#2469](https://github.com/valhalla/valhalla/pull/2469)
   * ADDED: Migrated to Ubuntu 20.04 base-image [#2508](https://github.com/valhalla/valhalla/pull/2508)
   * CHANGED: Speed up parseways stage by avoiding multiple string comparisons [#2518](https://github.com/valhalla/valhalla/pull/2518)
   * CHANGED: Speed up enhance stage by avoiding GraphTileBuilder copying [#2468](https://github.com/valhalla/valhalla/pull/2468)
   * ADDED: Incidents in intersections [#2547](https://github.com/valhalla/valhalla/pull/2547)
   * CHANGED: Refactor mapmatching configuration to use a struct (instead of `boost::property_tree::ptree`). [#2485](https://github.com/valhalla/valhalla/pull/2485)
   * ADDED: Save exit maneuver's begin heading when combining enter & exit roundabout maneuvers. [#2554](https://github.com/valhalla/valhalla/pull/2554)
   * ADDED: Added new urban flag that can be set if edge is within city boundaries to data processing; new use_urban_tag config option; added to osrm response within intersections. [#2522](https://github.com/valhalla/valhalla/pull/2522)
   * ADDED: Parses OpenLr of type PointAlongLine [#2565](https://github.com/valhalla/valhalla/pull/2565)
   * ADDED: Use edge.is_urban is set for serializing is_urban. [#2568](https://github.com/valhalla/valhalla/pull/2568)
   * ADDED: Added new rest/service area uses on the edge. [#2533](https://github.com/valhalla/valhalla/pull/2533)
   * ADDED: Dependency cache for Azure [#2567](https://github.com/valhalla/valhalla/pull/2567)
   * ADDED: Added flexibility to remove the use of the admindb and to use the country and state iso from the tiles; [#2579](https://github.com/valhalla/valhalla/pull/2579)
   * ADDED: Added toll gates and collection points (gantry) to the node;  [#2532](https://github.com/valhalla/valhalla/pull/2532)
   * ADDED: Added osrm serialization for rest/service areas and admins. [#2594](https://github.com/valhalla/valhalla/pull/2594)
   * ADDED: Support restricted class in intersection annotations [#2589](https://github.com/valhalla/valhalla/pull/2589)
   * ADDED: Added trail type trace [#2606](https://github.com/valhalla/valhalla/pull/2606)

## Release Date: 2019-11-21 Valhalla 3.0.9
* **Bug Fix**
   * FIXED: Changed reachability computation to consider both directions of travel wrt candidate edges [#1965](https://github.com/valhalla/valhalla/pull/1965)
   * FIXED: toss ways where access=private and highway=service and service != driveway. [#1960](https://github.com/valhalla/valhalla/pull/1960)
   * FIXED: Fix search_cutoff check in loki correlate_node. [#2023](https://github.com/valhalla/valhalla/pull/2023)
   * FIXED: Computes notion of a deadend at runtime in bidirectional a-star which fixes no-route with a complicated u-turn. [#1982](https://github.com/valhalla/valhalla/issues/1982)
   * FIXED: Fix a bug with heading filter at nodes. [#2058](https://github.com/valhalla/valhalla/pull/2058)
   * FIXED: Bug in map matching continuity checking such that continuity must only be in the forward direction. [#2029](https://github.com/valhalla/valhalla/pull/2029)
   * FIXED: Allow setting the time for map matching paths such that the time is used for speed lookup. [#2030](https://github.com/valhalla/valhalla/pull/2030)
   * FIXED: Don't use density factor for transition cost when user specified flag disables flow speeds. [#2048](https://github.com/valhalla/valhalla/pull/2048)
   * FIXED: Map matching trace_route output now allows for discontinuities in the match though multi match is not supported in valhalla route output. [#2049](https://github.com/valhalla/valhalla/pull/2049)
   * FIXED: Allows routes with no time specified to use time conditional edges and restrictions with a flag denoting as much [#2055](https://github.com/valhalla/valhalla/pull/2055)
   * FIXED: Fixed a bug with 'current' time type map matches. [#2060](https://github.com/valhalla/valhalla/pull/2060)
   * FIXED: Fixed a bug with time dependent expansion in which the expansion distance heuristic was not being used. [#2064](https://github.com/valhalla/valhalla/pull/2064)

* **Enhancement**
   * ADDED: Establish pinpoint test pattern [#1969](https://github.com/valhalla/valhalla/pull/1969)
   * ADDED: Suppress relative direction in ramp/exit instructions if it matches driving side of street [#1990](https://github.com/valhalla/valhalla/pull/1990)
   * ADDED: Added relative direction to the merge maneuver [#1989](https://github.com/valhalla/valhalla/pull/1989)
   * ADDED: Refactor costing to better handle multiple speed datasources [#2026](https://github.com/valhalla/valhalla/pull/2026)
   * ADDED: Better usability of curl for fetching tiles on the fly [#2026](https://github.com/valhalla/valhalla/pull/2026)
   * ADDED: LRU cache scheme for tile storage [#2026](https://github.com/valhalla/valhalla/pull/2026)
   * ADDED: GraphTile size check [#2026](https://github.com/valhalla/valhalla/pull/2026)
   * ADDED: Pick more sane values for highway and toll avoidance [#2026](https://github.com/valhalla/valhalla/pull/2026)
   * ADDED: Refactor adding predicted speed info to speed up process [#2026](https://github.com/valhalla/valhalla/pull/2026)
   * ADDED: Allow selecting speed data sources at request time [#2026](https://github.com/valhalla/valhalla/pull/2026)
   * ADDED: Allow disabling certain neighbors in connectivity map [#2026](https://github.com/valhalla/valhalla/pull/2026)
   * ADDED: Allows routes with time-restricted edges if no time specified and notes restriction in response [#1992](https://github.com/valhalla/valhalla/issues/1992)
   * ADDED: Runtime deadend detection to timedependent a-star. [#2059](https://github.com/valhalla/valhalla/pull/2059)

## Release Date: 2019-09-06 Valhalla 3.0.8
* **Bug Fix**
   * FIXED: Added logic to detect if user is to merge to the left or right [#1892](https://github.com/valhalla/valhalla/pull/1892)
   * FIXED: Overriding the destination_only flag when reclassifying ferries; Also penalizing ferries with a 5 min. penalty in the cost to allow us to avoid destination_only the majority of the time except when it is necessary. [#1895](https://github.com/valhalla/valhalla/pull/1905)
   * FIXED: Suppress forks at motorway junctions and intersecting service roads [#1909](https://github.com/valhalla/valhalla/pull/1909)
   * FIXED: Enhanced fork assignment logic [#1912](https://github.com/valhalla/valhalla/pull/1912)
   * FIXED: Added logic to fall back to return country poly if no state and updated lua for Metro Manila and Ireland [#1910](https://github.com/valhalla/valhalla/pull/1910)
   * FIXED: Added missing motorway fork instruction [#1914](https://github.com/valhalla/valhalla/pull/1914)
   * FIXED: Use begin street name for osrm compat mode [#1916](https://github.com/valhalla/valhalla/pull/1916)
   * FIXED: Added logic to fix missing highway cardinal directions in the US [#1917](https://github.com/valhalla/valhalla/pull/1917)
   * FIXED: Handle forward traversable significant road class intersecting edges [#1928](https://github.com/valhalla/valhalla/pull/1928)
   * FIXED: Fixed bug with shape trimming that impacted Uturns at Via locations. [#1935](https://github.com/valhalla/valhalla/pull/1935)
   * FIXED: Dive bomb updates.  Updated default speeds for urban areas based on roadclass for the enhancer.  Also, updated default speeds based on roadclass in lua.  Fixed an issue where we were subtracting 1 from uint32_t when 0 for stop impact.  Updated reclassify link logic to allow residential roads to be added to the tree, but we only downgrade the links to tertiary.  Updated TransitionCost functions to add 1.5 to the turncost when transitioning from a ramp to a non ramp and vice versa.  Also, added 0.5f to the turncost if the edge is a roundabout. [#1931](https://github.com/valhalla/valhalla/pull/1931)

* **Enhancement**
   * ADDED: Caching url fetched tiles to disk [#1887](https://github.com/valhalla/valhalla/pull/1887)
   * ADDED: filesystem::remove_all [#1887](https://github.com/valhalla/valhalla/pull/1887)
   * ADDED: Minimum enclosing bounding box tool [#1887](https://github.com/valhalla/valhalla/pull/1887)
   * ADDED: Use constrained flow speeds in bidirectional_astar.cc [#1907](https://github.com/valhalla/valhalla/pull/1907)
   * ADDED: Bike Share Stations are now in the graph which should set us up to do multimodal walk/bike scenarios [#1852](https://github.com/valhalla/valhalla/pull/1852)

## Release Date: 2019-7-18 Valhalla 3.0.7
* **Bug Fix**
   * FIXED: Fix pedestrian fork [#1886](https://github.com/valhalla/valhalla/pull/1886)

## Release Date: 2019-7-15 Valhalla 3.0.6
* **Bug Fix**
   * FIXED: Admin name changes. [#1853](https://github.com/valhalla/valhalla/pull/1853) Ref: [#1854](https://github.com/valhalla/valhalla/issues/1854)
   * FIXED: valhalla_add_predicted_traffic was overcommitted while gathering stats. Added a clear. [#1857](https://github.com/valhalla/valhalla/pull/1857)
   * FIXED: regression in map matching when moving to valhalla v3.0.0 [#1863](https://github.com/valhalla/valhalla/pull/1863)
   * FIXED: last step shape in osrm serializer should be 2 of the same point [#1867](https://github.com/valhalla/valhalla/pull/1867)
   * FIXED: Shape trimming at the beginning and ending of the route to not be degenerate [#1876](https://github.com/valhalla/valhalla/pull/1876)
   * FIXED: Duplicate waypoints in osrm serializer [#1880](https://github.com/valhalla/valhalla/pull/1880)
   * FIXED: Updates for heading precision [#1881](https://github.com/valhalla/valhalla/pull/1881)
   * FIXED: Map matching allowed untraversable edges at start of route [#1884](https://github.com/valhalla/valhalla/pull/1884)

* **Enhancement**
   * ADDED: Use the same protobuf object the entire way through the request process [#1837](https://github.com/valhalla/valhalla/pull/1837)
   * ADDED: Enhanced turn lane processing [#1859](https://github.com/valhalla/valhalla/pull/1859)
   * ADDED: Add global_synchronized_cache in valhalla_build_config [#1851](https://github.com/valhalla/valhalla/pull/1851)

## Release Date: 2019-06-04 Valhalla 3.0.5
* **Bug Fix**
   * FIXED: Protect against unnamed rotaries and routes that end in roundabouts not turning off rotary logic [#1840](https://github.com/valhalla/valhalla/pull/1840)

* **Enhancement**
   * ADDED: Add turn lane info at maneuver point [#1830](https://github.com/valhalla/valhalla/pull/1830)

## Release Date: 2019-05-31 Valhalla 3.0.4
* **Bug Fix**
   * FIXED: Improved logic to decide between bear vs. continue [#1798](https://github.com/valhalla/valhalla/pull/1798)
   * FIXED: Bicycle costing allows use of roads with all surface values, but with a penalty based on bicycle type. However, the edge filter totally disallows bad surfaces for some bicycle types, creating situations where reroutes fail if a rider uses a road with a poor surface. [#1800](https://github.com/valhalla/valhalla/pull/1800)
   * FIXED: Moved complex restrictions building to before validate. [#1805](https://github.com/valhalla/valhalla/pull/1805)
   * FIXED: Fix bicycle edge filter whan avoid_bad_surfaces = 1.0 [#1806](https://github.com/valhalla/valhalla/pull/1806)
   * FIXED: Replace the EnhancedTripPath class inheritance with aggregation [#1807](https://github.com/valhalla/valhalla/pull/1807)
   * FIXED: Replace the old timezone shape zip file every time valhalla_build_timezones is ran [#1817](https://github.com/valhalla/valhalla/pull/1817)
   * FIXED: Don't use island snapped edge candidates (from disconnected components or low reach edges) when we rejected other high reachability edges that were closer [#1835](https://github.com/valhalla/valhalla/pull/1835)

## Release Date: 2019-05-08 Valhalla 3.0.3
* **Bug Fix**
   * FIXED: Fixed a rare loop condition in route matcher (edge walking to match a trace).
   * FIXED: Fixed VACUUM ANALYZE syntax issue.  [#1704](https://github.com/valhalla/valhalla/pull/1704)
   * FIXED: Fixed the osrm maneuver type when a maneuver has the to_stay_on attribute set.  [#1714](https://github.com/valhalla/valhalla/pull/1714)
   * FIXED: Fixed osrm compatibility mode attributes.  [#1716](https://github.com/valhalla/valhalla/pull/1716)
   * FIXED: Fixed rotary/roundabout issues in Valhalla OSRM compatibility.  [#1727](https://github.com/valhalla/valhalla/pull/1727)
   * FIXED: Fixed the destinations assignment for exit names in OSRM compatibility mode. [#1732](https://github.com/valhalla/valhalla/pull/1732)
   * FIXED: Enhance merge maneuver type assignment. [#1735](https://github.com/valhalla/valhalla/pull/1735)
   * FIXED: Fixed fork assignments and on ramps for OSRM compatibility mode. [#1738](https://github.com/valhalla/valhalla/pull/1738)
   * FIXED: Fixed cardinal direction on reference names when forward/backward tag is present on relations. Fixes singly digitized roads with opposing directional modifiers. [#1741](https://github.com/valhalla/valhalla/pull/1741)
   * FIXED: Fixed fork assignment and narrative logic when a highway ends and splits into multiple ramps. [#1742](https://github.com/valhalla/valhalla/pull/1742)
   * FIXED: Do not use any avoid edges as origin or destination of a route, matrix, or isochrone. [#1745](https://github.com/valhalla/valhalla/pull/1745)
   * FIXED: Add leg summary and remove unused hint attribute for OSRM compatibility mode. [#1753](https://github.com/valhalla/valhalla/pull/1753)
   * FIXED: Improvements for pedestrian forks, pedestrian roundabouts, and continue maneuvers. [#1768](https://github.com/valhalla/valhalla/pull/1768)
   * FIXED: Added simplified overview for OSRM response and added use_toll logic back to truck costing. [#1765](https://github.com/valhalla/valhalla/pull/1765)
   * FIXED: temp fix for location distance bug [#1774](https://github.com/valhalla/valhalla/pull/1774)
   * FIXED: Fix pedestrian routes using walkway_factor [#1780](https://github.com/valhalla/valhalla/pull/1780)
   * FIXED: Update the begin and end heading of short edges based on use [#1783](https://github.com/valhalla/valhalla/pull/1783)
   * FIXED: GraphReader::AreEdgesConnected update.  If transition count == 0 return false and do not call transition function. [#1786](https://github.com/valhalla/valhalla/pull/1786)
   * FIXED: Only edge candidates that were used in the path are send to serializer: [1788](https://github.com/valhalla/valhalla/pull/1788)
   * FIXED: Added logic to prevent the removal of a destination maneuver when ending on an internal edge [#1792](https://github.com/valhalla/valhalla/pull/1792)
   * FIXED: Fixed instructions when starting on an internal edge [#1796](https://github.com/valhalla/valhalla/pull/1796)

* **Enhancement**
   * Add the ability to run valhalla_build_tiles in stages. Specify the begin_stage and end_stage as command line options. Also cleans up temporary files as the last stage in the pipeline.
   * Add `remove` to `filesystem` namespace. [#1752](https://github.com/valhalla/valhalla/pull/1752)
   * Add TaxiCost into auto costing options.
   * Add `preferred_side` to allow per-location filtering of edges based on the side of the road the location is on and the driving side for that locale.
   * Slightly decreased the internal side-walk factor to .90f to favor roads with attached sidewalks. This impacts roads that have added sidewalk:left, sidewalk:right or sidewalk:both OSM tags (these become attributes on each directedEdge). The user can then avoid/penalize dedicated sidewalks and walkways, when they increase the walkway_factor. Since we slightly decreased the sidewalk_factor internally and only favor sidewalks if use is tagged as sidewalk_left or sidewalk_right, we should tend to route on roads with attached sidewalks rather than separate/dedicated sidewalks, allowing for more road names to be called out since these are labeled more.
   * Add `via` and `break_through` location types [#1737](https://github.com/valhalla/valhalla/pull/1737)
   * Add `street_side_tolerance` and `search_cutoff` to input `location` [#1777](https://github.com/valhalla/valhalla/pull/1777)
   * Return the Valhalla error `Path distance exceeds the max distance limit` for OSRM responses when the route is greater than the service limits. [#1781](https://github.com/valhalla/valhalla/pull/1781)

## Release Date: 2019-01-14 Valhalla 3.0.2
* **Bug Fix**
   * FIXED: Transit update - fix dow and exception when after midnight trips are normalized [#1682](https://github.com/valhalla/valhalla/pull/1682)
   * FIXED: valhalla_convert_transit segfault - GraphTileBuilder has null GraphTileHeader [#1683](https://github.com/valhalla/valhalla/issues/1683)
   * FIXED: Fix crash for trace_route with osrm serialization. Was passing shape rather than locations to the waypoint method.
   * FIXED: Properly set driving_side based on data set in TripPath.
   * FIXED: A bad bicycle route exposed an issue with bidirectional A* when the origin and destination edges are connected. Use A* in these cases to avoid requiring a high cost threshold in BD A*.
   * FIXED: x86 and x64 data compatibility was fixed as the structures weren't aligned.
   * FIXED: x86 tests were failing due mostly to floating point issues and the aforementioned structure misalignment.
* **Enhancement**
   * Add a durations list (delta time between each pair of trace points), a begin_time and a use_timestamp flag to trace_route requests. This allows using the input trace timestamps or durations plus the begin_time to compute elapsed time at each edge in the matched path (rather than using costing methods).
   * Add support for polyline5 encoding for OSRM formatted output.
* **Note**
   * Isochrones and openlr are both noted as not working with release builds for x86 (32bit) platforms. We'll look at getting this fixed in a future release

## Release Date: 2018-11-21 Valhalla 3.0.1
* **Bug Fix**
   * FIXED: Fixed a rare, but serious bug with bicycle costing. ferry_factor_ in bicycle costing shadowed the data member in the base dynamic cost class, leading to an unitialized variable. Occasionally, this would lead to negative costs which caused failures. [#1663](https://github.com/valhalla/valhalla/pull/1663)
   * FIXED: Fixed use of units in OSRM compatibility mode. [#1662](https://github.com/valhalla/valhalla/pull/1662)

## Release Date: 2018-11-21 Valhalla 3.0.0
* **NOTE**
   * This release changes the Valhalla graph tile formats. Tile data is incompatible with Valhalla 2.x builds, and code for 3.x is incompatible with data built for Valahalla 2.x versions. Valhalla tile sizes are slightly smaller (for datasets using elevation information the size savings is over 10%). In addition, there is increased flexibility for creating different variants of tiles to support different applications (e.g. bicycle only, or driving only).
* **Enhancement**
   * Remove the use of DirectedEdge for transitions between nodes on different hierarchy levels. A new structure, NodeTransition, is now used to transition to nodes on different hierarchy level. This saves space since only the end node GraphId is needed for the transitions (and DirectedEdge is a large data structure).
   * Change the NodeInfo lat,lon to use an offset from the tile base lat,lon. This potentially allows higher precision than using float, but more importantly saves space and allows support for NodeTransitions as well as spare for future growth.
   * Remove the EdgeElevation structure and max grade information into DirectedEdge and mean elevation into EdgeInfo. This saves space.
   * Reduce wayid to 32 bits. This allows sufficient growth when using OpenStreetMap data and frees space in EdgeInfo (allows moving speed limit and mean elevation from other structures).
   * Move name consistency from NodeInfo to DirectedEdge. This allows a more efficient lookup of name consistency.
   * Update all path algorithms to use NodeTransition logic rather than special DirectedEdge transition types. This simplifies PathAlgorithms slightly and removes some conditional logic.
   * Add an optional GraphFilter stage to tile building pipeline. This allows removal of edges and nodes based on access. This allows bicycle only, pedestrian only, or driving only datasets (or combinations) to be created - allowing smaller datasets for special purpose applications.
* **Deprecate**
   * Valhalla 3.0 removes support for OSMLR.

## Release Date: 2018-11-20 Valhalla 2.7.2
* **Enhancement**
   * UPDATED: Added a configuration variable for max_timedep_distance. This is used in selecting the path algorithm and provides the maximum distance between locations when choosing a time dependent path algorithm (other than multi modal). Above this distance, bidirectional A* is used with no time dependencies.
   * UPDATED: Remove transition edges from priority queue in Multimodal methods.
   * UPDATED: Fully implement street names and exit signs with ability to identify route numbers. [#1635](https://github.com/valhalla/valhalla/pull/1635)
* **Bug Fix**
   * FIXED: A timed-turned restriction should not be applied when a non-timed route is executed.  [#1615](https://github.com/valhalla/valhalla/pull/1615)
   * FIXED: Changed unordered_map to unordered_multimap for polys. Poly map can contain the same key but different multi-polygons. For example, islands for a country or timezone polygons for a country.
   * FIXED: Fixed timezone db issue where TZIDs did not exist in the Howard Hinnant date time db that is used in the date_time class for tz indexes.  Added logic to create aliases for TZIDs based on https://en.wikipedia.org/wiki/List_of_tz_database_time_zones
   * FIXED: Fixed the ramp turn modifiers for osrm compat [#1569](https://github.com/valhalla/valhalla/pull/1569)
   * FIXED: Fixed the step geometry when using the osrm compat mode [#1571](https://github.com/valhalla/valhalla/pull/1571)
   * FIXED: Fixed a data creation bug causing issues with A* routes ending on loops. [#1576](https://github.com/valhalla/valhalla/pull/1576)
   * FIXED: Fixed an issue with a bad route where destination only was present. Was due to thresholds in bidirectional A*. Changed threshold to be cost based rather than number of iterations). [#1586](https://github.com/valhalla/valhalla/pull/1586)
   * FIXED: Fixed an issue with destination only (private) roads being used in bicycle routes. Centralized some "base" transition cost logic in the base DynamicCost class. [#1587](https://github.com/valhalla/valhalla/pull/1587)
   * FIXED: Remove extraneous ramp maneuvers [#1657](https://github.com/valhalla/valhalla/pull/1657)

## Release Date: 2018-10-02 Valhalla 2.7.1
* **Enhancement**
   * UPDATED: Added date time support to forward and reverse isochrones. Add speed lookup (predicted speeds and/or free-flow or constrained flow speed) if date_time is present.
   * UPDATED: Add timezone checks to multimodal routes and isochrones (updates localtime if the path crosses into a timezone different than the start location).
* **Data Producer Update**
   * UPDATED: Removed boost date time support from transit.  Now using the Howard Hinnant date library.
* **Bug Fix**
   * FIXED: Fixed a bug with shortcuts that leads to inconsistent routes depending on whether shortcuts are taken, different origins can lead to different paths near the destination. This fix also improves performance on long routes and matrices.
   * FIXED: We were getting inconsistent results between departing at current date/time vs entering the current date/time.  This issue is due to the fact that the iso_date_time function returns the full iso date_time with the timezone offset (e.g., 2018-09-27T10:23-07:00 vs 2018-09-27T10:23). When we refactored the date_time code to use the new Howard Hinnant date library, we introduced this bug.
   * FIXED: Increased the threshold in CostMatrix to address null time and distance values occuring for truck costing with locations near the max distance.

## Release Date: 2018-09-13 Valhalla 2.7.0
* **Enhancement**
   * UPDATED: Refactor to use the pbf options instead of the ptree config [#1428](https://github.com/valhalla/valhalla/pull/1428) This completes [1357](https://github.com/valhalla/valhalla/issues/1357)
   * UPDATED: Removed the boost/date_time dependency from baldr and odin. We added the Howard Hinnant date and time library as a submodule. [#1494](https://github.com/valhalla/valhalla/pull/1494)
   * UPDATED: Fixed 'Drvie' typo [#1505](https://github.com/valhalla/valhalla/pull/1505) This completes [1504](https://github.com/valhalla/valhalla/issues/1504)
   * UPDATED: Optimizations of GetSpeed for predicted speeds [1490](https://github.com/valhalla/valhalla/issues/1490)
   * UPDATED: Isotile optimizations
   * UPDATED: Added stats to predictive traffic logging
   * UPDATED: resample_polyline - Breaks the polyline into equal length segments at a sample distance near the resolution. Break out of the loop through polyline points once we reach the specified number of samplesthen append the last
polyline point.
   * UPDATED: added android logging and uses a shared graph reader
   * UPDATED: Do not run a second pass on long pedestrian routes that include a ferry (but succeed on first pass). This is a performance fix. Long pedestrian routes with A star factor based on ferry speed end up being very inefficient.
* **Bug Fix**
   * FIXED: A* destination only
   * FIXED: Fixed through locations weren't honored [#1449](https://github.com/valhalla/valhalla/pull/1449)


## Release Date: 2018-08-02 Valhalla 3.0.0-rc.4
* **Node Bindings**
   * UPDATED: add some worker pool handling
   [#1467](https://github.com/valhalla/valhalla/pull/1467)

## Release Date: 2018-08-02 Valhalla 3.0.0-rc.3
* **Node Bindings**
   * UPDATED: replaced N-API with node-addon-api wrapper and made the actor
   functions asynchronous
   [#1457](https://github.com/valhalla/valhalla/pull/1457)

## Release Date: 2018-07-24 Valhalla 3.0.0-rc.2
* **Node Bindings**
   * FIXED: turn on the autocleanup functionality for the actor object.
   [#1439](https://github.com/valhalla/valhalla/pull/1439)

## Release Date: 2018-07-16 Valhalla 3.0.0-rc.1
* **Enhancement**
   * ADDED: exposed the rest of the actions to the node bindings and added tests. [#1415](https://github.com/valhalla/valhalla/pull/1415)

## Release Date: 2018-07-12 Valhalla 3.0.0-alpha.1
**NOTE**: There was already a small package named `valhalla` on the npm registry, only published up to version 0.0.3. The team at npm has transferred the package to us, but would like us to publish something to it ASAP to prove our stake in it. Though the bindings do not have all of the actor functionality exposed yet (just route), we are going to publish an alpha release of 3.0.0 to get something up on npm.
* **Infrastructure**:
   * ADDED: add in time dependent algorithms if the distance between locations is less than 500km.
   * ADDED: TurnLanes to indicate turning lanes at the end of a directed edge.
   * ADDED: Added PredictedSpeeds to Valhalla tiles and logic to compute speed based on predictive speed profiles.
* **Data Producer Update**
   * ADDED: is_route_num flag was added to Sign records. Set this to true if the exit sign comes from a route number/ref.
   * CHANGED: Lower speeds on driveways, drive-thru, and parking aisle. Set destination only flag for drive thru use.
   * ADDED: Initial implementation of turn lanes.
  **Bug Fix**
   * CHANGED: Fix destination only penalty for A* and time dependent cases.
   * CHANGED: Use the distance from GetOffsetForHeading, based on road classification and road use (e.g. ramp, turn channel, etc.), within tangent_angle function.
* **Map Matching**
   * FIXED: Fixed trace_route edge_walk server abort [#1365](https://github.com/valhalla/valhalla/pull/1365)
* **Enhancement**
   * ADDED: Added post process for updating free and constrained speeds in the directed edges.
   * UPDATED: Parse the json request once and store in a protocol buffer to pass along the pipeline. This completed the first portion of [1357](https://github.com/valhalla/valhalla/issues/1357)
   * UPDATED: Changed the shape_match attribute from a string to an enum. Fixes [1376](https://github.com/valhalla/valhalla/issues/1376)
   * ADDED: Node bindings for route [#1341](https://github.com/valhalla/valhalla/pull/1341)
   * UPDATED: Use a non-linear use_highways factor (to more heavily penalize highways as use_highways approaches 0).

## Release Date: 2018-07-15 Valhalla 2.6.3
* **API**:
   * FIXED: Use a non-linear use_highways factor (to more heavily penalize highways as use_highways approaches 0).
   * FIXED: Fixed the highway_factor when use_highways < 0.5.
   * ENHANCEMENT: Added logic to modulate the surface factor based on use_trails.
   * ADDED: New customer test requests for motorcycle costing.

## Release Date: 2018-06-28 Valhalla 2.6.2
* **Data Producer Update**
   * FIXED: Complex restriction sorting bug.  Check of has_dt in ComplexRestrictionBuilder::operator==.
* **API**:
   * FIXED: Fixed CostFactory convenience method that registers costing models
   * ADDED: Added use_tolls into motorcycle costing options

## Release Date: 2018-05-28 Valhalla 2.6.0
* **Infrastructure**:
   * CHANGED: Update cmake buildsystem to replace autoconf [#1272](https://github.com/valhalla/valhalla/pull/1272)
* **API**:
   * CHANGED: Move `trace_options` parsing to map matcher factory [#1260](https://github.com/valhalla/valhalla/pull/1260)
   * ADDED: New costing method for AutoDataFix [#1283](https://github.com/valhalla/valhalla/pull/1283)

## Release Date: 2018-05-21 Valhalla 2.5.0
* **Infrastructure**
   * ADDED: Add code formatting and linting.
* **API**
   * ADDED: Added new motorcycle costing, motorcycle access flag in data and use_trails option.
* **Routing**
   * ADDED: Add time dependnet forward and reverse A* methods.
   * FIXED: Increase minimum threshold for driving routes in bidirectional A* (fixes some instances of bad paths).
* **Data Producer Update**
   * CHANGED: Updates to properly handle cycleway crossings.
   * CHANGED: Conditionally include driveways that are private.
   * ADDED: Added logic to set motorcycle access.  This includes lua, country access, and user access flags for motorcycles.

## Release Date: 2018-04-11 Valhalla 2.4.9
* **Enhancement**
   * Added European Portuguese localization for Valhalla
   * Updates to EdgeStatus to improve performance. Use an unordered_map of tile Id and allocate an array for each edge in the tile. This allows using pointers to access status for sequential edges. This improves performance by 50% or so.
   * A couple of bicycle costing updates to improve route quality: avoid roads marked as part of a truck network, to remove the density penalty for transition costs.
   * When optimal matrix type is selected, now use CostMatrix for source to target pedestrian and bicycle matrix calls when both counts are above some threshold. This improves performance in general and lessens some long running requests.
*  **Data Producer Update**
   * Added logic to protect against setting a speed of 0 for ferries.

## Release Date: 2018-03-27 Valhalla 2.4.8
* **Enhancement**
   * Updates for Italian verbal translations
   * Optionally remove driveways at graph creation time
   * Optionally disable candidate edge penalty in path finding
   * OSRM compatible route, matrix and map matching response generation
   * Minimal Windows build compatibility
   * Refactoring to use PBF as the IPC mechanism for all objects
   * Improvements to internal intersection marking to reduce false positives
* **Bug Fix**
   * Cap candidate edge penalty in path finding to reduce excessive expansion
   * Fix trivial paths at deadends

## Release Date: 2018-02-08 Valhalla 2.4.7
* **Enhancement**
   * Speed up building tiles from small OSM imports by using boost directory iterator rather than going through all possible tiles and testing each if the file exists.
* **Bug Fix**
   * Protect against overflow in string to float conversion inside OSM parsing.

## Release Date: 2018-01-26 Valhalla 2.4.6
* **Enhancement**
   * Elevation library will lazy load RAW formatted sources

## Release Date: 2018-01-24 Valhalla 2.4.5
* **Enhancement**
   * Elevation packing utility can unpack lz4hc now
* **Bug Fix**
   * Fixed broken darwin builds

## Release Date: 2018-01-23 Valhalla 2.4.4
* **Enhancement**
   * Elevation service speed improvments and the ability to serve lz4hc compressed data
   * Basic support for downloading routing tiles on demand
   * Deprecated `valhalla_route_service`, now all services (including elevation) are found under `valhalla_service`

## Release Date: 2017-12-11 Valhalla 2.4.3
* **Enhancement**
   * Remove union from GraphId speeds up some platforms
   * Use SAC scale in pedestrian costing
   * Expanded python bindings to include all actions (route, matrix, isochrone, etc)
* **Bug Fix**
   * French translation typo fixes
*  **Data Producer Update**
   * Handling shapes that intersect the poles when binning
   * Handling when transit shapes are less than 2 points

## Release Date: 2017-11-09 Valhalla 2.4.1
*  **Data Producer Update**
   * Added kMopedAccess to modes for complex restrictions.  Remove the kMopedAccess when auto access is removed.  Also, add the kMopedAccess when an auto restriction is found.

## Release Date: 2017-11-08 Valhalla 2.4.0
*  **Data Producer Update**
   * Added logic to support restriction = x with a the except tag.  We apply the restriction to everything except for modes in the except tag.
   * Added logic to support railway_service and coach_service in transit.
* **Bug Fix**
  * Return proper edge_walk path for requested shape_match=walk_or_snap
  * Skip invalid stateid for Top-K requests

## Release Date: 2017-11-07 Valhalla 2.3.9
* **Enhancement**
  * Top-K map matched path generation now only returns unique paths and does so with fewer iterations
  * Navigator call outs for both imperial and metric units
  * The surface types allowed for a given bike route can now be controlled via a request parameter `avoid_bad_surfaces`
  * Improved support for motorscooter costing via surface types, road classification and vehicle specific tagging
* **Bug Fix**
  * Connectivity maps now include information about transit tiles
  * Lane counts for singly digitized roads are now correct for a given directed edge
  * Edge merging code for assigning osmlr segments is now robust to partial tile sets
  * Fix matrix path finding to allow transitioning down to lower levels when appropriate. In particular, do not supersede shortcut edges until no longer expanding on the next level.
  * Fix optimizer rotate location method. This fixes a bug where optimal ordering was bad for large location sets.
*  **Data Producer Update**
   * Duration tags are now used to properly set the speed of travel for a ferry routes

## Release Date: 2017-10-17 Valhalla 2.3.8
* **Bug Fix**
  * Fixed the roundabout exit count for bicycles when the roundabout is a road and not a cycleway
  * Enable a pedestrian path to remain on roundabout instead of getting off and back on
  * Fixed the penalization of candidate locations in the uni-directional A* algorithm (used for trivial paths)
*  **Data Producer Update**
   * Added logic to set bike forward and tag to true where kv["sac_scale"] == "hiking". All other values for sac_scale turn off bicycle access.  If sac_scale or mtb keys are found and a surface tag is not set we default to kPath.
   * Fixed a bug where surface=unpaved was being assigned Surface::kPavedSmooth.

## Release Date: 2017-9-11 Valhalla 2.3.7
* **Bug Fix**
  * Update bidirectional connections to handle cases where the connecting edge is one of the origin (or destination) edges and the cost is high. Fixes some pedestrian route issues that were reported.
*  **Data Producer Update**
   * Added support for motorroad tag (default and per country).
   * Update OSMLR segment association logic to fix issue where chunks wrote over leftover segments. Fix search along edges to include a radius so any nearby edges are also considered.

## Release Date: 2017-08-29 Valhalla 2.3.6
* **Bug Fix**
  * Pedestrian paths including ferries no longer cause circuitous routes
  * Fix a crash in map matching route finding where heading from shape was using a `nullptr` tile
  * Spanish language narrative corrections
  * Fix traffic segment matcher to always set the start time of a segment when its known
* **Enhancement**
  * Location correlation scoring improvements to avoid situations where less likely start or ending locations are selected

## Release Date: 2017-08-22 Valhalla 2.3.5
* **Bug Fix**
  * Clamp the edge score in thor. Extreme values were causing bad alloc crashes.
  * Fix multimodal isochrones. EdgeLabel refactor caused issues.
* **Data Producer Update**
  * Update lua logic to properly handle vehicle=no tags.

## Release Date: 2017-08-14 Valhalla 2.3.4
* **Bug Fix**
  * Enforce limits on maximum per point accuracy to avoid long running map matching computations

## Release Date: 2017-08-14 Valhalla 2.3.3
* **Bug Fix**
  * Maximum osm node reached now causes bitset to resize to accomodate when building tiles
  * Fix wrong side of street information and remove redundant node snapping
  * Fix path differences between services and `valhalla_run_route`
  * Fix map matching crash when interpolating duplicate input points
  * Fix unhandled exception when trace_route or trace_attributes when there are no continuous matches
* **Enhancement**
  * Folded Low-Stress Biking Code into the regular Bicycle code and removed the LowStressBicycleCost class. Now when making a query for bicycle routing, a value of 0 for use_hills and use_roads produces low-stress biking routes, while a value of 1 for both provides more intense professional bike routes.
  * Bike costing default values changed. use_roads and use_hills are now 0.25 by default instead of 0.5 and the default bike is now a hybrid bike instead of a road bike.
  * Added logic to use station hierarchy from transitland.  Osm and egress nodes are connected by transitconnections.  Egress and stations are connected by egressconnections.  Stations and platforms are connected by platformconnections.  This includes narrative updates for Odin as well.

## Release Date: 2017-07-31 Valhalla 2.3.2
* **Bug Fix**
  * Update to use oneway:psv if oneway:bus does not exist.
  * Fix out of bounds memory issue in DoubleBucketQueue.
  * Many things are now taken into consideration to determine which sides of the road have what cyclelanes, because they were not being parsed correctly before
  * Fixed issue where sometimes a "oneway:bicycle=no" tag on a two-way street would cause the road to become a oneway for bicycles
  * Fixed trace_attributes edge_walk cases where the start or end points in the shape are close to graph nodes (intersections)
  * Fixed 32bit architecture crashing for certain routes with non-deterministic placement of edges labels in bucketized queue datastructure
* **Enhancement**
  * Improve multi-modal routes by adjusting the pedestrian mode factor (routes use less walking in favor of public transit).
  * Added interface framework to support "top-k" paths within map-matching.
  * Created a base EdgeLabel class that contains all data needed within costing methods and supports the basic path algorithms (forward direction, A*, with accumulated path distance). Derive class for bidirectional algorithms (BDEdgeLabel) and for multimodal algorithms. Lowers memory use by combining some fields (using spare bits from GraphId).
  * Added elapsed time estimates to map-matching labels in preparation for using timestamps in map-matching.
  * Added parsing of various OSM tags: "bicycle=use_sidepath", "bicycle=dismount", "segregated=*", "shoulder=*", "cycleway:buffer=*", and several variations of these.
  * Both trace_route and trace_attributes will parse `time` and `accuracy` parameters when the shape is provided as unencoded
  * Map-matching will now use the time (in seconds) of each gps reading (if provided) to narrow the search space and avoid finding matches that are impossibly fast

## Release Date: 2017-07-10 Valhalla 2.3.0
* **Bug Fix**
  * Fixed a bug in traffic segment matcher where length was populated but had invalid times
* **Embedded Compilation**
  * Decoupled the service components from the rest of the worker objects so that the worker objects could be used in non http service contexts
   * Added an actor class which encapsulates the various worker objects and allows the various end points to be called /route /height etc. without needing to run a service
* **Low-Stress Bicycle**
  * Worked on creating a new low-stress biking option that focuses more on taking safer roads like cycle ways or residential roads than the standard bike costing option does.

## Release Date: 2017-06-26 Valhalla 2.2.9
* **Bug Fix**
  * Fix a bug introduced in 2.2.8 where map matching search extent was incorrect in longitude axis.

## Release Date: 2017-06-23 Valhalla 2.2.8
* **Bug Fix**
  * Traffic segment matcher (exposed through Python bindings) - fix cases where partial (or no) results could be returned when breaking out of loop in form_segments early.
* **Traffic Matching Update**
  * Traffic segment matcher - handle special cases when entering and exiting turn channels.
* **Guidance Improvements**
  * Added Swedish (se-SV) narrative file.

## Release Date: 2017-06-20 Valhalla 2.2.7
* **Bug Fixes**
  * Traffic segment matcher (exposed through Python bindings) makes use of accuracy per point in the input
  * Traffic segment matcher is robust to consecutive transition edges in matched path
* **Isochrone Changes**
  * Set up isochrone to be able to handle multi-location queries in the future
* **Data Producer Updates**
  * Fixes to valhalla_associate_segments to address threading issue.
  * Added support for restrictions that refers only to appropriate type of vehicle.
* **Navigator**
  * Added pre-alpha implementation that will perform guidance for mobile devices.
* **Map Matching Updates**
  * Added capability to customize match_options

## Release Date: 2017-06-12 Valhalla 2.2.6
* **Bug Fixes**
  * Fixed the begin shape index where an end_route_discontinuity exists
* **Guidance Improvements**
  * Updated Slovenian (sl-SI) narrative file.
* **Data Producer Updates**
  * Added support for per mode restrictions (e.g., restriction:&lt;type&gt;)  Saved these restrictions as "complex" restrictions which currently support per mode lookup (unlike simple restrictions which are assumed to apply to all driving modes).
* **Matrix Updates**
  * Increased max distance threshold for auto costing and other similar costings to 400 km instead of 200 km

## Release Date: 2017-06-05 Valhalla 2.2.5
* **Bug Fixes**
  * Fixed matched point edge_index by skipping transition edges.
  * Use double precision in meili grid traversal to fix some incorrect grid cases.
  * Update meili to use DoubleBucketQueue and GraphReader methods rather than internal methods.

## Release Date: 2017-05-17 Valhalla 2.2.4
* **Bug Fixes**
  * Fix isochrone bug where the default access mode was used - this rejected edges that should not have been rejected for cases than automobile.
  * Fix A* handling of edge costs for trivial routes. This fixed an issue with disconnected regions that projected to a single edge.
  * Fix TripPathBuilder crash if first edge is a transition edge (was occurring with map-matching in rare occasions).

## Release Date: 2017-05-15 Valhalla 2.2.3
* **Map Matching Improvement**
  * Return begin and end route discontinuities. Also, returns partial shape of edge at route discontinuity.
* **Isochrone Improvements**
  * Add logic to make sure the center location remains fixed at the center of a tile/grid in the isotile.
  * Add a default generalization factor that is based on the grid size. Users can still override this factor but the default behavior is improved.
  * Add ExpandForward and ExpandReverse methods as is done in bidirectional A*. This improves handling of transitions between hierarchy levels.
* **Graph Correlation Improvements**
  * Add options to control both radius and reachability per input location (with defaults) to control correlation of input locations to the graph in such a way as to avoid routing between disconnected regions and favor more likely paths.

## Release Date: 2017-05-08 Valhalla 2.2.0
* **Guidance Improvements**
  * Added Russian (ru-RU) narrative file.
  * Updated Slovenian (sl-SI) narrative file.
* **Data Producer Updates**
  * Assign destination sign info on bidirectional ramps.
  * Update ReclassifyLinks. Use a "link-tree" which is formed from the exit node and terminates at entrance nodes. Exit nodes are sorted by classification so motorway exits are done before trunks, etc. Updated the turn channel logic - now more consistently applies turn channel use.
  * Updated traffic segment associations to properly work with elevation and lane connectivity information (which is stored after the traffic association).

## Release Date: 2017-04-24 Valhalla 2.1.9
* **Elevation Update**
  * Created a new EdgeElevation structure which includes max upward and downward slope (moved from DirectedEdge) and mean elevation.
* **Routing Improvements**
  * Destination only fix when "nested" destination only areas cause a route failure. Allow destination only edges (with penalty) on 2nd pass.
  * Fix heading to properly use the partial edge shape rather than entire edge shape to determine heading at the begin and end locations.
  * Some cleanup and simplification of the bidirectional A* algorithm.
  * Some cleanup and simplification of TripPathBuilder.
  * Make TileHierarchy data and methods static and remove tile_dir from the tile hierarchy.
* **Map Matching Improvement**
  * Return matched points with trace attributes when using map_snap.
* **Data Producer Updates**
  * lua updates so that the chunnel will work again.

## Release Date: 2017-04-04 Valhalla 2.1.8
* **Map Matching Release**
  * Added max trace limits and out-of-bounds checks for customizable trace options

## Release Date: 2017-03-29 Valhalla 2.1.7
* **Map Matching Release**
  * Increased service limits for trace
* **Data Producer Updates**
  * Transit: Remove the dependency on using level 2 tiles for transit builder
* **Traffic Updates**
  * Segment matcher completely re-written to handle many complex issues when matching traces to OTSs
* **Service Improvement**
  * Bug Fix - relaxed rapidjson parsing to allow numeric type coercion
* **Routing Improvements**
  * Level the forward and reverse paths in bidirectional A * to account for distance approximation differences.
  * Add logic for Use==kPath to bicycle costing so that paths are favored (as are footways).

## Release Date: 2017-03-10 Valhalla 2.1.3
* **Guidance Improvement**
  * Corrections to Slovenian narrative language file
  **Routing Improvements**
  * Increased the pedestrian search radius from 25 to 50 within the meili configuration to reduce U-turns with map-matching
  * Added a max avoid location limit

## Release Date: 2017-02-22 Valhalla 2.1.0
* **Guidance Improvement**
  * Added ca-ES (Catalan) and sl-SI (Slovenian) narrative language files
* **Routing  Improvement**
  * Fix through location reverse ordering bug (introduced in 2.0.9) in output of route responses for depart_at routes
  * Fix edge_walking method to handle cases where more than 1 initial edge is found
* **Data Producer Updates**
  * Improved transit by processing frequency based schedules.
  * Updated graph validation to more aggressively check graph consistency on level 0 and level 1
  * Fix the EdgeInfo hash to not create duplicate edge info records when creating hierarchies

## Release Date: 2017-02-21 Valhalla 2.0.9
* **Guidance Improvement**
  * Improved Italian narrative by handling articulated prepositions
  * Properly calling out turn channel maneuver
* **Routing Improvement**
  * Improved path determination by increasing stop impact for link to link transitions at intersections
  * Fixed through location handling, now includes cost at throughs and properly uses heading
  * Added ability to adjust location heading tolerance
* **Traffic Updates**
  * Fixed segment matching json to properly return non-string values where apropriate
* **Data Producer Updates**
  * Process node:ref and way:junction_ref as a semicolon separated list for exit numbers
  * Removed duplicated interchange sign information when ways are split into edges
  * Use a sequence within HierarchyBuilder to lower memory requirements for planet / large data imports.
  * Add connecting OSM wayId to a transit stop within NodeInfo.
  * Lua update:  removed ways that were being added to the routing graph.
  * Transit:  Fixed an issue where add_service_day and remove_service_day was not using the tile creation date, but the service start date for transit.
  * Transit:  Added acceptance test logic.
  * Transit:  Added fallback option if the associated wayid is not found.  Use distance approximator to find the closest edge.
  * Transit:  Added URL encoding for one stop ids that contain diacriticals.  Also, added include_geometry=false for route requests.
* **Optimized Routing Update**
  * Added an original index to the location object in the optimized route response
* **Trace Route Improvement**
  * Updated find_start_node to fix "GraphTile NodeInfo index out of bounds" error

## Release Date: 2017-01-30 Valhalla 2.0.6
* **Guidance Improvement**
  * Italian phrases were updated
* **Routing Improvement**
  * Fixed an issue where date and time was returning an invalid ISO8601 time format for date_time values in positive UTC. + sign was missing.
  * Fixed an encoding issue that was discovered for tranist_fetcher.  We were not encoding onestop_ids or route_ids.  Also, added exclude_geometry=true for route API calls.
* **Data Producer Updates**
  * Added logic to grab a single feed in valhalla_build_transit.

## Release Date: 2017-01-04 Valhalla 2.0.3
* **Service Improvement**
  * Added support for interrupting requests. If the connection is closed, route computation and map-matching can be interrupted prior to completion.
* **Routing Improvement**
  * Ignore name inconsistency when entering a link to avoid double penalizing.
* **Data Producer Updates**
  * Fixed consistent name assignment for ramps and turn lanes which improved guidance.
  * Added a flag to directed edges indicating if the edge has names. This can potentially be used in costing methods.
  * Allow future use of spare GraphId bits within DirectedEdge.

## Release Date: 2016-12-13 Valhalla 2.0.2
* **Routing Improvement**
  * Added support for multi-way restrictions to matrix and isochrones.
  * Added HOV costing model.
  * Speed limit updates.   Added logic to save average speed separately from speed limits.
  * Added transit include and exclude logic to multimodal isochrone.
  * Fix some edge cases for trivial (single edge) paths.
  * Better treatment of destination access only when using bidirectional A*.
* **Performance Improvement**
  * Improved performance of the path algorithms by making many access methods inline.

## Release Date: 2016-11-28 Valhalla 2.0.1
* **Routing Improvement**
  * Preliminary support for multi-way restrictions
* **Issues Fixed**
  * Fixed tile incompatiblity between 64 and 32bit architectures
  * Fixed missing edges within tile edge search indexes
  * Fixed an issue where transit isochrone was cut off if we took transit that was greater than the max_seconds and other transit lines or buses were then not considered.

## Release Date: 2016-11-15 Valhalla 2.0

* **Tile Redesign**
  * Updated the graph tiles to store edges only on the hierarchy level they belong to. Prior to this, the highways were stored on all levels, they now exist only on the highway hierarchy. Similar changes were made for arterial level roads. This leads to about a 20% reduction in tile size.
  * The tile redesign required changes to the path generation algorithms. They must now transition freely beteeen levels, even for pedestrian and bicycle routes. To offset the extra transitions, the main algorithms were changed to expand nodes at each level that has directed edges, rather than adding the transition edges to the priority queue/adjacency list. This change helps performance. The hierarchy limits that are used to speed the computation of driving routes by utilizing the highway hierarchy were adjusted to work with the new path algorithms.
  * Some changes to costing were also required, for example pedestrian and bicycle routes skip shortcut edges.
  * Many tile data structures were altered to explicitly size different fields and make room for "spare" fields that will allow future growth. In addition, the tile itself has extra "spare" records that can be appended to the end of the tile and referenced from the tile header. This also will allow future growth without breaking backward compatibility.
* **Guidance Improvement**
  * Refactored trip path to use an enumerated `Use` for edge and an enumerated `NodeType` for node
  * Fixed some wording in the Hindi narrative file
  * Fixed missing turn maneuver by updating the forward intersecting edge logic
* **Issues Fixed**
  * Fixed an issue with pedestrian routes where a short u-turn was taken to avoid the "crossing" penalty.
  * Fixed bicycle routing due to high penalty to enter an access=destination area. Changed to a smaller, length based factor to try to avoid long regions where access = destination. Added a driveway penalty to avoid taking driveways (which are often marked as access=destination).
  * Fixed regression where service did not adhere to the list of allowed actions in the Loki configuration
* **Graph Correlation**
  * External contributions from Navitia have lead to greatly reduced per-location graph correlation. Average correlation time is now less than 1ms down from 4-9ms.

## Release Date: 2016-10-17

* **Guidance Improvement**
  * Added the Hindi (hi-IN) narrative language
* **Service Additions**
  * Added internal valhalla error codes utility in baldr and modified all services to make use of and return as JSON response
  * See documentation https://github.com/valhalla/valhalla-docs/blob/master/api-reference.md#internal-error-codes-and-conditions
* **Time-Distance Matrix Improvement**
  * Added a costmatrix performance fix for one_to_many matrix requests
* **Memory Mapped Tar Archive - Tile Extract Support**
  * Added the ability to load a tar archive of the routing graph tiles. This improves performance under heavy load and reduces the memory requirement while allowing multiple processes to share cache resources.

## Release Date: 2016-09-19

* **Guidance Improvement**
  * Added pirate narrative language
* **Routing Improvement**
  * Added the ability to include or exclude stops, routes, and operators in multimodal routing.
* **Service Improvement**
  * JSONify Error Response

## Release Date: 2016-08-30

* **Pedestrian Routing Improvement**
  * Fixes for trivial pedestrian routes

## Release Date: 2016-08-22

* **Guidance Improvements**
  * Added Spanish narrative
  * Updated the start and end edge heading calculation to be based on road class and edge use
* **Bicycle Routing Improvements**
  * Prevent getting off a higher class road for a small detour only to get back onto the road immediately.
  * Redo the speed penalties and road class factors - they were doubly penalizing many roads with very high values.
  * Simplify the computation of weighting factor for roads that do not have cycle lanes. Apply speed penalty to slightly reduce favoring
of non-separated bicycle lanes on high speed roads.
* **Routing Improvements**
  * Remove avoidance of U-turn for pedestrian routes. This improves use with map-matching since pedestrian routes can make U-turns.
  * Allow U-turns at dead-ends for driving (and bicycling) routes.
* **Service Additions**
  * Add support for multi-modal isochrones.
  * Added base code to allow reverse isochrones (path from anywhere to a single destination).
* **New Sources to Targets**
  * Added a new Matrix Service action that allows you to request any of the 3 types of time-distance matrices by calling 1 action.  This action takes a sources and targets parameter instead of the locations parameter.  Please see the updated Time-Distance Matrix Service API reference for more details.

## Release Date: 2016-08-08

 * **Service additions**
  * Latitude, longitude bounding boxes of the route and each leg have been added to the route results.
  * Added an initial isochrone capability. This includes methods to create an "isotile" - a 2-D gridded data set with time to reach each lat,lon grid from an origin location. This isoltile is then used to create contours at specified times. Interior contours are optionally removed and the remaining outer contours are generalized and converted to GeoJSON polygons. An initial version supporting multimodal route types has also been added.
 * **Data Producer Updates**
  * Fixed tranist scheduling issue where false schedules were getting added.
 * **Tools Additionas**
  * Added `valhalla_export_edges` tool to allow shape and names to be dumped from the routing tiles

## Release Date: 2016-07-19

 * **Guidance Improvements**
  * Added French narrative
  * Added capability to have narrative language aliases - For example: German `de-DE` has an alias of `de`
 * **Transit Stop Update** - Return latitude and longitude for each transit stop
 * **Data Producer Updates**
  * Added logic to use lanes:forward, lanes:backward, speed:forward, and speed:backward based on direction of the directed edge.
  * Added support for no_entry, no_exit, and no_turn restrictions.
  * Added logic to support country specific access. Based on country tables found here: http://wiki.openstreetmap.org/wiki/OSM_tags_for_routing/Access-Restrictions

## Release Date: 2016-06-08

 * **Bug Fix** - Fixed a bug where edge indexing created many small tiles where no edges actually intersected. This allowed impossible routes to be considered for path finding instead of rejecting them earlier.
 * **Guidance Improvements**
  * Fixed invalid u-turn direction
  * Updated to properly call out jughandle routes
  * Enhanced signless interchange maneuvers to help guide users
 * **Data Producer Updates**
  * Updated the speed assignment for ramp to be a percentage of the original road class speed assignment
  * Updated stop impact logic for turn channel onto ramp

## Release Date: 2016-05-19

 * **Bug Fix** - Fixed a bug where routes fail within small, disconnected "islands" due to the threshold logic in prior release. Also better logic for not-thru roads.

## Release Date: 2016-05-18

 * **Bidirectional A* Improvements** - Fixed an issue where if both origin and destination locations where on not-thru roads that meet at a common node the path ended up taking a long detour. Not all cases were fixed though - next release should fix. Trying to address the termination criteria for when the best connection point of the 2 paths is optimal. Turns out that the initial case where both opposing edges are settled is not guaranteed to be the least cost path. For now we are setting a threshold and extending the search while still tracking best connections. Fixed the opposing edge when a hierarchy transition occurs.
 * **Guidance Globalization** -  Fixed decimal distance to be locale based.
 * **Guidance Improvements**
  * Fixed roundabout spoke count issue by fixing the drive_on_right attribute.
  * Simplified narative by combining unnamed straight maneuvers
  * Added logic to confirm maneuver type assignment to avoid invalid guidance
  * Fixed turn maneuvers by improving logic for the following:
    * Internal intersection edges
    * 'T' intersections
    * Intersecting forward edges
 * **Data Producer Updates** - Fix the restrictions on a shortcut edge to be the same as the last directed edge of the shortcut (rather than the first one).

## Release Date: 2016-04-28

 * **Tile Format Updates** - Separated the transit graph from the "road only" graph into different tiles but retained their interconnectivity. Transit tiles are now hierarchy level 3.
 * **Tile Format Updates** - Reduced the size of graph edge shape data by 5% through the use of varint encoding (LEB128)
 * **Tile Format Updates** - Aligned `EdgeInfo` structures to proper byte boundaries so as to maintain compatibility for systems who don't support reading from unaligned addresses.
 * **Guidance Globalization** -  Added the it-IT(Italian) language file. Added support for CLDR plural rules. The cs-CZ(Czech), de-DE(German), and en-US(US English) language files have been updated.
 * **Travel mode based instructions** -  Updated the start, post ferry, and post transit insructions to be based on the travel mode, for example:
  * `Drive east on Main Street.`
  * `Walk northeast on Broadway.`
  * `Bike south on the cycleway.`

## Release Date: 2016-04-12

 * **Guidance Globalization** -  Added logic to use tagged language files that contain the guidance phrases. The initial versions of en-US, de-DE, and cs-CZ have been deployed.
 * **Updated ferry defaults** -  Bumped up use_ferry to 0.65 so that we don't penalize ferries as much.

## Release Date: 2016-03-31
 * **Data producer updates** - Do not generate shortcuts across a node which is a fork. This caused missing fork maneuvers on longer routes.  GetNames update ("Broadway fix").  Fixed an issue with looking up a name in the ref map and not the name map.  Also, removed duplicate names.  Private = false was unsetting destination only flags for parking aisles.

## Release Date: 2016-03-30
 * **TripPathBuilder Bug Fix** - Fixed an exception that was being thrown when trying to read directed edges past the end of the list within a tile. This was due to errors in setting walkability and cyclability on upper hierarchies.

## Release Date: 2016-03-28

 * **Improved Graph Correlation** -  Correlating input to the routing graph is carried out via closest first traversal of the graph's, now indexed, geometry. This results in faster correlation and gaurantees the absolute closest edge is found.

## Release Date: 2016-03-16

 * **Transit type returned** -  The transit type (e.g. tram, metro, rail, bus, ferry, cable car, gondola, funicular) is now returned with each transit maneuver.
 * **Guidance language** -  If the language option is not supplied or is unsupported then the language will be set to the default (en-US). Also, the service will return the language in the trip results.
 * **Update multimodal path algorithm** - Applied some fixes to multimodal path algorithm. In particular fixed a bug where the wrong sortcost was added to the adjacency list. Also separated "in-station" transfer costs from transfers between stops.
 * **Data producer updates** - Do not combine shortcut edges at gates or toll booths. Fixes avoid toll issues on routes that included shortcut edges.

## Release Date: 2016-03-07

 * **Updated all APIs to honor the optional DNT (Do not track) http header** -  This will avoid logging locations.
 * **Reduce 'Merge maneuver' verbal alert instructions** -  Only create a verbal alert instruction for a 'Merge maneuver' if the previous maneuver is > 1.5 km.
 * **Updated transit defaults.  Tweaked transit costing logic to obtain better routes.** -  use_rail = 0.6, use_transfers = 0.3, transfer_cost = 15.0 and transfer_penalty = 300.0.  Updated the TransferCostFactor to use the transfer_factor correctly.  TransitionCost for pedestrian costing bumped up from 20.0f to 30.0f when predecessor edge is a transit connection.
 * **Initial Guidance Globalization** -  Partial framework for Guidance Globalization. Started reading some guidance phrases from en-US.json file.

## Release Date: 2016-02-22

 * **Use bidirectional A* for automobile routes** - Switch to bidirectional A* for all but bus routes and short routes (where origin and destination are less than 10km apart). This improves performance and has less failure cases for longer routes. Some data import adjustments were made (02-19) to fix some issues encountered with arterial and highway hierarchies. Also only use a maximum of 2 passes for bidirecdtional A* to reduce "long time to fail" cases.
 * **Added verbal multi-cue guidance** - This combines verbal instructions when 2 successive maneuvers occur in a short amount of time (e.g., Turn right onto MainStreet. Then Turn left onto 1st Avenue).

## Release Date: 2016-02-19

 * **Data producer updates** - Reduce stop impact when all edges are links (ramps or turn channels). Update opposing edge logic to reject edges that do no have proper access (forward access == reverse access on opposing edge and vice-versa). Update ReclassifyLinks for cases where a single edge (often a service road) intersects a ramp improperly causing the ramp to reclassified when it should not be. Updated maximum OSM node Id (now exceeds 4000000000). Move lua from conf repository into mjolnir.

## Release Date: 2016-02-01

 * **Data producer updates** - Reduce speed on unpaved/rough roads. Add statistics for hgv (truck) restrictions.

## Release Date: 2016-01-26

 * **Added capability to disable narrative production** - Added the `narrative` boolean option to allow users to disable narrative production. Locations, shape, length, and time are still returned. The narrative production is enabled by default. The possible values for the `narrative` option are: false and true
 * **Added capability to mark a request with an id** - The `id` is returned with the response so a user could match to the corresponding request.
 * **Added some logging enhancements, specifically [ANALYTICS] logging** - We want to focus more on what our data is telling us by logging specific stats in Logstash.

## Release Date: 2016-01-18

 * **Data producer updates** - Data importer configuration (lua) updates to fix a bug where buses were not allowed on restricted lanes.  Fixed surface issue (change the default surface to be "compacted" for footways).

## Release Date: 2016-01-04

 * **Fixed Wrong Costing Options Applied** - Fixed a bug in which a previous requests costing options would be used as defaults for all subsequent requests.

## Release Date: 2015-12-18

 * **Fix for bus access** - Data importer configuration (lua) updates to fix a bug where bus lanes were turning off access for other modes.
 * **Fix for extra emergency data** - Data importer configuration (lua) updates to fix a bug where we were saving hospitals in the data.
 * **Bicycle costing update** - Updated kTCSlight and kTCFavorable so that cycleways are favored by default vs roads.

## Release Date: 2015-12-17

 * **Graph Tile Data Structure update** - Updated structures within graph tiles to support transit efforts and truck routing. Removed TransitTrip, changed TransitRoute and TransitStop to indexes (rather than binary search). Added access restrictions (like height and weight restrictions) and the mode which they impact to reduce need to look-up.
 * **Data producer updates** - Updated graph tile structures and import processes.

## Release Date: 2015-11-23

 * **Fixed Open App for OSRM functionality** - Added OSRM functionality back to Loki to support Open App.

## Release Date: 2015-11-13

 * **Improved narrative for unnamed walkway, cycleway, and mountain bike trail** - A generic description will be used for the street name when a walkway, cycleway, or mountain bike trail maneuver is unnamed. For example, a turn right onto a unnamed walkway maneuver will now be: "Turn right onto walkway."
 * **Fix costing bug** - Fix a bug introduced in EdgeLabel refactor (impacted time distance matrix only).

## Release Date: 2015-11-3

 * **Enhance bi-directional A* logic** - Updates to bidirectional A* algorithm to fix the route completion logic to handle cases where a long "connection" edge could lead to a sub-optimal path. Add hierarchy and shortcut logic so we can test and use bidirectional A* for driving routes. Fix the destination logic to properly handle oneways as the destination edge. Also fix U-turn detection for reverse search when hierarchy transitions occur.
 * **Change "Go" to "Head" for some instructions** - Start, exit ferry.
 * **Update to roundabout instructions** - Call out roundabouts for edges marked as links (ramps, turn channels).
 * **Update bicycle costing** - Fix the road factor (for applying weights based on road classification) and lower turn cost values.

## Data Producer Release Date: 2015-11-2

 * **Updated logic to not create shortcut edges on roundabouts** - This fixes some roundabout exit counts.

## Release Date: 2015-10-20

 * **Bug Fix for Pedestrian and Bicycle Routes** - Fixed a bug with setting the destination in the bi-directional Astar algorithm. Locations that snapped to a dead-end node would have failed the route and caused a timeout while searching for a valid path. Also fixed the elapsed time computation on the reverse path of bi-directional algorithm.

## Release Date: 2015-10-16

 * **Through Location Types** - Improved support for locations with type = "through". Routes now combine paths that meet at each through location to create a single "leg" between locations with type = "break". Paths that continue at a through location will not create a U-turn unless the path enters a "dead-end" region (neighborhood with no outbound access).
 * **Update shortcut edge logic** - Now skips long shortcut edges when close to the destination. This can lead to missing the proper connection if the shortcut is too long. Fixes #245 (thor).
 * **Per mode service limits** - Update configuration to allow setting different maximum number of locations and distance per mode.
 * **Fix shape index for trivial path** - Fix a bug where when building the the trip path for a "trivial" route (includes just one edge) where the shape index exceeded that size of the shape.

## Release Date: 2015-09-28

 * **Elevation Influenced Bicycle Routing** - Enabled elevation influenced bicycle routing. A "use-hills" option was added to the bicycle costing profile that can tune routes to avoid hills based on grade and amount of elevation change.
 * **"Loop Edge" Fix** - Fixed a bug with edges that form a loop. Split them into 2 edges during data import.
 * **Additional information returned from 'locate' method** - Added information that can be useful when debugging routes and data. Adds information about nodes and edges at a location.
 * **Guidance/Narrative Updates** - Added side of street to destination narrative. Updated verbal instructions.<|MERGE_RESOLUTION|>--- conflicted
+++ resolved
@@ -85,11 +85,8 @@
    * FIXED: Multicue enter roundabout [#2556](https://github.com/valhalla/valhalla/pull/2556)
    * FIXED: Changed reachability computation to take into account live speed [#2597](https://github.com/valhalla/valhalla/pull/2597)
    * FIXED: Fixed a bug where the temp files were not getting read in if you started with the construct edges or build phase for valhalla_build_tiles. [#2601](https://github.com/valhalla/valhalla/pull/2601)
-<<<<<<< HEAD
    * FIXED: Updated fr-FR.json with partial translations. [#2605](https://github.com/valhalla/valhalla/pull/2605)
-=======
    * FIXED: Removed superfluous const qualifier from odin/signs [#2609](https://github.com/valhalla/valhalla/pull/2609)
->>>>>>> a49339dd
 
 * **Enhancement**
    * ADDED: Add ability to provide custom implementation for candidate collection in CandidateQuery. [#2328](https://github.com/valhalla/valhalla/pull/2328)
