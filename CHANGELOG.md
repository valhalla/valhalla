--- conflicted
+++ resolved
@@ -166,11 +166,8 @@
    * CHANGED: Update python usage in all scripts to python3 [#3337](https://github.com/valhalla/valhalla/pull/3337)
    * ADDED: Added `exclude_cash_only_tolls` request parameter [#3341](https://github.com/valhalla/valhalla/pull/3341)
    * CHANGED: Update api-reference for street_names [#3342](https://github.com/valhalla/valhalla/pull/3342)
-<<<<<<< HEAD
    * CHANGED: Ported trace_attributes serialization to RapidJSON. [#3333](https://github.com/valhalla/valhalla/pull/3333)
-=======
    * ADDED: Disable msse2 flags when building on Apple Silicon chip [#3327](https://github.com/valhalla/valhalla/pull/3327)
->>>>>>> 7d05fc8f
 
 ## Release Date: 2021-07-20 Valhalla 3.1.3
 * **Removed**
