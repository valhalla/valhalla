## UNRELEASED
* **Removed**
   * REMOVED: validity checks for historical speeds [#5087](https://github.com/valhalla/valhalla/pull/5087)
   * REMOVED: `seasonal` bit from OSMWay & DirectedEdge [#5156](https://github.com/valhalla/valhalla/pull/5156)
   * REMOVED: hard-coded tz alias map and associated logic [#5164](https://github.com/valhalla/valhalla/pull/5164)
   * REMOVED: `valhalla/filesystem` from the project in favor of the std equivalent [#5321](https://github.com/valhalla/valhalla/pull/5321)
* **Bug Fix**
   * FIXED: `incremental_build_tiles` script works again [#4909](https://github.com/valhalla/valhalla/pull/4909)
   * FIXED: Fix ability to use Valhalla via cmake `add_subdirectory` [#4930](https://github.com/valhalla/valhalla/pull/4930)
   * FIXED: Fix valhalla_benchmark_loki benchmark application. [#4981](https://github.com/valhalla/valhalla/pull/4981)
   * FIXED: Double free crash during tiles build inside libxml2 on concurrent `spatialite_cleanup_ex()` calls [#5005](https://github.com/valhalla/valhalla/pull/5005)
   * FIXED: update CircleCI runners to Ubuntu 24.04 [#5002](https://github.com/valhalla/valhalla/pull/5002)
   * FIXED: Fixed a typo in the (previously undocumented) matrix-APIs responses `algorithm` field: `timedistancbssematrix` is now `timedistancebssmatrix` [#5000](https://github.com/valhalla/valhalla/pull/5000).
   * FIXED: More trivial cases in `CostMatrix` [#5001](https://github.com/valhalla/valhalla/pull/5001)
   * FIXED: Tag smoothness=impassable breaks pedestrian routing [#5023](https://github.com/valhalla/valhalla/pull/5023)
   * FIXED: Make isochrone geotiff serialization use "north up" geotransform [#5019](https://github.com/valhalla/valhalla/pull/5019)
   * FIXED: Get CostMatrix allow second pass option from new location in config [#5055](https://github.com/valhalla/valhalla/pull/5055/)
   * FIXED: Slim down Matrix PBF response [#5066](https://github.com/valhalla/valhalla/pull/5066)
   * FIXED: restore ignoring hierarchy limits for bicycle and pedestrian [#5080](https://github.com/valhalla/valhalla/pull/5080)
   * FIXED: GCC warning 'template-id not allowed for constructor in C++20' [#5110](https://github.com/valhalla/valhalla/pull/5110)
   * FIXED: update deprecated boost geometry headers [#5117](https://github.com/valhalla/valhalla/pull/5117)
   * FIXED: Fix type mismatch in `src/tyr/serializers.cc` [#5145](https://github.com/valhalla/valhalla/pull/5145)
   * FIXED: Multimodal ferry reclassification [#5139](https://github.com/valhalla/valhalla/pull/5139)
   * FIXED: Fix time info calculation across time zone boundaries [#5163](https://github.com/valhalla/valhalla/pull/5163)
   * FIXED: pass thor config to matrix algorithms in `valhalla_run_matrix` [#5053](https://github.com/valhalla/valhalla/pull/5053)
   * FIXED: clang warning: bool literal returned from `main` `[-Wmain]` [#5173](https://github.com/valhalla/valhalla/pull/5173)
   * FIXED: normalize paths on valhalla_build_extract for windows  [#5176](https://github.com/valhalla/valhalla/pull/5176)
   * FIXED: level changes for multi-level start/end edges [#5126](https://github.com/valhalla/valhalla/pull/5126)
   * FIXED: Fix edge walk across tiles when traffic or predicted speeds are used [#5198](https://github.com/valhalla/valhalla/pull/5198)
   * FIXED: multi-edge steps maneuvers [#5191](https://github.com/valhalla/valhalla/pull/5191)
   * FIXED: remove start maneuver if route starts on stairs/escalators [#5127](https://github.com/valhalla/valhalla/pull/5127)
   * FIXED: Verify edge shapes in edge walking to find the correct edges when there are multiple path with approximately the same length (e.g. in a roundabout) [#5210](https://github.com/valhalla/valhalla/pull/5210)
   * FIXED: compilation with clang 20 [#5208](https://github.com/valhalla/valhalla/pull/5208)
   * FIXED: compatibility with GEOS <3.12 [#5224](https://github.com/valhalla/valhalla/pull/5224)
   * FIXED: gtest linkage errors with clang 17+ on MacOS [#5227](https://github.com/valhalla/valhalla/pull/5227)
   * FIXED: matrix headings [#5244](https://github.com/valhalla/valhalla/pull/5244)
   * FIXED: fix semi-trivial paths in costmatrix [#5249](https://github.com/valhalla/valhalla/pull/5249)
   * FIXED: rename `check_reverse_connections` [#5255](https://github.com/valhalla/valhalla/pull/5255)
   * FIXED: invert expansion_direction for expansion properties in costmatrix [#5266](https://github.com/valhalla/valhalla/pull/5266)
   * FIXED: set initial precision in matrix serializer [#5267](https://github.com/valhalla/valhalla/pull/5267)
   * FIXED: pass correct edge id to expansion callback in bidirectional a* [#5265](https://github.com/valhalla/valhalla/pull/5265)
   * FIXED: remove `GraphId` and `OSMWay` incompatible forward declarations [#5270](https://github.com/valhalla/valhalla/pull/5270)
   * FIXED: Number of compile/linker issues on Windows for the test targets. [#5313](https://github.com/valhalla/valhalla/pull/5313)
   * FIXED: Fix reference to the GHA variable to resolve `version_modifier` on CI [#5333](https://github.com/valhalla/valhalla/pull/5333)
   * FIXED: Ability to run `valhalla_service` with `[CONCURRENCY]` arg [#5335](https://github.com/valhalla/valhalla/pull/5335)
   * FIXED: version modifier in `/status` response [#5357](https://github.com/valhalla/valhalla/pull/5357)
   * FIXED: unknowns should be 500 and not 400 [#5359](https://github.com/valhalla/valhalla/pull/5359)
   * FIXED: Cover **all** nodes in the current tile by density index [#5338](https://github.com/valhalla/valhalla/pull/5338)
   * FIXED: Narrowing bug leading to nodes being misplaced in wrong tiles [#5364](https://github.com/valhalla/valhalla/pull/5364)
   * FIXED: wrong integer types in expansion properties [#5380](https://github.com/valhalla/valhalla/pull/5380)
   * FIXED: fix: `std::terminate` on unsupported request format for some actions [#5387](https://github.com/valhalla/valhalla/pull/5387)
   * FIXED: python installation issue in docker image [#5424](https://github.com/valhalla/valhalla/pull/5424)
   * FIXED: uk-UA translation issue with issue with "approach_verbal_alert" [#5182](https://github.com/valhalla/valhalla/pull/5182)
<<<<<<< HEAD
   * FIXED: ferries shouldn't be set to destination only [#5447](https://github.com/valhalla/valhalla/pull/5447)
=======
   * FIXED: Missing argument in `BDEdgeLabel` constructor [#5444](https://github.com/valhalla/valhalla/pull/5444)
>>>>>>> 18e8959b
* **Enhancement**
   * ADDED: Consider smoothness in all profiles that use surface [#4949](https://github.com/valhalla/valhalla/pull/4949)
   * ADDED: costing parameters to exclude certain edges `exclude_tolls`, `exclude_bridges`, `exclude_tunnels`, `exclude_highways`, `exclude_ferries`. They need to be enabled in the config with `service_limits.allow_hard_exclusions`. Also added location search filters `exclude_ferry` and `exclude_toll` to complement these changes. [#4524](https://github.com/valhalla/valhalla/pull/4524)
   * ADDED: `admin_crossings` request parameter for `/route` [#4941](https://github.com/valhalla/valhalla/pull/4941)
   * ADDED: include level change info in `/route` response [#4942](https://github.com/valhalla/valhalla/pull/4942)
   * ADDED: steps maneuver improvements [#4960](https://github.com/valhalla/valhalla/pull/4960)
   * ADDED: instruction improvements for node-based elevators [#4988](https://github.com/valhalla/valhalla/pull/4988)
   * ADDED: customizable hierarchy limits [#5010](https://github.com/valhalla/valhalla/pull/5010)
   * ADDED: increased precision in route lengths [#5020](https://github.com/valhalla/valhalla/pull/5020)
   * ADDED: Add maneuver bearings in route json response [#5024](https://github.com/valhalla/valhalla/pull/5024)
   * ADDED: Allow specifying custom `graph.lua` file name via `valhalla_build_config` [#5036](https://github.com/valhalla/valhalla/pull/5036)
   * ADDED: per level elevator penalty [#4973](https://github.com/valhalla/valhalla/pull/4973)
   * ADDED: `ignore_construction` allows routing on ways with construction tag [#5030](https://github.com/valhalla/valhalla/pull/5030)
   * ADDED: Australian English language translations [#5057](https://github.com/valhalla/valhalla/pull/5057)
   * ADDED: Support `"access:conditional"` conditional restrictions like `"access:conditional"="no @ (Oct-May)"` [#5048](https://github.com/valhalla/valhalla/pull/5048)
   * CHANGED: Speed up pbf parsing by using libosmium [#5070](https://github.com/valhalla/valhalla/pull/5070)
   * ADDED: headings and correlated ll's in verbose matrix output [#5072](https://github.com/valhalla/valhalla/pull/5072)
   * CHANGED: Faster Docker builds in CI [#5082](https://github.com/valhalla/valhalla/pull/5082)
   * ADDED: Retrieve traffic signal information of nodes through trace_attribute request [#5121](https://github.com/valhalla/valhalla/pull/5121)
   * CHANGED: Remove redundant callback-style pbf parsing [#5119](https://github.com/valhalla/valhalla/pull/5119)
   * ADDED: Multimodal expansion endpoint support [#5129](https://github.com/valhalla/valhalla/pull/5129)
   * ADDED: Sort tweeners by GraphId to make tile generation deterministic [#5133](https://github.com/valhalla/valhalla/pull/5133)
   * ADDED: Turn lane information for valhalla serializer [#5078](https://github.com/valhalla/valhalla/pull/5078)
   * ADDED: Add scoped timer macro for timing stages and sub-stages of the tile build process [#5136](https://github.com/valhalla/valhalla/pull/5136)
   * CHANGED: Speed up `valhalla_build_admins` by using intermediate in-memory database [#5146](https://github.com/valhalla/valhalla/pull/5146)
   * UPDATED: bump tz from 2024a to 2025a [#5061](https://github.com/valhalla/valhalla/pull/5061)
   * ADDED: Add shoulder attribute to locate API [#5144](https://github.com/valhalla/valhalla/pull/5144)
   * CHANGED: Move `bss_info_` from `OSMNode` to the new `OSMBSSNode` to reduce `way_nodes.bin` size [#5147](https://github.com/valhalla/valhalla/pull/5147)
   * UPDATED: bump tz from 2025a to 2025b [#5164](https://github.com/valhalla/valhalla/pull/5164)
   * ADDED: Mutithreaded `PBFGraphParser::ParseWays()` [#5143](https://github.com/valhalla/valhalla/pull/5143)
   * CHANGED: "Multilevel Way" message logging level changed from WARN to DEBUG [#5188](https://github.com/valhalla/valhalla/pull/5188)
   * CHANGED: Use rapidjson for matrix serializers [#5189](https://github.com/valhalla/valhalla/pull/5189)
   * CHANGED: Make static factor vectors/arrays in sif constexpr [#5200](https://github.com/valhalla/valhalla/pull/5200)
   * ADDED: Sqlite3 RAII wrapper around sqlite3* and spatielite connection [#5206](https://github.com/valhalla/valhalla/pull/5206)
   * CHANGED: Improved SQL statements when building admins [#5219](https://github.com/valhalla/valhalla/pull/5219)
   * CHANGED: Replace `boost::geometry` by GEOS for operations with admin/tz polygons and clip them by tile bbox [#5204](https://github.com/valhalla/valhalla/pull/5204)
   * UPDATED: bump cxxopts [#5243](https://github.com/valhalla/valhalla/pull/5243)
   * ADDED: Make iterations limit configurable in costmatrix [#5221](https://github.com/valhalla/valhalla/pull/5221)
   * ADDED: Enforce the order of includes via `clang-format` [5230](https://github.com/valhalla/valhalla/pull/5230)
   * CHANGED: Switch to PyPI version of `clang-format` [#5237](https://github.com/valhalla/valhalla/pull/5237)
   * ADDED: More barrier types to consider for car routing [#5217](https://github.com/valhalla/valhalla/pull/5217)
   * CHANGED: Removed ferry reclassification and only move edges in hierarchy [#5269](https://github.com/valhalla/valhalla/pull/5269)
   * CHANGED: More clang-tidy fixes [#5253](https://github.com/valhalla/valhalla/pull/5253)
   * CHANGED: Removed unused headers [#5254](https://github.com/valhalla/valhalla/pull/5254)
   * ADDED: "destination_only_hgv" in directed edge json [#5281](https://github.com/valhalla/valhalla/pull/5281)
   * CHANGED: Link libvalhalla to libgeos. Build command to use `nmake` on Windows instead of `make`. Skipping check for `CMAKE_BUILD_TYPE` when using a multi-config generator like Visual Studio or XCode. [#5294](https://github.com/valhalla/valhalla/pull/5294)
   * ADDED: workflow to publish Python bindings for all major platforms to PyPI [#5280](https://github.com/valhalla/valhalla/pull/5280)
   * ADDED: git sha version suffix for executables [#5307](https://github.com/valhalla/valhalla/pull/5307)
   * ADDED: version modifier in public servers [#5316](https://github.com/valhalla/valhalla/pull/5316)
   * CHANGED: pyvalhalla-git PyPI repository to pyvalhalla-weekly [#5310](https://github.com/valhalla/valhalla/pull/5310)
   * ADDED: `valhalla_service` to Linux Python package [#5315](https://github.com/valhalla/valhalla/pull/5315)
   * CHANGED: add full version string with git hash to any program's `--help` message [#5317](https://github.com/valhalla/valhalla/pull/5317)
   * CHANGED: `valhalla_service` CLI based on `cxxopts` [#5318](https://github.com/valhalla/valhalla/pull/5317)
   * ADDED: script to analyze build logs for warnings [#5312](https://github.com/valhalla/valhalla/pull/5312)
   * CHANGED: Replace robin-hood-hashing with `ankerl::unordered_dense::{map, set}` [#5325](https://github.com/valhalla/valhalla/pull/5325)
   * CHANGED: Speed up density calculus by using grid index [#5328](https://github.com/valhalla/valhalla/pull/5328)
   * CHANGED: refactor to make valhalla/filesystem functionally redundant [#5319](https://github.com/valhalla/valhalla/pull/5319)
   * ADDED: Distribute C++ executables for Windows Python bindings [#5348](https://github.com/valhalla/valhalla/pull/5348)
   * ADDED: Distribute C++ executables for OSX Python bindings [#5301](https://github.com/valhalla/valhalla/pull/5301)
   * ADDED: `trace_attributes` now also returns all the speed informations on edges when `edge.speeds_faded` or `edge.speeds_non_faded` is set in request. Also `edge.speed_type` returns how the edge speed was set [#5324](https://github.com/valhalla/valhalla/pull/5324)
   * CHANGED: Use `ankerl::unordered_dense` for `loki::Reach()` for faster search [#5384](https://github.com/valhalla/valhalla/pull/5384)
   * ADDED: support for destination exceptions for access restrictions [#5354](https://github.com/valhalla/valhalla/pull/5354)
   * ADDED: Add option `edge.traffic_signal` to trace attributes [#5385](https://github.com/valhalla/valhalla/pull/5385)
   * CHANGED: Cleaned up Dockerfile a bit to make caching more effective [#5396](https://github.com/valhalla/valhalla/pull/5396)
   * ADDED: Port https://github.com/nilsnolde/docker-valhalla, an orchestrated/scripted Docker image for convenience [#5388](https://github.com/valhalla/valhalla/pull/5388)
   * ADDED: Graph utilities for Python bindings [#5367](https://github.com/valhalla/valhalla/pull/5367)
   * CHANGED: Decouple `traffic_signal` on node from `kNodeType` in `TripLegBuilder` [#5349](https://github.com/valhalla/valhalla/pull/5394)
   * CHANGED: Use rapidjson for locate serializers [#5260](https://github.com/valhalla/valhalla/pull/5260)
   * CHANGED: set`check_reverse_connection` default value to `true` [#5404](https://github.com/valhalla/valhalla/pull/5404)
   * CHANGED: updated translation files and added mn-MN lang [#5425](https://github.com/valhalla/valhalla/pull/5425)
   * CHANGED: Use rapidjson for height serializer [#5277](https://github.com/valhalla/valhalla/pull/5277)
   * CHANGED: Use rapidjson for transit_available serializer [#5430](https://github.com/valhalla/valhalla/pull/5430)
   * CHANGED: Switch from CircleCI to Github Actions [#5427](https://github.com/valhalla/valhalla/pull/5427)

## Release Date: 2024-10-10 Valhalla 3.5.1
* **Removed**
* **Bug Fix**
   * FIXED: All logging in `valhalla_export_edges` now goes to stderr [#4892](https://github.com/valhalla/valhalla/pull/4892)
   * FIXED: Iterate over only `kLandmark` tagged values in `AddLandmarks()` [#4873](https://github.com/valhalla/valhalla/pull/4873)
   * FIXED: `walk_or_snap` mode edge case with loop routes [#4895](https://github.com/valhalla/valhalla/pull/4895)
   * FIXED: `-Wdefaulted-function-deleted` compilation warning/error in `NarrativeBuilder` [#4877](https://github.com/valhalla/valhalla/pull/4877)
   * FIXED: For a long time we were potentially wrongly encoding varints by using `static_cast` vs `reinterpret_cast` [#4877]https://github.com/valhalla/valhalla/pull/4925
* **Enhancement**
   * CHANGED: voice instructions for OSRM serializer to work better in real-world environment [#4756](https://github.com/valhalla/valhalla/pull/4756)
   * ADDED: Add option `edge.forward` to trace attributes [#4876](https://github.com/valhalla/valhalla/pull/4876)
   * ADDED: Provide conditional speed limits from "maxspeed:conditional" in `/locate` and proto `/route` responses [#4851](https://github.com/valhalla/valhalla/pull/4851)
   * ADDED: Support multiple levels and level ranges [#4879](https://github.com/valhalla/valhalla/pull/4879)
   * ADDED: Level location search filter [#4926](https://github.com/valhalla/valhalla/pull/4926)

## Release Date: 2024-08-21 Valhalla 3.5.0
* **Removed**
   * REMOVED: needs_ci_run script [#4423](https://github.com/valhalla/valhalla/pull/4423)
   * REMOVED: unused vehicle types in AutoCost and segway; renamed kTruck to "truck" instead of "tractor_trailer" [#4430](https://github.com/valhalla/valhalla/pull/4430)
   * REMOVED: ./bench and related files/code [#4560](https://github.com/valhalla/valhalla/pull/4560)
   * REMOVED: unused headers [#4829](https://github.com/valhalla/valhalla/pull/4829)
* **Bug Fix**
   * FIXED: gcc13 was missing some std header includes [#4154](https://github.com/valhalla/valhalla/pull/4154)
   * FIXED: when reclassifying ferry edges, remove destonly from ways only if the connecting way was destonly [#4118](https://github.com/valhalla/valhalla/pull/4118)
   * FIXED: typo in use value of map matching API (`platform_connection` was misspelled) [#4174](https://github.com/valhalla/valhalla/pull/4174)
   * FIXED: fix crash in timedistancebssmatrix.cc  [#4244](https://github.com/valhalla/valhalla/pull/4244)
   * FIXED: missing protobuf CMake configuration to link abseil for protobuf >= 3.22.0 [#4207](https://github.com/valhalla/valhalla/pull/4207)
   * FIXED: broken links on the optimized route API page [#4260](https://github.com/valhalla/valhalla/pull/4260)
   * FIXED: remove clearing of headings while calculating a matrix [#4288](https://github.com/valhalla/valhalla/pull/4288)
   * FIXED: only recost matrix pairs which have connections found [#4344](https://github.com/valhalla/valhalla/pull/4344)
   * FIXED: arm builds. tons of errors due to floating point issues mostly [#4213](https://github.com/valhalla/valhalla/pull/4213)
   * FIXED: respond with correlated edges for format=valhalla and matrix [#4335](https://github.com/valhalla/valhalla/pull/4335)
   * FIXED: `sources` & `targets` for verbose matrix response was kinda broken due to #4335 above [#4366](https://github.com/valhalla/valhalla/pull/4366)
   * FIXED: recover proper shortest path to ferry connections (when multiple edges exist between node pair) [#4361](https://github.com/valhalla/valhalla/pull/4361)
   * FIXED: recover proper shortest path to ferry connections (make sure correct label index is used) [#4378](https://github.com/valhalla/valhalla/pull/4378)
   * FIXED: Allow all roads for motorcycles [#4348](https://github.com/valhalla/valhalla/pull/4348)
   * FIXED: motorcar:conditional should not apply to motorcycle and moped [#4359](https://github.com/valhalla/valhalla/pull/4359)
   * FIXED: break shortcuts when there are different restrictions on base edges [#4326](https://github.com/valhalla/valhalla/pull/4326)
   * FIXED: Incorrect `edge_index` assignment in `thor_worker_t::build_trace` [#4413](https://github.com/valhalla/valhalla/pull/4413)
   * FIXED: lots of issues with CostMatrix (primarily deadend logic) with a complete refactor modeling things very close to bidir A\*, also to prepare for a unification of the two [#4372](https://github.com/valhalla/valhalla/pull/4372)
   * FIXED: diff_names check was missing for Graphfilter and Shortcutbuilder for AddEdgeInfo call.  [#4436](https://github.com/valhalla/valhalla/pull/4436)
   * FIXED: updated timezone database and added code to keep compatibility with old servers/new data and vice versa [#4446](https://github.com/valhalla/valhalla/pull/4446)
   * FIXED: retry elevation tile download if the download failed for some reason or the downloaded tile was corrupt [#4461](https://github.com/valhalla/valhalla/pull/4461)
   * FIXED: base transition costs were getting overridden by osrm car turn duration [#4463](https://github.com/valhalla/valhalla/pull/4463)
   * FIXED: insane ETAs for `motor_scooter` on `track`s [#4468](https://github.com/valhalla/valhalla/pull/4468)
   * FIXED: -j wasn't taken into account anymore [#4483](https://github.com/valhalla/valhalla/pull/4483)
   * FIXED: time distance matrix was always using time zone of last settled edge id [#4494](https://github.com/valhalla/valhalla/pull/4494)
   * FIXED: log to stderr in valhalla_export_edges [#4498](https://github.com/valhalla/valhalla/pull/4498)
   * FIXED: set capped speed for truck at 90 KPH [#4493](https://github.com/valhalla/valhalla/pull/4493)
   * FIXED: Config singleton multiple instantiation issue [#4521](https://github.com/valhalla/valhalla/pull/4521)
   * FIXED: Prevent GetShortcut to run into an infinite loop [#4532](https://github.com/valhalla/valhalla/pull/4532)
   * FIXED: fix config generator with thor.costmatrix_allow_second_pass [#4567](https://github.com/valhalla/valhalla/pull/4567)
   * FIXED: infinite loop or other random corruption in isochrones when retrieving partial shape of an edge [#4547](https://github.com/valhalla/valhalla/pull/4547)
   * FIXED: Aggregation updates: update opposing local idx after aggregating the edges, added classification check for aggregation, and shortcut length changes [#4570](https://github.com/valhalla/valhalla/pull/4570)
   * FIXED: Use helper function for only parsing out names from DirectedEdge when populating intersecting edges [#4604](https://github.com/valhalla/valhalla/pull/4604)
   * FIXED: Osmnode size reduction: Fixed excessive disk space for planet build [#4605](https://github.com/valhalla/valhalla/pull/4605)
   * FIXED: Conflict with signinfo's temporary linguistic node sequence file caused test failures. [#4625](https://github.com/valhalla/valhalla/pull/4625)
   * FIXED: CostMatrix for trivial routes with oneways [#4626](https://github.com/valhalla/valhalla/pull/4626)
   * FIXED: some entry points to creating geotiff isochrones output did not register the geotiff driver before attempting to use it [#4628](https://github.com/valhalla/valhalla/pull/4628)
   * FIXED: libgdal wasn't installed in docker image, so it never worked in docker [#4629](https://github.com/valhalla/valhalla/pull/4629)
   * FIXED: CostMatrix shapes for routes against trivial oneways [#4633](https://github.com/valhalla/valhalla/pull/4633)
   * FIXED: unidirectional_astar.cc doesn't work for date_time type = 2 #4652(https://github.com/valhalla/valhalla/issues/4652)
   * FIXED: a few fixes around the routing algorithms [#4626](https://github.com/valhalla/valhalla/pull/4642)
   * FIXED: no need to search for GDAL when building data [#4651](https://github.com/valhalla/valhalla/pull/4651)
   * FIXED: Fix segfault in OSRM serializer with bannerInstructions when destination is on roundabout [#4480](https://github.com/valhalla/valhalla/pull/4481)
   * FIXED: Fix segfault in costmatrix (date_time and time zone always added). [#4530](https://github.com/valhalla/valhalla/pull/4530)
   * FIXED: Fixed roundoff issue in Tiles Row and Col methods [#4585](https://github.com/valhalla/valhalla/pull/4585)
   * FIXED: Fix for assigning attributes has_(highway, ferry, toll) if directions_type is none [#4465](https://github.com/valhalla/valhalla/issues/4465)
   * FIXED: Have the `valhalla_add_predicted_speeds` summary always be created from `mjolnir.tile_dir` [#4722](https://github.com/valhalla/valhalla/pull/4722)
   * FIXED: Fix inconsistency in graph.lua for motor_vehicle_node [#4723](https://github.com/valhalla/valhalla/issues/4723)
   * FIXED: Missing algorithm include in `baldr/admin.h` [#4766](https://github.com/valhalla/valhalla/pull/4766)
   * FIXED: remove old code that allows bicycle access on hiking trails. [#4781](https://github.com/valhalla/valhalla/pull/4781)
   * FIXED: Handle list type arguments correctly when overriding config with valhalla_build_config [#4799](https://github.com/valhalla/valhalla/pull/4799)
   * FIXED: `top_speed` range not fully allowed for trucks [#4793](https://github.com/valhalla/valhalla/pull/4793)
   * FIXED: Trivial routes for CostMatrix [#4634](https://github.com/valhalla/valhalla/pull/4634)
   * FIXED: Reset `not_thru_pruning` in CostMatrix after second pass was used [#4817](https://github.com/valhalla/valhalla/pull/4817)
   * FIXED: wrong index used in CostMatrix expansion callback inside reverse connection check [#4821](https://github.com/valhalla/valhalla/pull/4821)
   * FIXED: oneway ferry connections classification [#4828](https://github.com/valhalla/valhalla/pull/4828)
   * FIXED: location search_filter ignored in certain cases [#4835](https://github.com/valhalla/valhalla/pull/4835)
   * FIXED: Ferry reclassification finds shortest path that is blocked by inaccessible node [#4854](https://github.com/valhalla/valhalla/pull/4854)
   * FIXED: `(Nov - Mar)` (and similar, months with spaces) condition parsing [#4857](https://github.com/valhalla/valhalla/pull/4857)
* **Enhancement**
   * UPDATED: French translations, thanks to @xlqian [#4159](https://github.com/valhalla/valhalla/pull/4159)
   * CHANGED: -j flag for multithreaded executables to override mjolnir.concurrency [#4168](https://github.com/valhalla/valhalla/pull/4168)
   * CHANGED: moved the argparse boilerplate code to a private header which all programs can share [#4169](https://github.com/valhalla/valhalla/pull/4169)
   * ADDED: CI runs a spell check on the PR to detect spelling mistakes [#4179](https://github.com/valhalla/valhalla/pull/4179)
   * ADDED: `preferred_side_cutoff` parameter for locations [#4182](https://github.com/valhalla/valhalla/pull/4182)
   * ADDED: PBF output for matrix endpoint [#4121](https://github.com/valhalla/valhalla/pull/4121)
   * CHANGED: sped up the transit gtfs ingestion process by sorting the feeds before querying them and avoiding copying their structures. forked just_gtfs into the valhalla org to accomplish it [#4167](https://github.com/valhalla/valhalla/pull/4167)
   * CHANGED: write traffic tile headers in `valhalla_build_extract` [#4195](https://github.com/valhalla/valhalla/pull/4195)
   * ADDED: `source_percent_along` & `target_percent_along` to /trace_attributes JSON response [#4199](https://github.com/valhalla/valhalla/pull/4199)
   * ADDED: sqlite database to store landmarks along with interfaces of insert and bounding box queries [#4189](https://github.com/valhalla/valhalla/pull/4189)
   * CHANGED: refactor landmark database interface to use a pimpl [#4202](https://github.com/valhalla/valhalla/pull/4202)
   * ADDED: support for `:forward` and `:backward` for `motor_vehicle`, `vehicle`, `foot` and `bicycle` tag prefixes [#4204](https://github.com/valhalla/valhalla/pull/4204)
   * ADDED: add `valhalla_build_landmarks` to parse POIs from osm pbfs and store them as landmarks in the landmark sqlite database [#4201](https://github.com/valhalla/valhalla/pull/4201)
   * ADDED: add primary key in the landmark sqlite database and a method to retrieve landmarks via their primary keys [#4224](https://github.com/valhalla/valhalla/pull/4224)
   * ADDED: update graph tile to allow adding landmarks to edge info, and refactor edgeinfo.cc [#4233](https://github.com/valhalla/valhalla/pull/4233)
   * ADDED: `sources_to_targets` action for `/expansion` [#4263](https://github.com/valhalla/valhalla/pull/4263)
   * ADDED: option `--extract-tar` to `valhalla_build_extract` to create extracts from .tar files instead of tile directory [#4255](https://github.com/valhalla/valhalla/pull/4255)
   * ADDED: Support for `bannerInstructions` attribute in OSRM serializer via `banner_instructions` request parameter [#4093](https://github.com/valhalla/valhalla/pull/4093)
   * UPDATED: submodules which had new releases, unless it was a major version change [#4231](https://github.com/valhalla/valhalla/pull/4231)
   * ADDED: Support for elevation along a route. Add elevation to EdgeInfo within Valhalla tiles [#4279](https://github.com/valhalla/valhalla/pull/4279)
   * ADDED: the workflow to find landmarks in a graph tile, associate them with nearby edges, and update the graph tile to store the associations [#4278](https://github.com/valhalla/valhalla/pull/4278)
   * ADDED: update maneuver generation to add nearby landmarks to maneuvers as direction support [#4293](https://github.com/valhalla/valhalla/pull/4293)
   * CHANGED: the boost property tree config is now read into a singleton that doesn't need to be passed around anymore [#4220](https://github.com/valhalla/valhalla/pull/4220)
   * ADDED: Update the street name and sign data processing include language and pronunciations [#4268](https://github.com/valhalla/valhalla/pull/4268)
   * CHANGED: more sustainable way to work with protobuf in cmake [#4334](https://github.com/valhalla/valhalla/pull/4334)
   * CHANGED: use date_time API to retrieve timezone aliases instead of our own curated list [#4382](https://github.com/valhalla/valhalla/pull/4382)
   * CHANGED: less aggressive logging for nodes' headings & ferry connections [#4420][https://github.com/valhalla/valhalla/pull/4420]
   * ADDED: add documentation about historical traffic [#4259](https://github.com/valhalla/valhalla/pull/4259)
   * ADDED: config option to control how much memory we'll reserve for CostMatrix locations [#4424](https://github.com/valhalla/valhalla/pull/4424)
   * CHANGED: refactor EdgeLabel (and derived classes) to reduce memory use. [#4439](https://github.com/valhalla/valhalla/pull/4439)
   * ADDED: "shape" field to matrix response for CostMatrix only [#4432](https://github.com/valhalla/valhalla/pull/4432)
   * CHANGED: `/expansion`: add field `prev_edge_id`, make the GeoJSON features `LineString`s [#4275](https://github.com/valhalla/valhalla/issues/4275)
   * ADDED: --optimize & --log-details to valhalla_run_matrix [#4355](https://github.com/valhalla/valhalla/pull/4334)
   * ADDED: most access restrictions to /locate response [#4431](https://github.com/valhalla/valhalla/pull/4431)
   * ADDED: hgv=destination and friends for truck-specific "destination_only" logic [#4450](https://github.com/valhalla/valhalla/issues/4450)
   * UPDATED: updated country access overrides [#4460](https://github.com/valhalla/valhalla/pull/4460)
   * CHANGED: date_time refactor as a preparation to return DST/timezone related offset in the response [#4365](https://github.com/valhalla/valhalla/pull/4365)
   * ADDED: find connection on backward search for bidir matrix algo [#4329](https://github.com/valhalla/valhalla/pull/4329)
   * CHANGED: Adjustment of walk speed when walking on slight downhill [#4302](https://github.com/valhalla/valhalla/pull/4302)
   * CHANGED: Do not reclassify ferry connections when no hierarchies are to be generated [#4487](https://github.com/valhalla/valhalla/pull/4487)
   * ADDED: Added a config option to sort nodes spatially during graph building [#4455](https://github.com/valhalla/valhalla/pull/4455)
   * ADDED: Timezone info in route and matrix responses [#4491](https://github.com/valhalla/valhalla/pull/4491)
   * ADDED: Support for `voiceInstructions` attribute in OSRM serializer via `voice_instructions` request parameter [#4506](https://github.com/valhalla/valhalla/pull/4506)
   * CHANGED: use pkg-config to find spatialite & geos and remove our cmake modules; upgraded conan's boost to 1.83.0 in the process [#4253](https://github.com/valhalla/valhalla/pull/4253)
   * ADDED: Added aggregation logic to filter stage of tile building [#4512](https://github.com/valhalla/valhalla/pull/4512)
   * UPDATED: tz to 2023d [#4519](https://github.com/valhalla/valhalla/pull/4519)
   * CHANGED: libvalhalla.pc generation to have finer controls; install third_party public headers; overhaul lots of CMake; remove conan support [#4516](https://github.com/valhalla/valhalla/pull/4516)
   * CHANGED: refactored matrix code to include a base class for all matrix algorithms to prepare for second passes on matrix [#4535](https://github.com/valhalla/valhalla/pull/4535)
   * ADDED: matrix second pass for connections not found in the first pass, analogous to /route [#4536](https://github.com/valhalla/valhalla/pull/4536)
   * UPDATED: cxxopts to 3.1.1 [#4541](https://github.com/valhalla/valhalla/pull/4541)
   * CHANGED: make use of vendored libraries optional (other than libraries which are not commonly in package managers or only used for testing) [#4544](https://github.com/valhalla/valhalla/pull/4544)
   * ADDED: Improved instructions for blind users [#3694](https://github.com/valhalla/valhalla/pull/3694)
   * ADDED: isochrone proper polygon support & pbf output for isochrone [#4575](https://github.com/valhalla/valhalla/pull/4575)
   * ADDED: return isotile grid as geotiff  [#4594](https://github.com/valhalla/valhalla/pull/4594)
   * ADDED: `ignore_non_vehicular_restrictions` parameter for truck costing [#4606](https://github.com/valhalla/valhalla/pull/4606)
   * UPDATED: tz database to 2024a [#4643](https://github.com/valhalla/valhalla/pull/4643)
   * ADDED: `hgv_no_penalty` costing option to allow penalized truck access to `hgv=no` edges [#4650](https://github.com/valhalla/valhalla/pull/4650)
   * CHANGED: Significantly improve performance of graphbuilder [#4669](https://github.com/valhalla/valhalla/pull/4669)
   * UPDATED: Improved turn by turn api reference documentation [#4675](https://github.com/valhalla/valhalla/pull/4675)
   * CHANGED: contract nodes if connecting edges have different names or speed or non-conditional access restrictions [#4613](https://github.com/valhalla/valhalla/pull/4613)
   * CHANGED: CostMatrix switched from Dijkstra to A* [#4650](https://github.com/valhalla/valhalla/pull/4650)
   * ADDED: some missing documentation about request parameters [#4687](https://github.com/valhalla/valhalla/pull/4687)
   * ADDED: Consider more forward/backward tags for access restrictions and speeds [#4686](https://github.com/valhalla/valhalla/pull/4686)
   * CHANGED: change costmatrix max_distance threshold to a distance threshold instead of duration [#4672](https://github.com/valhalla/valhalla/pull/4672)
   * ADDED: PBF support for expansion [#4614](https://github.com/valhalla/valhalla/pull/4614/)
   * ADDED: elapsed_cost field to map matching json response [#4709](https://github.com/valhalla/valhalla/pull/4709)
   * ADDED: error if we fail to find any matrix connection [#4718](https://github.com/valhalla/valhalla/pull/4718)
   * ADDED: Fail early in valhalla_ingest_transit if there's no valid GTFS feeds [#4710](https://github.com/valhalla/valhalla/pull/4710/)
   * ADDED: Support for `voiceLocale` attribute in OSRM serializer via `voice_instructions` request parameter [#4677](https://github.com/valhalla/valhalla/pull/4742)
   * ADDED: Added ssmlAnnouncements for voice instructions and removed voice and banner instructions from last step. [#4644](https://github.com/valhalla/valhalla/pull/4644)
   * ADDED: deadend information in directed edge JSON for `/locate` [#4751](https://github.com/valhalla/valhalla/pull/4751)
   * ADDED: Dedupe option for expansion, significantly reducing the response size. [#4601](https://github.com/valhalla/valhalla/issues/4601)
   * ADDED: `expansion_type` property to `/expansion` [#4784](https://github.com/valhalla/valhalla/pull/4784)
   * ADDED: inline config arg for `valhalla_build_elevation` script [#4787](https://github.com/valhalla/valhalla/pull/4787)
   * ADDED: `use_truck_route` [#4809](https://github.com/valhalla/valhalla/pull/4809)
   * ADDED: Add option `edge.country_crossing` to trace attributes [#4825](https://github.com/valhalla/valhalla/pull/4825)
   * CHANGED: Unification of turn costs for ramps and roundabouts [#4827](https://github.com/valhalla/valhalla/pull/4827)
   * CHANGED: updated dockerfile to use ubuntu 24.04 [#4805](https://github.com/valhalla/valhalla/pull/4805)

## Release Date: 2023-05-11 Valhalla 3.4.0
* **Removed**
   * REMOVED: Docker image pushes to Dockerhub [#4033](https://github.com/valhalla/valhalla/pull/4033)
   * REMOVED: transitland references and scripts and replace with info for raw GTFS feeds [#4033](https://github.com/valhalla/valhalla/pull/3906)
* **Bug Fix**
   * FIXED: underflow of uint64_t cast for matrix time results [#3906](https://github.com/valhalla/valhalla/pull/3906)
   * FIXED: update vcpkg commit for Azure pipelines to fix libtool mirrors [#3915](https://github.com/valhalla/valhalla/pull/3915)
   * FIXED: fix CHANGELOG release year (2022->2023) [#3927](https://github.com/valhalla/valhalla/pull/3927)
   * FIXED: avoid segfault on invalid exclude_polygons input [#3907](https://github.com/valhalla/valhalla/pull/3907)
   * FIXED: allow \_WIN32_WINNT to be defined by build system [#3933](https://github.com/valhalla/valhalla/issues/3933)
   * FIXED: disconnected stop pairs in gtfs import [#3943](https://github.com/valhalla/valhalla/pull/3943)
   * FIXED: in/egress traversability in gtfs ingestion is now defaulted to kBoth to enable pedestrian access on transit connect edges and through the in/egress node [#3948](https://github.com/valhalla/valhalla/pull/3948)
   * FIXED: parsing logic needed implicit order of stations/egresses/platforms in the GTFS feeds [#3949](https://github.com/valhalla/valhalla/pull/3949)
   * FIXED: segfault in TimeDistanceMatrix [#3964](https://github.com/valhalla/valhalla/pull/3949)
   * FIXED: write multiple PBFs if the protobuf object gets too big [#3954](https://github.com/valhalla/valhalla/pull/3954)
   * FIXED: pin conan version to latest 1.x for now [#3990](https://github.com/valhalla/valhalla/pull/3990)
   * FIXED: Fix matrix_locations when used in pbf request [#3997](https://github.com/valhalla/valhalla/pull/3997)
   * FIXED: got to the point where the basic transit routing test works [#3988](https://github.com/valhalla/valhalla/pull/3988)
   * FIXED: fix build with LOGGING_LEVEL=ALL [#3992](https://github.com/valhalla/valhalla/pull/3992)
   * FIXED: transit stitching when determining whether a platform was generated [#4020](https://github.com/valhalla/valhalla/pull/4020)
   * FIXED: multimodal isochrones [#4030](https://github.com/valhalla/valhalla/pull/4030)
   * FIXED: duplicated recosting names should throw [#4042](https://github.com/valhalla/valhalla/pull/4042)
   * FIXED: Remove arch specificity from strip command of Python bindings to make it more compatible with other archs [#4040](https://github.com/valhalla/valhalla/pull/4040)
   * FIXED: GraphReader::GetShortcut no longer returns false positives or false negatives [#4019](https://github.com/valhalla/valhalla/pull/4019)
   * FIXED: Tagging with bus=permit or taxi=permit did not override access=no [#4045](https://github.com/valhalla/valhalla/pull/4045)
   * FIXED: Upgrade RapidJSON to address undefined behavior [#4051](https://github.com/valhalla/valhalla/pull/4051)
   * FIXED: time handling for transit service [#4052](https://github.com/valhalla/valhalla/pull/4052)
   * FIXED: multiple smaller bugs while testing more multimodal /route & /isochrones [#4055](https://github.com/valhalla/valhalla/pull/4055)
   * FIXED: `FindLuaJit.cmake` to include Windows paths/library names [#4067](https://github.com/valhalla/valhalla/pull/4067)
   * FIXED: Move complex turn restriction check out of can_form_shortcut() [#4047](https://github.com/valhalla/valhalla/pull/4047)
   * FIXED: fix `clear` methods on matrix algorithms and reserve some space for labels with a new config [#4075](https://github.com/valhalla/valhalla/pull/4075)
   * FIXED: fix `valhalla_build_admins` & `valhalla_ways_to_edges` argument parsing [#4097](https://github.com/valhalla/valhalla/pull/4097)
   * FIXED: fail early in `valhalla_build_admins` if parent directory can't be created, also exit with failure [#4099](https://github.com/valhalla/valhalla/pull/4099)
* **Enhancement**
   * CHANGED: replace boost::optional with C++17's std::optional where possible [#3890](https://github.com/valhalla/valhalla/pull/3890)
   * ADDED: parse `lit` tag on ways and add it to graph [#3893](https://github.com/valhalla/valhalla/pull/3893)
   * ADDED: log lat/lon of node where children link edges exceed the configured maximum [#3911](https://github.com/valhalla/valhalla/pull/3911)
   * ADDED: log matrix algorithm which was used [#3916](https://github.com/valhalla/valhalla/pull/3916)
   * UPDATED: docker base image to Ubuntu 22.04 [#3912](https://github.com/valhalla/valhalla/pull/3912)
   * CHANGED: Unify handling of single-file -Werror in all modules [#3910](https://github.com/valhalla/valhalla/pull/3910)
   * CHANGED: Build skadi with -Werror [#3935](https://github.com/valhalla/valhalla/pull/3935)
   * ADDED: Connect transit tiles to the graph [#3700](https://github.com/valhalla/valhalla/pull/3700)
   * CHANGED: switch to C++17 master branch of `just_gtfs` [#3947](https://github.com/valhalla/valhalla/pull/3947)
   * ADDED: Support for configuring a universal request timeout [#3966](https://github.com/valhalla/valhalla/pull/3966)
   * ADDED: optionally include highway=platform edges for pedestrian access [#3971](https://github.com/valhalla/valhalla/pull/3971)
   * ADDED: `use_lit` costing option for pedestrian costing [#3957](https://github.com/valhalla/valhalla/pull/3957)
   * CHANGED: Removed stray NULL values in log output [#3974](https://github.com/valhalla/valhalla/pull/3974)
   * CHANGED: More conservative estimates for cost of walking slopes [#3982](https://github.com/valhalla/valhalla/pull/3982)
   * ADDED: An option to slim down matrix response [#3987](https://github.com/valhalla/valhalla/pull/3987)
   * CHANGED: Updated url for just_gtfs library [#3994](https://github.com/valhalla/valhalla/pull/3995)
   * ADDED: Docker image pushes to Github's docker registry [#4033](https://github.com/valhalla/valhalla/pull/4033)
   * ADDED: `disable_hierarchy_pruning` costing option to find the actual optimal route for motorized costing modes, i.e `auto`, `motorcycle`, `motor_scooter`, `bus`, `truck` & `taxi`. [#4000](https://github.com/valhalla/valhalla/pull/4000)
   * CHANGED: baldr directory: remove warnings and C++17 adjustments [#4011](https://github.com/valhalla/valhalla/pull/4011)
   * UPDATED: `vcpkg` to latest master, iconv wasn't building anymore [#4066](https://github.com/valhalla/valhalla/pull/4066)
   * CHANGED: pybind11 upgrade for python 3.11 [#4067](https://github.com/valhalla/valhalla/pull/4067)
   * CHANGED: added transit level to connectivity map [#4082](https://github.com/valhalla/valhalla/pull/4082)
   * ADDED: "has_transit_tiles" & "osm_changeset" to verbose status response [#4062](https://github.com/valhalla/valhalla/pull/4062)
   * ADDED: time awareness to CostMatrix for e.g. traffic support [#4071](https://github.com/valhalla/valhalla/pull/4071)
   * UPDATED: transifex translations [#4102](https://github.com/valhalla/valhalla/pull/4102)

## Release Date: 2023-01-03 Valhalla 3.3.0
* **Removed**
* **Bug Fix**
* **Enhancement**
  * CHANGED: Upgraded from C++14 to C++17. [#3878](https://github.com/valhalla/valhalla/pull/3878)

## Release Date: 2023-01-03 Valhalla 3.2.1
* **Removed**
* **Bug Fix**
   * FIXED: valhalla_run_route was missing config logic. [#3824](https://github.com/valhalla/valhalla/pull/3824)
   * FIXED: Added missing ferry tag if manoeuver uses a ferry. It's supposed to be there according to the docs. [#3815](https://github.com/valhalla/valhalla/issues/3815)
   * FIXED: Handle hexlifying strings with unsigned chars [#3842](https://github.com/valhalla/valhalla/pull/3842)
   * FIXED: Newer clang warns on `sprintf` which becomes a compilation error (due to `Werror`) so we use `snprintf` instead [#3846](https://github.com/valhalla/valhalla/issues/3846)
   * FIXED: Build all of Mjolnir with -Werror [#3845](https://github.com/valhalla/valhalla/pull/3845)
   * FIXED: Only set most destination information once for all origins in timedistancematrix [#3830](https://github.com/valhalla/valhalla/pull/3830)
   * FIXED: Integers to expansion JSON output were cast wrongly [#3857](https://github.com/valhalla/valhalla/pull/3857)
   * FIXED: hazmat=destination should be hazmat=false and fix the truckcost usage of hazmat [#3865](https://github.com/valhalla/valhalla/pull/3865)
   * FIXED: Make sure there is at least one path which is accessible for all vehicular modes when reclassifying ferry edges [#3860](https://github.com/valhalla/valhalla/pull/3860)
   * FIXED: valhalla_build_extract was failing to determine the tile ID to include in the extract [#3864](https://github.com/valhalla/valhalla/pull/3864)
   * FIXED: valhalla_ways_to_edges missed trimming the cache when overcommitted [#3872](https://github.com/valhalla/valhalla/pull/3864)
   * FIXED: Strange detours with multi-origin/destination unidirectional A* [#3585](https://github.com/valhalla/valhalla/pull/3585)
* **Enhancement**
   * ADDED: Added has_toll, has_highway, has_ferry tags to summary field of a leg and route and a highway tag to a maneuver if it includes a highway. [#3815](https://github.com/valhalla/valhalla/issues/3815)
   * ADDED: Add time info to sources_to_targets [#3795](https://github.com/valhalla/valhalla/pull/3795)
   * ADDED: "available_actions" to the /status response [#3836](https://github.com/valhalla/valhalla/pull/3836)
   * ADDED: "waiting" field on input/output intermediate break(\_through) locations to respect services times [#3849](https://github.com/valhalla/valhalla/pull/3849)
   * ADDED: --bbox & --geojson-dir options to valhalla_build_extract to only archive a subset of tiles [#3856](https://github.com/valhalla/valhalla/pull/3856)
   * CHANGED: Replace unstable c++ geos API with a mix of geos' c api and boost::geometry for admin building [#3683](https://github.com/valhalla/valhalla/pull/3683)
   * ADDED: optional write-access to traffic extract from GraphReader [#3876](https://github.com/valhalla/valhalla/pull/3876)
   * UPDATED: locales from Transifex [#3879](https://github.com/valhalla/valhalla/pull/3879)
   * CHANGED: Build most of Baldr with -Werror [#3885](https://github.com/valhalla/valhalla/pull/3885)
   * UPDATED: some documentation overhaul to slim down root's README [#3881](https://github.com/valhalla/valhalla/pull/3881)
   * CHANGED: move documentation hosting to Github Pages from readthedocs.io [#3884](https://github.com/valhalla/valhalla/pull/3884)
   * ADDED: inline config arguments to some more executables [#3873](https://github.com/valhalla/valhalla/pull/3873)

## Release Date: 2022-10-26 Valhalla 3.2.0
* **Removed**
   * REMOVED: "build-\*" docker image to decrease complexity [#3689](https://github.com/valhalla/valhalla/pull/3541)

* **Bug Fix**
   * FIXED: Fix precision losses while encoding-decoding distance parameter in openlr [#3374](https://github.com/valhalla/valhalla/pull/3374)
   * FIXED: Fix bearing calculation for openlr records [#3379](https://github.com/valhalla/valhalla/pull/3379)
   * FIXED: Some refactoring that was proposed for the PR 3379 [#3381](https://github.com/valhalla/valhalla/pull/3381)
   * FIXED: Avoid calling out "keep left/right" when passing an exit [#3349](https://github.com/valhalla/valhalla/pull/3349)
   * FIXED: Fix iterator decrement beyond begin() in GeoPoint::HeadingAtEndOfPolyline() method [#3393](https://github.com/valhalla/valhalla/pull/3393)
   * FIXED: Add string for Use:kPedestrianCrossing to fix null output in to_string(Use). [#3416](https://github.com/valhalla/valhalla/pull/3416)
   * FIXED: Remove simple restrictions check for pedestrian cost calculation. [#3423](https://github.com/valhalla/valhalla/pull/3423)
   * FIXED: Parse "highway=busway" OSM tag: https://wiki.openstreetmap.org/wiki/Tag:highway%3Dbusway [#3413](https://github.com/valhalla/valhalla/pull/3413)
   * FIXED: Process int_ref irrespective of `use_directions_on_ways_` [#3446](https://github.com/valhalla/valhalla/pull/3446)
   * FIXED: workaround python's ArgumentParser bug to not accept negative numbers as arguments [#3443](https://github.com/valhalla/valhalla/pull/3443)
   * FIXED: Undefined behaviour on some platforms due to unaligned reads [#3447](https://github.com/valhalla/valhalla/pull/3447)
   * FIXED: Fixed undefined behavior due to invalid shift exponent when getting edge's heading [#3450](https://github.com/valhalla/valhalla/pull/3450)
   * FIXED: Use midgard::unaligned_read in GraphTileBuilder::AddSigns [#3456](https://github.com/valhalla/valhalla/pull/3456)
   * FIXED: Relax test margin for time dependent traffic test [#3467](https://github.com/valhalla/valhalla/pull/3467)
   * FIXED: Fixed missed intersection heading [#3463](https://github.com/valhalla/valhalla/pull/3463)
   * FIXED: Stopped putting binary bytes into a string field of the protobuf TaggedValue since proto3 protects against that for cross language support [#3468](https://github.com/valhalla/valhalla/pull/3468)
   * FIXED: valhalla_service uses now loki logging config instead of deprecated tyr logging [#3481](https://github.com/valhalla/valhalla/pull/3481)
   * FIXED: Docker image `valhalla/valhalla:run-latest`: conan error + python integration [#3485](https://github.com/valhalla/valhalla/pull/3485)
   * FIXED: fix more protobuf unstable 3.x API [#3494](https://github.com/valhalla/valhalla/pull/3494)
   * FIXED: fix one more protobuf unstable 3.x API [#3501](https://github.com/valhalla/valhalla/pull/3501)
   * FIXED: Fix valhalla_build_tiles imports only bss from last osm file [#3503](https://github.com/valhalla/valhalla/pull/3503)
   * FIXED: Fix total_run_stat.sh script. [#3511](https://github.com/valhalla/valhalla/pull/3511)
   * FIXED: Both `hov:designated` and `hov:minimum` have to be correctly set for the way to be considered hov-only [#3526](https://github.com/valhalla/valhalla/pull/3526)
   * FIXED: Wrong out index in route intersections [#3541](https://github.com/valhalla/valhalla/pull/3541)
   * FIXED: fix valhalla_export_edges: missing null columns separator [#3543](https://github.com/valhalla/valhalla/pull/3543)
   * FIXED: Removed/updated narrative language aliases that are not IETF BCP47 compliant [#3546](https://github.com/valhalla/valhalla/pull/3546)
   * FIXED: Wrong predecessor opposing edge in dijkstra's expansion [#3528](https://github.com/valhalla/valhalla/pull/3528)
   * FIXED: exit and exit_verbal in Russian locale should be same [#3545](https://github.com/valhalla/valhalla/pull/3545)
   * FIXED: Skip transit tiles in hierarchy builder [#3559](https://github.com/valhalla/valhalla/pull/3559)
   * FIXED: Fix some country overrides in adminconstants and add a couple new countries. [#3578](https://github.com/valhalla/valhalla/pull/3578)
   * FIXED: Improve build errors reporting [#3579](https://github.com/valhalla/valhalla/pull/3579)
   * FIXED: Fix "no elevation" values and /locate elevation response [#3571](https://github.com/valhalla/valhalla/pull/3571)
   * FIXED: Build tiles with admin/timezone support on Windows [#3580](https://github.com/valhalla/valhalla/pull/3580)
   * FIXED: admin "Saint-Martin" changed name to "Saint-Martin (France)" [#3619](https://github.com/valhalla/valhalla/pull/3619)
   * FIXED: openstreetmapspeeds global config with `null`s now supported [#3621](https://github.com/valhalla/valhalla/pull/3621)
   * FIXED: valhalla_run_matrix was failing (could not find proper max_matrix_distance) [#3635](https://github.com/valhalla/valhalla/pull/3635)
   * FIXED: Removed duplicate degrees/radians constants [#3642](https://github.com/valhalla/valhalla/pull/3642)
   * FIXED: Forgot to adapt driving side and country access rules in [#3619](https://github.com/valhalla/valhalla/pull/3619) [#3652](https://github.com/valhalla/valhalla/pull/3652)
   * FIXED: DateTime::is_conditional_active(...) incorrect end week handling [#3655](https://github.com/valhalla/valhalla/pull/3655)
   * FIXED: TimeDistanceBSSMatrix: incorrect initialization for destinations [#3659](https://github.com/valhalla/valhalla/pull/3659)
   * FIXED: Some interpolated points had invalid edge_index in trace_attributes response [#3646](https://github.com/valhalla/valhalla/pull/3670)
   * FIXED: Use a small node snap distance in map-matching. FIxes issue with incorrect turn followed by Uturn. [#3677](https://github.com/valhalla/valhalla/pull/3677)
   * FIXED: Conan error when building Docker image. [#3689](https://github.com/valhalla/valhalla/pull/3689)
   * FIXED: Allow country overrides for sidewalk [#3711](https://github.com/valhalla/valhalla/pull/3711)
   * FIXED: CostMatrix incorrect tile usage with oppedge. [#3719](https://github.com/valhalla/valhalla/pull/3719)
   * FIXED: Fix elevation serializing [#3735](https://github.com/valhalla/valhalla/pull/3735)
   * FIXED: Fix returning a potentially uninitialized value in PointXY::ClosestPoint [#3737](https://github.com/valhalla/valhalla/pull/3737)
   * FIXED: Wales and Scotland name change. [#3746](https://github.com/valhalla/valhalla/pull/3746)
   * FIXED: Pedestrian crossings are allowed for bikes [#3751](https://github.com/valhalla/valhalla/pull/3751)
   * FIXED: Fix for Mac OSx.  Small update for the workdir for the admin_sidewalk_override test.  [#3757](https://github.com/valhalla/valhalla/pull/3757)
   * FIXED: Add missing service road case from GetTripLegUse method. [#3763](https://github.com/valhalla/valhalla/pull/3763)
   * FIXED: Fix TimeDistanceMatrix results sequence [#3738](https://github.com/valhalla/valhalla/pull/3738)
   * FIXED: Fix status endpoint not reporting that the service is shutting down [#3785](https://github.com/valhalla/valhalla/pull/3785)
   * FIXED: Fix TimdDistanceMatrix SetSources and SetTargets [#3792](https://github.com/valhalla/valhalla/pull/3792)
   * FIXED: Added highway and surface factor in truckcost [#3590](https://github.com/valhalla/valhalla/pull/3590)
   * FIXED: Potential integer underflow in file suffix generation [#3783](https://github.com/valhalla/valhalla/pull/3783)
   * FIXED: Building Valhalla as a submodule [#3781](https://github.com/valhalla/valhalla/issues/3781)
   * FIXED: Fixed invalid time detection in GetSpeed [#3800](https://github.com/valhalla/valhalla/pull/3800)
   * FIXED: Osmway struct update: added up to 33 and not 32 [#3808](https://github.com/valhalla/valhalla/pull/3808)
   * FIXED: Fix out-of-range linestrings in expansion [#4603](https://github.com/valhalla/valhalla/pull/4603)
   * FIXED: Osmway struct update: used 1 bit for multiple levels from spare bits [#5112](https://github.com/valhalla/valhalla/issues/5112)

* **Enhancement**
   * CHANGED: Pronunciation for names and destinations [#3132](https://github.com/valhalla/valhalla/pull/3132)
   * CHANGED: Requested code clean up for phonemes PR [#3356](https://github.com/valhalla/valhalla/pull/3356)
   * CHANGED: Refactor Pronunciation class to struct [#3359](https://github.com/valhalla/valhalla/pull/3359)
   * ADDED: Added support for probabale restrictions [#3361](https://github.com/valhalla/valhalla/pull/3361)
   * CHANGED: Refactored the verbal text formatter to handle logic for street name and sign [#3369](https://github.com/valhalla/valhalla/pull/3369)
   * CHANGED: return "version" and "tileset_age" on parameterless /status call [#3367](https://github.com/valhalla/valhalla/pull/3367)
   * CHANGED: de-singleton tile_extract by introducing an optional index.bin file created by valhalla_build_extract [#3281](https://github.com/valhalla/valhalla/pull/3281)
   * CHANGED: implement valhalla_build_elevation in python and add more --from-geojson & --from-graph options [#3318](https://github.com/valhalla/valhalla/pull/3318)
   * ADDED: Add boolean parameter to clear memory for edge labels from thor. [#2789](https://github.com/valhalla/valhalla/pull/2789)
   * CHANGED: Do not create statsd client in workers if it is not configured [#3394](https://github.com/valhalla/valhalla/pull/3394)
   * ADDED: Import of Bike Share Stations information in BSS Connection edges [#3411](https://github.com/valhalla/valhalla/pull/3411)
   * ADDED: Add heading to PathEdge to be able to return it on /locate [#3399](https://github.com/valhalla/valhalla/pull/3399)
   * ADDED: Add `prioritize_bidirectional` option for fast work and correct ETA calculation for `depart_at` date_time type. Smoothly stop using live-traffic [#3398](https://github.com/valhalla/valhalla/pull/3398)
   * CHANGED: Minor fix for headers  [#3436](https://github.com/valhalla/valhalla/pull/3436)
   * CHANGED: Use std::multimap for polygons returned for admin and timezone queries. Improves performance when building tiles. [#3427](https://github.com/valhalla/valhalla/pull/3427)
   * CHANGED: Refactored GraphBuilder::CreateSignInfoList [#3438](https://github.com/valhalla/valhalla/pull/3438)
   * ADDED: Add support for LZ4 compressed elevation tiles [#3401](https://github.com/valhalla/valhalla/pull/3401)
   * CHANGED: Rearranged some of the protobufs to remove redundancy [#3452](https://github.com/valhalla/valhalla/pull/3452)
   * CHANGED: overhaul python bindings [#3380](https://github.com/valhalla/valhalla/pull/3380)
   * CHANGED: Removed all protobuf defaults either by doing them in code or by relying on 0 initialization. Also deprecated best_paths and do_not_track [#3454](https://github.com/valhalla/valhalla/pull/3454)
   * ADDED: isochrone action for /expansion endpoint to track dijkstra expansion [#3215](https://github.com/valhalla/valhalla/pull/3215)
   * CHANGED: remove boost from dependencies and add conan as prep for #3346 [#3459](https://github.com/valhalla/valhalla/pull/3459)
   * CHANGED: Remove boost.program_options in favor of cxxopts header-only lib and use conan to install header-only boost. [#3346](https://github.com/valhalla/valhalla/pull/3346)
   * CHANGED: Moved all protos to proto3 for internal request/response handling [#3457](https://github.com/valhalla/valhalla/pull/3457)
   * CHANGED: Allow up to 32 outgoing link edges on a node when reclassifying links [#3483](https://github.com/valhalla/valhalla/pull/3483)
   * CHANGED: Reuse sample::get implementation [#3471](https://github.com/valhalla/valhalla/pull/3471)
   * ADDED: Beta support for interacting with the http/bindings/library via serialized and pbf objects respectively [#3464](https://github.com/valhalla/valhalla/pull/3464)
   * CHANGED: Update xcode to 12.4.0 [#3492](https://github.com/valhalla/valhalla/pull/3492)
   * ADDED: Add JSON generator to conan [#3493](https://github.com/valhalla/valhalla/pull/3493)
   * CHANGED: top_speed option: ignore live speed for speed based penalties [#3460](https://github.com/valhalla/valhalla/pull/3460)
   * ADDED: Add `include_construction` option into the config to include/exclude roads under construction from the graph [#3455](https://github.com/valhalla/valhalla/pull/3455)
   * CHANGED: Refactor options protobuf for Location and Costing objects [#3506](https://github.com/valhalla/valhalla/pull/3506)
   * CHANGED: valhalla.h and config.h don't need cmake configuration [#3502](https://github.com/valhalla/valhalla/pull/3502)
   * ADDED: New options to control what fields of the pbf are returned when pbf format responses are requested [#3207](https://github.com/valhalla/valhalla/pull/3507)
   * CHANGED: Rename tripcommon to common [#3516](https://github.com/valhalla/valhalla/pull/3516)
   * ADDED: Indoor routing - data model, data processing. [#3509](https://github.com/valhalla/valhalla/pull/3509)
   * ADDED: On-demand elevation tile fetching [#3391](https://github.com/valhalla/valhalla/pull/3391)
   * CHANGED: Remove many oneof uses from the protobuf api where the semantics of optional vs required isnt necessary [#3527](https://github.com/valhalla/valhalla/pull/3527)
   * ADDED: Indoor routing maneuvers [#3519](https://github.com/valhalla/valhalla/pull/3519)
   * ADDED: Expose reverse isochrone parameter for reverse expansion [#3528](https://github.com/valhalla/valhalla/pull/3528)
   * CHANGED: Add matrix classes to thor worker so they persist between requests. [#3560](https://github.com/valhalla/valhalla/pull/3560)
   * CHANGED: Remove `max_matrix_locations` and introduce `max_matrix_location_pairs` to configure the allowed number of total routes for the matrix action for more flexible asymmetric matrices [#3569](https://github.com/valhalla/valhalla/pull/3569)
   * CHANGED: modernized spatialite syntax [#3580](https://github.com/valhalla/valhalla/pull/3580)
   * ADDED: Options to generate partial results for time distance matrix when there is one source (one to many) or one target (many to one). [#3181](https://github.com/valhalla/valhalla/pull/3181)
   * ADDED: Enhance valhalla_build_elevation with LZ4 recompression support [#3607](https://github.com/valhalla/valhalla/pull/3607)
   * CHANGED: removed UK admin and upgraded its constituents to countries [#3619](https://github.com/valhalla/valhalla/pull/3619)
   * CHANGED: expansion service: only track requested max time/distance [#3532](https://github.com/valhalla/valhalla/pull/3509)
   * ADDED: Shorten down the request delay, when some sources/targets searches are early aborted [#3611](https://github.com/valhalla/valhalla/pull/3611)
   * ADDED: add `pre-commit` hook for running the `format.sh` script [#3637](https://github.com/valhalla/valhalla/pull/3637)
   * CHANGED: upgrade pybind11 to v2.9.2 to remove cmake warning [#3658](https://github.com/valhalla/valhalla/pull/3658)
   * ADDED: tests for just_gtfs reading and writing feeds [#3665](https://github.com/valhalla/valhalla/pull/3665)
   * CHANGED: Precise definition of types of edges on which BSS could be projected [#3658](https://github.com/valhalla/valhalla/pull/3663)
   * CHANGED: Remove duplicate implementation of `adjust_scores` [#3673](https://github.com/valhalla/valhalla/pull/3673)
   * ADDED: convert GTFS data into protobuf tiles [#3629](https://github.com/valhalla/valhalla/issues/3629)
   * CHANGED: Use `starts_with()` instead of `substr(0, N)` getting and comparing to prefix [#3702](https://github.com/valhalla/valhalla/pull/3702)
   * ADDED: Ferry support for HGV [#3710](https://github.com/valhalla/valhalla/issues/3710)
   * ADDED: Linting & formatting checks for Python code [#3713](https://github.com/valhalla/valhalla/pull/3713)
   * CHANGED: rename Turkey admin to Türkiye [#3720](https://github.com/valhalla/valhalla/pull/3713)
   * CHANGED: bumped vcpkg version to "2022.08.15" [#3754](https://github.com/valhalla/valhalla/pull/3754)
   * CHANGED: chore: Updates to clang-format 11.0.0 [#3533](https://github.com/valhalla/valhalla/pull/3533)
   * CHANGED: Ported trace_attributes serialization to RapidJSON. [#3333](https://github.com/valhalla/valhalla/pull/3333)
   * ADDED: Add helpers for DirectedEdgeExt and save them to file in GraphTileBuilder [#3562](https://github.com/valhalla/valhalla/pull/3562)
   * ADDED: Fixed Speed costing option [#3576](https://github.com/valhalla/valhalla/pull/3576)
   * ADDED: axle_count costing option for hgv [#3648](https://github.com/valhalla/valhalla/pull/3648)
   * ADDED: Matrix action for gurka [#3793](https://github.com/valhalla/valhalla/pull/3793)
   * ADDED: Add warnings array to response. [#3588](https://github.com/valhalla/valhalla/pull/3588)
   * CHANGED: Templatized TimeDistanceMatrix for forward/reverse search [#3773](https://github.com/valhalla/valhalla/pull/3773)
   * CHANGED: Templatized TimeDistanceBSSMatrix for forward/reverse search [#3778](https://github.com/valhalla/valhalla/pull/3778)
   * CHANGED: error code 154 shows distance limit in error message [#3779](https://github.com/valhalla/valhalla/pull/3779)

## Release Date: 2021-10-07 Valhalla 3.1.4
* **Removed**
* **Bug Fix**
   * FIXED: Revert default speed boost for turn channels [#3232](https://github.com/valhalla/valhalla/pull/3232)
   * FIXED: Use the right tile to get country for incident [#3235](https://github.com/valhalla/valhalla/pull/3235)
   * FIXED: Fix factors passed to `RelaxHierarchyLimits` [#3253](https://github.com/valhalla/valhalla/pull/3253)
   * FIXED: Fix TransitionCostReverse usage [#3260](https://github.com/valhalla/valhalla/pull/3260)
   * FIXED: Fix Tagged Value Support in EdgeInfo [#3262](https://github.com/valhalla/valhalla/issues/3262)
   * FIXED: TransitionCostReverse fix: revert internal_turn change [#3271](https://github.com/valhalla/valhalla/issues/3271)
   * FIXED: Optimize tiles usage in reach-based pruning [#3294](https://github.com/valhalla/valhalla/pull/3294)
   * FIXED: Slip lane detection: track visited nodes to avoid infinite loops [#3297](https://github.com/valhalla/valhalla/pull/3297)
   * FIXED: Fix distance value in a 0-length road [#3185](https://github.com/valhalla/valhalla/pull/3185)
   * FIXED: Trivial routes were broken when origin was node snapped and destnation was not and vice-versa for reverse astar [#3299](https://github.com/valhalla/valhalla/pull/3299)
   * FIXED: Tweaked TestAvoids map to get TestAvoidShortcutsTruck working [#3301](https://github.com/valhalla/valhalla/pull/3301)
   * FIXED: Overflow in sequence sort [#3303](https://github.com/valhalla/valhalla/pull/3303)
   * FIXED: Setting statsd tags in config via valhalla_build_config [#3225](https://github.com/valhalla/valhalla/pull/3225)
   * FIXED: Cache for gzipped elevation tiles [#3120](https://github.com/valhalla/valhalla/pull/3120)
   * FIXED: Current time conversion regression introduced in unidirectional algorithm refractor [#3278](https://github.com/valhalla/valhalla/issues/3278)
   * FIXED: Make combine_route_stats.py properly quote CSV output (best practice improvement) [#3328](https://github.com/valhalla/valhalla/pull/3328)
   * FIXED: Merge edge segment records in map matching properly so that resulting edge indices in trace_attributes are valid [#3280](https://github.com/valhalla/valhalla/pull/3280)
   * FIXED: Shape walking map matcher now sets correct edge candidates used in the match for origin and destination location [#3329](https://github.com/valhalla/valhalla/pull/3329)
   * FIXED: Better hash function of GraphId [#3332](https://github.com/valhalla/valhalla/pull/3332)

* **Enhancement**
   * CHANGED: Favor turn channels more [#3222](https://github.com/valhalla/valhalla/pull/3222)
   * CHANGED: Rename `valhalla::midgard::logging::LogLevel` enumerators to avoid clash with common macros [#3237](https://github.com/valhalla/valhalla/pull/3237)
   * CHANGED: Move pre-defined algorithm-based factors inside `RelaxHierarchyLimits` [#3253](https://github.com/valhalla/valhalla/pull/3253)
   * ADDED: Reject alternatives with too long detours [#3238](https://github.com/valhalla/valhalla/pull/3238)
   * ADDED: Added info to /status endpoint [#3008](https://github.com/valhalla/valhalla/pull/3008)
   * ADDED: Added stop and give_way/yield signs to the data and traffic signal fixes [#3251](https://github.com/valhalla/valhalla/pull/3251)
   * ADDED: use_hills for pedestrian costing, which also affects the walking speed [#3234](https://github.com/valhalla/valhalla/pull/3234)
   * CHANGED: Fixed cost threshold for bidirectional astar. Implemented reach-based pruning for suboptimal branches [#3257](https://github.com/valhalla/valhalla/pull/3257)
   * ADDED: Added `exclude_unpaved` request parameter [#3240](https://github.com/valhalla/valhalla/pull/3240)
   * ADDED: Added support for routing onto HOV/HOT lanes via request parameters `include_hot`, `include_hov2`, and `include_hov3` [#3273](https://github.com/valhalla/valhalla/pull/3273)
   * ADDED: Add Z-level field to `EdgeInfo`. [#3261](https://github.com/valhalla/valhalla/pull/3261)
   * CHANGED: Calculate stretch threshold for alternatives based on the optimal route cost [#3276](https://github.com/valhalla/valhalla/pull/3276)
   * ADDED: Add `preferred_z_level` as a parameter of loki requests. [#3270](https://github.com/valhalla/valhalla/pull/3270)
   * ADDED: Add `preferred_layer` as a parameter of loki requests. [#3270](https://github.com/valhalla/valhalla/pull/3270)
   * ADDED: Exposing service area names in passive maneuvers. [#3277](https://github.com/valhalla/valhalla/pull/3277)
   * ADDED: Added traffic signal and stop sign check for stop impact. These traffic signals and stop sign are located on edges. [#3279](https://github.com/valhalla/valhalla/pull/3279)
   * CHANGED: Improved sharing criterion to obtain more reasonable alternatives; extended alternatives search [#3302](https://github.com/valhalla/valhalla/pull/3302)
   * ADDED: pull ubuntu:20.04 base image before building [#3233](https://github.com/valhalla/valhalla/pull/3223)
   * CHANGED: Improve Loki nearest-neighbour performance for large radius searches in open space [#3233](https://github.com/valhalla/valhalla/pull/3324)
   * ADDED: testing infrastructure for scripts and valhalla_build_config tests [#3308](https://github.com/valhalla/valhalla/pull/3308)
   * ADDED: Shape points and information about where intermediate locations are placed along the legs of a route [#3274](https://github.com/valhalla/valhalla/pull/3274)
   * CHANGED: Improved existing hov lane transition test case to make more realistic [#3330](https://github.com/valhalla/valhalla/pull/3330)
   * CHANGED: Update python usage in all scripts to python3 [#3337](https://github.com/valhalla/valhalla/pull/3337)
   * ADDED: Added `exclude_cash_only_tolls` request parameter [#3341](https://github.com/valhalla/valhalla/pull/3341)
   * CHANGED: Update api-reference for street_names [#3342](https://github.com/valhalla/valhalla/pull/3342)
   * ADDED: Disable msse2 flags when building on Apple Silicon chip [#3327](https://github.com/valhalla/valhalla/pull/3327)

## Release Date: 2021-07-20 Valhalla 3.1.3
* **Removed**
   * REMOVED: Unused overloads of `to_response` function [#3167](https://github.com/valhalla/valhalla/pull/3167)

* **Bug Fix**
   * FIXED: Fix heading on small edge [#3114](https://github.com/valhalla/valhalla/pull/3114)
   * FIXED: Added support for `access=psv`, which disables routing on these nodes and edges unless the mode is taxi or bus [#3107](https://github.com/valhalla/valhalla/pull/3107)
   * FIXED: Disables logging in CI to catch issues [#3121](https://github.com/valhalla/valhalla/pull/3121)
   * FIXED: Fixed U-turns through service roads [#3082](https://github.com/valhalla/valhalla/pull/3082)
   * FIXED: Added forgotten penalties for kLivingStreet and kTrack for pedestrian costing model [#3116](https://github.com/valhalla/valhalla/pull/3116)
   * FIXED: Updated the reverse turn bounds [#3122](https://github.com/valhalla/valhalla/pull/3122)
   * FIXED: Missing fork maneuver [#3134](https://github.com/valhalla/valhalla/pull/3134)
   * FIXED: Update turn channel logic to call out specific turn at the end of the turn channel if needed [#3140](https://github.com/valhalla/valhalla/pull/3140)
   * FIXED: Fixed cost thresholds for TimeDistanceMatrix. [#3131](https://github.com/valhalla/valhalla/pull/3131)
   * FIXED: Use distance threshold in hierarchy limits for bidirectional astar to expand more important lower level roads [#3156](https://github.com/valhalla/valhalla/pull/3156)
   * FIXED: Fixed incorrect dead-end roundabout labels. [#3129](https://github.com/valhalla/valhalla/pull/3129)
   * FIXED: googletest wasn't really updated in #3166 [#3187](https://github.com/valhalla/valhalla/pull/3187)
   * FIXED: Minor fix of benchmark code [#3190](https://github.com/valhalla/valhalla/pull/3190)
   * FIXED: avoid_polygons intersected edges as polygons instead of linestrings [#3194]((https://github.com/valhalla/valhalla/pull/3194)
   * FIXED: when binning horizontal edge shapes using single precision floats (converted from not double precision floats) allowed for the possibility of marking many many tiles no where near the shape [#3204](https://github.com/valhalla/valhalla/pull/3204)
   * FIXED: Fix improper iterator usage in ManeuversBuilder [#3205](https://github.com/valhalla/valhalla/pull/3205)
   * FIXED: Modified approach for retrieving signs from a directed edge #3166 [#3208](https://github.com/valhalla/valhalla/pull/3208)
   * FIXED: Improve turn channel classification: detect slip lanes [#3196](https://github.com/valhalla/valhalla/pull/3196)
   * FIXED: Compatibility with older boost::optional versions [#3219](https://github.com/valhalla/valhalla/pull/3219)
   * FIXED: Older boost.geometry versions don't have correct() for geographic rings [#3218](https://github.com/valhalla/valhalla/pull/3218)
   * FIXED: Use default road speed for bicycle costing so traffic does not reduce penalty on high speed roads. [#3143](https://github.com/valhalla/valhalla/pull/3143)

* **Enhancement**
   * CHANGED: Refactor base costing options parsing to handle more common stuff in a one place [#3125](https://github.com/valhalla/valhalla/pull/3125)
   * CHANGED: Unified Sign/SignElement into sign.proto [#3146](https://github.com/valhalla/valhalla/pull/3146)
   * ADDED: New verbal succinct transition instruction to maneuver & narrativebuilder. Currently this instruction will be used in place of a very long street name to avoid repetition of long names [#2844](https://github.com/valhalla/valhalla/pull/2844)
   * ADDED: Added oneway support for pedestrian access and foot restrictions [#3123](https://github.com/valhalla/valhalla/pull/3123)
   * ADDED: Exposing rest-area names in passive maneuvers [#3172](https://github.com/valhalla/valhalla/pull/3172)
   * CHORE: Updates robin-hood-hashing third-party library
   * ADDED: Support `barrier=yes|swing_gate|jersey_barrier` tags [#3154](https://github.com/valhalla/valhalla/pull/3154)
   * ADDED: Maintain `access=permit|residents` tags as private [#3149](https://github.com/valhalla/valhalla/pull/3149)
   * CHANGED: Replace `avoid_*` API parameters with more accurate `exclude_*` [#3093](https://github.com/valhalla/valhalla/pull/3093)
   * ADDED: Penalize private gates [#3144](https://github.com/valhalla/valhalla/pull/3144)
   * CHANGED: Renamed protobuf Sign/SignElement to TripSign/TripSignElement [#3168](https://github.com/valhalla/valhalla/pull/3168)
   * CHORE: Updates googletest to release-1.11.0 [#3166](https://github.com/valhalla/valhalla/pull/3166)
   * CHORE: Enables -Wall on sif sources [#3178](https://github.com/valhalla/valhalla/pull/3178)
   * ADDED: Allow going through accessible `barrier=bollard` and penalize routing through it, when the access is private [#3175](https://github.com/valhalla/valhalla/pull/3175)
   * ADDED: Add country code to incident metadata [#3169](https://github.com/valhalla/valhalla/pull/3169)
   * CHANGED: Use distance instead of time to check limited sharing criteria [#3183](https://github.com/valhalla/valhalla/pull/3183)
   * ADDED: Introduced a new via_waypoints array on the leg in the osrm route serializer that describes where a particular waypoint from the root-level array matches to the route. [#3189](https://github.com/valhalla/valhalla/pull/3189)
   * ADDED: Added vehicle width and height as an option for auto (and derived: taxi, bus, hov) profile (https://github.com/valhalla/valhalla/pull/3179)
   * ADDED: Support for statsd integration for basic error and requests metrics [#3191](https://github.com/valhalla/valhalla/pull/3191)
   * CHANGED: Get rid of typeid in statistics-related code. [#3227](https://github.com/valhalla/valhalla/pull/3227)

## Release Date: 2021-05-26 Valhalla 3.1.2
* **Removed**
* **Bug Fix**
   * FIXED: Change unnamed road intersections from being treated as penil point u-turns [#3084](https://github.com/valhalla/valhalla/pull/3084)
   * FIXED: Fix TimeDepReverse termination and path cost calculation (for arrive_by routing) [#2987](https://github.com/valhalla/valhalla/pull/2987)
   * FIXED: Isochrone (::Generalize()) fix to avoid generating self-intersecting polygons [#3026](https://github.com/valhalla/valhalla/pull/3026)
   * FIXED: Handle day_on/day_off/hour_on/hour_off restrictions [#3029](https://github.com/valhalla/valhalla/pull/3029)
   * FIXED: Apply conditional restrictions with dow only to the edges when routing [#3039](https://github.com/valhalla/valhalla/pull/3039)
   * FIXED: Missing locking in incident handler needed to hang out to scop lock rather than let the temporary dissolve [#3046](https://github.com/valhalla/valhalla/pull/3046)
   * FIXED: Continuous lane guidance fix [#3054](https://github.com/valhalla/valhalla/pull/3054)
   * FIXED: Fix reclassification for "shorter" ferries and rail ferries (for Chunnel routing issues) [#3038](https://github.com/valhalla/valhalla/pull/3038)
   * FIXED: Incorrect routing through motor_vehicle:conditional=destination. [#3041](https://github.com/valhalla/valhalla/pull/3041)
   * FIXED: Allow destination-only routing on the first-pass for non bidirectional Astar algorithms. [#3085](https://github.com/valhalla/valhalla/pull/3085)
   * FIXED: Highway/ramp lane bifurcation [#3088](https://github.com/valhalla/valhalla/pull/3088)
   * FIXED: out of bound access of tile hierarchy in base_ll function in graphheader [#3089](https://github.com/valhalla/valhalla/pull/3089)
   * FIXED: include shortcuts in avoid edge set for avoid_polygons [#3090](https://github.com/valhalla/valhalla/pull/3090)

* **Enhancement**
   * CHANGED: Refactor timedep forward/reverse to reduce code repetition [#2987](https://github.com/valhalla/valhalla/pull/2987)
   * CHANGED: Sync translation files with Transifex command line tool [#3030](https://github.com/valhalla/valhalla/pull/3030)
   * CHANGED: Use osm tags in links reclassification algorithm in order to reduce false positive downgrades [#3042](https://github.com/valhalla/valhalla/pull/3042)
   * CHANGED: Use CircleCI XL instances for linux based builds [#3043](https://github.com/valhalla/valhalla/pull/3043)
   * ADDED: ci: Enable undefined sanitizer [#2999](https://github.com/valhalla/valhalla/pull/2999)
   * ADDED: Optionally pass preconstructed graphreader to connectivity map [#3046](https://github.com/valhalla/valhalla/pull/3046)
   * CHANGED: ci: Skip Win CI runs for irrelevant files [#3014](https://github.com/valhalla/valhalla/pull/3014)
   * ADDED: Allow configuration-driven default speed assignment based on edge properties [#3055](https://github.com/valhalla/valhalla/pull/3055)
   * CHANGED: Use std::shared_ptr in case if ENABLE_THREAD_SAFE_TILE_REF_COUNT is ON. [#3067](https://github.com/valhalla/valhalla/pull/3067)
   * CHANGED: Reduce stop impact when driving in parking lots [#3051](https://github.com/valhalla/valhalla/pull/3051)
   * ADDED: Added another through route test [#3074](https://github.com/valhalla/valhalla/pull/3074)
   * ADDED: Adds incident-length to metadata proto [#3083](https://github.com/valhalla/valhalla/pull/3083)
   * ADDED: Do not penalize gates that have allowed access [#3078](https://github.com/valhalla/valhalla/pull/3078)
   * ADDED: Added missing k/v pairs to taginfo.json.  Updated PR template. [#3101](https://github.com/valhalla/valhalla/pull/3101)
   * CHANGED: Serialize isochrone 'contour' properties as floating point so they match user supplied value [#3078](https://github.com/valhalla/valhalla/pull/3095)
   * NIT: Enables compiler warnings as errors in midgard module [#3104](https://github.com/valhalla/valhalla/pull/3104)
   * CHANGED: Check all tiles for nullptr that reads from graphreader to avoid fails in case tiles might be missing. [#3065](https://github.com/valhalla/valhalla/pull/3065)

## Release Date: 2021-04-21 Valhalla 3.1.1
* **Removed**
   * REMOVED: The tossing of private roads in [#1960](https://github.com/valhalla/valhalla/pull/1960) was too aggressive and resulted in a lot of no routes.  Reverted this logic.  [#2934](https://github.com/valhalla/valhalla/pull/2934)
   * REMOVED: stray references to node bindings [#3012](https://github.com/valhalla/valhalla/pull/3012)

* **Bug Fix**
   * FIXED: Fix compression_utils.cc::inflate(...) throw - make it catchable [#2839](https://github.com/valhalla/valhalla/pull/2839)
   * FIXED: Fix compiler errors if HAVE_HTTP not enabled [#2807](https://github.com/valhalla/valhalla/pull/2807)
   * FIXED: Fix alternate route serialization [#2811](https://github.com/valhalla/valhalla/pull/2811)
   * FIXED: Store restrictions in the right tile [#2781](https://github.com/valhalla/valhalla/pull/2781)
   * FIXED: Failing to write tiles because of racing directory creation [#2810](https://github.com/valhalla/valhalla/pull/2810)
   * FIXED: Regression in stopping expansion on transitions down in time-dependent routes [#2815](https://github.com/valhalla/valhalla/pull/2815)
   * FIXED: Fix crash in loki when trace_route is called with 2 locations. [#2817](https://github.com/valhalla/valhalla/pull/2817)
   * FIXED: Mark the restriction start and end as via ways to fix IsBridgingEdge function in Bidirectional Astar [#2796](https://github.com/valhalla/valhalla/pull/2796)
   * FIXED: Dont add predictive traffic to the tile if it's empty [#2826](https://github.com/valhalla/valhalla/pull/2826)
   * FIXED: Fix logic bidirectional astar to avoid double u-turns and extra detours [#2802](https://github.com/valhalla/valhalla/pull/2802)
   * FIXED: Re-enable transition cost for motorcycle profile [#2837](https://github.com/valhalla/valhalla/pull/2837)
   * FIXED: Increase limits for timedep_* algorithms. Split track_factor into edge factor and transition penalty [#2845](https://github.com/valhalla/valhalla/pull/2845)
   * FIXED: Loki was looking up the wrong costing enum for avoids [#2856](https://github.com/valhalla/valhalla/pull/2856)
   * FIXED: Fix way_ids -> graph_ids conversion for complex restrictions: handle cases when a way is split into multiple edges [#2848](https://github.com/valhalla/valhalla/pull/2848)
   * FIXED: Honor access mode while matching OSMRestriction with the graph [#2849](https://github.com/valhalla/valhalla/pull/2849)
   * FIXED: Ensure route summaries are unique among all returned route/legs [#2874](https://github.com/valhalla/valhalla/pull/2874)
   * FIXED: Fix compilation errors when boost < 1.68 and libprotobuf < 3.6  [#2878](https://github.com/valhalla/valhalla/pull/2878)
   * FIXED: Allow u-turns at no-access barriers when forced by heading [#2875](https://github.com/valhalla/valhalla/pull/2875)
   * FIXED: Fixed "No route found" error in case of multipoint request with locations near low reachability edges [#2914](https://github.com/valhalla/valhalla/pull/2914)
   * FIXED: Python bindings installation [#2751](https://github.com/valhalla/valhalla/issues/2751)
   * FIXED: Skip bindings if there's no Python development version [#2893](https://github.com/valhalla/valhalla/pull/2893)
   * FIXED: Use CMakes built-in Python variables to configure installation [#2931](https://github.com/valhalla/valhalla/pull/2931)
   * FIXED: Sometimes emitting zero-length route geometry when traffic splits edge twice [#2943](https://github.com/valhalla/valhalla/pull/2943)
   * FIXED: Fix map-match segfault when gps-points project very near a node [#2946](https://github.com/valhalla/valhalla/pull/2946)
   * FIXED: Use kServiceRoad edges while searching for ferry connection [#2933](https://github.com/valhalla/valhalla/pull/2933)
   * FIXED: Enhanced logic for IsTurnChannelManeuverCombinable [#2952](https://github.com/valhalla/valhalla/pull/2952)
   * FIXED: Restore compatibility with gcc 6.3.0, libprotobuf 3.0.0, boost v1.62.0 [#2953](https://github.com/valhalla/valhalla/pull/2953)
   * FIXED: Dont abort bidirectional a-star search if only one direction is exhausted [#2936](https://github.com/valhalla/valhalla/pull/2936)
   * FIXED: Fixed missing comma in the scripts/valhalla_build_config [#2963](https://github.com/valhalla/valhalla/pull/2963)
   * FIXED: Reverse and Multimodal Isochrones were returning forward results [#2967](https://github.com/valhalla/valhalla/pull/2967)
   * FIXED: Map-match fix for first gps-point being exactly equal to street shape-point [#2977](https://github.com/valhalla/valhalla/pull/2977)
   * FIXED: Add missing GEOS:GEOS dep to mjolnir target [#2901](https://github.com/valhalla/valhalla/pull/2901)
   * FIXED: Allow expansion into a region when not_thru_pruning is false on 2nd pass [#2978](https://github.com/valhalla/valhalla/pull/2978)
   * FIXED: Fix polygon area calculation: use Shoelace formula [#2927](https://github.com/valhalla/valhalla/pull/2927)
   * FIXED: Isochrone: orient segments/rings according to the right-hand rule [#2932](https://github.com/valhalla/valhalla/pull/2932)
   * FIXED: Parsenodes fix: check if index is out-of-bound first [#2984](https://github.com/valhalla/valhalla/pull/2984)
   * FIXED: Fix for unique-summary logic [#2996](https://github.com/valhalla/valhalla/pull/2996)
   * FIXED: Isochrone: handle origin edges properly [#2990](https://github.com/valhalla/valhalla/pull/2990)
   * FIXED: Annotations fail with returning NaN speed when the same point is duplicated in route geometry [#2992](https://github.com/valhalla/valhalla/pull/2992)
   * FIXED: Fix run_with_server.py to work on macOS [#3003](https://github.com/valhalla/valhalla/pull/3003)
   * FIXED: Removed unexpected maneuvers at sharp bends [#2968](https://github.com/valhalla/valhalla/pull/2968)
   * FIXED: Remove large number formatting for non-US countries [#3015](https://github.com/valhalla/valhalla/pull/3015)
   * FIXED: Odin undefined behaviour: handle case when xedgeuse is not initialized [#3020](https://github.com/valhalla/valhalla/pull/3020)

* **Enhancement**
   * Pedestrian crossing should be a separate TripLeg_Use [#2950](https://github.com/valhalla/valhalla/pull/2950)
   * CHANGED: Azure uses ninja as generator [#2779](https://github.com/valhalla/valhalla/pull/2779)
   * ADDED: Support for date_time type invariant for map matching [#2712](https://github.com/valhalla/valhalla/pull/2712)
   * ADDED: Add Bulgarian locale [#2825](https://github.com/valhalla/valhalla/pull/2825)
   * FIXED: No need for write permissions on tarball indices [#2822](https://github.com/valhalla/valhalla/pull/2822)
   * ADDED: nit: Links debug build with lld [#2813](https://github.com/valhalla/valhalla/pull/2813)
   * ADDED: Add costing option `use_living_streets` to avoid or favor living streets in route. [#2788](https://github.com/valhalla/valhalla/pull/2788)
   * CHANGED: Do not allocate mapped_cache vector in skadi when no elevation source is provided. [#2841](https://github.com/valhalla/valhalla/pull/2841)
   * ADDED: avoid_polygons logic [#2750](https://github.com/valhalla/valhalla/pull/2750)
   * ADDED: Added support for destination for conditional access restrictions [#2857](https://github.com/valhalla/valhalla/pull/2857)
   * CHANGED: Large sequences are now merge sorted which can be dramatically faster with certain hardware configurations. This is especially useful in speeding up the earlier stages (parsing, graph construction) of tile building [#2850](https://github.com/valhalla/valhalla/pull/2850)
   * CHANGED: When creating the initial graph edges by setting at which nodes they start and end, first mark the indices of those nodes in another sequence and then sort them by edgeid so that we can do the setting of start and end node sequentially in the edges file. This is much more efficient on certain hardware configurations [#2851](https://github.com/valhalla/valhalla/pull/2851)
   * CHANGED: Use relative cost threshold to extend search in bidirectional astar in order to find more alternates [#2868](https://github.com/valhalla/valhalla/pull/2868)
   * CHANGED: Throw an exception if directory does not exist when building traffic extract [#2871](https://github.com/valhalla/valhalla/pull/2871)
   * CHANGED: Support for ignoring multiple consecutive closures at start/end locations [#2846](https://github.com/valhalla/valhalla/pull/2846)
   * ADDED: Added sac_scale to trace_attributes output and locate edge output [#2818](https://github.com/valhalla/valhalla/pull/2818)
   * ADDED: Ukrainian language translations [#2882](https://github.com/valhalla/valhalla/pull/2882)
   * ADDED: Add support for closure annotations [#2816](https://github.com/valhalla/valhalla/pull/2816)
   * ADDED: Add costing option `service_factor`. Implement possibility to avoid or favor generic service roads in route for all costing options. [#2870](https://github.com/valhalla/valhalla/pull/2870)
   * CHANGED: Reduce stop impact cost when flow data is present [#2891](https://github.com/valhalla/valhalla/pull/2891)
   * CHANGED: Update visual compare script [#2803](https://github.com/valhalla/valhalla/pull/2803)
   * CHANGED: Service roads are not penalized for `pedestrian` costing by default. [#2898](https://github.com/valhalla/valhalla/pull/2898)
   * ADDED: Add complex mandatory restrictions support [#2766](https://github.com/valhalla/valhalla/pull/2766)
   * ADDED: Status endpoint for future status info and health checking of running service [#2907](https://github.com/valhalla/valhalla/pull/2907)
   * ADDED: Add min_level argument to valhalla_ways_to_edges [#2918](https://github.com/valhalla/valhalla/pull/2918)
   * ADDED: Adding ability to store the roundabout_exit_turn_degree to the maneuver [#2941](https://github.com/valhalla/valhalla/pull/2941)
   * ADDED: Penalize pencil point uturns and uturns at short internal edges. Note: `motorcycle` and `motor_scooter` models do not penalize on short internal edges. No new uturn penalty logic has been added to the pedestrian and bicycle costing models. [#2944](https://github.com/valhalla/valhalla/pull/2944)
   * CHANGED: Allow config object to be passed-in to path algorithms [#2949](https://github.com/valhalla/valhalla/pull/2949)
   * CHANGED: Allow disabling Werror
   * ADDED: Add ability to build Valhalla modules as STATIC libraries. [#2957](https://github.com/valhalla/valhalla/pull/2957)
   * NIT: Enables compiler warnings in part of mjolnir module [#2922](https://github.com/valhalla/valhalla/pull/2922)
   * CHANGED: Refactor isochrone/reachability forward/reverse search to reduce code repetition [#2969](https://github.com/valhalla/valhalla/pull/2969)
   * ADDED: Set the roundabout exit shape index when we are collapsing the roundabout maneuvers. [#2975](https://github.com/valhalla/valhalla/pull/2975)
   * CHANGED: Penalized closed edges if using them at start/end locations [#2964](https://github.com/valhalla/valhalla/pull/2964)
   * ADDED: Add shoulder to trace_attributes output. [#2980](https://github.com/valhalla/valhalla/pull/2980)
   * CHANGED: Refactor bidirectional astar forward/reverse search to reduce code repetition [#2970](https://github.com/valhalla/valhalla/pull/2970)
   * CHANGED: Factor for service roads is 1.0 by default. [#2988](https://github.com/valhalla/valhalla/pull/2988)
   * ADDED: Support for conditionally skipping CI runs [#2986](https://github.com/valhalla/valhalla/pull/2986)
   * ADDED: Add instructions for building valhalla on `arm64` macbook [#2997](https://github.com/valhalla/valhalla/pull/2997)
   * NIT: Enables compiler warnings in part of mjolnir module [#2995](https://github.com/valhalla/valhalla/pull/2995)
   * CHANGED: nit(rename): Renames the encoded live speed properties [#2998](https://github.com/valhalla/valhalla/pull/2998)
   * ADDED: ci: Vendors the codecov script [#3002](https://github.com/valhalla/valhalla/pull/3002)
   * CHANGED: Allow None build type [#3005](https://github.com/valhalla/valhalla/pull/3005)
   * CHANGED: ci: Build Python bindings for Mac OS [#3013](https://github.com/valhalla/valhalla/pull/3013)

## Release Date: 2021-01-25 Valhalla 3.1.0
* **Removed**
   * REMOVED: Remove Node bindings. [#2502](https://github.com/valhalla/valhalla/pull/2502)
   * REMOVED: appveyor builds. [#2550](https://github.com/valhalla/valhalla/pull/2550)
   * REMOVED: Removed x86 CI builds. [#2792](https://github.com/valhalla/valhalla/pull/2792)

* **Bug Fix**
   * FIXED: Crazy ETAs.  If a way has forward speed with no backward speed and it is not oneway, then we must set the default speed.  The reverse logic applies as well.  If a way has no backward speed but has a forward speed and it is not a oneway, then set the default speed. [#2102](https://github.com/valhalla/valhalla/pull/2102)
   * FIXED: Map matching elapsed times spliced amongst different legs and discontinuities are now correct [#2104](https://github.com/valhalla/valhalla/pull/2104)
   * FIXED: Date time information is now propagated amongst different legs and discontinuities [#2107](https://github.com/valhalla/valhalla/pull/2107)
   * FIXED: Adds support for geos-3.8 c++ api [#2021](https://github.com/valhalla/valhalla/issues/2021)
   * FIXED: Updated the osrm serializer to not set junction name for osrm origin/start maneuver - this is not helpful since we are not transitioning through the intersection.  [#2121](https://github.com/valhalla/valhalla/pull/2121)
   * FIXED: Removes precomputing of edge-costs which lead to wrong results [#2120](https://github.com/valhalla/valhalla/pull/2120)
   * FIXED: Complex turn-restriction invalidates edge marked as kPermanent [#2103](https://github.com/valhalla/valhalla/issues/2103)
   * FIXED: Fixes bug with inverted time-restriction parsing [#2167](https://github.com/valhalla/valhalla/pull/2167)
   * FIXED: Fixed several bugs with numeric underflow in map-matching trip durations. These may
     occur when serializing match results where adjacent trace points appear out-of-sequence on the
     same edge [#2178](https://github.com/valhalla/valhalla/pull/2178)
     - `MapMatcher::FormPath` now catches route discontinuities on the same edge when the distance
       percentage along don't agree. The trip leg builder builds disconnected legs on a single edge
       to avoid duration underflow.
     - Correctly populate edge groups when matching results contain loops. When a loop occurs,
       the leg builder now starts at the correct edge where the loop ends, and correctly accounts
       for any contained edges.
     - Duration over-trimming at the terminating edge of a match.
   * FIXED: Increased internal precision of time tracking per edge and maneuver so that maneuver times sum to the same time represented in the leg summary [#2195](https://github.com/valhalla/valhalla/pull/2195)
   * FIXED: Tagged speeds were not properly marked. We were not using forward and backward speeds to flag if a speed is tagged or not.  Should not update turn channel speeds if we are not inferring them.  Added additional logic to handle PH in the conditional restrictions. Do not update stop impact for ramps if they are marked as internal. [#2198](https://github.com/valhalla/valhalla/pull/2198)
   * FIXED: Fixed the sharp turn phrase [#2226](https://github.com/valhalla/valhalla/pull/2226)
   * FIXED: Protect against duplicate points in the input or points that snap to the same location resulting in `nan` times for the legs of the map match (of a 0 distance route) [#2229](https://github.com/valhalla/valhalla/pull/2229)
   * FIXED: Improves restriction check on briding edge in Bidirectional Astar [#2228](https://github.com/valhalla/valhalla/pull/2242)
   * FIXED: Allow nodes at location 0,0 [#2245](https://github.com/valhalla/valhalla/pull/2245)
   * FIXED: Fix RapidJSON compiler warnings and naming conflict [#2249](https://github.com/valhalla/valhalla/pull/2249)
   * FIXED: Fixed bug in resample_spherical_polyline where duplicate successive lat,lng locations in the polyline resulting in `nan` for the distance computation which shortcuts further sampling [#2239](https://github.com/valhalla/valhalla/pull/2239)
   * FIXED: Update exit logic for non-motorways [#2252](https://github.com/valhalla/valhalla/pull/2252)
   * FIXED: Transition point map-matching. When match results are on a transition point, we search for the sibling nodes at that transition and snap it to the corresponding edges in the route. [#2258](https://github.com/valhalla/valhalla/pull/2258)
   * FIXED: Fixed verbal multi-cue logic [#2270](https://github.com/valhalla/valhalla/pull/2270)
   * FIXED: Fixed Uturn cases when a not_thru edge is connected to the origin edge. [#2272](https://github.com/valhalla/valhalla/pull/2272)
   * FIXED: Update intersection classes in osrm response to not label all ramps as motorway [#2279](https://github.com/valhalla/valhalla/pull/2279)
   * FIXED: Fixed bug in mapmatcher when interpolation point goes before the first valid match or after the last valid match. Such behavior usually leads to discontinuity in matching. [#2275](https://github.com/valhalla/valhalla/pull/2275)
   * FIXED: Fixed an issue for time_allowed logic.  Previously we returned false on the first time allowed restriction and did not check them all. Added conditional restriction gurka test and datetime optional argument to gurka header file. [#2286](https://github.com/valhalla/valhalla/pull/2286)
   * FIXED: Fixed an issue for date ranges.  For example, for the range Jan 04 to Jan 02 we need to test to end of the year and then from the first of the year to the end date.  Also, fixed an emergency tag issue.  We should only set the use to emergency if all other access is off. [#2290](https://github.com/valhalla/valhalla/pull/2290)
   * FIXED: Found a few issues with the initial ref and direction logic for ways.  We were overwriting the refs with directionals to the name_offset_map instead of concatenating them together.  Also, we did not allow for blank entries for GetTagTokens. [#2298](https://github.com/valhalla/valhalla/pull/2298)
   * FIXED: Fixed an issue where MatchGuidanceViewJunctions is only looking at the first edge. Set the data_id for guidance views to the changeset id as it is already being populated. Also added test for guidance views. [#2303](https://github.com/valhalla/valhalla/pull/2303)
   * FIXED: Fixed a problem with live speeds where live speeds were being used to determine access, even when a live
   speed (current time) route wasn't what was requested. [#2311](https://github.com/valhalla/valhalla/pull/2311)
   * FIXED: Fix break/continue typo in search filtering [#2317](https://github.com/valhalla/valhalla/pull/2317)
   * FIXED: Fix a crash in trace_route due to iterating past the end of a vector. [#2322](https://github.com/valhalla/valhalla/pull/2322)
   * FIXED: Don't allow timezone information in the local date time string attached at each location. [#2312](https://github.com/valhalla/valhalla/pull/2312)
   * FIXED: Fix short route trimming in bidirectional astar [#2323](https://github.com/valhalla/valhalla/pull/2323)
   * FIXED: Fix shape trimming in leg building for snap candidates that lie within the margin of rounding error [#2326](https://github.com/valhalla/valhalla/pull/2326)
   * FIXED: Fixes route duration underflow with traffic data [#2325](https://github.com/valhalla/valhalla/pull/2325)
   * FIXED: Parse mtb:scale tags and set bicycle access if present [#2117](https://github.com/valhalla/valhalla/pull/2117)
   * FIXED: Fixed segfault.  Shape was missing from options for valhalla_path_comparison and valhalla_run_route.  Also, costing options was missing in valhalla_path_comparison. [#2343](https://github.com/valhalla/valhalla/pull/2343)
   * FIXED: Handle decimal numbers with zero-value mantissa properly in Lua [#2355](https://github.com/valhalla/valhalla/pull/2355)
   * FIXED: Many issues that resulted in discontinuities, failed matches or incorrect time/duration for map matching requests. [#2292](https://github.com/valhalla/valhalla/pull/2292)
   * FIXED: Seeing segfault when loading large osmdata data files before loading LuaJit. LuaJit fails to create luaL_newstate() Ref: [#2158](https://github.com/ntop/ntopng/issues/2158) Resolution is to load LuaJit before loading the data files. [#2383](https://github.com/valhalla/valhalla/pull/2383)
   * FIXED: Store positive/negative OpenLR offsets in bucketed form [#2405](https://github.com/valhalla/valhalla/2405)
   * FIXED: Fix on map-matching return code when breakage distance limitation exceeds. Instead of letting the request goes into meili and fails in finding a route, we check the distance in loki and early return with exception code 172. [#2406](https://github.com/valhalla/valhalla/pull/2406)
   * FIXED: Don't create edges for portions of ways that are doubled back on themselves as this confuses opposing edge index computations [#2385](https://github.com/valhalla/valhalla/pull/2385)
   * FIXED: Protect against nan in uniform_resample_spherical_polyline. [#2431](https://github.com/valhalla/valhalla/pull/2431)
   * FIXED: Obvious maneuvers. [#2436](https://github.com/valhalla/valhalla/pull/2436)
   * FIXED: Base64 encoding/decoding [#2452](https://github.com/valhalla/valhalla/pull/2452)
   * FIXED: Added post roundabout instruction when enter/exit roundabout maneuvers are combined [#2454](https://github.com/valhalla/valhalla/pull/2454)
   * FIXED: openlr: Explicitly check for linear reference option for Valhalla serialization. [#2458](https://github.com/valhalla/valhalla/pull/2458)
   * FIXED: Fix segfault: Do not combine last turn channel maneuver. [#2463](https://github.com/valhalla/valhalla/pull/2463)
   * FIXED: Remove extraneous whitespaces from ja-JP.json. [#2471](https://github.com/valhalla/valhalla/pull/2471)
   * FIXED: Checks protobuf serialization/parsing success [#2477](https://github.com/valhalla/valhalla/pull/2477)
   * FIXED: Fix dereferencing of end for std::lower_bound in sequence and possible UB [#2488](https://github.com/valhalla/valhalla/pull/2488)
   * FIXED: Make tile building reproducible: fix UB-s [#2480](https://github.com/valhalla/valhalla/pull/2480)
   * FIXED: Zero initialize EdgeInfoInner.spare0_. Uninitialized spare0_ field produced UB which causes gurka_reproduce_tile_build to fail intermittently. [#2499](https://github.com/valhalla/valhalla/pull/2499)
   * FIXED: Drop unused CHANGELOG validation script, straggling NodeJS references [#2506](https://github.com/valhalla/valhalla/pull/2506)
   * FIXED: Fix missing nullptr checks in graphreader and loki::Reach (causing segfault during routing with not all levels of tiles available) [#2504](https://github.com/valhalla/valhalla/pull/2504)
   * FIXED: Fix mismatch of triplegedge roadclass and directededge roadclass [#2507](https://github.com/valhalla/valhalla/pull/2507)
   * FIXED: Improve german destination_verbal_alert phrases [#2509](https://github.com/valhalla/valhalla/pull/2509)
   * FIXED: Undefined behavior cases discovered with undefined behavior sanitizer tool. [#2498](https://github.com/valhalla/valhalla/pull/2498)
   * FIXED: Fixed logic so verbal keep instructions use branch exit sign info for ramps [#2520](https://github.com/valhalla/valhalla/pull/2520)
   * FIXED: Fix bug in trace_route for uturns causing garbage coordinates [#2517](https://github.com/valhalla/valhalla/pull/2517)
   * FIXED: Simplify heading calculation for turn type. Remove undefined behavior case. [#2513](https://github.com/valhalla/valhalla/pull/2513)
   * FIXED: Always set costing name even if one is not provided for osrm serializer weight_name. [#2528](https://github.com/valhalla/valhalla/pull/2528)
   * FIXED: Make single-thread tile building reproducible: fix seed for shuffle, use concurrency configuration from the mjolnir section. [#2515](https://github.com/valhalla/valhalla/pull/2515)
   * FIXED: More Windows compatibility: build tiles and some run actions work now (including CI tests) [#2300](https://github.com/valhalla/valhalla/issues/2300)
   * FIXED: Transcoding of c++ location to pbf location used path edges in the place of filtered edges. [#2542](https://github.com/valhalla/valhalla/pull/2542)
   * FIXED: Add back whitelisting action types. [#2545](https://github.com/valhalla/valhalla/pull/2545)
   * FIXED: Allow uturns for truck costing now that we have derived deadends marked in the edge label [#2559](https://github.com/valhalla/valhalla/pull/2559)
   * FIXED: Map matching uturn trimming at the end of an edge where it wasn't needed. [#2558](https://github.com/valhalla/valhalla/pull/2558)
   * FIXED: Multicue enter roundabout [#2556](https://github.com/valhalla/valhalla/pull/2556)
   * FIXED: Changed reachability computation to take into account live speed [#2597](https://github.com/valhalla/valhalla/pull/2597)
   * FIXED: Fixed a bug where the temp files were not getting read in if you started with the construct edges or build phase for valhalla_build_tiles. [#2601](https://github.com/valhalla/valhalla/pull/2601)
   * FIXED: Updated fr-FR.json with partial translations. [#2605](https://github.com/valhalla/valhalla/pull/2605)
   * FIXED: Removed superfluous const qualifier from odin/signs [#2609](https://github.com/valhalla/valhalla/pull/2609)
   * FIXED: Internal maneuver placement [#2600](https://github.com/valhalla/valhalla/pull/2600)
   * FIXED: Complete fr-FR.json locale. [#2614](https://github.com/valhalla/valhalla/pull/2614)
   * FIXED: Don't truncate precision in polyline encoding [#2632](https://github.com/valhalla/valhalla/pull/2632)
   * FIXED: Fix all compiler warnings in sif and set to -Werror [#2642](https://github.com/valhalla/valhalla/pull/2642)
   * FIXED: Remove unnecessary maneuvers to continue straight [#2647](https://github.com/valhalla/valhalla/pull/2647)
   * FIXED: Linear reference support in route/mapmatch apis (FOW, FRC, bearing, and number of references) [#2645](https://github.com/valhalla/valhalla/pull/2645)
   * FIXED: Ambiguous local to global (with timezone information) date time conversions now all choose to use the later time instead of throwing unhandled exceptions [#2665](https://github.com/valhalla/valhalla/pull/2665)
   * FIXED: Overestimated reach caused be reenquing transition nodes without checking that they had been already expanded [#2670](https://github.com/valhalla/valhalla/pull/2670)
   * FIXED: Build with C++17 standard. Deprecated function calls are substituted with new ones. [#2669](https://github.com/valhalla/valhalla/pull/2669)
   * FIXED: Improve German post_transition_verbal instruction [#2677](https://github.com/valhalla/valhalla/pull/2677)
   * FIXED: Lane updates.  Add the turn lanes to all edges of the way.  Do not "enhance" turn lanes if they are part of a complex restriction.  Moved ProcessTurnLanes after UpdateManeuverPlacementForInternalIntersectionTurns.  Fix for a missing "uturn" indication for intersections on the previous maneuver, we were serializing an empty list. [#2679](https://github.com/valhalla/valhalla/pull/2679)
   * FIXED: Fixes OpenLr serialization [#2688](https://github.com/valhalla/valhalla/pull/2688)
   * FIXED: Internal edges can't be also a ramp or a turn channel.  Also, if an edge is marked as ramp and turn channel mark it as a ramp.  [#2689](https://github.com/valhalla/valhalla/pull/2689)
   * FIXED: Check that speeds are equal for the edges going in the same direction while buildig shortcuts [#2691](https://github.com/valhalla/valhalla/pull/2691)
   * FIXED: Missing fork or bear instruction [#2683](https://github.com/valhalla/valhalla/pull/2683)
   * FIXED: Eliminate null pointer dereference in GraphReader::AreEdgesConnected [#2695](https://github.com/valhalla/valhalla/issues/2695)
   * FIXED: Fix polyline simplification float/double comparison [#2698](https://github.com/valhalla/valhalla/issues/2698)
   * FIXED: Weights were sometimes negative due to incorrect updates to elapsed_cost [#2702](https://github.com/valhalla/valhalla/pull/2702)
   * FIXED: Fix bidirectional route failures at deadends [#2705](https://github.com/valhalla/valhalla/pull/2705)
   * FIXED: Updated logic to call out a non-obvious turn [#2708](https://github.com/valhalla/valhalla/pull/2708)
   * FIXED: valhalla_build_statistics multithreaded mode fixed [#2707](https://github.com/valhalla/valhalla/pull/2707)
   * FIXED: If infer_internal_intersections is true then allow internals that are also ramps or TCs. Without this we produce an extra continue maneuver.  [#2710](https://github.com/valhalla/valhalla/pull/2710)
   * FIXED: We were routing down roads that should be destination only. Now we mark roads with motor_vehicle=destination and motor_vehicle=customers or access=destination and access=customers as destination only. [#2722](https://github.com/valhalla/valhalla/pull/2722)
   * FIXED: Replace all Python2 print statements with Python3 syntax [#2716](https://github.com/valhalla/valhalla/issues/2716)
   * FIXED: Some HGT files not found [#2723](https://github.com/valhalla/valhalla/issues/2723)
   * FIXED: Fix PencilPointUturn detection by removing short-edge check and updating angle threshold [#2725](https://github.com/valhalla/valhalla/issues/2725)
   * FIXED: Fix invalid continue/bear maneuvers [#2729](https://github.com/valhalla/valhalla/issues/2729)
   * FIXED: Fixes an issue that lead to double turns within a very short distance, when instead, it should be a u-turn. We now collapse double L turns or double R turns in short non-internal intersections to u-turns. [#2740](https://github.com/valhalla/valhalla/pull/2740)
   * FIXED: fixes an issue that lead to adding an extra maneuver. We now combine a current maneuver short length non-internal edges (left or right) with the next maneuver that is a kRampStraight. [#2741](https://github.com/valhalla/valhalla/pull/2741)
   * FIXED: Reduce verbose instructions by collapsing small end ramp forks [#2762](https://github.com/valhalla/valhalla/issues/2762)
   * FIXED: Remove redundant return statements [#2776](https://github.com/valhalla/valhalla/pull/2776)
   * FIXED: Added unit test for BuildAdminFromPBF() to test GEOS 3.9 update. [#2787](https://github.com/valhalla/valhalla/pull/2787)
   * FIXED: Add support for geos-3.9 c++ api [#2739](https://github.com/valhalla/valhalla/issues/2739)
   * FIXED: Fix check for live speed validness [#2797](https://github.com/valhalla/valhalla/pull/2797)

* **Enhancement**
   * ADDED: Matrix of Bike Share [#2590](https://github.com/valhalla/valhalla/pull/2590)
   * ADDED: Add ability to provide custom implementation for candidate collection in CandidateQuery. [#2328](https://github.com/valhalla/valhalla/pull/2328)
   * ADDED: Cancellation of tile downloading. [#2319](https://github.com/valhalla/valhalla/pull/2319)
   * ADDED: Return the coordinates of the nodes isochrone input locations snapped to [#2111](https://github.com/valhalla/valhalla/pull/2111)
   * ADDED: Allows more complicated routes in timedependent a-star before timing out [#2068](https://github.com/valhalla/valhalla/pull/2068)
   * ADDED: Guide signs and junction names [#2096](https://github.com/valhalla/valhalla/pull/2096)
   * ADDED: Added a bool to the config indicating whether to use commercially set attributes.  Added logic to not call IsIntersectionInternal if this is a commercial data set.  [#2132](https://github.com/valhalla/valhalla/pull/2132)
   * ADDED: Removed commercial data set bool to the config and added more knobs for data.  Added infer_internal_intersections, infer_turn_channels, apply_country_overrides, and use_admin_db.  [#2173](https://github.com/valhalla/valhalla/pull/2173)
   * ADDED: Allow using googletest in unit tests and convert all tests to it (old test.cc is completely removed). [#2128](https://github.com/valhalla/valhalla/pull/2128)
   * ADDED: Add guidance view capability. [#2209](https://github.com/valhalla/valhalla/pull/2209)
   * ADDED: Collect turn cost information as path is formed so that it can be serialized out for trace attributes or osrm flavored intersections. Also add shape_index to osrm intersections. [#2207](https://github.com/valhalla/valhalla/pull/2207)
   * ADDED: Added alley factor to autocost.  Factor is defaulted at 1.0f or do not avoid alleys. [#2246](https://github.com/valhalla/valhalla/pull/2246)
   * ADDED: Support unlimited speed limits where maxspeed=none. [#2251](https://github.com/valhalla/valhalla/pull/2251)
   * ADDED: Implement improved Reachability check using base class Dijkstra. [#2243](https://github.com/valhalla/valhalla/pull/2243)
   * ADDED: Gurka integration test framework with ascii-art maps [#2244](https://github.com/valhalla/valhalla/pull/2244)
   * ADDED: Add to the stop impact when transitioning from higher to lower class road and we are not on a turn channel or ramp. Also, penalize lefts when driving on the right and vice versa. [#2282](https://github.com/valhalla/valhalla/pull/2282)
   * ADDED: Added reclassify_links, use_direction_on_ways, and allow_alt_name as config options.  If `use_direction_on_ways = true` then use `direction` and `int_direction` on the way to update the directional for the `ref` and `int_ref`.  Also, copy int_efs to the refs. [#2285](https://github.com/valhalla/valhalla/pull/2285)
   * ADDED: Add support for live traffic. [#2268](https://github.com/valhalla/valhalla/pull/2268)
   * ADDED: Implement per-location search filters for functional road class and forms of way. [#2289](https://github.com/valhalla/valhalla/pull/2289)
   * ADDED: Approach, multi-cue, and length updates [#2313](https://github.com/valhalla/valhalla/pull/2313)
   * ADDED: Speed up timezone differencing calculation if cache is provided. [#2316](https://github.com/valhalla/valhalla/pull/2316)
   * ADDED: Added rapidjson/schema.h to baldr/rapidjson_util.h to make it available for use within valhalla. [#2330](https://github.com/valhalla/valhalla/issues/2330)
   * ADDED: Support decimal precision for height values in elevation service. Also support polyline5 for encoded polylines input and output to elevation service. [#2324](https://github.com/valhalla/valhalla/pull/2324)
   * ADDED: Use both imminent and distant verbal multi-cue phrases. [#2353](https://github.com/valhalla/valhalla/pull/2353)
   * ADDED: Split parsing stage into 3 separate stages. [#2339](https://github.com/valhalla/valhalla/pull/2339)
   * CHANGED: Speed up graph enhancing by avoiding continuous unordered_set rebuilding [#2349](https://github.com/valhalla/valhalla/pull/2349)
   * CHANGED: Skip calling out to Lua for nodes/ways/relations with not tags - speeds up parsing. [#2351](https://github.com/valhalla/valhalla/pull/2351)
   * CHANGED: Switch to LuaJIT for lua scripting - speeds up file parsing [#2352](https://github.com/valhalla/valhalla/pull/2352)
   * ADDED: Ability to create OpenLR records from raw data. [#2356](https://github.com/valhalla/valhalla/pull/2356)
   * ADDED: Revamp length phrases [#2359](https://github.com/valhalla/valhalla/pull/2359)
   * CHANGED: Do not allocate memory in skadi if we don't need it. [#2373](https://github.com/valhalla/valhalla/pull/2373)
   * CHANGED: Map matching: throw error (443/NoSegment) when no candidate edges are available. [#2370](https://github.com/valhalla/valhalla/pull/2370/)
   * ADDED: Add sk-SK.json (slovak) localization file. [#2376](https://github.com/valhalla/valhalla/pull/2376)
   * ADDED: Extend roundabout phrases. [#2378](https://github.com/valhalla/valhalla/pull/2378)
   * ADDED: More roundabout phrase tests. [#2382](https://github.com/valhalla/valhalla/pull/2382)
   * ADDED: Update the turn and continue phrases to include junction names and guide signs. [#2386](https://github.com/valhalla/valhalla/pull/2386)
   * ADDED: Add the remaining guide sign toward phrases [#2389](https://github.com/valhalla/valhalla/pull/2389)
   * ADDED: The ability to allow immediate uturns at trace points in a map matching request [#2380](https://github.com/valhalla/valhalla/pull/2380)
   * ADDED: Add utility functions to Signs. [#2390](https://github.com/valhalla/valhalla/pull/2390)
   * ADDED: Unified time tracking for all algorithms that support time-based graph expansion. [#2278](https://github.com/valhalla/valhalla/pull/2278)
   * ADDED: Add rail_ferry use and costing. [#2408](https://github.com/valhalla/valhalla/pull/2408)
   * ADDED: `street_side_max_distance`, `display_lat` and `display_lon` to `locations` in input for better control of routing side of street [#1769](https://github.com/valhalla/valhalla/pull/1769)
   * ADDED: Add additional exit phrases. [#2421](https://github.com/valhalla/valhalla/pull/2421)
   * ADDED: Add Japanese locale, update German. [#2432](https://github.com/valhalla/valhalla/pull/2432)
   * ADDED: Gurka expect_route refactor [#2435](https://github.com/valhalla/valhalla/pull/2435)
   * ADDED: Add option to suppress roundabout exits [#2437](https://github.com/valhalla/valhalla/pull/2437)
   * ADDED: Add Greek locale. [#2438](https://github.com/valhalla/valhalla/pull/2438)
   * ADDED (back): Support for 64bit wide way ids in the edgeinfo structure with no impact to size for data sources with ids 32bits wide. [#2422](https://github.com/valhalla/valhalla/pull/2422)
   * ADDED: Support for 64bit osm node ids in parsing stage of tile building [#2422](https://github.com/valhalla/valhalla/pull/2422)
   * CHANGED: Point2/PointLL are now templated to allow for higher precision coordinate math when desired [#2429](https://github.com/valhalla/valhalla/pull/2429)
   * ADDED: Optional OpenLR Encoded Path Edges in API Response [#2424](https://github.com/valhalla/valhalla/pull/2424)
   * ADDED: Add explicit include for sstream to be compatible with msvc_x64 toolset. [#2449](https://github.com/valhalla/valhalla/pull/2449)
   * ADDED: Properly split returned path if traffic conditions change partway along edges [#2451](https://github.com/valhalla/valhalla/pull/2451/files)
   * ADDED: Add Dutch locale. [#2464](https://github.com/valhalla/valhalla/pull/2464)
   * ADDED: Check with address sanititizer in CI. Add support for undefined behavior sanitizer. [#2487](https://github.com/valhalla/valhalla/pull/2487)
   * ADDED: Ability to recost a path and increased cost/time details along the trippath and json output [#2425](https://github.com/valhalla/valhalla/pull/2425)
   * ADDED: Add the ability to do bikeshare based (ped/bike) multimodal routing [#2031](https://github.com/valhalla/valhalla/pull/2031)
   * ADDED: Route through restrictions enabled by introducing a costing option. [#2469](https://github.com/valhalla/valhalla/pull/2469)
   * ADDED: Migrated to Ubuntu 20.04 base-image [#2508](https://github.com/valhalla/valhalla/pull/2508)
   * CHANGED: Speed up parseways stage by avoiding multiple string comparisons [#2518](https://github.com/valhalla/valhalla/pull/2518)
   * CHANGED: Speed up enhance stage by avoiding GraphTileBuilder copying [#2468](https://github.com/valhalla/valhalla/pull/2468)
   * ADDED: Costing options now includes shortest flag which favors shortest path routes [#2555](https://github.com/valhalla/valhalla/pull/2555)
   * ADDED: Incidents in intersections [#2547](https://github.com/valhalla/valhalla/pull/2547)
   * CHANGED: Refactor mapmatching configuration to use a struct (instead of `boost::property_tree::ptree`). [#2485](https://github.com/valhalla/valhalla/pull/2485)
   * ADDED: Save exit maneuver's begin heading when combining enter & exit roundabout maneuvers. [#2554](https://github.com/valhalla/valhalla/pull/2554)
   * ADDED: Added new urban flag that can be set if edge is within city boundaries to data processing; new use_urban_tag config option; added to osrm response within intersections. [#2522](https://github.com/valhalla/valhalla/pull/2522)
   * ADDED: Parses OpenLr of type PointAlongLine [#2565](https://github.com/valhalla/valhalla/pull/2565)
   * ADDED: Use edge.is_urban is set for serializing is_urban. [#2568](https://github.com/valhalla/valhalla/pull/2568)
   * ADDED: Added new rest/service area uses on the edge. [#2533](https://github.com/valhalla/valhalla/pull/2533)
   * ADDED: Dependency cache for Azure [#2567](https://github.com/valhalla/valhalla/pull/2567)
   * ADDED: Added flexibility to remove the use of the admindb and to use the country and state iso from the tiles; [#2579](https://github.com/valhalla/valhalla/pull/2579)
   * ADDED: Added toll gates and collection points (gantry) to the node;  [#2532](https://github.com/valhalla/valhalla/pull/2532)
   * ADDED: Added osrm serialization for rest/service areas and admins. [#2594](https://github.com/valhalla/valhalla/pull/2594)
   * CHANGED: Improved Russian localization; [#2593](https://github.com/valhalla/valhalla/pull/2593)
   * ADDED: Support restricted class in intersection annotations [#2589](https://github.com/valhalla/valhalla/pull/2589)
   * ADDED: Added trail type trace [#2606](https://github.com/valhalla/valhalla/pull/2606)
   * ADDED: Added tunnel names to the edges as a tagged name.  [#2608](https://github.com/valhalla/valhalla/pull/2608)
   * CHANGED: Moved incidents to the trip leg and cut the shape of the leg at that location [#2610](https://github.com/valhalla/valhalla/pull/2610)
   * ADDED: Costing option to ignore_closures when routing with current flow [#2615](https://github.com/valhalla/valhalla/pull/2615)
   * ADDED: Cross-compilation ability with MinGW64 [#2619](https://github.com/valhalla/valhalla/pull/2619)
   * ADDED: Defines the incident tile schema and incident metadata [#2620](https://github.com/valhalla/valhalla/pull/2620)
   * ADDED: Moves incident serializer logic into a generic serializer [#2621](https://github.com/valhalla/valhalla/pull/2621)
   * ADDED: Incident loading singleton for continually refreshing incident tiles [#2573](https://github.com/valhalla/valhalla/pull/2573)
   * ADDED: One shot mode to valhalla_service so you can run a single request of any type without starting a server [#2624](https://github.com/valhalla/valhalla/pull/2624)
   * ADDED: Adds text instructions to OSRM output [#2625](https://github.com/valhalla/valhalla/pull/2625)
   * ADDED: Adds support for alternate routes [#2626](https://github.com/valhalla/valhalla/pull/2626)
   * CHANGED: Switch Python bindings generator from boost.python to header-only pybind11[#2644](https://github.com/valhalla/valhalla/pull/2644)
   * ADDED: Add support of input file for one-shot mode of valhalla_service [#2648](https://github.com/valhalla/valhalla/pull/2648)
   * ADDED: Linear reference support to locate api [#2645](https://github.com/valhalla/valhalla/pull/2645)
   * ADDED: Implemented OSRM-like turn duration calculation for car. Uses it now in auto costing. [#2651](https://github.com/valhalla/valhalla/pull/2651)
   * ADDED: Enhanced turn lane information in guidance [#2653](https://github.com/valhalla/valhalla/pull/2653)
   * ADDED: `top_speed` option for all motorized vehicles [#2667](https://github.com/valhalla/valhalla/issues/2667)
   * CHANGED: Move turn_lane_direction helper to odin/util [#2675](https://github.com/valhalla/valhalla/pull/2675)
   * ADDED: Add annotations to osrm response including speed limits, unit and sign conventions [#2668](https://github.com/valhalla/valhalla/pull/2668)
   * ADDED: Added functions for predicted speeds encoding-decoding [#2674](https://github.com/valhalla/valhalla/pull/2674)
   * ADDED: Time invariant routing via the bidirectional algorithm. This has the effect that when time dependent routes (arrive_by and depart_at) fall back to bidirectional due to length restrictions they will actually use the correct time of day for one of the search directions [#2660](https://github.com/valhalla/valhalla/pull/2660)
   * ADDED: If the length of the edge is greater than kMaxEdgeLength, then consider this a catastrophic error if the should_error bool is true in the set_length function. [#2678](https://github.com/valhalla/valhalla/pull/2678)
   * ADDED: Moved lat,lon coordinates structures from single to double precision. Improves geometry accuracy noticibly at zooms above 17 as well as coordinate snapping and any other geometric operations. Adds about a 2% performance penalty for standard routes. Graph nodes now have 7 digits of precision.  [#2693](https://github.com/valhalla/valhalla/pull/2693)
   * ADDED: Added signboards to guidance views.  [#2687](https://github.com/valhalla/valhalla/pull/2687)
   * ADDED: Regular speed on shortcut edges is calculated with turn durations taken into account. Truck, motorcycle and motorscooter profiles use OSRM-like turn duration. [#2662](https://github.com/valhalla/valhalla/pull/2662)
   * CHANGED: Remove astar algorithm and replace its use with timedep_forward as its redundant [#2706](https://github.com/valhalla/valhalla/pull/2706)
   * ADDED: Recover and recost all shortcuts in final path for bidirectional astar algorithm [#2711](https://github.com/valhalla/valhalla/pull/2711)
   * ADDED: An option for shortcut recovery to be cached at start up to reduce the time it takes to do so on the fly [#2714](https://github.com/valhalla/valhalla/pull/2714)
   * ADDED: If width <= 1.9 then no access for auto, truck, bus, taxi, emergency and hov. [#2713](https://github.com/valhalla/valhalla/pull/2713)
   * ADDED: Centroid/Converge/Rendezvous/Meet API which allows input locations to find a least cost convergence point from all locations [#2734](https://github.com/valhalla/valhalla/pull/2734)
   * ADDED: Added support to process the sump_buster tag.  Also, fixed a few small access bugs for nodes. [#2731](https://github.com/valhalla/valhalla/pull/2731)
   * ADDED: Log message if failed to create tiles directory. [#2738](https://github.com/valhalla/valhalla/pull/2738)
   * CHANGED: Tile memory is only owned by the GraphTile rather than shared amongst copies of the graph tile (in GraphReader and TileCaches). [#2340](https://github.com/valhalla/valhalla/pull/2340)
   * ADDED: Add Estonian locale. [#2748](https://github.com/valhalla/valhalla/pull/2748)
   * CHANGED: Handle GraphTile objects as smart pointers [#2703](https://github.com/valhalla/valhalla/pull/2703)
   * CHANGED: Improve stability with no RTTI build [#2759](https://github.com/valhalla/valhalla/pull/2759) and [#2760](https://github.com/valhalla/valhalla/pull/2760)
   * CHANGED: Change generic service roads to a new Use=kServiceRoad. This is for highway=service without other service= tags (such as driveway, alley, parking aisle) [#2419](https://github.com/valhalla/valhalla/pull/2419)
   * ADDED: Isochrones support isodistance lines as well [#2699](https://github.com/valhalla/valhalla/pull/2699)
   * ADDED: Add support for ignoring live traffic closures for waypoints [#2685](https://github.com/valhalla/valhalla/pull/2685)
   * ADDED: Add use_distance to auto cost to allow choosing between two primary cost components, time or distance [#2771](https://github.com/valhalla/valhalla/pull/2771)
   * CHANGED: nit: Enables compiler warnings in part of loki module [#2767](https://github.com/valhalla/valhalla/pull/2767)
   * CHANGED: Reducing the number of uturns by increasing the cost to for them to 9.5f. Note: Did not increase the cost for motorcycles or motorscooters. [#2770](https://github.com/valhalla/valhalla/pull/2770)
   * ADDED: Add option to use thread-safe GraphTile's reference counter. [#2772](https://github.com/valhalla/valhalla/pull/2772)
   * CHANGED: nit: Enables compiler warnings in part of thor module [#2768](https://github.com/valhalla/valhalla/pull/2768)
   * ADDED: Add costing option `use_tracks` to avoid or favor tracks in route. [#2769](https://github.com/valhalla/valhalla/pull/2769)
   * CHANGED: chore: Updates libosmium [#2786](https://github.com/valhalla/valhalla/pull/2786)
   * CHANGED: Optimize double bucket queue to reduce memory reallocations. [#2719](https://github.com/valhalla/valhalla/pull/2719)
   * CHANGED: Collapse merge maneuvers [#2773](https://github.com/valhalla/valhalla/pull/2773)
   * CHANGED: Add shortcuts to the tiles' bins so we can find them when doing spatial lookups. [#2744](https://github.com/valhalla/valhalla/pull/2744)

## Release Date: 2019-11-21 Valhalla 3.0.9
* **Bug Fix**
   * FIXED: Changed reachability computation to consider both directions of travel wrt candidate edges [#1965](https://github.com/valhalla/valhalla/pull/1965)
   * FIXED: toss ways where access=private and highway=service and service != driveway. [#1960](https://github.com/valhalla/valhalla/pull/1960)
   * FIXED: Fix search_cutoff check in loki correlate_node. [#2023](https://github.com/valhalla/valhalla/pull/2023)
   * FIXED: Computes notion of a deadend at runtime in bidirectional a-star which fixes no-route with a complicated u-turn. [#1982](https://github.com/valhalla/valhalla/issues/1982)
   * FIXED: Fix a bug with heading filter at nodes. [#2058](https://github.com/valhalla/valhalla/pull/2058)
   * FIXED: Bug in map matching continuity checking such that continuity must only be in the forward direction. [#2029](https://github.com/valhalla/valhalla/pull/2029)
   * FIXED: Allow setting the time for map matching paths such that the time is used for speed lookup. [#2030](https://github.com/valhalla/valhalla/pull/2030)
   * FIXED: Don't use density factor for transition cost when user specified flag disables flow speeds. [#2048](https://github.com/valhalla/valhalla/pull/2048)
   * FIXED: Map matching trace_route output now allows for discontinuities in the match though multi match is not supported in valhalla route output. [#2049](https://github.com/valhalla/valhalla/pull/2049)
   * FIXED: Allows routes with no time specified to use time conditional edges and restrictions with a flag denoting as much [#2055](https://github.com/valhalla/valhalla/pull/2055)
   * FIXED: Fixed a bug with 'current' time type map matches. [#2060](https://github.com/valhalla/valhalla/pull/2060)
   * FIXED: Fixed a bug with time dependent expansion in which the expansion distance heuristic was not being used. [#2064](https://github.com/valhalla/valhalla/pull/2064)

* **Enhancement**
   * ADDED: Establish pinpoint test pattern [#1969](https://github.com/valhalla/valhalla/pull/1969)
   * ADDED: Suppress relative direction in ramp/exit instructions if it matches driving side of street [#1990](https://github.com/valhalla/valhalla/pull/1990)
   * ADDED: Added relative direction to the merge maneuver [#1989](https://github.com/valhalla/valhalla/pull/1989)
   * ADDED: Refactor costing to better handle multiple speed datasources [#2026](https://github.com/valhalla/valhalla/pull/2026)
   * ADDED: Better usability of curl for fetching tiles on the fly [#2026](https://github.com/valhalla/valhalla/pull/2026)
   * ADDED: LRU cache scheme for tile storage [#2026](https://github.com/valhalla/valhalla/pull/2026)
   * ADDED: GraphTile size check [#2026](https://github.com/valhalla/valhalla/pull/2026)
   * ADDED: Pick more sane values for highway and toll avoidance [#2026](https://github.com/valhalla/valhalla/pull/2026)
   * ADDED: Refactor adding predicted speed info to speed up process [#2026](https://github.com/valhalla/valhalla/pull/2026)
   * ADDED: Allow selecting speed data sources at request time [#2026](https://github.com/valhalla/valhalla/pull/2026)
   * ADDED: Allow disabling certain neighbors in connectivity map [#2026](https://github.com/valhalla/valhalla/pull/2026)
   * ADDED: Allows routes with time-restricted edges if no time specified and notes restriction in response [#1992](https://github.com/valhalla/valhalla/issues/1992)
   * ADDED: Runtime deadend detection to timedependent a-star. [#2059](https://github.com/valhalla/valhalla/pull/2059)

## Release Date: 2019-09-06 Valhalla 3.0.8
* **Bug Fix**
   * FIXED: Added logic to detect if user is to merge to the left or right [#1892](https://github.com/valhalla/valhalla/pull/1892)
   * FIXED: Overriding the destination_only flag when reclassifying ferries; Also penalizing ferries with a 5 min. penalty in the cost to allow us to avoid destination_only the majority of the time except when it is necessary. [#1895](https://github.com/valhalla/valhalla/pull/1905)
   * FIXED: Suppress forks at motorway junctions and intersecting service roads [#1909](https://github.com/valhalla/valhalla/pull/1909)
   * FIXED: Enhanced fork assignment logic [#1912](https://github.com/valhalla/valhalla/pull/1912)
   * FIXED: Added logic to fall back to return country poly if no state and updated lua for Metro Manila and Ireland [#1910](https://github.com/valhalla/valhalla/pull/1910)
   * FIXED: Added missing motorway fork instruction [#1914](https://github.com/valhalla/valhalla/pull/1914)
   * FIXED: Use begin street name for osrm compat mode [#1916](https://github.com/valhalla/valhalla/pull/1916)
   * FIXED: Added logic to fix missing highway cardinal directions in the US [#1917](https://github.com/valhalla/valhalla/pull/1917)
   * FIXED: Handle forward traversable significant road class intersecting edges [#1928](https://github.com/valhalla/valhalla/pull/1928)
   * FIXED: Fixed bug with shape trimming that impacted Uturns at Via locations. [#1935](https://github.com/valhalla/valhalla/pull/1935)
   * FIXED: Dive bomb updates.  Updated default speeds for urban areas based on roadclass for the enhancer.  Also, updated default speeds based on roadclass in lua.  Fixed an issue where we were subtracting 1 from uint32_t when 0 for stop impact.  Updated reclassify link logic to allow residential roads to be added to the tree, but we only downgrade the links to tertiary.  Updated TransitionCost functions to add 1.5 to the turncost when transitioning from a ramp to a non ramp and vice versa.  Also, added 0.5f to the turncost if the edge is a roundabout. [#1931](https://github.com/valhalla/valhalla/pull/1931)

* **Enhancement**
   * ADDED: Caching url fetched tiles to disk [#1887](https://github.com/valhalla/valhalla/pull/1887)
   * ADDED: filesystem::remove_all [#1887](https://github.com/valhalla/valhalla/pull/1887)
   * ADDED: Minimum enclosing bounding box tool [#1887](https://github.com/valhalla/valhalla/pull/1887)
   * ADDED: Use constrained flow speeds in bidirectional_astar.cc [#1907](https://github.com/valhalla/valhalla/pull/1907)
   * ADDED: Bike Share Stations are now in the graph which should set us up to do multimodal walk/bike scenarios [#1852](https://github.com/valhalla/valhalla/pull/1852)

## Release Date: 2019-7-18 Valhalla 3.0.7
* **Bug Fix**
   * FIXED: Fix pedestrian fork [#1886](https://github.com/valhalla/valhalla/pull/1886)

## Release Date: 2019-7-15 Valhalla 3.0.6
* **Bug Fix**
   * FIXED: Admin name changes. [#1853](https://github.com/valhalla/valhalla/pull/1853) Ref: [#1854](https://github.com/valhalla/valhalla/issues/1854)
   * FIXED: valhalla_add_predicted_traffic was overcommitted while gathering stats. Added a clear. [#1857](https://github.com/valhalla/valhalla/pull/1857)
   * FIXED: regression in map matching when moving to valhalla v3.0.0 [#1863](https://github.com/valhalla/valhalla/pull/1863)
   * FIXED: last step shape in osrm serializer should be 2 of the same point [#1867](https://github.com/valhalla/valhalla/pull/1867)
   * FIXED: Shape trimming at the beginning and ending of the route to not be degenerate [#1876](https://github.com/valhalla/valhalla/pull/1876)
   * FIXED: Duplicate waypoints in osrm serializer [#1880](https://github.com/valhalla/valhalla/pull/1880)
   * FIXED: Updates for heading precision [#1881](https://github.com/valhalla/valhalla/pull/1881)
   * FIXED: Map matching allowed untraversable edges at start of route [#1884](https://github.com/valhalla/valhalla/pull/1884)

* **Enhancement**
   * ADDED: Use the same protobuf object the entire way through the request process [#1837](https://github.com/valhalla/valhalla/pull/1837)
   * ADDED: Enhanced turn lane processing [#1859](https://github.com/valhalla/valhalla/pull/1859)
   * ADDED: Add global_synchronized_cache in valhalla_build_config [#1851](https://github.com/valhalla/valhalla/pull/1851)

## Release Date: 2019-06-04 Valhalla 3.0.5
* **Bug Fix**
   * FIXED: Protect against unnamed rotaries and routes that end in roundabouts not turning off rotary logic [#1840](https://github.com/valhalla/valhalla/pull/1840)

* **Enhancement**
   * ADDED: Add turn lane info at maneuver point [#1830](https://github.com/valhalla/valhalla/pull/1830)

## Release Date: 2019-05-31 Valhalla 3.0.4
* **Bug Fix**
   * FIXED: Improved logic to decide between bear vs. continue [#1798](https://github.com/valhalla/valhalla/pull/1798)
   * FIXED: Bicycle costing allows use of roads with all surface values, but with a penalty based on bicycle type. However, the edge filter totally disallows bad surfaces for some bicycle types, creating situations where reroutes fail if a rider uses a road with a poor surface. [#1800](https://github.com/valhalla/valhalla/pull/1800)
   * FIXED: Moved complex restrictions building to before validate. [#1805](https://github.com/valhalla/valhalla/pull/1805)
   * FIXED: Fix bicycle edge filter when avoid_bad_surfaces = 1.0 [#1806](https://github.com/valhalla/valhalla/pull/1806)
   * FIXED: Replace the EnhancedTripPath class inheritance with aggregation [#1807](https://github.com/valhalla/valhalla/pull/1807)
   * FIXED: Replace the old timezone shape zip file every time valhalla_build_timezones is ran [#1817](https://github.com/valhalla/valhalla/pull/1817)
   * FIXED: Don't use island snapped edge candidates (from disconnected components or low reach edges) when we rejected other high reachability edges that were closer [#1835](https://github.com/valhalla/valhalla/pull/1835)

## Release Date: 2019-05-08 Valhalla 3.0.3
* **Bug Fix**
   * FIXED: Fixed a rare loop condition in route matcher (edge walking to match a trace).
   * FIXED: Fixed VACUUM ANALYZE syntax issue.  [#1704](https://github.com/valhalla/valhalla/pull/1704)
   * FIXED: Fixed the osrm maneuver type when a maneuver has the to_stay_on attribute set.  [#1714](https://github.com/valhalla/valhalla/pull/1714)
   * FIXED: Fixed osrm compatibility mode attributes.  [#1716](https://github.com/valhalla/valhalla/pull/1716)
   * FIXED: Fixed rotary/roundabout issues in Valhalla OSRM compatibility.  [#1727](https://github.com/valhalla/valhalla/pull/1727)
   * FIXED: Fixed the destinations assignment for exit names in OSRM compatibility mode. [#1732](https://github.com/valhalla/valhalla/pull/1732)
   * FIXED: Enhance merge maneuver type assignment. [#1735](https://github.com/valhalla/valhalla/pull/1735)
   * FIXED: Fixed fork assignments and on ramps for OSRM compatibility mode. [#1738](https://github.com/valhalla/valhalla/pull/1738)
   * FIXED: Fixed cardinal direction on reference names when forward/backward tag is present on relations. Fixes singly digitized roads with opposing directional modifiers. [#1741](https://github.com/valhalla/valhalla/pull/1741)
   * FIXED: Fixed fork assignment and narrative logic when a highway ends and splits into multiple ramps. [#1742](https://github.com/valhalla/valhalla/pull/1742)
   * FIXED: Do not use any avoid edges as origin or destination of a route, matrix, or isochrone. [#1745](https://github.com/valhalla/valhalla/pull/1745)
   * FIXED: Add leg summary and remove unused hint attribute for OSRM compatibility mode. [#1753](https://github.com/valhalla/valhalla/pull/1753)
   * FIXED: Improvements for pedestrian forks, pedestrian roundabouts, and continue maneuvers. [#1768](https://github.com/valhalla/valhalla/pull/1768)
   * FIXED: Added simplified overview for OSRM response and added use_toll logic back to truck costing. [#1765](https://github.com/valhalla/valhalla/pull/1765)
   * FIXED: temp fix for location distance bug [#1774](https://github.com/valhalla/valhalla/pull/1774)
   * FIXED: Fix pedestrian routes using walkway_factor [#1780](https://github.com/valhalla/valhalla/pull/1780)
   * FIXED: Update the begin and end heading of short edges based on use [#1783](https://github.com/valhalla/valhalla/pull/1783)
   * FIXED: GraphReader::AreEdgesConnected update.  If transition count == 0 return false and do not call transition function. [#1786](https://github.com/valhalla/valhalla/pull/1786)
   * FIXED: Only edge candidates that were used in the path are send to serializer: [#1788](https://github.com/valhalla/valhalla/pull/1788)
   * FIXED: Added logic to prevent the removal of a destination maneuver when ending on an internal edge [#1792](https://github.com/valhalla/valhalla/pull/1792)
   * FIXED: Fixed instructions when starting on an internal edge [#1796](https://github.com/valhalla/valhalla/pull/1796)

* **Enhancement**
   * Add the ability to run valhalla_build_tiles in stages. Specify the begin_stage and end_stage as command line options. Also cleans up temporary files as the last stage in the pipeline.
   * Add `remove` to `filesystem` namespace. [#1752](https://github.com/valhalla/valhalla/pull/1752)
   * Add TaxiCost into auto costing options.
   * Add `preferred_side` to allow per-location filtering of edges based on the side of the road the location is on and the driving side for that locale.
   * Slightly decreased the internal side-walk factor to .90f to favor roads with attached sidewalks. This impacts roads that have added sidewalk:left, sidewalk:right or sidewalk:both OSM tags (these become attributes on each directedEdge). The user can then avoid/penalize dedicated sidewalks and walkways, when they increase the walkway_factor. Since we slightly decreased the sidewalk_factor internally and only favor sidewalks if use is tagged as sidewalk_left or sidewalk_right, we should tend to route on roads with attached sidewalks rather than separate/dedicated sidewalks, allowing for more road names to be called out since these are labeled more.
   * Add `via` and `break_through` location types [#1737](https://github.com/valhalla/valhalla/pull/1737)
   * Add `street_side_tolerance` and `search_cutoff` to input `location` [#1777](https://github.com/valhalla/valhalla/pull/1777)
   * Return the Valhalla error `Path distance exceeds the max distance limit` for OSRM responses when the route is greater than the service limits. [#1781](https://github.com/valhalla/valhalla/pull/1781)

## Release Date: 2019-01-14 Valhalla 3.0.2
* **Bug Fix**
   * FIXED: Transit update - fix dow and exception when after midnight trips are normalized [#1682](https://github.com/valhalla/valhalla/pull/1682)
   * FIXED: valhalla_convert_transit segfault - GraphTileBuilder has null GraphTileHeader [#1683](https://github.com/valhalla/valhalla/issues/1683)
   * FIXED: Fix crash for trace_route with osrm serialization. Was passing shape rather than locations to the waypoint method.
   * FIXED: Properly set driving_side based on data set in TripPath.
   * FIXED: A bad bicycle route exposed an issue with bidirectional A* when the origin and destination edges are connected. Use A* in these cases to avoid requiring a high cost threshold in BD A*.
   * FIXED: x86 and x64 data compatibility was fixed as the structures weren't aligned.
   * FIXED: x86 tests were failing due mostly to floating point issues and the aforementioned structure misalignment.
* **Enhancement**
   * Add a durations list (delta time between each pair of trace points), a begin_time and a use_timestamp flag to trace_route requests. This allows using the input trace timestamps or durations plus the begin_time to compute elapsed time at each edge in the matched path (rather than using costing methods).
   * Add support for polyline5 encoding for OSRM formatted output.
* **Note**
   * Isochrones and openlr are both noted as not working with release builds for x86 (32bit) platforms. We'll look at getting this fixed in a future release

## Release Date: 2018-11-21 Valhalla 3.0.1
* **Bug Fix**
   * FIXED: Fixed a rare, but serious bug with bicycle costing. ferry_factor_ in bicycle costing shadowed the data member in the base dynamic cost class, leading to an uninitialized variable. Occasionally, this would lead to negative costs which caused failures. [#1663](https://github.com/valhalla/valhalla/pull/1663)
   * FIXED: Fixed use of units in OSRM compatibility mode. [#1662](https://github.com/valhalla/valhalla/pull/1662)

## Release Date: 2018-11-21 Valhalla 3.0.0
* **NOTE**
   * This release changes the Valhalla graph tile formats to make the tile data more efficient and flexible. Tile data is incompatible with Valhalla 2.x builds, and code for 3.x is incompatible with data built for Valahalla 2.x versions. Valhalla tile sizes are slightly smaller (for datasets using elevation information the size savings is over 10%). In addition, there is increased flexibility for creating different variants of tiles to support different applications (e.g. bicycle only, or driving only).
* **Enhancement**
   * Remove the use of DirectedEdge for transitions between nodes on different hierarchy levels. A new structure, NodeTransition, is now used to transition to nodes on different hierarchy level. This saves space since only the end node GraphId is needed for the transitions (and DirectedEdge is a large data structure).
   * Change the NodeInfo lat,lon to use an offset from the tile base lat,lon. This potentially allows higher precision than using float, but more importantly saves space and allows support for NodeTransitions as well as spare for future growth.
   * Remove the EdgeElevation structure and max grade information into DirectedEdge and mean elevation into EdgeInfo. This saves space.
   * Reduce wayid to 32 bits. This allows sufficient growth when using OpenStreetMap data and frees space in EdgeInfo (allows moving speed limit and mean elevation from other structures).
   * Move name consistency from NodeInfo to DirectedEdge. This allows a more efficient lookup of name consistency.
   * Update all path algorithms to use NodeTransition logic rather than special DirectedEdge transition types. This simplifies PathAlgorithms slightly and removes some conditional logic.
   * Add an optional GraphFilter stage to tile building pipeline. This allows removal of edges and nodes based on access. This allows bicycle only, pedestrian only, or driving only datasets (or combinations) to be created - allowing smaller datasets for special purpose applications.
* **Deprecate**
   * Valhalla 3.0 removes support for OSMLR.

## Release Date: 2018-11-20 Valhalla 2.7.2
* **Enhancement**
   * UPDATED: Added a configuration variable for max_timedep_distance. This is used in selecting the path algorithm and provides the maximum distance between locations when choosing a time dependent path algorithm (other than multi modal). Above this distance, bidirectional A* is used with no time dependencies.
   * UPDATED: Remove transition edges from priority queue in Multimodal methods.
   * UPDATED: Fully implement street names and exit signs with ability to identify route numbers. [#1635](https://github.com/valhalla/valhalla/pull/1635)
* **Bug Fix**
   * FIXED: A timed-turned restriction should not be applied when a non-timed route is executed.  [#1615](https://github.com/valhalla/valhalla/pull/1615)
   * FIXED: Changed unordered_map to unordered_multimap for polys. Poly map can contain the same key but different multi-polygons. For example, islands for a country or timezone polygons for a country.
   * FIXED: Fixed timezone db issue where TZIDs did not exist in the Howard Hinnant date time db that is used in the date_time class for tz indexes.  Added logic to create aliases for TZIDs based on https://en.wikipedia.org/wiki/List_of_tz_database_time_zones
   * FIXED: Fixed the ramp turn modifiers for osrm compat [#1569](https://github.com/valhalla/valhalla/pull/1569)
   * FIXED: Fixed the step geometry when using the osrm compat mode [#1571](https://github.com/valhalla/valhalla/pull/1571)
   * FIXED: Fixed a data creation bug causing issues with A* routes ending on loops. [#1576](https://github.com/valhalla/valhalla/pull/1576)
   * FIXED: Fixed an issue with a bad route where destination only was present. Was due to thresholds in bidirectional A*. Changed threshold to be cost based rather than number of iterations). [#1586](https://github.com/valhalla/valhalla/pull/1586)
   * FIXED: Fixed an issue with destination only (private) roads being used in bicycle routes. Centralized some "base" transition cost logic in the base DynamicCost class. [#1587](https://github.com/valhalla/valhalla/pull/1587)
   * FIXED: Remove extraneous ramp maneuvers [#1657](https://github.com/valhalla/valhalla/pull/1657)

## Release Date: 2018-10-02 Valhalla 2.7.1
* **Enhancement**
   * UPDATED: Added date time support to forward and reverse isochrones. Add speed lookup (predicted speeds and/or free-flow or constrained flow speed) if date_time is present.
   * UPDATED: Add timezone checks to multimodal routes and isochrones (updates localtime if the path crosses into a timezone different than the start location).
* **Data Producer Update**
   * UPDATED: Removed boost date time support from transit.  Now using the Howard Hinnant date library.
* **Bug Fix**
   * FIXED: Fixed a bug with shortcuts that leads to inconsistent routes depending on whether shortcuts are taken, different origins can lead to different paths near the destination. This fix also improves performance on long routes and matrices.
   * FIXED: We were getting inconsistent results between departing at current date/time vs entering the current date/time.  This issue is due to the fact that the iso_date_time function returns the full iso date_time with the timezone offset (e.g., 2018-09-27T10:23-07:00 vs 2018-09-27T10:23). When we refactored the date_time code to use the new Howard Hinnant date library, we introduced this bug.
   * FIXED: Increased the threshold in CostMatrix to address null time and distance values occurring for truck costing with locations near the max distance.

## Release Date: 2018-09-13 Valhalla 2.7.0
* **Enhancement**
   * UPDATED: Refactor to use the pbf options instead of the ptree config [#1428](https://github.com/valhalla/valhalla/pull/1428) This completes [#1357](https://github.com/valhalla/valhalla/issues/1357)
   * UPDATED: Removed the boost/date_time dependency from baldr and odin. We added the Howard Hinnant date and time library as a submodule. [#1494](https://github.com/valhalla/valhalla/pull/1494)
   * UPDATED: Fixed 'Drvie' typo [#1505](https://github.com/valhalla/valhalla/pull/1505) This completes [#1504](https://github.com/valhalla/valhalla/issues/1504)
   * UPDATED: Optimizations of GetSpeed for predicted speeds [#1490](https://github.com/valhalla/valhalla/issues/1490)
   * UPDATED: Isotile optimizations
   * UPDATED: Added stats to predictive traffic logging
   * UPDATED: resample_polyline - Breaks the polyline into equal length segments at a sample distance near the resolution. Break out of the loop through polyline points once we reach the specified number of samplesthen append the last
polyline point.
   * UPDATED: added android logging and uses a shared graph reader
   * UPDATED: Do not run a second pass on long pedestrian routes that include a ferry (but succeed on first pass). This is a performance fix. Long pedestrian routes with A star factor based on ferry speed end up being very inefficient.
* **Bug Fix**
   * FIXED: A* destination only
   * FIXED: Fixed through locations weren't honored [#1449](https://github.com/valhalla/valhalla/pull/1449)


## Release Date: 2018-08-02 Valhalla 3.0.0-rc.4
* **Node Bindings**
   * UPDATED: add some worker pool handling
   [#1467](https://github.com/valhalla/valhalla/pull/1467)

## Release Date: 2018-08-02 Valhalla 3.0.0-rc.3
* **Node Bindings**
   * UPDATED: replaced N-API with node-addon-api wrapper and made the actor
   functions asynchronous
   [#1457](https://github.com/valhalla/valhalla/pull/1457)

## Release Date: 2018-07-24 Valhalla 3.0.0-rc.2
* **Node Bindings**
   * FIXED: turn on the autocleanup functionality for the actor object.
   [#1439](https://github.com/valhalla/valhalla/pull/1439)

## Release Date: 2018-07-16 Valhalla 3.0.0-rc.1
* **Enhancement**
   * ADDED: exposed the rest of the actions to the node bindings and added tests. [#1415](https://github.com/valhalla/valhalla/pull/1415)

## Release Date: 2018-07-12 Valhalla 3.0.0-alpha.1
**NOTE**: There was already a small package named `valhalla` on the npm registry, only published up to version 0.0.3. The team at npm has transferred the package to us, but would like us to publish something to it ASAP to prove our stake in it. Though the bindings do not have all of the actor functionality exposed yet (just route), we are going to publish an alpha release of 3.0.0 to get something up on npm.
* **Infrastructure**:
   * ADDED: add in time dependent algorithms if the distance between locations is less than 500km.
   * ADDED: TurnLanes to indicate turning lanes at the end of a directed edge.
   * ADDED: Added PredictedSpeeds to Valhalla tiles and logic to compute speed based on predictive speed profiles.
* **Data Producer Update**
   * ADDED: is_route_num flag was added to Sign records. Set this to true if the exit sign comes from a route number/ref.
   * CHANGED: Lower speeds on driveways, drive-thru, and parking aisle. Set destination only flag for drive thru use.
   * ADDED: Initial implementation of turn lanes.
  **Bug Fix**
   * CHANGED: Fix destination only penalty for A* and time dependent cases.
   * CHANGED: Use the distance from GetOffsetForHeading, based on road classification and road use (e.g. ramp, turn channel, etc.), within tangent_angle function.
* **Map Matching**
   * FIXED: Fixed trace_route edge_walk server abort [#1365](https://github.com/valhalla/valhalla/pull/1365)
* **Enhancement**
   * ADDED: Added post process for updating free and constrained speeds in the directed edges.
   * UPDATED: Parse the json request once and store in a protocol buffer to pass along the pipeline. This completed the first portion of [#1357](https://github.com/valhalla/valhalla/issues/1357)
   * UPDATED: Changed the shape_match attribute from a string to an enum. Fixes [#1376](https://github.com/valhalla/valhalla/issues/1376)
   * ADDED: Node bindings for route [#1341](https://github.com/valhalla/valhalla/pull/1341)
   * UPDATED: Use a non-linear use_highways factor (to more heavily penalize highways as use_highways approaches 0).

## Release Date: 2018-07-15 Valhalla 2.6.3
* **API**:
   * FIXED: Use a non-linear use_highways factor (to more heavily penalize highways as use_highways approaches 0).
   * FIXED: Fixed the highway_factor when use_highways < 0.5.
   * ENHANCEMENT: Added logic to modulate the surface factor based on use_trails.
   * ADDED: New customer test requests for motorcycle costing.

## Release Date: 2018-06-28 Valhalla 2.6.2
* **Data Producer Update**
   * FIXED: Complex restriction sorting bug.  Check of has_dt in ComplexRestrictionBuilder::operator==.
* **API**:
   * FIXED: Fixed CostFactory convenience method that registers costing models
   * ADDED: Added use_tolls into motorcycle costing options

## Release Date: 2018-05-28 Valhalla 2.6.0
* **Infrastructure**:
   * CHANGED: Update cmake buildsystem to replace autoconf [#1272](https://github.com/valhalla/valhalla/pull/1272)
* **API**:
   * CHANGED: Move `trace_options` parsing to map matcher factory [#1260](https://github.com/valhalla/valhalla/pull/1260)
   * ADDED: New costing method for AutoDataFix [#1283](https://github.com/valhalla/valhalla/pull/1283)

## Release Date: 2018-05-21 Valhalla 2.5.0
* **Infrastructure**
   * ADDED: Add code formatting and linting.
* **API**
   * ADDED: Added new motorcycle costing, motorcycle access flag in data and use_trails option.
* **Routing**
   * ADDED: Add time dependnet forward and reverse A* methods.
   * FIXED: Increase minimum threshold for driving routes in bidirectional A* (fixes some instances of bad paths).
* **Data Producer Update**
   * CHANGED: Updates to properly handle cycleway crossings.
   * CHANGED: Conditionally include driveways that are private.
   * ADDED: Added logic to set motorcycle access.  This includes lua, country access, and user access flags for motorcycles.

## Release Date: 2018-04-11 Valhalla 2.4.9
* **Enhancement**
   * Added European Portuguese localization for Valhalla
   * Updates to EdgeStatus to improve performance. Use an unordered_map of tile Id and allocate an array for each edge in the tile. This allows using pointers to access status for sequential edges. This improves performance by 50% or so.
   * A couple of bicycle costing updates to improve route quality: avoid roads marked as part of a truck network, to remove the density penalty for transition costs.
   * When optimal matrix type is selected, now use CostMatrix for source to target pedestrian and bicycle matrix calls when both counts are above some threshold. This improves performance in general and lessens some long running requests.
*  **Data Producer Update**
   * Added logic to protect against setting a speed of 0 for ferries.

## Release Date: 2018-03-27 Valhalla 2.4.8
* **Enhancement**
   * Updates for Italian verbal translations
   * Optionally remove driveways at graph creation time
   * Optionally disable candidate edge penalty in path finding
   * OSRM compatible route, matrix and map matching response generation
   * Minimal Windows build compatibility
   * Refactoring to use PBF as the IPC mechanism for all objects
   * Improvements to internal intersection marking to reduce false positives
* **Bug Fix**
   * Cap candidate edge penalty in path finding to reduce excessive expansion
   * Fix trivial paths at deadends

## Release Date: 2018-02-08 Valhalla 2.4.7
* **Enhancement**
   * Speed up building tiles from small OSM imports by using boost directory iterator rather than going through all possible tiles and testing each if the file exists.
* **Bug Fix**
   * Protect against overflow in string to float conversion inside OSM parsing.

## Release Date: 2018-01-26 Valhalla 2.4.6
* **Enhancement**
   * Elevation library will lazy load RAW formatted sources

## Release Date: 2018-01-24 Valhalla 2.4.5
* **Enhancement**
   * Elevation packing utility can unpack lz4hc now
* **Bug Fix**
   * Fixed broken darwin builds

## Release Date: 2018-01-23 Valhalla 2.4.4
* **Enhancement**
   * Elevation service speed improvements and the ability to serve lz4hc compressed data
   * Basic support for downloading routing tiles on demand
   * Deprecated `valhalla_route_service`, now all services (including elevation) are found under `valhalla_service`

## Release Date: 2017-12-11 Valhalla 2.4.3
* **Enhancement**
   * Remove union from GraphId speeds up some platforms
   * Use SAC scale in pedestrian costing
   * Expanded python bindings to include all actions (route, matrix, isochrone, etc)
* **Bug Fix**
   * French translation typo fixes
*  **Data Producer Update**
   * Handling shapes that intersect the poles when binning
   * Handling when transit shapes are less than 2 points

## Release Date: 2017-11-09 Valhalla 2.4.1
*  **Data Producer Update**
   * Added kMopedAccess to modes for complex restrictions.  Remove the kMopedAccess when auto access is removed.  Also, add the kMopedAccess when an auto restriction is found.

## Release Date: 2017-11-08 Valhalla 2.4.0
*  **Data Producer Update**
   * Added logic to support restriction = x with a the except tag.  We apply the restriction to everything except for modes in the except tag.
   * Added logic to support railway_service and coach_service in transit.
* **Bug Fix**
  * Return proper edge_walk path for requested shape_match=walk_or_snap
  * Skip invalid stateid for Top-K requests

## Release Date: 2017-11-07 Valhalla 2.3.9
* **Enhancement**
  * Top-K map matched path generation now only returns unique paths and does so with fewer iterations
  * Navigator call outs for both imperial and metric units
  * The surface types allowed for a given bike route can now be controlled via a request parameter `avoid_bad_surfaces`
  * Improved support for motorscooter costing via surface types, road classification and vehicle specific tagging
* **Bug Fix**
  * Connectivity maps now include information about transit tiles
  * Lane counts for singly digitized roads are now correct for a given directed edge
  * Edge merging code for assigning osmlr segments is now robust to partial tile sets
  * Fix matrix path finding to allow transitioning down to lower levels when appropriate. In particular, do not supersede shortcut edges until no longer expanding on the next level.
  * Fix optimizer rotate location method. This fixes a bug where optimal ordering was bad for large location sets.
*  **Data Producer Update**
   * Duration tags are now used to properly set the speed of travel for a ferry routes

## Release Date: 2017-10-17 Valhalla 2.3.8
* **Bug Fix**
  * Fixed the roundabout exit count for bicycles when the roundabout is a road and not a cycleway
  * Enable a pedestrian path to remain on roundabout instead of getting off and back on
  * Fixed the penalization of candidate locations in the uni-directional A* algorithm (used for trivial paths)
*  **Data Producer Update**
   * Added logic to set bike forward and tag to true where kv["sac_scale"] == "hiking". All other values for sac_scale turn off bicycle access.  If sac_scale or mtb keys are found and a surface tag is not set we default to kPath.
   * Fixed a bug where surface=unpaved was being assigned Surface::kPavedSmooth.

## Release Date: 2017-9-11 Valhalla 2.3.7
* **Bug Fix**
  * Update bidirectional connections to handle cases where the connecting edge is one of the origin (or destination) edges and the cost is high. Fixes some pedestrian route issues that were reported.
*  **Data Producer Update**
   * Added support for motorroad tag (default and per country).
   * Update OSMLR segment association logic to fix issue where chunks wrote over leftover segments. Fix search along edges to include a radius so any nearby edges are also considered.

## Release Date: 2017-08-29 Valhalla 2.3.6
* **Bug Fix**
  * Pedestrian paths including ferries no longer cause circuitous routes
  * Fix a crash in map matching route finding where heading from shape was using a `nullptr` tile
  * Spanish language narrative corrections
  * Fix traffic segment matcher to always set the start time of a segment when its known
* **Enhancement**
  * Location correlation scoring improvements to avoid situations where less likely start or ending locations are selected

## Release Date: 2017-08-22 Valhalla 2.3.5
* **Bug Fix**
  * Clamp the edge score in thor. Extreme values were causing bad alloc crashes.
  * Fix multimodal isochrones. EdgeLabel refactor caused issues.
* **Data Producer Update**
  * Update lua logic to properly handle vehicle=no tags.

## Release Date: 2017-08-14 Valhalla 2.3.4
* **Bug Fix**
  * Enforce limits on maximum per point accuracy to avoid long running map matching computations

## Release Date: 2017-08-14 Valhalla 2.3.3
* **Bug Fix**
  * Maximum osm node reached now causes bitset to resize to accommodate when building tiles
  * Fix wrong side of street information and remove redundant node snapping
  * Fix path differences between services and `valhalla_run_route`
  * Fix map matching crash when interpolating duplicate input points
  * Fix unhandled exception when trace_route or trace_attributes when there are no continuous matches
* **Enhancement**
  * Folded Low-Stress Biking Code into the regular Bicycle code and removed the LowStressBicycleCost class. Now when making a query for bicycle routing, a value of 0 for use_hills and use_roads produces low-stress biking routes, while a value of 1 for both provides more intense professional bike routes.
  * Bike costing default values changed. use_roads and use_hills are now 0.25 by default instead of 0.5 and the default bike is now a hybrid bike instead of a road bike.
  * Added logic to use station hierarchy from transitland.  Osm and egress nodes are connected by transitconnections.  Egress and stations are connected by egressconnections.  Stations and platforms are connected by platformconnections.  This includes narrative updates for Odin as well.

## Release Date: 2017-07-31 Valhalla 2.3.2
* **Bug Fix**
  * Update to use oneway:psv if oneway:bus does not exist.
  * Fix out of bounds memory issue in DoubleBucketQueue.
  * Many things are now taken into consideration to determine which sides of the road have what cyclelanes, because they were not being parsed correctly before
  * Fixed issue where sometimes a "oneway:bicycle=no" tag on a two-way street would cause the road to become a oneway for bicycles
  * Fixed trace_attributes edge_walk cases where the start or end points in the shape are close to graph nodes (intersections)
  * Fixed 32bit architecture crashing for certain routes with non-deterministic placement of edges labels in bucketized queue datastructure
* **Enhancement**
  * Improve multi-modal routes by adjusting the pedestrian mode factor (routes use less walking in favor of public transit).
  * Added interface framework to support "top-k" paths within map-matching.
  * Created a base EdgeLabel class that contains all data needed within costing methods and supports the basic path algorithms (forward direction, A*, with accumulated path distance). Derive class for bidirectional algorithms (BDEdgeLabel) and for multimodal algorithms. Lowers memory use by combining some fields (using spare bits from GraphId).
  * Added elapsed time estimates to map-matching labels in preparation for using timestamps in map-matching.
  * Added parsing of various OSM tags: "bicycle=use_sidepath", "bicycle=dismount", "segregated=*", "shoulder=*", "cycleway:buffer=*", and several variations of these.
  * Both trace_route and trace_attributes will parse `time` and `accuracy` parameters when the shape is provided as unencoded
  * Map-matching will now use the time (in seconds) of each gps reading (if provided) to narrow the search space and avoid finding matches that are impossibly fast

## Release Date: 2017-07-10 Valhalla 2.3.0
* **Bug Fix**
  * Fixed a bug in traffic segment matcher where length was populated but had invalid times
* **Embedded Compilation**
  * Decoupled the service components from the rest of the worker objects so that the worker objects could be used in non http service contexts
   * Added an actor class which encapsulates the various worker objects and allows the various end points to be called /route /height etc. without needing to run a service
* **Low-Stress Bicycle**
  * Worked on creating a new low-stress biking option that focuses more on taking safer roads like cycle ways or residential roads than the standard bike costing option does.

## Release Date: 2017-06-26 Valhalla 2.2.9
* **Bug Fix**
  * Fix a bug introduced in 2.2.8 where map matching search extent was incorrect in longitude axis.

## Release Date: 2017-06-23 Valhalla 2.2.8
* **Bug Fix**
  * Traffic segment matcher (exposed through Python bindings) - fix cases where partial (or no) results could be returned when breaking out of loop in form_segments early.
* **Traffic Matching Update**
  * Traffic segment matcher - handle special cases when entering and exiting turn channels.
* **Guidance Improvements**
  * Added Swedish (se-SV) narrative file.

## Release Date: 2017-06-20 Valhalla 2.2.7
* **Bug Fixes**
  * Traffic segment matcher (exposed through Python bindings) makes use of accuracy per point in the input
  * Traffic segment matcher is robust to consecutive transition edges in matched path
* **Isochrone Changes**
  * Set up isochrone to be able to handle multi-location queries in the future
* **Data Producer Updates**
  * Fixes to valhalla_associate_segments to address threading issue.
  * Added support for restrictions that refers only to appropriate type of vehicle.
* **Navigator**
  * Added pre-alpha implementation that will perform guidance for mobile devices.
* **Map Matching Updates**
  * Added capability to customize match_options

## Release Date: 2017-06-12 Valhalla 2.2.6
* **Bug Fixes**
  * Fixed the begin shape index where an end_route_discontinuity exists
* **Guidance Improvements**
  * Updated Slovenian (sl-SI) narrative file.
* **Data Producer Updates**
  * Added support for per mode restrictions (e.g., restriction:&lt;type&gt;)  Saved these restrictions as "complex" restrictions which currently support per mode lookup (unlike simple restrictions which are assumed to apply to all driving modes).
* **Matrix Updates**
  * Increased max distance threshold for auto costing and other similar costings to 400 km instead of 200 km

## Release Date: 2017-06-05 Valhalla 2.2.5
* **Bug Fixes**
  * Fixed matched point edge_index by skipping transition edges.
  * Use double precision in meili grid traversal to fix some incorrect grid cases.
  * Update meili to use DoubleBucketQueue and GraphReader methods rather than internal methods.

## Release Date: 2017-05-17 Valhalla 2.2.4
* **Bug Fixes**
  * Fix isochrone bug where the default access mode was used - this rejected edges that should not have been rejected for cases than automobile.
  * Fix A* handling of edge costs for trivial routes. This fixed an issue with disconnected regions that projected to a single edge.
  * Fix TripPathBuilder crash if first edge is a transition edge (was occurring with map-matching in rare occasions).

## Release Date: 2017-05-15 Valhalla 2.2.3
* **Map Matching Improvement**
  * Return begin and end route discontinuities. Also, returns partial shape of edge at route discontinuity.
* **Isochrone Improvements**
  * Add logic to make sure the center location remains fixed at the center of a tile/grid in the isotile.
  * Add a default generalization factor that is based on the grid size. Users can still override this factor but the default behavior is improved.
  * Add ExpandForward and ExpandReverse methods as is done in bidirectional A*. This improves handling of transitions between hierarchy levels.
* **Graph Correlation Improvements**
  * Add options to control both radius and reachability per input location (with defaults) to control correlation of input locations to the graph in such a way as to avoid routing between disconnected regions and favor more likely paths.

## Release Date: 2017-05-08 Valhalla 2.2.0
* **Guidance Improvements**
  * Added Russian (ru-RU) narrative file.
  * Updated Slovenian (sl-SI) narrative file.
* **Data Producer Updates**
  * Assign destination sign info on bidirectional ramps.
  * Update ReclassifyLinks. Use a "link-tree" which is formed from the exit node and terminates at entrance nodes. Exit nodes are sorted by classification so motorway exits are done before trunks, etc. Updated the turn channel logic - now more consistently applies turn channel use.
  * Updated traffic segment associations to properly work with elevation and lane connectivity information (which is stored after the traffic association).

## Release Date: 2017-04-24 Valhalla 2.1.9
* **Elevation Update**
  * Created a new EdgeElevation structure which includes max upward and downward slope (moved from DirectedEdge) and mean elevation.
* **Routing Improvements**
  * Destination only fix when "nested" destination only areas cause a route failure. Allow destination only edges (with penalty) on 2nd pass.
  * Fix heading to properly use the partial edge shape rather than entire edge shape to determine heading at the begin and end locations.
  * Some cleanup and simplification of the bidirectional A* algorithm.
  * Some cleanup and simplification of TripPathBuilder.
  * Make TileHierarchy data and methods static and remove tile_dir from the tile hierarchy.
* **Map Matching Improvement**
  * Return matched points with trace attributes when using map_snap.
* **Data Producer Updates**
  * lua updates so that the chunnel will work again.

## Release Date: 2017-04-04 Valhalla 2.1.8
* **Map Matching Release**
  * Added max trace limits and out-of-bounds checks for customizable trace options

## Release Date: 2017-03-29 Valhalla 2.1.7
* **Map Matching Release**
  * Increased service limits for trace
* **Data Producer Updates**
  * Transit: Remove the dependency on using level 2 tiles for transit builder
* **Traffic Updates**
  * Segment matcher completely re-written to handle many complex issues when matching traces to OTSs
* **Service Improvement**
  * Bug Fix - relaxed rapidjson parsing to allow numeric type coercion
* **Routing Improvements**
  * Level the forward and reverse paths in bidirectional A * to account for distance approximation differences.
  * Add logic for Use==kPath to bicycle costing so that paths are favored (as are footways).

## Release Date: 2017-03-10 Valhalla 2.1.3
* **Guidance Improvement**
  * Corrections to Slovenian narrative language file
  **Routing Improvements**
  * Increased the pedestrian search radius from 25 to 50 within the meili configuration to reduce U-turns with map-matching
  * Added a max avoid location limit

## Release Date: 2017-02-22 Valhalla 2.1.0
* **Guidance Improvement**
  * Added ca-ES (Catalan) and sl-SI (Slovenian) narrative language files
* **Routing  Improvement**
  * Fix through location reverse ordering bug (introduced in 2.0.9) in output of route responses for depart_at routes
  * Fix edge_walking method to handle cases where more than 1 initial edge is found
* **Data Producer Updates**
  * Improved transit by processing frequency based schedules.
  * Updated graph validation to more aggressively check graph consistency on level 0 and level 1
  * Fix the EdgeInfo hash to not create duplicate edge info records when creating hierarchies

## Release Date: 2017-02-21 Valhalla 2.0.9
* **Guidance Improvement**
  * Improved Italian narrative by handling articulated prepositions
  * Properly calling out turn channel maneuver
* **Routing Improvement**
  * Improved path determination by increasing stop impact for link to link transitions at intersections
  * Fixed through location handling, now includes cost at throughs and properly uses heading
  * Added ability to adjust location heading tolerance
* **Traffic Updates**
  * Fixed segment matching json to properly return non-string values where appropriate
* **Data Producer Updates**
  * Process node:ref and way:junction_ref as a semicolon separated list for exit numbers
  * Removed duplicated interchange sign information when ways are split into edges
  * Use a sequence within HierarchyBuilder to lower memory requirements for planet / large data imports.
  * Add connecting OSM wayId to a transit stop within NodeInfo.
  * Lua update:  removed ways that were being added to the routing graph.
  * Transit:  Fixed an issue where add_service_day and remove_service_day was not using the tile creation date, but the service start date for transit.
  * Transit:  Added acceptance test logic.
  * Transit:  Added fallback option if the associated wayid is not found.  Use distance approximator to find the closest edge.
  * Transit:  Added URL encoding for one stop ids that contain diacriticals.  Also, added include_geometry=false for route requests.
* **Optimized Routing Update**
  * Added an original index to the location object in the optimized route response
* **Trace Route Improvement**
  * Updated find_start_node to fix "GraphTile NodeInfo index out of bounds" error

## Release Date: 2017-01-30 Valhalla 2.0.6
* **Guidance Improvement**
  * Italian phrases were updated
* **Routing Improvement**
  * Fixed an issue where date and time was returning an invalid ISO8601 time format for date_time values in positive UTC. + sign was missing.
  * Fixed an encoding issue that was discovered for tranist_fetcher.  We were not encoding onestop_ids or route_ids.  Also, added exclude_geometry=true for route API calls.
* **Data Producer Updates**
  * Added logic to grab a single feed in valhalla_build_transit.

## Release Date: 2017-01-04 Valhalla 2.0.3
* **Service Improvement**
  * Added support for interrupting requests. If the connection is closed, route computation and map-matching can be interrupted prior to completion.
* **Routing Improvement**
  * Ignore name inconsistency when entering a link to avoid double penalizing.
* **Data Producer Updates**
  * Fixed consistent name assignment for ramps and turn lanes which improved guidance.
  * Added a flag to directed edges indicating if the edge has names. This can potentially be used in costing methods.
  * Allow future use of spare GraphId bits within DirectedEdge.

## Release Date: 2016-12-13 Valhalla 2.0.2
* **Routing Improvement**
  * Added support for multi-way restrictions to matrix and isochrones.
  * Added HOV costing model.
  * Speed limit updates.   Added logic to save average speed separately from speed limits.
  * Added transit include and exclude logic to multimodal isochrone.
  * Fix some edge cases for trivial (single edge) paths.
  * Better treatment of destination access only when using bidirectional A*.
* **Performance Improvement**
  * Improved performance of the path algorithms by making many access methods inline.

## Release Date: 2016-11-28 Valhalla 2.0.1
* **Routing Improvement**
  * Preliminary support for multi-way restrictions
* **Issues Fixed**
  * Fixed tile incompatibility between 64 and 32bit architectures
  * Fixed missing edges within tile edge search indexes
  * Fixed an issue where transit isochrone was cut off if we took transit that was greater than the max_seconds and other transit lines or buses were then not considered.

## Release Date: 2016-11-15 Valhalla 2.0

* **Tile Redesign**
  * Updated the graph tiles to store edges only on the hierarchy level they belong to. Prior to this, the highways were stored on all levels, they now exist only on the highway hierarchy. Similar changes were made for arterial level roads. This leads to about a 20% reduction in tile size.
  * The tile redesign required changes to the path generation algorithms. They must now transition freely between levels, even for pedestrian and bicycle routes. To offset the extra transitions, the main algorithms were changed to expand nodes at each level that has directed edges, rather than adding the transition edges to the priority queue/adjacency list. This change helps performance. The hierarchy limits that are used to speed the computation of driving routes by utilizing the highway hierarchy were adjusted to work with the new path algorithms.
  * Some changes to costing were also required, for example pedestrian and bicycle routes skip shortcut edges.
  * Many tile data structures were altered to explicitly size different fields and make room for "spare" fields that will allow future growth. In addition, the tile itself has extra "spare" records that can be appended to the end of the tile and referenced from the tile header. This also will allow future growth without breaking backward compatibility.
* **Guidance Improvement**
  * Refactored trip path to use an enumerated `Use` for edge and an enumerated `NodeType` for node
  * Fixed some wording in the Hindi narrative file
  * Fixed missing turn maneuver by updating the forward intersecting edge logic
* **Issues Fixed**
  * Fixed an issue with pedestrian routes where a short u-turn was taken to avoid the "crossing" penalty.
  * Fixed bicycle routing due to high penalty to enter an access=destination area. Changed to a smaller, length based factor to try to avoid long regions where access = destination. Added a driveway penalty to avoid taking driveways (which are often marked as access=destination).
  * Fixed regression where service did not adhere to the list of allowed actions in the Loki configuration
* **Graph Correlation**
  * External contributions from Navitia have lead to greatly reduced per-location graph correlation. Average correlation time is now less than 1ms down from 4-9ms.

## Release Date: 2016-10-17

* **Guidance Improvement**
  * Added the Hindi (hi-IN) narrative language
* **Service Additions**
  * Added internal valhalla error codes utility in baldr and modified all services to make use of and return as JSON response
  * See documentation https://github.com/valhalla/valhalla-docs/blob/master/api-reference.md#internal-error-codes-and-conditions
* **Time-Distance Matrix Improvement**
  * Added a costmatrix performance fix for one_to_many matrix requests
* **Memory Mapped Tar Archive - Tile Extract Support**
  * Added the ability to load a tar archive of the routing graph tiles. This improves performance under heavy load and reduces the memory requirement while allowing multiple processes to share cache resources.

## Release Date: 2016-09-19

* **Guidance Improvement**
  * Added pirate narrative language
* **Routing Improvement**
  * Added the ability to include or exclude stops, routes, and operators in multimodal routing.
* **Service Improvement**
  * JSONify Error Response

## Release Date: 2016-08-30

* **Pedestrian Routing Improvement**
  * Fixes for trivial pedestrian routes

## Release Date: 2016-08-22

* **Guidance Improvements**
  * Added Spanish narrative
  * Updated the start and end edge heading calculation to be based on road class and edge use
* **Bicycle Routing Improvements**
  * Prevent getting off a higher class road for a small detour only to get back onto the road immediately.
  * Redo the speed penalties and road class factors - they were doubly penalizing many roads with very high values.
  * Simplify the computation of weighting factor for roads that do not have cycle lanes. Apply speed penalty to slightly reduce favoring
of non-separated bicycle lanes on high speed roads.
* **Routing Improvements**
  * Remove avoidance of U-turn for pedestrian routes. This improves use with map-matching since pedestrian routes can make U-turns.
  * Allow U-turns at dead-ends for driving (and bicycling) routes.
* **Service Additions**
  * Add support for multi-modal isochrones.
  * Added base code to allow reverse isochrones (path from anywhere to a single destination).
* **New Sources to Targets**
  * Added a new Matrix Service action that allows you to request any of the 3 types of time-distance matrices by calling 1 action.  This action takes a sources and targets parameter instead of the locations parameter.  Please see the updated Time-Distance Matrix Service API reference for more details.

## Release Date: 2016-08-08

 * **Service additions**
  * Latitude, longitude bounding boxes of the route and each leg have been added to the route results.
  * Added an initial isochrone capability. This includes methods to create an "isotile" - a 2-D gridded data set with time to reach each lat,lon grid from an origin location. This isoltile is then used to create contours at specified times. Interior contours are optionally removed and the remaining outer contours are generalized and converted to GeoJSON polygons. An initial version supporting multimodal route types has also been added.
 * **Data Producer Updates**
  * Fixed tranist scheduling issue where false schedules were getting added.
 * **Tools Additionas**
  * Added `valhalla_export_edges` tool to allow shape and names to be dumped from the routing tiles

## Release Date: 2016-07-19

 * **Guidance Improvements**
  * Added French narrative
  * Added capability to have narrative language aliases - For example: German `de-DE` has an alias of `de`
 * **Transit Stop Update** - Return latitude and longitude for each transit stop
 * **Data Producer Updates**
  * Added logic to use lanes:forward, lanes:backward, speed:forward, and speed:backward based on direction of the directed edge.
  * Added support for no_entry, no_exit, and no_turn restrictions.
  * Added logic to support country specific access. Based on country tables found here: http://wiki.openstreetmap.org/wiki/OSM_tags_for_routing/Access-Restrictions

## Release Date: 2016-06-08

 * **Bug Fix** - Fixed a bug where edge indexing created many small tiles where no edges actually intersected. This allowed impossible routes to be considered for path finding instead of rejecting them earlier.
 * **Guidance Improvements**
  * Fixed invalid u-turn direction
  * Updated to properly call out jughandle routes
  * Enhanced signless interchange maneuvers to help guide users
 * **Data Producer Updates**
  * Updated the speed assignment for ramp to be a percentage of the original road class speed assignment
  * Updated stop impact logic for turn channel onto ramp

## Release Date: 2016-05-19

 * **Bug Fix** - Fixed a bug where routes fail within small, disconnected "islands" due to the threshold logic in prior release. Also better logic for not-thru roads.

## Release Date: 2016-05-18

 * **Bidirectional A* Improvements** - Fixed an issue where if both origin and destination locations where on not-thru roads that meet at a common node the path ended up taking a long detour. Not all cases were fixed though - next release should fix. Trying to address the termination criteria for when the best connection point of the 2 paths is optimal. Turns out that the initial case where both opposing edges are settled is not guaranteed to be the least cost path. For now we are setting a threshold and extending the search while still tracking best connections. Fixed the opposing edge when a hierarchy transition occurs.
 * **Guidance Globalization** -  Fixed decimal distance to be locale based.
 * **Guidance Improvements**
  * Fixed roundabout spoke count issue by fixing the drive_on_right attribute.
  * Simplified narative by combining unnamed straight maneuvers
  * Added logic to confirm maneuver type assignment to avoid invalid guidance
  * Fixed turn maneuvers by improving logic for the following:
    * Internal intersection edges
    * 'T' intersections
    * Intersecting forward edges
 * **Data Producer Updates** - Fix the restrictions on a shortcut edge to be the same as the last directed edge of the shortcut (rather than the first one).

## Release Date: 2016-04-28

 * **Tile Format Updates** - Separated the transit graph from the "road only" graph into different tiles but retained their interconnectivity. Transit tiles are now hierarchy level 3.
 * **Tile Format Updates** - Reduced the size of graph edge shape data by 5% through the use of varint encoding (LEB128)
 * **Tile Format Updates** - Aligned `EdgeInfo` structures to proper byte boundaries so as to maintain compatibility for systems who don't support reading from unaligned addresses.
 * **Guidance Globalization** -  Added the it-IT(Italian) language file. Added support for CLDR plural rules. The cs-CZ(Czech), de-DE(German), and en-US(US English) language files have been updated.
 * **Travel mode based instructions** -  Updated the start, post ferry, and post transit insructions to be based on the travel mode, for example:
  * `Drive east on Main Street.`
  * `Walk northeast on Broadway.`
  * `Bike south on the cycleway.`

## Release Date: 2016-04-12

 * **Guidance Globalization** -  Added logic to use tagged language files that contain the guidance phrases. The initial versions of en-US, de-DE, and cs-CZ have been deployed.
 * **Updated ferry defaults** -  Bumped up use_ferry to 0.65 so that we don't penalize ferries as much.

## Release Date: 2016-03-31
 * **Data producer updates** - Do not generate shortcuts across a node which is a fork. This caused missing fork maneuvers on longer routes.  GetNames update ("Broadway fix").  Fixed an issue with looking up a name in the ref map and not the name map.  Also, removed duplicate names.  Private = false was unsetting destination only flags for parking aisles.

## Release Date: 2016-03-30
 * **TripPathBuilder Bug Fix** - Fixed an exception that was being thrown when trying to read directed edges past the end of the list within a tile. This was due to errors in setting walkability and cyclability on upper hierarchies.

## Release Date: 2016-03-28

 * **Improved Graph Correlation** -  Correlating input to the routing graph is carried out via closest first traversal of the graph's, now indexed, geometry. This results in faster correlation and guarantees the absolute closest edge is found.

## Release Date: 2016-03-16

 * **Transit type returned** -  The transit type (e.g. tram, metro, rail, bus, ferry, cable car, gondola, funicular) is now returned with each transit maneuver.
 * **Guidance language** -  If the language option is not supplied or is unsupported then the language will be set to the default (en-US). Also, the service will return the language in the trip results.
 * **Update multimodal path algorithm** - Applied some fixes to multimodal path algorithm. In particular fixed a bug where the wrong sortcost was added to the adjacency list. Also separated "in-station" transfer costs from transfers between stops.
 * **Data producer updates** - Do not combine shortcut edges at gates or toll booths. Fixes avoid toll issues on routes that included shortcut edges.

## Release Date: 2016-03-07

 * **Updated all APIs to honor the optional DNT (Do not track) http header** -  This will avoid logging locations.
 * **Reduce 'Merge maneuver' verbal alert instructions** -  Only create a verbal alert instruction for a 'Merge maneuver' if the previous maneuver is > 1.5 km.
 * **Updated transit defaults.  Tweaked transit costing logic to obtain better routes.** -  use_rail = 0.6, use_transfers = 0.3, transfer_cost = 15.0 and transfer_penalty = 300.0.  Updated the TransferCostFactor to use the transfer_factor correctly.  TransitionCost for pedestrian costing bumped up from 20.0f to 30.0f when predecessor edge is a transit connection.
 * **Initial Guidance Globalization** -  Partial framework for Guidance Globalization. Started reading some guidance phrases from en-US.json file.

## Release Date: 2016-02-22

 * **Use bidirectional A* for automobile routes** - Switch to bidirectional A* for all but bus routes and short routes (where origin and destination are less than 10km apart). This improves performance and has less failure cases for longer routes. Some data import adjustments were made (02-19) to fix some issues encountered with arterial and highway hierarchies. Also only use a maximum of 2 passes for bidirecdtional A* to reduce "long time to fail" cases.
 * **Added verbal multi-cue guidance** - This combines verbal instructions when 2 successive maneuvers occur in a short amount of time (e.g., Turn right onto MainStreet. Then Turn left onto 1st Avenue).

## Release Date: 2016-02-19

 * **Data producer updates** - Reduce stop impact when all edges are links (ramps or turn channels). Update opposing edge logic to reject edges that do no have proper access (forward access == reverse access on opposing edge and vice-versa). Update ReclassifyLinks for cases where a single edge (often a service road) intersects a ramp improperly causing the ramp to reclassified when it should not be. Updated maximum OSM node Id (now exceeds 4000000000). Move lua from conf repository into mjolnir.

## Release Date: 2016-02-01

 * **Data producer updates** - Reduce speed on unpaved/rough roads. Add statistics for hgv (truck) restrictions.

## Release Date: 2016-01-26

 * **Added capability to disable narrative production** - Added the `narrative` boolean option to allow users to disable narrative production. Locations, shape, length, and time are still returned. The narrative production is enabled by default. The possible values for the `narrative` option are: false and true
 * **Added capability to mark a request with an id** - The `id` is returned with the response so a user could match to the corresponding request.
 * **Added some logging enhancements, specifically [ANALYTICS] logging** - We want to focus more on what our data is telling us by logging specific stats in Logstash.

## Release Date: 2016-01-18

 * **Data producer updates** - Data importer configuration (lua) updates to fix a bug where buses were not allowed on restricted lanes.  Fixed surface issue (change the default surface to be "compacted" for footways).

## Release Date: 2016-01-04

 * **Fixed Wrong Costing Options Applied** - Fixed a bug in which a previous requests costing options would be used as defaults for all subsequent requests.

## Release Date: 2015-12-18

 * **Fix for bus access** - Data importer configuration (lua) updates to fix a bug where bus lanes were turning off access for other modes.
 * **Fix for extra emergency data** - Data importer configuration (lua) updates to fix a bug where we were saving hospitals in the data.
 * **Bicycle costing update** - Updated kTCSlight and kTCFavorable so that cycleways are favored by default vs roads.

## Release Date: 2015-12-17

 * **Graph Tile Data Structure update** - Updated structures within graph tiles to support transit efforts and truck routing. Removed TransitTrip, changed TransitRoute and TransitStop to indexes (rather than binary search). Added access restrictions (like height and weight restrictions) and the mode which they impact to reduce need to look-up.
 * **Data producer updates** - Updated graph tile structures and import processes.

## Release Date: 2015-11-23

 * **Fixed Open App for OSRM functionality** - Added OSRM functionality back to Loki to support Open App.

## Release Date: 2015-11-13

 * **Improved narrative for unnamed walkway, cycleway, and mountain bike trail** - A generic description will be used for the street name when a walkway, cycleway, or mountain bike trail maneuver is unnamed. For example, a turn right onto a unnamed walkway maneuver will now be: "Turn right onto walkway."
 * **Fix costing bug** - Fix a bug introduced in EdgeLabel refactor (impacted time distance matrix only).

## Release Date: 2015-11-3

 * **Enhance bi-directional A* logic** - Updates to bidirectional A* algorithm to fix the route completion logic to handle cases where a long "connection" edge could lead to a sub-optimal path. Add hierarchy and shortcut logic so we can test and use bidirectional A* for driving routes. Fix the destination logic to properly handle oneways as the destination edge. Also fix U-turn detection for reverse search when hierarchy transitions occur.
 * **Change "Go" to "Head" for some instructions** - Start, exit ferry.
 * **Update to roundabout instructions** - Call out roundabouts for edges marked as links (ramps, turn channels).
 * **Update bicycle costing** - Fix the road factor (for applying weights based on road classification) and lower turn cost values.

## Data Producer Release Date: 2015-11-2

 * **Updated logic to not create shortcut edges on roundabouts** - This fixes some roundabout exit counts.

## Release Date: 2015-10-20

 * **Bug Fix for Pedestrian and Bicycle Routes** - Fixed a bug with setting the destination in the bi-directional Astar algorithm. Locations that snapped to a dead-end node would have failed the route and caused a timeout while searching for a valid path. Also fixed the elapsed time computation on the reverse path of bi-directional algorithm.

## Release Date: 2015-10-16

 * **Through Location Types** - Improved support for locations with type = "through". Routes now combine paths that meet at each through location to create a single "leg" between locations with type = "break". Paths that continue at a through location will not create a U-turn unless the path enters a "dead-end" region (neighborhood with no outbound access).
 * **Update shortcut edge logic** - Now skips long shortcut edges when close to the destination. This can lead to missing the proper connection if the shortcut is too long. Fixes #245 (thor).
 * **Per mode service limits** - Update configuration to allow setting different maximum number of locations and distance per mode.
 * **Fix shape index for trivial path** - Fix a bug where when building the the trip path for a "trivial" route (includes just one edge) where the shape index exceeded that size of the shape.

## Release Date: 2015-09-28

 * **Elevation Influenced Bicycle Routing** - Enabled elevation influenced bicycle routing. A "use-hills" option was added to the bicycle costing profile that can tune routes to avoid hills based on grade and amount of elevation change.
 * **"Loop Edge" Fix** - Fixed a bug with edges that form a loop. Split them into 2 edges during data import.
 * **Additional information returned from 'locate' method** - Added information that can be useful when debugging routes and data. Adds information about nodes and edges at a location.
 * **Guidance/Narrative Updates** - Added side of street to destination narrative. Updated verbal instructions.<|MERGE_RESOLUTION|>--- conflicted
+++ resolved
@@ -51,11 +51,8 @@
    * FIXED: fix: `std::terminate` on unsupported request format for some actions [#5387](https://github.com/valhalla/valhalla/pull/5387)
    * FIXED: python installation issue in docker image [#5424](https://github.com/valhalla/valhalla/pull/5424)
    * FIXED: uk-UA translation issue with issue with "approach_verbal_alert" [#5182](https://github.com/valhalla/valhalla/pull/5182)
-<<<<<<< HEAD
+   * FIXED: Missing argument in `BDEdgeLabel` constructor [#5444](https://github.com/valhalla/valhalla/pull/5444)
    * FIXED: ferries shouldn't be set to destination only [#5447](https://github.com/valhalla/valhalla/pull/5447)
-=======
-   * FIXED: Missing argument in `BDEdgeLabel` constructor [#5444](https://github.com/valhalla/valhalla/pull/5444)
->>>>>>> 18e8959b
 * **Enhancement**
    * ADDED: Consider smoothness in all profiles that use surface [#4949](https://github.com/valhalla/valhalla/pull/4949)
    * ADDED: costing parameters to exclude certain edges `exclude_tolls`, `exclude_bridges`, `exclude_tunnels`, `exclude_highways`, `exclude_ferries`. They need to be enabled in the config with `service_limits.allow_hard_exclusions`. Also added location search filters `exclude_ferry` and `exclude_toll` to complement these changes. [#4524](https://github.com/valhalla/valhalla/pull/4524)
