--- conflicted
+++ resolved
@@ -13,11 +13,8 @@
    * FIXED: write multiple PBFs if the protobuf object gets too big [#3954](https://github.com/valhalla/valhalla/pull/3954)
    * FIXED: pin conan version to latest 1.x for now [#3990](https://github.com/valhalla/valhalla/pull/3990)
    * FIXED: Fix matrix_locations when used in pbf request [#3997](https://github.com/valhalla/valhalla/pull/3997)
-<<<<<<< HEAD
    * FIXED: GraphReader::GetShortcut no longer returns false positives or false negatives [#4019](https://github.com/valhalla/valhalla/pull/4019)
-=======
    * FIXED: got to the point where the basic transit routing test works [#3988](https://github.com/valhalla/valhalla/pull/3988)
->>>>>>> 7bf7cde2
 * **Enhancement**
    * CHANGED: replace boost::optional with C++17's std::optional where possible [#3890](https://github.com/valhalla/valhalla/pull/3890)
    * ADDED: parse `lit` tag on ways and add it to graph [#3893](https://github.com/valhalla/valhalla/pull/3893)
