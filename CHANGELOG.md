--- conflicted
+++ resolved
@@ -79,11 +79,8 @@
    * ADDED: Enforce the order of includes via `clang-format` [5230](https://github.com/valhalla/valhalla/pull/5230)
    * CHANGED: Switch to PyPI version of `clang-format` [#5237](https://github.com/valhalla/valhalla/pull/5237)
    * ADDED: More barrier types to consider for car routing [#5217](https://github.com/valhalla/valhalla/pull/5217)
-<<<<<<< HEAD
+   * CHANGED: Removed ferry reclassification and only move edges in hierarchy [#5269](https://github.com/valhalla/valhalla/pull/5269)
    * CHANGED: More clang-tidy fixes [#5253](https://github.com/valhalla/valhalla/pull/5253)
-=======
-   * CHANGED: Removed ferry reclassification and only move edges in hierarchy [#5269](https://github.com/valhalla/valhalla/pull/5269)
->>>>>>> 4e7f5a79
 
 ## Release Date: 2024-10-10 Valhalla 3.5.1
 * **Removed**
