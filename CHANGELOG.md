--- conflicted
+++ resolved
@@ -5,11 +5,8 @@
    * FIXED: Fix + prefix handling in to_int/to_float utilities [#5746](https://github.com/valhalla/valhalla/pull/5746)
    * FIXED: Use a unique target name for generating symlinks. Fixes #5751. [#5752](https://github.com/valhalla/valhalla/pull/5752)
    * FIXED: Resolve ambiguities with libc++-18. Fixes #5716. [#5754](https://github.com/valhalla/valhalla/pull/5754)
-<<<<<<< HEAD
+   * FIXED: Access handling for unknown OSM Way types like `"disused:route=ferry"` [#5768](https://github.com/valhalla/valhalla/pull/5768)
    * FIXED: Add error code for isochrone requests exceeding distance contour limit [#5781](https://github.com/valhalla/valhalla/pull/5781)
-=======
-   * FIXED: Access handling for unknown OSM Way types like `"disused:route=ferry"` [#5768](https://github.com/valhalla/valhalla/pull/5768)
->>>>>>> 8f652c83
 * **Enhancement**
    * ADDED: Assign cost factors to linear features [#5584](https://github.com/valhalla/valhalla/pull/5584)
    * ADDED: optional libvalhalla_test install target [#5719](https://github.com/valhalla/valhalla/pull/5719)
