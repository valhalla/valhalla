## Release Date: 2021-??-?? Valhalla 3.1.5
* **Removed**
* **Bug Fix**
   * FIXED: Wrong out index in route intersections [#3541](https://github.com/valhalla/valhalla/pull/3541)
   * FIXED: Both `hov:designated` and `hov:minimum` have to be correctly set for the way to be considered hov-only [#3526](https://github.com/valhalla/valhalla/pull/3526)
   * FIXED: Fix precision losses while encoding-decoding distance parameter in openlr [#3374](https://github.com/valhalla/valhalla/pull/3374)
   * FIXED: Fix bearing calculation for openlr records [#3379](https://github.com/valhalla/valhalla/pull/3379)
   * FIXED: Some refactoring that was proposed for the PR 3379 [3381](https://github.com/valhalla/valhalla/pull/3381)
   * FIXED: Avoid calling out "keep left/right" when passing an exit [3349](https://github.com/valhalla/valhalla/pull/3349)
   * FIXED: Fix iterator decrement beyond begin() in GeoPoint::HeadingAtEndOfPolyline() method [#3393](https://github.com/valhalla/valhalla/pull/3393)
   * FIXED: Add string for Use:kPedestrianCrossing to fix null output in to_string(Use). [#3416](https://github.com/valhalla/valhalla/pull/3416)
   * FIXED: Remove simple restrictions check for pedestrian cost calculation. [#3423](https://github.com/valhalla/valhalla/pull/3423)
   * FIXED: Parse "highway=busway" OSM tag: https://wiki.openstreetmap.org/wiki/Tag:highway%3Dbusway [#3413](https://github.com/valhalla/valhalla/pull/3413)
   * FIXED: Process int_ref irrespective of `use_directions_on_ways_` [#3446](https://github.com/valhalla/valhalla/pull/3446)
   * FIXED: workaround python's ArgumentParser bug to not accept negative numbers as arguments [#3443](https://github.com/valhalla/valhalla/pull/3443)
   * FIXED: Undefined behaviour on some platforms due to unaligned reads [#3447](https://github.com/valhalla/valhalla/pull/3447)
   * FIXED: Fixed undefined behavior due to invalid shift exponent when getting edge's heading [#3450](https://github.com/valhalla/valhalla/pull/3450)
   * FIXED: Use midgard::unaligned_read in GraphTileBuilder::AddSigns [#3456](https://github.com/valhalla/valhalla/pull/3456)
   * FIXED: Relax test margin for time dependent traffic test [#3467](https://github.com/valhalla/valhalla/pull/3467)
   * FIXED: Fixed missed intersection heading [#3463](https://github.com/valhalla/valhalla/pull/3463)
   * FIXED: Stopped putting binary bytes into a string field of the protobuf TaggedValue since proto3 protects against that for cross language support [#3468](https://github.com/valhalla/valhalla/pull/3468)
   * FIXED: valhalla_service uses now loki logging config instead of deprecated tyr logging [#3481](https://github.com/valhalla/valhalla/pull/3481)
   * FIXED: Docker image `valhalla/valhalla:run-latest`: conan error + python integration [#3485](https://github.com/valhalla/valhalla/pull/3485)
   * FIXED: fix more protobuf unstable 3.x API [#3494](https://github.com/valhalla/valhalla/pull/3494)
   * FIXED: fix one more protobuf unstable 3.x API [#3501](https://github.com/valhalla/valhalla/pull/3501)
   * FIXED: Fix valhalla_build_tiles imports only bss from last osm file [#3503](https://github.com/valhalla/valhalla/pull/3503)
   * FIXED: Fix total_run_stat.sh script. [#3511](https://github.com/valhalla/valhalla/pull/3511)
   * FIXED: fix valhalla_export_edges: missing null columns separator [#3543](https://github.com/valhalla/valhalla/pull/3543)
   * FIXED: Removed/updated narrative language aliases that are not IETF BCP47 compliant [#3546](https://github.com/valhalla/valhalla/pull/3546)
   * FIXED: Wrong predecessor opposing edge in dijkstra's expansion [#3528](https://github.com/valhalla/valhalla/pull/3528)
   * FIXED: exit and exit_verbal in Russian locale should be same [#3545](https://github.com/valhalla/valhalla/pull/3545)
   * FIXED: Skip transit tiles in hierarchy builder [#3559](https://github.com/valhalla/valhalla/pull/3559)   
   * FIXED: Fix some country overrides in adminconstants and add a couple new countries. [#3578](https://github.com/valhalla/valhalla/pull/3578)
   * FIXED: Improve build errors reporting [#3579](https://github.com/valhalla/valhalla/pull/3579)
   * FIXED: Fix "no elevation" values and /locate elevation response [#3571](https://github.com/valhalla/valhalla/pull/3571)
   * FIXED: Build tiles with admin/timezone support on Windows [#3580](https://github.com/valhalla/valhalla/pull/3580)
   * FIXED: admin "Saint-Martin" changed name to "Saint-Martin (France)" [#3619](https://github.com/valhalla/valhalla/pull/3619)
   * FIXED: openstreetmapspeeds global config with `null`s now supported [#3621](https://github.com/valhalla/valhalla/pull/3621)

* **Enhancement**
   * CHANGED: Pronunciation for names and destinations [#3132](https://github.com/valhalla/valhalla/pull/3132)
   * CHANGED: Requested code clean up for phonemes PR [#3356](https://github.com/valhalla/valhalla/pull/3356)
   * CHANGED: Refactor Pronunciation class to struct [#3359](https://github.com/valhalla/valhalla/pull/3359)
   * ADDED: Added support for probabale restrictions [#3361](https://github.com/valhalla/valhalla/pull/3361)
   * CHANGED: Refactored the verbal text formatter to handle logic for street name and sign [#3369](https://github.com/valhalla/valhalla/pull/3369)
   * CHANGED: return "version" and "tileset_age" on parameterless /status call [#3367](https://github.com/valhalla/valhalla/pull/3367)
   * CHANGED: de-singleton tile_extract by introducing an optional index.bin file created by valhalla_build_extract [#3281](https://github.com/valhalla/valhalla/pull/3281)
   * CHANGED: implement valhalla_build_elevation in python and add more --from-geojson & --from-graph options [#3318](https://github.com/valhalla/valhalla/pull/3318)
   * ADDED: Add boolean parameter to clear memory for edge labels from thor. [#2789](https://github.com/valhalla/valhalla/pull/2789)
   * CHANGED: Do not create statsd client in workers if it is not configured [#3394](https://github.com/valhalla/valhalla/pull/3394)
   * ADDED: Import of Bike Share Stations information in BSS Connection edges [#3411](https://github.com/valhalla/valhalla/pull/3411)
   * ADDED: Add heading to PathEdge to be able to return it on /locate [#3399](https://github.com/valhalla/valhalla/pull/3399)
   * ADDED: Add `prioritize_bidirectional` option for fast work and correct ETA calculation for `depart_at` date_time type. Smoothly stop using live-traffic [#3398](https://github.com/valhalla/valhalla/pull/3398)
   * CHANGED: Minor fix for headers  [#3436](https://github.com/valhalla/valhalla/pull/3436)
   * CHANGED: Use std::multimap for polygons returned for admin and timezone queries. Improves performance when building tiles. [#3427](https://github.com/valhalla/valhalla/pull/3427)
   * CHANGED: Refactored GraphBuilder::CreateSignInfoList [#3438](https://github.com/valhalla/valhalla/pull/3438)
   * ADDED: Add support for LZ4 compressed elevation tiles [#3401](https://github.com/valhalla/valhalla/pull/3401)
   * CHANGED: Rearranged some of the protobufs to remove redundancy [#3452](https://github.com/valhalla/valhalla/pull/3452)
   * CHANGED: overhaul python bindings [#3380](https://github.com/valhalla/valhalla/pull/3380)
   * CHANGED: Removed all protobuf defaults either by doing them in code or by relying on 0 initialization. Also deprecated best_paths and do_not_track [#3454](https://github.com/valhalla/valhalla/pull/3454)
   * ADDED: isochrone action for /expansion endpoint to track dijkstra expansion [#3215](https://github.com/valhalla/valhalla/pull/3215)
   * CHANGED: remove boost from dependencies and add conan as prep for #3346 [#3459](https://github.com/valhalla/valhalla/pull/3459)
   * CHANGED: Remove boost.program_options in favor of cxxopts header-only lib and use conan to install header-only boost. [#3346](https://github.com/valhalla/valhalla/pull/3346)
   * CHANGED: Moved all protos to proto3 for internal request/response handling [#3457](https://github.com/valhalla/valhalla/pull/3457)
   * CHANGED: Allow up to 32 outgoing link edges on a node when reclassifying links [#3483](https://github.com/valhalla/valhalla/pull/3483)
   * CHANGED: Reuse sample::get implementation [#3471](https://github.com/valhalla/valhalla/pull/3471)
   * ADDED: Beta support for interacting with the http/bindings/library via serialized and pbf objects respectively [#3464](https://github.com/valhalla/valhalla/pull/3464)
   * CHANGED: Update xcode to 12.4.0 [#3492](https://github.com/valhalla/valhalla/pull/3492)
   * ADDED: Add JSON generator to conan [#3493](https://github.com/valhalla/valhalla/pull/3493)
   * CHANGED: top_speed option: ignore live speed for speed based penalties [#3460](https://github.com/valhalla/valhalla/pull/3460)
   * ADDED: Add `include_construction` option into the config to include/exclude roads under construction from the graph [#3455](https://github.com/valhalla/valhalla/pull/3455)
   * CHANGED: Refactor options protobuf for Location and Costing objects [#3506](https://github.com/valhalla/valhalla/pull/3506)
   * CHANGED: valhalla.h and config.h don't need cmake configuration [#3502](https://github.com/valhalla/valhalla/pull/3502)
   * ADDED: New options to control what fields of the pbf are returned when pbf format responses are requested [#3207](https://github.com/valhalla/valhalla/pull/3507)
   * CHANGED: Rename tripcommon to common [#3516](https://github.com/valhalla/valhalla/pull/3516)
   * ADDED: Indoor routing - data model, data processing. [#3509](https://github.com/valhalla/valhalla/pull/3509)
   * ADDED: On-demand elevation tile fetching [#3391](https://github.com/valhalla/valhalla/pull/3391)
   * CHANGED: Remove many oneof uses from the protobuf api where the semantics of optional vs required isnt necessary [#3527](https://github.com/valhalla/valhalla/pull/3527)
   * ADDED: Indoor routing maneuvers [#3519](https://github.com/valhalla/valhalla/pull/3519)
   * ADDED: Expose reverse isochrone parameter for reverse expansion [#3528](https://github.com/valhalla/valhalla/pull/3528)
   * CHANGED: Add matrix classes to thor worker so they persist between requests. [#3560](https://github.com/valhalla/valhalla/pull/3560)
   * CHANGED: Remove `max_matrix_locations` and introduce `max_matrix_location_pairs` to configure the allowed number of total routes for the matrix action for more flexible asymmetric matrices [#3569](https://github.com/valhalla/valhalla/pull/3569)
   * CHANGED: modernized spatialite syntax [#3580](https://github.com/valhalla/valhalla/pull/3580)
   * ADDED: Options to generate partial results for time distance matrix when there is one source (one to many) or one target (many to one). [#3181](https://github.com/valhalla/valhalla/pull/3181)
   * ADDED: Enhance valhalla_build_elevation with LZ4 recompression support [#3607](https://github.com/valhalla/valhalla/pull/3607)
<<<<<<< HEAD
   * CHANGED: expansion service: only track requested max time/distance [#3532](https://github.com/valhalla/valhalla/pull/3509)
=======
   * CHANGED: removed UK admin and upgraded its constituents to countries [#3619](https://github.com/valhalla/valhalla/pull/3619)
>>>>>>> fc7a75d7

## Release Date: 2021-10-07 Valhalla 3.1.4
* **Removed**
* **Bug Fix**
   * FIXED: Revert default speed boost for turn channels [#3232](https://github.com/valhalla/valhalla/pull/3232)
   * FIXED: Use the right tile to get country for incident [#3235](https://github.com/valhalla/valhalla/pull/3235)
   * FIXED: Fix factors passed to `RelaxHierarchyLimits` [#3253](https://github.com/valhalla/valhalla/pull/3253)
   * FIXED: Fix TransitionCostReverse usage [#3260](https://github.com/valhalla/valhalla/pull/3260)
   * FIXED: Fix Tagged Value Support in EdgeInfo [#3262](https://github.com/valhalla/valhalla/issues/3262)
   * FIXED: TransitionCostReverse fix: revert internal_turn change [#3271](https://github.com/valhalla/valhalla/issues/3271)
   * FIXED: Optimize tiles usage in reach-based pruning [#3294](https://github.com/valhalla/valhalla/pull/3294)
   * FIXED: Slip lane detection: track visited nodes to avoid infinite loops [#3297](https://github.com/valhalla/valhalla/pull/3297)
   * FIXED: Fix distance value in a 0-length road [#3185](https://github.com/valhalla/valhalla/pull/3185)
   * FIXED: Trivial routes were broken when origin was node snapped and destnation was not and vice-versa for reverse astar [#3299](https://github.com/valhalla/valhalla/pull/3299)
   * FIXED: Tweaked TestAvoids map to get TestAvoidShortcutsTruck working [#3301](https://github.com/valhalla/valhalla/pull/3301)
   * FIXED: Overflow in sequence sort [#3303](https://github.com/valhalla/valhalla/pull/3303)
   * FIXED: Setting statsd tags in config via valhalla_build_config [#3225](https://github.com/valhalla/valhalla/pull/3225)
   * FIXED: Cache for gzipped elevation tiles [#3120](https://github.com/valhalla/valhalla/pull/3120)
   * FIXED: Current time conversion regression introduced in unidirectional algorithm refractor [#3278](https://github.com/valhalla/valhalla/issues/3278)
   * FIXED: Make combine_route_stats.py properly quote CSV output (best practice improvement) [#3328](https://github.com/valhalla/valhalla/pull/3328)
   * FIXED: Merge edge segment records in map matching properly so that resulting edge indices in trace_attributes are valid [#3280](https://github.com/valhalla/valhalla/pull/3280)
   * FIXED: Shape walking map matcher now sets correct edge candidates used in the match for origin and destination location [#3329](https://github.com/valhalla/valhalla/pull/3329)
   * FIXED: Better hash function of GraphId [#3332](https://github.com/valhalla/valhalla/pull/3332)

* **Enhancement**
   * CHANGED: Favor turn channels more [#3222](https://github.com/valhalla/valhalla/pull/3222)
   * CHANGED: Rename `valhalla::midgard::logging::LogLevel` enumerators to avoid clash with common macros [#3237](https://github.com/valhalla/valhalla/pull/3237)
   * CHANGED: Move pre-defined algorithm-based factors inside `RelaxHierarchyLimits` [#3253](https://github.com/valhalla/valhalla/pull/3253)
   * ADDED: Reject alternatives with too long detours [#3238](https://github.com/valhalla/valhalla/pull/3238)
   * ADDED: Added info to /status endpoint [#3008](https://github.com/valhalla/valhalla/pull/3008)
   * ADDED: Added stop and give_way/yield signs to the data and traffic signal fixes [#3251](https://github.com/valhalla/valhalla/pull/3251)
   * ADDED: use_hills for pedestrian costing, which also affects the walking speed [#3234](https://github.com/valhalla/valhalla/pull/3234)
   * CHANGED: Fixed cost threshold fot bidirectional astar. Implemented reach-based pruning for suboptimal branches [#3257](https://github.com/valhalla/valhalla/pull/3257)
   * ADDED: Added `exclude_unpaved` request parameter [#3240](https://github.com/valhalla/valhalla/pull/3240)
   * ADDED: Added support for routing onto HOV/HOT lanes via request parameters `include_hot`, `include_hov2`, and `include_hov3` [#3273](https://github.com/valhalla/valhalla/pull/3273)
   * ADDED: Add Z-level field to `EdgeInfo`. [#3261](https://github.com/valhalla/valhalla/pull/3261)
   * CHANGED: Calculate stretch threshold for alternatives based on the optimal route cost [#3276](https://github.com/valhalla/valhalla/pull/3276)
   * ADDED: Add `preferred_z_level` as a parameter of loki requests. [#3270](https://github.com/valhalla/valhalla/pull/3270)
   * ADDED: Add `preferred_layer` as a parameter of loki requests. [#3270](https://github.com/valhalla/valhalla/pull/3270)
   * ADDED: Exposing service area names in passive maneuvers. [#3277](https://github.com/valhalla/valhalla/pull/3277)
   * ADDED: Added traffic signal and stop sign check for stop impact. These traffic signals and stop sign are located on edges. [#3279](https://github.com/valhalla/valhalla/pull/3279)
   * CHANGED: Improved sharing criterion to obtain more reasonable alternatives; extended alternatives search [#3302](https://github.com/valhalla/valhalla/pull/3302)
   * ADDED: pull ubuntu:20.04 base image before building [#3233](https://github.com/valhalla/valhalla/pull/3223)
   * CHANGED: Improve Loki nearest-neighbour performance for large radius searches in open space [#3233](https://github.com/valhalla/valhalla/pull/3324)
   * ADDED: testing infrastructure for scripts and valhalla_build_config tests [#3308](https://github.com/valhalla/valhalla/pull/3308)
   * ADDED: Shape points and information about where intermediate locations are placed along the legs of a route [#3274](https://github.com/valhalla/valhalla/pull/3274)
   * CHANGED: Improved existing hov lane transition test case to make more realistic [#3330](https://github.com/valhalla/valhalla/pull/3330)
   * CHANGED: Update python usage in all scripts to python3 [#3337](https://github.com/valhalla/valhalla/pull/3337)
   * ADDED: Added `exclude_cash_only_tolls` request parameter [#3341](https://github.com/valhalla/valhalla/pull/3341)
   * CHANGED: Update api-reference for street_names [#3342](https://github.com/valhalla/valhalla/pull/3342)
   * ADDED: Disable msse2 flags when building on Apple Silicon chip [#3327](https://github.com/valhalla/valhalla/pull/3327)

## Release Date: 2021-07-20 Valhalla 3.1.3
* **Removed**
   * REMOVED: Unused overloads of `to_response` function [#3167](https://github.com/valhalla/valhalla/pull/3167)

* **Bug Fix**
   * FIXED: Fix heading on small edge [#3114](https://github.com/valhalla/valhalla/pull/3114)
   * FIXED: Added support for `access=psv`, which disables routing on these nodes and edges unless the mode is taxi or bus [#3107](https://github.com/valhalla/valhalla/pull/3107)
   * FIXED: Disables logging in CI to catch issues [#3121](https://github.com/valhalla/valhalla/pull/3121)
   * FIXED: Fixed U-turns through service roads [#3082](https://github.com/valhalla/valhalla/pull/3082)
   * FIXED: Added forgotten penalties for kLivingStreet and kTrack for pedestrian costing model [#3116](https://github.com/valhalla/valhalla/pull/3116)
   * FIXED: Updated the reverse turn bounds [#3122](https://github.com/valhalla/valhalla/pull/3122)
   * FIXED: Missing fork maneuver [#3134](https://github.com/valhalla/valhalla/pull/3134)
   * FIXED: Update turn channel logic to call out specific turn at the end of the turn channel if needed [#3140](https://github.com/valhalla/valhalla/pull/3140)
   * FIXED: Fixed cost thresholds for TimeDistanceMatrix. [#3131](https://github.com/valhalla/valhalla/pull/3131)
   * FIXED: Use distance threshold in hierarchy limits for bidirectional astar to expand more important lower level roads [#3156](https://github.com/valhalla/valhalla/pull/3156)
   * FIXED: Fixed incorrect dead-end roundabout labels. [#3129](https://github.com/valhalla/valhalla/pull/3129)
   * FIXED: googletest wasn't really updated in #3166 [#3187](https://github.com/valhalla/valhalla/pull/3187)
   * FIXED: Minor fix of benchmark code [#3190](https://github.com/valhalla/valhalla/pull/3190)
   * FIXED: avoid_polygons intersected edges as polygons instead of linestrings [#3194]((https://github.com/valhalla/valhalla/pull/3194)
   * FIXED: when binning horizontal edge shapes using single precision floats (converted from not double precision floats) allowed for the possiblity of marking many many tiles no where near the shape [#3204](https://github.com/valhalla/valhalla/pull/3204)
   * FIXED: Fix improper iterator usage in ManeuversBuilder [#3205](https://github.com/valhalla/valhalla/pull/3205)
   * FIXED: Modified approach for retrieving signs from a directed edge #3166 [#3208](https://github.com/valhalla/valhalla/pull/3208)
   * FIXED: Improve turn channel classification: detect slip lanes [#3196](https://github.com/valhalla/valhalla/pull/3196)
   * FIXED: Compatibility with older boost::optional versions [#3219](https://github.com/valhalla/valhalla/pull/3219)
   * FIXED: Older boost.geometry versions don't have correct() for geographic rings [#3218](https://github.com/valhalla/valhalla/pull/3218)
   * FIXED: Use default road speed for bicycle costing so traffic does not reduce penalty on high speed roads. [#3143](https://github.com/valhalla/valhalla/pull/3143)

* **Enhancement**
   * CHANGED: Refactor base costing options parsing to handle more common stuff in a one place [#3125](https://github.com/valhalla/valhalla/pull/3125)
   * CHANGED: Unified Sign/SignElement into sign.proto [#3146](https://github.com/valhalla/valhalla/pull/3146)
   * ADDED: New verbal succinct transition instruction to maneuver & narrativebuilder. Currently this instruction will be used in place of a very long street name to avoid repetition of long names [#2844](https://github.com/valhalla/valhalla/pull/2844)
   * ADDED: Added oneway support for pedestrian access and foot restrictions [#3123](https://github.com/valhalla/valhalla/pull/3123)
   * ADDED: Exposing rest-area names in passive maneuvers [#3172](https://github.com/valhalla/valhalla/pull/3172)
   * CHORE: Updates robin-hood-hashing third-party library
   * ADDED: Support `barrier=yes|swing_gate|jersey_barrier` tags [#3154](https://github.com/valhalla/valhalla/pull/3154)
   * ADDED: Maintain `access=permit|residents` tags as private [#3149](https://github.com/valhalla/valhalla/pull/3149)
   * CHANGED: Replace `avoid_*` API parameters with more accurate `exclude_*` [#3093](https://github.com/valhalla/valhalla/pull/3093)
   * ADDED: Penalize private gates [#3144](https://github.com/valhalla/valhalla/pull/3144)
   * CHANGED: Renamed protobuf Sign/SignElement to TripSign/TripSignElement [#3168](https://github.com/valhalla/valhalla/pull/3168)
   * CHORE: Updates googletest to release-1.11.0 [#3166](https://github.com/valhalla/valhalla/pull/3166)
   * CHORE: Enables -Wall on sif sources [#3178](https://github.com/valhalla/valhalla/pull/3178)
   * ADDED: Allow going through accessible `barrier=bollard` and penalize routing through it, when the access is private [#3175](https://github.com/valhalla/valhalla/pull/3175)
   * ADDED: Add country code to incident metadata [#3169](https://github.com/valhalla/valhalla/pull/3169)
   * CHANGED: Use distance instead of time to check limited sharing criteria [#3183](https://github.com/valhalla/valhalla/pull/3183)
   * ADDED: Introduced a new via_waypoints array on the leg in the osrm route serializer that describes where a particular waypoint from the root-level array matches to the route. [#3189](https://github.com/valhalla/valhalla/pull/3189)
   * ADDED: Added vehicle width and height as an option for auto (and derived: taxi, bus, hov) profile (https://github.com/valhalla/valhalla/pull/3179)
   * ADDED: Support for statsd integration for basic error and requests metrics [#3191](https://github.com/valhalla/valhalla/pull/3191)
   * CHANGED: Get rid of typeid in statistics-related code. [#3227](https://github.com/valhalla/valhalla/pull/3227)

## Release Date: 2021-05-26 Valhalla 3.1.2
* **Removed**
* **Bug Fix**
   * FIXED: Change unnamed road intersections from being treated as penil point u-turns [#3084](https://github.com/valhalla/valhalla/pull/3084)
   * FIXED: Fix TimeDepReverse termination and path cost calculation (for arrive_by routing) [#2987](https://github.com/valhalla/valhalla/pull/2987)
   * FIXED: Isochrone (::Generalize()) fix to avoid generating self-intersecting polygons [#3026](https://github.com/valhalla/valhalla/pull/3026)
   * FIXED: Handle day_on/day_off/hour_on/hour_off restrictions [#3029](https://github.com/valhalla/valhalla/pull/3029)
   * FIXED: Apply conditional restrictions with dow only to the edges when routing [#3039](https://github.com/valhalla/valhalla/pull/3039)
   * FIXED: Missing locking in incident handler needed to hang out to scop lock rather than let the temporary disolve [#3046](https://github.com/valhalla/valhalla/pull/3046)
   * FIXED: Continuous lane guidance fix [#3054](https://github.com/valhalla/valhalla/pull/3054)
   * FIXED: Fix reclassification for "shorter" ferries and rail ferries (for Chunnel routing issues) [#3038](https://github.com/valhalla/valhalla/pull/3038)
   * FIXED: Incorrect routing through motor_vehicle:conditional=destination. [#3041](https://github.com/valhalla/valhalla/pull/3041)
   * FIXED: Allow destination-only routing on the first-pass for non bidirectional Astar algorithms. [#3085](https://github.com/valhalla/valhalla/pull/3085)
   * FIXED: Highway/ramp lane bifurcation [#3088](https://github.com/valhalla/valhalla/pull/3088)
   * FIXED: out of bound access of tile hierarchy in base_ll function in graphheader [#3089](https://github.com/valhalla/valhalla/pull/3089)
   * FIXED: include shortcuts in avoid edge set for avoid_polygons [#3090](https://github.com/valhalla/valhalla/pull/3090)

* **Enhancement**
   * CHANGED: Refactor timedep forward/reverse to reduce code repetition [#2987](https://github.com/valhalla/valhalla/pull/2987)
   * CHANGED: Sync translation files with Transifex command line tool [#3030](https://github.com/valhalla/valhalla/pull/3030)
   * CHANGED: Use osm tags in links reclassification algorithm in order to reduce false positive downgrades [#3042](https://github.com/valhalla/valhalla/pull/3042)
   * CHANGED: Use CircleCI XL instances for linux based builds [#3043](https://github.com/valhalla/valhalla/pull/3043)
   * ADDED: ci: Enable undefined sanitizer [#2999](https://github.com/valhalla/valhalla/pull/2999)
   * ADDED: Optionally pass preconstructed graphreader to connectivity map [#3046](https://github.com/valhalla/valhalla/pull/3046)
   * CHANGED: ci: Skip Win CI runs for irrelevant files [#3014](https://github.com/valhalla/valhalla/pull/3014)
   * ADDED: Allow configuration-driven default speed assignment based on edge properties [#3055](https://github.com/valhalla/valhalla/pull/3055)
   * CHANGED: Use std::shared_ptr in case if ENABLE_THREAD_SAFE_TILE_REF_COUNT is ON. [#3067](https://github.com/valhalla/valhalla/pull/3067)
   * CHANGED: Reduce stop impact when driving in parking lots [#3051](https://github.com/valhalla/valhalla/pull/3051)
   * ADDED: Added another through route test [#3074](https://github.com/valhalla/valhalla/pull/3074)
   * ADDED: Adds incident-length to metadata proto [#3083](https://github.com/valhalla/valhalla/pull/3083)
   * ADDED: Do not penalize gates that have allowed access [#3078](https://github.com/valhalla/valhalla/pull/3078)
   * ADDED: Added missing k/v pairs to taginfo.json.  Updated PR template. [#3101](https://github.com/valhalla/valhalla/pull/3101)
   * CHANGED: Serialize isochrone 'contour' properties as floating point so they match user supplied value [#3078](https://github.com/valhalla/valhalla/pull/3095)
   * NIT: Enables compiler warnings as errors in midgard module [#3104](https://github.com/valhalla/valhalla/pull/3104)
   * CHANGED: Check all tiles for nullptr that reads from graphreader to avoid fails in case tiles might be missing. [#3065](https://github.com/valhalla/valhalla/pull/3065)

## Release Date: 2021-04-21 Valhalla 3.1.1
* **Removed**
   * REMOVED: The tossing of private roads in [#1960](https://github.com/valhalla/valhalla/pull/1960) was too aggressive and resulted in a lot of no routes.  Reverted this logic.  [#2934](https://github.com/valhalla/valhalla/pull/2934)
   * REMOVED: stray references to node bindings [#3012](https://github.com/valhalla/valhalla/pull/3012)

* **Bug Fix**
   * FIXED: Fix compression_utils.cc::inflate(...) throw - make it catchable [#2839](https://github.com/valhalla/valhalla/pull/2839)
   * FIXED: Fix compiler errors if HAVE_HTTP not enabled [#2807](https://github.com/valhalla/valhalla/pull/2807)
   * FIXED: Fix alternate route serialization [#2811](https://github.com/valhalla/valhalla/pull/2811)
   * FIXED: Store restrictions in the right tile [#2781](https://github.com/valhalla/valhalla/pull/2781)
   * FIXED: Failing to write tiles because of racing directory creation [#2810](https://github.com/valhalla/valhalla/pull/2810)
   * FIXED: Regression in stopping expansion on transitions down in time-dependent routes [#2815](https://github.com/valhalla/valhalla/pull/2815)
   * FIXED: Fix crash in loki when trace_route is called with 2 locations.[#2817](https://github.com/valhalla/valhalla/pull/2817)
   * FIXED: Mark the restriction start and end as via ways to fix IsBridgingEdge function in Bidirectional Astar [#2796](https://github.com/valhalla/valhalla/pull/2796)
   * FIXED: Dont add predictive traffic to the tile if it's empty [#2826](https://github.com/valhalla/valhalla/pull/2826)
   * FIXED: Fix logic bidirectional astar to avoid double u-turns and extra detours [#2802](https://github.com/valhalla/valhalla/pull/2802)
   * FIXED: Re-enable transition cost for motorcycle profile [#2837](https://github.com/valhalla/valhalla/pull/2837)
   * FIXED: Increase limits for timedep_* algorithms. Split track_factor into edge factor and transition penalty [#2845](https://github.com/valhalla/valhalla/pull/2845)
   * FIXED: Loki was looking up the wrong costing enum for avoids [#2856](https://github.com/valhalla/valhalla/pull/2856)
   * FIXED: Fix way_ids -> graph_ids conversion for complex restrictions: handle cases when a way is split into multiple edges [#2848](https://github.com/valhalla/valhalla/pull/2848)
   * FIXED: Honor access mode while matching OSMRestriction with the graph [#2849](https://github.com/valhalla/valhalla/pull/2849)
   * FIXED: Ensure route summaries are unique among all returned route/legs [#2874](https://github.com/valhalla/valhalla/pull/2874)
   * FIXED: Fix compilation errors when boost < 1.68 and libprotobuf < 3.6  [#2878](https://github.com/valhalla/valhalla/pull/2878)
   * FIXED: Allow u-turns at no-access barriers when forced by heading [#2875](https://github.com/valhalla/valhalla/pull/2875)
   * FIXED: Fixed "No route found" error in case of multipoint request with locations near low reachability edges [#2914](https://github.com/valhalla/valhalla/pull/2914)
   * FIXED: Python bindings installation [#2751](https://github.com/valhalla/valhalla/issues/2751)
   * FIXED: Skip bindings if there's no Python development version [#2893](https://github.com/valhalla/valhalla/pull/2893)
   * FIXED: Use CMakes built-in Python variables to configure installation [#2931](https://github.com/valhalla/valhalla/pull/2931)
   * FIXED: Sometimes emitting zero-length route geometry when traffic splits edge twice [#2943](https://github.com/valhalla/valhalla/pull/2943)
   * FIXED: Fix map-match segfault when gps-points project very near a node [#2946](https://github.com/valhalla/valhalla/pull/2946)
   * FIXED: Use kServiceRoad edges while searching for ferry connection [#2933](https://github.com/valhalla/valhalla/pull/2933)
   * FIXED: Enhanced logic for IsTurnChannelManeuverCombinable [#2952](https://github.com/valhalla/valhalla/pull/2952)
   * FIXED: Restore compatibility with gcc 6.3.0, libprotobuf 3.0.0, boost v1.62.0 [#2953](https://github.com/valhalla/valhalla/pull/2953)
   * FIXED: Dont abort bidirectional a-star search if only one direction is exhausted [#2936](https://github.com/valhalla/valhalla/pull/2936)
   * FIXED: Fixed missing comma in the scripts/valhalla_build_config [#2963](https://github.com/valhalla/valhalla/pull/2963)
   * FIXED: Reverse and Multimodal Isochrones were returning forward results [#2967](https://github.com/valhalla/valhalla/pull/2967)
   * FIXED: Map-match fix for first gps-point being exactly equal to street shape-point [#2977](https://github.com/valhalla/valhalla/pull/2977)
   * FIXED: Add missing GEOS:GEOS dep to mjolnir target [#2901](https://github.com/valhalla/valhalla/pull/2901)
   * FIXED: Allow expansion into a region when not_thru_pruning is false on 2nd pass [#2978](https://github.com/valhalla/valhalla/pull/2978)
   * FIXED: Fix polygon area calculation: use Shoelace formula [#2927](https://github.com/valhalla/valhalla/pull/2927)
   * FIXED: Isochrone: orient segments/rings acoording to the right-hand rule [#2932](https://github.com/valhalla/valhalla/pull/2932)
   * FIXED: Parsenodes fix: check if index is out-of-bound first [#2984](https://github.com/valhalla/valhalla/pull/2984)
   * FIXED: Fix for unique-summary logic [#2996](https://github.com/valhalla/valhalla/pull/2996)
   * FIXED: Isochrone: handle origin edges properly [#2990](https://github.com/valhalla/valhalla/pull/2990)
   * FIXED: Annotations fail with returning NaN speed when the same point is duplicated in route geometry [#2992](https://github.com/valhalla/valhalla/pull/2992)
   * FIXED: Fix run_with_server.py to work on macOS [#3003](https://github.com/valhalla/valhalla/pull/3003)
   * FIXED: Removed unexpected maneuvers at sharp bends [#2968](https://github.com/valhalla/valhalla/pull/2968)
   * FIXED: Remove large number formatting for non-US countries [#3015](https://github.com/valhalla/valhalla/pull/3015)
   * FIXED: Odin undefined behaviour: handle case when xedgeuse is not initialized [#3020](https://github.com/valhalla/valhalla/pull/3020)

* **Enhancement**
   * Pedestrian crossing should be a separate TripLeg_Use [#2950](https://github.com/valhalla/valhalla/pull/2950)
   * CHANGED: Azure uses ninja as generator [#2779](https://github.com/valhalla/valhalla/pull/2779)
   * ADDED: Support for date_time type invariant for map matching [#2712](https://github.com/valhalla/valhalla/pull/2712)
   * ADDED: Add Bulgarian locale [#2825](https://github.com/valhalla/valhalla/pull/2825)
   * FIXED: No need for write permissions on tarball indices [#2822](https://github.com/valhalla/valhalla/pull/2822)
   * ADDED: nit: Links debug build with lld [#2813](https://github.com/valhalla/valhalla/pull/2813)
   * ADDED: Add costing option `use_living_streets` to avoid or favor living streets in route. [#2788](https://github.com/valhalla/valhalla/pull/2788)
   * CHANGED: Do not allocate mapped_cache vector in skadi when no elevation source is provided. [#2841](https://github.com/valhalla/valhalla/pull/2841)
   * ADDED: avoid_polygons logic [#2750](https://github.com/valhalla/valhalla/pull/2750)
   * ADDED: Added support for destination for conditional access restrictions [#2857](https://github.com/valhalla/valhalla/pull/2857)
   * CHANGED: Large sequences are now merge sorted which can be dramatically faster with certain hardware configurations. This is especially useful in speeding up the earlier stages (parsing, graph construction) of tile building [#2850](https://github.com/valhalla/valhalla/pull/2850)
   * CHANGED: When creating the intial graph edges by setting at which nodes they start and end, first mark the indices of those nodes in another sequence and then sort them by edgeid so that we can do the setting of start and end node sequentially in the edges file. This is much more efficient on certain hardware configurations [#2851](https://github.com/valhalla/valhalla/pull/2851)
   * CHANGED: Use relative cost threshold to extend search in bidirectional astar in order to find more alternates [#2868](https://github.com/valhalla/valhalla/pull/2868)
   * CHANGED: Throw an exception if directory does not exist when building traffic extract [#2871](https://github.com/valhalla/valhalla/pull/2871)
   * CHANGED: Support for ignoring multiple consecutive closures at start/end locations [#2846](https://github.com/valhalla/valhalla/pull/2846)
   * ADDED: Added sac_scale to trace_attributes output and locate edge output [#2818](https://github.com/valhalla/valhalla/pull/2818)
   * ADDED: Ukrainian language translations [#2882](https://github.com/valhalla/valhalla/pull/2882)
   * ADDED: Add support for closure annotations [#2816](https://github.com/valhalla/valhalla/pull/2816)
   * ADDED: Add costing option `service_factor`. Implement possibility to avoid or favor generic service roads in route for all costing options. [#2870](https://github.com/valhalla/valhalla/pull/2870)
   * CHANGED: Reduce stop impact cost when flow data is present [#2891](https://github.com/valhalla/valhalla/pull/2891)
   * CHANGED: Update visual compare script [#2803](https://github.com/valhalla/valhalla/pull/2803)
   * CHANGED: Service roads are not penalized for `pedestrian` costing by default. [#2898](https://github.com/valhalla/valhalla/pull/2898)
   * ADDED: Add complex mandatory restrictions support [#2766](https://github.com/valhalla/valhalla/pull/2766)
   * ADDED: Status endpoint for future status info and health checking of running service [#2907](https://github.com/valhalla/valhalla/pull/2907)
   * ADDED: Add min_level argument to valhalla_ways_to_edges [#2918](https://github.com/valhalla/valhalla/pull/2918)
   * ADDED: Adding ability to store the roundabout_exit_turn_degree to the maneuver [#2941](https://github.com/valhalla/valhalla/pull/2941)
   * ADDED: Penalize pencil point uturns and uturns at short internal edges. Note: `motorcycle` and `motor_scooter` models do not penalize on short internal edges. No new uturn penalty logic has been added to the pedestrian and bicycle costing models. [#2944](https://github.com/valhalla/valhalla/pull/2944)
   * CHANGED: Allow config object to be passed-in to path algorithms [#2949](https://github.com/valhalla/valhalla/pull/2949)
   * CHANGED: Allow disabling Werror
   * ADDED: Add ability to build Valhalla modules as STATIC libraries. [#2957](https://github.com/valhalla/valhalla/pull/2957)
   * NIT: Enables compiler warnings in part of mjolnir module [#2922](https://github.com/valhalla/valhalla/pull/2922)
   * CHANGED: Refactor isochrone/reachability forward/reverse search to reduce code repetition [#2969](https://github.com/valhalla/valhalla/pull/2969)
   * ADDED: Set the roundabout exit shape index when we are collapsing the roundabout maneuvers. [#2975](https://github.com/valhalla/valhalla/pull/2975)
   * CHANGED: Penalized closed edges if using them at start/end locations [#2964](https://github.com/valhalla/valhalla/pull/2964)
   * ADDED: Add shoulder to trace_attributes output. [#2980](https://github.com/valhalla/valhalla/pull/2980)
   * CHANGED: Refactor bidirectional astar forward/reverse search to reduce code repetition [#2970](https://github.com/valhalla/valhalla/pull/2970)
   * CHANGED: Factor for service roads is 1.0 by default. [#2988](https://github.com/valhalla/valhalla/pull/2988)
   * ADDED: Support for conditionally skipping CI runs [#2986](https://github.com/valhalla/valhalla/pull/2986)
   * ADDED: Add instructions for building valhalla on `arm64` macbook [#2997](https://github.com/valhalla/valhalla/pull/2997)
   * NIT: Enables compiler warnings in part of mjolnir module [#2995](https://github.com/valhalla/valhalla/pull/2995)
   * CHANGED: nit(rename): Renames the encoded live speed properties [#2998](https://github.com/valhalla/valhalla/pull/2998)
   * ADDED: ci: Vendors the codecov script [#3002](https://github.com/valhalla/valhalla/pull/3002)
   * CHANGED: Allow None build type [#3005](https://github.com/valhalla/valhalla/pull/3005)
   * CHANGED: ci: Build Python bindings for Mac OS [#3013](https://github.com/valhalla/valhalla/pull/3013)

## Release Date: 2021-01-25 Valhalla 3.1.0
* **Removed**
   * REMOVED: Remove Node bindings. [#2502](https://github.com/valhalla/valhalla/pull/2502)
   * REMOVED: appveyor builds. [#2550](https://github.com/valhalla/valhalla/pull/2550)
   * REMOVED: Removed x86 CI builds. [#2792](https://github.com/valhalla/valhalla/pull/2792)

* **Bug Fix**
   * FIXED: Crazy ETAs.  If a way has forward speed with no backward speed and it is not oneway, then we must set the default speed.  The reverse logic applies as well.  If a way has no backward speed but has a forward speed and it is not a oneway, then set the default speed. [#2102](https://github.com/valhalla/valhalla/pull/2102)
   * FIXED: Map matching elapsed times spliced amongst different legs and discontinuities are now correct [#2104](https://github.com/valhalla/valhalla/pull/2104)
   * FIXED: Date time information is now propogated amongst different legs and discontinuities [#2107](https://github.com/valhalla/valhalla/pull/2107)
   * FIXED: Adds support for geos-3.8 c++ api [#2021](https://github.com/valhalla/valhalla/issues/2021)
   * FIXED: Updated the osrm serializer to not set junction name for osrm origin/start maneuver - this is not helpful since we are not transitioning through the intersection.  [#2121](https://github.com/valhalla/valhalla/pull/2121)
   * FIXED: Removes precomputing of edge-costs which lead to wrong results [#2120](https://github.com/valhalla/valhalla/pull/2120)
   * FIXED: Complex turn-restriction invalidates edge marked as kPermanent [#2103](https://github.com/valhalla/valhalla/issues/2103)
   * FIXED: Fixes bug with inverted time-restriction parsing [#2167](https://github.com/valhalla/valhalla/pull/2167)
   * FIXED: Fixed several bugs with numeric underflow in map-matching trip durations. These may
     occur when serializing match results where adjacent trace points appear out-of-sequence on the
     same edge [#2178](https://github.com/valhalla/valhalla/pull/2178)
     - `MapMatcher::FormPath` now catches route discontinuities on the same edge when the distance
       percentage along don't agree. The trip leg builder builds disconnected legs on a single edge
       to avoid duration underflow.
     - Correctly populate edge groups when matching results contain loops. When a loop occurs,
       the leg builder now starts at the correct edge where the loop ends, and correctly accounts
       for any contained edges.
     - Duration over-trimming at the terminating edge of a match.
   * FIXED: Increased internal precision of time tracking per edge and maneuver so that maneuver times sum to the same time represented in the leg summary [#2195](https://github.com/valhalla/valhalla/pull/2195)
   * FIXED: Tagged speeds were not properly marked. We were not using forward and backward speeds to flag if a speed is tagged or not.  Should not update turn channel speeds if we are not inferring them.  Added additional logic to handle PH in the conditional restrictions. Do not update stop impact for ramps if they are marked as internal. [#2198](https://github.com/valhalla/valhalla/pull/2198)
   * FIXED: Fixed the sharp turn phrase [#2226](https://github.com/valhalla/valhalla/pull/2226)
   * FIXED: Protect against duplicate points in the input or points that snap to the same location resulting in `nan` times for the legs of the map match (of a 0 distance route) [#2229](https://github.com/valhalla/valhalla/pull/2229)
   * FIXED: Improves restriction check on briding edge in Bidirectional Astar [#2228](https://github.com/valhalla/valhalla/pull/2242)
   * FIXED: Allow nodes at location 0,0 [#2245](https://github.com/valhalla/valhalla/pull/2245)
   * FIXED: Fix RapidJSON compiler warnings and naming conflict [#2249](https://github.com/valhalla/valhalla/pull/2249)
   * FIXED: Fixed bug in resample_spherical_polyline where duplicate successive lat,lng locations in the polyline resulting in `nan` for the distance computation which shortcuts further sampling [#2239](https://github.com/valhalla/valhalla/pull/2239)
   * FIXED: Update exit logic for non-motorways [#2252](https://github.com/valhalla/valhalla/pull/2252)
   * FIXED: Transition point map-matching. When match results are on a transition point, we search for the sibling nodes at that transition and snap it to the corresponding edges in the route. [#2258](https://github.com/valhalla/valhalla/pull/2258)
   * FIXED: Fixed verbal multi-cue logic [#2270](https://github.com/valhalla/valhalla/pull/2270)
   * FIXED: Fixed Uturn cases when a not_thru edge is connected to the origin edge. [#2272](https://github.com/valhalla/valhalla/pull/2272)
   * FIXED: Update intersection classes in osrm response to not label all ramps as motorway [#2279](https://github.com/valhalla/valhalla/pull/2279)
   * FIXED: Fixed bug in mapmatcher when interpolation point goes before the first valid match or after the last valid match. Such behavior usually leads to discontinuity in matching. [#2275](https://github.com/valhalla/valhalla/pull/2275)
   * FIXED: Fixed an issue for time_allowed logic.  Previously we returned false on the first time allowed restriction and did not check them all. Added conditional restriction gurka test and datetime optional argument to gurka header file. [#2286](https://github.com/valhalla/valhalla/pull/2286)
   * FIXED: Fixed an issue for date ranges.  For example, for the range Jan 04 to Jan 02 we need to test to end of the year and then from the first of the year to the end date.  Also, fixed an emergency tag issue.  We should only set the use to emergency if all other access is off. [#2290](https://github.com/valhalla/valhalla/pull/2290)
   * FIXED: Found a few issues with the initial ref and direction logic for ways.  We were overwriting the refs with directionals to the name_offset_map instead of concatenating them together.  Also, we did not allow for blank entries for GetTagTokens. [#2298](https://github.com/valhalla/valhalla/pull/2298)
   * FIXED: Fixed an issue where MatchGuidanceViewJunctions is only looking at the first edge. Set the data_id for guidance views to the changeset id as it is already being populated. Also added test for guidance views. [#2303](https://github.com/valhalla/valhalla/pull/2303)
   * FIXED: Fixed a problem with live speeds where live speeds were being used to determine access, even when a live
   speed (current time) route wasn't what was requested. [#2311](https://github.com/valhalla/valhalla/pull/2311)
   * FIXED: Fix break/continue typo in search filtering [#2317](https://github.com/valhalla/valhalla/pull/2317)
   * FIXED: Fix a crash in trace_route due to iterating past the end of a vector. [#2322](https://github.com/valhalla/valhalla/pull/2322)
   * FIXED: Don't allow timezone information in the local date time string attached at each location. [#2312](https://github.com/valhalla/valhalla/pull/2312)
   * FIXED: Fix short route trimming in bidirectional astar [#2323](https://github.com/valhalla/valhalla/pull/2323)
   * FIXED: Fix shape trimming in leg building for snap candidates that lie within the margin of rounding error [#2326](https://github.com/valhalla/valhalla/pull/2326)
   * FIXED: Fixes route duration underflow with traffic data [#2325](https://github.com/valhalla/valhalla/pull/2325)
   * FIXED: Parse mtb:scale tags and set bicycle access if present [#2117](https://github.com/valhalla/valhalla/pull/2117)
   * FIXED: Fixed segfault.  Shape was missing from options for valhalla_path_comparison and valhalla_run_route.  Also, costing options was missing in valhalla_path_comparison. [#2343](https://github.com/valhalla/valhalla/pull/2343)
   * FIXED: Handle decimal numbers with zero-value mantissa properly in Lua [#2355](https://github.com/valhalla/valhalla/pull/2355)
   * FIXED: Many issues that resulted in discontinuities, failed matches or incorrect time/duration for map matching requests. [#2292](https://github.com/valhalla/valhalla/pull/2292)
   * FIXED: Seeing segfault when loading large osmdata data files before loading LuaJit. LuaJit fails to create luaL_newstate() Ref: [#2158](https://github.com/ntop/ntopng/issues/2158) Resolution is to load LuaJit before loading the data files. [#2383](https://github.com/valhalla/valhalla/pull/2383)
   * FIXED: Store positive/negative OpenLR offsets in bucketed form [#2405](https://github.com/valhalla/valhalla/2405)
   * FIXED: Fix on map-matching return code when breakage distance limitation exceeds. Instead of letting the request goes into meili and fails in finding a route, we check the distance in loki and early return with exception code 172. [#2406](https://github.com/valhalla/valhalla/pull/2406)
   * FIXED: Don't create edges for portions of ways that are doubled back on themselves as this confuses opposing edge index computations [#2385](https://github.com/valhalla/valhalla/pull/2385)
   * FIXED: Protect against nan in uniform_resample_spherical_polyline. [#2431](https://github.com/valhalla/valhalla/pull/2431)
   * FIXED: Obvious maneuvers. [#2436](https://github.com/valhalla/valhalla/pull/2436)
   * FIXED: Base64 encoding/decoding [#2452](https://github.com/valhalla/valhalla/pull/2452)
   * FIXED: Added post roundabout instruction when enter/exit roundabout maneuvers are combined [#2454](https://github.com/valhalla/valhalla/pull/2454)
   * FIXED: openlr: Explicitly check for linear reference option for Valhalla serialization. [#2458](https://github.com/valhalla/valhalla/pull/2458)
   * FIXED: Fix segfault: Do not combine last turn channel maneuver. [#2463](https://github.com/valhalla/valhalla/pull/2463)
   * FIXED: Remove extraneous whitespaces from ja-JP.json. [#2471](https://github.com/valhalla/valhalla/pull/2471)
   * FIXED: Checks protobuf serialization/parsing success [#2477](https://github.com/valhalla/valhalla/pull/2477)
   * FIXED: Fix dereferencing of end for std::lower_bound in sequence and possible UB [#2488](https://github.com/valhalla/valhalla/pull/2488)
   * FIXED: Make tile building reproducible: fix UB-s [#2480](https://github.com/valhalla/valhalla/pull/2480)
   * FIXED: Zero initialize EdgeInfoInner.spare0_. Uninitialized spare0_ field produced UB which causes gurka_reproduce_tile_build to fail intermittently. [2499](https://github.com/valhalla/valhalla/pull/2499)
   * FIXED: Drop unused CHANGELOG validation script, straggling NodeJS references [#2506](https://github.com/valhalla/valhalla/pull/2506)
   * FIXED: Fix missing nullptr checks in graphreader and loki::Reach (causing segfault during routing with not all levels of tiles availble) [#2504](https://github.com/valhalla/valhalla/pull/2504)
   * FIXED: Fix mismatch of triplegedge roadclass and directededge roadclass [#2507](https://github.com/valhalla/valhalla/pull/2507)
   * FIXED: Improve german destination_verbal_alert phrases [#2509](https://github.com/valhalla/valhalla/pull/2509)
   * FIXED: Undefined behavior cases discovered with undefined behavior sanitizer tool. [2498](https://github.com/valhalla/valhalla/pull/2498)
   * FIXED: Fixed logic so verbal keep instructions use branch exit sign info for ramps [#2520](https://github.com/valhalla/valhalla/pull/2520)
   * FIXED: Fix bug in trace_route for uturns causing garbage coordinates [#2517](https://github.com/valhalla/valhalla/pull/2517)
   * FIXED: Simplify heading calculation for turn type. Remove undefined behavior case. [#2513](https://github.com/valhalla/valhalla/pull/2513)
   * FIXED: Always set costing name even if one is not provided for osrm serializer weight_name. [#2528](https://github.com/valhalla/valhalla/pull/2528)
   * FIXED: Make single-thread tile building reproducible: fix seed for shuffle, use concurrency configuration from the mjolnir section. [#2515](https://github.com/valhalla/valhalla/pull/2515)
   * FIXED: More Windows compatibility: build tiles and some run actions work now (including CI tests) [#2300](https://github.com/valhalla/valhalla/issues/2300)
   * FIXED: Transcoding of c++ location to pbf location used path edges in the place of filtered edges. [#2542](https://github.com/valhalla/valhalla/pull/2542)
   * FIXED: Add back whitelisting action types. [#2545](https://github.com/valhalla/valhalla/pull/2545)
   * FIXED: Allow uturns for truck costing now that we have derived deadends marked in the edge label [#2559](https://github.com/valhalla/valhalla/pull/2559)
   * FIXED: Map matching uturn trimming at the end of an edge where it wasn't needed. [#2558](https://github.com/valhalla/valhalla/pull/2558)
   * FIXED: Multicue enter roundabout [#2556](https://github.com/valhalla/valhalla/pull/2556)
   * FIXED: Changed reachability computation to take into account live speed [#2597](https://github.com/valhalla/valhalla/pull/2597)
   * FIXED: Fixed a bug where the temp files were not getting read in if you started with the construct edges or build phase for valhalla_build_tiles. [#2601](https://github.com/valhalla/valhalla/pull/2601)
   * FIXED: Updated fr-FR.json with partial translations. [#2605](https://github.com/valhalla/valhalla/pull/2605)
   * FIXED: Removed superfluous const qualifier from odin/signs [#2609](https://github.com/valhalla/valhalla/pull/2609)
   * FIXED: Internal maneuver placement [#2600](https://github.com/valhalla/valhalla/pull/2600)
   * FIXED: Complete fr-FR.json locale. [#2614](https://github.com/valhalla/valhalla/pull/2614)
   * FIXED: Don't truncate precision in polyline encoding [#2632](https://github.com/valhalla/valhalla/pull/2632)
   * FIXED: Fix all compiler warnings in sif and set to -Werror [#2642](https://github.com/valhalla/valhalla/pull/2642)
   * FIXED: Remove unnecessary maneuvers to continue straight [#2647](https://github.com/valhalla/valhalla/pull/2647)
   * FIXED: Linear reference support in route/mapmatch apis (FOW, FRC, bearing, and number of references) [#2645](https://github.com/valhalla/valhalla/pull/2645)
   * FIXED: Ambiguous local to global (with timezone information) date time conversions now all choose to use the later time instead of throwing unhandled exceptions [#2665](https://github.com/valhalla/valhalla/pull/2665)
   * FIXED: Overestimated reach caused be reenquing transition nodes without checking that they had been already expanded [#2670](https://github.com/valhalla/valhalla/pull/2670)
   * FIXED: Build with C++17 standard. Deprecated function calls are substituted with new ones. [#2669](https://github.com/valhalla/valhalla/pull/2669)
   * FIXED: Improve German post_transition_verbal instruction [#2677](https://github.com/valhalla/valhalla/pull/2677)
   * FIXED: Lane updates.  Add the turn lanes to all edges of the way.  Do not "enhance" turn lanes if they are part of a complex restriction.  Moved ProcessTurnLanes after UpdateManeuverPlacementForInternalIntersectionTurns.  Fix for a missing "uturn" indication for intersections on the previous maneuver, we were serializing an empty list. [#2679](https://github.com/valhalla/valhalla/pull/2679)
   * FIXED: Fixes OpenLr serialization [#2688](https://github.com/valhalla/valhalla/pull/2688)
   * FIXED: Internal edges can't be also a ramp or a turn channel.  Also, if an edge is marked as ramp and turn channel mark it as a ramp.  [2689](https://github.com/valhalla/valhalla/pull/2689)
   * FIXED: Check that speeds are equal for the edges going in the same direction while buildig shortcuts [#2691](https://github.com/valhalla/valhalla/pull/2691)
   * FIXED: Missing fork or bear instruction [#2683](https://github.com/valhalla/valhalla/pull/2683)
   * FIXED: Eliminate null pointer dereference in GraphReader::AreEdgesConnected [#2695](https://github.com/valhalla/valhalla/issues/2695)
   * FIXED: Fix polyline simplification float/double comparison [#2698](https://github.com/valhalla/valhalla/issues/2698)
   * FIXED: Weights were sometimes negative due to incorrect updates to elapsed_cost [#2702](https://github.com/valhalla/valhalla/pull/2702)
   * FIXED: Fix bidirectional route failures at deadends [#2705](https://github.com/valhalla/valhalla/pull/2705)
   * FIXED: Updated logic to call out a non-obvious turn [#2708](https://github.com/valhalla/valhalla/pull/2708)
   * FIXED: valhalla_build_statistics multithreaded mode fixed [#2707](https://github.com/valhalla/valhalla/pull/2707)
   * FIXED: If infer_internal_intersections is true then allow internals that are also ramps or TCs. Without this we produce an extra continue manuever.  [#2710](https://github.com/valhalla/valhalla/pull/2710)
   * FIXED: We were routing down roads that should be destination only. Now we mark roads with motor_vehicle=destination and motor_vehicle=customers or access=destination and access=customers as destination only. [#2722](https://github.com/valhalla/valhalla/pull/2722)
   * FIXED: Replace all Python2 print statements with Python3 syntax [#2716](https://github.com/valhalla/valhalla/issues/2716)
   * FIXED: Some HGT files not found [#2723](https://github.com/valhalla/valhalla/issues/2723)
   * FIXED: Fix PencilPointUturn detection by removing short-edge check and updating angle threshold [#2725](https://github.com/valhalla/valhalla/issues/2725)
   * FIXED: Fix invalid continue/bear maneuvers [#2729](https://github.com/valhalla/valhalla/issues/2729)
   * FIXED: Fixes an issue that lead to double turns within a very short distance, when instead, it should be a u-turn. We now collapse double L turns or double R turns in short non-internal intersections to u-turns. [#2740](https://github.com/valhalla/valhalla/pull/2740)
   * FIXED: fixes an issue that lead to adding an extra maneuver. We now combine a current maneuver short length non-internal edges (left or right) with the next maneuver that is a kRampStraight. [#2741](https://github.com/valhalla/valhalla/pull/2741)
   * FIXED: Reduce verbose instructions by collapsing small end ramp forks [#2762](https://github.com/valhalla/valhalla/issues/2762)
   * FIXED: Remove redundant return statements [#2776](https://github.com/valhalla/valhalla/pull/2776)
   * FIXED: Added unit test for BuildAdminFromPBF() to test GEOS 3.9 update. [#2787](https://github.com/valhalla/valhalla/pull/2787)
   * FIXED: Add support for geos-3.9 c++ api [#2739](https://github.com/valhalla/valhalla/issues/2739)
   * FIXED: Fix check for live speed validness [#2797](https://github.com/valhalla/valhalla/pull/2797)

* **Enhancement**
   * ADDED: Matrix of Bike Share [#2590](https://github.com/valhalla/valhalla/pull/2590)
   * ADDED: Add ability to provide custom implementation for candidate collection in CandidateQuery. [#2328](https://github.com/valhalla/valhalla/pull/2328)
   * ADDED: Cancellation of tile downloading. [#2319](https://github.com/valhalla/valhalla/pull/2319)
   * ADDED: Return the coordinates of the nodes isochrone input locations snapped to [#2111](https://github.com/valhalla/valhalla/pull/2111)
   * ADDED: Allows more complicated routes in timedependent a-star before timing out [#2068](https://github.com/valhalla/valhalla/pull/2068)
   * ADDED: Guide signs and junction names [#2096](https://github.com/valhalla/valhalla/pull/2096)
   * ADDED: Added a bool to the config indicating whether to use commercially set attributes.  Added logic to not call IsIntersectionInternal if this is a commercial data set.  [#2132](https://github.com/valhalla/valhalla/pull/2132)
   * ADDED: Removed commerical data set bool to the config and added more knobs for data.  Added infer_internal_intersections, infer_turn_channels, apply_country_overrides, and use_admin_db.  [#2173](https://github.com/valhalla/valhalla/pull/2173)
   * ADDED: Allow using googletest in unit tests and convert all tests to it (old test.cc is completely removed). [#2128](https://github.com/valhalla/valhalla/pull/2128)
   * ADDED: Add guidance view capability. [#2209](https://github.com/valhalla/valhalla/pull/2209)
   * ADDED: Collect turn cost information as path is formed so that it can be seralized out for trace attributes or osrm flavored intersections. Also add shape_index to osrm intersections. [#2207](https://github.com/valhalla/valhalla/pull/2207)
   * ADDED: Added alley factor to autocost.  Factor is defaulted at 1.0f or do not avoid alleys. [#2246](https://github.com/valhalla/valhalla/pull/2246)
   * ADDED: Support unlimited speed limits where maxspeed=none. [#2251](https://github.com/valhalla/valhalla/pull/2251)
   * ADDED: Implement improved Reachability check using base class Dijkstra. [#2243](https://github.com/valhalla/valhalla/pull/2243)
   * ADDED: Gurka integration test framework with ascii-art maps [#2244](https://github.com/valhalla/valhalla/pull/2244)
   * ADDED: Add to the stop impact when transitioning from higher to lower class road and we are not on a turn channel or ramp. Also, penalize lefts when driving on the right and vice versa. [#2282](https://github.com/valhalla/valhalla/pull/2282)
   * ADDED: Added reclassify_links, use_direction_on_ways, and allow_alt_name as config options.  If `use_direction_on_ways = true` then use `direction` and `int_direction` on the way to update the directional for the `ref` and `int_ref`.  Also, copy int_efs to the refs. [#2285](https://github.com/valhalla/valhalla/pull/2285)
   * ADDED: Add support for live traffic. [#2268](https://github.com/valhalla/valhalla/pull/2268)
   * ADDED: Implement per-location search filters for functional road class and forms of way. [#2289](https://github.com/valhalla/valhalla/pull/2289)
   * ADDED: Approach, multi-cue, and length updates [#2313](https://github.com/valhalla/valhalla/pull/2313)
   * ADDED: Speed up timezone differencing calculation if cache is provided. [#2316](https://github.com/valhalla/valhalla/pull/2316)
   * ADDED: Added rapidjson/schema.h to baldr/rapidjson_util.h to make it available for use within valhalla. [#2330](https://github.com/valhalla/valhalla/issues/2330)
   * ADDED: Support decimal precision for height values in elevation service. Also support polyline5 for encoded polylines input and output to elevation service. [#2324](https://github.com/valhalla/valhalla/pull/2324)
   * ADDED: Use both imminent and distant verbal multi-cue phrases. [#2353](https://github.com/valhalla/valhalla/pull/2353)
   * ADDED: Split parsing stage into 3 separate stages. [#2339](https://github.com/valhalla/valhalla/pull/2339)
   * CHANGED: Speed up graph enhancing by avoiding continuous unordered_set rebuilding [#2349](https://github.com/valhalla/valhalla/pull/2349)
   * CHANGED: Skip calling out to Lua for nodes/ways/relations with not tags - speeds up parsing. [#2351](https://github.com/valhalla/valhalla/pull/2351)
   * CHANGED: Switch to LuaJIT for lua scripting - speeds up file parsing [#2352](https://github.com/valhalla/valhalla/pull/2352)
   * ADDED: Ability to create OpenLR records from raw data. [#2356](https://github.com/valhalla/valhalla/pull/2356)
   * ADDED: Revamp length phrases [#2359](https://github.com/valhalla/valhalla/pull/2359)
   * CHANGED: Do not allocate memory in skadi if we don't need it. [#2373](https://github.com/valhalla/valhalla/pull/2373)
   * CHANGED: Map matching: throw error (443/NoSegment) when no candidate edges are available. [#2370](https://github.com/valhalla/valhalla/pull/2370/)
   * ADDED: Add sk-SK.json (slovak) localization file. [#2376](https://github.com/valhalla/valhalla/pull/2376)
   * ADDED: Extend roundabout phrases. [#2378](https://github.com/valhalla/valhalla/pull/2378)
   * ADDED: More roundabout phrase tests. [#2382](https://github.com/valhalla/valhalla/pull/2382)
   * ADDED: Update the turn and continue phrases to include junction names and guide signs. [#2386](https://github.com/valhalla/valhalla/pull/2386)
   * ADDED: Add the remaining guide sign toward phrases [#2389](https://github.com/valhalla/valhalla/pull/2389)
   * ADDED: The ability to allow immediate uturns at trace points in a map matching request [#2380](https://github.com/valhalla/valhalla/pull/2380)
   * ADDED: Add utility functions to Signs. [#2390](https://github.com/valhalla/valhalla/pull/2390)
   * ADDED: Unified time tracking for all algorithms that support time-based graph expansion. [#2278](https://github.com/valhalla/valhalla/pull/2278)
   * ADDED: Add rail_ferry use and costing. [#2408](https://github.com/valhalla/valhalla/pull/2408)
   * ADDED: `street_side_max_distance`, `display_lat` and `display_lon` to `locations` in input for better control of routing side of street [#1769](https://github.com/valhalla/valhalla/pull/1769)
   * ADDED: Add addtional exit phrases. [#2421](https://github.com/valhalla/valhalla/pull/2421)
   * ADDED: Add Japanese locale, update German. [#2432](https://github.com/valhalla/valhalla/pull/2432)
   * ADDED: Gurka expect_route refactor [#2435](https://github.com/valhalla/valhalla/pull/2435)
   * ADDED: Add option to suppress roundabout exits [#2437](https://github.com/valhalla/valhalla/pull/2437)
   * ADDED: Add Greek locale. [#2438](https://github.com/valhalla/valhalla/pull/2438)
   * ADDED (back): Support for 64bit wide way ids in the edgeinfo structure with no impact to size for data sources with ids 32bits wide. [#2422](https://github.com/valhalla/valhalla/pull/2422)
   * ADDED: Support for 64bit osm node ids in parsing stage of tile building [#2422](https://github.com/valhalla/valhalla/pull/2422)
   * CHANGED: Point2/PointLL are now templated to allow for higher precision coordinate math when desired [#2429](https://github.com/valhalla/valhalla/pull/2429)
   * ADDED: Optional OpenLR Encoded Path Edges in API Response [#2424](https://github.com/valhalla/valhalla/pull/2424)
   * ADDED: Add explicit include for sstream to be compatible with msvc_x64 toolset. [#2449](https://github.com/valhalla/valhalla/pull/2449)
   * ADDED: Properly split returned path if traffic conditions change partway along edges [#2451](https://github.com/valhalla/valhalla/pull/2451/files)
   * ADDED: Add Dutch locale. [#2464](https://github.com/valhalla/valhalla/pull/2464)
   * ADDED: Check with address sanititizer in CI. Add support for undefined behavior sanitizer. [#2487](https://github.com/valhalla/valhalla/pull/2487)
   * ADDED: Ability to recost a path and increased cost/time details along the trippath and json output [#2425](https://github.com/valhalla/valhalla/pull/2425)
   * ADDED: Add the ability to do bikeshare based (ped/bike) multimodal routing [#2031](https://github.com/valhalla/valhalla/pull/2031)
   * ADDED: Route through restrictions enabled by introducing a costing option. [#2469](https://github.com/valhalla/valhalla/pull/2469)
   * ADDED: Migrated to Ubuntu 20.04 base-image [#2508](https://github.com/valhalla/valhalla/pull/2508)
   * CHANGED: Speed up parseways stage by avoiding multiple string comparisons [#2518](https://github.com/valhalla/valhalla/pull/2518)
   * CHANGED: Speed up enhance stage by avoiding GraphTileBuilder copying [#2468](https://github.com/valhalla/valhalla/pull/2468)
   * ADDED: Costing options now includes shortest flag which favors shortest path routes [#2555](https://github.com/valhalla/valhalla/pull/2555)
   * ADDED: Incidents in intersections [#2547](https://github.com/valhalla/valhalla/pull/2547)
   * CHANGED: Refactor mapmatching configuration to use a struct (instead of `boost::property_tree::ptree`). [#2485](https://github.com/valhalla/valhalla/pull/2485)
   * ADDED: Save exit maneuver's begin heading when combining enter & exit roundabout maneuvers. [#2554](https://github.com/valhalla/valhalla/pull/2554)
   * ADDED: Added new urban flag that can be set if edge is within city boundaries to data processing; new use_urban_tag config option; added to osrm response within intersections. [#2522](https://github.com/valhalla/valhalla/pull/2522)
   * ADDED: Parses OpenLr of type PointAlongLine [#2565](https://github.com/valhalla/valhalla/pull/2565)
   * ADDED: Use edge.is_urban is set for serializing is_urban. [#2568](https://github.com/valhalla/valhalla/pull/2568)
   * ADDED: Added new rest/service area uses on the edge. [#2533](https://github.com/valhalla/valhalla/pull/2533)
   * ADDED: Dependency cache for Azure [#2567](https://github.com/valhalla/valhalla/pull/2567)
   * ADDED: Added flexibility to remove the use of the admindb and to use the country and state iso from the tiles; [#2579](https://github.com/valhalla/valhalla/pull/2579)
   * ADDED: Added toll gates and collection points (gantry) to the node;  [#2532](https://github.com/valhalla/valhalla/pull/2532)
   * ADDED: Added osrm serialization for rest/service areas and admins. [#2594](https://github.com/valhalla/valhalla/pull/2594)
   * CHANGED: Improved Russian localization; [#2593](https://github.com/valhalla/valhalla/pull/2593)
   * ADDED: Support restricted class in intersection annotations [#2589](https://github.com/valhalla/valhalla/pull/2589)
   * ADDED: Added trail type trace [#2606](https://github.com/valhalla/valhalla/pull/2606)
   * ADDED: Added tunnel names to the edges as a tagged name.  [#2608](https://github.com/valhalla/valhalla/pull/2608)
   * CHANGED: Moved incidents to the trip leg and cut the shape of the leg at that location [#2610](https://github.com/valhalla/valhalla/pull/2610)
   * ADDED: Costing option to ignore_closures when routing with current flow [#2615](https://github.com/valhalla/valhalla/pull/2615)
   * ADDED: Cross-compilation ability with MinGW64 [#2619](https://github.com/valhalla/valhalla/pull/2619)
   * ADDED: Defines the incident tile schema and incident metadata [#2620](https://github.com/valhalla/valhalla/pull/2620)
   * ADDED: Moves incident serializer logic into a generic serializer [#2621](https://github.com/valhalla/valhalla/pull/2621)
   * ADDED: Incident loading singleton for continually refreshing incident tiles[#2573](https://github.com/valhalla/valhalla/pull/2573)
   * ADDED: One shot mode to valhalla_service so you can run a single request of any type without starting a server [#2624](https://github.com/valhalla/valhalla/pull/2624)
   * ADDED: Adds text instructions to OSRM output [#2625](https://github.com/valhalla/valhalla/pull/2625)
   * ADDED: Adds support for alternate routes [#2626](https://github.com/valhalla/valhalla/pull/2626)
   * CHANGED: Switch Python bindings generator from boost.python to header-only pybind11[#2644](https://github.com/valhalla/valhalla/pull/2644)
   * ADDED: Add support of input file for one-shot mode of valhalla_service [#2648](https://github.com/valhalla/valhalla/pull/2648)
   * ADDED: Linear reference support to locate api [#2645](https://github.com/valhalla/valhalla/pull/2645)
   * ADDED: Implemented OSRM-like turn duration calculation for car. Uses it now in auto costing. [#2651](https://github.com/valhalla/valhalla/pull/2651)
   * ADDED: Enhanced turn lane information in guidance [#2653](https://github.com/valhalla/valhalla/pull/2653)
   * ADDED: `top_speed` option for all motorized vehicles [#2667](https://github.com/valhalla/valhalla/issues/2667)
   * CHANGED: Move turn_lane_direction helper to odin/util [#2675](https://github.com/valhalla/valhalla/pull/2675)
   * ADDED: Add annotations to osrm response including speed limits, unit and sign conventions [#2668](https://github.com/valhalla/valhalla/pull/2668)
   * ADDED: Added functions for predicted speeds encoding-decoding [#2674](https://github.com/valhalla/valhalla/pull/2674)
   * ADDED: Time invariant routing via the bidirectional algorithm. This has the effect that when time dependent routes (arrive_by and depart_at) fall back to bidirectional due to length restrictions they will actually use the correct time of day for one of the search directions [#2660](https://github.com/valhalla/valhalla/pull/2660)
   * ADDED: If the length of the edge is greater than kMaxEdgeLength, then consider this a catastrophic error if the should_error bool is true in the set_length function. [2678](https://github.com/valhalla/valhalla/pull/2678)
   * ADDED: Moved lat,lon coordinates structures from single to double precision. Improves geometry accuracy noticibly at zooms above 17 as well as coordinate snapping and any other geometric operations. Addes about a 2% performance pentalty for standard routes. Graph nodes now have 7 digits of precision.  [#2693](https://github.com/valhalla/valhalla/pull/2693)
   * ADDED: Added signboards to guidance views.  [#2687](https://github.com/valhalla/valhalla/pull/2687)
   * ADDED: Regular speed on shortcut edges is calculated with turn durations taken into account. Truck, motorcycle and motorscooter profiles use OSRM-like turn duration. [#2662](https://github.com/valhalla/valhalla/pull/2662)
   * CHANGED: Remove astar algorithm and replace its use with timedep_forward as its redundant [#2706](https://github.com/valhalla/valhalla/pull/2706)
   * ADDED: Recover and recost all shortcuts in final path for bidirectional astar algorithm [#2711](https://github.com/valhalla/valhalla/pull/2711)
   * ADDED: An option for shortcut recovery to be cached at start up to reduce the time it takes to do so on the fly [#2714](https://github.com/valhalla/valhalla/pull/2714)
   * ADDED: If width <= 1.9 then no access for auto, truck, bus, taxi, emergency and hov. [#2713](https://github.com/valhalla/valhalla/pull/2713)
   * ADDED: Centroid/Converge/Rendezvous/Meet API which allows input locations to find a least cost convergence point from all locations [#2734](https://github.com/valhalla/valhalla/pull/2734)
   * ADDED: Added support to process the sump_buster tag.  Also, fixed a few small access bugs for nodes. [#2731](https://github.com/valhalla/valhalla/pull/2731)
   * ADDED: Log message if failed to create tiles directory. [#2738](https://github.com/valhalla/valhalla/pull/2738)
   * CHANGED: Tile memory is only owned by the GraphTile rather than shared amongst copies of the graph tile (in GraphReader and TileCaches). [#2340](https://github.com/valhalla/valhalla/pull/2340)
   * ADDED: Add Estonian locale. [#2748](https://github.com/valhalla/valhalla/pull/2748)
   * CHANGED: Handle GraphTile objects as smart pointers [#2703](https://github.com/valhalla/valhalla/pull/2703)
   * CHANGED: Improve stability with no RTTI build [#2759](https://github.com/valhalla/valhalla/pull/2759) and [#2760](https://github.com/valhalla/valhalla/pull/2760)
   * CHANGED: Change generic service roads to a new Use=kServiceRoad. This is for highway=service without other service= tags (such as driveway, alley, parking aisle) [#2419](https://github.com/valhalla/valhalla/pull/2419)
   * ADDED: Isochrones support isodistance lines as well [#2699](https://github.com/valhalla/valhalla/pull/2699)
   * ADDED: Add support for ignoring live traffic closures for waypoints [#2685](https://github.com/valhalla/valhalla/pull/2685)
   * ADDED: Add use_distance to auto cost to allow choosing between two primary cost components, time or distance [#2771](https://github.com/valhalla/valhalla/pull/2771)
   * CHANGED: nit: Enables compiler warnings in part of loki module [#2767](https://github.com/valhalla/valhalla/pull/2767)
   * CHANGED: Reducing the number of uturns by increasing the cost to for them to 9.5f. Note: Did not increase the cost for motorcycles or motorscooters. [#2770](https://github.com/valhalla/valhalla/pull/2770)
   * ADDED: Add option to use thread-safe GraphTile's reference counter. [#2772](https://github.com/valhalla/valhalla/pull/2772)
   * CHANGED: nit: Enables compiler warnings in part of thor module [#2768](https://github.com/valhalla/valhalla/pull/2768)
   * ADDED: Add costing option `use_tracks` to avoid or favor tracks in route. [#2769](https://github.com/valhalla/valhalla/pull/2769)
   * CHANGED: chore: Updates libosmium [#2786](https://github.com/valhalla/valhalla/pull/2786)
   * CHANGED: Optimize double bucket queue to reduce memory reallocations. [#2719](https://github.com/valhalla/valhalla/pull/2719)
   * CHANGED: Collapse merge maneuvers [#2773](https://github.com/valhalla/valhalla/pull/2773)
   * CHANGED: Add shortcuts to the tiles' bins so we can find them when doing spatial lookups. [#2744](https://github.com/valhalla/valhalla/pull/2744)

## Release Date: 2019-11-21 Valhalla 3.0.9
* **Bug Fix**
   * FIXED: Changed reachability computation to consider both directions of travel wrt candidate edges [#1965](https://github.com/valhalla/valhalla/pull/1965)
   * FIXED: toss ways where access=private and highway=service and service != driveway. [#1960](https://github.com/valhalla/valhalla/pull/1960)
   * FIXED: Fix search_cutoff check in loki correlate_node. [#2023](https://github.com/valhalla/valhalla/pull/2023)
   * FIXED: Computes notion of a deadend at runtime in bidirectional a-star which fixes no-route with a complicated u-turn. [#1982](https://github.com/valhalla/valhalla/issues/1982)
   * FIXED: Fix a bug with heading filter at nodes. [#2058](https://github.com/valhalla/valhalla/pull/2058)
   * FIXED: Bug in map matching continuity checking such that continuity must only be in the forward direction. [#2029](https://github.com/valhalla/valhalla/pull/2029)
   * FIXED: Allow setting the time for map matching paths such that the time is used for speed lookup. [#2030](https://github.com/valhalla/valhalla/pull/2030)
   * FIXED: Don't use density factor for transition cost when user specified flag disables flow speeds. [#2048](https://github.com/valhalla/valhalla/pull/2048)
   * FIXED: Map matching trace_route output now allows for discontinuities in the match though multi match is not supported in valhalla route output. [#2049](https://github.com/valhalla/valhalla/pull/2049)
   * FIXED: Allows routes with no time specified to use time conditional edges and restrictions with a flag denoting as much [#2055](https://github.com/valhalla/valhalla/pull/2055)
   * FIXED: Fixed a bug with 'current' time type map matches. [#2060](https://github.com/valhalla/valhalla/pull/2060)
   * FIXED: Fixed a bug with time dependent expansion in which the expansion distance heuristic was not being used. [#2064](https://github.com/valhalla/valhalla/pull/2064)

* **Enhancement**
   * ADDED: Establish pinpoint test pattern [#1969](https://github.com/valhalla/valhalla/pull/1969)
   * ADDED: Suppress relative direction in ramp/exit instructions if it matches driving side of street [#1990](https://github.com/valhalla/valhalla/pull/1990)
   * ADDED: Added relative direction to the merge maneuver [#1989](https://github.com/valhalla/valhalla/pull/1989)
   * ADDED: Refactor costing to better handle multiple speed datasources [#2026](https://github.com/valhalla/valhalla/pull/2026)
   * ADDED: Better usability of curl for fetching tiles on the fly [#2026](https://github.com/valhalla/valhalla/pull/2026)
   * ADDED: LRU cache scheme for tile storage [#2026](https://github.com/valhalla/valhalla/pull/2026)
   * ADDED: GraphTile size check [#2026](https://github.com/valhalla/valhalla/pull/2026)
   * ADDED: Pick more sane values for highway and toll avoidance [#2026](https://github.com/valhalla/valhalla/pull/2026)
   * ADDED: Refactor adding predicted speed info to speed up process [#2026](https://github.com/valhalla/valhalla/pull/2026)
   * ADDED: Allow selecting speed data sources at request time [#2026](https://github.com/valhalla/valhalla/pull/2026)
   * ADDED: Allow disabling certain neighbors in connectivity map [#2026](https://github.com/valhalla/valhalla/pull/2026)
   * ADDED: Allows routes with time-restricted edges if no time specified and notes restriction in response [#1992](https://github.com/valhalla/valhalla/issues/1992)
   * ADDED: Runtime deadend detection to timedependent a-star. [#2059](https://github.com/valhalla/valhalla/pull/2059)

## Release Date: 2019-09-06 Valhalla 3.0.8
* **Bug Fix**
   * FIXED: Added logic to detect if user is to merge to the left or right [#1892](https://github.com/valhalla/valhalla/pull/1892)
   * FIXED: Overriding the destination_only flag when reclassifying ferries; Also penalizing ferries with a 5 min. penalty in the cost to allow us to avoid destination_only the majority of the time except when it is necessary. [#1895](https://github.com/valhalla/valhalla/pull/1905)
   * FIXED: Suppress forks at motorway junctions and intersecting service roads [#1909](https://github.com/valhalla/valhalla/pull/1909)
   * FIXED: Enhanced fork assignment logic [#1912](https://github.com/valhalla/valhalla/pull/1912)
   * FIXED: Added logic to fall back to return country poly if no state and updated lua for Metro Manila and Ireland [#1910](https://github.com/valhalla/valhalla/pull/1910)
   * FIXED: Added missing motorway fork instruction [#1914](https://github.com/valhalla/valhalla/pull/1914)
   * FIXED: Use begin street name for osrm compat mode [#1916](https://github.com/valhalla/valhalla/pull/1916)
   * FIXED: Added logic to fix missing highway cardinal directions in the US [#1917](https://github.com/valhalla/valhalla/pull/1917)
   * FIXED: Handle forward traversable significant road class intersecting edges [#1928](https://github.com/valhalla/valhalla/pull/1928)
   * FIXED: Fixed bug with shape trimming that impacted Uturns at Via locations. [#1935](https://github.com/valhalla/valhalla/pull/1935)
   * FIXED: Dive bomb updates.  Updated default speeds for urban areas based on roadclass for the enhancer.  Also, updated default speeds based on roadclass in lua.  Fixed an issue where we were subtracting 1 from uint32_t when 0 for stop impact.  Updated reclassify link logic to allow residential roads to be added to the tree, but we only downgrade the links to tertiary.  Updated TransitionCost functions to add 1.5 to the turncost when transitioning from a ramp to a non ramp and vice versa.  Also, added 0.5f to the turncost if the edge is a roundabout. [#1931](https://github.com/valhalla/valhalla/pull/1931)

* **Enhancement**
   * ADDED: Caching url fetched tiles to disk [#1887](https://github.com/valhalla/valhalla/pull/1887)
   * ADDED: filesystem::remove_all [#1887](https://github.com/valhalla/valhalla/pull/1887)
   * ADDED: Minimum enclosing bounding box tool [#1887](https://github.com/valhalla/valhalla/pull/1887)
   * ADDED: Use constrained flow speeds in bidirectional_astar.cc [#1907](https://github.com/valhalla/valhalla/pull/1907)
   * ADDED: Bike Share Stations are now in the graph which should set us up to do multimodal walk/bike scenarios [#1852](https://github.com/valhalla/valhalla/pull/1852)

## Release Date: 2019-7-18 Valhalla 3.0.7
* **Bug Fix**
   * FIXED: Fix pedestrian fork [#1886](https://github.com/valhalla/valhalla/pull/1886)

## Release Date: 2019-7-15 Valhalla 3.0.6
* **Bug Fix**
   * FIXED: Admin name changes. [#1853](https://github.com/valhalla/valhalla/pull/1853) Ref: [#1854](https://github.com/valhalla/valhalla/issues/1854)
   * FIXED: valhalla_add_predicted_traffic was overcommitted while gathering stats. Added a clear. [#1857](https://github.com/valhalla/valhalla/pull/1857)
   * FIXED: regression in map matching when moving to valhalla v3.0.0 [#1863](https://github.com/valhalla/valhalla/pull/1863)
   * FIXED: last step shape in osrm serializer should be 2 of the same point [#1867](https://github.com/valhalla/valhalla/pull/1867)
   * FIXED: Shape trimming at the beginning and ending of the route to not be degenerate [#1876](https://github.com/valhalla/valhalla/pull/1876)
   * FIXED: Duplicate waypoints in osrm serializer [#1880](https://github.com/valhalla/valhalla/pull/1880)
   * FIXED: Updates for heading precision [#1881](https://github.com/valhalla/valhalla/pull/1881)
   * FIXED: Map matching allowed untraversable edges at start of route [#1884](https://github.com/valhalla/valhalla/pull/1884)

* **Enhancement**
   * ADDED: Use the same protobuf object the entire way through the request process [#1837](https://github.com/valhalla/valhalla/pull/1837)
   * ADDED: Enhanced turn lane processing [#1859](https://github.com/valhalla/valhalla/pull/1859)
   * ADDED: Add global_synchronized_cache in valhalla_build_config [#1851](https://github.com/valhalla/valhalla/pull/1851)

## Release Date: 2019-06-04 Valhalla 3.0.5
* **Bug Fix**
   * FIXED: Protect against unnamed rotaries and routes that end in roundabouts not turning off rotary logic [#1840](https://github.com/valhalla/valhalla/pull/1840)

* **Enhancement**
   * ADDED: Add turn lane info at maneuver point [#1830](https://github.com/valhalla/valhalla/pull/1830)

## Release Date: 2019-05-31 Valhalla 3.0.4
* **Bug Fix**
   * FIXED: Improved logic to decide between bear vs. continue [#1798](https://github.com/valhalla/valhalla/pull/1798)
   * FIXED: Bicycle costing allows use of roads with all surface values, but with a penalty based on bicycle type. However, the edge filter totally disallows bad surfaces for some bicycle types, creating situations where reroutes fail if a rider uses a road with a poor surface. [#1800](https://github.com/valhalla/valhalla/pull/1800)
   * FIXED: Moved complex restrictions building to before validate. [#1805](https://github.com/valhalla/valhalla/pull/1805)
   * FIXED: Fix bicycle edge filter whan avoid_bad_surfaces = 1.0 [#1806](https://github.com/valhalla/valhalla/pull/1806)
   * FIXED: Replace the EnhancedTripPath class inheritance with aggregation [#1807](https://github.com/valhalla/valhalla/pull/1807)
   * FIXED: Replace the old timezone shape zip file every time valhalla_build_timezones is ran [#1817](https://github.com/valhalla/valhalla/pull/1817)
   * FIXED: Don't use island snapped edge candidates (from disconnected components or low reach edges) when we rejected other high reachability edges that were closer [#1835](https://github.com/valhalla/valhalla/pull/1835)

## Release Date: 2019-05-08 Valhalla 3.0.3
* **Bug Fix**
   * FIXED: Fixed a rare loop condition in route matcher (edge walking to match a trace).
   * FIXED: Fixed VACUUM ANALYZE syntax issue.  [#1704](https://github.com/valhalla/valhalla/pull/1704)
   * FIXED: Fixed the osrm maneuver type when a maneuver has the to_stay_on attribute set.  [#1714](https://github.com/valhalla/valhalla/pull/1714)
   * FIXED: Fixed osrm compatibility mode attributes.  [#1716](https://github.com/valhalla/valhalla/pull/1716)
   * FIXED: Fixed rotary/roundabout issues in Valhalla OSRM compatibility.  [#1727](https://github.com/valhalla/valhalla/pull/1727)
   * FIXED: Fixed the destinations assignment for exit names in OSRM compatibility mode. [#1732](https://github.com/valhalla/valhalla/pull/1732)
   * FIXED: Enhance merge maneuver type assignment. [#1735](https://github.com/valhalla/valhalla/pull/1735)
   * FIXED: Fixed fork assignments and on ramps for OSRM compatibility mode. [#1738](https://github.com/valhalla/valhalla/pull/1738)
   * FIXED: Fixed cardinal direction on reference names when forward/backward tag is present on relations. Fixes singly digitized roads with opposing directional modifiers. [#1741](https://github.com/valhalla/valhalla/pull/1741)
   * FIXED: Fixed fork assignment and narrative logic when a highway ends and splits into multiple ramps. [#1742](https://github.com/valhalla/valhalla/pull/1742)
   * FIXED: Do not use any avoid edges as origin or destination of a route, matrix, or isochrone. [#1745](https://github.com/valhalla/valhalla/pull/1745)
   * FIXED: Add leg summary and remove unused hint attribute for OSRM compatibility mode. [#1753](https://github.com/valhalla/valhalla/pull/1753)
   * FIXED: Improvements for pedestrian forks, pedestrian roundabouts, and continue maneuvers. [#1768](https://github.com/valhalla/valhalla/pull/1768)
   * FIXED: Added simplified overview for OSRM response and added use_toll logic back to truck costing. [#1765](https://github.com/valhalla/valhalla/pull/1765)
   * FIXED: temp fix for location distance bug [#1774](https://github.com/valhalla/valhalla/pull/1774)
   * FIXED: Fix pedestrian routes using walkway_factor [#1780](https://github.com/valhalla/valhalla/pull/1780)
   * FIXED: Update the begin and end heading of short edges based on use [#1783](https://github.com/valhalla/valhalla/pull/1783)
   * FIXED: GraphReader::AreEdgesConnected update.  If transition count == 0 return false and do not call transition function. [#1786](https://github.com/valhalla/valhalla/pull/1786)
   * FIXED: Only edge candidates that were used in the path are send to serializer: [1788](https://github.com/valhalla/valhalla/pull/1788)
   * FIXED: Added logic to prevent the removal of a destination maneuver when ending on an internal edge [#1792](https://github.com/valhalla/valhalla/pull/1792)
   * FIXED: Fixed instructions when starting on an internal edge [#1796](https://github.com/valhalla/valhalla/pull/1796)

* **Enhancement**
   * Add the ability to run valhalla_build_tiles in stages. Specify the begin_stage and end_stage as command line options. Also cleans up temporary files as the last stage in the pipeline.
   * Add `remove` to `filesystem` namespace. [#1752](https://github.com/valhalla/valhalla/pull/1752)
   * Add TaxiCost into auto costing options.
   * Add `preferred_side` to allow per-location filtering of edges based on the side of the road the location is on and the driving side for that locale.
   * Slightly decreased the internal side-walk factor to .90f to favor roads with attached sidewalks. This impacts roads that have added sidewalk:left, sidewalk:right or sidewalk:both OSM tags (these become attributes on each directedEdge). The user can then avoid/penalize dedicated sidewalks and walkways, when they increase the walkway_factor. Since we slightly decreased the sidewalk_factor internally and only favor sidewalks if use is tagged as sidewalk_left or sidewalk_right, we should tend to route on roads with attached sidewalks rather than separate/dedicated sidewalks, allowing for more road names to be called out since these are labeled more.
   * Add `via` and `break_through` location types [#1737](https://github.com/valhalla/valhalla/pull/1737)
   * Add `street_side_tolerance` and `search_cutoff` to input `location` [#1777](https://github.com/valhalla/valhalla/pull/1777)
   * Return the Valhalla error `Path distance exceeds the max distance limit` for OSRM responses when the route is greater than the service limits. [#1781](https://github.com/valhalla/valhalla/pull/1781)

## Release Date: 2019-01-14 Valhalla 3.0.2
* **Bug Fix**
   * FIXED: Transit update - fix dow and exception when after midnight trips are normalized [#1682](https://github.com/valhalla/valhalla/pull/1682)
   * FIXED: valhalla_convert_transit segfault - GraphTileBuilder has null GraphTileHeader [#1683](https://github.com/valhalla/valhalla/issues/1683)
   * FIXED: Fix crash for trace_route with osrm serialization. Was passing shape rather than locations to the waypoint method.
   * FIXED: Properly set driving_side based on data set in TripPath.
   * FIXED: A bad bicycle route exposed an issue with bidirectional A* when the origin and destination edges are connected. Use A* in these cases to avoid requiring a high cost threshold in BD A*.
   * FIXED: x86 and x64 data compatibility was fixed as the structures weren't aligned.
   * FIXED: x86 tests were failing due mostly to floating point issues and the aforementioned structure misalignment.
* **Enhancement**
   * Add a durations list (delta time between each pair of trace points), a begin_time and a use_timestamp flag to trace_route requests. This allows using the input trace timestamps or durations plus the begin_time to compute elapsed time at each edge in the matched path (rather than using costing methods).
   * Add support for polyline5 encoding for OSRM formatted output.
* **Note**
   * Isochrones and openlr are both noted as not working with release builds for x86 (32bit) platforms. We'll look at getting this fixed in a future release

## Release Date: 2018-11-21 Valhalla 3.0.1
* **Bug Fix**
   * FIXED: Fixed a rare, but serious bug with bicycle costing. ferry_factor_ in bicycle costing shadowed the data member in the base dynamic cost class, leading to an unitialized variable. Occasionally, this would lead to negative costs which caused failures. [#1663](https://github.com/valhalla/valhalla/pull/1663)
   * FIXED: Fixed use of units in OSRM compatibility mode. [#1662](https://github.com/valhalla/valhalla/pull/1662)

## Release Date: 2018-11-21 Valhalla 3.0.0
* **NOTE**
   * This release changes the Valhalla graph tile formats to make the tile data more efficient and flexible. Tile data is incompatible with Valhalla 2.x builds, and code for 3.x is incompatible with data built for Valahalla 2.x versions. Valhalla tile sizes are slightly smaller (for datasets using elevation information the size savings is over 10%). In addition, there is increased flexibility for creating different variants of tiles to support different applications (e.g. bicycle only, or driving only).
* **Enhancement**
   * Remove the use of DirectedEdge for transitions between nodes on different hierarchy levels. A new structure, NodeTransition, is now used to transition to nodes on different hierarchy level. This saves space since only the end node GraphId is needed for the transitions (and DirectedEdge is a large data structure).
   * Change the NodeInfo lat,lon to use an offset from the tile base lat,lon. This potentially allows higher precision than using float, but more importantly saves space and allows support for NodeTransitions as well as spare for future growth.
   * Remove the EdgeElevation structure and max grade information into DirectedEdge and mean elevation into EdgeInfo. This saves space.
   * Reduce wayid to 32 bits. This allows sufficient growth when using OpenStreetMap data and frees space in EdgeInfo (allows moving speed limit and mean elevation from other structures).
   * Move name consistency from NodeInfo to DirectedEdge. This allows a more efficient lookup of name consistency.
   * Update all path algorithms to use NodeTransition logic rather than special DirectedEdge transition types. This simplifies PathAlgorithms slightly and removes some conditional logic.
   * Add an optional GraphFilter stage to tile building pipeline. This allows removal of edges and nodes based on access. This allows bicycle only, pedestrian only, or driving only datasets (or combinations) to be created - allowing smaller datasets for special purpose applications.
* **Deprecate**
   * Valhalla 3.0 removes support for OSMLR.

## Release Date: 2018-11-20 Valhalla 2.7.2
* **Enhancement**
   * UPDATED: Added a configuration variable for max_timedep_distance. This is used in selecting the path algorithm and provides the maximum distance between locations when choosing a time dependent path algorithm (other than multi modal). Above this distance, bidirectional A* is used with no time dependencies.
   * UPDATED: Remove transition edges from priority queue in Multimodal methods.
   * UPDATED: Fully implement street names and exit signs with ability to identify route numbers. [#1635](https://github.com/valhalla/valhalla/pull/1635)
* **Bug Fix**
   * FIXED: A timed-turned restriction should not be applied when a non-timed route is executed.  [#1615](https://github.com/valhalla/valhalla/pull/1615)
   * FIXED: Changed unordered_map to unordered_multimap for polys. Poly map can contain the same key but different multi-polygons. For example, islands for a country or timezone polygons for a country.
   * FIXED: Fixed timezone db issue where TZIDs did not exist in the Howard Hinnant date time db that is used in the date_time class for tz indexes.  Added logic to create aliases for TZIDs based on https://en.wikipedia.org/wiki/List_of_tz_database_time_zones
   * FIXED: Fixed the ramp turn modifiers for osrm compat [#1569](https://github.com/valhalla/valhalla/pull/1569)
   * FIXED: Fixed the step geometry when using the osrm compat mode [#1571](https://github.com/valhalla/valhalla/pull/1571)
   * FIXED: Fixed a data creation bug causing issues with A* routes ending on loops. [#1576](https://github.com/valhalla/valhalla/pull/1576)
   * FIXED: Fixed an issue with a bad route where destination only was present. Was due to thresholds in bidirectional A*. Changed threshold to be cost based rather than number of iterations). [#1586](https://github.com/valhalla/valhalla/pull/1586)
   * FIXED: Fixed an issue with destination only (private) roads being used in bicycle routes. Centralized some "base" transition cost logic in the base DynamicCost class. [#1587](https://github.com/valhalla/valhalla/pull/1587)
   * FIXED: Remove extraneous ramp maneuvers [#1657](https://github.com/valhalla/valhalla/pull/1657)

## Release Date: 2018-10-02 Valhalla 2.7.1
* **Enhancement**
   * UPDATED: Added date time support to forward and reverse isochrones. Add speed lookup (predicted speeds and/or free-flow or constrained flow speed) if date_time is present.
   * UPDATED: Add timezone checks to multimodal routes and isochrones (updates localtime if the path crosses into a timezone different than the start location).
* **Data Producer Update**
   * UPDATED: Removed boost date time support from transit.  Now using the Howard Hinnant date library.
* **Bug Fix**
   * FIXED: Fixed a bug with shortcuts that leads to inconsistent routes depending on whether shortcuts are taken, different origins can lead to different paths near the destination. This fix also improves performance on long routes and matrices.
   * FIXED: We were getting inconsistent results between departing at current date/time vs entering the current date/time.  This issue is due to the fact that the iso_date_time function returns the full iso date_time with the timezone offset (e.g., 2018-09-27T10:23-07:00 vs 2018-09-27T10:23). When we refactored the date_time code to use the new Howard Hinnant date library, we introduced this bug.
   * FIXED: Increased the threshold in CostMatrix to address null time and distance values occuring for truck costing with locations near the max distance.

## Release Date: 2018-09-13 Valhalla 2.7.0
* **Enhancement**
   * UPDATED: Refactor to use the pbf options instead of the ptree config [#1428](https://github.com/valhalla/valhalla/pull/1428) This completes [1357](https://github.com/valhalla/valhalla/issues/1357)
   * UPDATED: Removed the boost/date_time dependency from baldr and odin. We added the Howard Hinnant date and time library as a submodule. [#1494](https://github.com/valhalla/valhalla/pull/1494)
   * UPDATED: Fixed 'Drvie' typo [#1505](https://github.com/valhalla/valhalla/pull/1505) This completes [1504](https://github.com/valhalla/valhalla/issues/1504)
   * UPDATED: Optimizations of GetSpeed for predicted speeds [1490](https://github.com/valhalla/valhalla/issues/1490)
   * UPDATED: Isotile optimizations
   * UPDATED: Added stats to predictive traffic logging
   * UPDATED: resample_polyline - Breaks the polyline into equal length segments at a sample distance near the resolution. Break out of the loop through polyline points once we reach the specified number of samplesthen append the last
polyline point.
   * UPDATED: added android logging and uses a shared graph reader
   * UPDATED: Do not run a second pass on long pedestrian routes that include a ferry (but succeed on first pass). This is a performance fix. Long pedestrian routes with A star factor based on ferry speed end up being very inefficient.
* **Bug Fix**
   * FIXED: A* destination only
   * FIXED: Fixed through locations weren't honored [#1449](https://github.com/valhalla/valhalla/pull/1449)


## Release Date: 2018-08-02 Valhalla 3.0.0-rc.4
* **Node Bindings**
   * UPDATED: add some worker pool handling
   [#1467](https://github.com/valhalla/valhalla/pull/1467)

## Release Date: 2018-08-02 Valhalla 3.0.0-rc.3
* **Node Bindings**
   * UPDATED: replaced N-API with node-addon-api wrapper and made the actor
   functions asynchronous
   [#1457](https://github.com/valhalla/valhalla/pull/1457)

## Release Date: 2018-07-24 Valhalla 3.0.0-rc.2
* **Node Bindings**
   * FIXED: turn on the autocleanup functionality for the actor object.
   [#1439](https://github.com/valhalla/valhalla/pull/1439)

## Release Date: 2018-07-16 Valhalla 3.0.0-rc.1
* **Enhancement**
   * ADDED: exposed the rest of the actions to the node bindings and added tests. [#1415](https://github.com/valhalla/valhalla/pull/1415)

## Release Date: 2018-07-12 Valhalla 3.0.0-alpha.1
**NOTE**: There was already a small package named `valhalla` on the npm registry, only published up to version 0.0.3. The team at npm has transferred the package to us, but would like us to publish something to it ASAP to prove our stake in it. Though the bindings do not have all of the actor functionality exposed yet (just route), we are going to publish an alpha release of 3.0.0 to get something up on npm.
* **Infrastructure**:
   * ADDED: add in time dependent algorithms if the distance between locations is less than 500km.
   * ADDED: TurnLanes to indicate turning lanes at the end of a directed edge.
   * ADDED: Added PredictedSpeeds to Valhalla tiles and logic to compute speed based on predictive speed profiles.
* **Data Producer Update**
   * ADDED: is_route_num flag was added to Sign records. Set this to true if the exit sign comes from a route number/ref.
   * CHANGED: Lower speeds on driveways, drive-thru, and parking aisle. Set destination only flag for drive thru use.
   * ADDED: Initial implementation of turn lanes.
  **Bug Fix**
   * CHANGED: Fix destination only penalty for A* and time dependent cases.
   * CHANGED: Use the distance from GetOffsetForHeading, based on road classification and road use (e.g. ramp, turn channel, etc.), within tangent_angle function.
* **Map Matching**
   * FIXED: Fixed trace_route edge_walk server abort [#1365](https://github.com/valhalla/valhalla/pull/1365)
* **Enhancement**
   * ADDED: Added post process for updating free and constrained speeds in the directed edges.
   * UPDATED: Parse the json request once and store in a protocol buffer to pass along the pipeline. This completed the first portion of [1357](https://github.com/valhalla/valhalla/issues/1357)
   * UPDATED: Changed the shape_match attribute from a string to an enum. Fixes [1376](https://github.com/valhalla/valhalla/issues/1376)
   * ADDED: Node bindings for route [#1341](https://github.com/valhalla/valhalla/pull/1341)
   * UPDATED: Use a non-linear use_highways factor (to more heavily penalize highways as use_highways approaches 0).

## Release Date: 2018-07-15 Valhalla 2.6.3
* **API**:
   * FIXED: Use a non-linear use_highways factor (to more heavily penalize highways as use_highways approaches 0).
   * FIXED: Fixed the highway_factor when use_highways < 0.5.
   * ENHANCEMENT: Added logic to modulate the surface factor based on use_trails.
   * ADDED: New customer test requests for motorcycle costing.

## Release Date: 2018-06-28 Valhalla 2.6.2
* **Data Producer Update**
   * FIXED: Complex restriction sorting bug.  Check of has_dt in ComplexRestrictionBuilder::operator==.
* **API**:
   * FIXED: Fixed CostFactory convenience method that registers costing models
   * ADDED: Added use_tolls into motorcycle costing options

## Release Date: 2018-05-28 Valhalla 2.6.0
* **Infrastructure**:
   * CHANGED: Update cmake buildsystem to replace autoconf [#1272](https://github.com/valhalla/valhalla/pull/1272)
* **API**:
   * CHANGED: Move `trace_options` parsing to map matcher factory [#1260](https://github.com/valhalla/valhalla/pull/1260)
   * ADDED: New costing method for AutoDataFix [#1283](https://github.com/valhalla/valhalla/pull/1283)

## Release Date: 2018-05-21 Valhalla 2.5.0
* **Infrastructure**
   * ADDED: Add code formatting and linting.
* **API**
   * ADDED: Added new motorcycle costing, motorcycle access flag in data and use_trails option.
* **Routing**
   * ADDED: Add time dependnet forward and reverse A* methods.
   * FIXED: Increase minimum threshold for driving routes in bidirectional A* (fixes some instances of bad paths).
* **Data Producer Update**
   * CHANGED: Updates to properly handle cycleway crossings.
   * CHANGED: Conditionally include driveways that are private.
   * ADDED: Added logic to set motorcycle access.  This includes lua, country access, and user access flags for motorcycles.

## Release Date: 2018-04-11 Valhalla 2.4.9
* **Enhancement**
   * Added European Portuguese localization for Valhalla
   * Updates to EdgeStatus to improve performance. Use an unordered_map of tile Id and allocate an array for each edge in the tile. This allows using pointers to access status for sequential edges. This improves performance by 50% or so.
   * A couple of bicycle costing updates to improve route quality: avoid roads marked as part of a truck network, to remove the density penalty for transition costs.
   * When optimal matrix type is selected, now use CostMatrix for source to target pedestrian and bicycle matrix calls when both counts are above some threshold. This improves performance in general and lessens some long running requests.
*  **Data Producer Update**
   * Added logic to protect against setting a speed of 0 for ferries.

## Release Date: 2018-03-27 Valhalla 2.4.8
* **Enhancement**
   * Updates for Italian verbal translations
   * Optionally remove driveways at graph creation time
   * Optionally disable candidate edge penalty in path finding
   * OSRM compatible route, matrix and map matching response generation
   * Minimal Windows build compatibility
   * Refactoring to use PBF as the IPC mechanism for all objects
   * Improvements to internal intersection marking to reduce false positives
* **Bug Fix**
   * Cap candidate edge penalty in path finding to reduce excessive expansion
   * Fix trivial paths at deadends

## Release Date: 2018-02-08 Valhalla 2.4.7
* **Enhancement**
   * Speed up building tiles from small OSM imports by using boost directory iterator rather than going through all possible tiles and testing each if the file exists.
* **Bug Fix**
   * Protect against overflow in string to float conversion inside OSM parsing.

## Release Date: 2018-01-26 Valhalla 2.4.6
* **Enhancement**
   * Elevation library will lazy load RAW formatted sources

## Release Date: 2018-01-24 Valhalla 2.4.5
* **Enhancement**
   * Elevation packing utility can unpack lz4hc now
* **Bug Fix**
   * Fixed broken darwin builds

## Release Date: 2018-01-23 Valhalla 2.4.4
* **Enhancement**
   * Elevation service speed improvments and the ability to serve lz4hc compressed data
   * Basic support for downloading routing tiles on demand
   * Deprecated `valhalla_route_service`, now all services (including elevation) are found under `valhalla_service`

## Release Date: 2017-12-11 Valhalla 2.4.3
* **Enhancement**
   * Remove union from GraphId speeds up some platforms
   * Use SAC scale in pedestrian costing
   * Expanded python bindings to include all actions (route, matrix, isochrone, etc)
* **Bug Fix**
   * French translation typo fixes
*  **Data Producer Update**
   * Handling shapes that intersect the poles when binning
   * Handling when transit shapes are less than 2 points

## Release Date: 2017-11-09 Valhalla 2.4.1
*  **Data Producer Update**
   * Added kMopedAccess to modes for complex restrictions.  Remove the kMopedAccess when auto access is removed.  Also, add the kMopedAccess when an auto restriction is found.

## Release Date: 2017-11-08 Valhalla 2.4.0
*  **Data Producer Update**
   * Added logic to support restriction = x with a the except tag.  We apply the restriction to everything except for modes in the except tag.
   * Added logic to support railway_service and coach_service in transit.
* **Bug Fix**
  * Return proper edge_walk path for requested shape_match=walk_or_snap
  * Skip invalid stateid for Top-K requests

## Release Date: 2017-11-07 Valhalla 2.3.9
* **Enhancement**
  * Top-K map matched path generation now only returns unique paths and does so with fewer iterations
  * Navigator call outs for both imperial and metric units
  * The surface types allowed for a given bike route can now be controlled via a request parameter `avoid_bad_surfaces`
  * Improved support for motorscooter costing via surface types, road classification and vehicle specific tagging
* **Bug Fix**
  * Connectivity maps now include information about transit tiles
  * Lane counts for singly digitized roads are now correct for a given directed edge
  * Edge merging code for assigning osmlr segments is now robust to partial tile sets
  * Fix matrix path finding to allow transitioning down to lower levels when appropriate. In particular, do not supersede shortcut edges until no longer expanding on the next level.
  * Fix optimizer rotate location method. This fixes a bug where optimal ordering was bad for large location sets.
*  **Data Producer Update**
   * Duration tags are now used to properly set the speed of travel for a ferry routes

## Release Date: 2017-10-17 Valhalla 2.3.8
* **Bug Fix**
  * Fixed the roundabout exit count for bicycles when the roundabout is a road and not a cycleway
  * Enable a pedestrian path to remain on roundabout instead of getting off and back on
  * Fixed the penalization of candidate locations in the uni-directional A* algorithm (used for trivial paths)
*  **Data Producer Update**
   * Added logic to set bike forward and tag to true where kv["sac_scale"] == "hiking". All other values for sac_scale turn off bicycle access.  If sac_scale or mtb keys are found and a surface tag is not set we default to kPath.
   * Fixed a bug where surface=unpaved was being assigned Surface::kPavedSmooth.

## Release Date: 2017-9-11 Valhalla 2.3.7
* **Bug Fix**
  * Update bidirectional connections to handle cases where the connecting edge is one of the origin (or destination) edges and the cost is high. Fixes some pedestrian route issues that were reported.
*  **Data Producer Update**
   * Added support for motorroad tag (default and per country).
   * Update OSMLR segment association logic to fix issue where chunks wrote over leftover segments. Fix search along edges to include a radius so any nearby edges are also considered.

## Release Date: 2017-08-29 Valhalla 2.3.6
* **Bug Fix**
  * Pedestrian paths including ferries no longer cause circuitous routes
  * Fix a crash in map matching route finding where heading from shape was using a `nullptr` tile
  * Spanish language narrative corrections
  * Fix traffic segment matcher to always set the start time of a segment when its known
* **Enhancement**
  * Location correlation scoring improvements to avoid situations where less likely start or ending locations are selected

## Release Date: 2017-08-22 Valhalla 2.3.5
* **Bug Fix**
  * Clamp the edge score in thor. Extreme values were causing bad alloc crashes.
  * Fix multimodal isochrones. EdgeLabel refactor caused issues.
* **Data Producer Update**
  * Update lua logic to properly handle vehicle=no tags.

## Release Date: 2017-08-14 Valhalla 2.3.4
* **Bug Fix**
  * Enforce limits on maximum per point accuracy to avoid long running map matching computations

## Release Date: 2017-08-14 Valhalla 2.3.3
* **Bug Fix**
  * Maximum osm node reached now causes bitset to resize to accomodate when building tiles
  * Fix wrong side of street information and remove redundant node snapping
  * Fix path differences between services and `valhalla_run_route`
  * Fix map matching crash when interpolating duplicate input points
  * Fix unhandled exception when trace_route or trace_attributes when there are no continuous matches
* **Enhancement**
  * Folded Low-Stress Biking Code into the regular Bicycle code and removed the LowStressBicycleCost class. Now when making a query for bicycle routing, a value of 0 for use_hills and use_roads produces low-stress biking routes, while a value of 1 for both provides more intense professional bike routes.
  * Bike costing default values changed. use_roads and use_hills are now 0.25 by default instead of 0.5 and the default bike is now a hybrid bike instead of a road bike.
  * Added logic to use station hierarchy from transitland.  Osm and egress nodes are connected by transitconnections.  Egress and stations are connected by egressconnections.  Stations and platforms are connected by platformconnections.  This includes narrative updates for Odin as well.

## Release Date: 2017-07-31 Valhalla 2.3.2
* **Bug Fix**
  * Update to use oneway:psv if oneway:bus does not exist.
  * Fix out of bounds memory issue in DoubleBucketQueue.
  * Many things are now taken into consideration to determine which sides of the road have what cyclelanes, because they were not being parsed correctly before
  * Fixed issue where sometimes a "oneway:bicycle=no" tag on a two-way street would cause the road to become a oneway for bicycles
  * Fixed trace_attributes edge_walk cases where the start or end points in the shape are close to graph nodes (intersections)
  * Fixed 32bit architecture crashing for certain routes with non-deterministic placement of edges labels in bucketized queue datastructure
* **Enhancement**
  * Improve multi-modal routes by adjusting the pedestrian mode factor (routes use less walking in favor of public transit).
  * Added interface framework to support "top-k" paths within map-matching.
  * Created a base EdgeLabel class that contains all data needed within costing methods and supports the basic path algorithms (forward direction, A*, with accumulated path distance). Derive class for bidirectional algorithms (BDEdgeLabel) and for multimodal algorithms. Lowers memory use by combining some fields (using spare bits from GraphId).
  * Added elapsed time estimates to map-matching labels in preparation for using timestamps in map-matching.
  * Added parsing of various OSM tags: "bicycle=use_sidepath", "bicycle=dismount", "segregated=*", "shoulder=*", "cycleway:buffer=*", and several variations of these.
  * Both trace_route and trace_attributes will parse `time` and `accuracy` parameters when the shape is provided as unencoded
  * Map-matching will now use the time (in seconds) of each gps reading (if provided) to narrow the search space and avoid finding matches that are impossibly fast

## Release Date: 2017-07-10 Valhalla 2.3.0
* **Bug Fix**
  * Fixed a bug in traffic segment matcher where length was populated but had invalid times
* **Embedded Compilation**
  * Decoupled the service components from the rest of the worker objects so that the worker objects could be used in non http service contexts
   * Added an actor class which encapsulates the various worker objects and allows the various end points to be called /route /height etc. without needing to run a service
* **Low-Stress Bicycle**
  * Worked on creating a new low-stress biking option that focuses more on taking safer roads like cycle ways or residential roads than the standard bike costing option does.

## Release Date: 2017-06-26 Valhalla 2.2.9
* **Bug Fix**
  * Fix a bug introduced in 2.2.8 where map matching search extent was incorrect in longitude axis.

## Release Date: 2017-06-23 Valhalla 2.2.8
* **Bug Fix**
  * Traffic segment matcher (exposed through Python bindings) - fix cases where partial (or no) results could be returned when breaking out of loop in form_segments early.
* **Traffic Matching Update**
  * Traffic segment matcher - handle special cases when entering and exiting turn channels.
* **Guidance Improvements**
  * Added Swedish (se-SV) narrative file.

## Release Date: 2017-06-20 Valhalla 2.2.7
* **Bug Fixes**
  * Traffic segment matcher (exposed through Python bindings) makes use of accuracy per point in the input
  * Traffic segment matcher is robust to consecutive transition edges in matched path
* **Isochrone Changes**
  * Set up isochrone to be able to handle multi-location queries in the future
* **Data Producer Updates**
  * Fixes to valhalla_associate_segments to address threading issue.
  * Added support for restrictions that refers only to appropriate type of vehicle.
* **Navigator**
  * Added pre-alpha implementation that will perform guidance for mobile devices.
* **Map Matching Updates**
  * Added capability to customize match_options

## Release Date: 2017-06-12 Valhalla 2.2.6
* **Bug Fixes**
  * Fixed the begin shape index where an end_route_discontinuity exists
* **Guidance Improvements**
  * Updated Slovenian (sl-SI) narrative file.
* **Data Producer Updates**
  * Added support for per mode restrictions (e.g., restriction:&lt;type&gt;)  Saved these restrictions as "complex" restrictions which currently support per mode lookup (unlike simple restrictions which are assumed to apply to all driving modes).
* **Matrix Updates**
  * Increased max distance threshold for auto costing and other similar costings to 400 km instead of 200 km

## Release Date: 2017-06-05 Valhalla 2.2.5
* **Bug Fixes**
  * Fixed matched point edge_index by skipping transition edges.
  * Use double precision in meili grid traversal to fix some incorrect grid cases.
  * Update meili to use DoubleBucketQueue and GraphReader methods rather than internal methods.

## Release Date: 2017-05-17 Valhalla 2.2.4
* **Bug Fixes**
  * Fix isochrone bug where the default access mode was used - this rejected edges that should not have been rejected for cases than automobile.
  * Fix A* handling of edge costs for trivial routes. This fixed an issue with disconnected regions that projected to a single edge.
  * Fix TripPathBuilder crash if first edge is a transition edge (was occurring with map-matching in rare occasions).

## Release Date: 2017-05-15 Valhalla 2.2.3
* **Map Matching Improvement**
  * Return begin and end route discontinuities. Also, returns partial shape of edge at route discontinuity.
* **Isochrone Improvements**
  * Add logic to make sure the center location remains fixed at the center of a tile/grid in the isotile.
  * Add a default generalization factor that is based on the grid size. Users can still override this factor but the default behavior is improved.
  * Add ExpandForward and ExpandReverse methods as is done in bidirectional A*. This improves handling of transitions between hierarchy levels.
* **Graph Correlation Improvements**
  * Add options to control both radius and reachability per input location (with defaults) to control correlation of input locations to the graph in such a way as to avoid routing between disconnected regions and favor more likely paths.

## Release Date: 2017-05-08 Valhalla 2.2.0
* **Guidance Improvements**
  * Added Russian (ru-RU) narrative file.
  * Updated Slovenian (sl-SI) narrative file.
* **Data Producer Updates**
  * Assign destination sign info on bidirectional ramps.
  * Update ReclassifyLinks. Use a "link-tree" which is formed from the exit node and terminates at entrance nodes. Exit nodes are sorted by classification so motorway exits are done before trunks, etc. Updated the turn channel logic - now more consistently applies turn channel use.
  * Updated traffic segment associations to properly work with elevation and lane connectivity information (which is stored after the traffic association).

## Release Date: 2017-04-24 Valhalla 2.1.9
* **Elevation Update**
  * Created a new EdgeElevation structure which includes max upward and downward slope (moved from DirectedEdge) and mean elevation.
* **Routing Improvements**
  * Destination only fix when "nested" destination only areas cause a route failure. Allow destination only edges (with penalty) on 2nd pass.
  * Fix heading to properly use the partial edge shape rather than entire edge shape to determine heading at the begin and end locations.
  * Some cleanup and simplification of the bidirectional A* algorithm.
  * Some cleanup and simplification of TripPathBuilder.
  * Make TileHierarchy data and methods static and remove tile_dir from the tile hierarchy.
* **Map Matching Improvement**
  * Return matched points with trace attributes when using map_snap.
* **Data Producer Updates**
  * lua updates so that the chunnel will work again.

## Release Date: 2017-04-04 Valhalla 2.1.8
* **Map Matching Release**
  * Added max trace limits and out-of-bounds checks for customizable trace options

## Release Date: 2017-03-29 Valhalla 2.1.7
* **Map Matching Release**
  * Increased service limits for trace
* **Data Producer Updates**
  * Transit: Remove the dependency on using level 2 tiles for transit builder
* **Traffic Updates**
  * Segment matcher completely re-written to handle many complex issues when matching traces to OTSs
* **Service Improvement**
  * Bug Fix - relaxed rapidjson parsing to allow numeric type coercion
* **Routing Improvements**
  * Level the forward and reverse paths in bidirectional A * to account for distance approximation differences.
  * Add logic for Use==kPath to bicycle costing so that paths are favored (as are footways).

## Release Date: 2017-03-10 Valhalla 2.1.3
* **Guidance Improvement**
  * Corrections to Slovenian narrative language file
  **Routing Improvements**
  * Increased the pedestrian search radius from 25 to 50 within the meili configuration to reduce U-turns with map-matching
  * Added a max avoid location limit

## Release Date: 2017-02-22 Valhalla 2.1.0
* **Guidance Improvement**
  * Added ca-ES (Catalan) and sl-SI (Slovenian) narrative language files
* **Routing  Improvement**
  * Fix through location reverse ordering bug (introduced in 2.0.9) in output of route responses for depart_at routes
  * Fix edge_walking method to handle cases where more than 1 initial edge is found
* **Data Producer Updates**
  * Improved transit by processing frequency based schedules.
  * Updated graph validation to more aggressively check graph consistency on level 0 and level 1
  * Fix the EdgeInfo hash to not create duplicate edge info records when creating hierarchies

## Release Date: 2017-02-21 Valhalla 2.0.9
* **Guidance Improvement**
  * Improved Italian narrative by handling articulated prepositions
  * Properly calling out turn channel maneuver
* **Routing Improvement**
  * Improved path determination by increasing stop impact for link to link transitions at intersections
  * Fixed through location handling, now includes cost at throughs and properly uses heading
  * Added ability to adjust location heading tolerance
* **Traffic Updates**
  * Fixed segment matching json to properly return non-string values where apropriate
* **Data Producer Updates**
  * Process node:ref and way:junction_ref as a semicolon separated list for exit numbers
  * Removed duplicated interchange sign information when ways are split into edges
  * Use a sequence within HierarchyBuilder to lower memory requirements for planet / large data imports.
  * Add connecting OSM wayId to a transit stop within NodeInfo.
  * Lua update:  removed ways that were being added to the routing graph.
  * Transit:  Fixed an issue where add_service_day and remove_service_day was not using the tile creation date, but the service start date for transit.
  * Transit:  Added acceptance test logic.
  * Transit:  Added fallback option if the associated wayid is not found.  Use distance approximator to find the closest edge.
  * Transit:  Added URL encoding for one stop ids that contain diacriticals.  Also, added include_geometry=false for route requests.
* **Optimized Routing Update**
  * Added an original index to the location object in the optimized route response
* **Trace Route Improvement**
  * Updated find_start_node to fix "GraphTile NodeInfo index out of bounds" error

## Release Date: 2017-01-30 Valhalla 2.0.6
* **Guidance Improvement**
  * Italian phrases were updated
* **Routing Improvement**
  * Fixed an issue where date and time was returning an invalid ISO8601 time format for date_time values in positive UTC. + sign was missing.
  * Fixed an encoding issue that was discovered for tranist_fetcher.  We were not encoding onestop_ids or route_ids.  Also, added exclude_geometry=true for route API calls.
* **Data Producer Updates**
  * Added logic to grab a single feed in valhalla_build_transit.

## Release Date: 2017-01-04 Valhalla 2.0.3
* **Service Improvement**
  * Added support for interrupting requests. If the connection is closed, route computation and map-matching can be interrupted prior to completion.
* **Routing Improvement**
  * Ignore name inconsistency when entering a link to avoid double penalizing.
* **Data Producer Updates**
  * Fixed consistent name assignment for ramps and turn lanes which improved guidance.
  * Added a flag to directed edges indicating if the edge has names. This can potentially be used in costing methods.
  * Allow future use of spare GraphId bits within DirectedEdge.

## Release Date: 2016-12-13 Valhalla 2.0.2
* **Routing Improvement**
  * Added support for multi-way restrictions to matrix and isochrones.
  * Added HOV costing model.
  * Speed limit updates.   Added logic to save average speed separately from speed limits.
  * Added transit include and exclude logic to multimodal isochrone.
  * Fix some edge cases for trivial (single edge) paths.
  * Better treatment of destination access only when using bidirectional A*.
* **Performance Improvement**
  * Improved performance of the path algorithms by making many access methods inline.

## Release Date: 2016-11-28 Valhalla 2.0.1
* **Routing Improvement**
  * Preliminary support for multi-way restrictions
* **Issues Fixed**
  * Fixed tile incompatiblity between 64 and 32bit architectures
  * Fixed missing edges within tile edge search indexes
  * Fixed an issue where transit isochrone was cut off if we took transit that was greater than the max_seconds and other transit lines or buses were then not considered.

## Release Date: 2016-11-15 Valhalla 2.0

* **Tile Redesign**
  * Updated the graph tiles to store edges only on the hierarchy level they belong to. Prior to this, the highways were stored on all levels, they now exist only on the highway hierarchy. Similar changes were made for arterial level roads. This leads to about a 20% reduction in tile size.
  * The tile redesign required changes to the path generation algorithms. They must now transition freely beteeen levels, even for pedestrian and bicycle routes. To offset the extra transitions, the main algorithms were changed to expand nodes at each level that has directed edges, rather than adding the transition edges to the priority queue/adjacency list. This change helps performance. The hierarchy limits that are used to speed the computation of driving routes by utilizing the highway hierarchy were adjusted to work with the new path algorithms.
  * Some changes to costing were also required, for example pedestrian and bicycle routes skip shortcut edges.
  * Many tile data structures were altered to explicitly size different fields and make room for "spare" fields that will allow future growth. In addition, the tile itself has extra "spare" records that can be appended to the end of the tile and referenced from the tile header. This also will allow future growth without breaking backward compatibility.
* **Guidance Improvement**
  * Refactored trip path to use an enumerated `Use` for edge and an enumerated `NodeType` for node
  * Fixed some wording in the Hindi narrative file
  * Fixed missing turn maneuver by updating the forward intersecting edge logic
* **Issues Fixed**
  * Fixed an issue with pedestrian routes where a short u-turn was taken to avoid the "crossing" penalty.
  * Fixed bicycle routing due to high penalty to enter an access=destination area. Changed to a smaller, length based factor to try to avoid long regions where access = destination. Added a driveway penalty to avoid taking driveways (which are often marked as access=destination).
  * Fixed regression where service did not adhere to the list of allowed actions in the Loki configuration
* **Graph Correlation**
  * External contributions from Navitia have lead to greatly reduced per-location graph correlation. Average correlation time is now less than 1ms down from 4-9ms.

## Release Date: 2016-10-17

* **Guidance Improvement**
  * Added the Hindi (hi-IN) narrative language
* **Service Additions**
  * Added internal valhalla error codes utility in baldr and modified all services to make use of and return as JSON response
  * See documentation https://github.com/valhalla/valhalla-docs/blob/master/api-reference.md#internal-error-codes-and-conditions
* **Time-Distance Matrix Improvement**
  * Added a costmatrix performance fix for one_to_many matrix requests
* **Memory Mapped Tar Archive - Tile Extract Support**
  * Added the ability to load a tar archive of the routing graph tiles. This improves performance under heavy load and reduces the memory requirement while allowing multiple processes to share cache resources.

## Release Date: 2016-09-19

* **Guidance Improvement**
  * Added pirate narrative language
* **Routing Improvement**
  * Added the ability to include or exclude stops, routes, and operators in multimodal routing.
* **Service Improvement**
  * JSONify Error Response

## Release Date: 2016-08-30

* **Pedestrian Routing Improvement**
  * Fixes for trivial pedestrian routes

## Release Date: 2016-08-22

* **Guidance Improvements**
  * Added Spanish narrative
  * Updated the start and end edge heading calculation to be based on road class and edge use
* **Bicycle Routing Improvements**
  * Prevent getting off a higher class road for a small detour only to get back onto the road immediately.
  * Redo the speed penalties and road class factors - they were doubly penalizing many roads with very high values.
  * Simplify the computation of weighting factor for roads that do not have cycle lanes. Apply speed penalty to slightly reduce favoring
of non-separated bicycle lanes on high speed roads.
* **Routing Improvements**
  * Remove avoidance of U-turn for pedestrian routes. This improves use with map-matching since pedestrian routes can make U-turns.
  * Allow U-turns at dead-ends for driving (and bicycling) routes.
* **Service Additions**
  * Add support for multi-modal isochrones.
  * Added base code to allow reverse isochrones (path from anywhere to a single destination).
* **New Sources to Targets**
  * Added a new Matrix Service action that allows you to request any of the 3 types of time-distance matrices by calling 1 action.  This action takes a sources and targets parameter instead of the locations parameter.  Please see the updated Time-Distance Matrix Service API reference for more details.

## Release Date: 2016-08-08

 * **Service additions**
  * Latitude, longitude bounding boxes of the route and each leg have been added to the route results.
  * Added an initial isochrone capability. This includes methods to create an "isotile" - a 2-D gridded data set with time to reach each lat,lon grid from an origin location. This isoltile is then used to create contours at specified times. Interior contours are optionally removed and the remaining outer contours are generalized and converted to GeoJSON polygons. An initial version supporting multimodal route types has also been added.
 * **Data Producer Updates**
  * Fixed tranist scheduling issue where false schedules were getting added.
 * **Tools Additionas**
  * Added `valhalla_export_edges` tool to allow shape and names to be dumped from the routing tiles

## Release Date: 2016-07-19

 * **Guidance Improvements**
  * Added French narrative
  * Added capability to have narrative language aliases - For example: German `de-DE` has an alias of `de`
 * **Transit Stop Update** - Return latitude and longitude for each transit stop
 * **Data Producer Updates**
  * Added logic to use lanes:forward, lanes:backward, speed:forward, and speed:backward based on direction of the directed edge.
  * Added support for no_entry, no_exit, and no_turn restrictions.
  * Added logic to support country specific access. Based on country tables found here: http://wiki.openstreetmap.org/wiki/OSM_tags_for_routing/Access-Restrictions

## Release Date: 2016-06-08

 * **Bug Fix** - Fixed a bug where edge indexing created many small tiles where no edges actually intersected. This allowed impossible routes to be considered for path finding instead of rejecting them earlier.
 * **Guidance Improvements**
  * Fixed invalid u-turn direction
  * Updated to properly call out jughandle routes
  * Enhanced signless interchange maneuvers to help guide users
 * **Data Producer Updates**
  * Updated the speed assignment for ramp to be a percentage of the original road class speed assignment
  * Updated stop impact logic for turn channel onto ramp

## Release Date: 2016-05-19

 * **Bug Fix** - Fixed a bug where routes fail within small, disconnected "islands" due to the threshold logic in prior release. Also better logic for not-thru roads.

## Release Date: 2016-05-18

 * **Bidirectional A* Improvements** - Fixed an issue where if both origin and destination locations where on not-thru roads that meet at a common node the path ended up taking a long detour. Not all cases were fixed though - next release should fix. Trying to address the termination criteria for when the best connection point of the 2 paths is optimal. Turns out that the initial case where both opposing edges are settled is not guaranteed to be the least cost path. For now we are setting a threshold and extending the search while still tracking best connections. Fixed the opposing edge when a hierarchy transition occurs.
 * **Guidance Globalization** -  Fixed decimal distance to be locale based.
 * **Guidance Improvements**
  * Fixed roundabout spoke count issue by fixing the drive_on_right attribute.
  * Simplified narative by combining unnamed straight maneuvers
  * Added logic to confirm maneuver type assignment to avoid invalid guidance
  * Fixed turn maneuvers by improving logic for the following:
    * Internal intersection edges
    * 'T' intersections
    * Intersecting forward edges
 * **Data Producer Updates** - Fix the restrictions on a shortcut edge to be the same as the last directed edge of the shortcut (rather than the first one).

## Release Date: 2016-04-28

 * **Tile Format Updates** - Separated the transit graph from the "road only" graph into different tiles but retained their interconnectivity. Transit tiles are now hierarchy level 3.
 * **Tile Format Updates** - Reduced the size of graph edge shape data by 5% through the use of varint encoding (LEB128)
 * **Tile Format Updates** - Aligned `EdgeInfo` structures to proper byte boundaries so as to maintain compatibility for systems who don't support reading from unaligned addresses.
 * **Guidance Globalization** -  Added the it-IT(Italian) language file. Added support for CLDR plural rules. The cs-CZ(Czech), de-DE(German), and en-US(US English) language files have been updated.
 * **Travel mode based instructions** -  Updated the start, post ferry, and post transit insructions to be based on the travel mode, for example:
  * `Drive east on Main Street.`
  * `Walk northeast on Broadway.`
  * `Bike south on the cycleway.`

## Release Date: 2016-04-12

 * **Guidance Globalization** -  Added logic to use tagged language files that contain the guidance phrases. The initial versions of en-US, de-DE, and cs-CZ have been deployed.
 * **Updated ferry defaults** -  Bumped up use_ferry to 0.65 so that we don't penalize ferries as much.

## Release Date: 2016-03-31
 * **Data producer updates** - Do not generate shortcuts across a node which is a fork. This caused missing fork maneuvers on longer routes.  GetNames update ("Broadway fix").  Fixed an issue with looking up a name in the ref map and not the name map.  Also, removed duplicate names.  Private = false was unsetting destination only flags for parking aisles.

## Release Date: 2016-03-30
 * **TripPathBuilder Bug Fix** - Fixed an exception that was being thrown when trying to read directed edges past the end of the list within a tile. This was due to errors in setting walkability and cyclability on upper hierarchies.

## Release Date: 2016-03-28

 * **Improved Graph Correlation** -  Correlating input to the routing graph is carried out via closest first traversal of the graph's, now indexed, geometry. This results in faster correlation and gaurantees the absolute closest edge is found.

## Release Date: 2016-03-16

 * **Transit type returned** -  The transit type (e.g. tram, metro, rail, bus, ferry, cable car, gondola, funicular) is now returned with each transit maneuver.
 * **Guidance language** -  If the language option is not supplied or is unsupported then the language will be set to the default (en-US). Also, the service will return the language in the trip results.
 * **Update multimodal path algorithm** - Applied some fixes to multimodal path algorithm. In particular fixed a bug where the wrong sortcost was added to the adjacency list. Also separated "in-station" transfer costs from transfers between stops.
 * **Data producer updates** - Do not combine shortcut edges at gates or toll booths. Fixes avoid toll issues on routes that included shortcut edges.

## Release Date: 2016-03-07

 * **Updated all APIs to honor the optional DNT (Do not track) http header** -  This will avoid logging locations.
 * **Reduce 'Merge maneuver' verbal alert instructions** -  Only create a verbal alert instruction for a 'Merge maneuver' if the previous maneuver is > 1.5 km.
 * **Updated transit defaults.  Tweaked transit costing logic to obtain better routes.** -  use_rail = 0.6, use_transfers = 0.3, transfer_cost = 15.0 and transfer_penalty = 300.0.  Updated the TransferCostFactor to use the transfer_factor correctly.  TransitionCost for pedestrian costing bumped up from 20.0f to 30.0f when predecessor edge is a transit connection.
 * **Initial Guidance Globalization** -  Partial framework for Guidance Globalization. Started reading some guidance phrases from en-US.json file.

## Release Date: 2016-02-22

 * **Use bidirectional A* for automobile routes** - Switch to bidirectional A* for all but bus routes and short routes (where origin and destination are less than 10km apart). This improves performance and has less failure cases for longer routes. Some data import adjustments were made (02-19) to fix some issues encountered with arterial and highway hierarchies. Also only use a maximum of 2 passes for bidirecdtional A* to reduce "long time to fail" cases.
 * **Added verbal multi-cue guidance** - This combines verbal instructions when 2 successive maneuvers occur in a short amount of time (e.g., Turn right onto MainStreet. Then Turn left onto 1st Avenue).

## Release Date: 2016-02-19

 * **Data producer updates** - Reduce stop impact when all edges are links (ramps or turn channels). Update opposing edge logic to reject edges that do no have proper access (forward access == reverse access on opposing edge and vice-versa). Update ReclassifyLinks for cases where a single edge (often a service road) intersects a ramp improperly causing the ramp to reclassified when it should not be. Updated maximum OSM node Id (now exceeds 4000000000). Move lua from conf repository into mjolnir.

## Release Date: 2016-02-01

 * **Data producer updates** - Reduce speed on unpaved/rough roads. Add statistics for hgv (truck) restrictions.

## Release Date: 2016-01-26

 * **Added capability to disable narrative production** - Added the `narrative` boolean option to allow users to disable narrative production. Locations, shape, length, and time are still returned. The narrative production is enabled by default. The possible values for the `narrative` option are: false and true
 * **Added capability to mark a request with an id** - The `id` is returned with the response so a user could match to the corresponding request.
 * **Added some logging enhancements, specifically [ANALYTICS] logging** - We want to focus more on what our data is telling us by logging specific stats in Logstash.

## Release Date: 2016-01-18

 * **Data producer updates** - Data importer configuration (lua) updates to fix a bug where buses were not allowed on restricted lanes.  Fixed surface issue (change the default surface to be "compacted" for footways).

## Release Date: 2016-01-04

 * **Fixed Wrong Costing Options Applied** - Fixed a bug in which a previous requests costing options would be used as defaults for all subsequent requests.

## Release Date: 2015-12-18

 * **Fix for bus access** - Data importer configuration (lua) updates to fix a bug where bus lanes were turning off access for other modes.
 * **Fix for extra emergency data** - Data importer configuration (lua) updates to fix a bug where we were saving hospitals in the data.
 * **Bicycle costing update** - Updated kTCSlight and kTCFavorable so that cycleways are favored by default vs roads.

## Release Date: 2015-12-17

 * **Graph Tile Data Structure update** - Updated structures within graph tiles to support transit efforts and truck routing. Removed TransitTrip, changed TransitRoute and TransitStop to indexes (rather than binary search). Added access restrictions (like height and weight restrictions) and the mode which they impact to reduce need to look-up.
 * **Data producer updates** - Updated graph tile structures and import processes.

## Release Date: 2015-11-23

 * **Fixed Open App for OSRM functionality** - Added OSRM functionality back to Loki to support Open App.

## Release Date: 2015-11-13

 * **Improved narrative for unnamed walkway, cycleway, and mountain bike trail** - A generic description will be used for the street name when a walkway, cycleway, or mountain bike trail maneuver is unnamed. For example, a turn right onto a unnamed walkway maneuver will now be: "Turn right onto walkway."
 * **Fix costing bug** - Fix a bug introduced in EdgeLabel refactor (impacted time distance matrix only).

## Release Date: 2015-11-3

 * **Enhance bi-directional A* logic** - Updates to bidirectional A* algorithm to fix the route completion logic to handle cases where a long "connection" edge could lead to a sub-optimal path. Add hierarchy and shortcut logic so we can test and use bidirectional A* for driving routes. Fix the destination logic to properly handle oneways as the destination edge. Also fix U-turn detection for reverse search when hierarchy transitions occur.
 * **Change "Go" to "Head" for some instructions** - Start, exit ferry.
 * **Update to roundabout instructions** - Call out roundabouts for edges marked as links (ramps, turn channels).
 * **Update bicycle costing** - Fix the road factor (for applying weights based on road classification) and lower turn cost values.

## Data Producer Release Date: 2015-11-2

 * **Updated logic to not create shortcut edges on roundabouts** - This fixes some roundabout exit counts.

## Release Date: 2015-10-20

 * **Bug Fix for Pedestrian and Bicycle Routes** - Fixed a bug with setting the destination in the bi-directional Astar algorithm. Locations that snapped to a dead-end node would have failed the route and caused a timeout while searching for a valid path. Also fixed the elapsed time computation on the reverse path of bi-directional algorithm.

## Release Date: 2015-10-16

 * **Through Location Types** - Improved support for locations with type = "through". Routes now combine paths that meet at each through location to create a single "leg" between locations with type = "break". Paths that continue at a through location will not create a U-turn unless the path enters a "dead-end" region (neighborhood with no outbound access).
 * **Update shortcut edge logic** - Now skips long shortcut edges when close to the destination. This can lead to missing the proper connection if the shortcut is too long. Fixes #245 (thor).
 * **Per mode service limits** - Update configuration to allow setting different maximum number of locations and distance per mode.
 * **Fix shape index for trivial path** - Fix a bug where when building the the trip path for a "trivial" route (includes just one edge) where the shape index exceeded that size of the shape.

## Release Date: 2015-09-28

 * **Elevation Influenced Bicycle Routing** - Enabled elevation influenced bicycle routing. A "use-hills" option was added to the bicycle costing profile that can tune routes to avoid hills based on grade and amount of elevation change.
 * **"Loop Edge" Fix** - Fixed a bug with edges that form a loop. Split them into 2 edges during data import.
 * **Additional information returned from 'locate' method** - Added information that can be useful when debugging routes and data. Adds information about nodes and edges at a location.
 * **Guidance/Narrative Updates** - Added side of street to destination narrative. Updated verbal instructions.<|MERGE_RESOLUTION|>--- conflicted
+++ resolved
@@ -83,11 +83,8 @@
    * CHANGED: modernized spatialite syntax [#3580](https://github.com/valhalla/valhalla/pull/3580)
    * ADDED: Options to generate partial results for time distance matrix when there is one source (one to many) or one target (many to one). [#3181](https://github.com/valhalla/valhalla/pull/3181)
    * ADDED: Enhance valhalla_build_elevation with LZ4 recompression support [#3607](https://github.com/valhalla/valhalla/pull/3607)
-<<<<<<< HEAD
+   * CHANGED: removed UK admin and upgraded its constituents to countries [#3619](https://github.com/valhalla/valhalla/pull/3619)    * CHANGED: expansion service: only track requested max time/distance [#3532](https://github.com/valhalla/valhalla/pull/3509)
    * CHANGED: expansion service: only track requested max time/distance [#3532](https://github.com/valhalla/valhalla/pull/3509)
-=======
-   * CHANGED: removed UK admin and upgraded its constituents to countries [#3619](https://github.com/valhalla/valhalla/pull/3619)
->>>>>>> fc7a75d7
 
 ## Release Date: 2021-10-07 Valhalla 3.1.4
 * **Removed**
