## Release Date: 2021-??-?? Valhalla 3.1.2
* **Removed**
* **Bug Fix**
   * FIXED: Change unnamed road intersections from being treated as penil point u-turns [#3084](https://github.com/valhalla/valhalla/pull/3084)
   * FIXED: Fix TimeDepReverse termination and path cost calculation (for arrive_by routing) [#2987](https://github.com/valhalla/valhalla/pull/2987)
   * FIXED: Isochrone (::Generalize()) fix to avoid generating self-intersecting polygons [#3026](https://github.com/valhalla/valhalla/pull/3026)
   * FIXED: Handle day_on/day_off/hour_on/hour_off restrictions [#3029](https://github.com/valhalla/valhalla/pull/3029)
   * FIXED: Apply conditional restrictions with dow only to the edges when routing [#3039](https://github.com/valhalla/valhalla/pull/3039)
   * FIXED: Missing locking in incident handler needed to hang out to scop lock rather than let the temporary disolve [#3046](https://github.com/valhalla/valhalla/pull/3046)
   * FIXED: Continuous lane guidance fix [#3054](https://github.com/valhalla/valhalla/pull/3054)
   * FIXED: Fix reclassification for "shorter" ferries and rail ferries (for Chunnel routing issues) [#3038](https://github.com/valhalla/valhalla/pull/3038)
<<<<<<< HEAD
   * FIXED: Highway/ramp lane bifurcation [#3088](https://github.com/valhalla/valhalla/pull/3088)

=======
   * FIXED: Incorrect routing through motor_vehicle:conditional=destination. [#3041](https://github.com/valhalla/valhalla/pull/3041)
  
>>>>>>> 7e67cf90
* **Enhancement**
   * CHANGED: Refactor timedep forward/reverse to reduce code repetition [#2987](https://github.com/valhalla/valhalla/pull/2987)
   * CHANGED: Sync translation files with Transifex command line tool [#3030](https://github.com/valhalla/valhalla/pull/3030)
   * CHANGED: Use osm tags in links reclassification algorithm in order to reduce false positive downgrades [#3042](https://github.com/valhalla/valhalla/pull/3042) 
   * CHANGED: Use CircleCI XL instances for linux based builds [#3043](https://github.com/valhalla/valhalla/pull/3043)
   * ADDED: ci: Enable undefined sanitizer [#2999](https://github.com/valhalla/valhalla/pull/2999)
   * ADDED: Optionally pass preconstructed graphreader to connectivity map [#3046](https://github.com/valhalla/valhalla/pull/3046)
   * CHANGED: ci: Skip Win CI runs for irrelevant files [#3014](https://github.com/valhalla/valhalla/pull/3014)
   * ADDED: Allow configuration-driven default speed assignment based on edge properties [#3055](https://github.com/valhalla/valhalla/pull/3055)
   * CHANGED: Use std::shared_ptr in case if ENABLE_THREAD_SAFE_TILE_REF_COUNT is ON. [#3067](https://github.com/valhalla/valhalla/pull/3067)
   * CHANGED: Reduce stop impact when driving in parking lots [#3051](https://github.com/valhalla/valhalla/pull/3051)
   * ADDED: Added another through route test [#3074](https://github.com/valhalla/valhalla/pull/3074)
   * ADDED: Adds incident-length to metadata proto [#3083](https://github.com/valhalla/valhalla/pull/3083)
   * ADDED: Do not penalize gates that have allowed access [#3078](https://github.com/valhalla/valhalla/pull/3078)

## Release Date: 2021-04-21 Valhalla 3.1.1
* **Removed**
   * REMOVED: The tossing of private roads in [#1960](https://github.com/valhalla/valhalla/pull/1960) was too aggressive and resulted in a lot of no routes.  Reverted this logic.  [#2934](https://github.com/valhalla/valhalla/pull/2934)
   * REMOVED: stray references to node bindings [#3012](https://github.com/valhalla/valhalla/pull/3012)

* **Bug Fix**
   * FIXED: Fix compression_utils.cc::inflate(...) throw - make it catchable [#2839](https://github.com/valhalla/valhalla/pull/2839)
   * FIXED: Fix compiler errors if HAVE_HTTP not enabled [#2807](https://github.com/valhalla/valhalla/pull/2807)
   * FIXED: Fix alternate route serialization [#2811](https://github.com/valhalla/valhalla/pull/2811)
   * FIXED: Store restrictions in the right tile [#2781](https://github.com/valhalla/valhalla/pull/2781)
   * FIXED: Failing to write tiles because of racing directory creation [#2810](https://github.com/valhalla/valhalla/pull/2810)
   * FIXED: Regression in stopping expansion on transitions down in time-dependent routes [#2815](https://github.com/valhalla/valhalla/pull/2815)
   * FIXED: Fix crash in loki when trace_route is called with 2 locations.[#2817](https://github.com/valhalla/valhalla/pull/2817)
   * FIXED: Mark the restriction start and end as via ways to fix IsBridgingEdge function in Bidirectional Astar [#2796](https://github.com/valhalla/valhalla/pull/2796)
   * FIXED: Dont add predictive traffic to the tile if it's empty [#2826](https://github.com/valhalla/valhalla/pull/2826)
   * FIXED: Fix logic bidirectional astar to avoid double u-turns and extra detours [#2802](https://github.com/valhalla/valhalla/pull/2802)
   * FIXED: Re-enable transition cost for motorcycle profile [#2837](https://github.com/valhalla/valhalla/pull/2837)
   * FIXED: Increase limits for timedep_* algorithms. Split track_factor into edge factor and transition penalty [#2845](https://github.com/valhalla/valhalla/pull/2845)
   * FIXED: Loki was looking up the wrong costing enum for avoids [#2856](https://github.com/valhalla/valhalla/pull/2856)
   * FIXED: Fix way_ids -> graph_ids conversion for complex restrictions: handle cases when a way is split into multiple edges [#2848](https://github.com/valhalla/valhalla/pull/2848)
   * FIXED: Honor access mode while matching OSMRestriction with the graph [#2849](https://github.com/valhalla/valhalla/pull/2849)
   * FIXED: Ensure route summaries are unique among all returned route/legs [#2874](https://github.com/valhalla/valhalla/pull/2874)
   * FIXED: Fix compilation errors when boost < 1.68 and libprotobuf < 3.6  [#2878](https://github.com/valhalla/valhalla/pull/2878)
   * FIXED: Allow u-turns at no-access barriers when forced by heading [#2875](https://github.com/valhalla/valhalla/pull/2875)
   * FIXED: Fixed "No route found" error in case of multipoint request with locations near low reachability edges [#2914](https://github.com/valhalla/valhalla/pull/2914)
   * FIXED: Python bindings installation [#2751](https://github.com/valhalla/valhalla/issues/2751)
   * FIXED: Skip bindings if there's no Python development version [#2893](https://github.com/valhalla/valhalla/pull/2893)
   * FIXED: Use CMakes built-in Python variables to configure installation [#2931](https://github.com/valhalla/valhalla/pull/2931)
   * FIXED: Sometimes emitting zero-length route geometry when traffic splits edge twice [#2943](https://github.com/valhalla/valhalla/pull/2943)
   * FIXED: Fix map-match segfault when gps-points project very near a node [#2946](https://github.com/valhalla/valhalla/pull/2946)
   * FIXED: Use kServiceRoad edges while searching for ferry connection [#2933](https://github.com/valhalla/valhalla/pull/2933)
   * FIXED: Enhanced logic for IsTurnChannelManeuverCombinable [#2952](https://github.com/valhalla/valhalla/pull/2952)
   * FIXED: Restore compatibility with gcc 6.3.0, libprotobuf 3.0.0, boost v1.62.0 [#2953](https://github.com/valhalla/valhalla/pull/2953)
   * FIXED: Dont abort bidirectional a-star search if only one direction is exhausted [#2936](https://github.com/valhalla/valhalla/pull/2936)
   * FIXED: Fixed missing comma in the scripts/valhalla_build_config [#2963](https://github.com/valhalla/valhalla/pull/2963)
   * FIXED: Reverse and Multimodal Isochrones were returning forward results [#2967](https://github.com/valhalla/valhalla/pull/2967)
   * FIXED: Map-match fix for first gps-point being exactly equal to street shape-point [#2977](https://github.com/valhalla/valhalla/pull/2977)
   * FIXED: Add missing GEOS:GEOS dep to mjolnir target [#2901](https://github.com/valhalla/valhalla/pull/2901)
   * FIXED: Allow expansion into a region when not_thru_pruning is false on 2nd pass [#2978](https://github.com/valhalla/valhalla/pull/2978)
   * FIXED: Fix polygon area calculation: use Shoelace formula [#2927](https://github.com/valhalla/valhalla/pull/2927)
   * FIXED: Isochrone: orient segments/rings acoording to the right-hand rule [#2932](https://github.com/valhalla/valhalla/pull/2932)
   * FIXED: Parsenodes fix: check if index is out-of-bound first [#2984](https://github.com/valhalla/valhalla/pull/2984)
   * FIXED: Fix for unique-summary logic [#2996](https://github.com/valhalla/valhalla/pull/2996)
   * FIXED: Isochrone: handle origin edges properly [#2990](https://github.com/valhalla/valhalla/pull/2990)
   * FIXED: Annotations fail with returning NaN speed when the same point is duplicated in route geometry [#2992](https://github.com/valhalla/valhalla/pull/2992)
   * FIXED: Fix run_with_server.py to work on macOS [#3003](https://github.com/valhalla/valhalla/pull/3003)
   * FIXED: Removed unexpected maneuvers at sharp bends [#2968](https://github.com/valhalla/valhalla/pull/2968)
   * FIXED: Remove large number formatting for non-US countries [#3015](https://github.com/valhalla/valhalla/pull/3015)
   * FIXED: Odin undefined behaviour: handle case when xedgeuse is not initialized [#3020](https://github.com/valhalla/valhalla/pull/3020)

* **Enhancement**
   * Pedestrian crossing should be a separate TripLeg_Use [#2950](https://github.com/valhalla/valhalla/pull/2950)
   * CHANGED: Azure uses ninja as generator [#2779](https://github.com/valhalla/valhalla/pull/2779)
   * ADDED: Support for date_time type invariant for map matching [#2712](https://github.com/valhalla/valhalla/pull/2712)
   * ADDED: Add Bulgarian locale [#2825](https://github.com/valhalla/valhalla/pull/2825)
   * FIXED: No need for write permissions on tarball indices [#2822](https://github.com/valhalla/valhalla/pull/2822)
   * ADDED: nit: Links debug build with lld [#2813](https://github.com/valhalla/valhalla/pull/2813)
   * ADDED: Add costing option `use_living_streets` to avoid or favor living streets in route. [#2788](https://github.com/valhalla/valhalla/pull/2788)
   * CHANGED: Do not allocate mapped_cache vector in skadi when no elevation source is provided. [#2841](https://github.com/valhalla/valhalla/pull/2841)
   * ADDED: avoid_polygons logic [#2750](https://github.com/valhalla/valhalla/pull/2750)
   * ADDED: Added support for destination for conditional access restrictions [#2857](https://github.com/valhalla/valhalla/pull/2857)
   * CHANGED: Large sequences are now merge sorted which can be dramatically faster with certain hardware configurations. This is especially useful in speeding up the earlier stages (parsing, graph construction) of tile building [#2850](https://github.com/valhalla/valhalla/pull/2850)
   * CHANGED: When creating the intial graph edges by setting at which nodes they start and end, first mark the indices of those nodes in another sequence and then sort them by edgeid so that we can do the setting of start and end node sequentially in the edges file. This is much more efficient on certain hardware configurations [#2851](https://github.com/valhalla/valhalla/pull/2851)
   * CHANGED: Use relative cost threshold to extend search in bidirectional astar in order to find more alternates [#2868](https://github.com/valhalla/valhalla/pull/2868)
   * CHANGED: Throw an exception if directory does not exist when building traffic extract [#2871](https://github.com/valhalla/valhalla/pull/2871)
   * CHANGED: Support for ignoring multiple consecutive closures at start/end locations [#2846](https://github.com/valhalla/valhalla/pull/2846)
   * ADDED: Added sac_scale to trace_attributes output and locate edge output [#2818](https://github.com/valhalla/valhalla/pull/2818)
   * ADDED: Ukrainian language translations [#2882](https://github.com/valhalla/valhalla/pull/2882)
   * ADDED: Add support for closure annotations [#2816](https://github.com/valhalla/valhalla/pull/2816)
   * ADDED: Add costing option `service_factor`. Implement possibility to avoid or favor generic service roads in route for all costing options. [#2870](https://github.com/valhalla/valhalla/pull/2870)
   * CHANGED: Reduce stop impact cost when flow data is present [#2891](https://github.com/valhalla/valhalla/pull/2891)
   * CHANGED: Update visual compare script [#2803](https://github.com/valhalla/valhalla/pull/2803)
   * CHANGED: Service roads are not penalized for `pedestrian` costing by default. [#2898](https://github.com/valhalla/valhalla/pull/2898)
   * ADDED: Add complex mandatory restrictions support [#2766](https://github.com/valhalla/valhalla/pull/2766)
   * ADDED: Status endpoint for future status info and health checking of running service [#2907](https://github.com/valhalla/valhalla/pull/2907)
   * ADDED: Add min_level argument to valhalla_ways_to_edges [#2918](https://github.com/valhalla/valhalla/pull/2918)
   * ADDED: Adding ability to store the roundabout_exit_turn_degree to the maneuver [#2941](https://github.com/valhalla/valhalla/pull/2941)
   * ADDED: Penalize pencil point uturns and uturns at short internal edges. Note: `motorcycle` and `motor_scooter` models do not penalize on short internal edges. No new uturn penalty logic has been added to the pedestrian and bicycle costing models. [#2944](https://github.com/valhalla/valhalla/pull/2944)
   * CHANGED: Allow config object to be passed-in to path algorithms [#2949](https://github.com/valhalla/valhalla/pull/2949)
   * CHANGED: Allow disabling Werror
   * ADDED: Add ability to build Valhalla modules as STATIC libraries. [#2957](https://github.com/valhalla/valhalla/pull/2957)
   * NIT: Enables compiler warnings in part of mjolnir module [#2922](https://github.com/valhalla/valhalla/pull/2922)
   * CHANGED: Refactor isochrone/reachability forward/reverse search to reduce code repetition [#2969](https://github.com/valhalla/valhalla/pull/2969)
   * ADDED: Set the roundabout exit shape index when we are collapsing the roundabout maneuvers. [#2975](https://github.com/valhalla/valhalla/pull/2975)
   * CHANGED: Penalized closed edges if using them at start/end locations [#2964](https://github.com/valhalla/valhalla/pull/2964)
   * ADDED: Add shoulder to trace_attributes output. [#2980](https://github.com/valhalla/valhalla/pull/2980)
   * CHANGED: Refactor bidirectional astar forward/reverse search to reduce code repetition [#2970](https://github.com/valhalla/valhalla/pull/2970)
   * CHANGED: Factor for service roads is 1.0 by default. [#2988](https://github.com/valhalla/valhalla/pull/2988)
   * ADDED: Support for conditionally skipping CI runs [#2986](https://github.com/valhalla/valhalla/pull/2986)
   * ADDED: Add instructions for building valhalla on `arm64` macbook [#2997](https://github.com/valhalla/valhalla/pull/2997)
   * CHANGED: nit(rename): Renames the encoded live speed properties [#2998](https://github.com/valhalla/valhalla/pull/2998)
   * ADDED: ci: Vendors the codecov script [#3002](https://github.com/valhalla/valhalla/pull/3002)
   * CHANGED: Allow None build type [#3005](https://github.com/valhalla/valhalla/pull/3005)
   * CHANGED: ci: Build Python bindings for Mac OS [#3013](https://github.com/valhalla/valhalla/pull/3013)

## Release Date: 2021-01-25 Valhalla 3.1.0
* **Removed**
   * REMOVED: Remove Node bindings. [#2502](https://github.com/valhalla/valhalla/pull/2502)
   * REMOVED: appveyor builds. [#2550](https://github.com/valhalla/valhalla/pull/2550)
   * REMOVED: Removed x86 CI builds. [#2792](https://github.com/valhalla/valhalla/pull/2792)

* **Bug Fix**
   * FIXED: Crazy ETAs.  If a way has forward speed with no backward speed and it is not oneway, then we must set the default speed.  The reverse logic applies as well.  If a way has no backward speed but has a forward speed and it is not a oneway, then set the default speed. [#2102](https://github.com/valhalla/valhalla/pull/2102)
   * FIXED: Map matching elapsed times spliced amongst different legs and discontinuities are now correct [#2104](https://github.com/valhalla/valhalla/pull/2104)
   * FIXED: Date time information is now propogated amongst different legs and discontinuities [#2107](https://github.com/valhalla/valhalla/pull/2107)
   * FIXED: Adds support for geos-3.8 c++ api [#2021](https://github.com/valhalla/valhalla/issues/2021)
   * FIXED: Updated the osrm serializer to not set junction name for osrm origin/start maneuver - this is not helpful since we are not transitioning through the intersection.  [#2121](https://github.com/valhalla/valhalla/pull/2121)
   * FIXED: Removes precomputing of edge-costs which lead to wrong results [#2120](https://github.com/valhalla/valhalla/pull/2120)
   * FIXED: Complex turn-restriction invalidates edge marked as kPermanent [#2103](https://github.com/valhalla/valhalla/issues/2103)
   * FIXED: Fixes bug with inverted time-restriction parsing [#2167](https://github.com/valhalla/valhalla/pull/2167)
   * FIXED: Fixed several bugs with numeric underflow in map-matching trip durations. These may
     occur when serializing match results where adjacent trace points appear out-of-sequence on the
     same edge [#2178](https://github.com/valhalla/valhalla/pull/2178)
     - `MapMatcher::FormPath` now catches route discontinuities on the same edge when the distance
       percentage along don't agree. The trip leg builder builds disconnected legs on a single edge
       to avoid duration underflow.
     - Correctly populate edge groups when matching results contain loops. When a loop occurs,
       the leg builder now starts at the correct edge where the loop ends, and correctly accounts
       for any contained edges.
     - Duration over-trimming at the terminating edge of a match.
   * FIXED: Increased internal precision of time tracking per edge and maneuver so that maneuver times sum to the same time represented in the leg summary [#2195](https://github.com/valhalla/valhalla/pull/2195)
   * FIXED: Tagged speeds were not properly marked. We were not using forward and backward speeds to flag if a speed is tagged or not.  Should not update turn channel speeds if we are not inferring them.  Added additional logic to handle PH in the conditional restrictions. Do not update stop impact for ramps if they are marked as internal. [#2198](https://github.com/valhalla/valhalla/pull/2198)
   * FIXED: Fixed the sharp turn phrase [#2226](https://github.com/valhalla/valhalla/pull/2226)
   * FIXED: Protect against duplicate points in the input or points that snap to the same location resulting in `nan` times for the legs of the map match (of a 0 distance route) [#2229](https://github.com/valhalla/valhalla/pull/2229)
   * FIXED: Improves restriction check on briding edge in Bidirectional Astar [#2228](https://github.com/valhalla/valhalla/pull/2242)
   * FIXED: Allow nodes at location 0,0 [#2245](https://github.com/valhalla/valhalla/pull/2245)
   * FIXED: Fix RapidJSON compiler warnings and naming conflict [#2249](https://github.com/valhalla/valhalla/pull/2249)
   * FIXED: Fixed bug in resample_spherical_polyline where duplicate successive lat,lng locations in the polyline resulting in `nan` for the distance computation which shortcuts further sampling [#2239](https://github.com/valhalla/valhalla/pull/2239)
   * FIXED: Update exit logic for non-motorways [#2252](https://github.com/valhalla/valhalla/pull/2252)
   * FIXED: Transition point map-matching. When match results are on a transition point, we search for the sibling nodes at that transition and snap it to the corresponding edges in the route. [#2258](https://github.com/valhalla/valhalla/pull/2258)
   * FIXED: Fixed verbal multi-cue logic [#2270](https://github.com/valhalla/valhalla/pull/2270)
   * FIXED: Fixed Uturn cases when a not_thru edge is connected to the origin edge. [#2272](https://github.com/valhalla/valhalla/pull/2272)
   * FIXED: Update intersection classes in osrm response to not label all ramps as motorway [#2279](https://github.com/valhalla/valhalla/pull/2279)
   * FIXED: Fixed bug in mapmatcher when interpolation point goes before the first valid match or after the last valid match. Such behavior usually leads to discontinuity in matching. [#2275](https://github.com/valhalla/valhalla/pull/2275)
   * FIXED: Fixed an issue for time_allowed logic.  Previously we returned false on the first time allowed restriction and did not check them all. Added conditional restriction gurka test and datetime optional argument to gurka header file. [#2286](https://github.com/valhalla/valhalla/pull/2286)
   * FIXED: Fixed an issue for date ranges.  For example, for the range Jan 04 to Jan 02 we need to test to end of the year and then from the first of the year to the end date.  Also, fixed an emergency tag issue.  We should only set the use to emergency if all other access is off. [#2290](https://github.com/valhalla/valhalla/pull/2290)
   * FIXED: Found a few issues with the initial ref and direction logic for ways.  We were overwriting the refs with directionals to the name_offset_map instead of concatenating them together.  Also, we did not allow for blank entries for GetTagTokens. [#2298](https://github.com/valhalla/valhalla/pull/2298)
   * FIXED: Fixed an issue where MatchGuidanceViewJunctions is only looking at the first edge. Set the data_id for guidance views to the changeset id as it is already being populated. Also added test for guidance views. [#2303](https://github.com/valhalla/valhalla/pull/2303)
   * FIXED: Fixed a problem with live speeds where live speeds were being used to determine access, even when a live
   speed (current time) route wasn't what was requested. [#2311](https://github.com/valhalla/valhalla/pull/2311)
   * FIXED: Fix break/continue typo in search filtering [#2317](https://github.com/valhalla/valhalla/pull/2317)
   * FIXED: Fix a crash in trace_route due to iterating past the end of a vector. [#2322](https://github.com/valhalla/valhalla/pull/2322)
   * FIXED: Don't allow timezone information in the local date time string attached at each location. [#2312](https://github.com/valhalla/valhalla/pull/2312)
   * FIXED: Fix short route trimming in bidirectional astar [#2323](https://github.com/valhalla/valhalla/pull/2323)
   * FIXED: Fix shape trimming in leg building for snap candidates that lie within the margin of rounding error [#2326](https://github.com/valhalla/valhalla/pull/2326)
   * FIXED: Fixes route duration underflow with traffic data [#2325](https://github.com/valhalla/valhalla/pull/2325)
   * FIXED: Parse mtb:scale tags and set bicycle access if present [#2117](https://github.com/valhalla/valhalla/pull/2117)
   * FIXED: Fixed segfault.  Shape was missing from options for valhalla_path_comparison and valhalla_run_route.  Also, costing options was missing in valhalla_path_comparison. [#2343](https://github.com/valhalla/valhalla/pull/2343)
   * FIXED: Handle decimal numbers with zero-value mantissa properly in Lua [#2355](https://github.com/valhalla/valhalla/pull/2355)
   * FIXED: Many issues that resulted in discontinuities, failed matches or incorrect time/duration for map matching requests. [#2292](https://github.com/valhalla/valhalla/pull/2292)
   * FIXED: Seeing segfault when loading large osmdata data files before loading LuaJit. LuaJit fails to create luaL_newstate() Ref: [#2158](https://github.com/ntop/ntopng/issues/2158) Resolution is to load LuaJit before loading the data files. [#2383](https://github.com/valhalla/valhalla/pull/2383)
   * FIXED: Store positive/negative OpenLR offsets in bucketed form [#2405](https://github.com/valhalla/valhalla/2405)
   * FIXED: Fix on map-matching return code when breakage distance limitation exceeds. Instead of letting the request goes into meili and fails in finding a route, we check the distance in loki and early return with exception code 172. [#2406](https://github.com/valhalla/valhalla/pull/2406)
   * FIXED: Don't create edges for portions of ways that are doubled back on themselves as this confuses opposing edge index computations [#2385](https://github.com/valhalla/valhalla/pull/2385)
   * FIXED: Protect against nan in uniform_resample_spherical_polyline. [#2431](https://github.com/valhalla/valhalla/pull/2431)
   * FIXED: Obvious maneuvers. [#2436](https://github.com/valhalla/valhalla/pull/2436)
   * FIXED: Base64 encoding/decoding [#2452](https://github.com/valhalla/valhalla/pull/2452)
   * FIXED: Added post roundabout instruction when enter/exit roundabout maneuvers are combined [#2454](https://github.com/valhalla/valhalla/pull/2454)
   * FIXED: openlr: Explicitly check for linear reference option for Valhalla serialization. [#2458](https://github.com/valhalla/valhalla/pull/2458)
   * FIXED: Fix segfault: Do not combine last turn channel maneuver. [#2463](https://github.com/valhalla/valhalla/pull/2463)
   * FIXED: Remove extraneous whitespaces from ja-JP.json. [#2471](https://github.com/valhalla/valhalla/pull/2471)
   * FIXED: Checks protobuf serialization/parsing success [#2477](https://github.com/valhalla/valhalla/pull/2477)
   * FIXED: Fix dereferencing of end for std::lower_bound in sequence and possible UB [#2488](https://github.com/valhalla/valhalla/pull/2488)
   * FIXED: Make tile building reproducible: fix UB-s [#2480](https://github.com/valhalla/valhalla/pull/2480)
   * FIXED: Zero initialize EdgeInfoInner.spare0_. Uninitialized spare0_ field produced UB which causes gurka_reproduce_tile_build to fail intermittently. [2499](https://github.com/valhalla/valhalla/pull/2499)
   * FIXED: Drop unused CHANGELOG validation script, straggling NodeJS references [#2506](https://github.com/valhalla/valhalla/pull/2506)
   * FIXED: Fix missing nullptr checks in graphreader and loki::Reach (causing segfault during routing with not all levels of tiles availble) [#2504](https://github.com/valhalla/valhalla/pull/2504)
   * FIXED: Fix mismatch of triplegedge roadclass and directededge roadclass [#2507](https://github.com/valhalla/valhalla/pull/2507)
   * FIXED: Improve german destination_verbal_alert phrases [#2509](https://github.com/valhalla/valhalla/pull/2509)
   * FIXED: Undefined behavior cases discovered with undefined behavior sanitizer tool. [2498](https://github.com/valhalla/valhalla/pull/2498)
   * FIXED: Fixed logic so verbal keep instructions use branch exit sign info for ramps [#2520](https://github.com/valhalla/valhalla/pull/2520)
   * FIXED: Fix bug in trace_route for uturns causing garbage coordinates [#2517](https://github.com/valhalla/valhalla/pull/2517)
   * FIXED: Simplify heading calculation for turn type. Remove undefined behavior case. [#2513](https://github.com/valhalla/valhalla/pull/2513)
   * FIXED: Always set costing name even if one is not provided for osrm serializer weight_name. [#2528](https://github.com/valhalla/valhalla/pull/2528)
   * FIXED: Make single-thread tile building reproducible: fix seed for shuffle, use concurrency configuration from the mjolnir section. [#2515](https://github.com/valhalla/valhalla/pull/2515)
   * FIXED: More Windows compatibility: build tiles and some run actions work now (including CI tests) [#2300](https://github.com/valhalla/valhalla/issues/2300)
   * FIXED: Transcoding of c++ location to pbf location used path edges in the place of filtered edges. [#2542](https://github.com/valhalla/valhalla/pull/2542)
   * FIXED: Add back whitelisting action types. [#2545](https://github.com/valhalla/valhalla/pull/2545)
   * FIXED: Allow uturns for truck costing now that we have derived deadends marked in the edge label [#2559](https://github.com/valhalla/valhalla/pull/2559)
   * FIXED: Map matching uturn trimming at the end of an edge where it wasn't needed. [#2558](https://github.com/valhalla/valhalla/pull/2558)
   * FIXED: Multicue enter roundabout [#2556](https://github.com/valhalla/valhalla/pull/2556)
   * FIXED: Changed reachability computation to take into account live speed [#2597](https://github.com/valhalla/valhalla/pull/2597)
   * FIXED: Fixed a bug where the temp files were not getting read in if you started with the construct edges or build phase for valhalla_build_tiles. [#2601](https://github.com/valhalla/valhalla/pull/2601)
   * FIXED: Updated fr-FR.json with partial translations. [#2605](https://github.com/valhalla/valhalla/pull/2605)
   * FIXED: Removed superfluous const qualifier from odin/signs [#2609](https://github.com/valhalla/valhalla/pull/2609)
   * FIXED: Internal maneuver placement [#2600](https://github.com/valhalla/valhalla/pull/2600)
   * FIXED: Complete fr-FR.json locale. [#2614](https://github.com/valhalla/valhalla/pull/2614)
   * FIXED: Don't truncate precision in polyline encoding [#2632](https://github.com/valhalla/valhalla/pull/2632)
   * FIXED: Fix all compiler warnings in sif and set to -Werror [#2642](https://github.com/valhalla/valhalla/pull/2642)
   * FIXED: Remove unnecessary maneuvers to continue straight [#2647](https://github.com/valhalla/valhalla/pull/2647)
   * FIXED: Linear reference support in route/mapmatch apis (FOW, FRC, bearing, and number of references) [#2645](https://github.com/valhalla/valhalla/pull/2645)
   * FIXED: Ambiguous local to global (with timezone information) date time conversions now all choose to use the later time instead of throwing unhandled exceptions [#2665](https://github.com/valhalla/valhalla/pull/2665)
   * FIXED: Overestimated reach caused be reenquing transition nodes without checking that they had been already expanded [#2670](https://github.com/valhalla/valhalla/pull/2670)
   * FIXED: Build with C++17 standard. Deprecated function calls are substituted with new ones. [#2669](https://github.com/valhalla/valhalla/pull/2669)
   * FIXED: Improve German post_transition_verbal instruction [#2677](https://github.com/valhalla/valhalla/pull/2677)
   * FIXED: Lane updates.  Add the turn lanes to all edges of the way.  Do not "enhance" turn lanes if they are part of a complex restriction.  Moved ProcessTurnLanes after UpdateManeuverPlacementForInternalIntersectionTurns.  Fix for a missing "uturn" indication for intersections on the previous maneuver, we were serializing an empty list. [#2679](https://github.com/valhalla/valhalla/pull/2679)
   * FIXED: Fixes OpenLr serialization [#2688](https://github.com/valhalla/valhalla/pull/2688)
   * FIXED: Internal edges can't be also a ramp or a turn channel.  Also, if an edge is marked as ramp and turn channel mark it as a ramp.  [2689](https://github.com/valhalla/valhalla/pull/2689)
   * FIXED: Check that speeds are equal for the edges going in the same direction while buildig shortcuts [#2691](https://github.com/valhalla/valhalla/pull/2691)
   * FIXED: Missing fork or bear instruction [#2683](https://github.com/valhalla/valhalla/pull/2683)
   * FIXED: Eliminate null pointer dereference in GraphReader::AreEdgesConnected [#2695](https://github.com/valhalla/valhalla/issues/2695)
   * FIXED: Fix polyline simplification float/double comparison [#2698](https://github.com/valhalla/valhalla/issues/2698)
   * FIXED: Weights were sometimes negative due to incorrect updates to elapsed_cost [#2702](https://github.com/valhalla/valhalla/pull/2702)
   * FIXED: Fix bidirectional route failures at deadends [#2705](https://github.com/valhalla/valhalla/pull/2705)
   * FIXED: Updated logic to call out a non-obvious turn [#2708](https://github.com/valhalla/valhalla/pull/2708)
   * FIXED: valhalla_build_statistics multithreaded mode fixed [#2707](https://github.com/valhalla/valhalla/pull/2707)
   * FIXED: If infer_internal_intersections is true then allow internals that are also ramps or TCs. Without this we produce an extra continue manuever.  [#2710](https://github.com/valhalla/valhalla/pull/2710)
   * FIXED: We were routing down roads that should be destination only. Now we mark roads with motor_vehicle=destination and motor_vehicle=customers or access=destination and access=customers as destination only. [#2722](https://github.com/valhalla/valhalla/pull/2722)
   * FIXED: Replace all Python2 print statements with Python3 syntax [#2716](https://github.com/valhalla/valhalla/issues/2716)
   * FIXED: Some HGT files not found [#2723](https://github.com/valhalla/valhalla/issues/2723)
   * FIXED: Fix PencilPointUturn detection by removing short-edge check and updating angle threshold [#2725](https://github.com/valhalla/valhalla/issues/2725)
   * FIXED: Fix invalid continue/bear maneuvers [#2729](https://github.com/valhalla/valhalla/issues/2729)
   * FIXED: Fixes an issue that lead to double turns within a very short distance, when instead, it should be a u-turn. We now collapse double L turns or double R turns in short non-internal intersections to u-turns. [#2740](https://github.com/valhalla/valhalla/pull/2740)
   * FIXED: fixes an issue that lead to adding an extra maneuver. We now combine a current maneuver short length non-internal edges (left or right) with the next maneuver that is a kRampStraight. [#2741](https://github.com/valhalla/valhalla/pull/2741)
   * FIXED: Reduce verbose instructions by collapsing small end ramp forks [#2762](https://github.com/valhalla/valhalla/issues/2762)
   * FIXED: Remove redundant return statements [#2776](https://github.com/valhalla/valhalla/pull/2776)
   * FIXED: Added unit test for BuildAdminFromPBF() to test GEOS 3.9 update. [#2787](https://github.com/valhalla/valhalla/pull/2787)
   * FIXED: Add support for geos-3.9 c++ api [#2739](https://github.com/valhalla/valhalla/issues/2739)
   * FIXED: Fix check for live speed validness [#2797](https://github.com/valhalla/valhalla/pull/2797)

* **Enhancement**
   * ADDED: Matrix of Bike Share [#2590](https://github.com/valhalla/valhalla/pull/2590)
   * ADDED: Add ability to provide custom implementation for candidate collection in CandidateQuery. [#2328](https://github.com/valhalla/valhalla/pull/2328)
   * ADDED: Cancellation of tile downloading. [#2319](https://github.com/valhalla/valhalla/pull/2319)
   * ADDED: Return the coordinates of the nodes isochrone input locations snapped to [#2111](https://github.com/valhalla/valhalla/pull/2111)
   * ADDED: Allows more complicated routes in timedependent a-star before timing out [#2068](https://github.com/valhalla/valhalla/pull/2068)
   * ADDED: Guide signs and junction names [#2096](https://github.com/valhalla/valhalla/pull/2096)
   * ADDED: Added a bool to the config indicating whether to use commercially set attributes.  Added logic to not call IsIntersectionInternal if this is a commercial data set.  [#2132](https://github.com/valhalla/valhalla/pull/2132)
   * ADDED: Removed commerical data set bool to the config and added more knobs for data.  Added infer_internal_intersections, infer_turn_channels, apply_country_overrides, and use_admin_db.  [#2173](https://github.com/valhalla/valhalla/pull/2173)
   * ADDED: Allow using googletest in unit tests and convert all tests to it (old test.cc is completely removed). [#2128](https://github.com/valhalla/valhalla/pull/2128)
   * ADDED: Add guidance view capability. [#2209](https://github.com/valhalla/valhalla/pull/2209)
   * ADDED: Collect turn cost information as path is formed so that it can be seralized out for trace attributes or osrm flavored intersections. Also add shape_index to osrm intersections. [#2207](https://github.com/valhalla/valhalla/pull/2207)
   * ADDED: Added alley factor to autocost.  Factor is defaulted at 1.0f or do not avoid alleys. [#2246](https://github.com/valhalla/valhalla/pull/2246)
   * ADDED: Support unlimited speed limits where maxspeed=none. [#2251](https://github.com/valhalla/valhalla/pull/2251)
   * ADDED: Implement improved Reachability check using base class Dijkstra. [#2243](https://github.com/valhalla/valhalla/pull/2243)
   * ADDED: Gurka integration test framework with ascii-art maps [#2244](https://github.com/valhalla/valhalla/pull/2244)
   * ADDED: Add to the stop impact when transitioning from higher to lower class road and we are not on a turn channel or ramp. Also, penalize lefts when driving on the right and vice versa. [#2282](https://github.com/valhalla/valhalla/pull/2282)
   * ADDED: Added reclassify_links, use_direction_on_ways, and allow_alt_name as config options.  If `use_direction_on_ways = true` then use `direction` and `int_direction` on the way to update the directional for the `ref` and `int_ref`.  Also, copy int_efs to the refs. [#2285](https://github.com/valhalla/valhalla/pull/2285)
   * ADDED: Add support for live traffic. [#2268](https://github.com/valhalla/valhalla/pull/2268)
   * ADDED: Implement per-location search filters for functional road class and forms of way. [#2289](https://github.com/valhalla/valhalla/pull/2289)
   * ADDED: Approach, multi-cue, and length updates [#2313](https://github.com/valhalla/valhalla/pull/2313)
   * ADDED: Speed up timezone differencing calculation if cache is provided. [#2316](https://github.com/valhalla/valhalla/pull/2316)
   * ADDED: Added rapidjson/schema.h to baldr/rapidjson_util.h to make it available for use within valhalla. [#2330](https://github.com/valhalla/valhalla/issues/2330)
   * ADDED: Support decimal precision for height values in elevation service. Also support polyline5 for encoded polylines input and output to elevation service. [#2324](https://github.com/valhalla/valhalla/pull/2324)
   * ADDED: Use both imminent and distant verbal multi-cue phrases. [#2353](https://github.com/valhalla/valhalla/pull/2353)
   * ADDED: Split parsing stage into 3 separate stages. [#2339](https://github.com/valhalla/valhalla/pull/2339)
   * CHANGED: Speed up graph enhancing by avoiding continuous unordered_set rebuilding [#2349](https://github.com/valhalla/valhalla/pull/2349)
   * CHANGED: Skip calling out to Lua for nodes/ways/relations with not tags - speeds up parsing. [#2351](https://github.com/valhalla/valhalla/pull/2351)
   * CHANGED: Switch to LuaJIT for lua scripting - speeds up file parsing [#2352](https://github.com/valhalla/valhalla/pull/2352)
   * ADDED: Ability to create OpenLR records from raw data. [#2356](https://github.com/valhalla/valhalla/pull/2356)
   * ADDED: Revamp length phrases [#2359](https://github.com/valhalla/valhalla/pull/2359)
   * CHANGED: Do not allocate memory in skadi if we don't need it. [#2373](https://github.com/valhalla/valhalla/pull/2373)
   * CHANGED: Map matching: throw error (443/NoSegment) when no candidate edges are available. [#2370](https://github.com/valhalla/valhalla/pull/2370/)
   * ADDED: Add sk-SK.json (slovak) localization file. [#2376](https://github.com/valhalla/valhalla/pull/2376)
   * ADDED: Extend roundabout phrases. [#2378](https://github.com/valhalla/valhalla/pull/2378)
   * ADDED: More roundabout phrase tests. [#2382](https://github.com/valhalla/valhalla/pull/2382)
   * ADDED: Update the turn and continue phrases to include junction names and guide signs. [#2386](https://github.com/valhalla/valhalla/pull/2386)
   * ADDED: Add the remaining guide sign toward phrases [#2389](https://github.com/valhalla/valhalla/pull/2389)
   * ADDED: The ability to allow immediate uturns at trace points in a map matching request [#2380](https://github.com/valhalla/valhalla/pull/2380)
   * ADDED: Add utility functions to Signs. [#2390](https://github.com/valhalla/valhalla/pull/2390)
   * ADDED: Unified time tracking for all algorithms that support time-based graph expansion. [#2278](https://github.com/valhalla/valhalla/pull/2278)
   * ADDED: Add rail_ferry use and costing. [#2408](https://github.com/valhalla/valhalla/pull/2408)
   * ADDED: `street_side_max_distance`, `display_lat` and `display_lon` to `locations` in input for better control of routing side of street [#1769](https://github.com/valhalla/valhalla/pull/1769)
   * ADDED: Add addtional exit phrases. [#2421](https://github.com/valhalla/valhalla/pull/2421)
   * ADDED: Add Japanese locale, update German. [#2432](https://github.com/valhalla/valhalla/pull/2432)
   * ADDED: Gurka expect_route refactor [#2435](https://github.com/valhalla/valhalla/pull/2435)
   * ADDED: Add option to suppress roundabout exits [#2437](https://github.com/valhalla/valhalla/pull/2437)
   * ADDED: Add Greek locale. [#2438](https://github.com/valhalla/valhalla/pull/2438)
   * ADDED (back): Support for 64bit wide way ids in the edgeinfo structure with no impact to size for data sources with ids 32bits wide. [#2422](https://github.com/valhalla/valhalla/pull/2422)
   * ADDED: Support for 64bit osm node ids in parsing stage of tile building [#2422](https://github.com/valhalla/valhalla/pull/2422)
   * CHANGED: Point2/PointLL are now templated to allow for higher precision coordinate math when desired [#2429](https://github.com/valhalla/valhalla/pull/2429)
   * ADDED: Optional OpenLR Encoded Path Edges in API Response [#2424](https://github.com/valhalla/valhalla/pull/2424)
   * ADDED: Add explicit include for sstream to be compatible with msvc_x64 toolset. [#2449](https://github.com/valhalla/valhalla/pull/2449)
   * ADDED: Properly split returned path if traffic conditions change partway along edges [#2451](https://github.com/valhalla/valhalla/pull/2451/files)
   * ADDED: Add Dutch locale. [#2464](https://github.com/valhalla/valhalla/pull/2464)
   * ADDED: Check with address sanititizer in CI. Add support for undefined behavior sanitizer. [#2487](https://github.com/valhalla/valhalla/pull/2487)
   * ADDED: Ability to recost a path and increased cost/time details along the trippath and json output [#2425](https://github.com/valhalla/valhalla/pull/2425)
   * ADDED: Add the ability to do bikeshare based (ped/bike) multimodal routing [#2031](https://github.com/valhalla/valhalla/pull/2031)
   * ADDED: Route through restrictions enabled by introducing a costing option. [#2469](https://github.com/valhalla/valhalla/pull/2469)
   * ADDED: Migrated to Ubuntu 20.04 base-image [#2508](https://github.com/valhalla/valhalla/pull/2508)
   * CHANGED: Speed up parseways stage by avoiding multiple string comparisons [#2518](https://github.com/valhalla/valhalla/pull/2518)
   * CHANGED: Speed up enhance stage by avoiding GraphTileBuilder copying [#2468](https://github.com/valhalla/valhalla/pull/2468)
   * ADDED: Costing options now includes shortest flag which favors shortest path routes [#2555](https://github.com/valhalla/valhalla/pull/2555)
   * ADDED: Incidents in intersections [#2547](https://github.com/valhalla/valhalla/pull/2547)
   * CHANGED: Refactor mapmatching configuration to use a struct (instead of `boost::property_tree::ptree`). [#2485](https://github.com/valhalla/valhalla/pull/2485)
   * ADDED: Save exit maneuver's begin heading when combining enter & exit roundabout maneuvers. [#2554](https://github.com/valhalla/valhalla/pull/2554)
   * ADDED: Added new urban flag that can be set if edge is within city boundaries to data processing; new use_urban_tag config option; added to osrm response within intersections. [#2522](https://github.com/valhalla/valhalla/pull/2522)
   * ADDED: Parses OpenLr of type PointAlongLine [#2565](https://github.com/valhalla/valhalla/pull/2565)
   * ADDED: Use edge.is_urban is set for serializing is_urban. [#2568](https://github.com/valhalla/valhalla/pull/2568)
   * ADDED: Added new rest/service area uses on the edge. [#2533](https://github.com/valhalla/valhalla/pull/2533)
   * ADDED: Dependency cache for Azure [#2567](https://github.com/valhalla/valhalla/pull/2567)
   * ADDED: Added flexibility to remove the use of the admindb and to use the country and state iso from the tiles; [#2579](https://github.com/valhalla/valhalla/pull/2579)
   * ADDED: Added toll gates and collection points (gantry) to the node;  [#2532](https://github.com/valhalla/valhalla/pull/2532)
   * ADDED: Added osrm serialization for rest/service areas and admins. [#2594](https://github.com/valhalla/valhalla/pull/2594)
   * CHANGED: Improved Russian localization; [#2593](https://github.com/valhalla/valhalla/pull/2593)
   * ADDED: Support restricted class in intersection annotations [#2589](https://github.com/valhalla/valhalla/pull/2589)
   * ADDED: Added trail type trace [#2606](https://github.com/valhalla/valhalla/pull/2606)
   * ADDED: Added tunnel names to the edges as a tagged name.  [#2608](https://github.com/valhalla/valhalla/pull/2608)
   * CHANGED: Moved incidents to the trip leg and cut the shape of the leg at that location [#2610](https://github.com/valhalla/valhalla/pull/2610)
   * ADDED: Costing option to ignore_closures when routing with current flow [#2615](https://github.com/valhalla/valhalla/pull/2615)
   * ADDED: Cross-compilation ability with MinGW64 [#2619](https://github.com/valhalla/valhalla/pull/2619)
   * ADDED: Defines the incident tile schema and incident metadata [#2620](https://github.com/valhalla/valhalla/pull/2620)
   * ADDED: Moves incident serializer logic into a generic serializer [#2621](https://github.com/valhalla/valhalla/pull/2621)
   * ADDED: Incident loading singleton for continually refreshing incident tiles[#2573](https://github.com/valhalla/valhalla/pull/2573)
   * ADDED: One shot mode to valhalla_service so you can run a single request of any type without starting a server [#2624](https://github.com/valhalla/valhalla/pull/2624)
   * ADDED: Adds text instructions to OSRM output [#2625](https://github.com/valhalla/valhalla/pull/2625)
   * ADDED: Adds support for alternate routes [#2626](https://github.com/valhalla/valhalla/pull/2626)
   * CHANGED: Switch Python bindings generator from boost.python to header-only pybind11[#2644](https://github.com/valhalla/valhalla/pull/2644)
   * ADDED: Add support of input file for one-shot mode of valhalla_service [#2648](https://github.com/valhalla/valhalla/pull/2648)
   * ADDED: Linear reference support to locate api [#2645](https://github.com/valhalla/valhalla/pull/2645)
   * ADDED: Implemented OSRM-like turn duration calculation for car. Uses it now in auto costing. [#2651](https://github.com/valhalla/valhalla/pull/2651)
   * ADDED: Enhanced turn lane information in guidance [#2653](https://github.com/valhalla/valhalla/pull/2653)
   * ADDED: `top_speed` option for all motorized vehicles [#2667](https://github.com/valhalla/valhalla/issues/2667)
   * CHANGED: Move turn_lane_direction helper to odin/util [#2675](https://github.com/valhalla/valhalla/pull/2675)
   * ADDED: Add annotations to osrm response including speed limits, unit and sign conventions [#2668](https://github.com/valhalla/valhalla/pull/2668)
   * ADDED: Added functions for predicted speeds encoding-decoding [#2674](https://github.com/valhalla/valhalla/pull/2674)
   * ADDED: Time invariant routing via the bidirectional algorithm. This has the effect that when time dependent routes (arrive_by and depart_at) fall back to bidirectional due to length restrictions they will actually use the correct time of day for one of the search directions [#2660](https://github.com/valhalla/valhalla/pull/2660)
   * ADDED: If the length of the edge is greater than kMaxEdgeLength, then consider this a catastrophic error if the should_error bool is true in the set_length function. [2678](https://github.com/valhalla/valhalla/pull/2678)
   * ADDED: Moved lat,lon coordinates structures from single to double precision. Improves geometry accuracy noticibly at zooms above 17 as well as coordinate snapping and any other geometric operations. Addes about a 2% performance pentalty for standard routes. Graph nodes now have 7 digits of precision.  [#2693](https://github.com/valhalla/valhalla/pull/2693)
   * ADDED: Added signboards to guidance views.  [#2687](https://github.com/valhalla/valhalla/pull/2687)
   * ADDED: Regular speed on shortcut edges is calculated with turn durations taken into account. Truck, motorcycle and motorscooter profiles use OSRM-like turn duration. [#2662](https://github.com/valhalla/valhalla/pull/2662)
   * CHANGED: Remove astar algorithm and replace its use with timedep_forward as its redundant [#2706](https://github.com/valhalla/valhalla/pull/2706)
   * ADDED: Recover and recost all shortcuts in final path for bidirectional astar algorithm [#2711](https://github.com/valhalla/valhalla/pull/2711)
   * ADDED: An option for shortcut recovery to be cached at start up to reduce the time it takes to do so on the fly [#2714](https://github.com/valhalla/valhalla/pull/2714)
   * ADDED: If width <= 1.9 then no access for auto, truck, bus, taxi, emergency and hov. [#2713](https://github.com/valhalla/valhalla/pull/2713)
   * ADDED: Centroid/Converge/Rendezvous/Meet API which allows input locations to find a least cost convergence point from all locations [#2734](https://github.com/valhalla/valhalla/pull/2734)
   * ADDED: Added support to process the sump_buster tag.  Also, fixed a few small access bugs for nodes. [#2731](https://github.com/valhalla/valhalla/pull/2731)
   * ADDED: Log message if failed to create tiles directory. [#2738](https://github.com/valhalla/valhalla/pull/2738)
   * CHANGED: Tile memory is only owned by the GraphTile rather than shared amongst copies of the graph tile (in GraphReader and TileCaches). [#2340](https://github.com/valhalla/valhalla/pull/2340)
   * ADDED: Add Estonian locale. [#2748](https://github.com/valhalla/valhalla/pull/2748)
   * CHANGED: Handle GraphTile objects as smart pointers [#2703](https://github.com/valhalla/valhalla/pull/2703)
   * CHANGED: Improve stability with no RTTI build [#2759](https://github.com/valhalla/valhalla/pull/2759) and [#2760](https://github.com/valhalla/valhalla/pull/2760)
   * CHANGED: Change generic service roads to a new Use=kServiceRoad. This is for highway=service without other service= tags (such as driveway, alley, parking aisle) [#2419](https://github.com/valhalla/valhalla/pull/2419)
   * ADDED: Isochrones support isodistance lines as well [#2699](https://github.com/valhalla/valhalla/pull/2699)
   * ADDED: Add support for ignoring live traffic closures for waypoints [#2685](https://github.com/valhalla/valhalla/pull/2685)
   * ADDED: Add use_distance to auto cost to allow choosing between two primary cost components, time or distance [#2771](https://github.com/valhalla/valhalla/pull/2771)
   * CHANGED: nit: Enables compiler warnings in part of loki module [#2767](https://github.com/valhalla/valhalla/pull/2767)
   * CHANGED: Reducing the number of uturns by increasing the cost to for them to 9.5f. Note: Did not increase the cost for motorcycles or motorscooters. [#2770](https://github.com/valhalla/valhalla/pull/2770)
   * ADDED: Add option to use thread-safe GraphTile's reference counter. [#2772](https://github.com/valhalla/valhalla/pull/2772)
   * CHANGED: nit: Enables compiler warnings in part of thor module [#2768](https://github.com/valhalla/valhalla/pull/2768)
   * ADDED: Add costing option `use_tracks` to avoid or favor tracks in route. [#2769](https://github.com/valhalla/valhalla/pull/2769)
   * CHANGED: chore: Updates libosmium [#2786](https://github.com/valhalla/valhalla/pull/2786)
   * CHANGED: Optimize double bucket queue to reduce memory reallocations. [#2719](https://github.com/valhalla/valhalla/pull/2719)
   * CHANGED: Collapse merge maneuvers [#2773](https://github.com/valhalla/valhalla/pull/2773)
   * CHANGED: Add shortcuts to the tiles' bins so we can find them when doing spatial lookups. [#2744](https://github.com/valhalla/valhalla/pull/2744)

## Release Date: 2019-11-21 Valhalla 3.0.9
* **Bug Fix**
   * FIXED: Changed reachability computation to consider both directions of travel wrt candidate edges [#1965](https://github.com/valhalla/valhalla/pull/1965)
   * FIXED: toss ways where access=private and highway=service and service != driveway. [#1960](https://github.com/valhalla/valhalla/pull/1960)
   * FIXED: Fix search_cutoff check in loki correlate_node. [#2023](https://github.com/valhalla/valhalla/pull/2023)
   * FIXED: Computes notion of a deadend at runtime in bidirectional a-star which fixes no-route with a complicated u-turn. [#1982](https://github.com/valhalla/valhalla/issues/1982)
   * FIXED: Fix a bug with heading filter at nodes. [#2058](https://github.com/valhalla/valhalla/pull/2058)
   * FIXED: Bug in map matching continuity checking such that continuity must only be in the forward direction. [#2029](https://github.com/valhalla/valhalla/pull/2029)
   * FIXED: Allow setting the time for map matching paths such that the time is used for speed lookup. [#2030](https://github.com/valhalla/valhalla/pull/2030)
   * FIXED: Don't use density factor for transition cost when user specified flag disables flow speeds. [#2048](https://github.com/valhalla/valhalla/pull/2048)
   * FIXED: Map matching trace_route output now allows for discontinuities in the match though multi match is not supported in valhalla route output. [#2049](https://github.com/valhalla/valhalla/pull/2049)
   * FIXED: Allows routes with no time specified to use time conditional edges and restrictions with a flag denoting as much [#2055](https://github.com/valhalla/valhalla/pull/2055)
   * FIXED: Fixed a bug with 'current' time type map matches. [#2060](https://github.com/valhalla/valhalla/pull/2060)
   * FIXED: Fixed a bug with time dependent expansion in which the expansion distance heuristic was not being used. [#2064](https://github.com/valhalla/valhalla/pull/2064)

* **Enhancement**
   * ADDED: Establish pinpoint test pattern [#1969](https://github.com/valhalla/valhalla/pull/1969)
   * ADDED: Suppress relative direction in ramp/exit instructions if it matches driving side of street [#1990](https://github.com/valhalla/valhalla/pull/1990)
   * ADDED: Added relative direction to the merge maneuver [#1989](https://github.com/valhalla/valhalla/pull/1989)
   * ADDED: Refactor costing to better handle multiple speed datasources [#2026](https://github.com/valhalla/valhalla/pull/2026)
   * ADDED: Better usability of curl for fetching tiles on the fly [#2026](https://github.com/valhalla/valhalla/pull/2026)
   * ADDED: LRU cache scheme for tile storage [#2026](https://github.com/valhalla/valhalla/pull/2026)
   * ADDED: GraphTile size check [#2026](https://github.com/valhalla/valhalla/pull/2026)
   * ADDED: Pick more sane values for highway and toll avoidance [#2026](https://github.com/valhalla/valhalla/pull/2026)
   * ADDED: Refactor adding predicted speed info to speed up process [#2026](https://github.com/valhalla/valhalla/pull/2026)
   * ADDED: Allow selecting speed data sources at request time [#2026](https://github.com/valhalla/valhalla/pull/2026)
   * ADDED: Allow disabling certain neighbors in connectivity map [#2026](https://github.com/valhalla/valhalla/pull/2026)
   * ADDED: Allows routes with time-restricted edges if no time specified and notes restriction in response [#1992](https://github.com/valhalla/valhalla/issues/1992)
   * ADDED: Runtime deadend detection to timedependent a-star. [#2059](https://github.com/valhalla/valhalla/pull/2059)

## Release Date: 2019-09-06 Valhalla 3.0.8
* **Bug Fix**
   * FIXED: Added logic to detect if user is to merge to the left or right [#1892](https://github.com/valhalla/valhalla/pull/1892)
   * FIXED: Overriding the destination_only flag when reclassifying ferries; Also penalizing ferries with a 5 min. penalty in the cost to allow us to avoid destination_only the majority of the time except when it is necessary. [#1895](https://github.com/valhalla/valhalla/pull/1905)
   * FIXED: Suppress forks at motorway junctions and intersecting service roads [#1909](https://github.com/valhalla/valhalla/pull/1909)
   * FIXED: Enhanced fork assignment logic [#1912](https://github.com/valhalla/valhalla/pull/1912)
   * FIXED: Added logic to fall back to return country poly if no state and updated lua for Metro Manila and Ireland [#1910](https://github.com/valhalla/valhalla/pull/1910)
   * FIXED: Added missing motorway fork instruction [#1914](https://github.com/valhalla/valhalla/pull/1914)
   * FIXED: Use begin street name for osrm compat mode [#1916](https://github.com/valhalla/valhalla/pull/1916)
   * FIXED: Added logic to fix missing highway cardinal directions in the US [#1917](https://github.com/valhalla/valhalla/pull/1917)
   * FIXED: Handle forward traversable significant road class intersecting edges [#1928](https://github.com/valhalla/valhalla/pull/1928)
   * FIXED: Fixed bug with shape trimming that impacted Uturns at Via locations. [#1935](https://github.com/valhalla/valhalla/pull/1935)
   * FIXED: Dive bomb updates.  Updated default speeds for urban areas based on roadclass for the enhancer.  Also, updated default speeds based on roadclass in lua.  Fixed an issue where we were subtracting 1 from uint32_t when 0 for stop impact.  Updated reclassify link logic to allow residential roads to be added to the tree, but we only downgrade the links to tertiary.  Updated TransitionCost functions to add 1.5 to the turncost when transitioning from a ramp to a non ramp and vice versa.  Also, added 0.5f to the turncost if the edge is a roundabout. [#1931](https://github.com/valhalla/valhalla/pull/1931)

* **Enhancement**
   * ADDED: Caching url fetched tiles to disk [#1887](https://github.com/valhalla/valhalla/pull/1887)
   * ADDED: filesystem::remove_all [#1887](https://github.com/valhalla/valhalla/pull/1887)
   * ADDED: Minimum enclosing bounding box tool [#1887](https://github.com/valhalla/valhalla/pull/1887)
   * ADDED: Use constrained flow speeds in bidirectional_astar.cc [#1907](https://github.com/valhalla/valhalla/pull/1907)
   * ADDED: Bike Share Stations are now in the graph which should set us up to do multimodal walk/bike scenarios [#1852](https://github.com/valhalla/valhalla/pull/1852)

## Release Date: 2019-7-18 Valhalla 3.0.7
* **Bug Fix**
   * FIXED: Fix pedestrian fork [#1886](https://github.com/valhalla/valhalla/pull/1886)

## Release Date: 2019-7-15 Valhalla 3.0.6
* **Bug Fix**
   * FIXED: Admin name changes. [#1853](https://github.com/valhalla/valhalla/pull/1853) Ref: [#1854](https://github.com/valhalla/valhalla/issues/1854)
   * FIXED: valhalla_add_predicted_traffic was overcommitted while gathering stats. Added a clear. [#1857](https://github.com/valhalla/valhalla/pull/1857)
   * FIXED: regression in map matching when moving to valhalla v3.0.0 [#1863](https://github.com/valhalla/valhalla/pull/1863)
   * FIXED: last step shape in osrm serializer should be 2 of the same point [#1867](https://github.com/valhalla/valhalla/pull/1867)
   * FIXED: Shape trimming at the beginning and ending of the route to not be degenerate [#1876](https://github.com/valhalla/valhalla/pull/1876)
   * FIXED: Duplicate waypoints in osrm serializer [#1880](https://github.com/valhalla/valhalla/pull/1880)
   * FIXED: Updates for heading precision [#1881](https://github.com/valhalla/valhalla/pull/1881)
   * FIXED: Map matching allowed untraversable edges at start of route [#1884](https://github.com/valhalla/valhalla/pull/1884)

* **Enhancement**
   * ADDED: Use the same protobuf object the entire way through the request process [#1837](https://github.com/valhalla/valhalla/pull/1837)
   * ADDED: Enhanced turn lane processing [#1859](https://github.com/valhalla/valhalla/pull/1859)
   * ADDED: Add global_synchronized_cache in valhalla_build_config [#1851](https://github.com/valhalla/valhalla/pull/1851)

## Release Date: 2019-06-04 Valhalla 3.0.5
* **Bug Fix**
   * FIXED: Protect against unnamed rotaries and routes that end in roundabouts not turning off rotary logic [#1840](https://github.com/valhalla/valhalla/pull/1840)

* **Enhancement**
   * ADDED: Add turn lane info at maneuver point [#1830](https://github.com/valhalla/valhalla/pull/1830)

## Release Date: 2019-05-31 Valhalla 3.0.4
* **Bug Fix**
   * FIXED: Improved logic to decide between bear vs. continue [#1798](https://github.com/valhalla/valhalla/pull/1798)
   * FIXED: Bicycle costing allows use of roads with all surface values, but with a penalty based on bicycle type. However, the edge filter totally disallows bad surfaces for some bicycle types, creating situations where reroutes fail if a rider uses a road with a poor surface. [#1800](https://github.com/valhalla/valhalla/pull/1800)
   * FIXED: Moved complex restrictions building to before validate. [#1805](https://github.com/valhalla/valhalla/pull/1805)
   * FIXED: Fix bicycle edge filter whan avoid_bad_surfaces = 1.0 [#1806](https://github.com/valhalla/valhalla/pull/1806)
   * FIXED: Replace the EnhancedTripPath class inheritance with aggregation [#1807](https://github.com/valhalla/valhalla/pull/1807)
   * FIXED: Replace the old timezone shape zip file every time valhalla_build_timezones is ran [#1817](https://github.com/valhalla/valhalla/pull/1817)
   * FIXED: Don't use island snapped edge candidates (from disconnected components or low reach edges) when we rejected other high reachability edges that were closer [#1835](https://github.com/valhalla/valhalla/pull/1835)

## Release Date: 2019-05-08 Valhalla 3.0.3
* **Bug Fix**
   * FIXED: Fixed a rare loop condition in route matcher (edge walking to match a trace).
   * FIXED: Fixed VACUUM ANALYZE syntax issue.  [#1704](https://github.com/valhalla/valhalla/pull/1704)
   * FIXED: Fixed the osrm maneuver type when a maneuver has the to_stay_on attribute set.  [#1714](https://github.com/valhalla/valhalla/pull/1714)
   * FIXED: Fixed osrm compatibility mode attributes.  [#1716](https://github.com/valhalla/valhalla/pull/1716)
   * FIXED: Fixed rotary/roundabout issues in Valhalla OSRM compatibility.  [#1727](https://github.com/valhalla/valhalla/pull/1727)
   * FIXED: Fixed the destinations assignment for exit names in OSRM compatibility mode. [#1732](https://github.com/valhalla/valhalla/pull/1732)
   * FIXED: Enhance merge maneuver type assignment. [#1735](https://github.com/valhalla/valhalla/pull/1735)
   * FIXED: Fixed fork assignments and on ramps for OSRM compatibility mode. [#1738](https://github.com/valhalla/valhalla/pull/1738)
   * FIXED: Fixed cardinal direction on reference names when forward/backward tag is present on relations. Fixes singly digitized roads with opposing directional modifiers. [#1741](https://github.com/valhalla/valhalla/pull/1741)
   * FIXED: Fixed fork assignment and narrative logic when a highway ends and splits into multiple ramps. [#1742](https://github.com/valhalla/valhalla/pull/1742)
   * FIXED: Do not use any avoid edges as origin or destination of a route, matrix, or isochrone. [#1745](https://github.com/valhalla/valhalla/pull/1745)
   * FIXED: Add leg summary and remove unused hint attribute for OSRM compatibility mode. [#1753](https://github.com/valhalla/valhalla/pull/1753)
   * FIXED: Improvements for pedestrian forks, pedestrian roundabouts, and continue maneuvers. [#1768](https://github.com/valhalla/valhalla/pull/1768)
   * FIXED: Added simplified overview for OSRM response and added use_toll logic back to truck costing. [#1765](https://github.com/valhalla/valhalla/pull/1765)
   * FIXED: temp fix for location distance bug [#1774](https://github.com/valhalla/valhalla/pull/1774)
   * FIXED: Fix pedestrian routes using walkway_factor [#1780](https://github.com/valhalla/valhalla/pull/1780)
   * FIXED: Update the begin and end heading of short edges based on use [#1783](https://github.com/valhalla/valhalla/pull/1783)
   * FIXED: GraphReader::AreEdgesConnected update.  If transition count == 0 return false and do not call transition function. [#1786](https://github.com/valhalla/valhalla/pull/1786)
   * FIXED: Only edge candidates that were used in the path are send to serializer: [1788](https://github.com/valhalla/valhalla/pull/1788)
   * FIXED: Added logic to prevent the removal of a destination maneuver when ending on an internal edge [#1792](https://github.com/valhalla/valhalla/pull/1792)
   * FIXED: Fixed instructions when starting on an internal edge [#1796](https://github.com/valhalla/valhalla/pull/1796)

* **Enhancement**
   * Add the ability to run valhalla_build_tiles in stages. Specify the begin_stage and end_stage as command line options. Also cleans up temporary files as the last stage in the pipeline.
   * Add `remove` to `filesystem` namespace. [#1752](https://github.com/valhalla/valhalla/pull/1752)
   * Add TaxiCost into auto costing options.
   * Add `preferred_side` to allow per-location filtering of edges based on the side of the road the location is on and the driving side for that locale.
   * Slightly decreased the internal side-walk factor to .90f to favor roads with attached sidewalks. This impacts roads that have added sidewalk:left, sidewalk:right or sidewalk:both OSM tags (these become attributes on each directedEdge). The user can then avoid/penalize dedicated sidewalks and walkways, when they increase the walkway_factor. Since we slightly decreased the sidewalk_factor internally and only favor sidewalks if use is tagged as sidewalk_left or sidewalk_right, we should tend to route on roads with attached sidewalks rather than separate/dedicated sidewalks, allowing for more road names to be called out since these are labeled more.
   * Add `via` and `break_through` location types [#1737](https://github.com/valhalla/valhalla/pull/1737)
   * Add `street_side_tolerance` and `search_cutoff` to input `location` [#1777](https://github.com/valhalla/valhalla/pull/1777)
   * Return the Valhalla error `Path distance exceeds the max distance limit` for OSRM responses when the route is greater than the service limits. [#1781](https://github.com/valhalla/valhalla/pull/1781)

## Release Date: 2019-01-14 Valhalla 3.0.2
* **Bug Fix**
   * FIXED: Transit update - fix dow and exception when after midnight trips are normalized [#1682](https://github.com/valhalla/valhalla/pull/1682)
   * FIXED: valhalla_convert_transit segfault - GraphTileBuilder has null GraphTileHeader [#1683](https://github.com/valhalla/valhalla/issues/1683)
   * FIXED: Fix crash for trace_route with osrm serialization. Was passing shape rather than locations to the waypoint method.
   * FIXED: Properly set driving_side based on data set in TripPath.
   * FIXED: A bad bicycle route exposed an issue with bidirectional A* when the origin and destination edges are connected. Use A* in these cases to avoid requiring a high cost threshold in BD A*.
   * FIXED: x86 and x64 data compatibility was fixed as the structures weren't aligned.
   * FIXED: x86 tests were failing due mostly to floating point issues and the aforementioned structure misalignment.
* **Enhancement**
   * Add a durations list (delta time between each pair of trace points), a begin_time and a use_timestamp flag to trace_route requests. This allows using the input trace timestamps or durations plus the begin_time to compute elapsed time at each edge in the matched path (rather than using costing methods).
   * Add support for polyline5 encoding for OSRM formatted output.
* **Note**
   * Isochrones and openlr are both noted as not working with release builds for x86 (32bit) platforms. We'll look at getting this fixed in a future release

## Release Date: 2018-11-21 Valhalla 3.0.1
* **Bug Fix**
   * FIXED: Fixed a rare, but serious bug with bicycle costing. ferry_factor_ in bicycle costing shadowed the data member in the base dynamic cost class, leading to an unitialized variable. Occasionally, this would lead to negative costs which caused failures. [#1663](https://github.com/valhalla/valhalla/pull/1663)
   * FIXED: Fixed use of units in OSRM compatibility mode. [#1662](https://github.com/valhalla/valhalla/pull/1662)

## Release Date: 2018-11-21 Valhalla 3.0.0
* **NOTE**
   * This release changes the Valhalla graph tile formats to make the tile data more efficient and flexible. Tile data is incompatible with Valhalla 2.x builds, and code for 3.x is incompatible with data built for Valahalla 2.x versions. Valhalla tile sizes are slightly smaller (for datasets using elevation information the size savings is over 10%). In addition, there is increased flexibility for creating different variants of tiles to support different applications (e.g. bicycle only, or driving only).
* **Enhancement**
   * Remove the use of DirectedEdge for transitions between nodes on different hierarchy levels. A new structure, NodeTransition, is now used to transition to nodes on different hierarchy level. This saves space since only the end node GraphId is needed for the transitions (and DirectedEdge is a large data structure).
   * Change the NodeInfo lat,lon to use an offset from the tile base lat,lon. This potentially allows higher precision than using float, but more importantly saves space and allows support for NodeTransitions as well as spare for future growth.
   * Remove the EdgeElevation structure and max grade information into DirectedEdge and mean elevation into EdgeInfo. This saves space.
   * Reduce wayid to 32 bits. This allows sufficient growth when using OpenStreetMap data and frees space in EdgeInfo (allows moving speed limit and mean elevation from other structures).
   * Move name consistency from NodeInfo to DirectedEdge. This allows a more efficient lookup of name consistency.
   * Update all path algorithms to use NodeTransition logic rather than special DirectedEdge transition types. This simplifies PathAlgorithms slightly and removes some conditional logic.
   * Add an optional GraphFilter stage to tile building pipeline. This allows removal of edges and nodes based on access. This allows bicycle only, pedestrian only, or driving only datasets (or combinations) to be created - allowing smaller datasets for special purpose applications.
* **Deprecate**
   * Valhalla 3.0 removes support for OSMLR.

## Release Date: 2018-11-20 Valhalla 2.7.2
* **Enhancement**
   * UPDATED: Added a configuration variable for max_timedep_distance. This is used in selecting the path algorithm and provides the maximum distance between locations when choosing a time dependent path algorithm (other than multi modal). Above this distance, bidirectional A* is used with no time dependencies.
   * UPDATED: Remove transition edges from priority queue in Multimodal methods.
   * UPDATED: Fully implement street names and exit signs with ability to identify route numbers. [#1635](https://github.com/valhalla/valhalla/pull/1635)
* **Bug Fix**
   * FIXED: A timed-turned restriction should not be applied when a non-timed route is executed.  [#1615](https://github.com/valhalla/valhalla/pull/1615)
   * FIXED: Changed unordered_map to unordered_multimap for polys. Poly map can contain the same key but different multi-polygons. For example, islands for a country or timezone polygons for a country.
   * FIXED: Fixed timezone db issue where TZIDs did not exist in the Howard Hinnant date time db that is used in the date_time class for tz indexes.  Added logic to create aliases for TZIDs based on https://en.wikipedia.org/wiki/List_of_tz_database_time_zones
   * FIXED: Fixed the ramp turn modifiers for osrm compat [#1569](https://github.com/valhalla/valhalla/pull/1569)
   * FIXED: Fixed the step geometry when using the osrm compat mode [#1571](https://github.com/valhalla/valhalla/pull/1571)
   * FIXED: Fixed a data creation bug causing issues with A* routes ending on loops. [#1576](https://github.com/valhalla/valhalla/pull/1576)
   * FIXED: Fixed an issue with a bad route where destination only was present. Was due to thresholds in bidirectional A*. Changed threshold to be cost based rather than number of iterations). [#1586](https://github.com/valhalla/valhalla/pull/1586)
   * FIXED: Fixed an issue with destination only (private) roads being used in bicycle routes. Centralized some "base" transition cost logic in the base DynamicCost class. [#1587](https://github.com/valhalla/valhalla/pull/1587)
   * FIXED: Remove extraneous ramp maneuvers [#1657](https://github.com/valhalla/valhalla/pull/1657)

## Release Date: 2018-10-02 Valhalla 2.7.1
* **Enhancement**
   * UPDATED: Added date time support to forward and reverse isochrones. Add speed lookup (predicted speeds and/or free-flow or constrained flow speed) if date_time is present.
   * UPDATED: Add timezone checks to multimodal routes and isochrones (updates localtime if the path crosses into a timezone different than the start location).
* **Data Producer Update**
   * UPDATED: Removed boost date time support from transit.  Now using the Howard Hinnant date library.
* **Bug Fix**
   * FIXED: Fixed a bug with shortcuts that leads to inconsistent routes depending on whether shortcuts are taken, different origins can lead to different paths near the destination. This fix also improves performance on long routes and matrices.
   * FIXED: We were getting inconsistent results between departing at current date/time vs entering the current date/time.  This issue is due to the fact that the iso_date_time function returns the full iso date_time with the timezone offset (e.g., 2018-09-27T10:23-07:00 vs 2018-09-27T10:23). When we refactored the date_time code to use the new Howard Hinnant date library, we introduced this bug.
   * FIXED: Increased the threshold in CostMatrix to address null time and distance values occuring for truck costing with locations near the max distance.

## Release Date: 2018-09-13 Valhalla 2.7.0
* **Enhancement**
   * UPDATED: Refactor to use the pbf options instead of the ptree config [#1428](https://github.com/valhalla/valhalla/pull/1428) This completes [1357](https://github.com/valhalla/valhalla/issues/1357)
   * UPDATED: Removed the boost/date_time dependency from baldr and odin. We added the Howard Hinnant date and time library as a submodule. [#1494](https://github.com/valhalla/valhalla/pull/1494)
   * UPDATED: Fixed 'Drvie' typo [#1505](https://github.com/valhalla/valhalla/pull/1505) This completes [1504](https://github.com/valhalla/valhalla/issues/1504)
   * UPDATED: Optimizations of GetSpeed for predicted speeds [1490](https://github.com/valhalla/valhalla/issues/1490)
   * UPDATED: Isotile optimizations
   * UPDATED: Added stats to predictive traffic logging
   * UPDATED: resample_polyline - Breaks the polyline into equal length segments at a sample distance near the resolution. Break out of the loop through polyline points once we reach the specified number of samplesthen append the last
polyline point.
   * UPDATED: added android logging and uses a shared graph reader
   * UPDATED: Do not run a second pass on long pedestrian routes that include a ferry (but succeed on first pass). This is a performance fix. Long pedestrian routes with A star factor based on ferry speed end up being very inefficient.
* **Bug Fix**
   * FIXED: A* destination only
   * FIXED: Fixed through locations weren't honored [#1449](https://github.com/valhalla/valhalla/pull/1449)


## Release Date: 2018-08-02 Valhalla 3.0.0-rc.4
* **Node Bindings**
   * UPDATED: add some worker pool handling
   [#1467](https://github.com/valhalla/valhalla/pull/1467)

## Release Date: 2018-08-02 Valhalla 3.0.0-rc.3
* **Node Bindings**
   * UPDATED: replaced N-API with node-addon-api wrapper and made the actor
   functions asynchronous
   [#1457](https://github.com/valhalla/valhalla/pull/1457)

## Release Date: 2018-07-24 Valhalla 3.0.0-rc.2
* **Node Bindings**
   * FIXED: turn on the autocleanup functionality for the actor object.
   [#1439](https://github.com/valhalla/valhalla/pull/1439)

## Release Date: 2018-07-16 Valhalla 3.0.0-rc.1
* **Enhancement**
   * ADDED: exposed the rest of the actions to the node bindings and added tests. [#1415](https://github.com/valhalla/valhalla/pull/1415)

## Release Date: 2018-07-12 Valhalla 3.0.0-alpha.1
**NOTE**: There was already a small package named `valhalla` on the npm registry, only published up to version 0.0.3. The team at npm has transferred the package to us, but would like us to publish something to it ASAP to prove our stake in it. Though the bindings do not have all of the actor functionality exposed yet (just route), we are going to publish an alpha release of 3.0.0 to get something up on npm.
* **Infrastructure**:
   * ADDED: add in time dependent algorithms if the distance between locations is less than 500km.
   * ADDED: TurnLanes to indicate turning lanes at the end of a directed edge.
   * ADDED: Added PredictedSpeeds to Valhalla tiles and logic to compute speed based on predictive speed profiles.
* **Data Producer Update**
   * ADDED: is_route_num flag was added to Sign records. Set this to true if the exit sign comes from a route number/ref.
   * CHANGED: Lower speeds on driveways, drive-thru, and parking aisle. Set destination only flag for drive thru use.
   * ADDED: Initial implementation of turn lanes.
  **Bug Fix**
   * CHANGED: Fix destination only penalty for A* and time dependent cases.
   * CHANGED: Use the distance from GetOffsetForHeading, based on road classification and road use (e.g. ramp, turn channel, etc.), within tangent_angle function.
* **Map Matching**
   * FIXED: Fixed trace_route edge_walk server abort [#1365](https://github.com/valhalla/valhalla/pull/1365)
* **Enhancement**
   * ADDED: Added post process for updating free and constrained speeds in the directed edges.
   * UPDATED: Parse the json request once and store in a protocol buffer to pass along the pipeline. This completed the first portion of [1357](https://github.com/valhalla/valhalla/issues/1357)
   * UPDATED: Changed the shape_match attribute from a string to an enum. Fixes [1376](https://github.com/valhalla/valhalla/issues/1376)
   * ADDED: Node bindings for route [#1341](https://github.com/valhalla/valhalla/pull/1341)
   * UPDATED: Use a non-linear use_highways factor (to more heavily penalize highways as use_highways approaches 0).

## Release Date: 2018-07-15 Valhalla 2.6.3
* **API**:
   * FIXED: Use a non-linear use_highways factor (to more heavily penalize highways as use_highways approaches 0).
   * FIXED: Fixed the highway_factor when use_highways < 0.5.
   * ENHANCEMENT: Added logic to modulate the surface factor based on use_trails.
   * ADDED: New customer test requests for motorcycle costing.

## Release Date: 2018-06-28 Valhalla 2.6.2
* **Data Producer Update**
   * FIXED: Complex restriction sorting bug.  Check of has_dt in ComplexRestrictionBuilder::operator==.
* **API**:
   * FIXED: Fixed CostFactory convenience method that registers costing models
   * ADDED: Added use_tolls into motorcycle costing options

## Release Date: 2018-05-28 Valhalla 2.6.0
* **Infrastructure**:
   * CHANGED: Update cmake buildsystem to replace autoconf [#1272](https://github.com/valhalla/valhalla/pull/1272)
* **API**:
   * CHANGED: Move `trace_options` parsing to map matcher factory [#1260](https://github.com/valhalla/valhalla/pull/1260)
   * ADDED: New costing method for AutoDataFix [#1283](https://github.com/valhalla/valhalla/pull/1283)

## Release Date: 2018-05-21 Valhalla 2.5.0
* **Infrastructure**
   * ADDED: Add code formatting and linting.
* **API**
   * ADDED: Added new motorcycle costing, motorcycle access flag in data and use_trails option.
* **Routing**
   * ADDED: Add time dependnet forward and reverse A* methods.
   * FIXED: Increase minimum threshold for driving routes in bidirectional A* (fixes some instances of bad paths).
* **Data Producer Update**
   * CHANGED: Updates to properly handle cycleway crossings.
   * CHANGED: Conditionally include driveways that are private.
   * ADDED: Added logic to set motorcycle access.  This includes lua, country access, and user access flags for motorcycles.

## Release Date: 2018-04-11 Valhalla 2.4.9
* **Enhancement**
   * Added European Portuguese localization for Valhalla
   * Updates to EdgeStatus to improve performance. Use an unordered_map of tile Id and allocate an array for each edge in the tile. This allows using pointers to access status for sequential edges. This improves performance by 50% or so.
   * A couple of bicycle costing updates to improve route quality: avoid roads marked as part of a truck network, to remove the density penalty for transition costs.
   * When optimal matrix type is selected, now use CostMatrix for source to target pedestrian and bicycle matrix calls when both counts are above some threshold. This improves performance in general and lessens some long running requests.
*  **Data Producer Update**
   * Added logic to protect against setting a speed of 0 for ferries.

## Release Date: 2018-03-27 Valhalla 2.4.8
* **Enhancement**
   * Updates for Italian verbal translations
   * Optionally remove driveways at graph creation time
   * Optionally disable candidate edge penalty in path finding
   * OSRM compatible route, matrix and map matching response generation
   * Minimal Windows build compatibility
   * Refactoring to use PBF as the IPC mechanism for all objects
   * Improvements to internal intersection marking to reduce false positives
* **Bug Fix**
   * Cap candidate edge penalty in path finding to reduce excessive expansion
   * Fix trivial paths at deadends

## Release Date: 2018-02-08 Valhalla 2.4.7
* **Enhancement**
   * Speed up building tiles from small OSM imports by using boost directory iterator rather than going through all possible tiles and testing each if the file exists.
* **Bug Fix**
   * Protect against overflow in string to float conversion inside OSM parsing.

## Release Date: 2018-01-26 Valhalla 2.4.6
* **Enhancement**
   * Elevation library will lazy load RAW formatted sources

## Release Date: 2018-01-24 Valhalla 2.4.5
* **Enhancement**
   * Elevation packing utility can unpack lz4hc now
* **Bug Fix**
   * Fixed broken darwin builds

## Release Date: 2018-01-23 Valhalla 2.4.4
* **Enhancement**
   * Elevation service speed improvments and the ability to serve lz4hc compressed data
   * Basic support for downloading routing tiles on demand
   * Deprecated `valhalla_route_service`, now all services (including elevation) are found under `valhalla_service`

## Release Date: 2017-12-11 Valhalla 2.4.3
* **Enhancement**
   * Remove union from GraphId speeds up some platforms
   * Use SAC scale in pedestrian costing
   * Expanded python bindings to include all actions (route, matrix, isochrone, etc)
* **Bug Fix**
   * French translation typo fixes
*  **Data Producer Update**
   * Handling shapes that intersect the poles when binning
   * Handling when transit shapes are less than 2 points

## Release Date: 2017-11-09 Valhalla 2.4.1
*  **Data Producer Update**
   * Added kMopedAccess to modes for complex restrictions.  Remove the kMopedAccess when auto access is removed.  Also, add the kMopedAccess when an auto restriction is found.

## Release Date: 2017-11-08 Valhalla 2.4.0
*  **Data Producer Update**
   * Added logic to support restriction = x with a the except tag.  We apply the restriction to everything except for modes in the except tag.
   * Added logic to support railway_service and coach_service in transit.
* **Bug Fix**
  * Return proper edge_walk path for requested shape_match=walk_or_snap
  * Skip invalid stateid for Top-K requests

## Release Date: 2017-11-07 Valhalla 2.3.9
* **Enhancement**
  * Top-K map matched path generation now only returns unique paths and does so with fewer iterations
  * Navigator call outs for both imperial and metric units
  * The surface types allowed for a given bike route can now be controlled via a request parameter `avoid_bad_surfaces`
  * Improved support for motorscooter costing via surface types, road classification and vehicle specific tagging
* **Bug Fix**
  * Connectivity maps now include information about transit tiles
  * Lane counts for singly digitized roads are now correct for a given directed edge
  * Edge merging code for assigning osmlr segments is now robust to partial tile sets
  * Fix matrix path finding to allow transitioning down to lower levels when appropriate. In particular, do not supersede shortcut edges until no longer expanding on the next level.
  * Fix optimizer rotate location method. This fixes a bug where optimal ordering was bad for large location sets.
*  **Data Producer Update**
   * Duration tags are now used to properly set the speed of travel for a ferry routes

## Release Date: 2017-10-17 Valhalla 2.3.8
* **Bug Fix**
  * Fixed the roundabout exit count for bicycles when the roundabout is a road and not a cycleway
  * Enable a pedestrian path to remain on roundabout instead of getting off and back on
  * Fixed the penalization of candidate locations in the uni-directional A* algorithm (used for trivial paths)
*  **Data Producer Update**
   * Added logic to set bike forward and tag to true where kv["sac_scale"] == "hiking". All other values for sac_scale turn off bicycle access.  If sac_scale or mtb keys are found and a surface tag is not set we default to kPath.
   * Fixed a bug where surface=unpaved was being assigned Surface::kPavedSmooth.

## Release Date: 2017-9-11 Valhalla 2.3.7
* **Bug Fix**
  * Update bidirectional connections to handle cases where the connecting edge is one of the origin (or destination) edges and the cost is high. Fixes some pedestrian route issues that were reported.
*  **Data Producer Update**
   * Added support for motorroad tag (default and per country).
   * Update OSMLR segment association logic to fix issue where chunks wrote over leftover segments. Fix search along edges to include a radius so any nearby edges are also considered.

## Release Date: 2017-08-29 Valhalla 2.3.6
* **Bug Fix**
  * Pedestrian paths including ferries no longer cause circuitous routes
  * Fix a crash in map matching route finding where heading from shape was using a `nullptr` tile
  * Spanish language narrative corrections
  * Fix traffic segment matcher to always set the start time of a segment when its known
* **Enhancement**
  * Location correlation scoring improvements to avoid situations where less likely start or ending locations are selected

## Release Date: 2017-08-22 Valhalla 2.3.5
* **Bug Fix**
  * Clamp the edge score in thor. Extreme values were causing bad alloc crashes.
  * Fix multimodal isochrones. EdgeLabel refactor caused issues.
* **Data Producer Update**
  * Update lua logic to properly handle vehicle=no tags.

## Release Date: 2017-08-14 Valhalla 2.3.4
* **Bug Fix**
  * Enforce limits on maximum per point accuracy to avoid long running map matching computations

## Release Date: 2017-08-14 Valhalla 2.3.3
* **Bug Fix**
  * Maximum osm node reached now causes bitset to resize to accomodate when building tiles
  * Fix wrong side of street information and remove redundant node snapping
  * Fix path differences between services and `valhalla_run_route`
  * Fix map matching crash when interpolating duplicate input points
  * Fix unhandled exception when trace_route or trace_attributes when there are no continuous matches
* **Enhancement**
  * Folded Low-Stress Biking Code into the regular Bicycle code and removed the LowStressBicycleCost class. Now when making a query for bicycle routing, a value of 0 for use_hills and use_roads produces low-stress biking routes, while a value of 1 for both provides more intense professional bike routes.
  * Bike costing default values changed. use_roads and use_hills are now 0.25 by default instead of 0.5 and the default bike is now a hybrid bike instead of a road bike.
  * Added logic to use station hierarchy from transitland.  Osm and egress nodes are connected by transitconnections.  Egress and stations are connected by egressconnections.  Stations and platforms are connected by platformconnections.  This includes narrative updates for Odin as well.

## Release Date: 2017-07-31 Valhalla 2.3.2
* **Bug Fix**
  * Update to use oneway:psv if oneway:bus does not exist.
  * Fix out of bounds memory issue in DoubleBucketQueue.
  * Many things are now taken into consideration to determine which sides of the road have what cyclelanes, because they were not being parsed correctly before
  * Fixed issue where sometimes a "oneway:bicycle=no" tag on a two-way street would cause the road to become a oneway for bicycles
  * Fixed trace_attributes edge_walk cases where the start or end points in the shape are close to graph nodes (intersections)
  * Fixed 32bit architecture crashing for certain routes with non-deterministic placement of edges labels in bucketized queue datastructure
* **Enhancement**
  * Improve multi-modal routes by adjusting the pedestrian mode factor (routes use less walking in favor of public transit).
  * Added interface framework to support "top-k" paths within map-matching.
  * Created a base EdgeLabel class that contains all data needed within costing methods and supports the basic path algorithms (forward direction, A*, with accumulated path distance). Derive class for bidirectional algorithms (BDEdgeLabel) and for multimodal algorithms. Lowers memory use by combining some fields (using spare bits from GraphId).
  * Added elapsed time estimates to map-matching labels in preparation for using timestamps in map-matching.
  * Added parsing of various OSM tags: "bicycle=use_sidepath", "bicycle=dismount", "segregated=*", "shoulder=*", "cycleway:buffer=*", and several variations of these.
  * Both trace_route and trace_attributes will parse `time` and `accuracy` parameters when the shape is provided as unencoded
  * Map-matching will now use the time (in seconds) of each gps reading (if provided) to narrow the search space and avoid finding matches that are impossibly fast

## Release Date: 2017-07-10 Valhalla 2.3.0
* **Bug Fix**
  * Fixed a bug in traffic segment matcher where length was populated but had invalid times
* **Embedded Compilation**
  * Decoupled the service components from the rest of the worker objects so that the worker objects could be used in non http service contexts
   * Added an actor class which encapsulates the various worker objects and allows the various end points to be called /route /height etc. without needing to run a service
* **Low-Stress Bicycle**
  * Worked on creating a new low-stress biking option that focuses more on taking safer roads like cycle ways or residential roads than the standard bike costing option does.

## Release Date: 2017-06-26 Valhalla 2.2.9
* **Bug Fix**
  * Fix a bug introduced in 2.2.8 where map matching search extent was incorrect in longitude axis.

## Release Date: 2017-06-23 Valhalla 2.2.8
* **Bug Fix**
  * Traffic segment matcher (exposed through Python bindings) - fix cases where partial (or no) results could be returned when breaking out of loop in form_segments early.
* **Traffic Matching Update**
  * Traffic segment matcher - handle special cases when entering and exiting turn channels.
* **Guidance Improvements**
  * Added Swedish (se-SV) narrative file.

## Release Date: 2017-06-20 Valhalla 2.2.7
* **Bug Fixes**
  * Traffic segment matcher (exposed through Python bindings) makes use of accuracy per point in the input
  * Traffic segment matcher is robust to consecutive transition edges in matched path
* **Isochrone Changes**
  * Set up isochrone to be able to handle multi-location queries in the future
* **Data Producer Updates**
  * Fixes to valhalla_associate_segments to address threading issue.
  * Added support for restrictions that refers only to appropriate type of vehicle.
* **Navigator**
  * Added pre-alpha implementation that will perform guidance for mobile devices.
* **Map Matching Updates**
  * Added capability to customize match_options

## Release Date: 2017-06-12 Valhalla 2.2.6
* **Bug Fixes**
  * Fixed the begin shape index where an end_route_discontinuity exists
* **Guidance Improvements**
  * Updated Slovenian (sl-SI) narrative file.
* **Data Producer Updates**
  * Added support for per mode restrictions (e.g., restriction:&lt;type&gt;)  Saved these restrictions as "complex" restrictions which currently support per mode lookup (unlike simple restrictions which are assumed to apply to all driving modes).
* **Matrix Updates**
  * Increased max distance threshold for auto costing and other similar costings to 400 km instead of 200 km

## Release Date: 2017-06-05 Valhalla 2.2.5
* **Bug Fixes**
  * Fixed matched point edge_index by skipping transition edges.
  * Use double precision in meili grid traversal to fix some incorrect grid cases.
  * Update meili to use DoubleBucketQueue and GraphReader methods rather than internal methods.

## Release Date: 2017-05-17 Valhalla 2.2.4
* **Bug Fixes**
  * Fix isochrone bug where the default access mode was used - this rejected edges that should not have been rejected for cases than automobile.
  * Fix A* handling of edge costs for trivial routes. This fixed an issue with disconnected regions that projected to a single edge.
  * Fix TripPathBuilder crash if first edge is a transition edge (was occurring with map-matching in rare occasions).

## Release Date: 2017-05-15 Valhalla 2.2.3
* **Map Matching Improvement**
  * Return begin and end route discontinuities. Also, returns partial shape of edge at route discontinuity.
* **Isochrone Improvements**
  * Add logic to make sure the center location remains fixed at the center of a tile/grid in the isotile.
  * Add a default generalization factor that is based on the grid size. Users can still override this factor but the default behavior is improved.
  * Add ExpandForward and ExpandReverse methods as is done in bidirectional A*. This improves handling of transitions between hierarchy levels.
* **Graph Correlation Improvements**
  * Add options to control both radius and reachability per input location (with defaults) to control correlation of input locations to the graph in such a way as to avoid routing between disconnected regions and favor more likely paths.

## Release Date: 2017-05-08 Valhalla 2.2.0
* **Guidance Improvements**
  * Added Russian (ru-RU) narrative file.
  * Updated Slovenian (sl-SI) narrative file.
* **Data Producer Updates**
  * Assign destination sign info on bidirectional ramps.
  * Update ReclassifyLinks. Use a "link-tree" which is formed from the exit node and terminates at entrance nodes. Exit nodes are sorted by classification so motorway exits are done before trunks, etc. Updated the turn channel logic - now more consistently applies turn channel use.
  * Updated traffic segment associations to properly work with elevation and lane connectivity information (which is stored after the traffic association).

## Release Date: 2017-04-24 Valhalla 2.1.9
* **Elevation Update**
  * Created a new EdgeElevation structure which includes max upward and downward slope (moved from DirectedEdge) and mean elevation.
* **Routing Improvements**
  * Destination only fix when "nested" destination only areas cause a route failure. Allow destination only edges (with penalty) on 2nd pass.
  * Fix heading to properly use the partial edge shape rather than entire edge shape to determine heading at the begin and end locations.
  * Some cleanup and simplification of the bidirectional A* algorithm.
  * Some cleanup and simplification of TripPathBuilder.
  * Make TileHierarchy data and methods static and remove tile_dir from the tile hierarchy.
* **Map Matching Improvement**
  * Return matched points with trace attributes when using map_snap.
* **Data Producer Updates**
  * lua updates so that the chunnel will work again.

## Release Date: 2017-04-04 Valhalla 2.1.8
* **Map Matching Release**
  * Added max trace limits and out-of-bounds checks for customizable trace options

## Release Date: 2017-03-29 Valhalla 2.1.7
* **Map Matching Release**
  * Increased service limits for trace
* **Data Producer Updates**
  * Transit: Remove the dependency on using level 2 tiles for transit builder
* **Traffic Updates**
  * Segment matcher completely re-written to handle many complex issues when matching traces to OTSs
* **Service Improvement**
  * Bug Fix - relaxed rapidjson parsing to allow numeric type coercion
* **Routing Improvements**
  * Level the forward and reverse paths in bidirectional A * to account for distance approximation differences.
  * Add logic for Use==kPath to bicycle costing so that paths are favored (as are footways).

## Release Date: 2017-03-10 Valhalla 2.1.3
* **Guidance Improvement**
  * Corrections to Slovenian narrative language file
  **Routing Improvements**
  * Increased the pedestrian search radius from 25 to 50 within the meili configuration to reduce U-turns with map-matching
  * Added a max avoid location limit

## Release Date: 2017-02-22 Valhalla 2.1.0
* **Guidance Improvement**
  * Added ca-ES (Catalan) and sl-SI (Slovenian) narrative language files
* **Routing  Improvement**
  * Fix through location reverse ordering bug (introduced in 2.0.9) in output of route responses for depart_at routes
  * Fix edge_walking method to handle cases where more than 1 initial edge is found
* **Data Producer Updates**
  * Improved transit by processing frequency based schedules.
  * Updated graph validation to more aggressively check graph consistency on level 0 and level 1
  * Fix the EdgeInfo hash to not create duplicate edge info records when creating hierarchies

## Release Date: 2017-02-21 Valhalla 2.0.9
* **Guidance Improvement**
  * Improved Italian narrative by handling articulated prepositions
  * Properly calling out turn channel maneuver
* **Routing Improvement**
  * Improved path determination by increasing stop impact for link to link transitions at intersections
  * Fixed through location handling, now includes cost at throughs and properly uses heading
  * Added ability to adjust location heading tolerance
* **Traffic Updates**
  * Fixed segment matching json to properly return non-string values where apropriate
* **Data Producer Updates**
  * Process node:ref and way:junction_ref as a semicolon separated list for exit numbers
  * Removed duplicated interchange sign information when ways are split into edges
  * Use a sequence within HierarchyBuilder to lower memory requirements for planet / large data imports.
  * Add connecting OSM wayId to a transit stop within NodeInfo.
  * Lua update:  removed ways that were being added to the routing graph.
  * Transit:  Fixed an issue where add_service_day and remove_service_day was not using the tile creation date, but the service start date for transit.
  * Transit:  Added acceptance test logic.
  * Transit:  Added fallback option if the associated wayid is not found.  Use distance approximator to find the closest edge.
  * Transit:  Added URL encoding for one stop ids that contain diacriticals.  Also, added include_geometry=false for route requests.
* **Optimized Routing Update**
  * Added an original index to the location object in the optimized route response
* **Trace Route Improvement**
  * Updated find_start_node to fix "GraphTile NodeInfo index out of bounds" error

## Release Date: 2017-01-30 Valhalla 2.0.6
* **Guidance Improvement**
  * Italian phrases were updated
* **Routing Improvement**
  * Fixed an issue where date and time was returning an invalid ISO8601 time format for date_time values in positive UTC. + sign was missing.
  * Fixed an encoding issue that was discovered for tranist_fetcher.  We were not encoding onestop_ids or route_ids.  Also, added exclude_geometry=true for route API calls.
* **Data Producer Updates**
  * Added logic to grab a single feed in valhalla_build_transit.

## Release Date: 2017-01-04 Valhalla 2.0.3
* **Service Improvement**
  * Added support for interrupting requests. If the connection is closed, route computation and map-matching can be interrupted prior to completion.
* **Routing Improvement**
  * Ignore name inconsistency when entering a link to avoid double penalizing.
* **Data Producer Updates**
  * Fixed consistent name assignment for ramps and turn lanes which improved guidance.
  * Added a flag to directed edges indicating if the edge has names. This can potentially be used in costing methods.
  * Allow future use of spare GraphId bits within DirectedEdge.

## Release Date: 2016-12-13 Valhalla 2.0.2
* **Routing Improvement**
  * Added support for multi-way restrictions to matrix and isochrones.
  * Added HOV costing model.
  * Speed limit updates.   Added logic to save average speed separately from speed limits.
  * Added transit include and exclude logic to multimodal isochrone.
  * Fix some edge cases for trivial (single edge) paths.
  * Better treatment of destination access only when using bidirectional A*.
* **Performance Improvement**
  * Improved performance of the path algorithms by making many access methods inline.

## Release Date: 2016-11-28 Valhalla 2.0.1
* **Routing Improvement**
  * Preliminary support for multi-way restrictions
* **Issues Fixed**
  * Fixed tile incompatiblity between 64 and 32bit architectures
  * Fixed missing edges within tile edge search indexes
  * Fixed an issue where transit isochrone was cut off if we took transit that was greater than the max_seconds and other transit lines or buses were then not considered.

## Release Date: 2016-11-15 Valhalla 2.0

* **Tile Redesign**
  * Updated the graph tiles to store edges only on the hierarchy level they belong to. Prior to this, the highways were stored on all levels, they now exist only on the highway hierarchy. Similar changes were made for arterial level roads. This leads to about a 20% reduction in tile size.
  * The tile redesign required changes to the path generation algorithms. They must now transition freely beteeen levels, even for pedestrian and bicycle routes. To offset the extra transitions, the main algorithms were changed to expand nodes at each level that has directed edges, rather than adding the transition edges to the priority queue/adjacency list. This change helps performance. The hierarchy limits that are used to speed the computation of driving routes by utilizing the highway hierarchy were adjusted to work with the new path algorithms.
  * Some changes to costing were also required, for example pedestrian and bicycle routes skip shortcut edges.
  * Many tile data structures were altered to explicitly size different fields and make room for "spare" fields that will allow future growth. In addition, the tile itself has extra "spare" records that can be appended to the end of the tile and referenced from the tile header. This also will allow future growth without breaking backward compatibility.
* **Guidance Improvement**
  * Refactored trip path to use an enumerated `Use` for edge and an enumerated `NodeType` for node
  * Fixed some wording in the Hindi narrative file
  * Fixed missing turn maneuver by updating the forward intersecting edge logic
* **Issues Fixed**
  * Fixed an issue with pedestrian routes where a short u-turn was taken to avoid the "crossing" penalty.
  * Fixed bicycle routing due to high penalty to enter an access=destination area. Changed to a smaller, length based factor to try to avoid long regions where access = destination. Added a driveway penalty to avoid taking driveways (which are often marked as access=destination).
  * Fixed regression where service did not adhere to the list of allowed actions in the Loki configuration
* **Graph Correlation**
  * External contributions from Navitia have lead to greatly reduced per-location graph correlation. Average correlation time is now less than 1ms down from 4-9ms.

## Release Date: 2016-10-17

* **Guidance Improvement**
  * Added the Hindi (hi-IN) narrative language
* **Service Additions**
  * Added internal valhalla error codes utility in baldr and modified all services to make use of and return as JSON response
  * See documentation https://github.com/valhalla/valhalla-docs/blob/master/api-reference.md#internal-error-codes-and-conditions
* **Time-Distance Matrix Improvement**
  * Added a costmatrix performance fix for one_to_many matrix requests
* **Memory Mapped Tar Archive - Tile Extract Support**
  * Added the ability to load a tar archive of the routing graph tiles. This improves performance under heavy load and reduces the memory requirement while allowing multiple processes to share cache resources.

## Release Date: 2016-09-19

* **Guidance Improvement**
  * Added pirate narrative language
* **Routing Improvement**
  * Added the ability to include or exclude stops, routes, and operators in multimodal routing.
* **Service Improvement**
  * JSONify Error Response

## Release Date: 2016-08-30

* **Pedestrian Routing Improvement**
  * Fixes for trivial pedestrian routes

## Release Date: 2016-08-22

* **Guidance Improvements**
  * Added Spanish narrative
  * Updated the start and end edge heading calculation to be based on road class and edge use
* **Bicycle Routing Improvements**
  * Prevent getting off a higher class road for a small detour only to get back onto the road immediately.
  * Redo the speed penalties and road class factors - they were doubly penalizing many roads with very high values.
  * Simplify the computation of weighting factor for roads that do not have cycle lanes. Apply speed penalty to slightly reduce favoring
of non-separated bicycle lanes on high speed roads.
* **Routing Improvements**
  * Remove avoidance of U-turn for pedestrian routes. This improves use with map-matching since pedestrian routes can make U-turns.
  * Allow U-turns at dead-ends for driving (and bicycling) routes.
* **Service Additions**
  * Add support for multi-modal isochrones.
  * Added base code to allow reverse isochrones (path from anywhere to a single destination).
* **New Sources to Targets**
  * Added a new Matrix Service action that allows you to request any of the 3 types of time-distance matrices by calling 1 action.  This action takes a sources and targets parameter instead of the locations parameter.  Please see the updated Time-Distance Matrix Service API reference for more details.

## Release Date: 2016-08-08

 * **Service additions**
  * Latitude, longitude bounding boxes of the route and each leg have been added to the route results.
  * Added an initial isochrone capability. This includes methods to create an "isotile" - a 2-D gridded data set with time to reach each lat,lon grid from an origin location. This isoltile is then used to create contours at specified times. Interior contours are optionally removed and the remaining outer contours are generalized and converted to GeoJSON polygons. An initial version supporting multimodal route types has also been added.
 * **Data Producer Updates**
  * Fixed tranist scheduling issue where false schedules were getting added.
 * **Tools Additionas**
  * Added `valhalla_export_edges` tool to allow shape and names to be dumped from the routing tiles

## Release Date: 2016-07-19

 * **Guidance Improvements**
  * Added French narrative
  * Added capability to have narrative language aliases - For example: German `de-DE` has an alias of `de`
 * **Transit Stop Update** - Return latitude and longitude for each transit stop
 * **Data Producer Updates**
  * Added logic to use lanes:forward, lanes:backward, speed:forward, and speed:backward based on direction of the directed edge.
  * Added support for no_entry, no_exit, and no_turn restrictions.
  * Added logic to support country specific access. Based on country tables found here: http://wiki.openstreetmap.org/wiki/OSM_tags_for_routing/Access-Restrictions

## Release Date: 2016-06-08

 * **Bug Fix** - Fixed a bug where edge indexing created many small tiles where no edges actually intersected. This allowed impossible routes to be considered for path finding instead of rejecting them earlier.
 * **Guidance Improvements**
  * Fixed invalid u-turn direction
  * Updated to properly call out jughandle routes
  * Enhanced signless interchange maneuvers to help guide users
 * **Data Producer Updates**
  * Updated the speed assignment for ramp to be a percentage of the original road class speed assignment
  * Updated stop impact logic for turn channel onto ramp

## Release Date: 2016-05-19

 * **Bug Fix** - Fixed a bug where routes fail within small, disconnected "islands" due to the threshold logic in prior release. Also better logic for not-thru roads.

## Release Date: 2016-05-18

 * **Bidirectional A* Improvements** - Fixed an issue where if both origin and destination locations where on not-thru roads that meet at a common node the path ended up taking a long detour. Not all cases were fixed though - next release should fix. Trying to address the termination criteria for when the best connection point of the 2 paths is optimal. Turns out that the initial case where both opposing edges are settled is not guaranteed to be the least cost path. For now we are setting a threshold and extending the search while still tracking best connections. Fixed the opposing edge when a hierarchy transition occurs.
 * **Guidance Globalization** -  Fixed decimal distance to be locale based.
 * **Guidance Improvements**
  * Fixed roundabout spoke count issue by fixing the drive_on_right attribute.
  * Simplified narative by combining unnamed straight maneuvers
  * Added logic to confirm maneuver type assignment to avoid invalid guidance
  * Fixed turn maneuvers by improving logic for the following:
    * Internal intersection edges
    * 'T' intersections
    * Intersecting forward edges
 * **Data Producer Updates** - Fix the restrictions on a shortcut edge to be the same as the last directed edge of the shortcut (rather than the first one).

## Release Date: 2016-04-28

 * **Tile Format Updates** - Separated the transit graph from the "road only" graph into different tiles but retained their interconnectivity. Transit tiles are now hierarchy level 3.
 * **Tile Format Updates** - Reduced the size of graph edge shape data by 5% through the use of varint encoding (LEB128)
 * **Tile Format Updates** - Aligned `EdgeInfo` structures to proper byte boundaries so as to maintain compatibility for systems who don't support reading from unaligned addresses.
 * **Guidance Globalization** -  Added the it-IT(Italian) language file. Added support for CLDR plural rules. The cs-CZ(Czech), de-DE(German), and en-US(US English) language files have been updated.
 * **Travel mode based instructions** -  Updated the start, post ferry, and post transit insructions to be based on the travel mode, for example:
  * `Drive east on Main Street.`
  * `Walk northeast on Broadway.`
  * `Bike south on the cycleway.`

## Release Date: 2016-04-12

 * **Guidance Globalization** -  Added logic to use tagged language files that contain the guidance phrases. The initial versions of en-US, de-DE, and cs-CZ have been deployed.
 * **Updated ferry defaults** -  Bumped up use_ferry to 0.65 so that we don't penalize ferries as much.

## Release Date: 2016-03-31
 * **Data producer updates** - Do not generate shortcuts across a node which is a fork. This caused missing fork maneuvers on longer routes.  GetNames update ("Broadway fix").  Fixed an issue with looking up a name in the ref map and not the name map.  Also, removed duplicate names.  Private = false was unsetting destination only flags for parking aisles.

## Release Date: 2016-03-30
 * **TripPathBuilder Bug Fix** - Fixed an exception that was being thrown when trying to read directed edges past the end of the list within a tile. This was due to errors in setting walkability and cyclability on upper hierarchies.

## Release Date: 2016-03-28

 * **Improved Graph Correlation** -  Correlating input to the routing graph is carried out via closest first traversal of the graph's, now indexed, geometry. This results in faster correlation and gaurantees the absolute closest edge is found.

## Release Date: 2016-03-16

 * **Transit type returned** -  The transit type (e.g. tram, metro, rail, bus, ferry, cable car, gondola, funicular) is now returned with each transit maneuver.
 * **Guidance language** -  If the language option is not supplied or is unsupported then the language will be set to the default (en-US). Also, the service will return the language in the trip results.
 * **Update multimodal path algorithm** - Applied some fixes to multimodal path algorithm. In particular fixed a bug where the wrong sortcost was added to the adjacency list. Also separated "in-station" transfer costs from transfers between stops.
 * **Data producer updates** - Do not combine shortcut edges at gates or toll booths. Fixes avoid toll issues on routes that included shortcut edges.

## Release Date: 2016-03-07

 * **Updated all APIs to honor the optional DNT (Do not track) http header** -  This will avoid logging locations.
 * **Reduce 'Merge maneuver' verbal alert instructions** -  Only create a verbal alert instruction for a 'Merge maneuver' if the previous maneuver is > 1.5 km.
 * **Updated transit defaults.  Tweaked transit costing logic to obtain better routes.** -  use_rail = 0.6, use_transfers = 0.3, transfer_cost = 15.0 and transfer_penalty = 300.0.  Updated the TransferCostFactor to use the transfer_factor correctly.  TransitionCost for pedestrian costing bumped up from 20.0f to 30.0f when predecessor edge is a transit connection.
 * **Initial Guidance Globalization** -  Partial framework for Guidance Globalization. Started reading some guidance phrases from en-US.json file.

## Release Date: 2016-02-22

 * **Use bidirectional A* for automobile routes** - Switch to bidirectional A* for all but bus routes and short routes (where origin and destination are less than 10km apart). This improves performance and has less failure cases for longer routes. Some data import adjustments were made (02-19) to fix some issues encountered with arterial and highway hierarchies. Also only use a maximum of 2 passes for bidirecdtional A* to reduce "long time to fail" cases.
 * **Added verbal multi-cue guidance** - This combines verbal instructions when 2 successive maneuvers occur in a short amount of time (e.g., Turn right onto MainStreet. Then Turn left onto 1st Avenue).

## Release Date: 2016-02-19

 * **Data producer updates** - Reduce stop impact when all edges are links (ramps or turn channels). Update opposing edge logic to reject edges that do no have proper access (forward access == reverse access on opposing edge and vice-versa). Update ReclassifyLinks for cases where a single edge (often a service road) intersects a ramp improperly causing the ramp to reclassified when it should not be. Updated maximum OSM node Id (now exceeds 4000000000). Move lua from conf repository into mjolnir.

## Release Date: 2016-02-01

 * **Data producer updates** - Reduce speed on unpaved/rough roads. Add statistics for hgv (truck) restrictions.

## Release Date: 2016-01-26

 * **Added capability to disable narrative production** - Added the `narrative` boolean option to allow users to disable narrative production. Locations, shape, length, and time are still returned. The narrative production is enabled by default. The possible values for the `narrative` option are: false and true
 * **Added capability to mark a request with an id** - The `id` is returned with the response so a user could match to the corresponding request.
 * **Added some logging enhancements, specifically [ANALYTICS] logging** - We want to focus more on what our data is telling us by logging specific stats in Logstash.

## Release Date: 2016-01-18

 * **Data producer updates** - Data importer configuration (lua) updates to fix a bug where buses were not allowed on restricted lanes.  Fixed surface issue (change the default surface to be "compacted" for footways).

## Release Date: 2016-01-04

 * **Fixed Wrong Costing Options Applied** - Fixed a bug in which a previous requests costing options would be used as defaults for all subsequent requests.

## Release Date: 2015-12-18

 * **Fix for bus access** - Data importer configuration (lua) updates to fix a bug where bus lanes were turning off access for other modes.
 * **Fix for extra emergency data** - Data importer configuration (lua) updates to fix a bug where we were saving hospitals in the data.
 * **Bicycle costing update** - Updated kTCSlight and kTCFavorable so that cycleways are favored by default vs roads.

## Release Date: 2015-12-17

 * **Graph Tile Data Structure update** - Updated structures within graph tiles to support transit efforts and truck routing. Removed TransitTrip, changed TransitRoute and TransitStop to indexes (rather than binary search). Added access restrictions (like height and weight restrictions) and the mode which they impact to reduce need to look-up.
 * **Data producer updates** - Updated graph tile structures and import processes.

## Release Date: 2015-11-23

 * **Fixed Open App for OSRM functionality** - Added OSRM functionality back to Loki to support Open App.

## Release Date: 2015-11-13

 * **Improved narrative for unnamed walkway, cycleway, and mountain bike trail** - A generic description will be used for the street name when a walkway, cycleway, or mountain bike trail maneuver is unnamed. For example, a turn right onto a unnamed walkway maneuver will now be: "Turn right onto walkway."
 * **Fix costing bug** - Fix a bug introduced in EdgeLabel refactor (impacted time distance matrix only).

## Release Date: 2015-11-3

 * **Enhance bi-directional A* logic** - Updates to bidirectional A* algorithm to fix the route completion logic to handle cases where a long "connection" edge could lead to a sub-optimal path. Add hierarchy and shortcut logic so we can test and use bidirectional A* for driving routes. Fix the destination logic to properly handle oneways as the destination edge. Also fix U-turn detection for reverse search when hierarchy transitions occur.
 * **Change "Go" to "Head" for some instructions** - Start, exit ferry.
 * **Update to roundabout instructions** - Call out roundabouts for edges marked as links (ramps, turn channels).
 * **Update bicycle costing** - Fix the road factor (for applying weights based on road classification) and lower turn cost values.

## Data Producer Release Date: 2015-11-2

 * **Updated logic to not create shortcut edges on roundabouts** - This fixes some roundabout exit counts.

## Release Date: 2015-10-20

 * **Bug Fix for Pedestrian and Bicycle Routes** - Fixed a bug with setting the destination in the bi-directional Astar algorithm. Locations that snapped to a dead-end node would have failed the route and caused a timeout while searching for a valid path. Also fixed the elapsed time computation on the reverse path of bi-directional algorithm.

## Release Date: 2015-10-16

 * **Through Location Types** - Improved support for locations with type = "through". Routes now combine paths that meet at each through location to create a single "leg" between locations with type = "break". Paths that continue at a through location will not create a U-turn unless the path enters a "dead-end" region (neighborhood with no outbound access).
 * **Update shortcut edge logic** - Now skips long shortcut edges when close to the destination. This can lead to missing the proper connection if the shortcut is too long. Fixes #245 (thor).
 * **Per mode service limits** - Update configuration to allow setting different maximum number of locations and distance per mode.
 * **Fix shape index for trivial path** - Fix a bug where when building the the trip path for a "trivial" route (includes just one edge) where the shape index exceeded that size of the shape.

## Release Date: 2015-09-28

 * **Elevation Influenced Bicycle Routing** - Enabled elevation influenced bicycle routing. A "use-hills" option was added to the bicycle costing profile that can tune routes to avoid hills based on grade and amount of elevation change.
 * **"Loop Edge" Fix** - Fixed a bug with edges that form a loop. Split them into 2 edges during data import.
 * **Additional information returned from 'locate' method** - Added information that can be useful when debugging routes and data. Adds information about nodes and edges at a location.
 * **Guidance/Narrative Updates** - Added side of street to destination narrative. Updated verbal instructions.<|MERGE_RESOLUTION|>--- conflicted
+++ resolved
@@ -9,13 +9,10 @@
    * FIXED: Missing locking in incident handler needed to hang out to scop lock rather than let the temporary disolve [#3046](https://github.com/valhalla/valhalla/pull/3046)
    * FIXED: Continuous lane guidance fix [#3054](https://github.com/valhalla/valhalla/pull/3054)
    * FIXED: Fix reclassification for "shorter" ferries and rail ferries (for Chunnel routing issues) [#3038](https://github.com/valhalla/valhalla/pull/3038)
-<<<<<<< HEAD
    * FIXED: Highway/ramp lane bifurcation [#3088](https://github.com/valhalla/valhalla/pull/3088)
 
-=======
    * FIXED: Incorrect routing through motor_vehicle:conditional=destination. [#3041](https://github.com/valhalla/valhalla/pull/3041)
   
->>>>>>> 7e67cf90
 * **Enhancement**
    * CHANGED: Refactor timedep forward/reverse to reduce code repetition [#2987](https://github.com/valhalla/valhalla/pull/2987)
    * CHANGED: Sync translation files with Transifex command line tool [#3030](https://github.com/valhalla/valhalla/pull/3030)
