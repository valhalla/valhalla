--- conflicted
+++ resolved
@@ -187,12 +187,9 @@
    * ADDED: Linear reference support to locate api [#2645](https://github.com/valhalla/valhalla/pull/2645)
    * ADDED: Implemented OSRM-like turn duration calculation for car. Uses it now in auto costing. [#2651](https://github.com/valhalla/valhalla/pull/2651)
    * ADDED: Enhanced turn lane information in guidance [#2653](https://github.com/valhalla/valhalla/pull/2653)
-<<<<<<< HEAD
+   * ADDED: Add annotations to osrm response including speed limits, unit and sign conventions [#2668](https://github.com/valhalla/valhalla/pull/2668)
    * ADDED: Added functions for predicted speeds encoding-decoding [#2674](https://github.com/valhalla/valhalla/pull/2674)
-=======
-   * ADDED: Add annotations to osrm response including speed limits, unit and sign conventions [#2668](https://github.com/valhalla/valhalla/pull/2668)
->>>>>>> 0e8eab2f
-
+   
 ## Release Date: 2019-11-21 Valhalla 3.0.9
 * **Bug Fix**
    * FIXED: Changed reachability computation to consider both directions of travel wrt candidate edges [#1965](https://github.com/valhalla/valhalla/pull/1965)
