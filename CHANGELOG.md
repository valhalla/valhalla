--- conflicted
+++ resolved
@@ -3,6 +3,7 @@
 * **Bug Fix**
 * **Enhancement**
    * ADDED: Assign cost factors to linear features [#5584](https://github.com/valhalla/valhalla/pull/5584)
+   * CHANGED: Get rid of temporary std::vector in GraphTile::GetRestrictions [#5688](https://github.com/valhalla/valhalla/pull/5688)
 
 ## Release Date: 2025-11-14 Valhalla 3.6.1
 * **Removed**
@@ -24,9 +25,6 @@
    * ADDED: PyPI `sdist` for python to install the bindings from source [#5649](https://github.com/valhalla/valhalla/pull/5649)
    * CHANGED: Refactor GraphTile::GetLaneConnectivity to return std::span instead of std::vector [#5683](https://github.com/valhalla/valhalla/pull/5683)
    * CHANGED: Get rid of midgard::iterable_t in favor of std::span [#5682](https://github.com/valhalla/valhalla/pull/5682)
-<<<<<<< HEAD
-   * CHANGED: Get rid of temporary std::vector in GraphTile::GetRestrictions [#5688](https://github.com/valhalla/valhalla/pull/5688)
-=======
    * CHANGED: Optimise CostMatrix::ReachedMap [#5690](https://github.com/valhalla/valhalla/pull/5690)
    * ADDED: Make possible to use `-DCMAKE_UNITY_BUILD=ON` [#5691](https://github.com/valhalla/valhalla/pull/5691)
    * CHANGED: make alternative_iterations_delta configurable [#5679](https://github.com/valhalla/valhalla/pull/5679)
@@ -34,7 +32,6 @@
    * CHANGED: Replace GDAL with libgeotiff, re-enable support for bindings [#5680](https://github.com/valhalla/valhalla/pull/5680)
    * ADDED: Support for loading tiles from a remote tarball with optional HTTP basic auth [#5467](https://github.com/valhalla/valhalla/pull/5467)
    * CHANGED: lower penalty for u-turns without name consistency [#5696](https://github.com/valhalla/valhalla/pull/5696)
->>>>>>> 03a67c88
 
 ## Release Date: 2025-10-23 Valhalla 3.6.0
 * **Removed**
