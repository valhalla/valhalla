--- conflicted
+++ resolved
@@ -25,11 +25,8 @@
    * FIXED: Python bindings installation [#2751](https://github.com/valhalla/valhalla/issues/2751)
    * FIXED: Skip bindings if there's no Python development version [#2893](https://github.com/valhalla/valhalla/pull/2878)
    * FIXED: Use CMakes built-in Python variables to configure installation [#2931](https://github.com/valhalla/valhalla/pull/2931)
-<<<<<<< HEAD
+   * FIXED: Sometimes emitting zero-length route geometry when traffic splits edge twice [#2943](https://github.com/valhalla/valhalla/pull/2943)
    * FIXED: Use kServiceRoad edges while searching for ferry connection [#2933](https://github.com/valhalla/valhalla/pull/2933)
-=======
-   * FIXED: Sometimes emitting zero-length route geometry when traffic splits edge twice [#2943](https://github.com/valhalla/valhalla/pull/2943)
->>>>>>> 71282460
 
 * **Enhancement**
    * CHANGED: Azure uses ninja as generator [#2779](https://github.com/valhalla/valhalla/pull/2779)
