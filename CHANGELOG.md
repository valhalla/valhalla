## Release Date: 2021-??-?? Valhalla 3.1.3
* **Removed**
* **Bug Fix**
   * FIXED: Fix heading on small edge [#3114](https://github.com/valhalla/valhalla/pull/3114)
   * FIXED: Added support for `access=psv`, which disables routing on these nodes and edges unless the mode is taxi or bus [#3107](https://github.com/valhalla/valhalla/pull/3107)
<<<<<<< HEAD
   * FIXED: Disables logging in CI to catch issues [#3121](https://github.com/valhalla/valhalla/pull/3121)
=======
   * FIXED: Fixed U-turns through service roads [#3082](https://github.com/valhalla/valhalla/pull/3082)
>>>>>>> defa1da4

* **Enhancement**

## Release Date: 2021-05-26 Valhalla 3.1.2
* **Removed**
* **Bug Fix**
   * FIXED: Change unnamed road intersections from being treated as penil point u-turns [#3084](https://github.com/valhalla/valhalla/pull/3084)
   * FIXED: Fix TimeDepReverse termination and path cost calculation (for arrive_by routing) [#2987](https://github.com/valhalla/valhalla/pull/2987)
   * FIXED: Isochrone (::Generalize()) fix to avoid generating self-intersecting polygons [#3026](https://github.com/valhalla/valhalla/pull/3026)
   * FIXED: Handle day_on/day_off/hour_on/hour_off restrictions [#3029](https://github.com/valhalla/valhalla/pull/3029)
   * FIXED: Apply conditional restrictions with dow only to the edges when routing [#3039](https://github.com/valhalla/valhalla/pull/3039)
   * FIXED: Missing locking in incident handler needed to hang out to scop lock rather than let the temporary disolve [#3046](https://github.com/valhalla/valhalla/pull/3046)
   * FIXED: Continuous lane guidance fix [#3054](https://github.com/valhalla/valhalla/pull/3054)
   * FIXED: Fix reclassification for "shorter" ferries and rail ferries (for Chunnel routing issues) [#3038](https://github.com/valhalla/valhalla/pull/3038)
   * FIXED: Incorrect routing through motor_vehicle:conditional=destination. [#3041](https://github.com/valhalla/valhalla/pull/3041)
   * FIXED: Allow destination-only routing on the first-pass for non bidirectional Astar algorithms. [#3085](https://github.com/valhalla/valhalla/pull/3085)
   * FIXED: Highway/ramp lane bifurcation [#3088](https://github.com/valhalla/valhalla/pull/3088)
   * FIXED: out of bound access of tile hierarchy in base_ll function in graphheader [#3089](https://github.com/valhalla/valhalla/pull/3089)
   * FIXED: include shortcuts in avoid edge set for avoid_polygons [#3090](https://github.com/valhalla/valhalla/pull/3090)
  
* **Enhancement**
   * CHANGED: Refactor timedep forward/reverse to reduce code repetition [#2987](https://github.com/valhalla/valhalla/pull/2987)
   * CHANGED: Sync translation files with Transifex command line tool [#3030](https://github.com/valhalla/valhalla/pull/3030)
   * CHANGED: Use osm tags in links reclassification algorithm in order to reduce false positive downgrades [#3042](https://github.com/valhalla/valhalla/pull/3042) 
   * CHANGED: Use CircleCI XL instances for linux based builds [#3043](https://github.com/valhalla/valhalla/pull/3043)
   * ADDED: ci: Enable undefined sanitizer [#2999](https://github.com/valhalla/valhalla/pull/2999)
   * ADDED: Optionally pass preconstructed graphreader to connectivity map [#3046](https://github.com/valhalla/valhalla/pull/3046)
   * CHANGED: ci: Skip Win CI runs for irrelevant files [#3014](https://github.com/valhalla/valhalla/pull/3014)
   * ADDED: Allow configuration-driven default speed assignment based on edge properties [#3055](https://github.com/valhalla/valhalla/pull/3055)
   * CHANGED: Use std::shared_ptr in case if ENABLE_THREAD_SAFE_TILE_REF_COUNT is ON. [#3067](https://github.com/valhalla/valhalla/pull/3067)
   * CHANGED: Reduce stop impact when driving in parking lots [#3051](https://github.com/valhalla/valhalla/pull/3051)
   * ADDED: Added another through route test [#3074](https://github.com/valhalla/valhalla/pull/3074)
   * ADDED: Adds incident-length to metadata proto [#3083](https://github.com/valhalla/valhalla/pull/3083)
   * ADDED: Do not penalize gates that have allowed access [#3078](https://github.com/valhalla/valhalla/pull/3078)
   * ADDED: Added missing k/v pairs to taginfo.json.  Updated PR template. [#3101](https://github.com/valhalla/valhalla/pull/3101)
   * CHANGED: Serialize isochrone 'contour' properties as floating point so they match user supplied value [#3078](https://github.com/valhalla/valhalla/pull/3095)
   * NIT: Enables compiler warnings as errors in midgard module [#3104](https://github.com/valhalla/valhalla/pull/3104)
   * CHANGED: Check all tiles for nullptr that reads from graphreader to avoid fails in case tiles might be missing. [#3065](https://github.com/valhalla/valhalla/pull/3065)

## Release Date: 2021-04-21 Valhalla 3.1.1
* **Removed**
   * REMOVED: The tossing of private roads in [#1960](https://github.com/valhalla/valhalla/pull/1960) was too aggressive and resulted in a lot of no routes.  Reverted this logic.  [#2934](https://github.com/valhalla/valhalla/pull/2934)
   * REMOVED: stray references to node bindings [#3012](https://github.com/valhalla/valhalla/pull/3012)

* **Bug Fix**
   * FIXED: Fix compression_utils.cc::inflate(...) throw - make it catchable [#2839](https://github.com/valhalla/valhalla/pull/2839)
   * FIXED: Fix compiler errors if HAVE_HTTP not enabled [#2807](https://github.com/valhalla/valhalla/pull/2807)
   * FIXED: Fix alternate route serialization [#2811](https://github.com/valhalla/valhalla/pull/2811)
   * FIXED: Store restrictions in the right tile [#2781](https://github.com/valhalla/valhalla/pull/2781)
   * FIXED: Failing to write tiles because of racing directory creation [#2810](https://github.com/valhalla/valhalla/pull/2810)
   * FIXED: Regression in stopping expansion on transitions down in time-dependent routes [#2815](https://github.com/valhalla/valhalla/pull/2815)
   * FIXED: Fix crash in loki when trace_route is called with 2 locations.[#2817](https://github.com/valhalla/valhalla/pull/2817)
   * FIXED: Mark the restriction start and end as via ways to fix IsBridgingEdge function in Bidirectional Astar [#2796](https://github.com/valhalla/valhalla/pull/2796)
   * FIXED: Dont add predictive traffic to the tile if it's empty [#2826](https://github.com/valhalla/valhalla/pull/2826)
   * FIXED: Fix logic bidirectional astar to avoid double u-turns and extra detours [#2802](https://github.com/valhalla/valhalla/pull/2802)
   * FIXED: Re-enable transition cost for motorcycle profile [#2837](https://github.com/valhalla/valhalla/pull/2837)
   * FIXED: Increase limits for timedep_* algorithms. Split track_factor into edge factor and transition penalty [#2845](https://github.com/valhalla/valhalla/pull/2845)
   * FIXED: Loki was looking up the wrong costing enum for avoids [#2856](https://github.com/valhalla/valhalla/pull/2856)
   * FIXED: Fix way_ids -> graph_ids conversion for complex restrictions: handle cases when a way is split into multiple edges [#2848](https://github.com/valhalla/valhalla/pull/2848)
   * FIXED: Honor access mode while matching OSMRestriction with the graph [#2849](https://github.com/valhalla/valhalla/pull/2849)
   * FIXED: Ensure route summaries are unique among all returned route/legs [#2874](https://github.com/valhalla/valhalla/pull/2874)
   * FIXED: Fix compilation errors when boost < 1.68 and libprotobuf < 3.6  [#2878](https://github.com/valhalla/valhalla/pull/2878)
   * FIXED: Allow u-turns at no-access barriers when forced by heading [#2875](https://github.com/valhalla/valhalla/pull/2875)
   * FIXED: Fixed "No route found" error in case of multipoint request with locations near low reachability edges [#2914](https://github.com/valhalla/valhalla/pull/2914)
   * FIXED: Python bindings installation [#2751](https://github.com/valhalla/valhalla/issues/2751)
   * FIXED: Skip bindings if there's no Python development version [#2893](https://github.com/valhalla/valhalla/pull/2893)
   * FIXED: Use CMakes built-in Python variables to configure installation [#2931](https://github.com/valhalla/valhalla/pull/2931)
   * FIXED: Sometimes emitting zero-length route geometry when traffic splits edge twice [#2943](https://github.com/valhalla/valhalla/pull/2943)
   * FIXED: Fix map-match segfault when gps-points project very near a node [#2946](https://github.com/valhalla/valhalla/pull/2946)
   * FIXED: Use kServiceRoad edges while searching for ferry connection [#2933](https://github.com/valhalla/valhalla/pull/2933)
   * FIXED: Enhanced logic for IsTurnChannelManeuverCombinable [#2952](https://github.com/valhalla/valhalla/pull/2952)
   * FIXED: Restore compatibility with gcc 6.3.0, libprotobuf 3.0.0, boost v1.62.0 [#2953](https://github.com/valhalla/valhalla/pull/2953)
   * FIXED: Dont abort bidirectional a-star search if only one direction is exhausted [#2936](https://github.com/valhalla/valhalla/pull/2936)
   * FIXED: Fixed missing comma in the scripts/valhalla_build_config [#2963](https://github.com/valhalla/valhalla/pull/2963)
   * FIXED: Reverse and Multimodal Isochrones were returning forward results [#2967](https://github.com/valhalla/valhalla/pull/2967)
   * FIXED: Map-match fix for first gps-point being exactly equal to street shape-point [#2977](https://github.com/valhalla/valhalla/pull/2977)
   * FIXED: Add missing GEOS:GEOS dep to mjolnir target [#2901](https://github.com/valhalla/valhalla/pull/2901)
   * FIXED: Allow expansion into a region when not_thru_pruning is false on 2nd pass [#2978](https://github.com/valhalla/valhalla/pull/2978)
   * FIXED: Fix polygon area calculation: use Shoelace formula [#2927](https://github.com/valhalla/valhalla/pull/2927)
   * FIXED: Isochrone: orient segments/rings acoording to the right-hand rule [#2932](https://github.com/valhalla/valhalla/pull/2932)
   * FIXED: Parsenodes fix: check if index is out-of-bound first [#2984](https://github.com/valhalla/valhalla/pull/2984)
   * FIXED: Fix for unique-summary logic [#2996](https://github.com/valhalla/valhalla/pull/2996)
   * FIXED: Isochrone: handle origin edges properly [#2990](https://github.com/valhalla/valhalla/pull/2990)
   * FIXED: Annotations fail with returning NaN speed when the same point is duplicated in route geometry [#2992](https://github.com/valhalla/valhalla/pull/2992)
   * FIXED: Fix run_with_server.py to work on macOS [#3003](https://github.com/valhalla/valhalla/pull/3003)
   * FIXED: Removed unexpected maneuvers at sharp bends [#2968](https://github.com/valhalla/valhalla/pull/2968)
   * FIXED: Remove large number formatting for non-US countries [#3015](https://github.com/valhalla/valhalla/pull/3015)
   * FIXED: Odin undefined behaviour: handle case when xedgeuse is not initialized [#3020](https://github.com/valhalla/valhalla/pull/3020)

* **Enhancement**
   * Pedestrian crossing should be a separate TripLeg_Use [#2950](https://github.com/valhalla/valhalla/pull/2950)
   * CHANGED: Azure uses ninja as generator [#2779](https://github.com/valhalla/valhalla/pull/2779)
   * ADDED: Support for date_time type invariant for map matching [#2712](https://github.com/valhalla/valhalla/pull/2712)
   * ADDED: Add Bulgarian locale [#2825](https://github.com/valhalla/valhalla/pull/2825)
   * FIXED: No need for write permissions on tarball indices [#2822](https://github.com/valhalla/valhalla/pull/2822)
   * ADDED: nit: Links debug build with lld [#2813](https://github.com/valhalla/valhalla/pull/2813)
   * ADDED: Add costing option `use_living_streets` to avoid or favor living streets in route. [#2788](https://github.com/valhalla/valhalla/pull/2788)
   * CHANGED: Do not allocate mapped_cache vector in skadi when no elevation source is provided. [#2841](https://github.com/valhalla/valhalla/pull/2841)
   * ADDED: avoid_polygons logic [#2750](https://github.com/valhalla/valhalla/pull/2750)
   * ADDED: Added support for destination for conditional access restrictions [#2857](https://github.com/valhalla/valhalla/pull/2857)
   * CHANGED: Large sequences are now merge sorted which can be dramatically faster with certain hardware configurations. This is especially useful in speeding up the earlier stages (parsing, graph construction) of tile building [#2850](https://github.com/valhalla/valhalla/pull/2850)
   * CHANGED: When creating the intial graph edges by setting at which nodes they start and end, first mark the indices of those nodes in another sequence and then sort them by edgeid so that we can do the setting of start and end node sequentially in the edges file. This is much more efficient on certain hardware configurations [#2851](https://github.com/valhalla/valhalla/pull/2851)
   * CHANGED: Use relative cost threshold to extend search in bidirectional astar in order to find more alternates [#2868](https://github.com/valhalla/valhalla/pull/2868)
   * CHANGED: Throw an exception if directory does not exist when building traffic extract [#2871](https://github.com/valhalla/valhalla/pull/2871)
   * CHANGED: Support for ignoring multiple consecutive closures at start/end locations [#2846](https://github.com/valhalla/valhalla/pull/2846)
   * ADDED: Added sac_scale to trace_attributes output and locate edge output [#2818](https://github.com/valhalla/valhalla/pull/2818)
   * ADDED: Ukrainian language translations [#2882](https://github.com/valhalla/valhalla/pull/2882)
   * ADDED: Add support for closure annotations [#2816](https://github.com/valhalla/valhalla/pull/2816)
   * ADDED: Add costing option `service_factor`. Implement possibility to avoid or favor generic service roads in route for all costing options. [#2870](https://github.com/valhalla/valhalla/pull/2870)
   * CHANGED: Reduce stop impact cost when flow data is present [#2891](https://github.com/valhalla/valhalla/pull/2891)
   * CHANGED: Update visual compare script [#2803](https://github.com/valhalla/valhalla/pull/2803)
   * CHANGED: Service roads are not penalized for `pedestrian` costing by default. [#2898](https://github.com/valhalla/valhalla/pull/2898)
   * ADDED: Add complex mandatory restrictions support [#2766](https://github.com/valhalla/valhalla/pull/2766)
   * ADDED: Status endpoint for future status info and health checking of running service [#2907](https://github.com/valhalla/valhalla/pull/2907)
   * ADDED: Add min_level argument to valhalla_ways_to_edges [#2918](https://github.com/valhalla/valhalla/pull/2918)
   * ADDED: Adding ability to store the roundabout_exit_turn_degree to the maneuver [#2941](https://github.com/valhalla/valhalla/pull/2941)
   * ADDED: Penalize pencil point uturns and uturns at short internal edges. Note: `motorcycle` and `motor_scooter` models do not penalize on short internal edges. No new uturn penalty logic has been added to the pedestrian and bicycle costing models. [#2944](https://github.com/valhalla/valhalla/pull/2944)
   * CHANGED: Allow config object to be passed-in to path algorithms [#2949](https://github.com/valhalla/valhalla/pull/2949)
   * CHANGED: Allow disabling Werror
   * ADDED: Add ability to build Valhalla modules as STATIC libraries. [#2957](https://github.com/valhalla/valhalla/pull/2957)
   * NIT: Enables compiler warnings in part of mjolnir module [#2922](https://github.com/valhalla/valhalla/pull/2922)
   * CHANGED: Refactor isochrone/reachability forward/reverse search to reduce code repetition [#2969](https://github.com/valhalla/valhalla/pull/2969)
   * ADDED: Set the roundabout exit shape index when we are collapsing the roundabout maneuvers. [#2975](https://github.com/valhalla/valhalla/pull/2975)
   * CHANGED: Penalized closed edges if using them at start/end locations [#2964](https://github.com/valhalla/valhalla/pull/2964)
   * ADDED: Add shoulder to trace_attributes output. [#2980](https://github.com/valhalla/valhalla/pull/2980)
   * CHANGED: Refactor bidirectional astar forward/reverse search to reduce code repetition [#2970](https://github.com/valhalla/valhalla/pull/2970)
   * CHANGED: Factor for service roads is 1.0 by default. [#2988](https://github.com/valhalla/valhalla/pull/2988)
   * ADDED: Support for conditionally skipping CI runs [#2986](https://github.com/valhalla/valhalla/pull/2986)
   * ADDED: Add instructions for building valhalla on `arm64` macbook [#2997](https://github.com/valhalla/valhalla/pull/2997)
   * NIT: Enables compiler warnings in part of mjolnir module [#2995](https://github.com/valhalla/valhalla/pull/2995)
   * CHANGED: nit(rename): Renames the encoded live speed properties [#2998](https://github.com/valhalla/valhalla/pull/2998)
   * ADDED: ci: Vendors the codecov script [#3002](https://github.com/valhalla/valhalla/pull/3002)
   * CHANGED: Allow None build type [#3005](https://github.com/valhalla/valhalla/pull/3005)
   * CHANGED: ci: Build Python bindings for Mac OS [#3013](https://github.com/valhalla/valhalla/pull/3013)

## Release Date: 2021-01-25 Valhalla 3.1.0
* **Removed**
   * REMOVED: Remove Node bindings. [#2502](https://github.com/valhalla/valhalla/pull/2502)
   * REMOVED: appveyor builds. [#2550](https://github.com/valhalla/valhalla/pull/2550)
   * REMOVED: Removed x86 CI builds. [#2792](https://github.com/valhalla/valhalla/pull/2792)

* **Bug Fix**
   * FIXED: Crazy ETAs.  If a way has forward speed with no backward speed and it is not oneway, then we must set the default speed.  The reverse logic applies as well.  If a way has no backward speed but has a forward speed and it is not a oneway, then set the default speed. [#2102](https://github.com/valhalla/valhalla/pull/2102)
   * FIXED: Map matching elapsed times spliced amongst different legs and discontinuities are now correct [#2104](https://github.com/valhalla/valhalla/pull/2104)
   * FIXED: Date time information is now propogated amongst different legs and discontinuities [#2107](https://github.com/valhalla/valhalla/pull/2107)
   * FIXED: Adds support for geos-3.8 c++ api [#2021](https://github.com/valhalla/valhalla/issues/2021)
   * FIXED: Updated the osrm serializer to not set junction name for osrm origin/start maneuver - this is not helpful since we are not transitioning through the intersection.  [#2121](https://github.com/valhalla/valhalla/pull/2121)
   * FIXED: Removes precomputing of edge-costs which lead to wrong results [#2120](https://github.com/valhalla/valhalla/pull/2120)
   * FIXED: Complex turn-restriction invalidates edge marked as kPermanent [#2103](https://github.com/valhalla/valhalla/issues/2103)
   * FIXED: Fixes bug with inverted time-restriction parsing [#2167](https://github.com/valhalla/valhalla/pull/2167)
   * FIXED: Fixed several bugs with numeric underflow in map-matching trip durations. These may
     occur when serializing match results where adjacent trace points appear out-of-sequence on the
     same edge [#2178](https://github.com/valhalla/valhalla/pull/2178)
     - `MapMatcher::FormPath` now catches route discontinuities on the same edge when the distance
       percentage along don't agree. The trip leg builder builds disconnected legs on a single edge
       to avoid duration underflow.
     - Correctly populate edge groups when matching results contain loops. When a loop occurs,
       the leg builder now starts at the correct edge where the loop ends, and correctly accounts
       for any contained edges.
     - Duration over-trimming at the terminating edge of a match.
   * FIXED: Increased internal precision of time tracking per edge and maneuver so that maneuver times sum to the same time represented in the leg summary [#2195](https://github.com/valhalla/valhalla/pull/2195)
   * FIXED: Tagged speeds were not properly marked. We were not using forward and backward speeds to flag if a speed is tagged or not.  Should not update turn channel speeds if we are not inferring them.  Added additional logic to handle PH in the conditional restrictions. Do not update stop impact for ramps if they are marked as internal. [#2198](https://github.com/valhalla/valhalla/pull/2198)
   * FIXED: Fixed the sharp turn phrase [#2226](https://github.com/valhalla/valhalla/pull/2226)
   * FIXED: Protect against duplicate points in the input or points that snap to the same location resulting in `nan` times for the legs of the map match (of a 0 distance route) [#2229](https://github.com/valhalla/valhalla/pull/2229)
   * FIXED: Improves restriction check on briding edge in Bidirectional Astar [#2228](https://github.com/valhalla/valhalla/pull/2242)
   * FIXED: Allow nodes at location 0,0 [#2245](https://github.com/valhalla/valhalla/pull/2245)
   * FIXED: Fix RapidJSON compiler warnings and naming conflict [#2249](https://github.com/valhalla/valhalla/pull/2249)
   * FIXED: Fixed bug in resample_spherical_polyline where duplicate successive lat,lng locations in the polyline resulting in `nan` for the distance computation which shortcuts further sampling [#2239](https://github.com/valhalla/valhalla/pull/2239)
   * FIXED: Update exit logic for non-motorways [#2252](https://github.com/valhalla/valhalla/pull/2252)
   * FIXED: Transition point map-matching. When match results are on a transition point, we search for the sibling nodes at that transition and snap it to the corresponding edges in the route. [#2258](https://github.com/valhalla/valhalla/pull/2258)
   * FIXED: Fixed verbal multi-cue logic [#2270](https://github.com/valhalla/valhalla/pull/2270)
   * FIXED: Fixed Uturn cases when a not_thru edge is connected to the origin edge. [#2272](https://github.com/valhalla/valhalla/pull/2272)
   * FIXED: Update intersection classes in osrm response to not label all ramps as motorway [#2279](https://github.com/valhalla/valhalla/pull/2279)
   * FIXED: Fixed bug in mapmatcher when interpolation point goes before the first valid match or after the last valid match. Such behavior usually leads to discontinuity in matching. [#2275](https://github.com/valhalla/valhalla/pull/2275)
   * FIXED: Fixed an issue for time_allowed logic.  Previously we returned false on the first time allowed restriction and did not check them all. Added conditional restriction gurka test and datetime optional argument to gurka header file. [#2286](https://github.com/valhalla/valhalla/pull/2286)
   * FIXED: Fixed an issue for date ranges.  For example, for the range Jan 04 to Jan 02 we need to test to end of the year and then from the first of the year to the end date.  Also, fixed an emergency tag issue.  We should only set the use to emergency if all other access is off. [#2290](https://github.com/valhalla/valhalla/pull/2290)
   * FIXED: Found a few issues with the initial ref and direction logic for ways.  We were overwriting the refs with directionals to the name_offset_map instead of concatenating them together.  Also, we did not allow for blank entries for GetTagTokens. [#2298](https://github.com/valhalla/valhalla/pull/2298)
   * FIXED: Fixed an issue where MatchGuidanceViewJunctions is only looking at the first edge. Set the data_id for guidance views to the changeset id as it is already being populated. Also added test for guidance views. [#2303](https://github.com/valhalla/valhalla/pull/2303)
   * FIXED: Fixed a problem with live speeds where live speeds were being used to determine access, even when a live
   speed (current time) route wasn't what was requested. [#2311](https://github.com/valhalla/valhalla/pull/2311)
   * FIXED: Fix break/continue typo in search filtering [#2317](https://github.com/valhalla/valhalla/pull/2317)
   * FIXED: Fix a crash in trace_route due to iterating past the end of a vector. [#2322](https://github.com/valhalla/valhalla/pull/2322)
   * FIXED: Don't allow timezone information in the local date time string attached at each location. [#2312](https://github.com/valhalla/valhalla/pull/2312)
   * FIXED: Fix short route trimming in bidirectional astar [#2323](https://github.com/valhalla/valhalla/pull/2323)
   * FIXED: Fix shape trimming in leg building for snap candidates that lie within the margin of rounding error [#2326](https://github.com/valhalla/valhalla/pull/2326)
   * FIXED: Fixes route duration underflow with traffic data [#2325](https://github.com/valhalla/valhalla/pull/2325)
   * FIXED: Parse mtb:scale tags and set bicycle access if present [#2117](https://github.com/valhalla/valhalla/pull/2117)
   * FIXED: Fixed segfault.  Shape was missing from options for valhalla_path_comparison and valhalla_run_route.  Also, costing options was missing in valhalla_path_comparison. [#2343](https://github.com/valhalla/valhalla/pull/2343)
   * FIXED: Handle decimal numbers with zero-value mantissa properly in Lua [#2355](https://github.com/valhalla/valhalla/pull/2355)
   * FIXED: Many issues that resulted in discontinuities, failed matches or incorrect time/duration for map matching requests. [#2292](https://github.com/valhalla/valhalla/pull/2292)
   * FIXED: Seeing segfault when loading large osmdata data files before loading LuaJit. LuaJit fails to create luaL_newstate() Ref: [#2158](https://github.com/ntop/ntopng/issues/2158) Resolution is to load LuaJit before loading the data files. [#2383](https://github.com/valhalla/valhalla/pull/2383)
   * FIXED: Store positive/negative OpenLR offsets in bucketed form [#2405](https://github.com/valhalla/valhalla/2405)
   * FIXED: Fix on map-matching return code when breakage distance limitation exceeds. Instead of letting the request goes into meili and fails in finding a route, we check the distance in loki and early return with exception code 172. [#2406](https://github.com/valhalla/valhalla/pull/2406)
   * FIXED: Don't create edges for portions of ways that are doubled back on themselves as this confuses opposing edge index computations [#2385](https://github.com/valhalla/valhalla/pull/2385)
   * FIXED: Protect against nan in uniform_resample_spherical_polyline. [#2431](https://github.com/valhalla/valhalla/pull/2431)
   * FIXED: Obvious maneuvers. [#2436](https://github.com/valhalla/valhalla/pull/2436)
   * FIXED: Base64 encoding/decoding [#2452](https://github.com/valhalla/valhalla/pull/2452)
   * FIXED: Added post roundabout instruction when enter/exit roundabout maneuvers are combined [#2454](https://github.com/valhalla/valhalla/pull/2454)
   * FIXED: openlr: Explicitly check for linear reference option for Valhalla serialization. [#2458](https://github.com/valhalla/valhalla/pull/2458)
   * FIXED: Fix segfault: Do not combine last turn channel maneuver. [#2463](https://github.com/valhalla/valhalla/pull/2463)
   * FIXED: Remove extraneous whitespaces from ja-JP.json. [#2471](https://github.com/valhalla/valhalla/pull/2471)
   * FIXED: Checks protobuf serialization/parsing success [#2477](https://github.com/valhalla/valhalla/pull/2477)
   * FIXED: Fix dereferencing of end for std::lower_bound in sequence and possible UB [#2488](https://github.com/valhalla/valhalla/pull/2488)
   * FIXED: Make tile building reproducible: fix UB-s [#2480](https://github.com/valhalla/valhalla/pull/2480)
   * FIXED: Zero initialize EdgeInfoInner.spare0_. Uninitialized spare0_ field produced UB which causes gurka_reproduce_tile_build to fail intermittently. [2499](https://github.com/valhalla/valhalla/pull/2499)
   * FIXED: Drop unused CHANGELOG validation script, straggling NodeJS references [#2506](https://github.com/valhalla/valhalla/pull/2506)
   * FIXED: Fix missing nullptr checks in graphreader and loki::Reach (causing segfault during routing with not all levels of tiles availble) [#2504](https://github.com/valhalla/valhalla/pull/2504)
   * FIXED: Fix mismatch of triplegedge roadclass and directededge roadclass [#2507](https://github.com/valhalla/valhalla/pull/2507)
   * FIXED: Improve german destination_verbal_alert phrases [#2509](https://github.com/valhalla/valhalla/pull/2509)
   * FIXED: Undefined behavior cases discovered with undefined behavior sanitizer tool. [2498](https://github.com/valhalla/valhalla/pull/2498)
   * FIXED: Fixed logic so verbal keep instructions use branch exit sign info for ramps [#2520](https://github.com/valhalla/valhalla/pull/2520)
   * FIXED: Fix bug in trace_route for uturns causing garbage coordinates [#2517](https://github.com/valhalla/valhalla/pull/2517)
   * FIXED: Simplify heading calculation for turn type. Remove undefined behavior case. [#2513](https://github.com/valhalla/valhalla/pull/2513)
   * FIXED: Always set costing name even if one is not provided for osrm serializer weight_name. [#2528](https://github.com/valhalla/valhalla/pull/2528)
   * FIXED: Make single-thread tile building reproducible: fix seed for shuffle, use concurrency configuration from the mjolnir section. [#2515](https://github.com/valhalla/valhalla/pull/2515)
   * FIXED: More Windows compatibility: build tiles and some run actions work now (including CI tests) [#2300](https://github.com/valhalla/valhalla/issues/2300)
   * FIXED: Transcoding of c++ location to pbf location used path edges in the place of filtered edges. [#2542](https://github.com/valhalla/valhalla/pull/2542)
   * FIXED: Add back whitelisting action types. [#2545](https://github.com/valhalla/valhalla/pull/2545)
   * FIXED: Allow uturns for truck costing now that we have derived deadends marked in the edge label [#2559](https://github.com/valhalla/valhalla/pull/2559)
   * FIXED: Map matching uturn trimming at the end of an edge where it wasn't needed. [#2558](https://github.com/valhalla/valhalla/pull/2558)
   * FIXED: Multicue enter roundabout [#2556](https://github.com/valhalla/valhalla/pull/2556)
   * FIXED: Changed reachability computation to take into account live speed [#2597](https://github.com/valhalla/valhalla/pull/2597)
   * FIXED: Fixed a bug where the temp files were not getting read in if you started with the construct edges or build phase for valhalla_build_tiles. [#2601](https://github.com/valhalla/valhalla/pull/2601)
   * FIXED: Updated fr-FR.json with partial translations. [#2605](https://github.com/valhalla/valhalla/pull/2605)
   * FIXED: Removed superfluous const qualifier from odin/signs [#2609](https://github.com/valhalla/valhalla/pull/2609)
   * FIXED: Internal maneuver placement [#2600](https://github.com/valhalla/valhalla/pull/2600)
   * FIXED: Complete fr-FR.json locale. [#2614](https://github.com/valhalla/valhalla/pull/2614)
   * FIXED: Don't truncate precision in polyline encoding [#2632](https://github.com/valhalla/valhalla/pull/2632)
   * FIXED: Fix all compiler warnings in sif and set to -Werror [#2642](https://github.com/valhalla/valhalla/pull/2642)
   * FIXED: Remove unnecessary maneuvers to continue straight [#2647](https://github.com/valhalla/valhalla/pull/2647)
   * FIXED: Linear reference support in route/mapmatch apis (FOW, FRC, bearing, and number of references) [#2645](https://github.com/valhalla/valhalla/pull/2645)
   * FIXED: Ambiguous local to global (with timezone information) date time conversions now all choose to use the later time instead of throwing unhandled exceptions [#2665](https://github.com/valhalla/valhalla/pull/2665)
   * FIXED: Overestimated reach caused be reenquing transition nodes without checking that they had been already expanded [#2670](https://github.com/valhalla/valhalla/pull/2670)
   * FIXED: Build with C++17 standard. Deprecated function calls are substituted with new ones. [#2669](https://github.com/valhalla/valhalla/pull/2669)
   * FIXED: Improve German post_transition_verbal instruction [#2677](https://github.com/valhalla/valhalla/pull/2677)
   * FIXED: Lane updates.  Add the turn lanes to all edges of the way.  Do not "enhance" turn lanes if they are part of a complex restriction.  Moved ProcessTurnLanes after UpdateManeuverPlacementForInternalIntersectionTurns.  Fix for a missing "uturn" indication for intersections on the previous maneuver, we were serializing an empty list. [#2679](https://github.com/valhalla/valhalla/pull/2679)
   * FIXED: Fixes OpenLr serialization [#2688](https://github.com/valhalla/valhalla/pull/2688)
   * FIXED: Internal edges can't be also a ramp or a turn channel.  Also, if an edge is marked as ramp and turn channel mark it as a ramp.  [2689](https://github.com/valhalla/valhalla/pull/2689)
   * FIXED: Check that speeds are equal for the edges going in the same direction while buildig shortcuts [#2691](https://github.com/valhalla/valhalla/pull/2691)
   * FIXED: Missing fork or bear instruction [#2683](https://github.com/valhalla/valhalla/pull/2683)
   * FIXED: Eliminate null pointer dereference in GraphReader::AreEdgesConnected [#2695](https://github.com/valhalla/valhalla/issues/2695)
   * FIXED: Fix polyline simplification float/double comparison [#2698](https://github.com/valhalla/valhalla/issues/2698)
   * FIXED: Weights were sometimes negative due to incorrect updates to elapsed_cost [#2702](https://github.com/valhalla/valhalla/pull/2702)
   * FIXED: Fix bidirectional route failures at deadends [#2705](https://github.com/valhalla/valhalla/pull/2705)
   * FIXED: Updated logic to call out a non-obvious turn [#2708](https://github.com/valhalla/valhalla/pull/2708)
   * FIXED: valhalla_build_statistics multithreaded mode fixed [#2707](https://github.com/valhalla/valhalla/pull/2707)
   * FIXED: If infer_internal_intersections is true then allow internals that are also ramps or TCs. Without this we produce an extra continue manuever.  [#2710](https://github.com/valhalla/valhalla/pull/2710)
   * FIXED: We were routing down roads that should be destination only. Now we mark roads with motor_vehicle=destination and motor_vehicle=customers or access=destination and access=customers as destination only. [#2722](https://github.com/valhalla/valhalla/pull/2722)
   * FIXED: Replace all Python2 print statements with Python3 syntax [#2716](https://github.com/valhalla/valhalla/issues/2716)
   * FIXED: Some HGT files not found [#2723](https://github.com/valhalla/valhalla/issues/2723)
   * FIXED: Fix PencilPointUturn detection by removing short-edge check and updating angle threshold [#2725](https://github.com/valhalla/valhalla/issues/2725)
   * FIXED: Fix invalid continue/bear maneuvers [#2729](https://github.com/valhalla/valhalla/issues/2729)
   * FIXED: Fixes an issue that lead to double turns within a very short distance, when instead, it should be a u-turn. We now collapse double L turns or double R turns in short non-internal intersections to u-turns. [#2740](https://github.com/valhalla/valhalla/pull/2740)
   * FIXED: fixes an issue that lead to adding an extra maneuver. We now combine a current maneuver short length non-internal edges (left or right) with the next maneuver that is a kRampStraight. [#2741](https://github.com/valhalla/valhalla/pull/2741)
   * FIXED: Reduce verbose instructions by collapsing small end ramp forks [#2762](https://github.com/valhalla/valhalla/issues/2762)
   * FIXED: Remove redundant return statements [#2776](https://github.com/valhalla/valhalla/pull/2776)
   * FIXED: Added unit test for BuildAdminFromPBF() to test GEOS 3.9 update. [#2787](https://github.com/valhalla/valhalla/pull/2787)
   * FIXED: Add support for geos-3.9 c++ api [#2739](https://github.com/valhalla/valhalla/issues/2739)
   * FIXED: Fix check for live speed validness [#2797](https://github.com/valhalla/valhalla/pull/2797)

* **Enhancement**
   * ADDED: Matrix of Bike Share [#2590](https://github.com/valhalla/valhalla/pull/2590)
   * ADDED: Add ability to provide custom implementation for candidate collection in CandidateQuery. [#2328](https://github.com/valhalla/valhalla/pull/2328)
   * ADDED: Cancellation of tile downloading. [#2319](https://github.com/valhalla/valhalla/pull/2319)
   * ADDED: Return the coordinates of the nodes isochrone input locations snapped to [#2111](https://github.com/valhalla/valhalla/pull/2111)
   * ADDED: Allows more complicated routes in timedependent a-star before timing out [#2068](https://github.com/valhalla/valhalla/pull/2068)
   * ADDED: Guide signs and junction names [#2096](https://github.com/valhalla/valhalla/pull/2096)
   * ADDED: Added a bool to the config indicating whether to use commercially set attributes.  Added logic to not call IsIntersectionInternal if this is a commercial data set.  [#2132](https://github.com/valhalla/valhalla/pull/2132)
   * ADDED: Removed commerical data set bool to the config and added more knobs for data.  Added infer_internal_intersections, infer_turn_channels, apply_country_overrides, and use_admin_db.  [#2173](https://github.com/valhalla/valhalla/pull/2173)
   * ADDED: Allow using googletest in unit tests and convert all tests to it (old test.cc is completely removed). [#2128](https://github.com/valhalla/valhalla/pull/2128)
   * ADDED: Add guidance view capability. [#2209](https://github.com/valhalla/valhalla/pull/2209)
   * ADDED: Collect turn cost information as path is formed so that it can be seralized out for trace attributes or osrm flavored intersections. Also add shape_index to osrm intersections. [#2207](https://github.com/valhalla/valhalla/pull/2207)
   * ADDED: Added alley factor to autocost.  Factor is defaulted at 1.0f or do not avoid alleys. [#2246](https://github.com/valhalla/valhalla/pull/2246)
   * ADDED: Support unlimited speed limits where maxspeed=none. [#2251](https://github.com/valhalla/valhalla/pull/2251)
   * ADDED: Implement improved Reachability check using base class Dijkstra. [#2243](https://github.com/valhalla/valhalla/pull/2243)
   * ADDED: Gurka integration test framework with ascii-art maps [#2244](https://github.com/valhalla/valhalla/pull/2244)
   * ADDED: Add to the stop impact when transitioning from higher to lower class road and we are not on a turn channel or ramp. Also, penalize lefts when driving on the right and vice versa. [#2282](https://github.com/valhalla/valhalla/pull/2282)
   * ADDED: Added reclassify_links, use_direction_on_ways, and allow_alt_name as config options.  If `use_direction_on_ways = true` then use `direction` and `int_direction` on the way to update the directional for the `ref` and `int_ref`.  Also, copy int_efs to the refs. [#2285](https://github.com/valhalla/valhalla/pull/2285)
   * ADDED: Add support for live traffic. [#2268](https://github.com/valhalla/valhalla/pull/2268)
   * ADDED: Implement per-location search filters for functional road class and forms of way. [#2289](https://github.com/valhalla/valhalla/pull/2289)
   * ADDED: Approach, multi-cue, and length updates [#2313](https://github.com/valhalla/valhalla/pull/2313)
   * ADDED: Speed up timezone differencing calculation if cache is provided. [#2316](https://github.com/valhalla/valhalla/pull/2316)
   * ADDED: Added rapidjson/schema.h to baldr/rapidjson_util.h to make it available for use within valhalla. [#2330](https://github.com/valhalla/valhalla/issues/2330)
   * ADDED: Support decimal precision for height values in elevation service. Also support polyline5 for encoded polylines input and output to elevation service. [#2324](https://github.com/valhalla/valhalla/pull/2324)
   * ADDED: Use both imminent and distant verbal multi-cue phrases. [#2353](https://github.com/valhalla/valhalla/pull/2353)
   * ADDED: Split parsing stage into 3 separate stages. [#2339](https://github.com/valhalla/valhalla/pull/2339)
   * CHANGED: Speed up graph enhancing by avoiding continuous unordered_set rebuilding [#2349](https://github.com/valhalla/valhalla/pull/2349)
   * CHANGED: Skip calling out to Lua for nodes/ways/relations with not tags - speeds up parsing. [#2351](https://github.com/valhalla/valhalla/pull/2351)
   * CHANGED: Switch to LuaJIT for lua scripting - speeds up file parsing [#2352](https://github.com/valhalla/valhalla/pull/2352)
   * ADDED: Ability to create OpenLR records from raw data. [#2356](https://github.com/valhalla/valhalla/pull/2356)
   * ADDED: Revamp length phrases [#2359](https://github.com/valhalla/valhalla/pull/2359)
   * CHANGED: Do not allocate memory in skadi if we don't need it. [#2373](https://github.com/valhalla/valhalla/pull/2373)
   * CHANGED: Map matching: throw error (443/NoSegment) when no candidate edges are available. [#2370](https://github.com/valhalla/valhalla/pull/2370/)
   * ADDED: Add sk-SK.json (slovak) localization file. [#2376](https://github.com/valhalla/valhalla/pull/2376)
   * ADDED: Extend roundabout phrases. [#2378](https://github.com/valhalla/valhalla/pull/2378)
   * ADDED: More roundabout phrase tests. [#2382](https://github.com/valhalla/valhalla/pull/2382)
   * ADDED: Update the turn and continue phrases to include junction names and guide signs. [#2386](https://github.com/valhalla/valhalla/pull/2386)
   * ADDED: Add the remaining guide sign toward phrases [#2389](https://github.com/valhalla/valhalla/pull/2389)
   * ADDED: The ability to allow immediate uturns at trace points in a map matching request [#2380](https://github.com/valhalla/valhalla/pull/2380)
   * ADDED: Add utility functions to Signs. [#2390](https://github.com/valhalla/valhalla/pull/2390)
   * ADDED: Unified time tracking for all algorithms that support time-based graph expansion. [#2278](https://github.com/valhalla/valhalla/pull/2278)
   * ADDED: Add rail_ferry use and costing. [#2408](https://github.com/valhalla/valhalla/pull/2408)
   * ADDED: `street_side_max_distance`, `display_lat` and `display_lon` to `locations` in input for better control of routing side of street [#1769](https://github.com/valhalla/valhalla/pull/1769)
   * ADDED: Add addtional exit phrases. [#2421](https://github.com/valhalla/valhalla/pull/2421)
   * ADDED: Add Japanese locale, update German. [#2432](https://github.com/valhalla/valhalla/pull/2432)
   * ADDED: Gurka expect_route refactor [#2435](https://github.com/valhalla/valhalla/pull/2435)
   * ADDED: Add option to suppress roundabout exits [#2437](https://github.com/valhalla/valhalla/pull/2437)
   * ADDED: Add Greek locale. [#2438](https://github.com/valhalla/valhalla/pull/2438)
   * ADDED (back): Support for 64bit wide way ids in the edgeinfo structure with no impact to size for data sources with ids 32bits wide. [#2422](https://github.com/valhalla/valhalla/pull/2422)
   * ADDED: Support for 64bit osm node ids in parsing stage of tile building [#2422](https://github.com/valhalla/valhalla/pull/2422)
   * CHANGED: Point2/PointLL are now templated to allow for higher precision coordinate math when desired [#2429](https://github.com/valhalla/valhalla/pull/2429)
   * ADDED: Optional OpenLR Encoded Path Edges in API Response [#2424](https://github.com/valhalla/valhalla/pull/2424)
   * ADDED: Add explicit include for sstream to be compatible with msvc_x64 toolset. [#2449](https://github.com/valhalla/valhalla/pull/2449)
   * ADDED: Properly split returned path if traffic conditions change partway along edges [#2451](https://github.com/valhalla/valhalla/pull/2451/files)
   * ADDED: Add Dutch locale. [#2464](https://github.com/valhalla/valhalla/pull/2464)
   * ADDED: Check with address sanititizer in CI. Add support for undefined behavior sanitizer. [#2487](https://github.com/valhalla/valhalla/pull/2487)
   * ADDED: Ability to recost a path and increased cost/time details along the trippath and json output [#2425](https://github.com/valhalla/valhalla/pull/2425)
   * ADDED: Add the ability to do bikeshare based (ped/bike) multimodal routing [#2031](https://github.com/valhalla/valhalla/pull/2031)
   * ADDED: Route through restrictions enabled by introducing a costing option. [#2469](https://github.com/valhalla/valhalla/pull/2469)
   * ADDED: Migrated to Ubuntu 20.04 base-image [#2508](https://github.com/valhalla/valhalla/pull/2508)
   * CHANGED: Speed up parseways stage by avoiding multiple string comparisons [#2518](https://github.com/valhalla/valhalla/pull/2518)
   * CHANGED: Speed up enhance stage by avoiding GraphTileBuilder copying [#2468](https://github.com/valhalla/valhalla/pull/2468)
   * ADDED: Costing options now includes shortest flag which favors shortest path routes [#2555](https://github.com/valhalla/valhalla/pull/2555)
   * ADDED: Incidents in intersections [#2547](https://github.com/valhalla/valhalla/pull/2547)
   * CHANGED: Refactor mapmatching configuration to use a struct (instead of `boost::property_tree::ptree`). [#2485](https://github.com/valhalla/valhalla/pull/2485)
   * ADDED: Save exit maneuver's begin heading when combining enter & exit roundabout maneuvers. [#2554](https://github.com/valhalla/valhalla/pull/2554)
   * ADDED: Added new urban flag that can be set if edge is within city boundaries to data processing; new use_urban_tag config option; added to osrm response within intersections. [#2522](https://github.com/valhalla/valhalla/pull/2522)
   * ADDED: Parses OpenLr of type PointAlongLine [#2565](https://github.com/valhalla/valhalla/pull/2565)
   * ADDED: Use edge.is_urban is set for serializing is_urban. [#2568](https://github.com/valhalla/valhalla/pull/2568)
   * ADDED: Added new rest/service area uses on the edge. [#2533](https://github.com/valhalla/valhalla/pull/2533)
   * ADDED: Dependency cache for Azure [#2567](https://github.com/valhalla/valhalla/pull/2567)
   * ADDED: Added flexibility to remove the use of the admindb and to use the country and state iso from the tiles; [#2579](https://github.com/valhalla/valhalla/pull/2579)
   * ADDED: Added toll gates and collection points (gantry) to the node;  [#2532](https://github.com/valhalla/valhalla/pull/2532)
   * ADDED: Added osrm serialization for rest/service areas and admins. [#2594](https://github.com/valhalla/valhalla/pull/2594)
   * CHANGED: Improved Russian localization; [#2593](https://github.com/valhalla/valhalla/pull/2593)
   * ADDED: Support restricted class in intersection annotations [#2589](https://github.com/valhalla/valhalla/pull/2589)
   * ADDED: Added trail type trace [#2606](https://github.com/valhalla/valhalla/pull/2606)
   * ADDED: Added tunnel names to the edges as a tagged name.  [#2608](https://github.com/valhalla/valhalla/pull/2608)
   * CHANGED: Moved incidents to the trip leg and cut the shape of the leg at that location [#2610](https://github.com/valhalla/valhalla/pull/2610)
   * ADDED: Costing option to ignore_closures when routing with current flow [#2615](https://github.com/valhalla/valhalla/pull/2615)
   * ADDED: Cross-compilation ability with MinGW64 [#2619](https://github.com/valhalla/valhalla/pull/2619)
   * ADDED: Defines the incident tile schema and incident metadata [#2620](https://github.com/valhalla/valhalla/pull/2620)
   * ADDED: Moves incident serializer logic into a generic serializer [#2621](https://github.com/valhalla/valhalla/pull/2621)
   * ADDED: Incident loading singleton for continually refreshing incident tiles[#2573](https://github.com/valhalla/valhalla/pull/2573)
   * ADDED: One shot mode to valhalla_service so you can run a single request of any type without starting a server [#2624](https://github.com/valhalla/valhalla/pull/2624)
   * ADDED: Adds text instructions to OSRM output [#2625](https://github.com/valhalla/valhalla/pull/2625)
   * ADDED: Adds support for alternate routes [#2626](https://github.com/valhalla/valhalla/pull/2626)
   * CHANGED: Switch Python bindings generator from boost.python to header-only pybind11[#2644](https://github.com/valhalla/valhalla/pull/2644)
   * ADDED: Add support of input file for one-shot mode of valhalla_service [#2648](https://github.com/valhalla/valhalla/pull/2648)
   * ADDED: Linear reference support to locate api [#2645](https://github.com/valhalla/valhalla/pull/2645)
   * ADDED: Implemented OSRM-like turn duration calculation for car. Uses it now in auto costing. [#2651](https://github.com/valhalla/valhalla/pull/2651)
   * ADDED: Enhanced turn lane information in guidance [#2653](https://github.com/valhalla/valhalla/pull/2653)
   * ADDED: `top_speed` option for all motorized vehicles [#2667](https://github.com/valhalla/valhalla/issues/2667)
   * CHANGED: Move turn_lane_direction helper to odin/util [#2675](https://github.com/valhalla/valhalla/pull/2675)
   * ADDED: Add annotations to osrm response including speed limits, unit and sign conventions [#2668](https://github.com/valhalla/valhalla/pull/2668)
   * ADDED: Added functions for predicted speeds encoding-decoding [#2674](https://github.com/valhalla/valhalla/pull/2674)
   * ADDED: Time invariant routing via the bidirectional algorithm. This has the effect that when time dependent routes (arrive_by and depart_at) fall back to bidirectional due to length restrictions they will actually use the correct time of day for one of the search directions [#2660](https://github.com/valhalla/valhalla/pull/2660)
   * ADDED: If the length of the edge is greater than kMaxEdgeLength, then consider this a catastrophic error if the should_error bool is true in the set_length function. [2678](https://github.com/valhalla/valhalla/pull/2678)
   * ADDED: Moved lat,lon coordinates structures from single to double precision. Improves geometry accuracy noticibly at zooms above 17 as well as coordinate snapping and any other geometric operations. Addes about a 2% performance pentalty for standard routes. Graph nodes now have 7 digits of precision.  [#2693](https://github.com/valhalla/valhalla/pull/2693)
   * ADDED: Added signboards to guidance views.  [#2687](https://github.com/valhalla/valhalla/pull/2687)
   * ADDED: Regular speed on shortcut edges is calculated with turn durations taken into account. Truck, motorcycle and motorscooter profiles use OSRM-like turn duration. [#2662](https://github.com/valhalla/valhalla/pull/2662)
   * CHANGED: Remove astar algorithm and replace its use with timedep_forward as its redundant [#2706](https://github.com/valhalla/valhalla/pull/2706)
   * ADDED: Recover and recost all shortcuts in final path for bidirectional astar algorithm [#2711](https://github.com/valhalla/valhalla/pull/2711)
   * ADDED: An option for shortcut recovery to be cached at start up to reduce the time it takes to do so on the fly [#2714](https://github.com/valhalla/valhalla/pull/2714)
   * ADDED: If width <= 1.9 then no access for auto, truck, bus, taxi, emergency and hov. [#2713](https://github.com/valhalla/valhalla/pull/2713)
   * ADDED: Centroid/Converge/Rendezvous/Meet API which allows input locations to find a least cost convergence point from all locations [#2734](https://github.com/valhalla/valhalla/pull/2734)
   * ADDED: Added support to process the sump_buster tag.  Also, fixed a few small access bugs for nodes. [#2731](https://github.com/valhalla/valhalla/pull/2731)
   * ADDED: Log message if failed to create tiles directory. [#2738](https://github.com/valhalla/valhalla/pull/2738)
   * CHANGED: Tile memory is only owned by the GraphTile rather than shared amongst copies of the graph tile (in GraphReader and TileCaches). [#2340](https://github.com/valhalla/valhalla/pull/2340)
   * ADDED: Add Estonian locale. [#2748](https://github.com/valhalla/valhalla/pull/2748)
   * CHANGED: Handle GraphTile objects as smart pointers [#2703](https://github.com/valhalla/valhalla/pull/2703)
   * CHANGED: Improve stability with no RTTI build [#2759](https://github.com/valhalla/valhalla/pull/2759) and [#2760](https://github.com/valhalla/valhalla/pull/2760)
   * CHANGED: Change generic service roads to a new Use=kServiceRoad. This is for highway=service without other service= tags (such as driveway, alley, parking aisle) [#2419](https://github.com/valhalla/valhalla/pull/2419)
   * ADDED: Isochrones support isodistance lines as well [#2699](https://github.com/valhalla/valhalla/pull/2699)
   * ADDED: Add support for ignoring live traffic closures for waypoints [#2685](https://github.com/valhalla/valhalla/pull/2685)
   * ADDED: Add use_distance to auto cost to allow choosing between two primary cost components, time or distance [#2771](https://github.com/valhalla/valhalla/pull/2771)
   * CHANGED: nit: Enables compiler warnings in part of loki module [#2767](https://github.com/valhalla/valhalla/pull/2767)
   * CHANGED: Reducing the number of uturns by increasing the cost to for them to 9.5f. Note: Did not increase the cost for motorcycles or motorscooters. [#2770](https://github.com/valhalla/valhalla/pull/2770)
   * ADDED: Add option to use thread-safe GraphTile's reference counter. [#2772](https://github.com/valhalla/valhalla/pull/2772)
   * CHANGED: nit: Enables compiler warnings in part of thor module [#2768](https://github.com/valhalla/valhalla/pull/2768)
   * ADDED: Add costing option `use_tracks` to avoid or favor tracks in route. [#2769](https://github.com/valhalla/valhalla/pull/2769)
   * CHANGED: chore: Updates libosmium [#2786](https://github.com/valhalla/valhalla/pull/2786)
   * CHANGED: Optimize double bucket queue to reduce memory reallocations. [#2719](https://github.com/valhalla/valhalla/pull/2719)
   * CHANGED: Collapse merge maneuvers [#2773](https://github.com/valhalla/valhalla/pull/2773)
   * CHANGED: Add shortcuts to the tiles' bins so we can find them when doing spatial lookups. [#2744](https://github.com/valhalla/valhalla/pull/2744)

## Release Date: 2019-11-21 Valhalla 3.0.9
* **Bug Fix**
   * FIXED: Changed reachability computation to consider both directions of travel wrt candidate edges [#1965](https://github.com/valhalla/valhalla/pull/1965)
   * FIXED: toss ways where access=private and highway=service and service != driveway. [#1960](https://github.com/valhalla/valhalla/pull/1960)
   * FIXED: Fix search_cutoff check in loki correlate_node. [#2023](https://github.com/valhalla/valhalla/pull/2023)
   * FIXED: Computes notion of a deadend at runtime in bidirectional a-star which fixes no-route with a complicated u-turn. [#1982](https://github.com/valhalla/valhalla/issues/1982)
   * FIXED: Fix a bug with heading filter at nodes. [#2058](https://github.com/valhalla/valhalla/pull/2058)
   * FIXED: Bug in map matching continuity checking such that continuity must only be in the forward direction. [#2029](https://github.com/valhalla/valhalla/pull/2029)
   * FIXED: Allow setting the time for map matching paths such that the time is used for speed lookup. [#2030](https://github.com/valhalla/valhalla/pull/2030)
   * FIXED: Don't use density factor for transition cost when user specified flag disables flow speeds. [#2048](https://github.com/valhalla/valhalla/pull/2048)
   * FIXED: Map matching trace_route output now allows for discontinuities in the match though multi match is not supported in valhalla route output. [#2049](https://github.com/valhalla/valhalla/pull/2049)
   * FIXED: Allows routes with no time specified to use time conditional edges and restrictions with a flag denoting as much [#2055](https://github.com/valhalla/valhalla/pull/2055)
   * FIXED: Fixed a bug with 'current' time type map matches. [#2060](https://github.com/valhalla/valhalla/pull/2060)
   * FIXED: Fixed a bug with time dependent expansion in which the expansion distance heuristic was not being used. [#2064](https://github.com/valhalla/valhalla/pull/2064)

* **Enhancement**
   * ADDED: Establish pinpoint test pattern [#1969](https://github.com/valhalla/valhalla/pull/1969)
   * ADDED: Suppress relative direction in ramp/exit instructions if it matches driving side of street [#1990](https://github.com/valhalla/valhalla/pull/1990)
   * ADDED: Added relative direction to the merge maneuver [#1989](https://github.com/valhalla/valhalla/pull/1989)
   * ADDED: Refactor costing to better handle multiple speed datasources [#2026](https://github.com/valhalla/valhalla/pull/2026)
   * ADDED: Better usability of curl for fetching tiles on the fly [#2026](https://github.com/valhalla/valhalla/pull/2026)
   * ADDED: LRU cache scheme for tile storage [#2026](https://github.com/valhalla/valhalla/pull/2026)
   * ADDED: GraphTile size check [#2026](https://github.com/valhalla/valhalla/pull/2026)
   * ADDED: Pick more sane values for highway and toll avoidance [#2026](https://github.com/valhalla/valhalla/pull/2026)
   * ADDED: Refactor adding predicted speed info to speed up process [#2026](https://github.com/valhalla/valhalla/pull/2026)
   * ADDED: Allow selecting speed data sources at request time [#2026](https://github.com/valhalla/valhalla/pull/2026)
   * ADDED: Allow disabling certain neighbors in connectivity map [#2026](https://github.com/valhalla/valhalla/pull/2026)
   * ADDED: Allows routes with time-restricted edges if no time specified and notes restriction in response [#1992](https://github.com/valhalla/valhalla/issues/1992)
   * ADDED: Runtime deadend detection to timedependent a-star. [#2059](https://github.com/valhalla/valhalla/pull/2059)

## Release Date: 2019-09-06 Valhalla 3.0.8
* **Bug Fix**
   * FIXED: Added logic to detect if user is to merge to the left or right [#1892](https://github.com/valhalla/valhalla/pull/1892)
   * FIXED: Overriding the destination_only flag when reclassifying ferries; Also penalizing ferries with a 5 min. penalty in the cost to allow us to avoid destination_only the majority of the time except when it is necessary. [#1895](https://github.com/valhalla/valhalla/pull/1905)
   * FIXED: Suppress forks at motorway junctions and intersecting service roads [#1909](https://github.com/valhalla/valhalla/pull/1909)
   * FIXED: Enhanced fork assignment logic [#1912](https://github.com/valhalla/valhalla/pull/1912)
   * FIXED: Added logic to fall back to return country poly if no state and updated lua for Metro Manila and Ireland [#1910](https://github.com/valhalla/valhalla/pull/1910)
   * FIXED: Added missing motorway fork instruction [#1914](https://github.com/valhalla/valhalla/pull/1914)
   * FIXED: Use begin street name for osrm compat mode [#1916](https://github.com/valhalla/valhalla/pull/1916)
   * FIXED: Added logic to fix missing highway cardinal directions in the US [#1917](https://github.com/valhalla/valhalla/pull/1917)
   * FIXED: Handle forward traversable significant road class intersecting edges [#1928](https://github.com/valhalla/valhalla/pull/1928)
   * FIXED: Fixed bug with shape trimming that impacted Uturns at Via locations. [#1935](https://github.com/valhalla/valhalla/pull/1935)
   * FIXED: Dive bomb updates.  Updated default speeds for urban areas based on roadclass for the enhancer.  Also, updated default speeds based on roadclass in lua.  Fixed an issue where we were subtracting 1 from uint32_t when 0 for stop impact.  Updated reclassify link logic to allow residential roads to be added to the tree, but we only downgrade the links to tertiary.  Updated TransitionCost functions to add 1.5 to the turncost when transitioning from a ramp to a non ramp and vice versa.  Also, added 0.5f to the turncost if the edge is a roundabout. [#1931](https://github.com/valhalla/valhalla/pull/1931)

* **Enhancement**
   * ADDED: Caching url fetched tiles to disk [#1887](https://github.com/valhalla/valhalla/pull/1887)
   * ADDED: filesystem::remove_all [#1887](https://github.com/valhalla/valhalla/pull/1887)
   * ADDED: Minimum enclosing bounding box tool [#1887](https://github.com/valhalla/valhalla/pull/1887)
   * ADDED: Use constrained flow speeds in bidirectional_astar.cc [#1907](https://github.com/valhalla/valhalla/pull/1907)
   * ADDED: Bike Share Stations are now in the graph which should set us up to do multimodal walk/bike scenarios [#1852](https://github.com/valhalla/valhalla/pull/1852)

## Release Date: 2019-7-18 Valhalla 3.0.7
* **Bug Fix**
   * FIXED: Fix pedestrian fork [#1886](https://github.com/valhalla/valhalla/pull/1886)

## Release Date: 2019-7-15 Valhalla 3.0.6
* **Bug Fix**
   * FIXED: Admin name changes. [#1853](https://github.com/valhalla/valhalla/pull/1853) Ref: [#1854](https://github.com/valhalla/valhalla/issues/1854)
   * FIXED: valhalla_add_predicted_traffic was overcommitted while gathering stats. Added a clear. [#1857](https://github.com/valhalla/valhalla/pull/1857)
   * FIXED: regression in map matching when moving to valhalla v3.0.0 [#1863](https://github.com/valhalla/valhalla/pull/1863)
   * FIXED: last step shape in osrm serializer should be 2 of the same point [#1867](https://github.com/valhalla/valhalla/pull/1867)
   * FIXED: Shape trimming at the beginning and ending of the route to not be degenerate [#1876](https://github.com/valhalla/valhalla/pull/1876)
   * FIXED: Duplicate waypoints in osrm serializer [#1880](https://github.com/valhalla/valhalla/pull/1880)
   * FIXED: Updates for heading precision [#1881](https://github.com/valhalla/valhalla/pull/1881)
   * FIXED: Map matching allowed untraversable edges at start of route [#1884](https://github.com/valhalla/valhalla/pull/1884)

* **Enhancement**
   * ADDED: Use the same protobuf object the entire way through the request process [#1837](https://github.com/valhalla/valhalla/pull/1837)
   * ADDED: Enhanced turn lane processing [#1859](https://github.com/valhalla/valhalla/pull/1859)
   * ADDED: Add global_synchronized_cache in valhalla_build_config [#1851](https://github.com/valhalla/valhalla/pull/1851)

## Release Date: 2019-06-04 Valhalla 3.0.5
* **Bug Fix**
   * FIXED: Protect against unnamed rotaries and routes that end in roundabouts not turning off rotary logic [#1840](https://github.com/valhalla/valhalla/pull/1840)

* **Enhancement**
   * ADDED: Add turn lane info at maneuver point [#1830](https://github.com/valhalla/valhalla/pull/1830)

## Release Date: 2019-05-31 Valhalla 3.0.4
* **Bug Fix**
   * FIXED: Improved logic to decide between bear vs. continue [#1798](https://github.com/valhalla/valhalla/pull/1798)
   * FIXED: Bicycle costing allows use of roads with all surface values, but with a penalty based on bicycle type. However, the edge filter totally disallows bad surfaces for some bicycle types, creating situations where reroutes fail if a rider uses a road with a poor surface. [#1800](https://github.com/valhalla/valhalla/pull/1800)
   * FIXED: Moved complex restrictions building to before validate. [#1805](https://github.com/valhalla/valhalla/pull/1805)
   * FIXED: Fix bicycle edge filter whan avoid_bad_surfaces = 1.0 [#1806](https://github.com/valhalla/valhalla/pull/1806)
   * FIXED: Replace the EnhancedTripPath class inheritance with aggregation [#1807](https://github.com/valhalla/valhalla/pull/1807)
   * FIXED: Replace the old timezone shape zip file every time valhalla_build_timezones is ran [#1817](https://github.com/valhalla/valhalla/pull/1817)
   * FIXED: Don't use island snapped edge candidates (from disconnected components or low reach edges) when we rejected other high reachability edges that were closer [#1835](https://github.com/valhalla/valhalla/pull/1835)

## Release Date: 2019-05-08 Valhalla 3.0.3
* **Bug Fix**
   * FIXED: Fixed a rare loop condition in route matcher (edge walking to match a trace).
   * FIXED: Fixed VACUUM ANALYZE syntax issue.  [#1704](https://github.com/valhalla/valhalla/pull/1704)
   * FIXED: Fixed the osrm maneuver type when a maneuver has the to_stay_on attribute set.  [#1714](https://github.com/valhalla/valhalla/pull/1714)
   * FIXED: Fixed osrm compatibility mode attributes.  [#1716](https://github.com/valhalla/valhalla/pull/1716)
   * FIXED: Fixed rotary/roundabout issues in Valhalla OSRM compatibility.  [#1727](https://github.com/valhalla/valhalla/pull/1727)
   * FIXED: Fixed the destinations assignment for exit names in OSRM compatibility mode. [#1732](https://github.com/valhalla/valhalla/pull/1732)
   * FIXED: Enhance merge maneuver type assignment. [#1735](https://github.com/valhalla/valhalla/pull/1735)
   * FIXED: Fixed fork assignments and on ramps for OSRM compatibility mode. [#1738](https://github.com/valhalla/valhalla/pull/1738)
   * FIXED: Fixed cardinal direction on reference names when forward/backward tag is present on relations. Fixes singly digitized roads with opposing directional modifiers. [#1741](https://github.com/valhalla/valhalla/pull/1741)
   * FIXED: Fixed fork assignment and narrative logic when a highway ends and splits into multiple ramps. [#1742](https://github.com/valhalla/valhalla/pull/1742)
   * FIXED: Do not use any avoid edges as origin or destination of a route, matrix, or isochrone. [#1745](https://github.com/valhalla/valhalla/pull/1745)
   * FIXED: Add leg summary and remove unused hint attribute for OSRM compatibility mode. [#1753](https://github.com/valhalla/valhalla/pull/1753)
   * FIXED: Improvements for pedestrian forks, pedestrian roundabouts, and continue maneuvers. [#1768](https://github.com/valhalla/valhalla/pull/1768)
   * FIXED: Added simplified overview for OSRM response and added use_toll logic back to truck costing. [#1765](https://github.com/valhalla/valhalla/pull/1765)
   * FIXED: temp fix for location distance bug [#1774](https://github.com/valhalla/valhalla/pull/1774)
   * FIXED: Fix pedestrian routes using walkway_factor [#1780](https://github.com/valhalla/valhalla/pull/1780)
   * FIXED: Update the begin and end heading of short edges based on use [#1783](https://github.com/valhalla/valhalla/pull/1783)
   * FIXED: GraphReader::AreEdgesConnected update.  If transition count == 0 return false and do not call transition function. [#1786](https://github.com/valhalla/valhalla/pull/1786)
   * FIXED: Only edge candidates that were used in the path are send to serializer: [1788](https://github.com/valhalla/valhalla/pull/1788)
   * FIXED: Added logic to prevent the removal of a destination maneuver when ending on an internal edge [#1792](https://github.com/valhalla/valhalla/pull/1792)
   * FIXED: Fixed instructions when starting on an internal edge [#1796](https://github.com/valhalla/valhalla/pull/1796)

* **Enhancement**
   * Add the ability to run valhalla_build_tiles in stages. Specify the begin_stage and end_stage as command line options. Also cleans up temporary files as the last stage in the pipeline.
   * Add `remove` to `filesystem` namespace. [#1752](https://github.com/valhalla/valhalla/pull/1752)
   * Add TaxiCost into auto costing options.
   * Add `preferred_side` to allow per-location filtering of edges based on the side of the road the location is on and the driving side for that locale.
   * Slightly decreased the internal side-walk factor to .90f to favor roads with attached sidewalks. This impacts roads that have added sidewalk:left, sidewalk:right or sidewalk:both OSM tags (these become attributes on each directedEdge). The user can then avoid/penalize dedicated sidewalks and walkways, when they increase the walkway_factor. Since we slightly decreased the sidewalk_factor internally and only favor sidewalks if use is tagged as sidewalk_left or sidewalk_right, we should tend to route on roads with attached sidewalks rather than separate/dedicated sidewalks, allowing for more road names to be called out since these are labeled more.
   * Add `via` and `break_through` location types [#1737](https://github.com/valhalla/valhalla/pull/1737)
   * Add `street_side_tolerance` and `search_cutoff` to input `location` [#1777](https://github.com/valhalla/valhalla/pull/1777)
   * Return the Valhalla error `Path distance exceeds the max distance limit` for OSRM responses when the route is greater than the service limits. [#1781](https://github.com/valhalla/valhalla/pull/1781)

## Release Date: 2019-01-14 Valhalla 3.0.2
* **Bug Fix**
   * FIXED: Transit update - fix dow and exception when after midnight trips are normalized [#1682](https://github.com/valhalla/valhalla/pull/1682)
   * FIXED: valhalla_convert_transit segfault - GraphTileBuilder has null GraphTileHeader [#1683](https://github.com/valhalla/valhalla/issues/1683)
   * FIXED: Fix crash for trace_route with osrm serialization. Was passing shape rather than locations to the waypoint method.
   * FIXED: Properly set driving_side based on data set in TripPath.
   * FIXED: A bad bicycle route exposed an issue with bidirectional A* when the origin and destination edges are connected. Use A* in these cases to avoid requiring a high cost threshold in BD A*.
   * FIXED: x86 and x64 data compatibility was fixed as the structures weren't aligned.
   * FIXED: x86 tests were failing due mostly to floating point issues and the aforementioned structure misalignment.
* **Enhancement**
   * Add a durations list (delta time between each pair of trace points), a begin_time and a use_timestamp flag to trace_route requests. This allows using the input trace timestamps or durations plus the begin_time to compute elapsed time at each edge in the matched path (rather than using costing methods).
   * Add support for polyline5 encoding for OSRM formatted output.
* **Note**
   * Isochrones and openlr are both noted as not working with release builds for x86 (32bit) platforms. We'll look at getting this fixed in a future release

## Release Date: 2018-11-21 Valhalla 3.0.1
* **Bug Fix**
   * FIXED: Fixed a rare, but serious bug with bicycle costing. ferry_factor_ in bicycle costing shadowed the data member in the base dynamic cost class, leading to an unitialized variable. Occasionally, this would lead to negative costs which caused failures. [#1663](https://github.com/valhalla/valhalla/pull/1663)
   * FIXED: Fixed use of units in OSRM compatibility mode. [#1662](https://github.com/valhalla/valhalla/pull/1662)

## Release Date: 2018-11-21 Valhalla 3.0.0
* **NOTE**
   * This release changes the Valhalla graph tile formats to make the tile data more efficient and flexible. Tile data is incompatible with Valhalla 2.x builds, and code for 3.x is incompatible with data built for Valahalla 2.x versions. Valhalla tile sizes are slightly smaller (for datasets using elevation information the size savings is over 10%). In addition, there is increased flexibility for creating different variants of tiles to support different applications (e.g. bicycle only, or driving only).
* **Enhancement**
   * Remove the use of DirectedEdge for transitions between nodes on different hierarchy levels. A new structure, NodeTransition, is now used to transition to nodes on different hierarchy level. This saves space since only the end node GraphId is needed for the transitions (and DirectedEdge is a large data structure).
   * Change the NodeInfo lat,lon to use an offset from the tile base lat,lon. This potentially allows higher precision than using float, but more importantly saves space and allows support for NodeTransitions as well as spare for future growth.
   * Remove the EdgeElevation structure and max grade information into DirectedEdge and mean elevation into EdgeInfo. This saves space.
   * Reduce wayid to 32 bits. This allows sufficient growth when using OpenStreetMap data and frees space in EdgeInfo (allows moving speed limit and mean elevation from other structures).
   * Move name consistency from NodeInfo to DirectedEdge. This allows a more efficient lookup of name consistency.
   * Update all path algorithms to use NodeTransition logic rather than special DirectedEdge transition types. This simplifies PathAlgorithms slightly and removes some conditional logic.
   * Add an optional GraphFilter stage to tile building pipeline. This allows removal of edges and nodes based on access. This allows bicycle only, pedestrian only, or driving only datasets (or combinations) to be created - allowing smaller datasets for special purpose applications.
* **Deprecate**
   * Valhalla 3.0 removes support for OSMLR.

## Release Date: 2018-11-20 Valhalla 2.7.2
* **Enhancement**
   * UPDATED: Added a configuration variable for max_timedep_distance. This is used in selecting the path algorithm and provides the maximum distance between locations when choosing a time dependent path algorithm (other than multi modal). Above this distance, bidirectional A* is used with no time dependencies.
   * UPDATED: Remove transition edges from priority queue in Multimodal methods.
   * UPDATED: Fully implement street names and exit signs with ability to identify route numbers. [#1635](https://github.com/valhalla/valhalla/pull/1635)
* **Bug Fix**
   * FIXED: A timed-turned restriction should not be applied when a non-timed route is executed.  [#1615](https://github.com/valhalla/valhalla/pull/1615)
   * FIXED: Changed unordered_map to unordered_multimap for polys. Poly map can contain the same key but different multi-polygons. For example, islands for a country or timezone polygons for a country.
   * FIXED: Fixed timezone db issue where TZIDs did not exist in the Howard Hinnant date time db that is used in the date_time class for tz indexes.  Added logic to create aliases for TZIDs based on https://en.wikipedia.org/wiki/List_of_tz_database_time_zones
   * FIXED: Fixed the ramp turn modifiers for osrm compat [#1569](https://github.com/valhalla/valhalla/pull/1569)
   * FIXED: Fixed the step geometry when using the osrm compat mode [#1571](https://github.com/valhalla/valhalla/pull/1571)
   * FIXED: Fixed a data creation bug causing issues with A* routes ending on loops. [#1576](https://github.com/valhalla/valhalla/pull/1576)
   * FIXED: Fixed an issue with a bad route where destination only was present. Was due to thresholds in bidirectional A*. Changed threshold to be cost based rather than number of iterations). [#1586](https://github.com/valhalla/valhalla/pull/1586)
   * FIXED: Fixed an issue with destination only (private) roads being used in bicycle routes. Centralized some "base" transition cost logic in the base DynamicCost class. [#1587](https://github.com/valhalla/valhalla/pull/1587)
   * FIXED: Remove extraneous ramp maneuvers [#1657](https://github.com/valhalla/valhalla/pull/1657)

## Release Date: 2018-10-02 Valhalla 2.7.1
* **Enhancement**
   * UPDATED: Added date time support to forward and reverse isochrones. Add speed lookup (predicted speeds and/or free-flow or constrained flow speed) if date_time is present.
   * UPDATED: Add timezone checks to multimodal routes and isochrones (updates localtime if the path crosses into a timezone different than the start location).
* **Data Producer Update**
   * UPDATED: Removed boost date time support from transit.  Now using the Howard Hinnant date library.
* **Bug Fix**
   * FIXED: Fixed a bug with shortcuts that leads to inconsistent routes depending on whether shortcuts are taken, different origins can lead to different paths near the destination. This fix also improves performance on long routes and matrices.
   * FIXED: We were getting inconsistent results between departing at current date/time vs entering the current date/time.  This issue is due to the fact that the iso_date_time function returns the full iso date_time with the timezone offset (e.g., 2018-09-27T10:23-07:00 vs 2018-09-27T10:23). When we refactored the date_time code to use the new Howard Hinnant date library, we introduced this bug.
   * FIXED: Increased the threshold in CostMatrix to address null time and distance values occuring for truck costing with locations near the max distance.

## Release Date: 2018-09-13 Valhalla 2.7.0
* **Enhancement**
   * UPDATED: Refactor to use the pbf options instead of the ptree config [#1428](https://github.com/valhalla/valhalla/pull/1428) This completes [1357](https://github.com/valhalla/valhalla/issues/1357)
   * UPDATED: Removed the boost/date_time dependency from baldr and odin. We added the Howard Hinnant date and time library as a submodule. [#1494](https://github.com/valhalla/valhalla/pull/1494)
   * UPDATED: Fixed 'Drvie' typo [#1505](https://github.com/valhalla/valhalla/pull/1505) This completes [1504](https://github.com/valhalla/valhalla/issues/1504)
   * UPDATED: Optimizations of GetSpeed for predicted speeds [1490](https://github.com/valhalla/valhalla/issues/1490)
   * UPDATED: Isotile optimizations
   * UPDATED: Added stats to predictive traffic logging
   * UPDATED: resample_polyline - Breaks the polyline into equal length segments at a sample distance near the resolution. Break out of the loop through polyline points once we reach the specified number of samplesthen append the last
polyline point.
   * UPDATED: added android logging and uses a shared graph reader
   * UPDATED: Do not run a second pass on long pedestrian routes that include a ferry (but succeed on first pass). This is a performance fix. Long pedestrian routes with A star factor based on ferry speed end up being very inefficient.
* **Bug Fix**
   * FIXED: A* destination only
   * FIXED: Fixed through locations weren't honored [#1449](https://github.com/valhalla/valhalla/pull/1449)


## Release Date: 2018-08-02 Valhalla 3.0.0-rc.4
* **Node Bindings**
   * UPDATED: add some worker pool handling
   [#1467](https://github.com/valhalla/valhalla/pull/1467)

## Release Date: 2018-08-02 Valhalla 3.0.0-rc.3
* **Node Bindings**
   * UPDATED: replaced N-API with node-addon-api wrapper and made the actor
   functions asynchronous
   [#1457](https://github.com/valhalla/valhalla/pull/1457)

## Release Date: 2018-07-24 Valhalla 3.0.0-rc.2
* **Node Bindings**
   * FIXED: turn on the autocleanup functionality for the actor object.
   [#1439](https://github.com/valhalla/valhalla/pull/1439)

## Release Date: 2018-07-16 Valhalla 3.0.0-rc.1
* **Enhancement**
   * ADDED: exposed the rest of the actions to the node bindings and added tests. [#1415](https://github.com/valhalla/valhalla/pull/1415)

## Release Date: 2018-07-12 Valhalla 3.0.0-alpha.1
**NOTE**: There was already a small package named `valhalla` on the npm registry, only published up to version 0.0.3. The team at npm has transferred the package to us, but would like us to publish something to it ASAP to prove our stake in it. Though the bindings do not have all of the actor functionality exposed yet (just route), we are going to publish an alpha release of 3.0.0 to get something up on npm.
* **Infrastructure**:
   * ADDED: add in time dependent algorithms if the distance between locations is less than 500km.
   * ADDED: TurnLanes to indicate turning lanes at the end of a directed edge.
   * ADDED: Added PredictedSpeeds to Valhalla tiles and logic to compute speed based on predictive speed profiles.
* **Data Producer Update**
   * ADDED: is_route_num flag was added to Sign records. Set this to true if the exit sign comes from a route number/ref.
   * CHANGED: Lower speeds on driveways, drive-thru, and parking aisle. Set destination only flag for drive thru use.
   * ADDED: Initial implementation of turn lanes.
  **Bug Fix**
   * CHANGED: Fix destination only penalty for A* and time dependent cases.
   * CHANGED: Use the distance from GetOffsetForHeading, based on road classification and road use (e.g. ramp, turn channel, etc.), within tangent_angle function.
* **Map Matching**
   * FIXED: Fixed trace_route edge_walk server abort [#1365](https://github.com/valhalla/valhalla/pull/1365)
* **Enhancement**
   * ADDED: Added post process for updating free and constrained speeds in the directed edges.
   * UPDATED: Parse the json request once and store in a protocol buffer to pass along the pipeline. This completed the first portion of [1357](https://github.com/valhalla/valhalla/issues/1357)
   * UPDATED: Changed the shape_match attribute from a string to an enum. Fixes [1376](https://github.com/valhalla/valhalla/issues/1376)
   * ADDED: Node bindings for route [#1341](https://github.com/valhalla/valhalla/pull/1341)
   * UPDATED: Use a non-linear use_highways factor (to more heavily penalize highways as use_highways approaches 0).

## Release Date: 2018-07-15 Valhalla 2.6.3
* **API**:
   * FIXED: Use a non-linear use_highways factor (to more heavily penalize highways as use_highways approaches 0).
   * FIXED: Fixed the highway_factor when use_highways < 0.5.
   * ENHANCEMENT: Added logic to modulate the surface factor based on use_trails.
   * ADDED: New customer test requests for motorcycle costing.

## Release Date: 2018-06-28 Valhalla 2.6.2
* **Data Producer Update**
   * FIXED: Complex restriction sorting bug.  Check of has_dt in ComplexRestrictionBuilder::operator==.
* **API**:
   * FIXED: Fixed CostFactory convenience method that registers costing models
   * ADDED: Added use_tolls into motorcycle costing options

## Release Date: 2018-05-28 Valhalla 2.6.0
* **Infrastructure**:
   * CHANGED: Update cmake buildsystem to replace autoconf [#1272](https://github.com/valhalla/valhalla/pull/1272)
* **API**:
   * CHANGED: Move `trace_options` parsing to map matcher factory [#1260](https://github.com/valhalla/valhalla/pull/1260)
   * ADDED: New costing method for AutoDataFix [#1283](https://github.com/valhalla/valhalla/pull/1283)

## Release Date: 2018-05-21 Valhalla 2.5.0
* **Infrastructure**
   * ADDED: Add code formatting and linting.
* **API**
   * ADDED: Added new motorcycle costing, motorcycle access flag in data and use_trails option.
* **Routing**
   * ADDED: Add time dependnet forward and reverse A* methods.
   * FIXED: Increase minimum threshold for driving routes in bidirectional A* (fixes some instances of bad paths).
* **Data Producer Update**
   * CHANGED: Updates to properly handle cycleway crossings.
   * CHANGED: Conditionally include driveways that are private.
   * ADDED: Added logic to set motorcycle access.  This includes lua, country access, and user access flags for motorcycles.

## Release Date: 2018-04-11 Valhalla 2.4.9
* **Enhancement**
   * Added European Portuguese localization for Valhalla
   * Updates to EdgeStatus to improve performance. Use an unordered_map of tile Id and allocate an array for each edge in the tile. This allows using pointers to access status for sequential edges. This improves performance by 50% or so.
   * A couple of bicycle costing updates to improve route quality: avoid roads marked as part of a truck network, to remove the density penalty for transition costs.
   * When optimal matrix type is selected, now use CostMatrix for source to target pedestrian and bicycle matrix calls when both counts are above some threshold. This improves performance in general and lessens some long running requests.
*  **Data Producer Update**
   * Added logic to protect against setting a speed of 0 for ferries.

## Release Date: 2018-03-27 Valhalla 2.4.8
* **Enhancement**
   * Updates for Italian verbal translations
   * Optionally remove driveways at graph creation time
   * Optionally disable candidate edge penalty in path finding
   * OSRM compatible route, matrix and map matching response generation
   * Minimal Windows build compatibility
   * Refactoring to use PBF as the IPC mechanism for all objects
   * Improvements to internal intersection marking to reduce false positives
* **Bug Fix**
   * Cap candidate edge penalty in path finding to reduce excessive expansion
   * Fix trivial paths at deadends

## Release Date: 2018-02-08 Valhalla 2.4.7
* **Enhancement**
   * Speed up building tiles from small OSM imports by using boost directory iterator rather than going through all possible tiles and testing each if the file exists.
* **Bug Fix**
   * Protect against overflow in string to float conversion inside OSM parsing.

## Release Date: 2018-01-26 Valhalla 2.4.6
* **Enhancement**
   * Elevation library will lazy load RAW formatted sources

## Release Date: 2018-01-24 Valhalla 2.4.5
* **Enhancement**
   * Elevation packing utility can unpack lz4hc now
* **Bug Fix**
   * Fixed broken darwin builds

## Release Date: 2018-01-23 Valhalla 2.4.4
* **Enhancement**
   * Elevation service speed improvments and the ability to serve lz4hc compressed data
   * Basic support for downloading routing tiles on demand
   * Deprecated `valhalla_route_service`, now all services (including elevation) are found under `valhalla_service`

## Release Date: 2017-12-11 Valhalla 2.4.3
* **Enhancement**
   * Remove union from GraphId speeds up some platforms
   * Use SAC scale in pedestrian costing
   * Expanded python bindings to include all actions (route, matrix, isochrone, etc)
* **Bug Fix**
   * French translation typo fixes
*  **Data Producer Update**
   * Handling shapes that intersect the poles when binning
   * Handling when transit shapes are less than 2 points

## Release Date: 2017-11-09 Valhalla 2.4.1
*  **Data Producer Update**
   * Added kMopedAccess to modes for complex restrictions.  Remove the kMopedAccess when auto access is removed.  Also, add the kMopedAccess when an auto restriction is found.

## Release Date: 2017-11-08 Valhalla 2.4.0
*  **Data Producer Update**
   * Added logic to support restriction = x with a the except tag.  We apply the restriction to everything except for modes in the except tag.
   * Added logic to support railway_service and coach_service in transit.
* **Bug Fix**
  * Return proper edge_walk path for requested shape_match=walk_or_snap
  * Skip invalid stateid for Top-K requests

## Release Date: 2017-11-07 Valhalla 2.3.9
* **Enhancement**
  * Top-K map matched path generation now only returns unique paths and does so with fewer iterations
  * Navigator call outs for both imperial and metric units
  * The surface types allowed for a given bike route can now be controlled via a request parameter `avoid_bad_surfaces`
  * Improved support for motorscooter costing via surface types, road classification and vehicle specific tagging
* **Bug Fix**
  * Connectivity maps now include information about transit tiles
  * Lane counts for singly digitized roads are now correct for a given directed edge
  * Edge merging code for assigning osmlr segments is now robust to partial tile sets
  * Fix matrix path finding to allow transitioning down to lower levels when appropriate. In particular, do not supersede shortcut edges until no longer expanding on the next level.
  * Fix optimizer rotate location method. This fixes a bug where optimal ordering was bad for large location sets.
*  **Data Producer Update**
   * Duration tags are now used to properly set the speed of travel for a ferry routes

## Release Date: 2017-10-17 Valhalla 2.3.8
* **Bug Fix**
  * Fixed the roundabout exit count for bicycles when the roundabout is a road and not a cycleway
  * Enable a pedestrian path to remain on roundabout instead of getting off and back on
  * Fixed the penalization of candidate locations in the uni-directional A* algorithm (used for trivial paths)
*  **Data Producer Update**
   * Added logic to set bike forward and tag to true where kv["sac_scale"] == "hiking". All other values for sac_scale turn off bicycle access.  If sac_scale or mtb keys are found and a surface tag is not set we default to kPath.
   * Fixed a bug where surface=unpaved was being assigned Surface::kPavedSmooth.

## Release Date: 2017-9-11 Valhalla 2.3.7
* **Bug Fix**
  * Update bidirectional connections to handle cases where the connecting edge is one of the origin (or destination) edges and the cost is high. Fixes some pedestrian route issues that were reported.
*  **Data Producer Update**
   * Added support for motorroad tag (default and per country).
   * Update OSMLR segment association logic to fix issue where chunks wrote over leftover segments. Fix search along edges to include a radius so any nearby edges are also considered.

## Release Date: 2017-08-29 Valhalla 2.3.6
* **Bug Fix**
  * Pedestrian paths including ferries no longer cause circuitous routes
  * Fix a crash in map matching route finding where heading from shape was using a `nullptr` tile
  * Spanish language narrative corrections
  * Fix traffic segment matcher to always set the start time of a segment when its known
* **Enhancement**
  * Location correlation scoring improvements to avoid situations where less likely start or ending locations are selected

## Release Date: 2017-08-22 Valhalla 2.3.5
* **Bug Fix**
  * Clamp the edge score in thor. Extreme values were causing bad alloc crashes.
  * Fix multimodal isochrones. EdgeLabel refactor caused issues.
* **Data Producer Update**
  * Update lua logic to properly handle vehicle=no tags.

## Release Date: 2017-08-14 Valhalla 2.3.4
* **Bug Fix**
  * Enforce limits on maximum per point accuracy to avoid long running map matching computations

## Release Date: 2017-08-14 Valhalla 2.3.3
* **Bug Fix**
  * Maximum osm node reached now causes bitset to resize to accomodate when building tiles
  * Fix wrong side of street information and remove redundant node snapping
  * Fix path differences between services and `valhalla_run_route`
  * Fix map matching crash when interpolating duplicate input points
  * Fix unhandled exception when trace_route or trace_attributes when there are no continuous matches
* **Enhancement**
  * Folded Low-Stress Biking Code into the regular Bicycle code and removed the LowStressBicycleCost class. Now when making a query for bicycle routing, a value of 0 for use_hills and use_roads produces low-stress biking routes, while a value of 1 for both provides more intense professional bike routes.
  * Bike costing default values changed. use_roads and use_hills are now 0.25 by default instead of 0.5 and the default bike is now a hybrid bike instead of a road bike.
  * Added logic to use station hierarchy from transitland.  Osm and egress nodes are connected by transitconnections.  Egress and stations are connected by egressconnections.  Stations and platforms are connected by platformconnections.  This includes narrative updates for Odin as well.

## Release Date: 2017-07-31 Valhalla 2.3.2
* **Bug Fix**
  * Update to use oneway:psv if oneway:bus does not exist.
  * Fix out of bounds memory issue in DoubleBucketQueue.
  * Many things are now taken into consideration to determine which sides of the road have what cyclelanes, because they were not being parsed correctly before
  * Fixed issue where sometimes a "oneway:bicycle=no" tag on a two-way street would cause the road to become a oneway for bicycles
  * Fixed trace_attributes edge_walk cases where the start or end points in the shape are close to graph nodes (intersections)
  * Fixed 32bit architecture crashing for certain routes with non-deterministic placement of edges labels in bucketized queue datastructure
* **Enhancement**
  * Improve multi-modal routes by adjusting the pedestrian mode factor (routes use less walking in favor of public transit).
  * Added interface framework to support "top-k" paths within map-matching.
  * Created a base EdgeLabel class that contains all data needed within costing methods and supports the basic path algorithms (forward direction, A*, with accumulated path distance). Derive class for bidirectional algorithms (BDEdgeLabel) and for multimodal algorithms. Lowers memory use by combining some fields (using spare bits from GraphId).
  * Added elapsed time estimates to map-matching labels in preparation for using timestamps in map-matching.
  * Added parsing of various OSM tags: "bicycle=use_sidepath", "bicycle=dismount", "segregated=*", "shoulder=*", "cycleway:buffer=*", and several variations of these.
  * Both trace_route and trace_attributes will parse `time` and `accuracy` parameters when the shape is provided as unencoded
  * Map-matching will now use the time (in seconds) of each gps reading (if provided) to narrow the search space and avoid finding matches that are impossibly fast

## Release Date: 2017-07-10 Valhalla 2.3.0
* **Bug Fix**
  * Fixed a bug in traffic segment matcher where length was populated but had invalid times
* **Embedded Compilation**
  * Decoupled the service components from the rest of the worker objects so that the worker objects could be used in non http service contexts
   * Added an actor class which encapsulates the various worker objects and allows the various end points to be called /route /height etc. without needing to run a service
* **Low-Stress Bicycle**
  * Worked on creating a new low-stress biking option that focuses more on taking safer roads like cycle ways or residential roads than the standard bike costing option does.

## Release Date: 2017-06-26 Valhalla 2.2.9
* **Bug Fix**
  * Fix a bug introduced in 2.2.8 where map matching search extent was incorrect in longitude axis.

## Release Date: 2017-06-23 Valhalla 2.2.8
* **Bug Fix**
  * Traffic segment matcher (exposed through Python bindings) - fix cases where partial (or no) results could be returned when breaking out of loop in form_segments early.
* **Traffic Matching Update**
  * Traffic segment matcher - handle special cases when entering and exiting turn channels.
* **Guidance Improvements**
  * Added Swedish (se-SV) narrative file.

## Release Date: 2017-06-20 Valhalla 2.2.7
* **Bug Fixes**
  * Traffic segment matcher (exposed through Python bindings) makes use of accuracy per point in the input
  * Traffic segment matcher is robust to consecutive transition edges in matched path
* **Isochrone Changes**
  * Set up isochrone to be able to handle multi-location queries in the future
* **Data Producer Updates**
  * Fixes to valhalla_associate_segments to address threading issue.
  * Added support for restrictions that refers only to appropriate type of vehicle.
* **Navigator**
  * Added pre-alpha implementation that will perform guidance for mobile devices.
* **Map Matching Updates**
  * Added capability to customize match_options

## Release Date: 2017-06-12 Valhalla 2.2.6
* **Bug Fixes**
  * Fixed the begin shape index where an end_route_discontinuity exists
* **Guidance Improvements**
  * Updated Slovenian (sl-SI) narrative file.
* **Data Producer Updates**
  * Added support for per mode restrictions (e.g., restriction:&lt;type&gt;)  Saved these restrictions as "complex" restrictions which currently support per mode lookup (unlike simple restrictions which are assumed to apply to all driving modes).
* **Matrix Updates**
  * Increased max distance threshold for auto costing and other similar costings to 400 km instead of 200 km

## Release Date: 2017-06-05 Valhalla 2.2.5
* **Bug Fixes**
  * Fixed matched point edge_index by skipping transition edges.
  * Use double precision in meili grid traversal to fix some incorrect grid cases.
  * Update meili to use DoubleBucketQueue and GraphReader methods rather than internal methods.

## Release Date: 2017-05-17 Valhalla 2.2.4
* **Bug Fixes**
  * Fix isochrone bug where the default access mode was used - this rejected edges that should not have been rejected for cases than automobile.
  * Fix A* handling of edge costs for trivial routes. This fixed an issue with disconnected regions that projected to a single edge.
  * Fix TripPathBuilder crash if first edge is a transition edge (was occurring with map-matching in rare occasions).

## Release Date: 2017-05-15 Valhalla 2.2.3
* **Map Matching Improvement**
  * Return begin and end route discontinuities. Also, returns partial shape of edge at route discontinuity.
* **Isochrone Improvements**
  * Add logic to make sure the center location remains fixed at the center of a tile/grid in the isotile.
  * Add a default generalization factor that is based on the grid size. Users can still override this factor but the default behavior is improved.
  * Add ExpandForward and ExpandReverse methods as is done in bidirectional A*. This improves handling of transitions between hierarchy levels.
* **Graph Correlation Improvements**
  * Add options to control both radius and reachability per input location (with defaults) to control correlation of input locations to the graph in such a way as to avoid routing between disconnected regions and favor more likely paths.

## Release Date: 2017-05-08 Valhalla 2.2.0
* **Guidance Improvements**
  * Added Russian (ru-RU) narrative file.
  * Updated Slovenian (sl-SI) narrative file.
* **Data Producer Updates**
  * Assign destination sign info on bidirectional ramps.
  * Update ReclassifyLinks. Use a "link-tree" which is formed from the exit node and terminates at entrance nodes. Exit nodes are sorted by classification so motorway exits are done before trunks, etc. Updated the turn channel logic - now more consistently applies turn channel use.
  * Updated traffic segment associations to properly work with elevation and lane connectivity information (which is stored after the traffic association).

## Release Date: 2017-04-24 Valhalla 2.1.9
* **Elevation Update**
  * Created a new EdgeElevation structure which includes max upward and downward slope (moved from DirectedEdge) and mean elevation.
* **Routing Improvements**
  * Destination only fix when "nested" destination only areas cause a route failure. Allow destination only edges (with penalty) on 2nd pass.
  * Fix heading to properly use the partial edge shape rather than entire edge shape to determine heading at the begin and end locations.
  * Some cleanup and simplification of the bidirectional A* algorithm.
  * Some cleanup and simplification of TripPathBuilder.
  * Make TileHierarchy data and methods static and remove tile_dir from the tile hierarchy.
* **Map Matching Improvement**
  * Return matched points with trace attributes when using map_snap.
* **Data Producer Updates**
  * lua updates so that the chunnel will work again.

## Release Date: 2017-04-04 Valhalla 2.1.8
* **Map Matching Release**
  * Added max trace limits and out-of-bounds checks for customizable trace options

## Release Date: 2017-03-29 Valhalla 2.1.7
* **Map Matching Release**
  * Increased service limits for trace
* **Data Producer Updates**
  * Transit: Remove the dependency on using level 2 tiles for transit builder
* **Traffic Updates**
  * Segment matcher completely re-written to handle many complex issues when matching traces to OTSs
* **Service Improvement**
  * Bug Fix - relaxed rapidjson parsing to allow numeric type coercion
* **Routing Improvements**
  * Level the forward and reverse paths in bidirectional A * to account for distance approximation differences.
  * Add logic for Use==kPath to bicycle costing so that paths are favored (as are footways).

## Release Date: 2017-03-10 Valhalla 2.1.3
* **Guidance Improvement**
  * Corrections to Slovenian narrative language file
  **Routing Improvements**
  * Increased the pedestrian search radius from 25 to 50 within the meili configuration to reduce U-turns with map-matching
  * Added a max avoid location limit

## Release Date: 2017-02-22 Valhalla 2.1.0
* **Guidance Improvement**
  * Added ca-ES (Catalan) and sl-SI (Slovenian) narrative language files
* **Routing  Improvement**
  * Fix through location reverse ordering bug (introduced in 2.0.9) in output of route responses for depart_at routes
  * Fix edge_walking method to handle cases where more than 1 initial edge is found
* **Data Producer Updates**
  * Improved transit by processing frequency based schedules.
  * Updated graph validation to more aggressively check graph consistency on level 0 and level 1
  * Fix the EdgeInfo hash to not create duplicate edge info records when creating hierarchies

## Release Date: 2017-02-21 Valhalla 2.0.9
* **Guidance Improvement**
  * Improved Italian narrative by handling articulated prepositions
  * Properly calling out turn channel maneuver
* **Routing Improvement**
  * Improved path determination by increasing stop impact for link to link transitions at intersections
  * Fixed through location handling, now includes cost at throughs and properly uses heading
  * Added ability to adjust location heading tolerance
* **Traffic Updates**
  * Fixed segment matching json to properly return non-string values where apropriate
* **Data Producer Updates**
  * Process node:ref and way:junction_ref as a semicolon separated list for exit numbers
  * Removed duplicated interchange sign information when ways are split into edges
  * Use a sequence within HierarchyBuilder to lower memory requirements for planet / large data imports.
  * Add connecting OSM wayId to a transit stop within NodeInfo.
  * Lua update:  removed ways that were being added to the routing graph.
  * Transit:  Fixed an issue where add_service_day and remove_service_day was not using the tile creation date, but the service start date for transit.
  * Transit:  Added acceptance test logic.
  * Transit:  Added fallback option if the associated wayid is not found.  Use distance approximator to find the closest edge.
  * Transit:  Added URL encoding for one stop ids that contain diacriticals.  Also, added include_geometry=false for route requests.
* **Optimized Routing Update**
  * Added an original index to the location object in the optimized route response
* **Trace Route Improvement**
  * Updated find_start_node to fix "GraphTile NodeInfo index out of bounds" error

## Release Date: 2017-01-30 Valhalla 2.0.6
* **Guidance Improvement**
  * Italian phrases were updated
* **Routing Improvement**
  * Fixed an issue where date and time was returning an invalid ISO8601 time format for date_time values in positive UTC. + sign was missing.
  * Fixed an encoding issue that was discovered for tranist_fetcher.  We were not encoding onestop_ids or route_ids.  Also, added exclude_geometry=true for route API calls.
* **Data Producer Updates**
  * Added logic to grab a single feed in valhalla_build_transit.

## Release Date: 2017-01-04 Valhalla 2.0.3
* **Service Improvement**
  * Added support for interrupting requests. If the connection is closed, route computation and map-matching can be interrupted prior to completion.
* **Routing Improvement**
  * Ignore name inconsistency when entering a link to avoid double penalizing.
* **Data Producer Updates**
  * Fixed consistent name assignment for ramps and turn lanes which improved guidance.
  * Added a flag to directed edges indicating if the edge has names. This can potentially be used in costing methods.
  * Allow future use of spare GraphId bits within DirectedEdge.

## Release Date: 2016-12-13 Valhalla 2.0.2
* **Routing Improvement**
  * Added support for multi-way restrictions to matrix and isochrones.
  * Added HOV costing model.
  * Speed limit updates.   Added logic to save average speed separately from speed limits.
  * Added transit include and exclude logic to multimodal isochrone.
  * Fix some edge cases for trivial (single edge) paths.
  * Better treatment of destination access only when using bidirectional A*.
* **Performance Improvement**
  * Improved performance of the path algorithms by making many access methods inline.

## Release Date: 2016-11-28 Valhalla 2.0.1
* **Routing Improvement**
  * Preliminary support for multi-way restrictions
* **Issues Fixed**
  * Fixed tile incompatiblity between 64 and 32bit architectures
  * Fixed missing edges within tile edge search indexes
  * Fixed an issue where transit isochrone was cut off if we took transit that was greater than the max_seconds and other transit lines or buses were then not considered.

## Release Date: 2016-11-15 Valhalla 2.0

* **Tile Redesign**
  * Updated the graph tiles to store edges only on the hierarchy level they belong to. Prior to this, the highways were stored on all levels, they now exist only on the highway hierarchy. Similar changes were made for arterial level roads. This leads to about a 20% reduction in tile size.
  * The tile redesign required changes to the path generation algorithms. They must now transition freely beteeen levels, even for pedestrian and bicycle routes. To offset the extra transitions, the main algorithms were changed to expand nodes at each level that has directed edges, rather than adding the transition edges to the priority queue/adjacency list. This change helps performance. The hierarchy limits that are used to speed the computation of driving routes by utilizing the highway hierarchy were adjusted to work with the new path algorithms.
  * Some changes to costing were also required, for example pedestrian and bicycle routes skip shortcut edges.
  * Many tile data structures were altered to explicitly size different fields and make room for "spare" fields that will allow future growth. In addition, the tile itself has extra "spare" records that can be appended to the end of the tile and referenced from the tile header. This also will allow future growth without breaking backward compatibility.
* **Guidance Improvement**
  * Refactored trip path to use an enumerated `Use` for edge and an enumerated `NodeType` for node
  * Fixed some wording in the Hindi narrative file
  * Fixed missing turn maneuver by updating the forward intersecting edge logic
* **Issues Fixed**
  * Fixed an issue with pedestrian routes where a short u-turn was taken to avoid the "crossing" penalty.
  * Fixed bicycle routing due to high penalty to enter an access=destination area. Changed to a smaller, length based factor to try to avoid long regions where access = destination. Added a driveway penalty to avoid taking driveways (which are often marked as access=destination).
  * Fixed regression where service did not adhere to the list of allowed actions in the Loki configuration
* **Graph Correlation**
  * External contributions from Navitia have lead to greatly reduced per-location graph correlation. Average correlation time is now less than 1ms down from 4-9ms.

## Release Date: 2016-10-17

* **Guidance Improvement**
  * Added the Hindi (hi-IN) narrative language
* **Service Additions**
  * Added internal valhalla error codes utility in baldr and modified all services to make use of and return as JSON response
  * See documentation https://github.com/valhalla/valhalla-docs/blob/master/api-reference.md#internal-error-codes-and-conditions
* **Time-Distance Matrix Improvement**
  * Added a costmatrix performance fix for one_to_many matrix requests
* **Memory Mapped Tar Archive - Tile Extract Support**
  * Added the ability to load a tar archive of the routing graph tiles. This improves performance under heavy load and reduces the memory requirement while allowing multiple processes to share cache resources.

## Release Date: 2016-09-19

* **Guidance Improvement**
  * Added pirate narrative language
* **Routing Improvement**
  * Added the ability to include or exclude stops, routes, and operators in multimodal routing.
* **Service Improvement**
  * JSONify Error Response

## Release Date: 2016-08-30

* **Pedestrian Routing Improvement**
  * Fixes for trivial pedestrian routes

## Release Date: 2016-08-22

* **Guidance Improvements**
  * Added Spanish narrative
  * Updated the start and end edge heading calculation to be based on road class and edge use
* **Bicycle Routing Improvements**
  * Prevent getting off a higher class road for a small detour only to get back onto the road immediately.
  * Redo the speed penalties and road class factors - they were doubly penalizing many roads with very high values.
  * Simplify the computation of weighting factor for roads that do not have cycle lanes. Apply speed penalty to slightly reduce favoring
of non-separated bicycle lanes on high speed roads.
* **Routing Improvements**
  * Remove avoidance of U-turn for pedestrian routes. This improves use with map-matching since pedestrian routes can make U-turns.
  * Allow U-turns at dead-ends for driving (and bicycling) routes.
* **Service Additions**
  * Add support for multi-modal isochrones.
  * Added base code to allow reverse isochrones (path from anywhere to a single destination).
* **New Sources to Targets**
  * Added a new Matrix Service action that allows you to request any of the 3 types of time-distance matrices by calling 1 action.  This action takes a sources and targets parameter instead of the locations parameter.  Please see the updated Time-Distance Matrix Service API reference for more details.

## Release Date: 2016-08-08

 * **Service additions**
  * Latitude, longitude bounding boxes of the route and each leg have been added to the route results.
  * Added an initial isochrone capability. This includes methods to create an "isotile" - a 2-D gridded data set with time to reach each lat,lon grid from an origin location. This isoltile is then used to create contours at specified times. Interior contours are optionally removed and the remaining outer contours are generalized and converted to GeoJSON polygons. An initial version supporting multimodal route types has also been added.
 * **Data Producer Updates**
  * Fixed tranist scheduling issue where false schedules were getting added.
 * **Tools Additionas**
  * Added `valhalla_export_edges` tool to allow shape and names to be dumped from the routing tiles

## Release Date: 2016-07-19

 * **Guidance Improvements**
  * Added French narrative
  * Added capability to have narrative language aliases - For example: German `de-DE` has an alias of `de`
 * **Transit Stop Update** - Return latitude and longitude for each transit stop
 * **Data Producer Updates**
  * Added logic to use lanes:forward, lanes:backward, speed:forward, and speed:backward based on direction of the directed edge.
  * Added support for no_entry, no_exit, and no_turn restrictions.
  * Added logic to support country specific access. Based on country tables found here: http://wiki.openstreetmap.org/wiki/OSM_tags_for_routing/Access-Restrictions

## Release Date: 2016-06-08

 * **Bug Fix** - Fixed a bug where edge indexing created many small tiles where no edges actually intersected. This allowed impossible routes to be considered for path finding instead of rejecting them earlier.
 * **Guidance Improvements**
  * Fixed invalid u-turn direction
  * Updated to properly call out jughandle routes
  * Enhanced signless interchange maneuvers to help guide users
 * **Data Producer Updates**
  * Updated the speed assignment for ramp to be a percentage of the original road class speed assignment
  * Updated stop impact logic for turn channel onto ramp

## Release Date: 2016-05-19

 * **Bug Fix** - Fixed a bug where routes fail within small, disconnected "islands" due to the threshold logic in prior release. Also better logic for not-thru roads.

## Release Date: 2016-05-18

 * **Bidirectional A* Improvements** - Fixed an issue where if both origin and destination locations where on not-thru roads that meet at a common node the path ended up taking a long detour. Not all cases were fixed though - next release should fix. Trying to address the termination criteria for when the best connection point of the 2 paths is optimal. Turns out that the initial case where both opposing edges are settled is not guaranteed to be the least cost path. For now we are setting a threshold and extending the search while still tracking best connections. Fixed the opposing edge when a hierarchy transition occurs.
 * **Guidance Globalization** -  Fixed decimal distance to be locale based.
 * **Guidance Improvements**
  * Fixed roundabout spoke count issue by fixing the drive_on_right attribute.
  * Simplified narative by combining unnamed straight maneuvers
  * Added logic to confirm maneuver type assignment to avoid invalid guidance
  * Fixed turn maneuvers by improving logic for the following:
    * Internal intersection edges
    * 'T' intersections
    * Intersecting forward edges
 * **Data Producer Updates** - Fix the restrictions on a shortcut edge to be the same as the last directed edge of the shortcut (rather than the first one).

## Release Date: 2016-04-28

 * **Tile Format Updates** - Separated the transit graph from the "road only" graph into different tiles but retained their interconnectivity. Transit tiles are now hierarchy level 3.
 * **Tile Format Updates** - Reduced the size of graph edge shape data by 5% through the use of varint encoding (LEB128)
 * **Tile Format Updates** - Aligned `EdgeInfo` structures to proper byte boundaries so as to maintain compatibility for systems who don't support reading from unaligned addresses.
 * **Guidance Globalization** -  Added the it-IT(Italian) language file. Added support for CLDR plural rules. The cs-CZ(Czech), de-DE(German), and en-US(US English) language files have been updated.
 * **Travel mode based instructions** -  Updated the start, post ferry, and post transit insructions to be based on the travel mode, for example:
  * `Drive east on Main Street.`
  * `Walk northeast on Broadway.`
  * `Bike south on the cycleway.`

## Release Date: 2016-04-12

 * **Guidance Globalization** -  Added logic to use tagged language files that contain the guidance phrases. The initial versions of en-US, de-DE, and cs-CZ have been deployed.
 * **Updated ferry defaults** -  Bumped up use_ferry to 0.65 so that we don't penalize ferries as much.

## Release Date: 2016-03-31
 * **Data producer updates** - Do not generate shortcuts across a node which is a fork. This caused missing fork maneuvers on longer routes.  GetNames update ("Broadway fix").  Fixed an issue with looking up a name in the ref map and not the name map.  Also, removed duplicate names.  Private = false was unsetting destination only flags for parking aisles.

## Release Date: 2016-03-30
 * **TripPathBuilder Bug Fix** - Fixed an exception that was being thrown when trying to read directed edges past the end of the list within a tile. This was due to errors in setting walkability and cyclability on upper hierarchies.

## Release Date: 2016-03-28

 * **Improved Graph Correlation** -  Correlating input to the routing graph is carried out via closest first traversal of the graph's, now indexed, geometry. This results in faster correlation and gaurantees the absolute closest edge is found.

## Release Date: 2016-03-16

 * **Transit type returned** -  The transit type (e.g. tram, metro, rail, bus, ferry, cable car, gondola, funicular) is now returned with each transit maneuver.
 * **Guidance language** -  If the language option is not supplied or is unsupported then the language will be set to the default (en-US). Also, the service will return the language in the trip results.
 * **Update multimodal path algorithm** - Applied some fixes to multimodal path algorithm. In particular fixed a bug where the wrong sortcost was added to the adjacency list. Also separated "in-station" transfer costs from transfers between stops.
 * **Data producer updates** - Do not combine shortcut edges at gates or toll booths. Fixes avoid toll issues on routes that included shortcut edges.

## Release Date: 2016-03-07

 * **Updated all APIs to honor the optional DNT (Do not track) http header** -  This will avoid logging locations.
 * **Reduce 'Merge maneuver' verbal alert instructions** -  Only create a verbal alert instruction for a 'Merge maneuver' if the previous maneuver is > 1.5 km.
 * **Updated transit defaults.  Tweaked transit costing logic to obtain better routes.** -  use_rail = 0.6, use_transfers = 0.3, transfer_cost = 15.0 and transfer_penalty = 300.0.  Updated the TransferCostFactor to use the transfer_factor correctly.  TransitionCost for pedestrian costing bumped up from 20.0f to 30.0f when predecessor edge is a transit connection.
 * **Initial Guidance Globalization** -  Partial framework for Guidance Globalization. Started reading some guidance phrases from en-US.json file.

## Release Date: 2016-02-22

 * **Use bidirectional A* for automobile routes** - Switch to bidirectional A* for all but bus routes and short routes (where origin and destination are less than 10km apart). This improves performance and has less failure cases for longer routes. Some data import adjustments were made (02-19) to fix some issues encountered with arterial and highway hierarchies. Also only use a maximum of 2 passes for bidirecdtional A* to reduce "long time to fail" cases.
 * **Added verbal multi-cue guidance** - This combines verbal instructions when 2 successive maneuvers occur in a short amount of time (e.g., Turn right onto MainStreet. Then Turn left onto 1st Avenue).

## Release Date: 2016-02-19

 * **Data producer updates** - Reduce stop impact when all edges are links (ramps or turn channels). Update opposing edge logic to reject edges that do no have proper access (forward access == reverse access on opposing edge and vice-versa). Update ReclassifyLinks for cases where a single edge (often a service road) intersects a ramp improperly causing the ramp to reclassified when it should not be. Updated maximum OSM node Id (now exceeds 4000000000). Move lua from conf repository into mjolnir.

## Release Date: 2016-02-01

 * **Data producer updates** - Reduce speed on unpaved/rough roads. Add statistics for hgv (truck) restrictions.

## Release Date: 2016-01-26

 * **Added capability to disable narrative production** - Added the `narrative` boolean option to allow users to disable narrative production. Locations, shape, length, and time are still returned. The narrative production is enabled by default. The possible values for the `narrative` option are: false and true
 * **Added capability to mark a request with an id** - The `id` is returned with the response so a user could match to the corresponding request.
 * **Added some logging enhancements, specifically [ANALYTICS] logging** - We want to focus more on what our data is telling us by logging specific stats in Logstash.

## Release Date: 2016-01-18

 * **Data producer updates** - Data importer configuration (lua) updates to fix a bug where buses were not allowed on restricted lanes.  Fixed surface issue (change the default surface to be "compacted" for footways).

## Release Date: 2016-01-04

 * **Fixed Wrong Costing Options Applied** - Fixed a bug in which a previous requests costing options would be used as defaults for all subsequent requests.

## Release Date: 2015-12-18

 * **Fix for bus access** - Data importer configuration (lua) updates to fix a bug where bus lanes were turning off access for other modes.
 * **Fix for extra emergency data** - Data importer configuration (lua) updates to fix a bug where we were saving hospitals in the data.
 * **Bicycle costing update** - Updated kTCSlight and kTCFavorable so that cycleways are favored by default vs roads.

## Release Date: 2015-12-17

 * **Graph Tile Data Structure update** - Updated structures within graph tiles to support transit efforts and truck routing. Removed TransitTrip, changed TransitRoute and TransitStop to indexes (rather than binary search). Added access restrictions (like height and weight restrictions) and the mode which they impact to reduce need to look-up.
 * **Data producer updates** - Updated graph tile structures and import processes.

## Release Date: 2015-11-23

 * **Fixed Open App for OSRM functionality** - Added OSRM functionality back to Loki to support Open App.

## Release Date: 2015-11-13

 * **Improved narrative for unnamed walkway, cycleway, and mountain bike trail** - A generic description will be used for the street name when a walkway, cycleway, or mountain bike trail maneuver is unnamed. For example, a turn right onto a unnamed walkway maneuver will now be: "Turn right onto walkway."
 * **Fix costing bug** - Fix a bug introduced in EdgeLabel refactor (impacted time distance matrix only).

## Release Date: 2015-11-3

 * **Enhance bi-directional A* logic** - Updates to bidirectional A* algorithm to fix the route completion logic to handle cases where a long "connection" edge could lead to a sub-optimal path. Add hierarchy and shortcut logic so we can test and use bidirectional A* for driving routes. Fix the destination logic to properly handle oneways as the destination edge. Also fix U-turn detection for reverse search when hierarchy transitions occur.
 * **Change "Go" to "Head" for some instructions** - Start, exit ferry.
 * **Update to roundabout instructions** - Call out roundabouts for edges marked as links (ramps, turn channels).
 * **Update bicycle costing** - Fix the road factor (for applying weights based on road classification) and lower turn cost values.

## Data Producer Release Date: 2015-11-2

 * **Updated logic to not create shortcut edges on roundabouts** - This fixes some roundabout exit counts.

## Release Date: 2015-10-20

 * **Bug Fix for Pedestrian and Bicycle Routes** - Fixed a bug with setting the destination in the bi-directional Astar algorithm. Locations that snapped to a dead-end node would have failed the route and caused a timeout while searching for a valid path. Also fixed the elapsed time computation on the reverse path of bi-directional algorithm.

## Release Date: 2015-10-16

 * **Through Location Types** - Improved support for locations with type = "through". Routes now combine paths that meet at each through location to create a single "leg" between locations with type = "break". Paths that continue at a through location will not create a U-turn unless the path enters a "dead-end" region (neighborhood with no outbound access).
 * **Update shortcut edge logic** - Now skips long shortcut edges when close to the destination. This can lead to missing the proper connection if the shortcut is too long. Fixes #245 (thor).
 * **Per mode service limits** - Update configuration to allow setting different maximum number of locations and distance per mode.
 * **Fix shape index for trivial path** - Fix a bug where when building the the trip path for a "trivial" route (includes just one edge) where the shape index exceeded that size of the shape.

## Release Date: 2015-09-28

 * **Elevation Influenced Bicycle Routing** - Enabled elevation influenced bicycle routing. A "use-hills" option was added to the bicycle costing profile that can tune routes to avoid hills based on grade and amount of elevation change.
 * **"Loop Edge" Fix** - Fixed a bug with edges that form a loop. Split them into 2 edges during data import.
 * **Additional information returned from 'locate' method** - Added information that can be useful when debugging routes and data. Adds information about nodes and edges at a location.
 * **Guidance/Narrative Updates** - Added side of street to destination narrative. Updated verbal instructions.<|MERGE_RESOLUTION|>--- conflicted
+++ resolved
@@ -3,11 +3,9 @@
 * **Bug Fix**
    * FIXED: Fix heading on small edge [#3114](https://github.com/valhalla/valhalla/pull/3114)
    * FIXED: Added support for `access=psv`, which disables routing on these nodes and edges unless the mode is taxi or bus [#3107](https://github.com/valhalla/valhalla/pull/3107)
-<<<<<<< HEAD
    * FIXED: Disables logging in CI to catch issues [#3121](https://github.com/valhalla/valhalla/pull/3121)
-=======
    * FIXED: Fixed U-turns through service roads [#3082](https://github.com/valhalla/valhalla/pull/3082)
->>>>>>> defa1da4
+
 
 * **Enhancement**
 
