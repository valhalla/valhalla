--- conflicted
+++ resolved
@@ -97,11 +97,8 @@
    * FIXED: Overestimated reach caused be reenquing transition nodes without checking that they had been already expanded [#2670](https://github.com/valhalla/valhalla/pull/2670)
    * FIXED: Build with C++17 standard. Deprecated function calls are substituted with new ones. [#2669](https://github.com/valhalla/valhalla/pull/2669)
    * FIXED: Improve German post_transition_verbal instruction [#2677](https://github.com/valhalla/valhalla/pull/2677)
-<<<<<<< HEAD
    * FIXED: Lane updates.  Add the turn lanes to all edges of the way.  Do not "enhance" turn lanes if they are part of a complex restriction.  Moved ProcessTurnLanes after UpdateManeuverPlacementForInternalIntersectionTurns.  Fix for a missing "uturn" indication for intersections on the previous maneuver, we were serializing an empty list. [#2679](https://github.com/valhalla/valhalla/pull/2679)
-=======
    * FIXED: Fixes OpenLr serialization [#2688](https://github.com/valhalla/valhalla/pull/2688)
->>>>>>> 852f54cc
 
 * **Enhancement**
    * ADDED: Add ability to provide custom implementation for candidate collection in CandidateQuery. [#2328](https://github.com/valhalla/valhalla/pull/2328)
