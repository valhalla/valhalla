## UNRELEASED
* **Removed**
   * REMOVED: validity checks for historical speeds [#5087](https://github.com/valhalla/valhalla/pull/5087)
   * REMOVED: `seasonal` bit from OSMWay & DirectedEdge [#5156](https://github.com/valhalla/valhalla/pull/5156)
   * REMOVED: hard-coded tz alias map and associated logic [#5164](https://github.com/valhalla/valhalla/pull/5164)
   * REMOVED: `valhalla/filesystem` from the project in favor of the std equivalent [#5321](https://github.com/valhalla/valhalla/pull/5321)
* **Bug Fix**
   * FIXED: `incremental_build_tiles` script works again [#4909](https://github.com/valhalla/valhalla/pull/4909)
   * FIXED: Fix ability to use Valhalla via cmake `add_subdirectory` [#4930](https://github.com/valhalla/valhalla/pull/4930)
   * FIXED: Fix valhalla_benchmark_loki benchmark application. [#4981](https://github.com/valhalla/valhalla/pull/4981)
   * FIXED: Double free crash during tiles build inside libxml2 on concurrent `spatialite_cleanup_ex()` calls [#5005](https://github.com/valhalla/valhalla/pull/5005)
   * FIXED: update CircleCI runners to Ubuntu 24.04 [#5002](https://github.com/valhalla/valhalla/pull/5002)
   * FIXED: Fixed a typo in the (previously undocumented) matrix-APIs responses `algorithm` field: `timedistancbssematrix` is now `timedistancebssmatrix` [#5000](https://github.com/valhalla/valhalla/pull/5000).
   * FIXED: More trivial cases in `CostMatrix` [#5001](https://github.com/valhalla/valhalla/pull/5001)
   * FIXED: Tag smoothness=impassable breaks pedestrian routing [#5023](https://github.com/valhalla/valhalla/pull/5023)
   * FIXED: Make isochrone geotiff serialization use "north up" geotransform [#5019](https://github.com/valhalla/valhalla/pull/5019)
   * FIXED: Get CostMatrix allow second pass option from new location in config [#5055](https://github.com/valhalla/valhalla/pull/5055/)
   * FIXED: Slim down Matrix PBF response [#5066](https://github.com/valhalla/valhalla/pull/5066)
   * FIXED: restore ignoring hierarchy limits for bicycle and pedestrian [#5080](https://github.com/valhalla/valhalla/pull/5080)
   * FIXED: GCC warning 'template-id not allowed for constructor in C++20' [#5110](https://github.com/valhalla/valhalla/pull/5110)
   * FIXED: update deprecated boost geometry headers [#5117](https://github.com/valhalla/valhalla/pull/5117)
   * FIXED: Fix type mismatch in `src/tyr/serializers.cc` [#5145](https://github.com/valhalla/valhalla/pull/5145)
   * FIXED: Multimodal ferry reclassification [#5139](https://github.com/valhalla/valhalla/pull/5139)
   * FIXED: Fix time info calculation across time zone boundaries [#5163](https://github.com/valhalla/valhalla/pull/5163)
   * FIXED: pass thor config to matrix algorithms in `valhalla_run_matrix` [#5053](https://github.com/valhalla/valhalla/pull/5053)
   * FIXED: clang warning: bool literal returned from `main` `[-Wmain]` [#5173](https://github.com/valhalla/valhalla/pull/5173)
   * FIXED: normalize paths on valhalla_build_extract for windows  [#5176](https://github.com/valhalla/valhalla/pull/5176)
   * FIXED: level changes for multi-level start/end edges [#5126](https://github.com/valhalla/valhalla/pull/5126)
   * FIXED: Fix edge walk across tiles when traffic or predicted speeds are used [#5198](https://github.com/valhalla/valhalla/pull/5198)
   * FIXED: multi-edge steps maneuvers [#5191](https://github.com/valhalla/valhalla/pull/5191)
   * FIXED: remove start maneuver if route starts on stairs/escalators [#5127](https://github.com/valhalla/valhalla/pull/5127)
   * FIXED: Verify edge shapes in edge walking to find the correct edges when there are multiple path with approximately the same length (e.g. in a roundabout) [#5210](https://github.com/valhalla/valhalla/pull/5210)
   * FIXED: compilation with clang 20 [#5208](https://github.com/valhalla/valhalla/pull/5208)
   * FIXED: compatibility with GEOS <3.12 [#5224](https://github.com/valhalla/valhalla/pull/5224)
   * FIXED: gtest linkage errors with clang 17+ on MacOS [#5227](https://github.com/valhalla/valhalla/pull/5227)
   * FIXED: matrix headings [#5244](https://github.com/valhalla/valhalla/pull/5244)
   * FIXED: fix semi-trivial paths in costmatrix [#5249](https://github.com/valhalla/valhalla/pull/5249)
   * FIXED: rename `check_reverse_connections` [#5255](https://github.com/valhalla/valhalla/pull/5255)
   * FIXED: invert expansion_direction for expansion properties in costmatrix [#5266](https://github.com/valhalla/valhalla/pull/5266)
   * FIXED: set initial precision in matrix serializer [#5267](https://github.com/valhalla/valhalla/pull/5267)
   * FIXED: pass correct edge id to expansion callback in bidirectional a* [#5265](https://github.com/valhalla/valhalla/pull/5265)
   * FIXED: remove `GraphId` and `OSMWay` incompatible forward declarations [#5270](https://github.com/valhalla/valhalla/pull/5270)
   * FIXED: Number of compile/linker issues on Windows for the test targets. [#5313](https://github.com/valhalla/valhalla/pull/5313)
   * FIXED: Fix reference to the GHA variable to resolve `version_modifier` on CI [#5333](https://github.com/valhalla/valhalla/pull/5333)
   * FIXED: Ability to run `valhalla_service` with `[CONCURRENCY]` arg [#5335](https://github.com/valhalla/valhalla/pull/5335)
   * FIXED: version modifier in `/status` response [#5357](https://github.com/valhalla/valhalla/pull/5357)
   * FIXED: unknowns should be 500 and not 400 [#5359](https://github.com/valhalla/valhalla/pull/5359)
   * FIXED: Cover **all** nodes in the current tile by density index [#5338](https://github.com/valhalla/valhalla/pull/5338)
   * FIXED: Narrowing bug leading to nodes being misplaced in wrong tiles [#5364](https://github.com/valhalla/valhalla/pull/5364)
   * FIXED: wrong integer types in expansion properties [#5380](https://github.com/valhalla/valhalla/pull/5380)
   * FIXED: fix: `std::terminate` on unsupported request format for some actions [#5387](https://github.com/valhalla/valhalla/pull/5387)
   * FIXED: python installation issue in docker image [#5424](https://github.com/valhalla/valhalla/pull/5424)
   * FIXED: uk-UA translation issue with issue with "approach_verbal_alert" [#5182](https://github.com/valhalla/valhalla/pull/5182)
   * FIXED: Missing argument in `BDEdgeLabel` constructor [#5444](https://github.com/valhalla/valhalla/pull/5444)
   * FIXED: ferries shouldn't be set to destination only [#5447](https://github.com/valhalla/valhalla/pull/5447)
   * FIXED: `actor_t` cleans up workers even in the case of exceptions when `auto_cleanup` is true [#5452](https://github.com/valhalla/valhalla/pull/5452)
   * FIXED: Graphfilter issue where local edge index and count, edge transitions, stop impact, headings, local_driveability, restrictions, and name consistency was not updated after filtering. [#5464](https://github.com/valhalla/valhalla/pull/5464)
   * FIXED: around-the-block paths when node tolerance == 0 [#5451](https://github.com/valhalla/valhalla/pull/5451)
   * FIXED: Trivial CostMatrix and multiple candidates [#5376](https://github.com/valhalla/valhalla/pull/5376)
   * FIXED: "access": "no" + specific overrides for ferries [#5476](https://github.com/valhalla/valhalla/pull/5476)
   * FIXED: Build libspatialite for vcpkg with librttopo support for valhalla_build_admins [#5475](https://github.com/valhalla/valhalla/pull/5475)
   * FIXED: CMake install target: for PREFER_EXTERNAL_DEPS=ON, no gtest installation, python bindings [#5455](https://github.com/valhalla/valhalla/pull/5455)
<<<<<<< HEAD
   * Set node snap flags properly in PBF PathEDGE [#5508](https://github.com/valhalla/valhalla/pull/5508)
=======
   * FIXED: Set distance to 0 for unsettled destinations in partial matrices in TimeDistanceMatrix. [#5505](https://github.com/valhalla/valhalla/pull/5505)
>>>>>>> 32dabcba
* **Enhancement**
   * ADDED: Consider smoothness in all profiles that use surface [#4949](https://github.com/valhalla/valhalla/pull/4949)
   * ADDED: costing parameters to exclude certain edges `exclude_tolls`, `exclude_bridges`, `exclude_tunnels`, `exclude_highways`, `exclude_ferries`. They need to be enabled in the config with `service_limits.allow_hard_exclusions`. Also added location search filters `exclude_ferry` and `exclude_toll` to complement these changes. [#4524](https://github.com/valhalla/valhalla/pull/4524)
   * ADDED: `admin_crossings` request parameter for `/route` [#4941](https://github.com/valhalla/valhalla/pull/4941)
   * ADDED: include level change info in `/route` response [#4942](https://github.com/valhalla/valhalla/pull/4942)
   * ADDED: steps maneuver improvements [#4960](https://github.com/valhalla/valhalla/pull/4960)
   * ADDED: instruction improvements for node-based elevators [#4988](https://github.com/valhalla/valhalla/pull/4988)
   * ADDED: customizable hierarchy limits [#5010](https://github.com/valhalla/valhalla/pull/5010)
   * ADDED: increased precision in route lengths [#5020](https://github.com/valhalla/valhalla/pull/5020)
   * ADDED: Add maneuver bearings in route json response [#5024](https://github.com/valhalla/valhalla/pull/5024)
   * ADDED: Allow specifying custom `graph.lua` file name via `valhalla_build_config` [#5036](https://github.com/valhalla/valhalla/pull/5036)
   * ADDED: per level elevator penalty [#4973](https://github.com/valhalla/valhalla/pull/4973)
   * ADDED: `ignore_construction` allows routing on ways with construction tag [#5030](https://github.com/valhalla/valhalla/pull/5030)
   * ADDED: Australian English language translations [#5057](https://github.com/valhalla/valhalla/pull/5057)
   * ADDED: Support `"access:conditional"` conditional restrictions like `"access:conditional"="no @ (Oct-May)"` [#5048](https://github.com/valhalla/valhalla/pull/5048)
   * CHANGED: Speed up pbf parsing by using libosmium [#5070](https://github.com/valhalla/valhalla/pull/5070)
   * ADDED: headings and correlated ll's in verbose matrix output [#5072](https://github.com/valhalla/valhalla/pull/5072)
   * CHANGED: Faster Docker builds in CI [#5082](https://github.com/valhalla/valhalla/pull/5082)
   * ADDED: Retrieve traffic signal information of nodes through trace_attribute request [#5121](https://github.com/valhalla/valhalla/pull/5121)
   * CHANGED: Remove redundant callback-style pbf parsing [#5119](https://github.com/valhalla/valhalla/pull/5119)
   * ADDED: Multimodal expansion endpoint support [#5129](https://github.com/valhalla/valhalla/pull/5129)
   * ADDED: Sort tweeners by GraphId to make tile generation deterministic [#5133](https://github.com/valhalla/valhalla/pull/5133)
   * ADDED: Turn lane information for valhalla serializer [#5078](https://github.com/valhalla/valhalla/pull/5078)
   * ADDED: Add scoped timer macro for timing stages and sub-stages of the tile build process [#5136](https://github.com/valhalla/valhalla/pull/5136)
   * CHANGED: Speed up `valhalla_build_admins` by using intermediate in-memory database [#5146](https://github.com/valhalla/valhalla/pull/5146)
   * UPDATED: bump tz from 2024a to 2025a [#5061](https://github.com/valhalla/valhalla/pull/5061)
   * ADDED: Add shoulder attribute to locate API [#5144](https://github.com/valhalla/valhalla/pull/5144)
   * CHANGED: Move `bss_info_` from `OSMNode` to the new `OSMBSSNode` to reduce `way_nodes.bin` size [#5147](https://github.com/valhalla/valhalla/pull/5147)
   * UPDATED: bump tz from 2025a to 2025b [#5164](https://github.com/valhalla/valhalla/pull/5164)
   * ADDED: Mutithreaded `PBFGraphParser::ParseWays()` [#5143](https://github.com/valhalla/valhalla/pull/5143)
   * CHANGED: "Multilevel Way" message logging level changed from WARN to DEBUG [#5188](https://github.com/valhalla/valhalla/pull/5188)
   * CHANGED: Use rapidjson for matrix serializers [#5189](https://github.com/valhalla/valhalla/pull/5189)
   * CHANGED: Make static factor vectors/arrays in sif constexpr [#5200](https://github.com/valhalla/valhalla/pull/5200)
   * ADDED: Sqlite3 RAII wrapper around sqlite3* and spatielite connection [#5206](https://github.com/valhalla/valhalla/pull/5206)
   * CHANGED: Improved SQL statements when building admins [#5219](https://github.com/valhalla/valhalla/pull/5219)
   * CHANGED: Replace `boost::geometry` by GEOS for operations with admin/tz polygons and clip them by tile bbox [#5204](https://github.com/valhalla/valhalla/pull/5204)
   * UPDATED: bump cxxopts [#5243](https://github.com/valhalla/valhalla/pull/5243)
   * ADDED: Make iterations limit configurable in costmatrix [#5221](https://github.com/valhalla/valhalla/pull/5221)
   * ADDED: Enforce the order of includes via `clang-format` [5230](https://github.com/valhalla/valhalla/pull/5230)
   * CHANGED: Switch to PyPI version of `clang-format` [#5237](https://github.com/valhalla/valhalla/pull/5237)
   * ADDED: More barrier types to consider for car routing [#5217](https://github.com/valhalla/valhalla/pull/5217)
   * CHANGED: Removed ferry reclassification and only move edges in hierarchy [#5269](https://github.com/valhalla/valhalla/pull/5269)
   * CHANGED: More clang-tidy fixes [#5253](https://github.com/valhalla/valhalla/pull/5253)
   * CHANGED: Removed unused headers [#5254](https://github.com/valhalla/valhalla/pull/5254)
   * ADDED: "destination_only_hgv" in directed edge json [#5281](https://github.com/valhalla/valhalla/pull/5281)
   * CHANGED: Link libvalhalla to libgeos. Build command to use `nmake` on Windows instead of `make`. Skipping check for `CMAKE_BUILD_TYPE` when using a multi-config generator like Visual Studio or XCode. [#5294](https://github.com/valhalla/valhalla/pull/5294)
   * ADDED: workflow to publish Python bindings for all major platforms to PyPI [#5280](https://github.com/valhalla/valhalla/pull/5280)
   * ADDED: git sha version suffix for executables [#5307](https://github.com/valhalla/valhalla/pull/5307)
   * ADDED: version modifier in public servers [#5316](https://github.com/valhalla/valhalla/pull/5316)
   * CHANGED: pyvalhalla-git PyPI repository to pyvalhalla-weekly [#5310](https://github.com/valhalla/valhalla/pull/5310)
   * ADDED: `valhalla_service` to Linux Python package [#5315](https://github.com/valhalla/valhalla/pull/5315)
   * CHANGED: add full version string with git hash to any program's `--help` message [#5317](https://github.com/valhalla/valhalla/pull/5317)
   * CHANGED: `valhalla_service` CLI based on `cxxopts` [#5318](https://github.com/valhalla/valhalla/pull/5317)
   * ADDED: script to analyze build logs for warnings [#5312](https://github.com/valhalla/valhalla/pull/5312)
   * CHANGED: Replace robin-hood-hashing with `ankerl::unordered_dense::{map, set}` [#5325](https://github.com/valhalla/valhalla/pull/5325)
   * CHANGED: Speed up density calculus by using grid index [#5328](https://github.com/valhalla/valhalla/pull/5328)
   * CHANGED: refactor to make valhalla/filesystem functionally redundant [#5319](https://github.com/valhalla/valhalla/pull/5319)
   * ADDED: Distribute C++ executables for Windows Python bindings [#5348](https://github.com/valhalla/valhalla/pull/5348)
   * ADDED: Distribute C++ executables for OSX Python bindings [#5301](https://github.com/valhalla/valhalla/pull/5301)
   * ADDED: `trace_attributes` now also returns all the speed informations on edges when `edge.speeds_faded` or `edge.speeds_non_faded` is set in request. Also `edge.speed_type` returns how the edge speed was set [#5324](https://github.com/valhalla/valhalla/pull/5324)
   * CHANGED: Use `ankerl::unordered_dense` for `loki::Reach()` for faster search [#5384](https://github.com/valhalla/valhalla/pull/5384)
   * ADDED: support for destination exceptions for access restrictions [#5354](https://github.com/valhalla/valhalla/pull/5354)
   * ADDED: Add option `edge.traffic_signal` to trace attributes [#5385](https://github.com/valhalla/valhalla/pull/5385)
   * CHANGED: Cleaned up Dockerfile a bit to make caching more effective [#5396](https://github.com/valhalla/valhalla/pull/5396)
   * ADDED: Port https://github.com/nilsnolde/docker-valhalla, an orchestrated/scripted Docker image for convenience [#5388](https://github.com/valhalla/valhalla/pull/5388)
   * ADDED: Graph utilities for Python bindings [#5367](https://github.com/valhalla/valhalla/pull/5367)
   * CHANGED: Decouple `traffic_signal` on node from `kNodeType` in `TripLegBuilder` [#5349](https://github.com/valhalla/valhalla/pull/5394)
   * CHANGED: Use rapidjson for locate serializers [#5260](https://github.com/valhalla/valhalla/pull/5260)
   * CHANGED: set`check_reverse_connection` default value to `true` [#5404](https://github.com/valhalla/valhalla/pull/5404)
   * CHANGED: updated translation files and added mn-MN lang [#5425](https://github.com/valhalla/valhalla/pull/5425)
   * CHANGED: Use rapidjson for height serializer [#5277](https://github.com/valhalla/valhalla/pull/5277)
   * CHANGED: Use rapidjson for transit_available serializer [#5430](https://github.com/valhalla/valhalla/pull/5430)
   * CHANGED: Switch from CircleCI to Github Actions [#5427](https://github.com/valhalla/valhalla/pull/5427)
   * CHANGED: Use rapidjson for isochrone serializer [#5429](https://github.com/valhalla/valhalla/pull/5429)
   * ADDED: Allow pedestrian routing through highway=via_ferrata [#5480](https://github.com/valhalla/valhalla/pull/5480)
   * ADDED: generic level change maneuver [#5431](https://github.com/valhalla/valhalla/pull/5431)
   * ADDED: Publish timezone db on Github Actions artifacts [#5479](https://github.com/valhalla/valhalla/pull/5479)

## Release Date: 2024-10-10 Valhalla 3.5.1
* **Removed**
* **Bug Fix**
   * FIXED: All logging in `valhalla_export_edges` now goes to stderr [#4892](https://github.com/valhalla/valhalla/pull/4892)
   * FIXED: Iterate over only `kLandmark` tagged values in `AddLandmarks()` [#4873](https://github.com/valhalla/valhalla/pull/4873)
   * FIXED: `walk_or_snap` mode edge case with loop routes [#4895](https://github.com/valhalla/valhalla/pull/4895)
   * FIXED: `-Wdefaulted-function-deleted` compilation warning/error in `NarrativeBuilder` [#4877](https://github.com/valhalla/valhalla/pull/4877)
   * FIXED: For a long time we were potentially wrongly encoding varints by using `static_cast` vs `reinterpret_cast` [#4877]https://github.com/valhalla/valhalla/pull/4925
* **Enhancement**
   * CHANGED: voice instructions for OSRM serializer to work better in real-world environment [#4756](https://github.com/valhalla/valhalla/pull/4756)
   * ADDED: Add option `edge.forward` to trace attributes [#4876](https://github.com/valhalla/valhalla/pull/4876)
   * ADDED: Provide conditional speed limits from "maxspeed:conditional" in `/locate` and proto `/route` responses [#4851](https://github.com/valhalla/valhalla/pull/4851)
   * ADDED: Support multiple levels and level ranges [#4879](https://github.com/valhalla/valhalla/pull/4879)
   * ADDED: Level location search filter [#4926](https://github.com/valhalla/valhalla/pull/4926)

## Release Date: 2024-08-21 Valhalla 3.5.0
* **Removed**
   * REMOVED: needs_ci_run script [#4423](https://github.com/valhalla/valhalla/pull/4423)
   * REMOVED: unused vehicle types in AutoCost and segway; renamed kTruck to "truck" instead of "tractor_trailer" [#4430](https://github.com/valhalla/valhalla/pull/4430)
   * REMOVED: ./bench and related files/code [#4560](https://github.com/valhalla/valhalla/pull/4560)
   * REMOVED: unused headers [#4829](https://github.com/valhalla/valhalla/pull/4829)
* **Bug Fix**
   * FIXED: gcc13 was missing some std header includes [#4154](https://github.com/valhalla/valhalla/pull/4154)
   * FIXED: when reclassifying ferry edges, remove destonly from ways only if the connecting way was destonly [#4118](https://github.com/valhalla/valhalla/pull/4118)
   * FIXED: typo in use value of map matching API (`platform_connection` was misspelled) [#4174](https://github.com/valhalla/valhalla/pull/4174)
   * FIXED: fix crash in timedistancebssmatrix.cc  [#4244](https://github.com/valhalla/valhalla/pull/4244)
   * FIXED: missing protobuf CMake configuration to link abseil for protobuf >= 3.22.0 [#4207](https://github.com/valhalla/valhalla/pull/4207)
   * FIXED: broken links on the optimized route API page [#4260](https://github.com/valhalla/valhalla/pull/4260)
   * FIXED: remove clearing of headings while calculating a matrix [#4288](https://github.com/valhalla/valhalla/pull/4288)
   * FIXED: only recost matrix pairs which have connections found [#4344](https://github.com/valhalla/valhalla/pull/4344)
   * FIXED: arm builds. tons of errors due to floating point issues mostly [#4213](https://github.com/valhalla/valhalla/pull/4213)
   * FIXED: respond with correlated edges for format=valhalla and matrix [#4335](https://github.com/valhalla/valhalla/pull/4335)
   * FIXED: `sources` & `targets` for verbose matrix response was kinda broken due to #4335 above [#4366](https://github.com/valhalla/valhalla/pull/4366)
   * FIXED: recover proper shortest path to ferry connections (when multiple edges exist between node pair) [#4361](https://github.com/valhalla/valhalla/pull/4361)
   * FIXED: recover proper shortest path to ferry connections (make sure correct label index is used) [#4378](https://github.com/valhalla/valhalla/pull/4378)
   * FIXED: Allow all roads for motorcycles [#4348](https://github.com/valhalla/valhalla/pull/4348)
   * FIXED: motorcar:conditional should not apply to motorcycle and moped [#4359](https://github.com/valhalla/valhalla/pull/4359)
   * FIXED: break shortcuts when there are different restrictions on base edges [#4326](https://github.com/valhalla/valhalla/pull/4326)
   * FIXED: Incorrect `edge_index` assignment in `thor_worker_t::build_trace` [#4413](https://github.com/valhalla/valhalla/pull/4413)
   * FIXED: lots of issues with CostMatrix (primarily deadend logic) with a complete refactor modeling things very close to bidir A\*, also to prepare for a unification of the two [#4372](https://github.com/valhalla/valhalla/pull/4372)
   * FIXED: diff_names check was missing for Graphfilter and Shortcutbuilder for AddEdgeInfo call.  [#4436](https://github.com/valhalla/valhalla/pull/4436)
   * FIXED: updated timezone database and added code to keep compatibility with old servers/new data and vice versa [#4446](https://github.com/valhalla/valhalla/pull/4446)
   * FIXED: retry elevation tile download if the download failed for some reason or the downloaded tile was corrupt [#4461](https://github.com/valhalla/valhalla/pull/4461)
   * FIXED: base transition costs were getting overridden by osrm car turn duration [#4463](https://github.com/valhalla/valhalla/pull/4463)
   * FIXED: insane ETAs for `motor_scooter` on `track`s [#4468](https://github.com/valhalla/valhalla/pull/4468)
   * FIXED: -j wasn't taken into account anymore [#4483](https://github.com/valhalla/valhalla/pull/4483)
   * FIXED: time distance matrix was always using time zone of last settled edge id [#4494](https://github.com/valhalla/valhalla/pull/4494)
   * FIXED: log to stderr in valhalla_export_edges [#4498](https://github.com/valhalla/valhalla/pull/4498)
   * FIXED: set capped speed for truck at 90 KPH [#4493](https://github.com/valhalla/valhalla/pull/4493)
   * FIXED: Config singleton multiple instantiation issue [#4521](https://github.com/valhalla/valhalla/pull/4521)
   * FIXED: Prevent GetShortcut to run into an infinite loop [#4532](https://github.com/valhalla/valhalla/pull/4532)
   * FIXED: fix config generator with thor.costmatrix_allow_second_pass [#4567](https://github.com/valhalla/valhalla/pull/4567)
   * FIXED: infinite loop or other random corruption in isochrones when retrieving partial shape of an edge [#4547](https://github.com/valhalla/valhalla/pull/4547)
   * FIXED: Aggregation updates: update opposing local idx after aggregating the edges, added classification check for aggregation, and shortcut length changes [#4570](https://github.com/valhalla/valhalla/pull/4570)
   * FIXED: Use helper function for only parsing out names from DirectedEdge when populating intersecting edges [#4604](https://github.com/valhalla/valhalla/pull/4604)
   * FIXED: Osmnode size reduction: Fixed excessive disk space for planet build [#4605](https://github.com/valhalla/valhalla/pull/4605)
   * FIXED: Conflict with signinfo's temporary linguistic node sequence file caused test failures. [#4625](https://github.com/valhalla/valhalla/pull/4625)
   * FIXED: CostMatrix for trivial routes with oneways [#4626](https://github.com/valhalla/valhalla/pull/4626)
   * FIXED: some entry points to creating geotiff isochrones output did not register the geotiff driver before attempting to use it [#4628](https://github.com/valhalla/valhalla/pull/4628)
   * FIXED: libgdal wasn't installed in docker image, so it never worked in docker [#4629](https://github.com/valhalla/valhalla/pull/4629)
   * FIXED: CostMatrix shapes for routes against trivial oneways [#4633](https://github.com/valhalla/valhalla/pull/4633)
   * FIXED: unidirectional_astar.cc doesn't work for date_time type = 2 #4652(https://github.com/valhalla/valhalla/issues/4652)
   * FIXED: a few fixes around the routing algorithms [#4626](https://github.com/valhalla/valhalla/pull/4642)
   * FIXED: no need to search for GDAL when building data [#4651](https://github.com/valhalla/valhalla/pull/4651)
   * FIXED: Fix segfault in OSRM serializer with bannerInstructions when destination is on roundabout [#4480](https://github.com/valhalla/valhalla/pull/4481)
   * FIXED: Fix segfault in costmatrix (date_time and time zone always added). [#4530](https://github.com/valhalla/valhalla/pull/4530)
   * FIXED: Fixed roundoff issue in Tiles Row and Col methods [#4585](https://github.com/valhalla/valhalla/pull/4585)
   * FIXED: Fix for assigning attributes has_(highway, ferry, toll) if directions_type is none [#4465](https://github.com/valhalla/valhalla/issues/4465)
   * FIXED: Have the `valhalla_add_predicted_speeds` summary always be created from `mjolnir.tile_dir` [#4722](https://github.com/valhalla/valhalla/pull/4722)
   * FIXED: Fix inconsistency in graph.lua for motor_vehicle_node [#4723](https://github.com/valhalla/valhalla/issues/4723)
   * FIXED: Missing algorithm include in `baldr/admin.h` [#4766](https://github.com/valhalla/valhalla/pull/4766)
   * FIXED: remove old code that allows bicycle access on hiking trails. [#4781](https://github.com/valhalla/valhalla/pull/4781)
   * FIXED: Handle list type arguments correctly when overriding config with valhalla_build_config [#4799](https://github.com/valhalla/valhalla/pull/4799)
   * FIXED: `top_speed` range not fully allowed for trucks [#4793](https://github.com/valhalla/valhalla/pull/4793)
   * FIXED: Trivial routes for CostMatrix [#4634](https://github.com/valhalla/valhalla/pull/4634)
   * FIXED: Reset `not_thru_pruning` in CostMatrix after second pass was used [#4817](https://github.com/valhalla/valhalla/pull/4817)
   * FIXED: wrong index used in CostMatrix expansion callback inside reverse connection check [#4821](https://github.com/valhalla/valhalla/pull/4821)
   * FIXED: oneway ferry connections classification [#4828](https://github.com/valhalla/valhalla/pull/4828)
   * FIXED: location search_filter ignored in certain cases [#4835](https://github.com/valhalla/valhalla/pull/4835)
   * FIXED: Ferry reclassification finds shortest path that is blocked by inaccessible node [#4854](https://github.com/valhalla/valhalla/pull/4854)
   * FIXED: `(Nov - Mar)` (and similar, months with spaces) condition parsing [#4857](https://github.com/valhalla/valhalla/pull/4857)
* **Enhancement**
   * UPDATED: French translations, thanks to @xlqian [#4159](https://github.com/valhalla/valhalla/pull/4159)
   * CHANGED: -j flag for multithreaded executables to override mjolnir.concurrency [#4168](https://github.com/valhalla/valhalla/pull/4168)
   * CHANGED: moved the argparse boilerplate code to a private header which all programs can share [#4169](https://github.com/valhalla/valhalla/pull/4169)
   * ADDED: CI runs a spell check on the PR to detect spelling mistakes [#4179](https://github.com/valhalla/valhalla/pull/4179)
   * ADDED: `preferred_side_cutoff` parameter for locations [#4182](https://github.com/valhalla/valhalla/pull/4182)
   * ADDED: PBF output for matrix endpoint [#4121](https://github.com/valhalla/valhalla/pull/4121)
   * CHANGED: sped up the transit gtfs ingestion process by sorting the feeds before querying them and avoiding copying their structures. forked just_gtfs into the valhalla org to accomplish it [#4167](https://github.com/valhalla/valhalla/pull/4167)
   * CHANGED: write traffic tile headers in `valhalla_build_extract` [#4195](https://github.com/valhalla/valhalla/pull/4195)
   * ADDED: `source_percent_along` & `target_percent_along` to /trace_attributes JSON response [#4199](https://github.com/valhalla/valhalla/pull/4199)
   * ADDED: sqlite database to store landmarks along with interfaces of insert and bounding box queries [#4189](https://github.com/valhalla/valhalla/pull/4189)
   * CHANGED: refactor landmark database interface to use a pimpl [#4202](https://github.com/valhalla/valhalla/pull/4202)
   * ADDED: support for `:forward` and `:backward` for `motor_vehicle`, `vehicle`, `foot` and `bicycle` tag prefixes [#4204](https://github.com/valhalla/valhalla/pull/4204)
   * ADDED: add `valhalla_build_landmarks` to parse POIs from osm pbfs and store them as landmarks in the landmark sqlite database [#4201](https://github.com/valhalla/valhalla/pull/4201)
   * ADDED: add primary key in the landmark sqlite database and a method to retrieve landmarks via their primary keys [#4224](https://github.com/valhalla/valhalla/pull/4224)
   * ADDED: update graph tile to allow adding landmarks to edge info, and refactor edgeinfo.cc [#4233](https://github.com/valhalla/valhalla/pull/4233)
   * ADDED: `sources_to_targets` action for `/expansion` [#4263](https://github.com/valhalla/valhalla/pull/4263)
   * ADDED: option `--extract-tar` to `valhalla_build_extract` to create extracts from .tar files instead of tile directory [#4255](https://github.com/valhalla/valhalla/pull/4255)
   * ADDED: Support for `bannerInstructions` attribute in OSRM serializer via `banner_instructions` request parameter [#4093](https://github.com/valhalla/valhalla/pull/4093)
   * UPDATED: submodules which had new releases, unless it was a major version change [#4231](https://github.com/valhalla/valhalla/pull/4231)
   * ADDED: Support for elevation along a route. Add elevation to EdgeInfo within Valhalla tiles [#4279](https://github.com/valhalla/valhalla/pull/4279)
   * ADDED: the workflow to find landmarks in a graph tile, associate them with nearby edges, and update the graph tile to store the associations [#4278](https://github.com/valhalla/valhalla/pull/4278)
   * ADDED: update maneuver generation to add nearby landmarks to maneuvers as direction support [#4293](https://github.com/valhalla/valhalla/pull/4293)
   * CHANGED: the boost property tree config is now read into a singleton that doesn't need to be passed around anymore [#4220](https://github.com/valhalla/valhalla/pull/4220)
   * ADDED: Update the street name and sign data processing include language and pronunciations [#4268](https://github.com/valhalla/valhalla/pull/4268)
   * CHANGED: more sustainable way to work with protobuf in cmake [#4334](https://github.com/valhalla/valhalla/pull/4334)
   * CHANGED: use date_time API to retrieve timezone aliases instead of our own curated list [#4382](https://github.com/valhalla/valhalla/pull/4382)
   * CHANGED: less aggressive logging for nodes' headings & ferry connections [#4420][https://github.com/valhalla/valhalla/pull/4420]
   * ADDED: add documentation about historical traffic [#4259](https://github.com/valhalla/valhalla/pull/4259)
   * ADDED: config option to control how much memory we'll reserve for CostMatrix locations [#4424](https://github.com/valhalla/valhalla/pull/4424)
   * CHANGED: refactor EdgeLabel (and derived classes) to reduce memory use. [#4439](https://github.com/valhalla/valhalla/pull/4439)
   * ADDED: "shape" field to matrix response for CostMatrix only [#4432](https://github.com/valhalla/valhalla/pull/4432)
   * CHANGED: `/expansion`: add field `prev_edge_id`, make the GeoJSON features `LineString`s [#4275](https://github.com/valhalla/valhalla/issues/4275)
   * ADDED: --optimize & --log-details to valhalla_run_matrix [#4355](https://github.com/valhalla/valhalla/pull/4334)
   * ADDED: most access restrictions to /locate response [#4431](https://github.com/valhalla/valhalla/pull/4431)
   * ADDED: hgv=destination and friends for truck-specific "destination_only" logic [#4450](https://github.com/valhalla/valhalla/issues/4450)
   * UPDATED: updated country access overrides [#4460](https://github.com/valhalla/valhalla/pull/4460)
   * CHANGED: date_time refactor as a preparation to return DST/timezone related offset in the response [#4365](https://github.com/valhalla/valhalla/pull/4365)
   * ADDED: find connection on backward search for bidir matrix algo [#4329](https://github.com/valhalla/valhalla/pull/4329)
   * CHANGED: Adjustment of walk speed when walking on slight downhill [#4302](https://github.com/valhalla/valhalla/pull/4302)
   * CHANGED: Do not reclassify ferry connections when no hierarchies are to be generated [#4487](https://github.com/valhalla/valhalla/pull/4487)
   * ADDED: Added a config option to sort nodes spatially during graph building [#4455](https://github.com/valhalla/valhalla/pull/4455)
   * ADDED: Timezone info in route and matrix responses [#4491](https://github.com/valhalla/valhalla/pull/4491)
   * ADDED: Support for `voiceInstructions` attribute in OSRM serializer via `voice_instructions` request parameter [#4506](https://github.com/valhalla/valhalla/pull/4506)
   * CHANGED: use pkg-config to find spatialite & geos and remove our cmake modules; upgraded conan's boost to 1.83.0 in the process [#4253](https://github.com/valhalla/valhalla/pull/4253)
   * ADDED: Added aggregation logic to filter stage of tile building [#4512](https://github.com/valhalla/valhalla/pull/4512)
   * UPDATED: tz to 2023d [#4519](https://github.com/valhalla/valhalla/pull/4519)
   * CHANGED: libvalhalla.pc generation to have finer controls; install third_party public headers; overhaul lots of CMake; remove conan support [#4516](https://github.com/valhalla/valhalla/pull/4516)
   * CHANGED: refactored matrix code to include a base class for all matrix algorithms to prepare for second passes on matrix [#4535](https://github.com/valhalla/valhalla/pull/4535)
   * ADDED: matrix second pass for connections not found in the first pass, analogous to /route [#4536](https://github.com/valhalla/valhalla/pull/4536)
   * UPDATED: cxxopts to 3.1.1 [#4541](https://github.com/valhalla/valhalla/pull/4541)
   * CHANGED: make use of vendored libraries optional (other than libraries which are not commonly in package managers or only used for testing) [#4544](https://github.com/valhalla/valhalla/pull/4544)
   * ADDED: Improved instructions for blind users [#3694](https://github.com/valhalla/valhalla/pull/3694)
   * ADDED: isochrone proper polygon support & pbf output for isochrone [#4575](https://github.com/valhalla/valhalla/pull/4575)
   * ADDED: return isotile grid as geotiff  [#4594](https://github.com/valhalla/valhalla/pull/4594)
   * ADDED: `ignore_non_vehicular_restrictions` parameter for truck costing [#4606](https://github.com/valhalla/valhalla/pull/4606)
   * UPDATED: tz database to 2024a [#4643](https://github.com/valhalla/valhalla/pull/4643)
   * ADDED: `hgv_no_penalty` costing option to allow penalized truck access to `hgv=no` edges [#4650](https://github.com/valhalla/valhalla/pull/4650)
   * CHANGED: Significantly improve performance of graphbuilder [#4669](https://github.com/valhalla/valhalla/pull/4669)
   * UPDATED: Improved turn by turn api reference documentation [#4675](https://github.com/valhalla/valhalla/pull/4675)
   * CHANGED: contract nodes if connecting edges have different names or speed or non-conditional access restrictions [#4613](https://github.com/valhalla/valhalla/pull/4613)
   * CHANGED: CostMatrix switched from Dijkstra to A* [#4650](https://github.com/valhalla/valhalla/pull/4650)
   * ADDED: some missing documentation about request parameters [#4687](https://github.com/valhalla/valhalla/pull/4687)
   * ADDED: Consider more forward/backward tags for access restrictions and speeds [#4686](https://github.com/valhalla/valhalla/pull/4686)
   * CHANGED: change costmatrix max_distance threshold to a distance threshold instead of duration [#4672](https://github.com/valhalla/valhalla/pull/4672)
   * ADDED: PBF support for expansion [#4614](https://github.com/valhalla/valhalla/pull/4614/)
   * ADDED: elapsed_cost field to map matching json response [#4709](https://github.com/valhalla/valhalla/pull/4709)
   * ADDED: error if we fail to find any matrix connection [#4718](https://github.com/valhalla/valhalla/pull/4718)
   * ADDED: Fail early in valhalla_ingest_transit if there's no valid GTFS feeds [#4710](https://github.com/valhalla/valhalla/pull/4710/)
   * ADDED: Support for `voiceLocale` attribute in OSRM serializer via `voice_instructions` request parameter [#4677](https://github.com/valhalla/valhalla/pull/4742)
   * ADDED: Added ssmlAnnouncements for voice instructions and removed voice and banner instructions from last step. [#4644](https://github.com/valhalla/valhalla/pull/4644)
   * ADDED: deadend information in directed edge JSON for `/locate` [#4751](https://github.com/valhalla/valhalla/pull/4751)
   * ADDED: Dedupe option for expansion, significantly reducing the response size. [#4601](https://github.com/valhalla/valhalla/issues/4601)
   * ADDED: `expansion_type` property to `/expansion` [#4784](https://github.com/valhalla/valhalla/pull/4784)
   * ADDED: inline config arg for `valhalla_build_elevation` script [#4787](https://github.com/valhalla/valhalla/pull/4787)
   * ADDED: `use_truck_route` [#4809](https://github.com/valhalla/valhalla/pull/4809)
   * ADDED: Add option `edge.country_crossing` to trace attributes [#4825](https://github.com/valhalla/valhalla/pull/4825)
   * CHANGED: Unification of turn costs for ramps and roundabouts [#4827](https://github.com/valhalla/valhalla/pull/4827)
   * CHANGED: updated dockerfile to use ubuntu 24.04 [#4805](https://github.com/valhalla/valhalla/pull/4805)

## Release Date: 2023-05-11 Valhalla 3.4.0
* **Removed**
   * REMOVED: Docker image pushes to Dockerhub [#4033](https://github.com/valhalla/valhalla/pull/4033)
   * REMOVED: transitland references and scripts and replace with info for raw GTFS feeds [#4033](https://github.com/valhalla/valhalla/pull/3906)
* **Bug Fix**
   * FIXED: underflow of uint64_t cast for matrix time results [#3906](https://github.com/valhalla/valhalla/pull/3906)
   * FIXED: update vcpkg commit for Azure pipelines to fix libtool mirrors [#3915](https://github.com/valhalla/valhalla/pull/3915)
   * FIXED: fix CHANGELOG release year (2022->2023) [#3927](https://github.com/valhalla/valhalla/pull/3927)
   * FIXED: avoid segfault on invalid exclude_polygons input [#3907](https://github.com/valhalla/valhalla/pull/3907)
   * FIXED: allow \_WIN32_WINNT to be defined by build system [#3933](https://github.com/valhalla/valhalla/issues/3933)
   * FIXED: disconnected stop pairs in gtfs import [#3943](https://github.com/valhalla/valhalla/pull/3943)
   * FIXED: in/egress traversability in gtfs ingestion is now defaulted to kBoth to enable pedestrian access on transit connect edges and through the in/egress node [#3948](https://github.com/valhalla/valhalla/pull/3948)
   * FIXED: parsing logic needed implicit order of stations/egresses/platforms in the GTFS feeds [#3949](https://github.com/valhalla/valhalla/pull/3949)
   * FIXED: segfault in TimeDistanceMatrix [#3964](https://github.com/valhalla/valhalla/pull/3949)
   * FIXED: write multiple PBFs if the protobuf object gets too big [#3954](https://github.com/valhalla/valhalla/pull/3954)
   * FIXED: pin conan version to latest 1.x for now [#3990](https://github.com/valhalla/valhalla/pull/3990)
   * FIXED: Fix matrix_locations when used in pbf request [#3997](https://github.com/valhalla/valhalla/pull/3997)
   * FIXED: got to the point where the basic transit routing test works [#3988](https://github.com/valhalla/valhalla/pull/3988)
   * FIXED: fix build with LOGGING_LEVEL=ALL [#3992](https://github.com/valhalla/valhalla/pull/3992)
   * FIXED: transit stitching when determining whether a platform was generated [#4020](https://github.com/valhalla/valhalla/pull/4020)
   * FIXED: multimodal isochrones [#4030](https://github.com/valhalla/valhalla/pull/4030)
   * FIXED: duplicated recosting names should throw [#4042](https://github.com/valhalla/valhalla/pull/4042)
   * FIXED: Remove arch specificity from strip command of Python bindings to make it more compatible with other archs [#4040](https://github.com/valhalla/valhalla/pull/4040)
   * FIXED: GraphReader::GetShortcut no longer returns false positives or false negatives [#4019](https://github.com/valhalla/valhalla/pull/4019)
   * FIXED: Tagging with bus=permit or taxi=permit did not override access=no [#4045](https://github.com/valhalla/valhalla/pull/4045)
   * FIXED: Upgrade RapidJSON to address undefined behavior [#4051](https://github.com/valhalla/valhalla/pull/4051)
   * FIXED: time handling for transit service [#4052](https://github.com/valhalla/valhalla/pull/4052)
   * FIXED: multiple smaller bugs while testing more multimodal /route & /isochrones [#4055](https://github.com/valhalla/valhalla/pull/4055)
   * FIXED: `FindLuaJit.cmake` to include Windows paths/library names [#4067](https://github.com/valhalla/valhalla/pull/4067)
   * FIXED: Move complex turn restriction check out of can_form_shortcut() [#4047](https://github.com/valhalla/valhalla/pull/4047)
   * FIXED: fix `clear` methods on matrix algorithms and reserve some space for labels with a new config [#4075](https://github.com/valhalla/valhalla/pull/4075)
   * FIXED: fix `valhalla_build_admins` & `valhalla_ways_to_edges` argument parsing [#4097](https://github.com/valhalla/valhalla/pull/4097)
   * FIXED: fail early in `valhalla_build_admins` if parent directory can't be created, also exit with failure [#4099](https://github.com/valhalla/valhalla/pull/4099)
* **Enhancement**
   * CHANGED: replace boost::optional with C++17's std::optional where possible [#3890](https://github.com/valhalla/valhalla/pull/3890)
   * ADDED: parse `lit` tag on ways and add it to graph [#3893](https://github.com/valhalla/valhalla/pull/3893)
   * ADDED: log lat/lon of node where children link edges exceed the configured maximum [#3911](https://github.com/valhalla/valhalla/pull/3911)
   * ADDED: log matrix algorithm which was used [#3916](https://github.com/valhalla/valhalla/pull/3916)
   * UPDATED: docker base image to Ubuntu 22.04 [#3912](https://github.com/valhalla/valhalla/pull/3912)
   * CHANGED: Unify handling of single-file -Werror in all modules [#3910](https://github.com/valhalla/valhalla/pull/3910)
   * CHANGED: Build skadi with -Werror [#3935](https://github.com/valhalla/valhalla/pull/3935)
   * ADDED: Connect transit tiles to the graph [#3700](https://github.com/valhalla/valhalla/pull/3700)
   * CHANGED: switch to C++17 master branch of `just_gtfs` [#3947](https://github.com/valhalla/valhalla/pull/3947)
   * ADDED: Support for configuring a universal request timeout [#3966](https://github.com/valhalla/valhalla/pull/3966)
   * ADDED: optionally include highway=platform edges for pedestrian access [#3971](https://github.com/valhalla/valhalla/pull/3971)
   * ADDED: `use_lit` costing option for pedestrian costing [#3957](https://github.com/valhalla/valhalla/pull/3957)
   * CHANGED: Removed stray NULL values in log output [#3974](https://github.com/valhalla/valhalla/pull/3974)
   * CHANGED: More conservative estimates for cost of walking slopes [#3982](https://github.com/valhalla/valhalla/pull/3982)
   * ADDED: An option to slim down matrix response [#3987](https://github.com/valhalla/valhalla/pull/3987)
   * CHANGED: Updated url for just_gtfs library [#3994](https://github.com/valhalla/valhalla/pull/3995)
   * ADDED: Docker image pushes to Github's docker registry [#4033](https://github.com/valhalla/valhalla/pull/4033)
   * ADDED: `disable_hierarchy_pruning` costing option to find the actual optimal route for motorized costing modes, i.e `auto`, `motorcycle`, `motor_scooter`, `bus`, `truck` & `taxi`. [#4000](https://github.com/valhalla/valhalla/pull/4000)
   * CHANGED: baldr directory: remove warnings and C++17 adjustments [#4011](https://github.com/valhalla/valhalla/pull/4011)
   * UPDATED: `vcpkg` to latest master, iconv wasn't building anymore [#4066](https://github.com/valhalla/valhalla/pull/4066)
   * CHANGED: pybind11 upgrade for python 3.11 [#4067](https://github.com/valhalla/valhalla/pull/4067)
   * CHANGED: added transit level to connectivity map [#4082](https://github.com/valhalla/valhalla/pull/4082)
   * ADDED: "has_transit_tiles" & "osm_changeset" to verbose status response [#4062](https://github.com/valhalla/valhalla/pull/4062)
   * ADDED: time awareness to CostMatrix for e.g. traffic support [#4071](https://github.com/valhalla/valhalla/pull/4071)
   * UPDATED: transifex translations [#4102](https://github.com/valhalla/valhalla/pull/4102)

## Release Date: 2023-01-03 Valhalla 3.3.0
* **Removed**
* **Bug Fix**
* **Enhancement**
  * CHANGED: Upgraded from C++14 to C++17. [#3878](https://github.com/valhalla/valhalla/pull/3878)

## Release Date: 2023-01-03 Valhalla 3.2.1
* **Removed**
* **Bug Fix**
   * FIXED: valhalla_run_route was missing config logic. [#3824](https://github.com/valhalla/valhalla/pull/3824)
   * FIXED: Added missing ferry tag if manoeuver uses a ferry. It's supposed to be there according to the docs. [#3815](https://github.com/valhalla/valhalla/issues/3815)
   * FIXED: Handle hexlifying strings with unsigned chars [#3842](https://github.com/valhalla/valhalla/pull/3842)
   * FIXED: Newer clang warns on `sprintf` which becomes a compilation error (due to `Werror`) so we use `snprintf` instead [#3846](https://github.com/valhalla/valhalla/issues/3846)
   * FIXED: Build all of Mjolnir with -Werror [#3845](https://github.com/valhalla/valhalla/pull/3845)
   * FIXED: Only set most destination information once for all origins in timedistancematrix [#3830](https://github.com/valhalla/valhalla/pull/3830)
   * FIXED: Integers to expansion JSON output were cast wrongly [#3857](https://github.com/valhalla/valhalla/pull/3857)
   * FIXED: hazmat=destination should be hazmat=false and fix the truckcost usage of hazmat [#3865](https://github.com/valhalla/valhalla/pull/3865)
   * FIXED: Make sure there is at least one path which is accessible for all vehicular modes when reclassifying ferry edges [#3860](https://github.com/valhalla/valhalla/pull/3860)
   * FIXED: valhalla_build_extract was failing to determine the tile ID to include in the extract [#3864](https://github.com/valhalla/valhalla/pull/3864)
   * FIXED: valhalla_ways_to_edges missed trimming the cache when overcommitted [#3872](https://github.com/valhalla/valhalla/pull/3864)
   * FIXED: Strange detours with multi-origin/destination unidirectional A* [#3585](https://github.com/valhalla/valhalla/pull/3585)
* **Enhancement**
   * ADDED: Added has_toll, has_highway, has_ferry tags to summary field of a leg and route and a highway tag to a maneuver if it includes a highway. [#3815](https://github.com/valhalla/valhalla/issues/3815)
   * ADDED: Add time info to sources_to_targets [#3795](https://github.com/valhalla/valhalla/pull/3795)
   * ADDED: "available_actions" to the /status response [#3836](https://github.com/valhalla/valhalla/pull/3836)
   * ADDED: "waiting" field on input/output intermediate break(\_through) locations to respect services times [#3849](https://github.com/valhalla/valhalla/pull/3849)
   * ADDED: --bbox & --geojson-dir options to valhalla_build_extract to only archive a subset of tiles [#3856](https://github.com/valhalla/valhalla/pull/3856)
   * CHANGED: Replace unstable c++ geos API with a mix of geos' c api and boost::geometry for admin building [#3683](https://github.com/valhalla/valhalla/pull/3683)
   * ADDED: optional write-access to traffic extract from GraphReader [#3876](https://github.com/valhalla/valhalla/pull/3876)
   * UPDATED: locales from Transifex [#3879](https://github.com/valhalla/valhalla/pull/3879)
   * CHANGED: Build most of Baldr with -Werror [#3885](https://github.com/valhalla/valhalla/pull/3885)
   * UPDATED: some documentation overhaul to slim down root's README [#3881](https://github.com/valhalla/valhalla/pull/3881)
   * CHANGED: move documentation hosting to Github Pages from readthedocs.io [#3884](https://github.com/valhalla/valhalla/pull/3884)
   * ADDED: inline config arguments to some more executables [#3873](https://github.com/valhalla/valhalla/pull/3873)

## Release Date: 2022-10-26 Valhalla 3.2.0
* **Removed**
   * REMOVED: "build-\*" docker image to decrease complexity [#3689](https://github.com/valhalla/valhalla/pull/3541)

* **Bug Fix**
   * FIXED: Fix precision losses while encoding-decoding distance parameter in openlr [#3374](https://github.com/valhalla/valhalla/pull/3374)
   * FIXED: Fix bearing calculation for openlr records [#3379](https://github.com/valhalla/valhalla/pull/3379)
   * FIXED: Some refactoring that was proposed for the PR 3379 [#3381](https://github.com/valhalla/valhalla/pull/3381)
   * FIXED: Avoid calling out "keep left/right" when passing an exit [#3349](https://github.com/valhalla/valhalla/pull/3349)
   * FIXED: Fix iterator decrement beyond begin() in GeoPoint::HeadingAtEndOfPolyline() method [#3393](https://github.com/valhalla/valhalla/pull/3393)
   * FIXED: Add string for Use:kPedestrianCrossing to fix null output in to_string(Use). [#3416](https://github.com/valhalla/valhalla/pull/3416)
   * FIXED: Remove simple restrictions check for pedestrian cost calculation. [#3423](https://github.com/valhalla/valhalla/pull/3423)
   * FIXED: Parse "highway=busway" OSM tag: https://wiki.openstreetmap.org/wiki/Tag:highway%3Dbusway [#3413](https://github.com/valhalla/valhalla/pull/3413)
   * FIXED: Process int_ref irrespective of `use_directions_on_ways_` [#3446](https://github.com/valhalla/valhalla/pull/3446)
   * FIXED: workaround python's ArgumentParser bug to not accept negative numbers as arguments [#3443](https://github.com/valhalla/valhalla/pull/3443)
   * FIXED: Undefined behaviour on some platforms due to unaligned reads [#3447](https://github.com/valhalla/valhalla/pull/3447)
   * FIXED: Fixed undefined behavior due to invalid shift exponent when getting edge's heading [#3450](https://github.com/valhalla/valhalla/pull/3450)
   * FIXED: Use midgard::unaligned_read in GraphTileBuilder::AddSigns [#3456](https://github.com/valhalla/valhalla/pull/3456)
   * FIXED: Relax test margin for time dependent traffic test [#3467](https://github.com/valhalla/valhalla/pull/3467)
   * FIXED: Fixed missed intersection heading [#3463](https://github.com/valhalla/valhalla/pull/3463)
   * FIXED: Stopped putting binary bytes into a string field of the protobuf TaggedValue since proto3 protects against that for cross language support [#3468](https://github.com/valhalla/valhalla/pull/3468)
   * FIXED: valhalla_service uses now loki logging config instead of deprecated tyr logging [#3481](https://github.com/valhalla/valhalla/pull/3481)
   * FIXED: Docker image `valhalla/valhalla:run-latest`: conan error + python integration [#3485](https://github.com/valhalla/valhalla/pull/3485)
   * FIXED: fix more protobuf unstable 3.x API [#3494](https://github.com/valhalla/valhalla/pull/3494)
   * FIXED: fix one more protobuf unstable 3.x API [#3501](https://github.com/valhalla/valhalla/pull/3501)
   * FIXED: Fix valhalla_build_tiles imports only bss from last osm file [#3503](https://github.com/valhalla/valhalla/pull/3503)
   * FIXED: Fix total_run_stat.sh script. [#3511](https://github.com/valhalla/valhalla/pull/3511)
   * FIXED: Both `hov:designated` and `hov:minimum` have to be correctly set for the way to be considered hov-only [#3526](https://github.com/valhalla/valhalla/pull/3526)
   * FIXED: Wrong out index in route intersections [#3541](https://github.com/valhalla/valhalla/pull/3541)
   * FIXED: fix valhalla_export_edges: missing null columns separator [#3543](https://github.com/valhalla/valhalla/pull/3543)
   * FIXED: Removed/updated narrative language aliases that are not IETF BCP47 compliant [#3546](https://github.com/valhalla/valhalla/pull/3546)
   * FIXED: Wrong predecessor opposing edge in dijkstra's expansion [#3528](https://github.com/valhalla/valhalla/pull/3528)
   * FIXED: exit and exit_verbal in Russian locale should be same [#3545](https://github.com/valhalla/valhalla/pull/3545)
   * FIXED: Skip transit tiles in hierarchy builder [#3559](https://github.com/valhalla/valhalla/pull/3559)
   * FIXED: Fix some country overrides in adminconstants and add a couple new countries. [#3578](https://github.com/valhalla/valhalla/pull/3578)
   * FIXED: Improve build errors reporting [#3579](https://github.com/valhalla/valhalla/pull/3579)
   * FIXED: Fix "no elevation" values and /locate elevation response [#3571](https://github.com/valhalla/valhalla/pull/3571)
   * FIXED: Build tiles with admin/timezone support on Windows [#3580](https://github.com/valhalla/valhalla/pull/3580)
   * FIXED: admin "Saint-Martin" changed name to "Saint-Martin (France)" [#3619](https://github.com/valhalla/valhalla/pull/3619)
   * FIXED: openstreetmapspeeds global config with `null`s now supported [#3621](https://github.com/valhalla/valhalla/pull/3621)
   * FIXED: valhalla_run_matrix was failing (could not find proper max_matrix_distance) [#3635](https://github.com/valhalla/valhalla/pull/3635)
   * FIXED: Removed duplicate degrees/radians constants [#3642](https://github.com/valhalla/valhalla/pull/3642)
   * FIXED: Forgot to adapt driving side and country access rules in [#3619](https://github.com/valhalla/valhalla/pull/3619) [#3652](https://github.com/valhalla/valhalla/pull/3652)
   * FIXED: DateTime::is_conditional_active(...) incorrect end week handling [#3655](https://github.com/valhalla/valhalla/pull/3655)
   * FIXED: TimeDistanceBSSMatrix: incorrect initialization for destinations [#3659](https://github.com/valhalla/valhalla/pull/3659)
   * FIXED: Some interpolated points had invalid edge_index in trace_attributes response [#3646](https://github.com/valhalla/valhalla/pull/3670)
   * FIXED: Use a small node snap distance in map-matching. FIxes issue with incorrect turn followed by Uturn. [#3677](https://github.com/valhalla/valhalla/pull/3677)
   * FIXED: Conan error when building Docker image. [#3689](https://github.com/valhalla/valhalla/pull/3689)
   * FIXED: Allow country overrides for sidewalk [#3711](https://github.com/valhalla/valhalla/pull/3711)
   * FIXED: CostMatrix incorrect tile usage with oppedge. [#3719](https://github.com/valhalla/valhalla/pull/3719)
   * FIXED: Fix elevation serializing [#3735](https://github.com/valhalla/valhalla/pull/3735)
   * FIXED: Fix returning a potentially uninitialized value in PointXY::ClosestPoint [#3737](https://github.com/valhalla/valhalla/pull/3737)
   * FIXED: Wales and Scotland name change. [#3746](https://github.com/valhalla/valhalla/pull/3746)
   * FIXED: Pedestrian crossings are allowed for bikes [#3751](https://github.com/valhalla/valhalla/pull/3751)
   * FIXED: Fix for Mac OSx.  Small update for the workdir for the admin_sidewalk_override test.  [#3757](https://github.com/valhalla/valhalla/pull/3757)
   * FIXED: Add missing service road case from GetTripLegUse method. [#3763](https://github.com/valhalla/valhalla/pull/3763)
   * FIXED: Fix TimeDistanceMatrix results sequence [#3738](https://github.com/valhalla/valhalla/pull/3738)
   * FIXED: Fix status endpoint not reporting that the service is shutting down [#3785](https://github.com/valhalla/valhalla/pull/3785)
   * FIXED: Fix TimdDistanceMatrix SetSources and SetTargets [#3792](https://github.com/valhalla/valhalla/pull/3792)
   * FIXED: Added highway and surface factor in truckcost [#3590](https://github.com/valhalla/valhalla/pull/3590)
   * FIXED: Potential integer underflow in file suffix generation [#3783](https://github.com/valhalla/valhalla/pull/3783)
   * FIXED: Building Valhalla as a submodule [#3781](https://github.com/valhalla/valhalla/issues/3781)
   * FIXED: Fixed invalid time detection in GetSpeed [#3800](https://github.com/valhalla/valhalla/pull/3800)
   * FIXED: Osmway struct update: added up to 33 and not 32 [#3808](https://github.com/valhalla/valhalla/pull/3808)
   * FIXED: Fix out-of-range linestrings in expansion [#4603](https://github.com/valhalla/valhalla/pull/4603)
   * FIXED: Osmway struct update: used 1 bit for multiple levels from spare bits [#5112](https://github.com/valhalla/valhalla/issues/5112)

* **Enhancement**
   * CHANGED: Pronunciation for names and destinations [#3132](https://github.com/valhalla/valhalla/pull/3132)
   * CHANGED: Requested code clean up for phonemes PR [#3356](https://github.com/valhalla/valhalla/pull/3356)
   * CHANGED: Refactor Pronunciation class to struct [#3359](https://github.com/valhalla/valhalla/pull/3359)
   * ADDED: Added support for probabale restrictions [#3361](https://github.com/valhalla/valhalla/pull/3361)
   * CHANGED: Refactored the verbal text formatter to handle logic for street name and sign [#3369](https://github.com/valhalla/valhalla/pull/3369)
   * CHANGED: return "version" and "tileset_age" on parameterless /status call [#3367](https://github.com/valhalla/valhalla/pull/3367)
   * CHANGED: de-singleton tile_extract by introducing an optional index.bin file created by valhalla_build_extract [#3281](https://github.com/valhalla/valhalla/pull/3281)
   * CHANGED: implement valhalla_build_elevation in python and add more --from-geojson & --from-graph options [#3318](https://github.com/valhalla/valhalla/pull/3318)
   * ADDED: Add boolean parameter to clear memory for edge labels from thor. [#2789](https://github.com/valhalla/valhalla/pull/2789)
   * CHANGED: Do not create statsd client in workers if it is not configured [#3394](https://github.com/valhalla/valhalla/pull/3394)
   * ADDED: Import of Bike Share Stations information in BSS Connection edges [#3411](https://github.com/valhalla/valhalla/pull/3411)
   * ADDED: Add heading to PathEdge to be able to return it on /locate [#3399](https://github.com/valhalla/valhalla/pull/3399)
   * ADDED: Add `prioritize_bidirectional` option for fast work and correct ETA calculation for `depart_at` date_time type. Smoothly stop using live-traffic [#3398](https://github.com/valhalla/valhalla/pull/3398)
   * CHANGED: Minor fix for headers  [#3436](https://github.com/valhalla/valhalla/pull/3436)
   * CHANGED: Use std::multimap for polygons returned for admin and timezone queries. Improves performance when building tiles. [#3427](https://github.com/valhalla/valhalla/pull/3427)
   * CHANGED: Refactored GraphBuilder::CreateSignInfoList [#3438](https://github.com/valhalla/valhalla/pull/3438)
   * ADDED: Add support for LZ4 compressed elevation tiles [#3401](https://github.com/valhalla/valhalla/pull/3401)
   * CHANGED: Rearranged some of the protobufs to remove redundancy [#3452](https://github.com/valhalla/valhalla/pull/3452)
   * CHANGED: overhaul python bindings [#3380](https://github.com/valhalla/valhalla/pull/3380)
   * CHANGED: Removed all protobuf defaults either by doing them in code or by relying on 0 initialization. Also deprecated best_paths and do_not_track [#3454](https://github.com/valhalla/valhalla/pull/3454)
   * ADDED: isochrone action for /expansion endpoint to track dijkstra expansion [#3215](https://github.com/valhalla/valhalla/pull/3215)
   * CHANGED: remove boost from dependencies and add conan as prep for #3346 [#3459](https://github.com/valhalla/valhalla/pull/3459)
   * CHANGED: Remove boost.program_options in favor of cxxopts header-only lib and use conan to install header-only boost. [#3346](https://github.com/valhalla/valhalla/pull/3346)
   * CHANGED: Moved all protos to proto3 for internal request/response handling [#3457](https://github.com/valhalla/valhalla/pull/3457)
   * CHANGED: Allow up to 32 outgoing link edges on a node when reclassifying links [#3483](https://github.com/valhalla/valhalla/pull/3483)
   * CHANGED: Reuse sample::get implementation [#3471](https://github.com/valhalla/valhalla/pull/3471)
   * ADDED: Beta support for interacting with the http/bindings/library via serialized and pbf objects respectively [#3464](https://github.com/valhalla/valhalla/pull/3464)
   * CHANGED: Update xcode to 12.4.0 [#3492](https://github.com/valhalla/valhalla/pull/3492)
   * ADDED: Add JSON generator to conan [#3493](https://github.com/valhalla/valhalla/pull/3493)
   * CHANGED: top_speed option: ignore live speed for speed based penalties [#3460](https://github.com/valhalla/valhalla/pull/3460)
   * ADDED: Add `include_construction` option into the config to include/exclude roads under construction from the graph [#3455](https://github.com/valhalla/valhalla/pull/3455)
   * CHANGED: Refactor options protobuf for Location and Costing objects [#3506](https://github.com/valhalla/valhalla/pull/3506)
   * CHANGED: valhalla.h and config.h don't need cmake configuration [#3502](https://github.com/valhalla/valhalla/pull/3502)
   * ADDED: New options to control what fields of the pbf are returned when pbf format responses are requested [#3207](https://github.com/valhalla/valhalla/pull/3507)
   * CHANGED: Rename tripcommon to common [#3516](https://github.com/valhalla/valhalla/pull/3516)
   * ADDED: Indoor routing - data model, data processing. [#3509](https://github.com/valhalla/valhalla/pull/3509)
   * ADDED: On-demand elevation tile fetching [#3391](https://github.com/valhalla/valhalla/pull/3391)
   * CHANGED: Remove many oneof uses from the protobuf api where the semantics of optional vs required isnt necessary [#3527](https://github.com/valhalla/valhalla/pull/3527)
   * ADDED: Indoor routing maneuvers [#3519](https://github.com/valhalla/valhalla/pull/3519)
   * ADDED: Expose reverse isochrone parameter for reverse expansion [#3528](https://github.com/valhalla/valhalla/pull/3528)
   * CHANGED: Add matrix classes to thor worker so they persist between requests. [#3560](https://github.com/valhalla/valhalla/pull/3560)
   * CHANGED: Remove `max_matrix_locations` and introduce `max_matrix_location_pairs` to configure the allowed number of total routes for the matrix action for more flexible asymmetric matrices [#3569](https://github.com/valhalla/valhalla/pull/3569)
   * CHANGED: modernized spatialite syntax [#3580](https://github.com/valhalla/valhalla/pull/3580)
   * ADDED: Options to generate partial results for time distance matrix when there is one source (one to many) or one target (many to one). [#3181](https://github.com/valhalla/valhalla/pull/3181)
   * ADDED: Enhance valhalla_build_elevation with LZ4 recompression support [#3607](https://github.com/valhalla/valhalla/pull/3607)
   * CHANGED: removed UK admin and upgraded its constituents to countries [#3619](https://github.com/valhalla/valhalla/pull/3619)
   * CHANGED: expansion service: only track requested max time/distance [#3532](https://github.com/valhalla/valhalla/pull/3509)
   * ADDED: Shorten down the request delay, when some sources/targets searches are early aborted [#3611](https://github.com/valhalla/valhalla/pull/3611)
   * ADDED: add `pre-commit` hook for running the `format.sh` script [#3637](https://github.com/valhalla/valhalla/pull/3637)
   * CHANGED: upgrade pybind11 to v2.9.2 to remove cmake warning [#3658](https://github.com/valhalla/valhalla/pull/3658)
   * ADDED: tests for just_gtfs reading and writing feeds [#3665](https://github.com/valhalla/valhalla/pull/3665)
   * CHANGED: Precise definition of types of edges on which BSS could be projected [#3658](https://github.com/valhalla/valhalla/pull/3663)
   * CHANGED: Remove duplicate implementation of `adjust_scores` [#3673](https://github.com/valhalla/valhalla/pull/3673)
   * ADDED: convert GTFS data into protobuf tiles [#3629](https://github.com/valhalla/valhalla/issues/3629)
   * CHANGED: Use `starts_with()` instead of `substr(0, N)` getting and comparing to prefix [#3702](https://github.com/valhalla/valhalla/pull/3702)
   * ADDED: Ferry support for HGV [#3710](https://github.com/valhalla/valhalla/issues/3710)
   * ADDED: Linting & formatting checks for Python code [#3713](https://github.com/valhalla/valhalla/pull/3713)
   * CHANGED: rename Turkey admin to Türkiye [#3720](https://github.com/valhalla/valhalla/pull/3713)
   * CHANGED: bumped vcpkg version to "2022.08.15" [#3754](https://github.com/valhalla/valhalla/pull/3754)
   * CHANGED: chore: Updates to clang-format 11.0.0 [#3533](https://github.com/valhalla/valhalla/pull/3533)
   * CHANGED: Ported trace_attributes serialization to RapidJSON. [#3333](https://github.com/valhalla/valhalla/pull/3333)
   * ADDED: Add helpers for DirectedEdgeExt and save them to file in GraphTileBuilder [#3562](https://github.com/valhalla/valhalla/pull/3562)
   * ADDED: Fixed Speed costing option [#3576](https://github.com/valhalla/valhalla/pull/3576)
   * ADDED: axle_count costing option for hgv [#3648](https://github.com/valhalla/valhalla/pull/3648)
   * ADDED: Matrix action for gurka [#3793](https://github.com/valhalla/valhalla/pull/3793)
   * ADDED: Add warnings array to response. [#3588](https://github.com/valhalla/valhalla/pull/3588)
   * CHANGED: Templatized TimeDistanceMatrix for forward/reverse search [#3773](https://github.com/valhalla/valhalla/pull/3773)
   * CHANGED: Templatized TimeDistanceBSSMatrix for forward/reverse search [#3778](https://github.com/valhalla/valhalla/pull/3778)
   * CHANGED: error code 154 shows distance limit in error message [#3779](https://github.com/valhalla/valhalla/pull/3779)

## Release Date: 2021-10-07 Valhalla 3.1.4
* **Removed**
* **Bug Fix**
   * FIXED: Revert default speed boost for turn channels [#3232](https://github.com/valhalla/valhalla/pull/3232)
   * FIXED: Use the right tile to get country for incident [#3235](https://github.com/valhalla/valhalla/pull/3235)
   * FIXED: Fix factors passed to `RelaxHierarchyLimits` [#3253](https://github.com/valhalla/valhalla/pull/3253)
   * FIXED: Fix TransitionCostReverse usage [#3260](https://github.com/valhalla/valhalla/pull/3260)
   * FIXED: Fix Tagged Value Support in EdgeInfo [#3262](https://github.com/valhalla/valhalla/issues/3262)
   * FIXED: TransitionCostReverse fix: revert internal_turn change [#3271](https://github.com/valhalla/valhalla/issues/3271)
   * FIXED: Optimize tiles usage in reach-based pruning [#3294](https://github.com/valhalla/valhalla/pull/3294)
   * FIXED: Slip lane detection: track visited nodes to avoid infinite loops [#3297](https://github.com/valhalla/valhalla/pull/3297)
   * FIXED: Fix distance value in a 0-length road [#3185](https://github.com/valhalla/valhalla/pull/3185)
   * FIXED: Trivial routes were broken when origin was node snapped and destnation was not and vice-versa for reverse astar [#3299](https://github.com/valhalla/valhalla/pull/3299)
   * FIXED: Tweaked TestAvoids map to get TestAvoidShortcutsTruck working [#3301](https://github.com/valhalla/valhalla/pull/3301)
   * FIXED: Overflow in sequence sort [#3303](https://github.com/valhalla/valhalla/pull/3303)
   * FIXED: Setting statsd tags in config via valhalla_build_config [#3225](https://github.com/valhalla/valhalla/pull/3225)
   * FIXED: Cache for gzipped elevation tiles [#3120](https://github.com/valhalla/valhalla/pull/3120)
   * FIXED: Current time conversion regression introduced in unidirectional algorithm refractor [#3278](https://github.com/valhalla/valhalla/issues/3278)
   * FIXED: Make combine_route_stats.py properly quote CSV output (best practice improvement) [#3328](https://github.com/valhalla/valhalla/pull/3328)
   * FIXED: Merge edge segment records in map matching properly so that resulting edge indices in trace_attributes are valid [#3280](https://github.com/valhalla/valhalla/pull/3280)
   * FIXED: Shape walking map matcher now sets correct edge candidates used in the match for origin and destination location [#3329](https://github.com/valhalla/valhalla/pull/3329)
   * FIXED: Better hash function of GraphId [#3332](https://github.com/valhalla/valhalla/pull/3332)

* **Enhancement**
   * CHANGED: Favor turn channels more [#3222](https://github.com/valhalla/valhalla/pull/3222)
   * CHANGED: Rename `valhalla::midgard::logging::LogLevel` enumerators to avoid clash with common macros [#3237](https://github.com/valhalla/valhalla/pull/3237)
   * CHANGED: Move pre-defined algorithm-based factors inside `RelaxHierarchyLimits` [#3253](https://github.com/valhalla/valhalla/pull/3253)
   * ADDED: Reject alternatives with too long detours [#3238](https://github.com/valhalla/valhalla/pull/3238)
   * ADDED: Added info to /status endpoint [#3008](https://github.com/valhalla/valhalla/pull/3008)
   * ADDED: Added stop and give_way/yield signs to the data and traffic signal fixes [#3251](https://github.com/valhalla/valhalla/pull/3251)
   * ADDED: use_hills for pedestrian costing, which also affects the walking speed [#3234](https://github.com/valhalla/valhalla/pull/3234)
   * CHANGED: Fixed cost threshold for bidirectional astar. Implemented reach-based pruning for suboptimal branches [#3257](https://github.com/valhalla/valhalla/pull/3257)
   * ADDED: Added `exclude_unpaved` request parameter [#3240](https://github.com/valhalla/valhalla/pull/3240)
   * ADDED: Added support for routing onto HOV/HOT lanes via request parameters `include_hot`, `include_hov2`, and `include_hov3` [#3273](https://github.com/valhalla/valhalla/pull/3273)
   * ADDED: Add Z-level field to `EdgeInfo`. [#3261](https://github.com/valhalla/valhalla/pull/3261)
   * CHANGED: Calculate stretch threshold for alternatives based on the optimal route cost [#3276](https://github.com/valhalla/valhalla/pull/3276)
   * ADDED: Add `preferred_z_level` as a parameter of loki requests. [#3270](https://github.com/valhalla/valhalla/pull/3270)
   * ADDED: Add `preferred_layer` as a parameter of loki requests. [#3270](https://github.com/valhalla/valhalla/pull/3270)
   * ADDED: Exposing service area names in passive maneuvers. [#3277](https://github.com/valhalla/valhalla/pull/3277)
   * ADDED: Added traffic signal and stop sign check for stop impact. These traffic signals and stop sign are located on edges. [#3279](https://github.com/valhalla/valhalla/pull/3279)
   * CHANGED: Improved sharing criterion to obtain more reasonable alternatives; extended alternatives search [#3302](https://github.com/valhalla/valhalla/pull/3302)
   * ADDED: pull ubuntu:20.04 base image before building [#3233](https://github.com/valhalla/valhalla/pull/3223)
   * CHANGED: Improve Loki nearest-neighbour performance for large radius searches in open space [#3233](https://github.com/valhalla/valhalla/pull/3324)
   * ADDED: testing infrastructure for scripts and valhalla_build_config tests [#3308](https://github.com/valhalla/valhalla/pull/3308)
   * ADDED: Shape points and information about where intermediate locations are placed along the legs of a route [#3274](https://github.com/valhalla/valhalla/pull/3274)
   * CHANGED: Improved existing hov lane transition test case to make more realistic [#3330](https://github.com/valhalla/valhalla/pull/3330)
   * CHANGED: Update python usage in all scripts to python3 [#3337](https://github.com/valhalla/valhalla/pull/3337)
   * ADDED: Added `exclude_cash_only_tolls` request parameter [#3341](https://github.com/valhalla/valhalla/pull/3341)
   * CHANGED: Update api-reference for street_names [#3342](https://github.com/valhalla/valhalla/pull/3342)
   * ADDED: Disable msse2 flags when building on Apple Silicon chip [#3327](https://github.com/valhalla/valhalla/pull/3327)

## Release Date: 2021-07-20 Valhalla 3.1.3
* **Removed**
   * REMOVED: Unused overloads of `to_response` function [#3167](https://github.com/valhalla/valhalla/pull/3167)

* **Bug Fix**
   * FIXED: Fix heading on small edge [#3114](https://github.com/valhalla/valhalla/pull/3114)
   * FIXED: Added support for `access=psv`, which disables routing on these nodes and edges unless the mode is taxi or bus [#3107](https://github.com/valhalla/valhalla/pull/3107)
   * FIXED: Disables logging in CI to catch issues [#3121](https://github.com/valhalla/valhalla/pull/3121)
   * FIXED: Fixed U-turns through service roads [#3082](https://github.com/valhalla/valhalla/pull/3082)
   * FIXED: Added forgotten penalties for kLivingStreet and kTrack for pedestrian costing model [#3116](https://github.com/valhalla/valhalla/pull/3116)
   * FIXED: Updated the reverse turn bounds [#3122](https://github.com/valhalla/valhalla/pull/3122)
   * FIXED: Missing fork maneuver [#3134](https://github.com/valhalla/valhalla/pull/3134)
   * FIXED: Update turn channel logic to call out specific turn at the end of the turn channel if needed [#3140](https://github.com/valhalla/valhalla/pull/3140)
   * FIXED: Fixed cost thresholds for TimeDistanceMatrix. [#3131](https://github.com/valhalla/valhalla/pull/3131)
   * FIXED: Use distance threshold in hierarchy limits for bidirectional astar to expand more important lower level roads [#3156](https://github.com/valhalla/valhalla/pull/3156)
   * FIXED: Fixed incorrect dead-end roundabout labels. [#3129](https://github.com/valhalla/valhalla/pull/3129)
   * FIXED: googletest wasn't really updated in #3166 [#3187](https://github.com/valhalla/valhalla/pull/3187)
   * FIXED: Minor fix of benchmark code [#3190](https://github.com/valhalla/valhalla/pull/3190)
   * FIXED: avoid_polygons intersected edges as polygons instead of linestrings [#3194]((https://github.com/valhalla/valhalla/pull/3194)
   * FIXED: when binning horizontal edge shapes using single precision floats (converted from not double precision floats) allowed for the possibility of marking many many tiles no where near the shape [#3204](https://github.com/valhalla/valhalla/pull/3204)
   * FIXED: Fix improper iterator usage in ManeuversBuilder [#3205](https://github.com/valhalla/valhalla/pull/3205)
   * FIXED: Modified approach for retrieving signs from a directed edge #3166 [#3208](https://github.com/valhalla/valhalla/pull/3208)
   * FIXED: Improve turn channel classification: detect slip lanes [#3196](https://github.com/valhalla/valhalla/pull/3196)
   * FIXED: Compatibility with older boost::optional versions [#3219](https://github.com/valhalla/valhalla/pull/3219)
   * FIXED: Older boost.geometry versions don't have correct() for geographic rings [#3218](https://github.com/valhalla/valhalla/pull/3218)
   * FIXED: Use default road speed for bicycle costing so traffic does not reduce penalty on high speed roads. [#3143](https://github.com/valhalla/valhalla/pull/3143)

* **Enhancement**
   * CHANGED: Refactor base costing options parsing to handle more common stuff in a one place [#3125](https://github.com/valhalla/valhalla/pull/3125)
   * CHANGED: Unified Sign/SignElement into sign.proto [#3146](https://github.com/valhalla/valhalla/pull/3146)
   * ADDED: New verbal succinct transition instruction to maneuver & narrativebuilder. Currently this instruction will be used in place of a very long street name to avoid repetition of long names [#2844](https://github.com/valhalla/valhalla/pull/2844)
   * ADDED: Added oneway support for pedestrian access and foot restrictions [#3123](https://github.com/valhalla/valhalla/pull/3123)
   * ADDED: Exposing rest-area names in passive maneuvers [#3172](https://github.com/valhalla/valhalla/pull/3172)
   * CHORE: Updates robin-hood-hashing third-party library
   * ADDED: Support `barrier=yes|swing_gate|jersey_barrier` tags [#3154](https://github.com/valhalla/valhalla/pull/3154)
   * ADDED: Maintain `access=permit|residents` tags as private [#3149](https://github.com/valhalla/valhalla/pull/3149)
   * CHANGED: Replace `avoid_*` API parameters with more accurate `exclude_*` [#3093](https://github.com/valhalla/valhalla/pull/3093)
   * ADDED: Penalize private gates [#3144](https://github.com/valhalla/valhalla/pull/3144)
   * CHANGED: Renamed protobuf Sign/SignElement to TripSign/TripSignElement [#3168](https://github.com/valhalla/valhalla/pull/3168)
   * CHORE: Updates googletest to release-1.11.0 [#3166](https://github.com/valhalla/valhalla/pull/3166)
   * CHORE: Enables -Wall on sif sources [#3178](https://github.com/valhalla/valhalla/pull/3178)
   * ADDED: Allow going through accessible `barrier=bollard` and penalize routing through it, when the access is private [#3175](https://github.com/valhalla/valhalla/pull/3175)
   * ADDED: Add country code to incident metadata [#3169](https://github.com/valhalla/valhalla/pull/3169)
   * CHANGED: Use distance instead of time to check limited sharing criteria [#3183](https://github.com/valhalla/valhalla/pull/3183)
   * ADDED: Introduced a new via_waypoints array on the leg in the osrm route serializer that describes where a particular waypoint from the root-level array matches to the route. [#3189](https://github.com/valhalla/valhalla/pull/3189)
   * ADDED: Added vehicle width and height as an option for auto (and derived: taxi, bus, hov) profile (https://github.com/valhalla/valhalla/pull/3179)
   * ADDED: Support for statsd integration for basic error and requests metrics [#3191](https://github.com/valhalla/valhalla/pull/3191)
   * CHANGED: Get rid of typeid in statistics-related code. [#3227](https://github.com/valhalla/valhalla/pull/3227)

## Release Date: 2021-05-26 Valhalla 3.1.2
* **Removed**
* **Bug Fix**
   * FIXED: Change unnamed road intersections from being treated as penil point u-turns [#3084](https://github.com/valhalla/valhalla/pull/3084)
   * FIXED: Fix TimeDepReverse termination and path cost calculation (for arrive_by routing) [#2987](https://github.com/valhalla/valhalla/pull/2987)
   * FIXED: Isochrone (::Generalize()) fix to avoid generating self-intersecting polygons [#3026](https://github.com/valhalla/valhalla/pull/3026)
   * FIXED: Handle day_on/day_off/hour_on/hour_off restrictions [#3029](https://github.com/valhalla/valhalla/pull/3029)
   * FIXED: Apply conditional restrictions with dow only to the edges when routing [#3039](https://github.com/valhalla/valhalla/pull/3039)
   * FIXED: Missing locking in incident handler needed to hang out to scop lock rather than let the temporary dissolve [#3046](https://github.com/valhalla/valhalla/pull/3046)
   * FIXED: Continuous lane guidance fix [#3054](https://github.com/valhalla/valhalla/pull/3054)
   * FIXED: Fix reclassification for "shorter" ferries and rail ferries (for Chunnel routing issues) [#3038](https://github.com/valhalla/valhalla/pull/3038)
   * FIXED: Incorrect routing through motor_vehicle:conditional=destination. [#3041](https://github.com/valhalla/valhalla/pull/3041)
   * FIXED: Allow destination-only routing on the first-pass for non bidirectional Astar algorithms. [#3085](https://github.com/valhalla/valhalla/pull/3085)
   * FIXED: Highway/ramp lane bifurcation [#3088](https://github.com/valhalla/valhalla/pull/3088)
   * FIXED: out of bound access of tile hierarchy in base_ll function in graphheader [#3089](https://github.com/valhalla/valhalla/pull/3089)
   * FIXED: include shortcuts in avoid edge set for avoid_polygons [#3090](https://github.com/valhalla/valhalla/pull/3090)

* **Enhancement**
   * CHANGED: Refactor timedep forward/reverse to reduce code repetition [#2987](https://github.com/valhalla/valhalla/pull/2987)
   * CHANGED: Sync translation files with Transifex command line tool [#3030](https://github.com/valhalla/valhalla/pull/3030)
   * CHANGED: Use osm tags in links reclassification algorithm in order to reduce false positive downgrades [#3042](https://github.com/valhalla/valhalla/pull/3042)
   * CHANGED: Use CircleCI XL instances for linux based builds [#3043](https://github.com/valhalla/valhalla/pull/3043)
   * ADDED: ci: Enable undefined sanitizer [#2999](https://github.com/valhalla/valhalla/pull/2999)
   * ADDED: Optionally pass preconstructed graphreader to connectivity map [#3046](https://github.com/valhalla/valhalla/pull/3046)
   * CHANGED: ci: Skip Win CI runs for irrelevant files [#3014](https://github.com/valhalla/valhalla/pull/3014)
   * ADDED: Allow configuration-driven default speed assignment based on edge properties [#3055](https://github.com/valhalla/valhalla/pull/3055)
   * CHANGED: Use std::shared_ptr in case if ENABLE_THREAD_SAFE_TILE_REF_COUNT is ON. [#3067](https://github.com/valhalla/valhalla/pull/3067)
   * CHANGED: Reduce stop impact when driving in parking lots [#3051](https://github.com/valhalla/valhalla/pull/3051)
   * ADDED: Added another through route test [#3074](https://github.com/valhalla/valhalla/pull/3074)
   * ADDED: Adds incident-length to metadata proto [#3083](https://github.com/valhalla/valhalla/pull/3083)
   * ADDED: Do not penalize gates that have allowed access [#3078](https://github.com/valhalla/valhalla/pull/3078)
   * ADDED: Added missing k/v pairs to taginfo.json.  Updated PR template. [#3101](https://github.com/valhalla/valhalla/pull/3101)
   * CHANGED: Serialize isochrone 'contour' properties as floating point so they match user supplied value [#3078](https://github.com/valhalla/valhalla/pull/3095)
   * NIT: Enables compiler warnings as errors in midgard module [#3104](https://github.com/valhalla/valhalla/pull/3104)
   * CHANGED: Check all tiles for nullptr that reads from graphreader to avoid fails in case tiles might be missing. [#3065](https://github.com/valhalla/valhalla/pull/3065)

## Release Date: 2021-04-21 Valhalla 3.1.1
* **Removed**
   * REMOVED: The tossing of private roads in [#1960](https://github.com/valhalla/valhalla/pull/1960) was too aggressive and resulted in a lot of no routes.  Reverted this logic.  [#2934](https://github.com/valhalla/valhalla/pull/2934)
   * REMOVED: stray references to node bindings [#3012](https://github.com/valhalla/valhalla/pull/3012)

* **Bug Fix**
   * FIXED: Fix compression_utils.cc::inflate(...) throw - make it catchable [#2839](https://github.com/valhalla/valhalla/pull/2839)
   * FIXED: Fix compiler errors if HAVE_HTTP not enabled [#2807](https://github.com/valhalla/valhalla/pull/2807)
   * FIXED: Fix alternate route serialization [#2811](https://github.com/valhalla/valhalla/pull/2811)
   * FIXED: Store restrictions in the right tile [#2781](https://github.com/valhalla/valhalla/pull/2781)
   * FIXED: Failing to write tiles because of racing directory creation [#2810](https://github.com/valhalla/valhalla/pull/2810)
   * FIXED: Regression in stopping expansion on transitions down in time-dependent routes [#2815](https://github.com/valhalla/valhalla/pull/2815)
   * FIXED: Fix crash in loki when trace_route is called with 2 locations. [#2817](https://github.com/valhalla/valhalla/pull/2817)
   * FIXED: Mark the restriction start and end as via ways to fix IsBridgingEdge function in Bidirectional Astar [#2796](https://github.com/valhalla/valhalla/pull/2796)
   * FIXED: Dont add predictive traffic to the tile if it's empty [#2826](https://github.com/valhalla/valhalla/pull/2826)
   * FIXED: Fix logic bidirectional astar to avoid double u-turns and extra detours [#2802](https://github.com/valhalla/valhalla/pull/2802)
   * FIXED: Re-enable transition cost for motorcycle profile [#2837](https://github.com/valhalla/valhalla/pull/2837)
   * FIXED: Increase limits for timedep_* algorithms. Split track_factor into edge factor and transition penalty [#2845](https://github.com/valhalla/valhalla/pull/2845)
   * FIXED: Loki was looking up the wrong costing enum for avoids [#2856](https://github.com/valhalla/valhalla/pull/2856)
   * FIXED: Fix way_ids -> graph_ids conversion for complex restrictions: handle cases when a way is split into multiple edges [#2848](https://github.com/valhalla/valhalla/pull/2848)
   * FIXED: Honor access mode while matching OSMRestriction with the graph [#2849](https://github.com/valhalla/valhalla/pull/2849)
   * FIXED: Ensure route summaries are unique among all returned route/legs [#2874](https://github.com/valhalla/valhalla/pull/2874)
   * FIXED: Fix compilation errors when boost < 1.68 and libprotobuf < 3.6  [#2878](https://github.com/valhalla/valhalla/pull/2878)
   * FIXED: Allow u-turns at no-access barriers when forced by heading [#2875](https://github.com/valhalla/valhalla/pull/2875)
   * FIXED: Fixed "No route found" error in case of multipoint request with locations near low reachability edges [#2914](https://github.com/valhalla/valhalla/pull/2914)
   * FIXED: Python bindings installation [#2751](https://github.com/valhalla/valhalla/issues/2751)
   * FIXED: Skip bindings if there's no Python development version [#2893](https://github.com/valhalla/valhalla/pull/2893)
   * FIXED: Use CMakes built-in Python variables to configure installation [#2931](https://github.com/valhalla/valhalla/pull/2931)
   * FIXED: Sometimes emitting zero-length route geometry when traffic splits edge twice [#2943](https://github.com/valhalla/valhalla/pull/2943)
   * FIXED: Fix map-match segfault when gps-points project very near a node [#2946](https://github.com/valhalla/valhalla/pull/2946)
   * FIXED: Use kServiceRoad edges while searching for ferry connection [#2933](https://github.com/valhalla/valhalla/pull/2933)
   * FIXED: Enhanced logic for IsTurnChannelManeuverCombinable [#2952](https://github.com/valhalla/valhalla/pull/2952)
   * FIXED: Restore compatibility with gcc 6.3.0, libprotobuf 3.0.0, boost v1.62.0 [#2953](https://github.com/valhalla/valhalla/pull/2953)
   * FIXED: Dont abort bidirectional a-star search if only one direction is exhausted [#2936](https://github.com/valhalla/valhalla/pull/2936)
   * FIXED: Fixed missing comma in the scripts/valhalla_build_config [#2963](https://github.com/valhalla/valhalla/pull/2963)
   * FIXED: Reverse and Multimodal Isochrones were returning forward results [#2967](https://github.com/valhalla/valhalla/pull/2967)
   * FIXED: Map-match fix for first gps-point being exactly equal to street shape-point [#2977](https://github.com/valhalla/valhalla/pull/2977)
   * FIXED: Add missing GEOS:GEOS dep to mjolnir target [#2901](https://github.com/valhalla/valhalla/pull/2901)
   * FIXED: Allow expansion into a region when not_thru_pruning is false on 2nd pass [#2978](https://github.com/valhalla/valhalla/pull/2978)
   * FIXED: Fix polygon area calculation: use Shoelace formula [#2927](https://github.com/valhalla/valhalla/pull/2927)
   * FIXED: Isochrone: orient segments/rings according to the right-hand rule [#2932](https://github.com/valhalla/valhalla/pull/2932)
   * FIXED: Parsenodes fix: check if index is out-of-bound first [#2984](https://github.com/valhalla/valhalla/pull/2984)
   * FIXED: Fix for unique-summary logic [#2996](https://github.com/valhalla/valhalla/pull/2996)
   * FIXED: Isochrone: handle origin edges properly [#2990](https://github.com/valhalla/valhalla/pull/2990)
   * FIXED: Annotations fail with returning NaN speed when the same point is duplicated in route geometry [#2992](https://github.com/valhalla/valhalla/pull/2992)
   * FIXED: Fix run_with_server.py to work on macOS [#3003](https://github.com/valhalla/valhalla/pull/3003)
   * FIXED: Removed unexpected maneuvers at sharp bends [#2968](https://github.com/valhalla/valhalla/pull/2968)
   * FIXED: Remove large number formatting for non-US countries [#3015](https://github.com/valhalla/valhalla/pull/3015)
   * FIXED: Odin undefined behaviour: handle case when xedgeuse is not initialized [#3020](https://github.com/valhalla/valhalla/pull/3020)

* **Enhancement**
   * Pedestrian crossing should be a separate TripLeg_Use [#2950](https://github.com/valhalla/valhalla/pull/2950)
   * CHANGED: Azure uses ninja as generator [#2779](https://github.com/valhalla/valhalla/pull/2779)
   * ADDED: Support for date_time type invariant for map matching [#2712](https://github.com/valhalla/valhalla/pull/2712)
   * ADDED: Add Bulgarian locale [#2825](https://github.com/valhalla/valhalla/pull/2825)
   * FIXED: No need for write permissions on tarball indices [#2822](https://github.com/valhalla/valhalla/pull/2822)
   * ADDED: nit: Links debug build with lld [#2813](https://github.com/valhalla/valhalla/pull/2813)
   * ADDED: Add costing option `use_living_streets` to avoid or favor living streets in route. [#2788](https://github.com/valhalla/valhalla/pull/2788)
   * CHANGED: Do not allocate mapped_cache vector in skadi when no elevation source is provided. [#2841](https://github.com/valhalla/valhalla/pull/2841)
   * ADDED: avoid_polygons logic [#2750](https://github.com/valhalla/valhalla/pull/2750)
   * ADDED: Added support for destination for conditional access restrictions [#2857](https://github.com/valhalla/valhalla/pull/2857)
   * CHANGED: Large sequences are now merge sorted which can be dramatically faster with certain hardware configurations. This is especially useful in speeding up the earlier stages (parsing, graph construction) of tile building [#2850](https://github.com/valhalla/valhalla/pull/2850)
   * CHANGED: When creating the initial graph edges by setting at which nodes they start and end, first mark the indices of those nodes in another sequence and then sort them by edgeid so that we can do the setting of start and end node sequentially in the edges file. This is much more efficient on certain hardware configurations [#2851](https://github.com/valhalla/valhalla/pull/2851)
   * CHANGED: Use relative cost threshold to extend search in bidirectional astar in order to find more alternates [#2868](https://github.com/valhalla/valhalla/pull/2868)
   * CHANGED: Throw an exception if directory does not exist when building traffic extract [#2871](https://github.com/valhalla/valhalla/pull/2871)
   * CHANGED: Support for ignoring multiple consecutive closures at start/end locations [#2846](https://github.com/valhalla/valhalla/pull/2846)
   * ADDED: Added sac_scale to trace_attributes output and locate edge output [#2818](https://github.com/valhalla/valhalla/pull/2818)
   * ADDED: Ukrainian language translations [#2882](https://github.com/valhalla/valhalla/pull/2882)
   * ADDED: Add support for closure annotations [#2816](https://github.com/valhalla/valhalla/pull/2816)
   * ADDED: Add costing option `service_factor`. Implement possibility to avoid or favor generic service roads in route for all costing options. [#2870](https://github.com/valhalla/valhalla/pull/2870)
   * CHANGED: Reduce stop impact cost when flow data is present [#2891](https://github.com/valhalla/valhalla/pull/2891)
   * CHANGED: Update visual compare script [#2803](https://github.com/valhalla/valhalla/pull/2803)
   * CHANGED: Service roads are not penalized for `pedestrian` costing by default. [#2898](https://github.com/valhalla/valhalla/pull/2898)
   * ADDED: Add complex mandatory restrictions support [#2766](https://github.com/valhalla/valhalla/pull/2766)
   * ADDED: Status endpoint for future status info and health checking of running service [#2907](https://github.com/valhalla/valhalla/pull/2907)
   * ADDED: Add min_level argument to valhalla_ways_to_edges [#2918](https://github.com/valhalla/valhalla/pull/2918)
   * ADDED: Adding ability to store the roundabout_exit_turn_degree to the maneuver [#2941](https://github.com/valhalla/valhalla/pull/2941)
   * ADDED: Penalize pencil point uturns and uturns at short internal edges. Note: `motorcycle` and `motor_scooter` models do not penalize on short internal edges. No new uturn penalty logic has been added to the pedestrian and bicycle costing models. [#2944](https://github.com/valhalla/valhalla/pull/2944)
   * CHANGED: Allow config object to be passed-in to path algorithms [#2949](https://github.com/valhalla/valhalla/pull/2949)
   * CHANGED: Allow disabling Werror
   * ADDED: Add ability to build Valhalla modules as STATIC libraries. [#2957](https://github.com/valhalla/valhalla/pull/2957)
   * NIT: Enables compiler warnings in part of mjolnir module [#2922](https://github.com/valhalla/valhalla/pull/2922)
   * CHANGED: Refactor isochrone/reachability forward/reverse search to reduce code repetition [#2969](https://github.com/valhalla/valhalla/pull/2969)
   * ADDED: Set the roundabout exit shape index when we are collapsing the roundabout maneuvers. [#2975](https://github.com/valhalla/valhalla/pull/2975)
   * CHANGED: Penalized closed edges if using them at start/end locations [#2964](https://github.com/valhalla/valhalla/pull/2964)
   * ADDED: Add shoulder to trace_attributes output. [#2980](https://github.com/valhalla/valhalla/pull/2980)
   * CHANGED: Refactor bidirectional astar forward/reverse search to reduce code repetition [#2970](https://github.com/valhalla/valhalla/pull/2970)
   * CHANGED: Factor for service roads is 1.0 by default. [#2988](https://github.com/valhalla/valhalla/pull/2988)
   * ADDED: Support for conditionally skipping CI runs [#2986](https://github.com/valhalla/valhalla/pull/2986)
   * ADDED: Add instructions for building valhalla on `arm64` macbook [#2997](https://github.com/valhalla/valhalla/pull/2997)
   * NIT: Enables compiler warnings in part of mjolnir module [#2995](https://github.com/valhalla/valhalla/pull/2995)
   * CHANGED: nit(rename): Renames the encoded live speed properties [#2998](https://github.com/valhalla/valhalla/pull/2998)
   * ADDED: ci: Vendors the codecov script [#3002](https://github.com/valhalla/valhalla/pull/3002)
   * CHANGED: Allow None build type [#3005](https://github.com/valhalla/valhalla/pull/3005)
   * CHANGED: ci: Build Python bindings for Mac OS [#3013](https://github.com/valhalla/valhalla/pull/3013)

## Release Date: 2021-01-25 Valhalla 3.1.0
* **Removed**
   * REMOVED: Remove Node bindings. [#2502](https://github.com/valhalla/valhalla/pull/2502)
   * REMOVED: appveyor builds. [#2550](https://github.com/valhalla/valhalla/pull/2550)
   * REMOVED: Removed x86 CI builds. [#2792](https://github.com/valhalla/valhalla/pull/2792)

* **Bug Fix**
   * FIXED: Crazy ETAs.  If a way has forward speed with no backward speed and it is not oneway, then we must set the default speed.  The reverse logic applies as well.  If a way has no backward speed but has a forward speed and it is not a oneway, then set the default speed. [#2102](https://github.com/valhalla/valhalla/pull/2102)
   * FIXED: Map matching elapsed times spliced amongst different legs and discontinuities are now correct [#2104](https://github.com/valhalla/valhalla/pull/2104)
   * FIXED: Date time information is now propagated amongst different legs and discontinuities [#2107](https://github.com/valhalla/valhalla/pull/2107)
   * FIXED: Adds support for geos-3.8 c++ api [#2021](https://github.com/valhalla/valhalla/issues/2021)
   * FIXED: Updated the osrm serializer to not set junction name for osrm origin/start maneuver - this is not helpful since we are not transitioning through the intersection.  [#2121](https://github.com/valhalla/valhalla/pull/2121)
   * FIXED: Removes precomputing of edge-costs which lead to wrong results [#2120](https://github.com/valhalla/valhalla/pull/2120)
   * FIXED: Complex turn-restriction invalidates edge marked as kPermanent [#2103](https://github.com/valhalla/valhalla/issues/2103)
   * FIXED: Fixes bug with inverted time-restriction parsing [#2167](https://github.com/valhalla/valhalla/pull/2167)
   * FIXED: Fixed several bugs with numeric underflow in map-matching trip durations. These may
     occur when serializing match results where adjacent trace points appear out-of-sequence on the
     same edge [#2178](https://github.com/valhalla/valhalla/pull/2178)
     - `MapMatcher::FormPath` now catches route discontinuities on the same edge when the distance
       percentage along don't agree. The trip leg builder builds disconnected legs on a single edge
       to avoid duration underflow.
     - Correctly populate edge groups when matching results contain loops. When a loop occurs,
       the leg builder now starts at the correct edge where the loop ends, and correctly accounts
       for any contained edges.
     - Duration over-trimming at the terminating edge of a match.
   * FIXED: Increased internal precision of time tracking per edge and maneuver so that maneuver times sum to the same time represented in the leg summary [#2195](https://github.com/valhalla/valhalla/pull/2195)
   * FIXED: Tagged speeds were not properly marked. We were not using forward and backward speeds to flag if a speed is tagged or not.  Should not update turn channel speeds if we are not inferring them.  Added additional logic to handle PH in the conditional restrictions. Do not update stop impact for ramps if they are marked as internal. [#2198](https://github.com/valhalla/valhalla/pull/2198)
   * FIXED: Fixed the sharp turn phrase [#2226](https://github.com/valhalla/valhalla/pull/2226)
   * FIXED: Protect against duplicate points in the input or points that snap to the same location resulting in `nan` times for the legs of the map match (of a 0 distance route) [#2229](https://github.com/valhalla/valhalla/pull/2229)
   * FIXED: Improves restriction check on briding edge in Bidirectional Astar [#2228](https://github.com/valhalla/valhalla/pull/2242)
   * FIXED: Allow nodes at location 0,0 [#2245](https://github.com/valhalla/valhalla/pull/2245)
   * FIXED: Fix RapidJSON compiler warnings and naming conflict [#2249](https://github.com/valhalla/valhalla/pull/2249)
   * FIXED: Fixed bug in resample_spherical_polyline where duplicate successive lat,lng locations in the polyline resulting in `nan` for the distance computation which shortcuts further sampling [#2239](https://github.com/valhalla/valhalla/pull/2239)
   * FIXED: Update exit logic for non-motorways [#2252](https://github.com/valhalla/valhalla/pull/2252)
   * FIXED: Transition point map-matching. When match results are on a transition point, we search for the sibling nodes at that transition and snap it to the corresponding edges in the route. [#2258](https://github.com/valhalla/valhalla/pull/2258)
   * FIXED: Fixed verbal multi-cue logic [#2270](https://github.com/valhalla/valhalla/pull/2270)
   * FIXED: Fixed Uturn cases when a not_thru edge is connected to the origin edge. [#2272](https://github.com/valhalla/valhalla/pull/2272)
   * FIXED: Update intersection classes in osrm response to not label all ramps as motorway [#2279](https://github.com/valhalla/valhalla/pull/2279)
   * FIXED: Fixed bug in mapmatcher when interpolation point goes before the first valid match or after the last valid match. Such behavior usually leads to discontinuity in matching. [#2275](https://github.com/valhalla/valhalla/pull/2275)
   * FIXED: Fixed an issue for time_allowed logic.  Previously we returned false on the first time allowed restriction and did not check them all. Added conditional restriction gurka test and datetime optional argument to gurka header file. [#2286](https://github.com/valhalla/valhalla/pull/2286)
   * FIXED: Fixed an issue for date ranges.  For example, for the range Jan 04 to Jan 02 we need to test to end of the year and then from the first of the year to the end date.  Also, fixed an emergency tag issue.  We should only set the use to emergency if all other access is off. [#2290](https://github.com/valhalla/valhalla/pull/2290)
   * FIXED: Found a few issues with the initial ref and direction logic for ways.  We were overwriting the refs with directionals to the name_offset_map instead of concatenating them together.  Also, we did not allow for blank entries for GetTagTokens. [#2298](https://github.com/valhalla/valhalla/pull/2298)
   * FIXED: Fixed an issue where MatchGuidanceViewJunctions is only looking at the first edge. Set the data_id for guidance views to the changeset id as it is already being populated. Also added test for guidance views. [#2303](https://github.com/valhalla/valhalla/pull/2303)
   * FIXED: Fixed a problem with live speeds where live speeds were being used to determine access, even when a live
   speed (current time) route wasn't what was requested. [#2311](https://github.com/valhalla/valhalla/pull/2311)
   * FIXED: Fix break/continue typo in search filtering [#2317](https://github.com/valhalla/valhalla/pull/2317)
   * FIXED: Fix a crash in trace_route due to iterating past the end of a vector. [#2322](https://github.com/valhalla/valhalla/pull/2322)
   * FIXED: Don't allow timezone information in the local date time string attached at each location. [#2312](https://github.com/valhalla/valhalla/pull/2312)
   * FIXED: Fix short route trimming in bidirectional astar [#2323](https://github.com/valhalla/valhalla/pull/2323)
   * FIXED: Fix shape trimming in leg building for snap candidates that lie within the margin of rounding error [#2326](https://github.com/valhalla/valhalla/pull/2326)
   * FIXED: Fixes route duration underflow with traffic data [#2325](https://github.com/valhalla/valhalla/pull/2325)
   * FIXED: Parse mtb:scale tags and set bicycle access if present [#2117](https://github.com/valhalla/valhalla/pull/2117)
   * FIXED: Fixed segfault.  Shape was missing from options for valhalla_path_comparison and valhalla_run_route.  Also, costing options was missing in valhalla_path_comparison. [#2343](https://github.com/valhalla/valhalla/pull/2343)
   * FIXED: Handle decimal numbers with zero-value mantissa properly in Lua [#2355](https://github.com/valhalla/valhalla/pull/2355)
   * FIXED: Many issues that resulted in discontinuities, failed matches or incorrect time/duration for map matching requests. [#2292](https://github.com/valhalla/valhalla/pull/2292)
   * FIXED: Seeing segfault when loading large osmdata data files before loading LuaJit. LuaJit fails to create luaL_newstate() Ref: [#2158](https://github.com/ntop/ntopng/issues/2158) Resolution is to load LuaJit before loading the data files. [#2383](https://github.com/valhalla/valhalla/pull/2383)
   * FIXED: Store positive/negative OpenLR offsets in bucketed form [#2405](https://github.com/valhalla/valhalla/2405)
   * FIXED: Fix on map-matching return code when breakage distance limitation exceeds. Instead of letting the request goes into meili and fails in finding a route, we check the distance in loki and early return with exception code 172. [#2406](https://github.com/valhalla/valhalla/pull/2406)
   * FIXED: Don't create edges for portions of ways that are doubled back on themselves as this confuses opposing edge index computations [#2385](https://github.com/valhalla/valhalla/pull/2385)
   * FIXED: Protect against nan in uniform_resample_spherical_polyline. [#2431](https://github.com/valhalla/valhalla/pull/2431)
   * FIXED: Obvious maneuvers. [#2436](https://github.com/valhalla/valhalla/pull/2436)
   * FIXED: Base64 encoding/decoding [#2452](https://github.com/valhalla/valhalla/pull/2452)
   * FIXED: Added post roundabout instruction when enter/exit roundabout maneuvers are combined [#2454](https://github.com/valhalla/valhalla/pull/2454)
   * FIXED: openlr: Explicitly check for linear reference option for Valhalla serialization. [#2458](https://github.com/valhalla/valhalla/pull/2458)
   * FIXED: Fix segfault: Do not combine last turn channel maneuver. [#2463](https://github.com/valhalla/valhalla/pull/2463)
   * FIXED: Remove extraneous whitespaces from ja-JP.json. [#2471](https://github.com/valhalla/valhalla/pull/2471)
   * FIXED: Checks protobuf serialization/parsing success [#2477](https://github.com/valhalla/valhalla/pull/2477)
   * FIXED: Fix dereferencing of end for std::lower_bound in sequence and possible UB [#2488](https://github.com/valhalla/valhalla/pull/2488)
   * FIXED: Make tile building reproducible: fix UB-s [#2480](https://github.com/valhalla/valhalla/pull/2480)
   * FIXED: Zero initialize EdgeInfoInner.spare0_. Uninitialized spare0_ field produced UB which causes gurka_reproduce_tile_build to fail intermittently. [#2499](https://github.com/valhalla/valhalla/pull/2499)
   * FIXED: Drop unused CHANGELOG validation script, straggling NodeJS references [#2506](https://github.com/valhalla/valhalla/pull/2506)
   * FIXED: Fix missing nullptr checks in graphreader and loki::Reach (causing segfault during routing with not all levels of tiles available) [#2504](https://github.com/valhalla/valhalla/pull/2504)
   * FIXED: Fix mismatch of triplegedge roadclass and directededge roadclass [#2507](https://github.com/valhalla/valhalla/pull/2507)
   * FIXED: Improve german destination_verbal_alert phrases [#2509](https://github.com/valhalla/valhalla/pull/2509)
   * FIXED: Undefined behavior cases discovered with undefined behavior sanitizer tool. [#2498](https://github.com/valhalla/valhalla/pull/2498)
   * FIXED: Fixed logic so verbal keep instructions use branch exit sign info for ramps [#2520](https://github.com/valhalla/valhalla/pull/2520)
   * FIXED: Fix bug in trace_route for uturns causing garbage coordinates [#2517](https://github.com/valhalla/valhalla/pull/2517)
   * FIXED: Simplify heading calculation for turn type. Remove undefined behavior case. [#2513](https://github.com/valhalla/valhalla/pull/2513)
   * FIXED: Always set costing name even if one is not provided for osrm serializer weight_name. [#2528](https://github.com/valhalla/valhalla/pull/2528)
   * FIXED: Make single-thread tile building reproducible: fix seed for shuffle, use concurrency configuration from the mjolnir section. [#2515](https://github.com/valhalla/valhalla/pull/2515)
   * FIXED: More Windows compatibility: build tiles and some run actions work now (including CI tests) [#2300](https://github.com/valhalla/valhalla/issues/2300)
   * FIXED: Transcoding of c++ location to pbf location used path edges in the place of filtered edges. [#2542](https://github.com/valhalla/valhalla/pull/2542)
   * FIXED: Add back whitelisting action types. [#2545](https://github.com/valhalla/valhalla/pull/2545)
   * FIXED: Allow uturns for truck costing now that we have derived deadends marked in the edge label [#2559](https://github.com/valhalla/valhalla/pull/2559)
   * FIXED: Map matching uturn trimming at the end of an edge where it wasn't needed. [#2558](https://github.com/valhalla/valhalla/pull/2558)
   * FIXED: Multicue enter roundabout [#2556](https://github.com/valhalla/valhalla/pull/2556)
   * FIXED: Changed reachability computation to take into account live speed [#2597](https://github.com/valhalla/valhalla/pull/2597)
   * FIXED: Fixed a bug where the temp files were not getting read in if you started with the construct edges or build phase for valhalla_build_tiles. [#2601](https://github.com/valhalla/valhalla/pull/2601)
   * FIXED: Updated fr-FR.json with partial translations. [#2605](https://github.com/valhalla/valhalla/pull/2605)
   * FIXED: Removed superfluous const qualifier from odin/signs [#2609](https://github.com/valhalla/valhalla/pull/2609)
   * FIXED: Internal maneuver placement [#2600](https://github.com/valhalla/valhalla/pull/2600)
   * FIXED: Complete fr-FR.json locale. [#2614](https://github.com/valhalla/valhalla/pull/2614)
   * FIXED: Don't truncate precision in polyline encoding [#2632](https://github.com/valhalla/valhalla/pull/2632)
   * FIXED: Fix all compiler warnings in sif and set to -Werror [#2642](https://github.com/valhalla/valhalla/pull/2642)
   * FIXED: Remove unnecessary maneuvers to continue straight [#2647](https://github.com/valhalla/valhalla/pull/2647)
   * FIXED: Linear reference support in route/mapmatch apis (FOW, FRC, bearing, and number of references) [#2645](https://github.com/valhalla/valhalla/pull/2645)
   * FIXED: Ambiguous local to global (with timezone information) date time conversions now all choose to use the later time instead of throwing unhandled exceptions [#2665](https://github.com/valhalla/valhalla/pull/2665)
   * FIXED: Overestimated reach caused be reenquing transition nodes without checking that they had been already expanded [#2670](https://github.com/valhalla/valhalla/pull/2670)
   * FIXED: Build with C++17 standard. Deprecated function calls are substituted with new ones. [#2669](https://github.com/valhalla/valhalla/pull/2669)
   * FIXED: Improve German post_transition_verbal instruction [#2677](https://github.com/valhalla/valhalla/pull/2677)
   * FIXED: Lane updates.  Add the turn lanes to all edges of the way.  Do not "enhance" turn lanes if they are part of a complex restriction.  Moved ProcessTurnLanes after UpdateManeuverPlacementForInternalIntersectionTurns.  Fix for a missing "uturn" indication for intersections on the previous maneuver, we were serializing an empty list. [#2679](https://github.com/valhalla/valhalla/pull/2679)
   * FIXED: Fixes OpenLr serialization [#2688](https://github.com/valhalla/valhalla/pull/2688)
   * FIXED: Internal edges can't be also a ramp or a turn channel.  Also, if an edge is marked as ramp and turn channel mark it as a ramp.  [#2689](https://github.com/valhalla/valhalla/pull/2689)
   * FIXED: Check that speeds are equal for the edges going in the same direction while buildig shortcuts [#2691](https://github.com/valhalla/valhalla/pull/2691)
   * FIXED: Missing fork or bear instruction [#2683](https://github.com/valhalla/valhalla/pull/2683)
   * FIXED: Eliminate null pointer dereference in GraphReader::AreEdgesConnected [#2695](https://github.com/valhalla/valhalla/issues/2695)
   * FIXED: Fix polyline simplification float/double comparison [#2698](https://github.com/valhalla/valhalla/issues/2698)
   * FIXED: Weights were sometimes negative due to incorrect updates to elapsed_cost [#2702](https://github.com/valhalla/valhalla/pull/2702)
   * FIXED: Fix bidirectional route failures at deadends [#2705](https://github.com/valhalla/valhalla/pull/2705)
   * FIXED: Updated logic to call out a non-obvious turn [#2708](https://github.com/valhalla/valhalla/pull/2708)
   * FIXED: valhalla_build_statistics multithreaded mode fixed [#2707](https://github.com/valhalla/valhalla/pull/2707)
   * FIXED: If infer_internal_intersections is true then allow internals that are also ramps or TCs. Without this we produce an extra continue maneuver.  [#2710](https://github.com/valhalla/valhalla/pull/2710)
   * FIXED: We were routing down roads that should be destination only. Now we mark roads with motor_vehicle=destination and motor_vehicle=customers or access=destination and access=customers as destination only. [#2722](https://github.com/valhalla/valhalla/pull/2722)
   * FIXED: Replace all Python2 print statements with Python3 syntax [#2716](https://github.com/valhalla/valhalla/issues/2716)
   * FIXED: Some HGT files not found [#2723](https://github.com/valhalla/valhalla/issues/2723)
   * FIXED: Fix PencilPointUturn detection by removing short-edge check and updating angle threshold [#2725](https://github.com/valhalla/valhalla/issues/2725)
   * FIXED: Fix invalid continue/bear maneuvers [#2729](https://github.com/valhalla/valhalla/issues/2729)
   * FIXED: Fixes an issue that lead to double turns within a very short distance, when instead, it should be a u-turn. We now collapse double L turns or double R turns in short non-internal intersections to u-turns. [#2740](https://github.com/valhalla/valhalla/pull/2740)
   * FIXED: fixes an issue that lead to adding an extra maneuver. We now combine a current maneuver short length non-internal edges (left or right) with the next maneuver that is a kRampStraight. [#2741](https://github.com/valhalla/valhalla/pull/2741)
   * FIXED: Reduce verbose instructions by collapsing small end ramp forks [#2762](https://github.com/valhalla/valhalla/issues/2762)
   * FIXED: Remove redundant return statements [#2776](https://github.com/valhalla/valhalla/pull/2776)
   * FIXED: Added unit test for BuildAdminFromPBF() to test GEOS 3.9 update. [#2787](https://github.com/valhalla/valhalla/pull/2787)
   * FIXED: Add support for geos-3.9 c++ api [#2739](https://github.com/valhalla/valhalla/issues/2739)
   * FIXED: Fix check for live speed validness [#2797](https://github.com/valhalla/valhalla/pull/2797)

* **Enhancement**
   * ADDED: Matrix of Bike Share [#2590](https://github.com/valhalla/valhalla/pull/2590)
   * ADDED: Add ability to provide custom implementation for candidate collection in CandidateQuery. [#2328](https://github.com/valhalla/valhalla/pull/2328)
   * ADDED: Cancellation of tile downloading. [#2319](https://github.com/valhalla/valhalla/pull/2319)
   * ADDED: Return the coordinates of the nodes isochrone input locations snapped to [#2111](https://github.com/valhalla/valhalla/pull/2111)
   * ADDED: Allows more complicated routes in timedependent a-star before timing out [#2068](https://github.com/valhalla/valhalla/pull/2068)
   * ADDED: Guide signs and junction names [#2096](https://github.com/valhalla/valhalla/pull/2096)
   * ADDED: Added a bool to the config indicating whether to use commercially set attributes.  Added logic to not call IsIntersectionInternal if this is a commercial data set.  [#2132](https://github.com/valhalla/valhalla/pull/2132)
   * ADDED: Removed commercial data set bool to the config and added more knobs for data.  Added infer_internal_intersections, infer_turn_channels, apply_country_overrides, and use_admin_db.  [#2173](https://github.com/valhalla/valhalla/pull/2173)
   * ADDED: Allow using googletest in unit tests and convert all tests to it (old test.cc is completely removed). [#2128](https://github.com/valhalla/valhalla/pull/2128)
   * ADDED: Add guidance view capability. [#2209](https://github.com/valhalla/valhalla/pull/2209)
   * ADDED: Collect turn cost information as path is formed so that it can be serialized out for trace attributes or osrm flavored intersections. Also add shape_index to osrm intersections. [#2207](https://github.com/valhalla/valhalla/pull/2207)
   * ADDED: Added alley factor to autocost.  Factor is defaulted at 1.0f or do not avoid alleys. [#2246](https://github.com/valhalla/valhalla/pull/2246)
   * ADDED: Support unlimited speed limits where maxspeed=none. [#2251](https://github.com/valhalla/valhalla/pull/2251)
   * ADDED: Implement improved Reachability check using base class Dijkstra. [#2243](https://github.com/valhalla/valhalla/pull/2243)
   * ADDED: Gurka integration test framework with ascii-art maps [#2244](https://github.com/valhalla/valhalla/pull/2244)
   * ADDED: Add to the stop impact when transitioning from higher to lower class road and we are not on a turn channel or ramp. Also, penalize lefts when driving on the right and vice versa. [#2282](https://github.com/valhalla/valhalla/pull/2282)
   * ADDED: Added reclassify_links, use_direction_on_ways, and allow_alt_name as config options.  If `use_direction_on_ways = true` then use `direction` and `int_direction` on the way to update the directional for the `ref` and `int_ref`.  Also, copy int_efs to the refs. [#2285](https://github.com/valhalla/valhalla/pull/2285)
   * ADDED: Add support for live traffic. [#2268](https://github.com/valhalla/valhalla/pull/2268)
   * ADDED: Implement per-location search filters for functional road class and forms of way. [#2289](https://github.com/valhalla/valhalla/pull/2289)
   * ADDED: Approach, multi-cue, and length updates [#2313](https://github.com/valhalla/valhalla/pull/2313)
   * ADDED: Speed up timezone differencing calculation if cache is provided. [#2316](https://github.com/valhalla/valhalla/pull/2316)
   * ADDED: Added rapidjson/schema.h to baldr/rapidjson_util.h to make it available for use within valhalla. [#2330](https://github.com/valhalla/valhalla/issues/2330)
   * ADDED: Support decimal precision for height values in elevation service. Also support polyline5 for encoded polylines input and output to elevation service. [#2324](https://github.com/valhalla/valhalla/pull/2324)
   * ADDED: Use both imminent and distant verbal multi-cue phrases. [#2353](https://github.com/valhalla/valhalla/pull/2353)
   * ADDED: Split parsing stage into 3 separate stages. [#2339](https://github.com/valhalla/valhalla/pull/2339)
   * CHANGED: Speed up graph enhancing by avoiding continuous unordered_set rebuilding [#2349](https://github.com/valhalla/valhalla/pull/2349)
   * CHANGED: Skip calling out to Lua for nodes/ways/relations with not tags - speeds up parsing. [#2351](https://github.com/valhalla/valhalla/pull/2351)
   * CHANGED: Switch to LuaJIT for lua scripting - speeds up file parsing [#2352](https://github.com/valhalla/valhalla/pull/2352)
   * ADDED: Ability to create OpenLR records from raw data. [#2356](https://github.com/valhalla/valhalla/pull/2356)
   * ADDED: Revamp length phrases [#2359](https://github.com/valhalla/valhalla/pull/2359)
   * CHANGED: Do not allocate memory in skadi if we don't need it. [#2373](https://github.com/valhalla/valhalla/pull/2373)
   * CHANGED: Map matching: throw error (443/NoSegment) when no candidate edges are available. [#2370](https://github.com/valhalla/valhalla/pull/2370/)
   * ADDED: Add sk-SK.json (slovak) localization file. [#2376](https://github.com/valhalla/valhalla/pull/2376)
   * ADDED: Extend roundabout phrases. [#2378](https://github.com/valhalla/valhalla/pull/2378)
   * ADDED: More roundabout phrase tests. [#2382](https://github.com/valhalla/valhalla/pull/2382)
   * ADDED: Update the turn and continue phrases to include junction names and guide signs. [#2386](https://github.com/valhalla/valhalla/pull/2386)
   * ADDED: Add the remaining guide sign toward phrases [#2389](https://github.com/valhalla/valhalla/pull/2389)
   * ADDED: The ability to allow immediate uturns at trace points in a map matching request [#2380](https://github.com/valhalla/valhalla/pull/2380)
   * ADDED: Add utility functions to Signs. [#2390](https://github.com/valhalla/valhalla/pull/2390)
   * ADDED: Unified time tracking for all algorithms that support time-based graph expansion. [#2278](https://github.com/valhalla/valhalla/pull/2278)
   * ADDED: Add rail_ferry use and costing. [#2408](https://github.com/valhalla/valhalla/pull/2408)
   * ADDED: `street_side_max_distance`, `display_lat` and `display_lon` to `locations` in input for better control of routing side of street [#1769](https://github.com/valhalla/valhalla/pull/1769)
   * ADDED: Add additional exit phrases. [#2421](https://github.com/valhalla/valhalla/pull/2421)
   * ADDED: Add Japanese locale, update German. [#2432](https://github.com/valhalla/valhalla/pull/2432)
   * ADDED: Gurka expect_route refactor [#2435](https://github.com/valhalla/valhalla/pull/2435)
   * ADDED: Add option to suppress roundabout exits [#2437](https://github.com/valhalla/valhalla/pull/2437)
   * ADDED: Add Greek locale. [#2438](https://github.com/valhalla/valhalla/pull/2438)
   * ADDED (back): Support for 64bit wide way ids in the edgeinfo structure with no impact to size for data sources with ids 32bits wide. [#2422](https://github.com/valhalla/valhalla/pull/2422)
   * ADDED: Support for 64bit osm node ids in parsing stage of tile building [#2422](https://github.com/valhalla/valhalla/pull/2422)
   * CHANGED: Point2/PointLL are now templated to allow for higher precision coordinate math when desired [#2429](https://github.com/valhalla/valhalla/pull/2429)
   * ADDED: Optional OpenLR Encoded Path Edges in API Response [#2424](https://github.com/valhalla/valhalla/pull/2424)
   * ADDED: Add explicit include for sstream to be compatible with msvc_x64 toolset. [#2449](https://github.com/valhalla/valhalla/pull/2449)
   * ADDED: Properly split returned path if traffic conditions change partway along edges [#2451](https://github.com/valhalla/valhalla/pull/2451/files)
   * ADDED: Add Dutch locale. [#2464](https://github.com/valhalla/valhalla/pull/2464)
   * ADDED: Check with address sanititizer in CI. Add support for undefined behavior sanitizer. [#2487](https://github.com/valhalla/valhalla/pull/2487)
   * ADDED: Ability to recost a path and increased cost/time details along the trippath and json output [#2425](https://github.com/valhalla/valhalla/pull/2425)
   * ADDED: Add the ability to do bikeshare based (ped/bike) multimodal routing [#2031](https://github.com/valhalla/valhalla/pull/2031)
   * ADDED: Route through restrictions enabled by introducing a costing option. [#2469](https://github.com/valhalla/valhalla/pull/2469)
   * ADDED: Migrated to Ubuntu 20.04 base-image [#2508](https://github.com/valhalla/valhalla/pull/2508)
   * CHANGED: Speed up parseways stage by avoiding multiple string comparisons [#2518](https://github.com/valhalla/valhalla/pull/2518)
   * CHANGED: Speed up enhance stage by avoiding GraphTileBuilder copying [#2468](https://github.com/valhalla/valhalla/pull/2468)
   * ADDED: Costing options now includes shortest flag which favors shortest path routes [#2555](https://github.com/valhalla/valhalla/pull/2555)
   * ADDED: Incidents in intersections [#2547](https://github.com/valhalla/valhalla/pull/2547)
   * CHANGED: Refactor mapmatching configuration to use a struct (instead of `boost::property_tree::ptree`). [#2485](https://github.com/valhalla/valhalla/pull/2485)
   * ADDED: Save exit maneuver's begin heading when combining enter & exit roundabout maneuvers. [#2554](https://github.com/valhalla/valhalla/pull/2554)
   * ADDED: Added new urban flag that can be set if edge is within city boundaries to data processing; new use_urban_tag config option; added to osrm response within intersections. [#2522](https://github.com/valhalla/valhalla/pull/2522)
   * ADDED: Parses OpenLr of type PointAlongLine [#2565](https://github.com/valhalla/valhalla/pull/2565)
   * ADDED: Use edge.is_urban is set for serializing is_urban. [#2568](https://github.com/valhalla/valhalla/pull/2568)
   * ADDED: Added new rest/service area uses on the edge. [#2533](https://github.com/valhalla/valhalla/pull/2533)
   * ADDED: Dependency cache for Azure [#2567](https://github.com/valhalla/valhalla/pull/2567)
   * ADDED: Added flexibility to remove the use of the admindb and to use the country and state iso from the tiles; [#2579](https://github.com/valhalla/valhalla/pull/2579)
   * ADDED: Added toll gates and collection points (gantry) to the node;  [#2532](https://github.com/valhalla/valhalla/pull/2532)
   * ADDED: Added osrm serialization for rest/service areas and admins. [#2594](https://github.com/valhalla/valhalla/pull/2594)
   * CHANGED: Improved Russian localization; [#2593](https://github.com/valhalla/valhalla/pull/2593)
   * ADDED: Support restricted class in intersection annotations [#2589](https://github.com/valhalla/valhalla/pull/2589)
   * ADDED: Added trail type trace [#2606](https://github.com/valhalla/valhalla/pull/2606)
   * ADDED: Added tunnel names to the edges as a tagged name.  [#2608](https://github.com/valhalla/valhalla/pull/2608)
   * CHANGED: Moved incidents to the trip leg and cut the shape of the leg at that location [#2610](https://github.com/valhalla/valhalla/pull/2610)
   * ADDED: Costing option to ignore_closures when routing with current flow [#2615](https://github.com/valhalla/valhalla/pull/2615)
   * ADDED: Cross-compilation ability with MinGW64 [#2619](https://github.com/valhalla/valhalla/pull/2619)
   * ADDED: Defines the incident tile schema and incident metadata [#2620](https://github.com/valhalla/valhalla/pull/2620)
   * ADDED: Moves incident serializer logic into a generic serializer [#2621](https://github.com/valhalla/valhalla/pull/2621)
   * ADDED: Incident loading singleton for continually refreshing incident tiles [#2573](https://github.com/valhalla/valhalla/pull/2573)
   * ADDED: One shot mode to valhalla_service so you can run a single request of any type without starting a server [#2624](https://github.com/valhalla/valhalla/pull/2624)
   * ADDED: Adds text instructions to OSRM output [#2625](https://github.com/valhalla/valhalla/pull/2625)
   * ADDED: Adds support for alternate routes [#2626](https://github.com/valhalla/valhalla/pull/2626)
   * CHANGED: Switch Python bindings generator from boost.python to header-only pybind11[#2644](https://github.com/valhalla/valhalla/pull/2644)
   * ADDED: Add support of input file for one-shot mode of valhalla_service [#2648](https://github.com/valhalla/valhalla/pull/2648)
   * ADDED: Linear reference support to locate api [#2645](https://github.com/valhalla/valhalla/pull/2645)
   * ADDED: Implemented OSRM-like turn duration calculation for car. Uses it now in auto costing. [#2651](https://github.com/valhalla/valhalla/pull/2651)
   * ADDED: Enhanced turn lane information in guidance [#2653](https://github.com/valhalla/valhalla/pull/2653)
   * ADDED: `top_speed` option for all motorized vehicles [#2667](https://github.com/valhalla/valhalla/issues/2667)
   * CHANGED: Move turn_lane_direction helper to odin/util [#2675](https://github.com/valhalla/valhalla/pull/2675)
   * ADDED: Add annotations to osrm response including speed limits, unit and sign conventions [#2668](https://github.com/valhalla/valhalla/pull/2668)
   * ADDED: Added functions for predicted speeds encoding-decoding [#2674](https://github.com/valhalla/valhalla/pull/2674)
   * ADDED: Time invariant routing via the bidirectional algorithm. This has the effect that when time dependent routes (arrive_by and depart_at) fall back to bidirectional due to length restrictions they will actually use the correct time of day for one of the search directions [#2660](https://github.com/valhalla/valhalla/pull/2660)
   * ADDED: If the length of the edge is greater than kMaxEdgeLength, then consider this a catastrophic error if the should_error bool is true in the set_length function. [#2678](https://github.com/valhalla/valhalla/pull/2678)
   * ADDED: Moved lat,lon coordinates structures from single to double precision. Improves geometry accuracy noticibly at zooms above 17 as well as coordinate snapping and any other geometric operations. Adds about a 2% performance penalty for standard routes. Graph nodes now have 7 digits of precision.  [#2693](https://github.com/valhalla/valhalla/pull/2693)
   * ADDED: Added signboards to guidance views.  [#2687](https://github.com/valhalla/valhalla/pull/2687)
   * ADDED: Regular speed on shortcut edges is calculated with turn durations taken into account. Truck, motorcycle and motorscooter profiles use OSRM-like turn duration. [#2662](https://github.com/valhalla/valhalla/pull/2662)
   * CHANGED: Remove astar algorithm and replace its use with timedep_forward as its redundant [#2706](https://github.com/valhalla/valhalla/pull/2706)
   * ADDED: Recover and recost all shortcuts in final path for bidirectional astar algorithm [#2711](https://github.com/valhalla/valhalla/pull/2711)
   * ADDED: An option for shortcut recovery to be cached at start up to reduce the time it takes to do so on the fly [#2714](https://github.com/valhalla/valhalla/pull/2714)
   * ADDED: If width <= 1.9 then no access for auto, truck, bus, taxi, emergency and hov. [#2713](https://github.com/valhalla/valhalla/pull/2713)
   * ADDED: Centroid/Converge/Rendezvous/Meet API which allows input locations to find a least cost convergence point from all locations [#2734](https://github.com/valhalla/valhalla/pull/2734)
   * ADDED: Added support to process the sump_buster tag.  Also, fixed a few small access bugs for nodes. [#2731](https://github.com/valhalla/valhalla/pull/2731)
   * ADDED: Log message if failed to create tiles directory. [#2738](https://github.com/valhalla/valhalla/pull/2738)
   * CHANGED: Tile memory is only owned by the GraphTile rather than shared amongst copies of the graph tile (in GraphReader and TileCaches). [#2340](https://github.com/valhalla/valhalla/pull/2340)
   * ADDED: Add Estonian locale. [#2748](https://github.com/valhalla/valhalla/pull/2748)
   * CHANGED: Handle GraphTile objects as smart pointers [#2703](https://github.com/valhalla/valhalla/pull/2703)
   * CHANGED: Improve stability with no RTTI build [#2759](https://github.com/valhalla/valhalla/pull/2759) and [#2760](https://github.com/valhalla/valhalla/pull/2760)
   * CHANGED: Change generic service roads to a new Use=kServiceRoad. This is for highway=service without other service= tags (such as driveway, alley, parking aisle) [#2419](https://github.com/valhalla/valhalla/pull/2419)
   * ADDED: Isochrones support isodistance lines as well [#2699](https://github.com/valhalla/valhalla/pull/2699)
   * ADDED: Add support for ignoring live traffic closures for waypoints [#2685](https://github.com/valhalla/valhalla/pull/2685)
   * ADDED: Add use_distance to auto cost to allow choosing between two primary cost components, time or distance [#2771](https://github.com/valhalla/valhalla/pull/2771)
   * CHANGED: nit: Enables compiler warnings in part of loki module [#2767](https://github.com/valhalla/valhalla/pull/2767)
   * CHANGED: Reducing the number of uturns by increasing the cost to for them to 9.5f. Note: Did not increase the cost for motorcycles or motorscooters. [#2770](https://github.com/valhalla/valhalla/pull/2770)
   * ADDED: Add option to use thread-safe GraphTile's reference counter. [#2772](https://github.com/valhalla/valhalla/pull/2772)
   * CHANGED: nit: Enables compiler warnings in part of thor module [#2768](https://github.com/valhalla/valhalla/pull/2768)
   * ADDED: Add costing option `use_tracks` to avoid or favor tracks in route. [#2769](https://github.com/valhalla/valhalla/pull/2769)
   * CHANGED: chore: Updates libosmium [#2786](https://github.com/valhalla/valhalla/pull/2786)
   * CHANGED: Optimize double bucket queue to reduce memory reallocations. [#2719](https://github.com/valhalla/valhalla/pull/2719)
   * CHANGED: Collapse merge maneuvers [#2773](https://github.com/valhalla/valhalla/pull/2773)
   * CHANGED: Add shortcuts to the tiles' bins so we can find them when doing spatial lookups. [#2744](https://github.com/valhalla/valhalla/pull/2744)

## Release Date: 2019-11-21 Valhalla 3.0.9
* **Bug Fix**
   * FIXED: Changed reachability computation to consider both directions of travel wrt candidate edges [#1965](https://github.com/valhalla/valhalla/pull/1965)
   * FIXED: toss ways where access=private and highway=service and service != driveway. [#1960](https://github.com/valhalla/valhalla/pull/1960)
   * FIXED: Fix search_cutoff check in loki correlate_node. [#2023](https://github.com/valhalla/valhalla/pull/2023)
   * FIXED: Computes notion of a deadend at runtime in bidirectional a-star which fixes no-route with a complicated u-turn. [#1982](https://github.com/valhalla/valhalla/issues/1982)
   * FIXED: Fix a bug with heading filter at nodes. [#2058](https://github.com/valhalla/valhalla/pull/2058)
   * FIXED: Bug in map matching continuity checking such that continuity must only be in the forward direction. [#2029](https://github.com/valhalla/valhalla/pull/2029)
   * FIXED: Allow setting the time for map matching paths such that the time is used for speed lookup. [#2030](https://github.com/valhalla/valhalla/pull/2030)
   * FIXED: Don't use density factor for transition cost when user specified flag disables flow speeds. [#2048](https://github.com/valhalla/valhalla/pull/2048)
   * FIXED: Map matching trace_route output now allows for discontinuities in the match though multi match is not supported in valhalla route output. [#2049](https://github.com/valhalla/valhalla/pull/2049)
   * FIXED: Allows routes with no time specified to use time conditional edges and restrictions with a flag denoting as much [#2055](https://github.com/valhalla/valhalla/pull/2055)
   * FIXED: Fixed a bug with 'current' time type map matches. [#2060](https://github.com/valhalla/valhalla/pull/2060)
   * FIXED: Fixed a bug with time dependent expansion in which the expansion distance heuristic was not being used. [#2064](https://github.com/valhalla/valhalla/pull/2064)

* **Enhancement**
   * ADDED: Establish pinpoint test pattern [#1969](https://github.com/valhalla/valhalla/pull/1969)
   * ADDED: Suppress relative direction in ramp/exit instructions if it matches driving side of street [#1990](https://github.com/valhalla/valhalla/pull/1990)
   * ADDED: Added relative direction to the merge maneuver [#1989](https://github.com/valhalla/valhalla/pull/1989)
   * ADDED: Refactor costing to better handle multiple speed datasources [#2026](https://github.com/valhalla/valhalla/pull/2026)
   * ADDED: Better usability of curl for fetching tiles on the fly [#2026](https://github.com/valhalla/valhalla/pull/2026)
   * ADDED: LRU cache scheme for tile storage [#2026](https://github.com/valhalla/valhalla/pull/2026)
   * ADDED: GraphTile size check [#2026](https://github.com/valhalla/valhalla/pull/2026)
   * ADDED: Pick more sane values for highway and toll avoidance [#2026](https://github.com/valhalla/valhalla/pull/2026)
   * ADDED: Refactor adding predicted speed info to speed up process [#2026](https://github.com/valhalla/valhalla/pull/2026)
   * ADDED: Allow selecting speed data sources at request time [#2026](https://github.com/valhalla/valhalla/pull/2026)
   * ADDED: Allow disabling certain neighbors in connectivity map [#2026](https://github.com/valhalla/valhalla/pull/2026)
   * ADDED: Allows routes with time-restricted edges if no time specified and notes restriction in response [#1992](https://github.com/valhalla/valhalla/issues/1992)
   * ADDED: Runtime deadend detection to timedependent a-star. [#2059](https://github.com/valhalla/valhalla/pull/2059)

## Release Date: 2019-09-06 Valhalla 3.0.8
* **Bug Fix**
   * FIXED: Added logic to detect if user is to merge to the left or right [#1892](https://github.com/valhalla/valhalla/pull/1892)
   * FIXED: Overriding the destination_only flag when reclassifying ferries; Also penalizing ferries with a 5 min. penalty in the cost to allow us to avoid destination_only the majority of the time except when it is necessary. [#1895](https://github.com/valhalla/valhalla/pull/1905)
   * FIXED: Suppress forks at motorway junctions and intersecting service roads [#1909](https://github.com/valhalla/valhalla/pull/1909)
   * FIXED: Enhanced fork assignment logic [#1912](https://github.com/valhalla/valhalla/pull/1912)
   * FIXED: Added logic to fall back to return country poly if no state and updated lua for Metro Manila and Ireland [#1910](https://github.com/valhalla/valhalla/pull/1910)
   * FIXED: Added missing motorway fork instruction [#1914](https://github.com/valhalla/valhalla/pull/1914)
   * FIXED: Use begin street name for osrm compat mode [#1916](https://github.com/valhalla/valhalla/pull/1916)
   * FIXED: Added logic to fix missing highway cardinal directions in the US [#1917](https://github.com/valhalla/valhalla/pull/1917)
   * FIXED: Handle forward traversable significant road class intersecting edges [#1928](https://github.com/valhalla/valhalla/pull/1928)
   * FIXED: Fixed bug with shape trimming that impacted Uturns at Via locations. [#1935](https://github.com/valhalla/valhalla/pull/1935)
   * FIXED: Dive bomb updates.  Updated default speeds for urban areas based on roadclass for the enhancer.  Also, updated default speeds based on roadclass in lua.  Fixed an issue where we were subtracting 1 from uint32_t when 0 for stop impact.  Updated reclassify link logic to allow residential roads to be added to the tree, but we only downgrade the links to tertiary.  Updated TransitionCost functions to add 1.5 to the turncost when transitioning from a ramp to a non ramp and vice versa.  Also, added 0.5f to the turncost if the edge is a roundabout. [#1931](https://github.com/valhalla/valhalla/pull/1931)

* **Enhancement**
   * ADDED: Caching url fetched tiles to disk [#1887](https://github.com/valhalla/valhalla/pull/1887)
   * ADDED: filesystem::remove_all [#1887](https://github.com/valhalla/valhalla/pull/1887)
   * ADDED: Minimum enclosing bounding box tool [#1887](https://github.com/valhalla/valhalla/pull/1887)
   * ADDED: Use constrained flow speeds in bidirectional_astar.cc [#1907](https://github.com/valhalla/valhalla/pull/1907)
   * ADDED: Bike Share Stations are now in the graph which should set us up to do multimodal walk/bike scenarios [#1852](https://github.com/valhalla/valhalla/pull/1852)

## Release Date: 2019-7-18 Valhalla 3.0.7
* **Bug Fix**
   * FIXED: Fix pedestrian fork [#1886](https://github.com/valhalla/valhalla/pull/1886)

## Release Date: 2019-7-15 Valhalla 3.0.6
* **Bug Fix**
   * FIXED: Admin name changes. [#1853](https://github.com/valhalla/valhalla/pull/1853) Ref: [#1854](https://github.com/valhalla/valhalla/issues/1854)
   * FIXED: valhalla_add_predicted_traffic was overcommitted while gathering stats. Added a clear. [#1857](https://github.com/valhalla/valhalla/pull/1857)
   * FIXED: regression in map matching when moving to valhalla v3.0.0 [#1863](https://github.com/valhalla/valhalla/pull/1863)
   * FIXED: last step shape in osrm serializer should be 2 of the same point [#1867](https://github.com/valhalla/valhalla/pull/1867)
   * FIXED: Shape trimming at the beginning and ending of the route to not be degenerate [#1876](https://github.com/valhalla/valhalla/pull/1876)
   * FIXED: Duplicate waypoints in osrm serializer [#1880](https://github.com/valhalla/valhalla/pull/1880)
   * FIXED: Updates for heading precision [#1881](https://github.com/valhalla/valhalla/pull/1881)
   * FIXED: Map matching allowed untraversable edges at start of route [#1884](https://github.com/valhalla/valhalla/pull/1884)

* **Enhancement**
   * ADDED: Use the same protobuf object the entire way through the request process [#1837](https://github.com/valhalla/valhalla/pull/1837)
   * ADDED: Enhanced turn lane processing [#1859](https://github.com/valhalla/valhalla/pull/1859)
   * ADDED: Add global_synchronized_cache in valhalla_build_config [#1851](https://github.com/valhalla/valhalla/pull/1851)

## Release Date: 2019-06-04 Valhalla 3.0.5
* **Bug Fix**
   * FIXED: Protect against unnamed rotaries and routes that end in roundabouts not turning off rotary logic [#1840](https://github.com/valhalla/valhalla/pull/1840)

* **Enhancement**
   * ADDED: Add turn lane info at maneuver point [#1830](https://github.com/valhalla/valhalla/pull/1830)

## Release Date: 2019-05-31 Valhalla 3.0.4
* **Bug Fix**
   * FIXED: Improved logic to decide between bear vs. continue [#1798](https://github.com/valhalla/valhalla/pull/1798)
   * FIXED: Bicycle costing allows use of roads with all surface values, but with a penalty based on bicycle type. However, the edge filter totally disallows bad surfaces for some bicycle types, creating situations where reroutes fail if a rider uses a road with a poor surface. [#1800](https://github.com/valhalla/valhalla/pull/1800)
   * FIXED: Moved complex restrictions building to before validate. [#1805](https://github.com/valhalla/valhalla/pull/1805)
   * FIXED: Fix bicycle edge filter when avoid_bad_surfaces = 1.0 [#1806](https://github.com/valhalla/valhalla/pull/1806)
   * FIXED: Replace the EnhancedTripPath class inheritance with aggregation [#1807](https://github.com/valhalla/valhalla/pull/1807)
   * FIXED: Replace the old timezone shape zip file every time valhalla_build_timezones is ran [#1817](https://github.com/valhalla/valhalla/pull/1817)
   * FIXED: Don't use island snapped edge candidates (from disconnected components or low reach edges) when we rejected other high reachability edges that were closer [#1835](https://github.com/valhalla/valhalla/pull/1835)

## Release Date: 2019-05-08 Valhalla 3.0.3
* **Bug Fix**
   * FIXED: Fixed a rare loop condition in route matcher (edge walking to match a trace).
   * FIXED: Fixed VACUUM ANALYZE syntax issue.  [#1704](https://github.com/valhalla/valhalla/pull/1704)
   * FIXED: Fixed the osrm maneuver type when a maneuver has the to_stay_on attribute set.  [#1714](https://github.com/valhalla/valhalla/pull/1714)
   * FIXED: Fixed osrm compatibility mode attributes.  [#1716](https://github.com/valhalla/valhalla/pull/1716)
   * FIXED: Fixed rotary/roundabout issues in Valhalla OSRM compatibility.  [#1727](https://github.com/valhalla/valhalla/pull/1727)
   * FIXED: Fixed the destinations assignment for exit names in OSRM compatibility mode. [#1732](https://github.com/valhalla/valhalla/pull/1732)
   * FIXED: Enhance merge maneuver type assignment. [#1735](https://github.com/valhalla/valhalla/pull/1735)
   * FIXED: Fixed fork assignments and on ramps for OSRM compatibility mode. [#1738](https://github.com/valhalla/valhalla/pull/1738)
   * FIXED: Fixed cardinal direction on reference names when forward/backward tag is present on relations. Fixes singly digitized roads with opposing directional modifiers. [#1741](https://github.com/valhalla/valhalla/pull/1741)
   * FIXED: Fixed fork assignment and narrative logic when a highway ends and splits into multiple ramps. [#1742](https://github.com/valhalla/valhalla/pull/1742)
   * FIXED: Do not use any avoid edges as origin or destination of a route, matrix, or isochrone. [#1745](https://github.com/valhalla/valhalla/pull/1745)
   * FIXED: Add leg summary and remove unused hint attribute for OSRM compatibility mode. [#1753](https://github.com/valhalla/valhalla/pull/1753)
   * FIXED: Improvements for pedestrian forks, pedestrian roundabouts, and continue maneuvers. [#1768](https://github.com/valhalla/valhalla/pull/1768)
   * FIXED: Added simplified overview for OSRM response and added use_toll logic back to truck costing. [#1765](https://github.com/valhalla/valhalla/pull/1765)
   * FIXED: temp fix for location distance bug [#1774](https://github.com/valhalla/valhalla/pull/1774)
   * FIXED: Fix pedestrian routes using walkway_factor [#1780](https://github.com/valhalla/valhalla/pull/1780)
   * FIXED: Update the begin and end heading of short edges based on use [#1783](https://github.com/valhalla/valhalla/pull/1783)
   * FIXED: GraphReader::AreEdgesConnected update.  If transition count == 0 return false and do not call transition function. [#1786](https://github.com/valhalla/valhalla/pull/1786)
   * FIXED: Only edge candidates that were used in the path are send to serializer: [#1788](https://github.com/valhalla/valhalla/pull/1788)
   * FIXED: Added logic to prevent the removal of a destination maneuver when ending on an internal edge [#1792](https://github.com/valhalla/valhalla/pull/1792)
   * FIXED: Fixed instructions when starting on an internal edge [#1796](https://github.com/valhalla/valhalla/pull/1796)

* **Enhancement**
   * Add the ability to run valhalla_build_tiles in stages. Specify the begin_stage and end_stage as command line options. Also cleans up temporary files as the last stage in the pipeline.
   * Add `remove` to `filesystem` namespace. [#1752](https://github.com/valhalla/valhalla/pull/1752)
   * Add TaxiCost into auto costing options.
   * Add `preferred_side` to allow per-location filtering of edges based on the side of the road the location is on and the driving side for that locale.
   * Slightly decreased the internal side-walk factor to .90f to favor roads with attached sidewalks. This impacts roads that have added sidewalk:left, sidewalk:right or sidewalk:both OSM tags (these become attributes on each directedEdge). The user can then avoid/penalize dedicated sidewalks and walkways, when they increase the walkway_factor. Since we slightly decreased the sidewalk_factor internally and only favor sidewalks if use is tagged as sidewalk_left or sidewalk_right, we should tend to route on roads with attached sidewalks rather than separate/dedicated sidewalks, allowing for more road names to be called out since these are labeled more.
   * Add `via` and `break_through` location types [#1737](https://github.com/valhalla/valhalla/pull/1737)
   * Add `street_side_tolerance` and `search_cutoff` to input `location` [#1777](https://github.com/valhalla/valhalla/pull/1777)
   * Return the Valhalla error `Path distance exceeds the max distance limit` for OSRM responses when the route is greater than the service limits. [#1781](https://github.com/valhalla/valhalla/pull/1781)

## Release Date: 2019-01-14 Valhalla 3.0.2
* **Bug Fix**
   * FIXED: Transit update - fix dow and exception when after midnight trips are normalized [#1682](https://github.com/valhalla/valhalla/pull/1682)
   * FIXED: valhalla_convert_transit segfault - GraphTileBuilder has null GraphTileHeader [#1683](https://github.com/valhalla/valhalla/issues/1683)
   * FIXED: Fix crash for trace_route with osrm serialization. Was passing shape rather than locations to the waypoint method.
   * FIXED: Properly set driving_side based on data set in TripPath.
   * FIXED: A bad bicycle route exposed an issue with bidirectional A* when the origin and destination edges are connected. Use A* in these cases to avoid requiring a high cost threshold in BD A*.
   * FIXED: x86 and x64 data compatibility was fixed as the structures weren't aligned.
   * FIXED: x86 tests were failing due mostly to floating point issues and the aforementioned structure misalignment.
* **Enhancement**
   * Add a durations list (delta time between each pair of trace points), a begin_time and a use_timestamp flag to trace_route requests. This allows using the input trace timestamps or durations plus the begin_time to compute elapsed time at each edge in the matched path (rather than using costing methods).
   * Add support for polyline5 encoding for OSRM formatted output.
* **Note**
   * Isochrones and openlr are both noted as not working with release builds for x86 (32bit) platforms. We'll look at getting this fixed in a future release

## Release Date: 2018-11-21 Valhalla 3.0.1
* **Bug Fix**
   * FIXED: Fixed a rare, but serious bug with bicycle costing. ferry_factor_ in bicycle costing shadowed the data member in the base dynamic cost class, leading to an uninitialized variable. Occasionally, this would lead to negative costs which caused failures. [#1663](https://github.com/valhalla/valhalla/pull/1663)
   * FIXED: Fixed use of units in OSRM compatibility mode. [#1662](https://github.com/valhalla/valhalla/pull/1662)

## Release Date: 2018-11-21 Valhalla 3.0.0
* **NOTE**
   * This release changes the Valhalla graph tile formats to make the tile data more efficient and flexible. Tile data is incompatible with Valhalla 2.x builds, and code for 3.x is incompatible with data built for Valahalla 2.x versions. Valhalla tile sizes are slightly smaller (for datasets using elevation information the size savings is over 10%). In addition, there is increased flexibility for creating different variants of tiles to support different applications (e.g. bicycle only, or driving only).
* **Enhancement**
   * Remove the use of DirectedEdge for transitions between nodes on different hierarchy levels. A new structure, NodeTransition, is now used to transition to nodes on different hierarchy level. This saves space since only the end node GraphId is needed for the transitions (and DirectedEdge is a large data structure).
   * Change the NodeInfo lat,lon to use an offset from the tile base lat,lon. This potentially allows higher precision than using float, but more importantly saves space and allows support for NodeTransitions as well as spare for future growth.
   * Remove the EdgeElevation structure and max grade information into DirectedEdge and mean elevation into EdgeInfo. This saves space.
   * Reduce wayid to 32 bits. This allows sufficient growth when using OpenStreetMap data and frees space in EdgeInfo (allows moving speed limit and mean elevation from other structures).
   * Move name consistency from NodeInfo to DirectedEdge. This allows a more efficient lookup of name consistency.
   * Update all path algorithms to use NodeTransition logic rather than special DirectedEdge transition types. This simplifies PathAlgorithms slightly and removes some conditional logic.
   * Add an optional GraphFilter stage to tile building pipeline. This allows removal of edges and nodes based on access. This allows bicycle only, pedestrian only, or driving only datasets (or combinations) to be created - allowing smaller datasets for special purpose applications.
* **Deprecate**
   * Valhalla 3.0 removes support for OSMLR.

## Release Date: 2018-11-20 Valhalla 2.7.2
* **Enhancement**
   * UPDATED: Added a configuration variable for max_timedep_distance. This is used in selecting the path algorithm and provides the maximum distance between locations when choosing a time dependent path algorithm (other than multi modal). Above this distance, bidirectional A* is used with no time dependencies.
   * UPDATED: Remove transition edges from priority queue in Multimodal methods.
   * UPDATED: Fully implement street names and exit signs with ability to identify route numbers. [#1635](https://github.com/valhalla/valhalla/pull/1635)
* **Bug Fix**
   * FIXED: A timed-turned restriction should not be applied when a non-timed route is executed.  [#1615](https://github.com/valhalla/valhalla/pull/1615)
   * FIXED: Changed unordered_map to unordered_multimap for polys. Poly map can contain the same key but different multi-polygons. For example, islands for a country or timezone polygons for a country.
   * FIXED: Fixed timezone db issue where TZIDs did not exist in the Howard Hinnant date time db that is used in the date_time class for tz indexes.  Added logic to create aliases for TZIDs based on https://en.wikipedia.org/wiki/List_of_tz_database_time_zones
   * FIXED: Fixed the ramp turn modifiers for osrm compat [#1569](https://github.com/valhalla/valhalla/pull/1569)
   * FIXED: Fixed the step geometry when using the osrm compat mode [#1571](https://github.com/valhalla/valhalla/pull/1571)
   * FIXED: Fixed a data creation bug causing issues with A* routes ending on loops. [#1576](https://github.com/valhalla/valhalla/pull/1576)
   * FIXED: Fixed an issue with a bad route where destination only was present. Was due to thresholds in bidirectional A*. Changed threshold to be cost based rather than number of iterations). [#1586](https://github.com/valhalla/valhalla/pull/1586)
   * FIXED: Fixed an issue with destination only (private) roads being used in bicycle routes. Centralized some "base" transition cost logic in the base DynamicCost class. [#1587](https://github.com/valhalla/valhalla/pull/1587)
   * FIXED: Remove extraneous ramp maneuvers [#1657](https://github.com/valhalla/valhalla/pull/1657)

## Release Date: 2018-10-02 Valhalla 2.7.1
* **Enhancement**
   * UPDATED: Added date time support to forward and reverse isochrones. Add speed lookup (predicted speeds and/or free-flow or constrained flow speed) if date_time is present.
   * UPDATED: Add timezone checks to multimodal routes and isochrones (updates localtime if the path crosses into a timezone different than the start location).
* **Data Producer Update**
   * UPDATED: Removed boost date time support from transit.  Now using the Howard Hinnant date library.
* **Bug Fix**
   * FIXED: Fixed a bug with shortcuts that leads to inconsistent routes depending on whether shortcuts are taken, different origins can lead to different paths near the destination. This fix also improves performance on long routes and matrices.
   * FIXED: We were getting inconsistent results between departing at current date/time vs entering the current date/time.  This issue is due to the fact that the iso_date_time function returns the full iso date_time with the timezone offset (e.g., 2018-09-27T10:23-07:00 vs 2018-09-27T10:23). When we refactored the date_time code to use the new Howard Hinnant date library, we introduced this bug.
   * FIXED: Increased the threshold in CostMatrix to address null time and distance values occurring for truck costing with locations near the max distance.

## Release Date: 2018-09-13 Valhalla 2.7.0
* **Enhancement**
   * UPDATED: Refactor to use the pbf options instead of the ptree config [#1428](https://github.com/valhalla/valhalla/pull/1428) This completes [#1357](https://github.com/valhalla/valhalla/issues/1357)
   * UPDATED: Removed the boost/date_time dependency from baldr and odin. We added the Howard Hinnant date and time library as a submodule. [#1494](https://github.com/valhalla/valhalla/pull/1494)
   * UPDATED: Fixed 'Drvie' typo [#1505](https://github.com/valhalla/valhalla/pull/1505) This completes [#1504](https://github.com/valhalla/valhalla/issues/1504)
   * UPDATED: Optimizations of GetSpeed for predicted speeds [#1490](https://github.com/valhalla/valhalla/issues/1490)
   * UPDATED: Isotile optimizations
   * UPDATED: Added stats to predictive traffic logging
   * UPDATED: resample_polyline - Breaks the polyline into equal length segments at a sample distance near the resolution. Break out of the loop through polyline points once we reach the specified number of samplesthen append the last
polyline point.
   * UPDATED: added android logging and uses a shared graph reader
   * UPDATED: Do not run a second pass on long pedestrian routes that include a ferry (but succeed on first pass). This is a performance fix. Long pedestrian routes with A star factor based on ferry speed end up being very inefficient.
* **Bug Fix**
   * FIXED: A* destination only
   * FIXED: Fixed through locations weren't honored [#1449](https://github.com/valhalla/valhalla/pull/1449)


## Release Date: 2018-08-02 Valhalla 3.0.0-rc.4
* **Node Bindings**
   * UPDATED: add some worker pool handling
   [#1467](https://github.com/valhalla/valhalla/pull/1467)

## Release Date: 2018-08-02 Valhalla 3.0.0-rc.3
* **Node Bindings**
   * UPDATED: replaced N-API with node-addon-api wrapper and made the actor
   functions asynchronous
   [#1457](https://github.com/valhalla/valhalla/pull/1457)

## Release Date: 2018-07-24 Valhalla 3.0.0-rc.2
* **Node Bindings**
   * FIXED: turn on the autocleanup functionality for the actor object.
   [#1439](https://github.com/valhalla/valhalla/pull/1439)

## Release Date: 2018-07-16 Valhalla 3.0.0-rc.1
* **Enhancement**
   * ADDED: exposed the rest of the actions to the node bindings and added tests. [#1415](https://github.com/valhalla/valhalla/pull/1415)

## Release Date: 2018-07-12 Valhalla 3.0.0-alpha.1
**NOTE**: There was already a small package named `valhalla` on the npm registry, only published up to version 0.0.3. The team at npm has transferred the package to us, but would like us to publish something to it ASAP to prove our stake in it. Though the bindings do not have all of the actor functionality exposed yet (just route), we are going to publish an alpha release of 3.0.0 to get something up on npm.
* **Infrastructure**:
   * ADDED: add in time dependent algorithms if the distance between locations is less than 500km.
   * ADDED: TurnLanes to indicate turning lanes at the end of a directed edge.
   * ADDED: Added PredictedSpeeds to Valhalla tiles and logic to compute speed based on predictive speed profiles.
* **Data Producer Update**
   * ADDED: is_route_num flag was added to Sign records. Set this to true if the exit sign comes from a route number/ref.
   * CHANGED: Lower speeds on driveways, drive-thru, and parking aisle. Set destination only flag for drive thru use.
   * ADDED: Initial implementation of turn lanes.
  **Bug Fix**
   * CHANGED: Fix destination only penalty for A* and time dependent cases.
   * CHANGED: Use the distance from GetOffsetForHeading, based on road classification and road use (e.g. ramp, turn channel, etc.), within tangent_angle function.
* **Map Matching**
   * FIXED: Fixed trace_route edge_walk server abort [#1365](https://github.com/valhalla/valhalla/pull/1365)
* **Enhancement**
   * ADDED: Added post process for updating free and constrained speeds in the directed edges.
   * UPDATED: Parse the json request once and store in a protocol buffer to pass along the pipeline. This completed the first portion of [#1357](https://github.com/valhalla/valhalla/issues/1357)
   * UPDATED: Changed the shape_match attribute from a string to an enum. Fixes [#1376](https://github.com/valhalla/valhalla/issues/1376)
   * ADDED: Node bindings for route [#1341](https://github.com/valhalla/valhalla/pull/1341)
   * UPDATED: Use a non-linear use_highways factor (to more heavily penalize highways as use_highways approaches 0).

## Release Date: 2018-07-15 Valhalla 2.6.3
* **API**:
   * FIXED: Use a non-linear use_highways factor (to more heavily penalize highways as use_highways approaches 0).
   * FIXED: Fixed the highway_factor when use_highways < 0.5.
   * ENHANCEMENT: Added logic to modulate the surface factor based on use_trails.
   * ADDED: New customer test requests for motorcycle costing.

## Release Date: 2018-06-28 Valhalla 2.6.2
* **Data Producer Update**
   * FIXED: Complex restriction sorting bug.  Check of has_dt in ComplexRestrictionBuilder::operator==.
* **API**:
   * FIXED: Fixed CostFactory convenience method that registers costing models
   * ADDED: Added use_tolls into motorcycle costing options

## Release Date: 2018-05-28 Valhalla 2.6.0
* **Infrastructure**:
   * CHANGED: Update cmake buildsystem to replace autoconf [#1272](https://github.com/valhalla/valhalla/pull/1272)
* **API**:
   * CHANGED: Move `trace_options` parsing to map matcher factory [#1260](https://github.com/valhalla/valhalla/pull/1260)
   * ADDED: New costing method for AutoDataFix [#1283](https://github.com/valhalla/valhalla/pull/1283)

## Release Date: 2018-05-21 Valhalla 2.5.0
* **Infrastructure**
   * ADDED: Add code formatting and linting.
* **API**
   * ADDED: Added new motorcycle costing, motorcycle access flag in data and use_trails option.
* **Routing**
   * ADDED: Add time dependnet forward and reverse A* methods.
   * FIXED: Increase minimum threshold for driving routes in bidirectional A* (fixes some instances of bad paths).
* **Data Producer Update**
   * CHANGED: Updates to properly handle cycleway crossings.
   * CHANGED: Conditionally include driveways that are private.
   * ADDED: Added logic to set motorcycle access.  This includes lua, country access, and user access flags for motorcycles.

## Release Date: 2018-04-11 Valhalla 2.4.9
* **Enhancement**
   * Added European Portuguese localization for Valhalla
   * Updates to EdgeStatus to improve performance. Use an unordered_map of tile Id and allocate an array for each edge in the tile. This allows using pointers to access status for sequential edges. This improves performance by 50% or so.
   * A couple of bicycle costing updates to improve route quality: avoid roads marked as part of a truck network, to remove the density penalty for transition costs.
   * When optimal matrix type is selected, now use CostMatrix for source to target pedestrian and bicycle matrix calls when both counts are above some threshold. This improves performance in general and lessens some long running requests.
*  **Data Producer Update**
   * Added logic to protect against setting a speed of 0 for ferries.

## Release Date: 2018-03-27 Valhalla 2.4.8
* **Enhancement**
   * Updates for Italian verbal translations
   * Optionally remove driveways at graph creation time
   * Optionally disable candidate edge penalty in path finding
   * OSRM compatible route, matrix and map matching response generation
   * Minimal Windows build compatibility
   * Refactoring to use PBF as the IPC mechanism for all objects
   * Improvements to internal intersection marking to reduce false positives
* **Bug Fix**
   * Cap candidate edge penalty in path finding to reduce excessive expansion
   * Fix trivial paths at deadends

## Release Date: 2018-02-08 Valhalla 2.4.7
* **Enhancement**
   * Speed up building tiles from small OSM imports by using boost directory iterator rather than going through all possible tiles and testing each if the file exists.
* **Bug Fix**
   * Protect against overflow in string to float conversion inside OSM parsing.

## Release Date: 2018-01-26 Valhalla 2.4.6
* **Enhancement**
   * Elevation library will lazy load RAW formatted sources

## Release Date: 2018-01-24 Valhalla 2.4.5
* **Enhancement**
   * Elevation packing utility can unpack lz4hc now
* **Bug Fix**
   * Fixed broken darwin builds

## Release Date: 2018-01-23 Valhalla 2.4.4
* **Enhancement**
   * Elevation service speed improvements and the ability to serve lz4hc compressed data
   * Basic support for downloading routing tiles on demand
   * Deprecated `valhalla_route_service`, now all services (including elevation) are found under `valhalla_service`

## Release Date: 2017-12-11 Valhalla 2.4.3
* **Enhancement**
   * Remove union from GraphId speeds up some platforms
   * Use SAC scale in pedestrian costing
   * Expanded python bindings to include all actions (route, matrix, isochrone, etc)
* **Bug Fix**
   * French translation typo fixes
*  **Data Producer Update**
   * Handling shapes that intersect the poles when binning
   * Handling when transit shapes are less than 2 points

## Release Date: 2017-11-09 Valhalla 2.4.1
*  **Data Producer Update**
   * Added kMopedAccess to modes for complex restrictions.  Remove the kMopedAccess when auto access is removed.  Also, add the kMopedAccess when an auto restriction is found.

## Release Date: 2017-11-08 Valhalla 2.4.0
*  **Data Producer Update**
   * Added logic to support restriction = x with a the except tag.  We apply the restriction to everything except for modes in the except tag.
   * Added logic to support railway_service and coach_service in transit.
* **Bug Fix**
  * Return proper edge_walk path for requested shape_match=walk_or_snap
  * Skip invalid stateid for Top-K requests

## Release Date: 2017-11-07 Valhalla 2.3.9
* **Enhancement**
  * Top-K map matched path generation now only returns unique paths and does so with fewer iterations
  * Navigator call outs for both imperial and metric units
  * The surface types allowed for a given bike route can now be controlled via a request parameter `avoid_bad_surfaces`
  * Improved support for motorscooter costing via surface types, road classification and vehicle specific tagging
* **Bug Fix**
  * Connectivity maps now include information about transit tiles
  * Lane counts for singly digitized roads are now correct for a given directed edge
  * Edge merging code for assigning osmlr segments is now robust to partial tile sets
  * Fix matrix path finding to allow transitioning down to lower levels when appropriate. In particular, do not supersede shortcut edges until no longer expanding on the next level.
  * Fix optimizer rotate location method. This fixes a bug where optimal ordering was bad for large location sets.
*  **Data Producer Update**
   * Duration tags are now used to properly set the speed of travel for a ferry routes

## Release Date: 2017-10-17 Valhalla 2.3.8
* **Bug Fix**
  * Fixed the roundabout exit count for bicycles when the roundabout is a road and not a cycleway
  * Enable a pedestrian path to remain on roundabout instead of getting off and back on
  * Fixed the penalization of candidate locations in the uni-directional A* algorithm (used for trivial paths)
*  **Data Producer Update**
   * Added logic to set bike forward and tag to true where kv["sac_scale"] == "hiking". All other values for sac_scale turn off bicycle access.  If sac_scale or mtb keys are found and a surface tag is not set we default to kPath.
   * Fixed a bug where surface=unpaved was being assigned Surface::kPavedSmooth.

## Release Date: 2017-9-11 Valhalla 2.3.7
* **Bug Fix**
  * Update bidirectional connections to handle cases where the connecting edge is one of the origin (or destination) edges and the cost is high. Fixes some pedestrian route issues that were reported.
*  **Data Producer Update**
   * Added support for motorroad tag (default and per country).
   * Update OSMLR segment association logic to fix issue where chunks wrote over leftover segments. Fix search along edges to include a radius so any nearby edges are also considered.

## Release Date: 2017-08-29 Valhalla 2.3.6
* **Bug Fix**
  * Pedestrian paths including ferries no longer cause circuitous routes
  * Fix a crash in map matching route finding where heading from shape was using a `nullptr` tile
  * Spanish language narrative corrections
  * Fix traffic segment matcher to always set the start time of a segment when its known
* **Enhancement**
  * Location correlation scoring improvements to avoid situations where less likely start or ending locations are selected

## Release Date: 2017-08-22 Valhalla 2.3.5
* **Bug Fix**
  * Clamp the edge score in thor. Extreme values were causing bad alloc crashes.
  * Fix multimodal isochrones. EdgeLabel refactor caused issues.
* **Data Producer Update**
  * Update lua logic to properly handle vehicle=no tags.

## Release Date: 2017-08-14 Valhalla 2.3.4
* **Bug Fix**
  * Enforce limits on maximum per point accuracy to avoid long running map matching computations

## Release Date: 2017-08-14 Valhalla 2.3.3
* **Bug Fix**
  * Maximum osm node reached now causes bitset to resize to accommodate when building tiles
  * Fix wrong side of street information and remove redundant node snapping
  * Fix path differences between services and `valhalla_run_route`
  * Fix map matching crash when interpolating duplicate input points
  * Fix unhandled exception when trace_route or trace_attributes when there are no continuous matches
* **Enhancement**
  * Folded Low-Stress Biking Code into the regular Bicycle code and removed the LowStressBicycleCost class. Now when making a query for bicycle routing, a value of 0 for use_hills and use_roads produces low-stress biking routes, while a value of 1 for both provides more intense professional bike routes.
  * Bike costing default values changed. use_roads and use_hills are now 0.25 by default instead of 0.5 and the default bike is now a hybrid bike instead of a road bike.
  * Added logic to use station hierarchy from transitland.  Osm and egress nodes are connected by transitconnections.  Egress and stations are connected by egressconnections.  Stations and platforms are connected by platformconnections.  This includes narrative updates for Odin as well.

## Release Date: 2017-07-31 Valhalla 2.3.2
* **Bug Fix**
  * Update to use oneway:psv if oneway:bus does not exist.
  * Fix out of bounds memory issue in DoubleBucketQueue.
  * Many things are now taken into consideration to determine which sides of the road have what cyclelanes, because they were not being parsed correctly before
  * Fixed issue where sometimes a "oneway:bicycle=no" tag on a two-way street would cause the road to become a oneway for bicycles
  * Fixed trace_attributes edge_walk cases where the start or end points in the shape are close to graph nodes (intersections)
  * Fixed 32bit architecture crashing for certain routes with non-deterministic placement of edges labels in bucketized queue datastructure
* **Enhancement**
  * Improve multi-modal routes by adjusting the pedestrian mode factor (routes use less walking in favor of public transit).
  * Added interface framework to support "top-k" paths within map-matching.
  * Created a base EdgeLabel class that contains all data needed within costing methods and supports the basic path algorithms (forward direction, A*, with accumulated path distance). Derive class for bidirectional algorithms (BDEdgeLabel) and for multimodal algorithms. Lowers memory use by combining some fields (using spare bits from GraphId).
  * Added elapsed time estimates to map-matching labels in preparation for using timestamps in map-matching.
  * Added parsing of various OSM tags: "bicycle=use_sidepath", "bicycle=dismount", "segregated=*", "shoulder=*", "cycleway:buffer=*", and several variations of these.
  * Both trace_route and trace_attributes will parse `time` and `accuracy` parameters when the shape is provided as unencoded
  * Map-matching will now use the time (in seconds) of each gps reading (if provided) to narrow the search space and avoid finding matches that are impossibly fast

## Release Date: 2017-07-10 Valhalla 2.3.0
* **Bug Fix**
  * Fixed a bug in traffic segment matcher where length was populated but had invalid times
* **Embedded Compilation**
  * Decoupled the service components from the rest of the worker objects so that the worker objects could be used in non http service contexts
   * Added an actor class which encapsulates the various worker objects and allows the various end points to be called /route /height etc. without needing to run a service
* **Low-Stress Bicycle**
  * Worked on creating a new low-stress biking option that focuses more on taking safer roads like cycle ways or residential roads than the standard bike costing option does.

## Release Date: 2017-06-26 Valhalla 2.2.9
* **Bug Fix**
  * Fix a bug introduced in 2.2.8 where map matching search extent was incorrect in longitude axis.

## Release Date: 2017-06-23 Valhalla 2.2.8
* **Bug Fix**
  * Traffic segment matcher (exposed through Python bindings) - fix cases where partial (or no) results could be returned when breaking out of loop in form_segments early.
* **Traffic Matching Update**
  * Traffic segment matcher - handle special cases when entering and exiting turn channels.
* **Guidance Improvements**
  * Added Swedish (se-SV) narrative file.

## Release Date: 2017-06-20 Valhalla 2.2.7
* **Bug Fixes**
  * Traffic segment matcher (exposed through Python bindings) makes use of accuracy per point in the input
  * Traffic segment matcher is robust to consecutive transition edges in matched path
* **Isochrone Changes**
  * Set up isochrone to be able to handle multi-location queries in the future
* **Data Producer Updates**
  * Fixes to valhalla_associate_segments to address threading issue.
  * Added support for restrictions that refers only to appropriate type of vehicle.
* **Navigator**
  * Added pre-alpha implementation that will perform guidance for mobile devices.
* **Map Matching Updates**
  * Added capability to customize match_options

## Release Date: 2017-06-12 Valhalla 2.2.6
* **Bug Fixes**
  * Fixed the begin shape index where an end_route_discontinuity exists
* **Guidance Improvements**
  * Updated Slovenian (sl-SI) narrative file.
* **Data Producer Updates**
  * Added support for per mode restrictions (e.g., restriction:&lt;type&gt;)  Saved these restrictions as "complex" restrictions which currently support per mode lookup (unlike simple restrictions which are assumed to apply to all driving modes).
* **Matrix Updates**
  * Increased max distance threshold for auto costing and other similar costings to 400 km instead of 200 km

## Release Date: 2017-06-05 Valhalla 2.2.5
* **Bug Fixes**
  * Fixed matched point edge_index by skipping transition edges.
  * Use double precision in meili grid traversal to fix some incorrect grid cases.
  * Update meili to use DoubleBucketQueue and GraphReader methods rather than internal methods.

## Release Date: 2017-05-17 Valhalla 2.2.4
* **Bug Fixes**
  * Fix isochrone bug where the default access mode was used - this rejected edges that should not have been rejected for cases than automobile.
  * Fix A* handling of edge costs for trivial routes. This fixed an issue with disconnected regions that projected to a single edge.
  * Fix TripPathBuilder crash if first edge is a transition edge (was occurring with map-matching in rare occasions).

## Release Date: 2017-05-15 Valhalla 2.2.3
* **Map Matching Improvement**
  * Return begin and end route discontinuities. Also, returns partial shape of edge at route discontinuity.
* **Isochrone Improvements**
  * Add logic to make sure the center location remains fixed at the center of a tile/grid in the isotile.
  * Add a default generalization factor that is based on the grid size. Users can still override this factor but the default behavior is improved.
  * Add ExpandForward and ExpandReverse methods as is done in bidirectional A*. This improves handling of transitions between hierarchy levels.
* **Graph Correlation Improvements**
  * Add options to control both radius and reachability per input location (with defaults) to control correlation of input locations to the graph in such a way as to avoid routing between disconnected regions and favor more likely paths.

## Release Date: 2017-05-08 Valhalla 2.2.0
* **Guidance Improvements**
  * Added Russian (ru-RU) narrative file.
  * Updated Slovenian (sl-SI) narrative file.
* **Data Producer Updates**
  * Assign destination sign info on bidirectional ramps.
  * Update ReclassifyLinks. Use a "link-tree" which is formed from the exit node and terminates at entrance nodes. Exit nodes are sorted by classification so motorway exits are done before trunks, etc. Updated the turn channel logic - now more consistently applies turn channel use.
  * Updated traffic segment associations to properly work with elevation and lane connectivity information (which is stored after the traffic association).

## Release Date: 2017-04-24 Valhalla 2.1.9
* **Elevation Update**
  * Created a new EdgeElevation structure which includes max upward and downward slope (moved from DirectedEdge) and mean elevation.
* **Routing Improvements**
  * Destination only fix when "nested" destination only areas cause a route failure. Allow destination only edges (with penalty) on 2nd pass.
  * Fix heading to properly use the partial edge shape rather than entire edge shape to determine heading at the begin and end locations.
  * Some cleanup and simplification of the bidirectional A* algorithm.
  * Some cleanup and simplification of TripPathBuilder.
  * Make TileHierarchy data and methods static and remove tile_dir from the tile hierarchy.
* **Map Matching Improvement**
  * Return matched points with trace attributes when using map_snap.
* **Data Producer Updates**
  * lua updates so that the chunnel will work again.

## Release Date: 2017-04-04 Valhalla 2.1.8
* **Map Matching Release**
  * Added max trace limits and out-of-bounds checks for customizable trace options

## Release Date: 2017-03-29 Valhalla 2.1.7
* **Map Matching Release**
  * Increased service limits for trace
* **Data Producer Updates**
  * Transit: Remove the dependency on using level 2 tiles for transit builder
* **Traffic Updates**
  * Segment matcher completely re-written to handle many complex issues when matching traces to OTSs
* **Service Improvement**
  * Bug Fix - relaxed rapidjson parsing to allow numeric type coercion
* **Routing Improvements**
  * Level the forward and reverse paths in bidirectional A * to account for distance approximation differences.
  * Add logic for Use==kPath to bicycle costing so that paths are favored (as are footways).

## Release Date: 2017-03-10 Valhalla 2.1.3
* **Guidance Improvement**
  * Corrections to Slovenian narrative language file
  **Routing Improvements**
  * Increased the pedestrian search radius from 25 to 50 within the meili configuration to reduce U-turns with map-matching
  * Added a max avoid location limit

## Release Date: 2017-02-22 Valhalla 2.1.0
* **Guidance Improvement**
  * Added ca-ES (Catalan) and sl-SI (Slovenian) narrative language files
* **Routing  Improvement**
  * Fix through location reverse ordering bug (introduced in 2.0.9) in output of route responses for depart_at routes
  * Fix edge_walking method to handle cases where more than 1 initial edge is found
* **Data Producer Updates**
  * Improved transit by processing frequency based schedules.
  * Updated graph validation to more aggressively check graph consistency on level 0 and level 1
  * Fix the EdgeInfo hash to not create duplicate edge info records when creating hierarchies

## Release Date: 2017-02-21 Valhalla 2.0.9
* **Guidance Improvement**
  * Improved Italian narrative by handling articulated prepositions
  * Properly calling out turn channel maneuver
* **Routing Improvement**
  * Improved path determination by increasing stop impact for link to link transitions at intersections
  * Fixed through location handling, now includes cost at throughs and properly uses heading
  * Added ability to adjust location heading tolerance
* **Traffic Updates**
  * Fixed segment matching json to properly return non-string values where appropriate
* **Data Producer Updates**
  * Process node:ref and way:junction_ref as a semicolon separated list for exit numbers
  * Removed duplicated interchange sign information when ways are split into edges
  * Use a sequence within HierarchyBuilder to lower memory requirements for planet / large data imports.
  * Add connecting OSM wayId to a transit stop within NodeInfo.
  * Lua update:  removed ways that were being added to the routing graph.
  * Transit:  Fixed an issue where add_service_day and remove_service_day was not using the tile creation date, but the service start date for transit.
  * Transit:  Added acceptance test logic.
  * Transit:  Added fallback option if the associated wayid is not found.  Use distance approximator to find the closest edge.
  * Transit:  Added URL encoding for one stop ids that contain diacriticals.  Also, added include_geometry=false for route requests.
* **Optimized Routing Update**
  * Added an original index to the location object in the optimized route response
* **Trace Route Improvement**
  * Updated find_start_node to fix "GraphTile NodeInfo index out of bounds" error

## Release Date: 2017-01-30 Valhalla 2.0.6
* **Guidance Improvement**
  * Italian phrases were updated
* **Routing Improvement**
  * Fixed an issue where date and time was returning an invalid ISO8601 time format for date_time values in positive UTC. + sign was missing.
  * Fixed an encoding issue that was discovered for tranist_fetcher.  We were not encoding onestop_ids or route_ids.  Also, added exclude_geometry=true for route API calls.
* **Data Producer Updates**
  * Added logic to grab a single feed in valhalla_build_transit.

## Release Date: 2017-01-04 Valhalla 2.0.3
* **Service Improvement**
  * Added support for interrupting requests. If the connection is closed, route computation and map-matching can be interrupted prior to completion.
* **Routing Improvement**
  * Ignore name inconsistency when entering a link to avoid double penalizing.
* **Data Producer Updates**
  * Fixed consistent name assignment for ramps and turn lanes which improved guidance.
  * Added a flag to directed edges indicating if the edge has names. This can potentially be used in costing methods.
  * Allow future use of spare GraphId bits within DirectedEdge.

## Release Date: 2016-12-13 Valhalla 2.0.2
* **Routing Improvement**
  * Added support for multi-way restrictions to matrix and isochrones.
  * Added HOV costing model.
  * Speed limit updates.   Added logic to save average speed separately from speed limits.
  * Added transit include and exclude logic to multimodal isochrone.
  * Fix some edge cases for trivial (single edge) paths.
  * Better treatment of destination access only when using bidirectional A*.
* **Performance Improvement**
  * Improved performance of the path algorithms by making many access methods inline.

## Release Date: 2016-11-28 Valhalla 2.0.1
* **Routing Improvement**
  * Preliminary support for multi-way restrictions
* **Issues Fixed**
  * Fixed tile incompatibility between 64 and 32bit architectures
  * Fixed missing edges within tile edge search indexes
  * Fixed an issue where transit isochrone was cut off if we took transit that was greater than the max_seconds and other transit lines or buses were then not considered.

## Release Date: 2016-11-15 Valhalla 2.0

* **Tile Redesign**
  * Updated the graph tiles to store edges only on the hierarchy level they belong to. Prior to this, the highways were stored on all levels, they now exist only on the highway hierarchy. Similar changes were made for arterial level roads. This leads to about a 20% reduction in tile size.
  * The tile redesign required changes to the path generation algorithms. They must now transition freely between levels, even for pedestrian and bicycle routes. To offset the extra transitions, the main algorithms were changed to expand nodes at each level that has directed edges, rather than adding the transition edges to the priority queue/adjacency list. This change helps performance. The hierarchy limits that are used to speed the computation of driving routes by utilizing the highway hierarchy were adjusted to work with the new path algorithms.
  * Some changes to costing were also required, for example pedestrian and bicycle routes skip shortcut edges.
  * Many tile data structures were altered to explicitly size different fields and make room for "spare" fields that will allow future growth. In addition, the tile itself has extra "spare" records that can be appended to the end of the tile and referenced from the tile header. This also will allow future growth without breaking backward compatibility.
* **Guidance Improvement**
  * Refactored trip path to use an enumerated `Use` for edge and an enumerated `NodeType` for node
  * Fixed some wording in the Hindi narrative file
  * Fixed missing turn maneuver by updating the forward intersecting edge logic
* **Issues Fixed**
  * Fixed an issue with pedestrian routes where a short u-turn was taken to avoid the "crossing" penalty.
  * Fixed bicycle routing due to high penalty to enter an access=destination area. Changed to a smaller, length based factor to try to avoid long regions where access = destination. Added a driveway penalty to avoid taking driveways (which are often marked as access=destination).
  * Fixed regression where service did not adhere to the list of allowed actions in the Loki configuration
* **Graph Correlation**
  * External contributions from Navitia have lead to greatly reduced per-location graph correlation. Average correlation time is now less than 1ms down from 4-9ms.

## Release Date: 2016-10-17

* **Guidance Improvement**
  * Added the Hindi (hi-IN) narrative language
* **Service Additions**
  * Added internal valhalla error codes utility in baldr and modified all services to make use of and return as JSON response
  * See documentation https://github.com/valhalla/valhalla-docs/blob/master/api-reference.md#internal-error-codes-and-conditions
* **Time-Distance Matrix Improvement**
  * Added a costmatrix performance fix for one_to_many matrix requests
* **Memory Mapped Tar Archive - Tile Extract Support**
  * Added the ability to load a tar archive of the routing graph tiles. This improves performance under heavy load and reduces the memory requirement while allowing multiple processes to share cache resources.

## Release Date: 2016-09-19

* **Guidance Improvement**
  * Added pirate narrative language
* **Routing Improvement**
  * Added the ability to include or exclude stops, routes, and operators in multimodal routing.
* **Service Improvement**
  * JSONify Error Response

## Release Date: 2016-08-30

* **Pedestrian Routing Improvement**
  * Fixes for trivial pedestrian routes

## Release Date: 2016-08-22

* **Guidance Improvements**
  * Added Spanish narrative
  * Updated the start and end edge heading calculation to be based on road class and edge use
* **Bicycle Routing Improvements**
  * Prevent getting off a higher class road for a small detour only to get back onto the road immediately.
  * Redo the speed penalties and road class factors - they were doubly penalizing many roads with very high values.
  * Simplify the computation of weighting factor for roads that do not have cycle lanes. Apply speed penalty to slightly reduce favoring
of non-separated bicycle lanes on high speed roads.
* **Routing Improvements**
  * Remove avoidance of U-turn for pedestrian routes. This improves use with map-matching since pedestrian routes can make U-turns.
  * Allow U-turns at dead-ends for driving (and bicycling) routes.
* **Service Additions**
  * Add support for multi-modal isochrones.
  * Added base code to allow reverse isochrones (path from anywhere to a single destination).
* **New Sources to Targets**
  * Added a new Matrix Service action that allows you to request any of the 3 types of time-distance matrices by calling 1 action.  This action takes a sources and targets parameter instead of the locations parameter.  Please see the updated Time-Distance Matrix Service API reference for more details.

## Release Date: 2016-08-08

 * **Service additions**
  * Latitude, longitude bounding boxes of the route and each leg have been added to the route results.
  * Added an initial isochrone capability. This includes methods to create an "isotile" - a 2-D gridded data set with time to reach each lat,lon grid from an origin location. This isoltile is then used to create contours at specified times. Interior contours are optionally removed and the remaining outer contours are generalized and converted to GeoJSON polygons. An initial version supporting multimodal route types has also been added.
 * **Data Producer Updates**
  * Fixed tranist scheduling issue where false schedules were getting added.
 * **Tools Additionas**
  * Added `valhalla_export_edges` tool to allow shape and names to be dumped from the routing tiles

## Release Date: 2016-07-19

 * **Guidance Improvements**
  * Added French narrative
  * Added capability to have narrative language aliases - For example: German `de-DE` has an alias of `de`
 * **Transit Stop Update** - Return latitude and longitude for each transit stop
 * **Data Producer Updates**
  * Added logic to use lanes:forward, lanes:backward, speed:forward, and speed:backward based on direction of the directed edge.
  * Added support for no_entry, no_exit, and no_turn restrictions.
  * Added logic to support country specific access. Based on country tables found here: http://wiki.openstreetmap.org/wiki/OSM_tags_for_routing/Access-Restrictions

## Release Date: 2016-06-08

 * **Bug Fix** - Fixed a bug where edge indexing created many small tiles where no edges actually intersected. This allowed impossible routes to be considered for path finding instead of rejecting them earlier.
 * **Guidance Improvements**
  * Fixed invalid u-turn direction
  * Updated to properly call out jughandle routes
  * Enhanced signless interchange maneuvers to help guide users
 * **Data Producer Updates**
  * Updated the speed assignment for ramp to be a percentage of the original road class speed assignment
  * Updated stop impact logic for turn channel onto ramp

## Release Date: 2016-05-19

 * **Bug Fix** - Fixed a bug where routes fail within small, disconnected "islands" due to the threshold logic in prior release. Also better logic for not-thru roads.

## Release Date: 2016-05-18

 * **Bidirectional A* Improvements** - Fixed an issue where if both origin and destination locations where on not-thru roads that meet at a common node the path ended up taking a long detour. Not all cases were fixed though - next release should fix. Trying to address the termination criteria for when the best connection point of the 2 paths is optimal. Turns out that the initial case where both opposing edges are settled is not guaranteed to be the least cost path. For now we are setting a threshold and extending the search while still tracking best connections. Fixed the opposing edge when a hierarchy transition occurs.
 * **Guidance Globalization** -  Fixed decimal distance to be locale based.
 * **Guidance Improvements**
  * Fixed roundabout spoke count issue by fixing the drive_on_right attribute.
  * Simplified narative by combining unnamed straight maneuvers
  * Added logic to confirm maneuver type assignment to avoid invalid guidance
  * Fixed turn maneuvers by improving logic for the following:
    * Internal intersection edges
    * 'T' intersections
    * Intersecting forward edges
 * **Data Producer Updates** - Fix the restrictions on a shortcut edge to be the same as the last directed edge of the shortcut (rather than the first one).

## Release Date: 2016-04-28

 * **Tile Format Updates** - Separated the transit graph from the "road only" graph into different tiles but retained their interconnectivity. Transit tiles are now hierarchy level 3.
 * **Tile Format Updates** - Reduced the size of graph edge shape data by 5% through the use of varint encoding (LEB128)
 * **Tile Format Updates** - Aligned `EdgeInfo` structures to proper byte boundaries so as to maintain compatibility for systems who don't support reading from unaligned addresses.
 * **Guidance Globalization** -  Added the it-IT(Italian) language file. Added support for CLDR plural rules. The cs-CZ(Czech), de-DE(German), and en-US(US English) language files have been updated.
 * **Travel mode based instructions** -  Updated the start, post ferry, and post transit insructions to be based on the travel mode, for example:
  * `Drive east on Main Street.`
  * `Walk northeast on Broadway.`
  * `Bike south on the cycleway.`

## Release Date: 2016-04-12

 * **Guidance Globalization** -  Added logic to use tagged language files that contain the guidance phrases. The initial versions of en-US, de-DE, and cs-CZ have been deployed.
 * **Updated ferry defaults** -  Bumped up use_ferry to 0.65 so that we don't penalize ferries as much.

## Release Date: 2016-03-31
 * **Data producer updates** - Do not generate shortcuts across a node which is a fork. This caused missing fork maneuvers on longer routes.  GetNames update ("Broadway fix").  Fixed an issue with looking up a name in the ref map and not the name map.  Also, removed duplicate names.  Private = false was unsetting destination only flags for parking aisles.

## Release Date: 2016-03-30
 * **TripPathBuilder Bug Fix** - Fixed an exception that was being thrown when trying to read directed edges past the end of the list within a tile. This was due to errors in setting walkability and cyclability on upper hierarchies.

## Release Date: 2016-03-28

 * **Improved Graph Correlation** -  Correlating input to the routing graph is carried out via closest first traversal of the graph's, now indexed, geometry. This results in faster correlation and guarantees the absolute closest edge is found.

## Release Date: 2016-03-16

 * **Transit type returned** -  The transit type (e.g. tram, metro, rail, bus, ferry, cable car, gondola, funicular) is now returned with each transit maneuver.
 * **Guidance language** -  If the language option is not supplied or is unsupported then the language will be set to the default (en-US). Also, the service will return the language in the trip results.
 * **Update multimodal path algorithm** - Applied some fixes to multimodal path algorithm. In particular fixed a bug where the wrong sortcost was added to the adjacency list. Also separated "in-station" transfer costs from transfers between stops.
 * **Data producer updates** - Do not combine shortcut edges at gates or toll booths. Fixes avoid toll issues on routes that included shortcut edges.

## Release Date: 2016-03-07

 * **Updated all APIs to honor the optional DNT (Do not track) http header** -  This will avoid logging locations.
 * **Reduce 'Merge maneuver' verbal alert instructions** -  Only create a verbal alert instruction for a 'Merge maneuver' if the previous maneuver is > 1.5 km.
 * **Updated transit defaults.  Tweaked transit costing logic to obtain better routes.** -  use_rail = 0.6, use_transfers = 0.3, transfer_cost = 15.0 and transfer_penalty = 300.0.  Updated the TransferCostFactor to use the transfer_factor correctly.  TransitionCost for pedestrian costing bumped up from 20.0f to 30.0f when predecessor edge is a transit connection.
 * **Initial Guidance Globalization** -  Partial framework for Guidance Globalization. Started reading some guidance phrases from en-US.json file.

## Release Date: 2016-02-22

 * **Use bidirectional A* for automobile routes** - Switch to bidirectional A* for all but bus routes and short routes (where origin and destination are less than 10km apart). This improves performance and has less failure cases for longer routes. Some data import adjustments were made (02-19) to fix some issues encountered with arterial and highway hierarchies. Also only use a maximum of 2 passes for bidirecdtional A* to reduce "long time to fail" cases.
 * **Added verbal multi-cue guidance** - This combines verbal instructions when 2 successive maneuvers occur in a short amount of time (e.g., Turn right onto MainStreet. Then Turn left onto 1st Avenue).

## Release Date: 2016-02-19

 * **Data producer updates** - Reduce stop impact when all edges are links (ramps or turn channels). Update opposing edge logic to reject edges that do no have proper access (forward access == reverse access on opposing edge and vice-versa). Update ReclassifyLinks for cases where a single edge (often a service road) intersects a ramp improperly causing the ramp to reclassified when it should not be. Updated maximum OSM node Id (now exceeds 4000000000). Move lua from conf repository into mjolnir.

## Release Date: 2016-02-01

 * **Data producer updates** - Reduce speed on unpaved/rough roads. Add statistics for hgv (truck) restrictions.

## Release Date: 2016-01-26

 * **Added capability to disable narrative production** - Added the `narrative` boolean option to allow users to disable narrative production. Locations, shape, length, and time are still returned. The narrative production is enabled by default. The possible values for the `narrative` option are: false and true
 * **Added capability to mark a request with an id** - The `id` is returned with the response so a user could match to the corresponding request.
 * **Added some logging enhancements, specifically [ANALYTICS] logging** - We want to focus more on what our data is telling us by logging specific stats in Logstash.

## Release Date: 2016-01-18

 * **Data producer updates** - Data importer configuration (lua) updates to fix a bug where buses were not allowed on restricted lanes.  Fixed surface issue (change the default surface to be "compacted" for footways).

## Release Date: 2016-01-04

 * **Fixed Wrong Costing Options Applied** - Fixed a bug in which a previous requests costing options would be used as defaults for all subsequent requests.

## Release Date: 2015-12-18

 * **Fix for bus access** - Data importer configuration (lua) updates to fix a bug where bus lanes were turning off access for other modes.
 * **Fix for extra emergency data** - Data importer configuration (lua) updates to fix a bug where we were saving hospitals in the data.
 * **Bicycle costing update** - Updated kTCSlight and kTCFavorable so that cycleways are favored by default vs roads.

## Release Date: 2015-12-17

 * **Graph Tile Data Structure update** - Updated structures within graph tiles to support transit efforts and truck routing. Removed TransitTrip, changed TransitRoute and TransitStop to indexes (rather than binary search). Added access restrictions (like height and weight restrictions) and the mode which they impact to reduce need to look-up.
 * **Data producer updates** - Updated graph tile structures and import processes.

## Release Date: 2015-11-23

 * **Fixed Open App for OSRM functionality** - Added OSRM functionality back to Loki to support Open App.

## Release Date: 2015-11-13

 * **Improved narrative for unnamed walkway, cycleway, and mountain bike trail** - A generic description will be used for the street name when a walkway, cycleway, or mountain bike trail maneuver is unnamed. For example, a turn right onto a unnamed walkway maneuver will now be: "Turn right onto walkway."
 * **Fix costing bug** - Fix a bug introduced in EdgeLabel refactor (impacted time distance matrix only).

## Release Date: 2015-11-3

 * **Enhance bi-directional A* logic** - Updates to bidirectional A* algorithm to fix the route completion logic to handle cases where a long "connection" edge could lead to a sub-optimal path. Add hierarchy and shortcut logic so we can test and use bidirectional A* for driving routes. Fix the destination logic to properly handle oneways as the destination edge. Also fix U-turn detection for reverse search when hierarchy transitions occur.
 * **Change "Go" to "Head" for some instructions** - Start, exit ferry.
 * **Update to roundabout instructions** - Call out roundabouts for edges marked as links (ramps, turn channels).
 * **Update bicycle costing** - Fix the road factor (for applying weights based on road classification) and lower turn cost values.

## Data Producer Release Date: 2015-11-2

 * **Updated logic to not create shortcut edges on roundabouts** - This fixes some roundabout exit counts.

## Release Date: 2015-10-20

 * **Bug Fix for Pedestrian and Bicycle Routes** - Fixed a bug with setting the destination in the bi-directional Astar algorithm. Locations that snapped to a dead-end node would have failed the route and caused a timeout while searching for a valid path. Also fixed the elapsed time computation on the reverse path of bi-directional algorithm.

## Release Date: 2015-10-16

 * **Through Location Types** - Improved support for locations with type = "through". Routes now combine paths that meet at each through location to create a single "leg" between locations with type = "break". Paths that continue at a through location will not create a U-turn unless the path enters a "dead-end" region (neighborhood with no outbound access).
 * **Update shortcut edge logic** - Now skips long shortcut edges when close to the destination. This can lead to missing the proper connection if the shortcut is too long. Fixes #245 (thor).
 * **Per mode service limits** - Update configuration to allow setting different maximum number of locations and distance per mode.
 * **Fix shape index for trivial path** - Fix a bug where when building the the trip path for a "trivial" route (includes just one edge) where the shape index exceeded that size of the shape.

## Release Date: 2015-09-28

 * **Elevation Influenced Bicycle Routing** - Enabled elevation influenced bicycle routing. A "use-hills" option was added to the bicycle costing profile that can tune routes to avoid hills based on grade and amount of elevation change.
 * **"Loop Edge" Fix** - Fixed a bug with edges that form a loop. Split them into 2 edges during data import.
 * **Additional information returned from 'locate' method** - Added information that can be useful when debugging routes and data. Adds information about nodes and edges at a location.
 * **Guidance/Narrative Updates** - Added side of street to destination narrative. Updated verbal instructions.<|MERGE_RESOLUTION|>--- conflicted
+++ resolved
@@ -60,11 +60,8 @@
    * FIXED: "access": "no" + specific overrides for ferries [#5476](https://github.com/valhalla/valhalla/pull/5476)
    * FIXED: Build libspatialite for vcpkg with librttopo support for valhalla_build_admins [#5475](https://github.com/valhalla/valhalla/pull/5475)
    * FIXED: CMake install target: for PREFER_EXTERNAL_DEPS=ON, no gtest installation, python bindings [#5455](https://github.com/valhalla/valhalla/pull/5455)
-<<<<<<< HEAD
-   * Set node snap flags properly in PBF PathEDGE [#5508](https://github.com/valhalla/valhalla/pull/5508)
-=======
    * FIXED: Set distance to 0 for unsettled destinations in partial matrices in TimeDistanceMatrix. [#5505](https://github.com/valhalla/valhalla/pull/5505)
->>>>>>> 32dabcba
+   * FIXED: Set node snap flags properly in PBF PathEDGE [#5508](https://github.com/valhalla/valhalla/pull/5508)
 * **Enhancement**
    * ADDED: Consider smoothness in all profiles that use surface [#4949](https://github.com/valhalla/valhalla/pull/4949)
    * ADDED: costing parameters to exclude certain edges `exclude_tolls`, `exclude_bridges`, `exclude_tunnels`, `exclude_highways`, `exclude_ferries`. They need to be enabled in the config with `service_limits.allow_hard_exclusions`. Also added location search filters `exclude_ferry` and `exclude_toll` to complement these changes. [#4524](https://github.com/valhalla/valhalla/pull/4524)
