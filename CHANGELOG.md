--- conflicted
+++ resolved
@@ -24,11 +24,8 @@
    * ADDED: Support for configuring a universal request timeout [#3966](https://github.com/valhalla/valhalla/pull/3966)
    * ADDED: optionally include highway=platform edges for pedestrian access [#3971](https://github.com/valhalla/valhalla/pull/3971)
    * ADDED: `use_lit` costing option for pedestrian costing [#3957](https://github.com/valhalla/valhalla/pull/3957)
-<<<<<<< HEAD
+   * CHANGED: Removed stray NULL values in log output[#3974](https://github.com/valhalla/valhalla/pull/3974)
    * CHANGED: More conservative estimates for cost of walking slopes [#3982](https://github.com/valhalla/valhalla/pull/3982)
-=======
-   * CHANGED: Removed stray NULL values in log output[#3974](https://github.com/valhalla/valhalla/pull/3974)
->>>>>>> 2a13dcd2
 
 ## Release Date: 2023-01-03 Valhalla 3.3.0
 * **Removed**
