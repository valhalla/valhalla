--- conflicted
+++ resolved
@@ -2,13 +2,11 @@
 * **Removed**
 * **Bug Fix**
    * FIXED: Fix TimeDepReverse termination and path cost calculation (for arrive_by routing) [#2987](https://github.com/valhalla/valhalla/pull/2987)
-<<<<<<< HEAD
-   * FIXED: Fix reclassification for "shorter" ferries and rail ferries (for Chunnel routing issues) [#3038](https://github.com/valhalla/valhalla/pull/3038)
-=======
    * FIXED: Isochrone (::Generalize()) fix to avoid generating self-intersecting polygons [#3026](https://github.com/valhalla/valhalla/pull/3026)
    * FIXED: Handle day_on/day_off/hour_on/hour_off restrictions [#3029](https://github.com/valhalla/valhalla/pull/3029)
    * FIXED: Apply conditional restrictions with dow only to the edges when routing [#3039](https://github.com/valhalla/valhalla/pull/3039)
->>>>>>> 7b11d09d
+   * FIXED: Fix reclassification for "shorter" ferries and rail ferries (for Chunnel routing issues) [#3038](https://github.com/valhalla/valhalla/pull/3038)
+
 * **Enhancement**
    * CHANGED: Refactor timedep forward/reverse to reduce code repetition [#2987](https://github.com/valhalla/valhalla/pull/2987)
    * CHANGED: Sync translation files with Transifex command line tool [#3030](https://github.com/valhalla/valhalla/pull/3030)
