## UNRELEASED
* **Removed**
* **Bug Fix**
   * FIXED: remove `libgeotiff` from pkg-config file `Requires` [#5737](https://github.com/valhalla/valhalla/pull/5737) 
   * FIXED: Fix + prefix handling in to_int/to_float utilities [#5746](https://github.com/valhalla/valhalla/pull/5746)
   * FIXED: Use a unique target name for generating symlinks. Fixes #5751. [#5752](https://github.com/valhalla/valhalla/pull/5752)
   * FIXED: Resolve ambiguities with libc++-18. Fixes #5716. [#5754](https://github.com/valhalla/valhalla/pull/5754)
* **Enhancement**
   * ADDED: Assign cost factors to linear features [#5584](https://github.com/valhalla/valhalla/pull/5584)
   * ADDED: optional libvalhalla_test install target [#5719](https://github.com/valhalla/valhalla/pull/5719)
   * CHANGED: Get rid of temporary std::vector in GraphTile::GetRestrictions [#5688](https://github.com/valhalla/valhalla/pull/5688)
   * CHANGED: Use std::from_chars instead of std::stoi/stof/stod [#5704](https://github.com/valhalla/valhalla/pull/5704)
   * CHANGED: Avoid dynamic allocation in loki::Search [#5724](https://github.com/valhalla/valhalla/pull/5724)
   * CHANGED: Get rid of temporary vector in GraphTile::GetAccessRestrictions [#5689](https://github.com/valhalla/valhalla/pull/5689)
<<<<<<< HEAD
   * ADDED: Bounding circles for faster loki [#5103](https://github.com/valhalla/valhalla/pull/5103)
=======
   * ADDED: more options for `valhalla_benchmark_loki` [#5730](https://github.com/valhalla/valhalla/pull/5730)
   * CHANGED: Microoptimisation in EdgeInfo. [#5733](https://github.com/valhalla/valhalla/pull/5733)
   * CHANGED: Merge cost and tyr inline tests into single executable [#5735](https://github.com/valhalla/valhalla/pull/5735) 
   * ADDED: Add option `edge.hov_type` to trace attributes [#5741](https://github.com/valhalla/valhalla/pull/5741)
   * ADDED: Proper time tracking in Bidirectional A* [#5640](https://github.com/valhalla/valhalla/pull/5640/)
   * CHANGED: Templatize CostMatrix connection check [#5729](https://github.com/valhalla/valhalla/pull/5729)
   * ADDED: /tile endpoint to serve MVT (BETA) [#5663](https://github.com/valhalla/valhalla/pull/5663)
>>>>>>> 0921da78

## Release Date: 2025-11-14 Valhalla 3.6.1
* **Removed**
   * REMOVED: ENABLE_GDAL define for **Linux-only** Python binding releases [#5642](https://github.com/valhalla/valhalla/pull/5642)
   * REMOVED: pyvalhalla-weekly PyPI package [#5673](https://github.com/valhalla/valhalla/pull/5673)
* **Bug Fix**
   * FIXED: Pass time to `EdgeCost` for initial edges in Dijkstra [#5677](https://github.com/valhalla/valhalla/pull/5677)
   * FIXED: Handle access restriction tag values separated by semicolon [#5560](https://github.com/valhalla/valhalla/pull/5560)
* **Enhancement**
   * CHANGED: Removed black and flake8 with ruff [#5639](https://github.com/valhalla/valhalla/pull/5639)
   * FIXED:  Fix hard exclusions with shortcuts [#5647](https://github.com/valhalla/valhalla/pull/5647)
   * UPGRADED: vcpkg to 0e39c10736341cc8135b560438229bbda3d3219a [#5654](https://github.com/valhalla/valhalla/pull/5654)
   * ADDED: Add NodeJs bindings [#5621](https://github.com/valhalla/valhalla/pull/5621)
   * FIXED: returns GeoTIFF with Content-Type image/tiff header [#5665](https://github.com/valhalla/valhalla/pull/5665)
   * CHANGED: Improve logging using std::format [#5666](https://github.com/valhalla/valhalla/pull/5666)
   * CHANGED: Migrated from pybind11 to nanobind to release `abi3` wheels (Python version agnostic), also changes minimum version of PyPI packages to 3.12 [#5628](https://github.com/valhalla/valhalla/pull/5628)
   * CHANGED: Avoid temporary std::string in some places in serializers [#5674](https://github.com/valhalla/valhalla/pull/5674)
   * ADDED: linux-aarch64 wheel for Python releases [#5670](https://github.com/valhalla/valhalla/pull/5670)
   * ADDED: PyPI `sdist` for python to install the bindings from source [#5649](https://github.com/valhalla/valhalla/pull/5649)
   * CHANGED: Refactor GraphTile::GetLaneConnectivity to return std::span instead of std::vector [#5683](https://github.com/valhalla/valhalla/pull/5683)
   * CHANGED: Get rid of midgard::iterable_t in favor of std::span [#5682](https://github.com/valhalla/valhalla/pull/5682)
   * CHANGED: Optimise CostMatrix::ReachedMap [#5690](https://github.com/valhalla/valhalla/pull/5690)
   * ADDED: Make possible to use `-DCMAKE_UNITY_BUILD=ON` [#5691](https://github.com/valhalla/valhalla/pull/5691)
   * CHANGED: make alternative_iterations_delta configurable [#5679](https://github.com/valhalla/valhalla/pull/5679)
   * ADDED: `flow_sources` expansion property [#5697](https://github.com/valhalla/valhalla/pull/5697)
   * CHANGED: Replace GDAL with libgeotiff, re-enable support for bindings [#5680](https://github.com/valhalla/valhalla/pull/5680)
   * ADDED: Support for loading tiles from a remote tarball with optional HTTP basic auth [#5467](https://github.com/valhalla/valhalla/pull/5467)
   * CHANGED: lower penalty for u-turns without name consistency [#5696](https://github.com/valhalla/valhalla/pull/5696)
   * CHANGED: Speed up transit feed ingestion with faster stop time look up via stop id [#5134](https://github.com/valhalla/valhalla/pull/5134)
   * CHANGED: Adjust speed penalty and add dimensions length and weight to auto costing [#5627](https://github.com/valhalla/valhalla/pull/5627)
   * ADDED: NODATA value to isochrone's geotiff output [#5685](https://github.com/valhalla/valhalla/pull/5685)

## Release Date: 2025-10-23 Valhalla 3.6.0
* **Removed**
   * REMOVED: validity checks for historical speeds [#5087](https://github.com/valhalla/valhalla/pull/5087)
   * REMOVED: `seasonal` bit from OSMWay & DirectedEdge [#5156](https://github.com/valhalla/valhalla/pull/5156)
   * REMOVED: hard-coded tz alias map and associated logic [#5164](https://github.com/valhalla/valhalla/pull/5164)
   * REMOVED: `valhalla/filesystem` from the project in favor of the std equivalent [#5321](https://github.com/valhalla/valhalla/pull/5321)
   * REMOVED: `use`/`using` statements from public headers [#5568](https://github.com/valhalla/valhalla/pull/5568)
   * REMOVED: Extra synchronization in elevation cache [#5598](https://github.com/valhalla/valhalla/pull/5598)
   * REMOVED: Unused method declarations in `CostMatrix` [#5623](https://github.com/valhalla/valhalla/pull/5623)
* **Bug Fix**
   * FIXED: `incremental_build_tiles` script works again [#4909](https://github.com/valhalla/valhalla/pull/4909)
   * FIXED: Fix ability to use Valhalla via cmake `add_subdirectory` [#4930](https://github.com/valhalla/valhalla/pull/4930)
   * FIXED: Fix valhalla_benchmark_loki benchmark application. [#4981](https://github.com/valhalla/valhalla/pull/4981)
   * FIXED: Double free crash during tiles build inside libxml2 on concurrent `spatialite_cleanup_ex()` calls [#5005](https://github.com/valhalla/valhalla/pull/5005)
   * FIXED: update CircleCI runners to Ubuntu 24.04 [#5002](https://github.com/valhalla/valhalla/pull/5002)
   * FIXED: Fixed a typo in the (previously undocumented) matrix-APIs responses `algorithm` field: `timedistancbssematrix` is now `timedistancebssmatrix` [#5000](https://github.com/valhalla/valhalla/pull/5000)
   * FIXED: More trivial cases in `CostMatrix` [#5001](https://github.com/valhalla/valhalla/pull/5001)
   * FIXED: Tag smoothness=impassable breaks pedestrian routing [#5023](https://github.com/valhalla/valhalla/pull/5023)
   * FIXED: Make isochrone geotiff serialization use "north up" geotransform [#5019](https://github.com/valhalla/valhalla/pull/5019)
   * FIXED: Get CostMatrix allow second pass option from new location in config [#5055](https://github.com/valhalla/valhalla/pull/5055)
   * FIXED: Slim down Matrix PBF response [#5066](https://github.com/valhalla/valhalla/pull/5066)
   * FIXED: restore ignoring hierarchy limits for bicycle and pedestrian [#5080](https://github.com/valhalla/valhalla/pull/5080)
   * FIXED: GCC warning 'template-id not allowed for constructor in C++20' [#5110](https://github.com/valhalla/valhalla/pull/5110)
   * FIXED: update deprecated boost geometry headers [#5117](https://github.com/valhalla/valhalla/pull/5117)
   * FIXED: Fix type mismatch in `src/tyr/serializers.cc` [#5145](https://github.com/valhalla/valhalla/pull/5145)
   * FIXED: Multimodal ferry reclassification [#5139](https://github.com/valhalla/valhalla/pull/5139)
   * FIXED: Fix time info calculation across time zone boundaries [#5163](https://github.com/valhalla/valhalla/pull/5163)
   * FIXED: pass thor config to matrix algorithms in `valhalla_run_matrix` [#5053](https://github.com/valhalla/valhalla/pull/5053)
   * FIXED: clang warning: bool literal returned from `main` `[-Wmain]` [#5173](https://github.com/valhalla/valhalla/pull/5173)
   * FIXED: normalize paths on valhalla_build_extract for windows  [#5176](https://github.com/valhalla/valhalla/pull/5176)
   * FIXED: level changes for multi-level start/end edges [#5126](https://github.com/valhalla/valhalla/pull/5126)
   * FIXED: Fix edge walk across tiles when traffic or predicted speeds are used [#5198](https://github.com/valhalla/valhalla/pull/5198)
   * FIXED: multi-edge steps maneuvers [#5191](https://github.com/valhalla/valhalla/pull/5191)
   * FIXED: remove start maneuver if route starts on stairs/escalators [#5127](https://github.com/valhalla/valhalla/pull/5127)
   * FIXED: Verify edge shapes in edge walking to find the correct edges when there are multiple path with approximately the same length (e.g. in a roundabout) [#5210](https://github.com/valhalla/valhalla/pull/5210)
   * FIXED: compilation with clang 20 [#5208](https://github.com/valhalla/valhalla/pull/5208)
   * FIXED: compatibility with GEOS <3.12 [#5224](https://github.com/valhalla/valhalla/pull/5224)
   * FIXED: gtest linkage errors with clang 17+ on MacOS [#5227](https://github.com/valhalla/valhalla/pull/5227)
   * FIXED: matrix headings [#5244](https://github.com/valhalla/valhalla/pull/5244)
   * FIXED: fix semi-trivial paths in costmatrix [#5249](https://github.com/valhalla/valhalla/pull/5249)
   * FIXED: rename `check_reverse_connections` [#5255](https://github.com/valhalla/valhalla/pull/5255)
   * FIXED: invert expansion_direction for expansion properties in costmatrix [#5266](https://github.com/valhalla/valhalla/pull/5266)
   * FIXED: set initial precision in matrix serializer [#5267](https://github.com/valhalla/valhalla/pull/5267)
   * FIXED: pass correct edge id to expansion callback in bidirectional a* [#5265](https://github.com/valhalla/valhalla/pull/5265)
   * FIXED: remove `GraphId` and `OSMWay` incompatible forward declarations [#5270](https://github.com/valhalla/valhalla/pull/5270)
   * FIXED: Number of compile/linker issues on Windows for the test targets. [#5313](https://github.com/valhalla/valhalla/pull/5313)
   * FIXED: Fix reference to the GHA variable to resolve `version_modifier` on CI [#5333](https://github.com/valhalla/valhalla/pull/5333)
   * FIXED: Ability to run `valhalla_service` with `[CONCURRENCY]` arg [#5335](https://github.com/valhalla/valhalla/pull/5335)
   * FIXED: version modifier in `/status` response [#5357](https://github.com/valhalla/valhalla/pull/5357)
   * FIXED: unknowns should be 500 and not 400 [#5359](https://github.com/valhalla/valhalla/pull/5359)
   * FIXED: Cover **all** nodes in the current tile by density index [#5338](https://github.com/valhalla/valhalla/pull/5338)
   * FIXED: Narrowing bug leading to nodes being misplaced in wrong tiles [#5364](https://github.com/valhalla/valhalla/pull/5364)
   * FIXED: wrong integer types in expansion properties [#5380](https://github.com/valhalla/valhalla/pull/5380)
   * FIXED: fix: `std::terminate` on unsupported request format for some actions [#5387](https://github.com/valhalla/valhalla/pull/5387)
   * FIXED: python installation issue in docker image [#5424](https://github.com/valhalla/valhalla/pull/5424)
   * FIXED: uk-UA translation issue with issue with "approach_verbal_alert" [#5182](https://github.com/valhalla/valhalla/pull/5182)
   * FIXED: Missing argument in `BDEdgeLabel` constructor [#5444](https://github.com/valhalla/valhalla/pull/5444)
   * FIXED: ferries shouldn't be set to destination only [#5447](https://github.com/valhalla/valhalla/pull/5447)
   * FIXED: `actor_t` cleans up workers even in the case of exceptions when `auto_cleanup` is true [#5452](https://github.com/valhalla/valhalla/pull/5452)
   * FIXED: Graphfilter issue where local edge index and count, edge transitions, stop impact, headings, local_driveability, restrictions, and name consistency was not updated after filtering. [#5464](https://github.com/valhalla/valhalla/pull/5464)
   * FIXED: around-the-block paths when node tolerance == 0 [#5451](https://github.com/valhalla/valhalla/pull/5451)
   * FIXED: Trivial CostMatrix and multiple candidates [#5376](https://github.com/valhalla/valhalla/pull/5376)
   * FIXED: "access": "no" + specific overrides for ferries [#5476](https://github.com/valhalla/valhalla/pull/5476)
   * FIXED: Build libspatialite for vcpkg with librttopo support for valhalla_build_admins [#5475](https://github.com/valhalla/valhalla/pull/5475)
   * FIXED: CMake install target: for PREFER_EXTERNAL_DEPS=ON, no gtest installation, python bindings [#5455](https://github.com/valhalla/valhalla/pull/5455)
   * FIXED: Set distance to 0 for unsettled destinations in partial matrices in TimeDistanceMatrix. [#5505](https://github.com/valhalla/valhalla/pull/5505)
   * FIXED: Fix Matrix API to return correct end location. [#5509](https://github.com/valhalla/valhalla/pull/5509)
   * FIXED: Set node snap flags properly in PBF PathEDGE [#5508](https://github.com/valhalla/valhalla/pull/5508)
   * FIXED: Add error handling to valhalla_build_tiles command in Docker [#5520](https://github.com/valhalla/valhalla/pull/5520)
   * FIXED: Stabilize floating point calculations for small or nearly equal values [#5529](https://github.com/valhalla/valhalla/pull/5529)
   * FIXED: Trivial Matrix connections when a source and target share a same correlation point [#5579](https://github.com/valhalla/valhalla/pull/5579)
   * FIXED: Improved Isochrone/Reach performance by removing unnecessary getting of the opp edge [#5602](https://github.com/valhalla/valhalla/pull/5602)
   * FIXED: Elevation resampling algorithm for 2 points [#5597](https://github.com/valhalla/valhalla/pull/5597)
   * FIXED: wrong openssl library referenced in setup.py [#5637](https://github.com/valhalla/valhalla/pull/5637)
* **Enhancement**
   * ADDED: Consider smoothness in all profiles that use surface [#4949](https://github.com/valhalla/valhalla/pull/4949)
   * ADDED: costing parameters to exclude certain edges `exclude_tolls`, `exclude_bridges`, `exclude_tunnels`, `exclude_highways`, `exclude_ferries`. They need to be enabled in the config with `service_limits.allow_hard_exclusions`. Also added location search filters `exclude_ferry` and `exclude_toll` to complement these changes. [#4524](https://github.com/valhalla/valhalla/pull/4524)
   * ADDED: `admin_crossings` request parameter for `/route` [#4941](https://github.com/valhalla/valhalla/pull/4941)
   * ADDED: include level change info in `/route` response [#4942](https://github.com/valhalla/valhalla/pull/4942)
   * ADDED: steps maneuver improvements [#4960](https://github.com/valhalla/valhalla/pull/4960)
   * ADDED: instruction improvements for node-based elevators [#4988](https://github.com/valhalla/valhalla/pull/4988)
   * ADDED: customizable hierarchy limits [#5010](https://github.com/valhalla/valhalla/pull/5010)
   * ADDED: increased precision in route lengths [#5020](https://github.com/valhalla/valhalla/pull/5020)
   * ADDED: Add maneuver bearings in route json response [#5024](https://github.com/valhalla/valhalla/pull/5024)
   * ADDED: Allow specifying custom `graph.lua` file name via `valhalla_build_config` [#5036](https://github.com/valhalla/valhalla/pull/5036)
   * ADDED: per level elevator penalty [#4973](https://github.com/valhalla/valhalla/pull/4973)
   * ADDED: `ignore_construction` allows routing on ways with construction tag [#5030](https://github.com/valhalla/valhalla/pull/5030)
   * ADDED: Australian English language translations [#5057](https://github.com/valhalla/valhalla/pull/5057)
   * ADDED: Support `"access:conditional"` conditional restrictions like `"access:conditional"="no @ (Oct-May)"` [#5048](https://github.com/valhalla/valhalla/pull/5048)
   * CHANGED: Speed up pbf parsing by using libosmium [#5070](https://github.com/valhalla/valhalla/pull/5070)
   * ADDED: headings and correlated ll's in verbose matrix output [#5072](https://github.com/valhalla/valhalla/pull/5072)
   * CHANGED: Faster Docker builds in CI [#5082](https://github.com/valhalla/valhalla/pull/5082) 
   * CHANGED: Faster Docker builds in CI [#5082](https://github.com/valhalla/valhalla/pull/5082)
   * ADDED: Retrieve traffic signal information of nodes through trace_attribute request [#5121](https://github.com/valhalla/valhalla/pull/5121)
   * CHANGED: Remove redundant callback-style pbf parsing [#5119](https://github.com/valhalla/valhalla/pull/5119)
   * ADDED: Multimodal expansion endpoint support [#5129](https://github.com/valhalla/valhalla/pull/5129)
   * ADDED: Sort tweeners by GraphId to make tile generation deterministic [#5133](https://github.com/valhalla/valhalla/pull/5133)
   * ADDED: Turn lane information for valhalla serializer [#5078](https://github.com/valhalla/valhalla/pull/5078)
   * ADDED: Add scoped timer macro for timing stages and sub-stages of the tile build process [#5136](https://github.com/valhalla/valhalla/pull/5136)
   * CHANGED: Speed up `valhalla_build_admins` by using intermediate in-memory database [#5146](https://github.com/valhalla/valhalla/pull/5146)
   * UPDATED: bump tz from 2024a to 2025a [#5061](https://github.com/valhalla/valhalla/pull/5061)
   * ADDED: Add shoulder attribute to locate API [#5144](https://github.com/valhalla/valhalla/pull/5144)
   * CHANGED: Move `bss_info_` from `OSMNode` to the new `OSMBSSNode` to reduce `way_nodes.bin` size [#5147](https://github.com/valhalla/valhalla/pull/5147)
   * UPDATED: bump tz from 2025a to 2025b [#5164](https://github.com/valhalla/valhalla/pull/5164)
   * ADDED: Mutithreaded `PBFGraphParser::ParseWays()` [#5143](https://github.com/valhalla/valhalla/pull/5143)
   * CHANGED: "Multilevel Way" message logging level changed from WARN to DEBUG [#5188](https://github.com/valhalla/valhalla/pull/5188)
   * CHANGED: Use rapidjson for matrix serializers [#5189](https://github.com/valhalla/valhalla/pull/5189)
   * CHANGED: Make static factor vectors/arrays in sif constexpr [#5200](https://github.com/valhalla/valhalla/pull/5200)
   * ADDED: Sqlite3 RAII wrapper around sqlite3* and spatielite connection [#5206](https://github.com/valhalla/valhalla/pull/5206)
   * CHANGED: Improved SQL statements when building admins [#5219](https://github.com/valhalla/valhalla/pull/5219)
   * CHANGED: Replace `boost::geometry` by GEOS for operations with admin/tz polygons and clip them by tile bbox [#5204](https://github.com/valhalla/valhalla/pull/5204)
   * UPDATED: bump cxxopts [#5243](https://github.com/valhalla/valhalla/pull/5243)
   * ADDED: Make iterations limit configurable in costmatrix [#5221](https://github.com/valhalla/valhalla/pull/5221)
   * ADDED: Enforce the order of includes via `clang-format` [#5230](https://github.com/valhalla/valhalla/pull/5230)
   * CHANGED: Switch to PyPI version of `clang-format` [#5237](https://github.com/valhalla/valhalla/pull/5237)
   * ADDED: More barrier types to consider for car routing [#5217](https://github.com/valhalla/valhalla/pull/5217)
   * CHANGED: Removed ferry reclassification and only move edges in hierarchy [#5269](https://github.com/valhalla/valhalla/pull/5269)
   * CHANGED: More clang-tidy fixes [#5253](https://github.com/valhalla/valhalla/pull/5253)
   * CHANGED: Removed unused headers [#5254](https://github.com/valhalla/valhalla/pull/5254)
   * ADDED: "destination_only_hgv" in directed edge json [#5281](https://github.com/valhalla/valhalla/pull/5281)
   * CHANGED: Link libvalhalla to libgeos. Build command to use `nmake` on Windows instead of `make`. Skipping check for `CMAKE_BUILD_TYPE` when using a multi-config generator like Visual Studio or XCode. [#5294](https://github.com/valhalla/valhalla/pull/5294)
   * ADDED: workflow to publish Python bindings for all major platforms to PyPI [#5280](https://github.com/valhalla/valhalla/pull/5280)
   * ADDED: git sha version suffix for executables [#5307](https://github.com/valhalla/valhalla/pull/5307)
   * ADDED: version modifier in public servers [#5316](https://github.com/valhalla/valhalla/pull/5316)
   * CHANGED: pyvalhalla-git PyPI repository to pyvalhalla-weekly [#5310](https://github.com/valhalla/valhalla/pull/5310)
   * ADDED: `valhalla_service` to Linux Python package [#5315](https://github.com/valhalla/valhalla/pull/5315)
   * CHANGED: add full version string with git hash to any program's `--help` message [#5317](https://github.com/valhalla/valhalla/pull/5317)
   * CHANGED: `valhalla_service` CLI based on `cxxopts` [#5318](https://github.com/valhalla/valhalla/pull/5318)
   * ADDED: script to analyze build logs for warnings [#5312](https://github.com/valhalla/valhalla/pull/5312)
   * CHANGED: Replace robin-hood-hashing with `ankerl::unordered_dense::{map, set}` [#5325](https://github.com/valhalla/valhalla/pull/5325)
   * CHANGED: Speed up density calculus by using grid index [#5328](https://github.com/valhalla/valhalla/pull/5328)
   * CHANGED: refactor to make valhalla/filesystem functionally redundant [#5319](https://github.com/valhalla/valhalla/pull/5319)
   * ADDED: Distribute C++ executables for Windows Python bindings [#5348](https://github.com/valhalla/valhalla/pull/5348)
   * ADDED: Distribute C++ executables for OSX Python bindings [#5301](https://github.com/valhalla/valhalla/pull/5301)
   * ADDED: `trace_attributes` now also returns all the speed informations on edges when `edge.speeds_faded` or `edge.speeds_non_faded` is set in request. Also `edge.speed_type` returns how the edge speed was set [#5324](https://github.com/valhalla/valhalla/pull/5324)
   * CHANGED: Use `ankerl::unordered_dense` for `loki::Reach()` for faster search [#5384](https://github.com/valhalla/valhalla/pull/5384)
   * ADDED: support for destination exceptions for access restrictions [#5354](https://github.com/valhalla/valhalla/pull/5354)
   * ADDED: Add option `edge.traffic_signal` to trace attributes [#5385](https://github.com/valhalla/valhalla/pull/5385)
   * CHANGED: Cleaned up Dockerfile a bit to make caching more effective [#5396](https://github.com/valhalla/valhalla/pull/5396)
   * ADDED: Port https://github.com/nilsnolde/docker-valhalla, an orchestrated/scripted Docker image for convenience [#5388](https://github.com/valhalla/valhalla/pull/5388)
   * ADDED: Graph utilities for Python bindings [#5367](https://github.com/valhalla/valhalla/pull/5367)
   * CHANGED: Decouple `traffic_signal` on node from `kNodeType` in `TripLegBuilder` [#5394](https://github.com/valhalla/valhalla/pull/5394)
   * CHANGED: Use rapidjson for locate serializers [#5260](https://github.com/valhalla/valhalla/pull/5260)
   * CHANGED: set`check_reverse_connection` default value to `true` [#5404](https://github.com/valhalla/valhalla/pull/5404)
   * CHANGED: updated translation files and added mn-MN lang [#5425](https://github.com/valhalla/valhalla/pull/5425)
   * CHANGED: Use rapidjson for height serializer [#5277](https://github.com/valhalla/valhalla/pull/5277)
   * CHANGED: Use rapidjson for transit_available serializer [#5430](https://github.com/valhalla/valhalla/pull/5430)
   * CHANGED: Switch from CircleCI to Github Actions [#5427](https://github.com/valhalla/valhalla/pull/5427)
   * CHANGED: Use rapidjson for isochrone serializer [#5429](https://github.com/valhalla/valhalla/pull/5429)
   * ADDED: Support for storing osm node ids either just for graph nodes or also for all nodes (non-topological) [#5450](https://github.com/valhalla/valhalla/pull/5450)
   * ADDED: Allow pedestrian routing through highway=via_ferrata [#5480](https://github.com/valhalla/valhalla/pull/5480)
   * ADDED: generic level change maneuver [#5431](https://github.com/valhalla/valhalla/pull/5431)
   * ADDED: Publish timezone db on Github Actions artifacts [#5479](https://github.com/valhalla/valhalla/pull/5479)
   * ADDED: HEAD & GET range requests to curl_tilegetter [#5470](https://github.com/valhalla/valhalla/pull/5470)
   * ADDED: Expansion API extended for unidirectional A* [#5457](https://github.com/valhalla/valhalla/pull/5457)
   * CHANGED: Optimise `get_node_ll` function [#5531](https://github.com/valhalla/valhalla/pull/5531)
   * CHANGED: Optimise Turn::GetType using lookup table [#5530](https://github.com/valhalla/valhalla/pull/5530)
   * ADDED: support for destination exceptions for access restrictions [#5370](https://github.com/valhalla/valhalla/pull/5370)
   * ADDED: Add log rolling support for the file logger [#5477](https://github.com/valhalla/valhalla/pull/5477)
   * ADDED: Add Korean (`ko-KR`) locale [#5501](https://github.com/valhalla/valhalla/pull/5501)
   * UPGRADED: pybind11 from 2.11.1 to 3.0.1 [#5539](https://github.com/valhalla/valhalla/pull/5539)
   * CHANGED: Replace `oneof bool` to `bool` for default false options [#5541](https://github.com/valhalla/valhalla/pull/5541)
   * CHANGED: Optimise stopimpact calls in TransitionCost [#5545](https://github.com/valhalla/valhalla/pull/5545)
   * CHANGED: Optimise best_transition_cost function [#5537](https://github.com/valhalla/valhalla/pull/5537)
   * ADDED `thor.costmatrix.min_iterations` config param [#5559](https://github.com/valhalla/valhalla/pull/5559)
   * CHANGED: Broke out exceptions.h from worker.h [#5571](https://github.com/valhalla/valhalla/pull/5571)
   * ADDED: `checksum` to GraphTileHeader, a 64bit MD5 hash of the OSM PBFs [#5542](https://github.com/valhalla/valhalla/pull/5542)
   * ADDED: small CMake project and GHA to easily test statements on various compilers [#5564](https://github.com/valhalla/valhalla/pull/5564)
   * CHANGED: Use boost::container::small_vector in DynamicCost::Restricted to avoid allocations [#5586](https://github.com/valhalla/valhalla/pull/5586)
   * CHANGED: Optimise turntype calls in TransitionCost [#5590](https://github.com/valhalla/valhalla/pull/5590)
   * CHANGED: Consistent use of `cost_ptr_t` [#5615](https://github.com/valhalla/valhalla/pull/5615)
   * ADDED: Add scripted image build to manual per-branch docker CI build [#5614](https://github.com/valhalla/valhalla/pull/5614)
   * CHANGED: added openssl as a linked library to all build configs when `ENABLE_DATA_TOOLS=ON` [#5626](https://github.com/valhalla/valhalla/pull/5626)
   * UPGRADED: C++17 to C++20 [#5575](https://github.com/valhalla/valhalla/pull/5575)

## Release Date: 2024-10-10 Valhalla 3.5.1
* **Removed**
* **Bug Fix**
   * FIXED: All logging in `valhalla_export_edges` now goes to stderr [#4892](https://github.com/valhalla/valhalla/pull/4892)
   * FIXED: Iterate over only `kLandmark` tagged values in `AddLandmarks()` [#4873](https://github.com/valhalla/valhalla/pull/4873)
   * FIXED: `walk_or_snap` mode edge case with loop routes [#4895](https://github.com/valhalla/valhalla/pull/4895)
   * FIXED: `-Wdefaulted-function-deleted` compilation warning/error in `NarrativeBuilder` [#4877](https://github.com/valhalla/valhalla/pull/4877)
   * FIXED: For a long time we were potentially wrongly encoding varints by using `static_cast` vs `reinterpret_cast` [#4925](https://github.com/valhalla/valhalla/pull/4925)
* **Enhancement**
   * CHANGED: voice instructions for OSRM serializer to work better in real-world environment [#4756](https://github.com/valhalla/valhalla/pull/4756)
   * ADDED: Add option `edge.forward` to trace attributes [#4876](https://github.com/valhalla/valhalla/pull/4876)
   * ADDED: Provide conditional speed limits from "maxspeed:conditional" in `/locate` and proto `/route` responses [#4851](https://github.com/valhalla/valhalla/pull/4851)
   * ADDED: Support multiple levels and level ranges [#4879](https://github.com/valhalla/valhalla/pull/4879)
   * ADDED: Level location search filter [#4926](https://github.com/valhalla/valhalla/pull/4926)
   * CHANGED: Optimise AttributesController::category_attribute_enabled [#5580](https://github.com/valhalla/valhalla/pull/5580)

## Release Date: 2024-08-21 Valhalla 3.5.0
* **Removed**
   * REMOVED: needs_ci_run script [#4423](https://github.com/valhalla/valhalla/pull/4423)
   * REMOVED: unused vehicle types in AutoCost and segway; renamed kTruck to "truck" instead of "tractor_trailer" [#4430](https://github.com/valhalla/valhalla/pull/4430)
   * REMOVED: ./bench and related files/code [#4560](https://github.com/valhalla/valhalla/pull/4560)
   * REMOVED: unused headers [#4829](https://github.com/valhalla/valhalla/pull/4829)
* **Bug Fix**
   * FIXED: gcc13 was missing some std header includes [#4154](https://github.com/valhalla/valhalla/pull/4154)
   * FIXED: when reclassifying ferry edges, remove destonly from ways only if the connecting way was destonly [#4118](https://github.com/valhalla/valhalla/pull/4118)
   * FIXED: typo in use value of map matching API (`platform_connection` was misspelled) [#4174](https://github.com/valhalla/valhalla/pull/4174)
   * FIXED: fix crash in timedistancebssmatrix.cc  [#4244](https://github.com/valhalla/valhalla/pull/4244)
   * FIXED: missing protobuf CMake configuration to link abseil for protobuf >= 3.22.0 [#4207](https://github.com/valhalla/valhalla/pull/4207)
   * FIXED: broken links on the optimized route API page [#4260](https://github.com/valhalla/valhalla/pull/4260)
   * FIXED: remove clearing of headings while calculating a matrix [#4288](https://github.com/valhalla/valhalla/pull/4288)
   * FIXED: only recost matrix pairs which have connections found [#4344](https://github.com/valhalla/valhalla/pull/4344)
   * FIXED: arm builds. tons of errors due to floating point issues mostly [#4213](https://github.com/valhalla/valhalla/pull/4213)
   * FIXED: respond with correlated edges for format=valhalla and matrix [#4335](https://github.com/valhalla/valhalla/pull/4335)
   * FIXED: `sources` & `targets` for verbose matrix response was kinda broken due to #4335 above [#4366](https://github.com/valhalla/valhalla/pull/4366)
   * FIXED: recover proper shortest path to ferry connections (when multiple edges exist between node pair) [#4361](https://github.com/valhalla/valhalla/pull/4361)
   * FIXED: recover proper shortest path to ferry connections (make sure correct label index is used) [#4378](https://github.com/valhalla/valhalla/pull/4378)
   * FIXED: Allow all roads for motorcycles [#4348](https://github.com/valhalla/valhalla/pull/4348)
   * FIXED: motorcar:conditional should not apply to motorcycle and moped [#4359](https://github.com/valhalla/valhalla/pull/4359)
   * FIXED: break shortcuts when there are different restrictions on base edges [#4326](https://github.com/valhalla/valhalla/pull/4326)
   * FIXED: Incorrect `edge_index` assignment in `thor_worker_t::build_trace` [#4413](https://github.com/valhalla/valhalla/pull/4413)
   * FIXED: lots of issues with CostMatrix (primarily deadend logic) with a complete refactor modeling things very close to bidir A\*, also to prepare for a unification of the two [#4372](https://github.com/valhalla/valhalla/pull/4372)
   * FIXED: diff_names check was missing for Graphfilter and Shortcutbuilder for AddEdgeInfo call.  [#4436](https://github.com/valhalla/valhalla/pull/4436)
   * FIXED: updated timezone database and added code to keep compatibility with old servers/new data and vice versa [#4446](https://github.com/valhalla/valhalla/pull/4446)
   * FIXED: retry elevation tile download if the download failed for some reason or the downloaded tile was corrupt [#4461](https://github.com/valhalla/valhalla/pull/4461)
   * FIXED: base transition costs were getting overridden by osrm car turn duration [#4463](https://github.com/valhalla/valhalla/pull/4463)
   * FIXED: insane ETAs for `motor_scooter` on `track`s [#4468](https://github.com/valhalla/valhalla/pull/4468)
   * FIXED: -j wasn't taken into account anymore [#4483](https://github.com/valhalla/valhalla/pull/4483)
   * FIXED: time distance matrix was always using time zone of last settled edge id [#4494](https://github.com/valhalla/valhalla/pull/4494)
   * FIXED: log to stderr in valhalla_export_edges [#4498](https://github.com/valhalla/valhalla/pull/4498)
   * FIXED: set capped speed for truck at 90 KPH [#4493](https://github.com/valhalla/valhalla/pull/4493)
   * FIXED: Config singleton multiple instantiation issue [#4521](https://github.com/valhalla/valhalla/pull/4521)
   * FIXED: Prevent GetShortcut to run into an infinite loop [#4532](https://github.com/valhalla/valhalla/pull/4532)
   * FIXED: fix config generator with thor.costmatrix_allow_second_pass [#4567](https://github.com/valhalla/valhalla/pull/4567)
   * FIXED: infinite loop or other random corruption in isochrones when retrieving partial shape of an edge [#4547](https://github.com/valhalla/valhalla/pull/4547)
   * FIXED: Aggregation updates: update opposing local idx after aggregating the edges, added classification check for aggregation, and shortcut length changes [#4570](https://github.com/valhalla/valhalla/pull/4570)
   * FIXED: Use helper function for only parsing out names from DirectedEdge when populating intersecting edges [#4604](https://github.com/valhalla/valhalla/pull/4604)
   * FIXED: Osmnode size reduction: Fixed excessive disk space for planet build [#4605](https://github.com/valhalla/valhalla/pull/4605)
   * FIXED: Conflict with signinfo's temporary linguistic node sequence file caused test failures. [#4625](https://github.com/valhalla/valhalla/pull/4625)
   * FIXED: CostMatrix for trivial routes with oneways [#4626](https://github.com/valhalla/valhalla/pull/4626)
   * FIXED: some entry points to creating geotiff isochrones output did not register the geotiff driver before attempting to use it [#4628](https://github.com/valhalla/valhalla/pull/4628)
   * FIXED: libgdal wasn't installed in docker image, so it never worked in docker [#4629](https://github.com/valhalla/valhalla/pull/4629)
   * FIXED: CostMatrix shapes for routes against trivial oneways [#4633](https://github.com/valhalla/valhalla/pull/4633)
   * FIXED: unidirectional_astar.cc doesn't work for date_time type = 2 [#4652](https://github.com/valhalla/valhalla/issues/4652)
   * FIXED: a few fixes around the routing algorithms [#4642](https://github.com/valhalla/valhalla/pull/4642)
   * FIXED: no need to search for GDAL when building data [#4651](https://github.com/valhalla/valhalla/pull/4651)
   * FIXED: Fix segfault in OSRM serializer with bannerInstructions when destination is on roundabout [#4481](https://github.com/valhalla/valhalla/pull/4481)
   * FIXED: Fix segfault in costmatrix (date_time and time zone always added). [#4530](https://github.com/valhalla/valhalla/pull/4530)
   * FIXED: Fixed roundoff issue in Tiles Row and Col methods [#4585](https://github.com/valhalla/valhalla/pull/4585)
   * FIXED: Fix for assigning attributes has_(highway, ferry, toll) if directions_type is none [#4465](https://github.com/valhalla/valhalla/issues/4465)
   * FIXED: Have the `valhalla_add_predicted_speeds` summary always be created from `mjolnir.tile_dir` [#4722](https://github.com/valhalla/valhalla/pull/4722)
   * FIXED: Fix inconsistency in graph.lua for motor_vehicle_node [#4723](https://github.com/valhalla/valhalla/issues/4723)
   * FIXED: Missing algorithm include in `baldr/admin.h` [#4766](https://github.com/valhalla/valhalla/pull/4766)
   * FIXED: remove old code that allows bicycle access on hiking trails. [#4781](https://github.com/valhalla/valhalla/pull/4781)
   * FIXED: Handle list type arguments correctly when overriding config with valhalla_build_config [#4799](https://github.com/valhalla/valhalla/pull/4799)
   * FIXED: `top_speed` range not fully allowed for trucks [#4793](https://github.com/valhalla/valhalla/pull/4793)
   * FIXED: Trivial routes for CostMatrix [#4634](https://github.com/valhalla/valhalla/pull/4634)
   * FIXED: Reset `not_thru_pruning` in CostMatrix after second pass was used [#4817](https://github.com/valhalla/valhalla/pull/4817)
   * FIXED: wrong index used in CostMatrix expansion callback inside reverse connection check [#4821](https://github.com/valhalla/valhalla/pull/4821)
   * FIXED: oneway ferry connections classification [#4828](https://github.com/valhalla/valhalla/pull/4828)
   * FIXED: location search_filter ignored in certain cases [#4835](https://github.com/valhalla/valhalla/pull/4835)
   * FIXED: Ferry reclassification finds shortest path that is blocked by inaccessible node [#4854](https://github.com/valhalla/valhalla/pull/4854)
   * FIXED: `(Nov - Mar)` (and similar, months with spaces) condition parsing [#4857](https://github.com/valhalla/valhalla/pull/4857)
* **Enhancement**
   * UPDATED: French translations, thanks to @xlqian [#4159](https://github.com/valhalla/valhalla/pull/4159)
   * CHANGED: -j flag for multithreaded executables to override mjolnir.concurrency [#4168](https://github.com/valhalla/valhalla/pull/4168)
   * CHANGED: moved the argparse boilerplate code to a private header which all programs can share [#4169](https://github.com/valhalla/valhalla/pull/4169)
   * ADDED: CI runs a spell check on the PR to detect spelling mistakes [#4179](https://github.com/valhalla/valhalla/pull/4179)
   * ADDED: `preferred_side_cutoff` parameter for locations [#4182](https://github.com/valhalla/valhalla/pull/4182)
   * ADDED: PBF output for matrix endpoint [#4121](https://github.com/valhalla/valhalla/pull/4121)
   * CHANGED: sped up the transit gtfs ingestion process by sorting the feeds before querying them and avoiding copying their structures. forked just_gtfs into the valhalla org to accomplish it [#4167](https://github.com/valhalla/valhalla/pull/4167)
   * CHANGED: write traffic tile headers in `valhalla_build_extract` [#4195](https://github.com/valhalla/valhalla/pull/4195)
   * ADDED: `source_percent_along` & `target_percent_along` to /trace_attributes JSON response [#4199](https://github.com/valhalla/valhalla/pull/4199)
   * ADDED: sqlite database to store landmarks along with interfaces of insert and bounding box queries [#4189](https://github.com/valhalla/valhalla/pull/4189)
   * CHANGED: refactor landmark database interface to use a pimpl [#4202](https://github.com/valhalla/valhalla/pull/4202)
   * ADDED: support for `:forward` and `:backward` for `motor_vehicle`, `vehicle`, `foot` and `bicycle` tag prefixes [#4204](https://github.com/valhalla/valhalla/pull/4204)
   * ADDED: add `valhalla_build_landmarks` to parse POIs from osm pbfs and store them as landmarks in the landmark sqlite database [#4201](https://github.com/valhalla/valhalla/pull/4201)
   * ADDED: add primary key in the landmark sqlite database and a method to retrieve landmarks via their primary keys [#4224](https://github.com/valhalla/valhalla/pull/4224)
   * ADDED: update graph tile to allow adding landmarks to edge info, and refactor edgeinfo.cc [#4233](https://github.com/valhalla/valhalla/pull/4233)
   * ADDED: `sources_to_targets` action for `/expansion` [#4263](https://github.com/valhalla/valhalla/pull/4263)
   * ADDED: option `--extract-tar` to `valhalla_build_extract` to create extracts from .tar files instead of tile directory [#4255](https://github.com/valhalla/valhalla/pull/4255)
   * ADDED: Support for `bannerInstructions` attribute in OSRM serializer via `banner_instructions` request parameter [#4093](https://github.com/valhalla/valhalla/pull/4093)
   * UPDATED: submodules which had new releases, unless it was a major version change [#4231](https://github.com/valhalla/valhalla/pull/4231)
   * ADDED: Support for elevation along a route. Add elevation to EdgeInfo within Valhalla tiles [#4279](https://github.com/valhalla/valhalla/pull/4279)
   * ADDED: the workflow to find landmarks in a graph tile, associate them with nearby edges, and update the graph tile to store the associations [#4278](https://github.com/valhalla/valhalla/pull/4278)
   * ADDED: update maneuver generation to add nearby landmarks to maneuvers as direction support [#4293](https://github.com/valhalla/valhalla/pull/4293)
   * CHANGED: the boost property tree config is now read into a singleton that doesn't need to be passed around anymore [#4220](https://github.com/valhalla/valhalla/pull/4220)
   * ADDED: Update the street name and sign data processing include language and pronunciations [#4268](https://github.com/valhalla/valhalla/pull/4268)
   * CHANGED: more sustainable way to work with protobuf in cmake [#4334](https://github.com/valhalla/valhalla/pull/4334)
   * CHANGED: use date_time API to retrieve timezone aliases instead of our own curated list [#4382](https://github.com/valhalla/valhalla/pull/4382)
   * CHANGED: less aggressive logging for nodes' headings & ferry connections [#4420](https://github.com/valhalla/valhalla/pull/4420)
   * ADDED: add documentation about historical traffic [#4259](https://github.com/valhalla/valhalla/pull/4259)
   * ADDED: config option to control how much memory we'll reserve for CostMatrix locations [#4424](https://github.com/valhalla/valhalla/pull/4424)
   * CHANGED: refactor EdgeLabel (and derived classes) to reduce memory use. [#4439](https://github.com/valhalla/valhalla/pull/4439)
   * ADDED: "shape" field to matrix response for CostMatrix only [#4432](https://github.com/valhalla/valhalla/pull/4432)
   * CHANGED: `/expansion`: add field `prev_edge_id`, make the GeoJSON features `LineString`s [#4275](https://github.com/valhalla/valhalla/issues/4275)
   * ADDED: --optimize & --log-details to valhalla_run_matrix [#4356](https://github.com/valhalla/valhalla/pull/4356)
   * ADDED: most access restrictions to /locate response [#4431](https://github.com/valhalla/valhalla/pull/4431)
   * ADDED: hgv=destination and friends for truck-specific "destination_only" logic [#4450](https://github.com/valhalla/valhalla/issues/4450)
   * UPDATED: updated country access overrides [#4460](https://github.com/valhalla/valhalla/pull/4460)
   * CHANGED: date_time refactor as a preparation to return DST/timezone related offset in the response [#4365](https://github.com/valhalla/valhalla/pull/4365)
   * ADDED: find connection on backward search for bidir matrix algo [#4329](https://github.com/valhalla/valhalla/pull/4329)
   * CHANGED: Adjustment of walk speed when walking on slight downhill [#4302](https://github.com/valhalla/valhalla/pull/4302)
   * CHANGED: Do not reclassify ferry connections when no hierarchies are to be generated [#4487](https://github.com/valhalla/valhalla/pull/4487)
   * ADDED: Added a config option to sort nodes spatially during graph building [#4455](https://github.com/valhalla/valhalla/pull/4455)
   * ADDED: Timezone info in route and matrix responses [#4491](https://github.com/valhalla/valhalla/pull/4491)
   * ADDED: Support for `voiceInstructions` attribute in OSRM serializer via `voice_instructions` request parameter [#4506](https://github.com/valhalla/valhalla/pull/4506)
   * CHANGED: use pkg-config to find spatialite & geos and remove our cmake modules; upgraded conan's boost to 1.83.0 in the process [#4253](https://github.com/valhalla/valhalla/pull/4253)
   * ADDED: Added aggregation logic to filter stage of tile building [#4512](https://github.com/valhalla/valhalla/pull/4512)
   * UPDATED: tz to 2023d [#4519](https://github.com/valhalla/valhalla/pull/4519)
   * CHANGED: libvalhalla.pc generation to have finer controls; install third_party public headers; overhaul lots of CMake; remove conan support [#4516](https://github.com/valhalla/valhalla/pull/4516)
   * CHANGED: refactored matrix code to include a base class for all matrix algorithms to prepare for second passes on matrix [#4535](https://github.com/valhalla/valhalla/pull/4535)
   * ADDED: matrix second pass for connections not found in the first pass, analogous to /route [#4536](https://github.com/valhalla/valhalla/pull/4536)
   * UPDATED: cxxopts to 3.1.1 [#4541](https://github.com/valhalla/valhalla/pull/4541)
   * CHANGED: make use of vendored libraries optional (other than libraries which are not commonly in package managers or only used for testing) [#4544](https://github.com/valhalla/valhalla/pull/4544)
   * ADDED: Improved instructions for blind users [#3694](https://github.com/valhalla/valhalla/pull/3694)
   * ADDED: isochrone proper polygon support & pbf output for isochrone [#4575](https://github.com/valhalla/valhalla/pull/4575)
   * ADDED: return isotile grid as geotiff  [#4594](https://github.com/valhalla/valhalla/pull/4594)
   * ADDED: `ignore_non_vehicular_restrictions` parameter for truck costing [#4606](https://github.com/valhalla/valhalla/pull/4606)
   * UPDATED: tz database to 2024a [#4643](https://github.com/valhalla/valhalla/pull/4643)
   * ADDED: `hgv_no_penalty` costing option to allow penalized truck access to `hgv=no` edges [#4650](https://github.com/valhalla/valhalla/pull/4650)
   * CHANGED: Significantly improve performance of graphbuilder [#4669](https://github.com/valhalla/valhalla/pull/4669)
   * UPDATED: Improved turn by turn api reference documentation [#4675](https://github.com/valhalla/valhalla/pull/4675)
   * CHANGED: contract nodes if connecting edges have different names or speed or non-conditional access restrictions [#4613](https://github.com/valhalla/valhalla/pull/4613)
   * CHANGED: CostMatrix switched from Dijkstra to A* [#4671](https://github.com/valhalla/valhalla/pull/4671)
   * ADDED: some missing documentation about request parameters [#4687](https://github.com/valhalla/valhalla/pull/4687)
   * ADDED: Consider more forward/backward tags for access restrictions and speeds [#4686](https://github.com/valhalla/valhalla/pull/4686)
   * CHANGED: change costmatrix max_distance threshold to a distance threshold instead of duration [#4672](https://github.com/valhalla/valhalla/pull/4672)
   * ADDED: PBF support for expansion [#4614](https://github.com/valhalla/valhalla/pull/4614)
   * ADDED: elapsed_cost field to map matching json response [#4709](https://github.com/valhalla/valhalla/pull/4709)
   * ADDED: error if we fail to find any matrix connection [#4718](https://github.com/valhalla/valhalla/pull/4718)
   * ADDED: Fail early in valhalla_ingest_transit if there's no valid GTFS feeds [#4710](https://github.com/valhalla/valhalla/pull/4710)
   * ADDED: Support for `voiceLocale` attribute in OSRM serializer via `voice_instructions` request parameter [#4742](https://github.com/valhalla/valhalla/pull/4742)
   * ADDED: Added ssmlAnnouncements for voice instructions and removed voice and banner instructions from last step. [#4644](https://github.com/valhalla/valhalla/pull/4644)
   * ADDED: deadend information in directed edge JSON for `/locate` [#4751](https://github.com/valhalla/valhalla/pull/4751)
   * ADDED: Dedupe option for expansion, significantly reducing the response size. [#4601](https://github.com/valhalla/valhalla/issues/4601)
   * ADDED: `expansion_type` property to `/expansion` [#4784](https://github.com/valhalla/valhalla/pull/4784)
   * ADDED: inline config arg for `valhalla_build_elevation` script [#4787](https://github.com/valhalla/valhalla/pull/4787)
   * ADDED: `use_truck_route` [#4809](https://github.com/valhalla/valhalla/pull/4809)
   * ADDED: Add option `edge.country_crossing` to trace attributes [#4825](https://github.com/valhalla/valhalla/pull/4825)
   * CHANGED: Unification of turn costs for ramps and roundabouts [#4827](https://github.com/valhalla/valhalla/pull/4827)
   * CHANGED: updated dockerfile to use ubuntu 24.04 [#4805](https://github.com/valhalla/valhalla/pull/4805)

## Release Date: 2023-05-11 Valhalla 3.4.0
* **Removed**
   * REMOVED: Docker image pushes to Dockerhub [#4033](https://github.com/valhalla/valhalla/pull/4033)
   * REMOVED: transitland references and scripts and replace with info for raw GTFS feeds [#4035](https://github.com/valhalla/valhalla/pull/4035)
* **Bug Fix**
   * FIXED: underflow of uint64_t cast for matrix time results [#3906](https://github.com/valhalla/valhalla/pull/3906)
   * FIXED: update vcpkg commit for Azure pipelines to fix libtool mirrors [#3915](https://github.com/valhalla/valhalla/pull/3915)
   * FIXED: fix CHANGELOG release year (2022->2023) [#3927](https://github.com/valhalla/valhalla/pull/3927)
   * FIXED: avoid segfault on invalid exclude_polygons input [#3907](https://github.com/valhalla/valhalla/pull/3907)
   * FIXED: allow \_WIN32_WINNT to be defined by build system [#3933](https://github.com/valhalla/valhalla/issues/3933)
   * FIXED: disconnected stop pairs in gtfs import [#3943](https://github.com/valhalla/valhalla/pull/3943)
   * FIXED: in/egress traversability in gtfs ingestion is now defaulted to kBoth to enable pedestrian access on transit connect edges and through the in/egress node [#3948](https://github.com/valhalla/valhalla/pull/3948)
   * FIXED: parsing logic needed implicit order of stations/egresses/platforms in the GTFS feeds [#3949](https://github.com/valhalla/valhalla/pull/3949)
   * FIXED: segfault in TimeDistanceMatrix [#3964](https://github.com/valhalla/valhalla/pull/3964)
   * FIXED: write multiple PBFs if the protobuf object gets too big [#3954](https://github.com/valhalla/valhalla/pull/3954)
   * FIXED: pin conan version to latest 1.x for now [#3990](https://github.com/valhalla/valhalla/pull/3990)
   * FIXED: Fix matrix_locations when used in pbf request [#3997](https://github.com/valhalla/valhalla/pull/3997)
   * FIXED: got to the point where the basic transit routing test works [#3988](https://github.com/valhalla/valhalla/pull/3988)
   * FIXED: fix build with LOGGING_LEVEL=ALL [#3992](https://github.com/valhalla/valhalla/pull/3992)
   * FIXED: transit stitching when determining whether a platform was generated [#4020](https://github.com/valhalla/valhalla/pull/4020)
   * FIXED: multimodal isochrones [#4030](https://github.com/valhalla/valhalla/pull/4030)
   * FIXED: duplicated recosting names should throw [#4042](https://github.com/valhalla/valhalla/pull/4042)
   * FIXED: Remove arch specificity from strip command of Python bindings to make it more compatible with other archs [#4040](https://github.com/valhalla/valhalla/pull/4040)
   * FIXED: GraphReader::GetShortcut no longer returns false positives or false negatives [#4019](https://github.com/valhalla/valhalla/pull/4019)
   * FIXED: Tagging with bus=permit or taxi=permit did not override access=no [#4045](https://github.com/valhalla/valhalla/pull/4045)
   * FIXED: Upgrade RapidJSON to address undefined behavior [#4051](https://github.com/valhalla/valhalla/pull/4051)
   * FIXED: time handling for transit service [#4052](https://github.com/valhalla/valhalla/pull/4052)
   * FIXED: multiple smaller bugs while testing more multimodal /route & /isochrones [#4055](https://github.com/valhalla/valhalla/pull/4055)
   * FIXED: `FindLuaJit.cmake` to include Windows paths/library names [#4066](https://github.com/valhalla/valhalla/pull/4066)
   * FIXED: Move complex turn restriction check out of can_form_shortcut() [#4047](https://github.com/valhalla/valhalla/pull/4047)
   * FIXED: fix `clear` methods on matrix algorithms and reserve some space for labels with a new config [#4075](https://github.com/valhalla/valhalla/pull/4075)
   * FIXED: fix `valhalla_build_admins` & `valhalla_ways_to_edges` argument parsing [#4097](https://github.com/valhalla/valhalla/pull/4097)
   * FIXED: fail early in `valhalla_build_admins` if parent directory can't be created, also exit with failure [#4099](https://github.com/valhalla/valhalla/pull/4099)
* **Enhancement**
   * CHANGED: replace boost::optional with C++17's std::optional where possible [#3890](https://github.com/valhalla/valhalla/pull/3890)
   * ADDED: parse `lit` tag on ways and add it to graph [#3893](https://github.com/valhalla/valhalla/pull/3893)
   * ADDED: log lat/lon of node where children link edges exceed the configured maximum [#3911](https://github.com/valhalla/valhalla/pull/3911)
   * ADDED: log matrix algorithm which was used [#3916](https://github.com/valhalla/valhalla/pull/3916)
   * UPDATED: docker base image to Ubuntu 22.04 [#3912](https://github.com/valhalla/valhalla/pull/3912)
   * CHANGED: Unify handling of single-file -Werror in all modules [#3910](https://github.com/valhalla/valhalla/pull/3910)
   * CHANGED: Build skadi with -Werror [#3935](https://github.com/valhalla/valhalla/pull/3935)
   * ADDED: Connect transit tiles to the graph [#3700](https://github.com/valhalla/valhalla/pull/3700)
   * CHANGED: switch to C++17 master branch of `just_gtfs` [#3947](https://github.com/valhalla/valhalla/pull/3947)
   * ADDED: Support for configuring a universal request timeout [#3966](https://github.com/valhalla/valhalla/pull/3966)
   * ADDED: optionally include highway=platform edges for pedestrian access [#3971](https://github.com/valhalla/valhalla/pull/3971)
   * ADDED: `use_lit` costing option for pedestrian costing [#3957](https://github.com/valhalla/valhalla/pull/3957)
   * CHANGED: Removed stray NULL values in log output [#3974](https://github.com/valhalla/valhalla/pull/3974)
   * CHANGED: More conservative estimates for cost of walking slopes [#3982](https://github.com/valhalla/valhalla/pull/3982)
   * ADDED: An option to slim down matrix response [#3987](https://github.com/valhalla/valhalla/pull/3987)
   * CHANGED: Updated url for just_gtfs library [#3995](https://github.com/valhalla/valhalla/pull/3995)
   * ADDED: Docker image pushes to Github's docker registry [#4033](https://github.com/valhalla/valhalla/pull/4033)
   * ADDED: `disable_hierarchy_pruning` costing option to find the actual optimal route for motorized costing modes, i.e `auto`, `motorcycle`, `motor_scooter`, `bus`, `truck` & `taxi`. [#4000](https://github.com/valhalla/valhalla/pull/4000)
   * CHANGED: baldr directory: remove warnings and C++17 adjustments [#4011](https://github.com/valhalla/valhalla/pull/4011)
   * UPDATED: `vcpkg` to latest master, iconv wasn't building anymore [#4066](https://github.com/valhalla/valhalla/pull/4066)
   * CHANGED: pybind11 upgrade for python 3.11 [#4067](https://github.com/valhalla/valhalla/pull/4067)
   * CHANGED: added transit level to connectivity map [#4082](https://github.com/valhalla/valhalla/pull/4082)
   * ADDED: "has_transit_tiles" & "osm_changeset" to verbose status response [#4062](https://github.com/valhalla/valhalla/pull/4062)
   * ADDED: time awareness to CostMatrix for e.g. traffic support [#4071](https://github.com/valhalla/valhalla/pull/4071)
   * UPDATED: transifex translations [#4102](https://github.com/valhalla/valhalla/pull/4102)

## Release Date: 2023-01-03 Valhalla 3.3.0
* **Removed**
* **Bug Fix**
* **Enhancement**
  * CHANGED: Upgraded from C++14 to C++17. [#3878](https://github.com/valhalla/valhalla/pull/3878)

## Release Date: 2023-01-03 Valhalla 3.2.1
* **Removed**
* **Bug Fix**
   * FIXED: valhalla_run_route was missing config logic. [#3824](https://github.com/valhalla/valhalla/pull/3824)
   * FIXED: Added missing ferry tag if manoeuver uses a ferry. It's supposed to be there according to the docs. [#3815](https://github.com/valhalla/valhalla/issues/3815)
   * FIXED: Handle hexlifying strings with unsigned chars [#3842](https://github.com/valhalla/valhalla/pull/3842)
   * FIXED: Newer clang warns on `sprintf` which becomes a compilation error (due to `Werror`) so we use `snprintf` instead [#3846](https://github.com/valhalla/valhalla/issues/3846)
   * FIXED: Build all of Mjolnir with -Werror [#3845](https://github.com/valhalla/valhalla/pull/3845)
   * FIXED: Only set most destination information once for all origins in timedistancematrix [#3830](https://github.com/valhalla/valhalla/pull/3830)
   * FIXED: Integers to expansion JSON output were cast wrongly [#3857](https://github.com/valhalla/valhalla/pull/3857)
   * FIXED: hazmat=destination should be hazmat=false and fix the truckcost usage of hazmat [#3865](https://github.com/valhalla/valhalla/pull/3865)
   * FIXED: Make sure there is at least one path which is accessible for all vehicular modes when reclassifying ferry edges [#3860](https://github.com/valhalla/valhalla/pull/3860)
   * FIXED: valhalla_build_extract was failing to determine the tile ID to include in the extract [#3864](https://github.com/valhalla/valhalla/pull/3864)
   * FIXED: valhalla_ways_to_edges missed trimming the cache when overcommitted [#3872](https://github.com/valhalla/valhalla/pull/3872)
   * FIXED: Strange detours with multi-origin/destination unidirectional A* [#3585](https://github.com/valhalla/valhalla/pull/3585)
* **Enhancement**
   * ADDED: Added has_toll, has_highway, has_ferry tags to summary field of a leg and route and a highway tag to a maneuver if it includes a highway. [#3815](https://github.com/valhalla/valhalla/issues/3815)
   * ADDED: Add time info to sources_to_targets [#3795](https://github.com/valhalla/valhalla/pull/3795)
   * ADDED: "available_actions" to the /status response [#3836](https://github.com/valhalla/valhalla/pull/3836)
   * ADDED: "waiting" field on input/output intermediate break(\_through) locations to respect services times [#3849](https://github.com/valhalla/valhalla/pull/3849)
   * ADDED: --bbox & --geojson-dir options to valhalla_build_extract to only archive a subset of tiles [#3856](https://github.com/valhalla/valhalla/pull/3856)
   * CHANGED: Replace unstable c++ geos API with a mix of geos' c api and boost::geometry for admin building [#3683](https://github.com/valhalla/valhalla/pull/3683)
   * ADDED: optional write-access to traffic extract from GraphReader [#3876](https://github.com/valhalla/valhalla/pull/3876)
   * UPDATED: locales from Transifex [#3879](https://github.com/valhalla/valhalla/pull/3879)
   * CHANGED: Build most of Baldr with -Werror [#3885](https://github.com/valhalla/valhalla/pull/3885)
   * UPDATED: some documentation overhaul to slim down root's README [#3881](https://github.com/valhalla/valhalla/pull/3881)
   * CHANGED: move documentation hosting to Github Pages from readthedocs.io [#3884](https://github.com/valhalla/valhalla/pull/3884)
   * ADDED: inline config arguments to some more executables [#3873](https://github.com/valhalla/valhalla/pull/3873)

## Release Date: 2022-10-26 Valhalla 3.2.0
* **Removed**
   * REMOVED: "build-\*" docker image to decrease complexity [#3690](https://github.com/valhalla/valhalla/pull/3690)

* **Bug Fix**
   * FIXED: Fix precision losses while encoding-decoding distance parameter in openlr [#3374](https://github.com/valhalla/valhalla/pull/3374)
   * FIXED: Fix bearing calculation for openlr records [#3379](https://github.com/valhalla/valhalla/pull/3379)
   * FIXED: Some refactoring that was proposed for the PR 3379 [#3381](https://github.com/valhalla/valhalla/pull/3381)
   * FIXED: Avoid calling out "keep left/right" when passing an exit [#3349](https://github.com/valhalla/valhalla/pull/3349)
   * FIXED: Fix iterator decrement beyond begin() in GeoPoint::HeadingAtEndOfPolyline() method [#3393](https://github.com/valhalla/valhalla/pull/3393)
   * FIXED: Add string for Use:kPedestrianCrossing to fix null output in to_string(Use). [#3416](https://github.com/valhalla/valhalla/pull/3416)
   * FIXED: Remove simple restrictions check for pedestrian cost calculation. [#3423](https://github.com/valhalla/valhalla/pull/3423)
   * FIXED: Parse "highway=busway" OSM tag: https://wiki.openstreetmap.org/wiki/Tag:highway%3Dbusway [#3413](https://github.com/valhalla/valhalla/pull/3413)
   * FIXED: Process int_ref irrespective of `use_directions_on_ways_` [#3446](https://github.com/valhalla/valhalla/pull/3446)
   * FIXED: workaround python's ArgumentParser bug to not accept negative numbers as arguments [#3443](https://github.com/valhalla/valhalla/pull/3443)
   * FIXED: Undefined behaviour on some platforms due to unaligned reads [#3447](https://github.com/valhalla/valhalla/pull/3447)
   * FIXED: Fixed undefined behavior due to invalid shift exponent when getting edge's heading [#3450](https://github.com/valhalla/valhalla/pull/3450)
   * FIXED: Use midgard::unaligned_read in GraphTileBuilder::AddSigns [#3456](https://github.com/valhalla/valhalla/pull/3456)
   * FIXED: Relax test margin for time dependent traffic test [#3467](https://github.com/valhalla/valhalla/pull/3467)
   * FIXED: Fixed missed intersection heading [#3463](https://github.com/valhalla/valhalla/pull/3463)
   * FIXED: Stopped putting binary bytes into a string field of the protobuf TaggedValue since proto3 protects against that for cross language support [#3468](https://github.com/valhalla/valhalla/pull/3468)
   * FIXED: valhalla_service uses now loki logging config instead of deprecated tyr logging [#3481](https://github.com/valhalla/valhalla/pull/3481)
   * FIXED: Docker image `valhalla/valhalla:run-latest`: conan error + python integration [#3485](https://github.com/valhalla/valhalla/pull/3485)
   * FIXED: fix more protobuf unstable 3.x API [#3494](https://github.com/valhalla/valhalla/pull/3494)
   * FIXED: fix one more protobuf unstable 3.x API [#3501](https://github.com/valhalla/valhalla/pull/3501)
   * FIXED: Fix valhalla_build_tiles imports only bss from last osm file [#3503](https://github.com/valhalla/valhalla/pull/3503)
   * FIXED: Fix total_run_stat.sh script. [#3511](https://github.com/valhalla/valhalla/pull/3511)
   * FIXED: Both `hov:designated` and `hov:minimum` have to be correctly set for the way to be considered hov-only [#3526](https://github.com/valhalla/valhalla/pull/3526)
   * FIXED: Wrong out index in route intersections [#3541](https://github.com/valhalla/valhalla/pull/3541)
   * FIXED: fix valhalla_export_edges: missing null columns separator [#3543](https://github.com/valhalla/valhalla/pull/3543)
   * FIXED: Removed/updated narrative language aliases that are not IETF BCP47 compliant [#3546](https://github.com/valhalla/valhalla/pull/3546)
   * FIXED: Wrong predecessor opposing edge in dijkstra's expansion [#3528](https://github.com/valhalla/valhalla/pull/3528)
   * FIXED: exit and exit_verbal in Russian locale should be same [#3545](https://github.com/valhalla/valhalla/pull/3545)
   * FIXED: Skip transit tiles in hierarchy builder [#3559](https://github.com/valhalla/valhalla/pull/3559)
   * FIXED: Fix some country overrides in adminconstants and add a couple new countries. [#3578](https://github.com/valhalla/valhalla/pull/3578)
   * FIXED: Improve build errors reporting [#3579](https://github.com/valhalla/valhalla/pull/3579)
   * FIXED: Fix "no elevation" values and /locate elevation response [#3571](https://github.com/valhalla/valhalla/pull/3571)
   * FIXED: Build tiles with admin/timezone support on Windows [#3580](https://github.com/valhalla/valhalla/pull/3580)
   * FIXED: admin "Saint-Martin" changed name to "Saint-Martin (France)" [#3619](https://github.com/valhalla/valhalla/pull/3619)
   * FIXED: openstreetmapspeeds global config with `null`s now supported [#3621](https://github.com/valhalla/valhalla/pull/3621)
   * FIXED: valhalla_run_matrix was failing (could not find proper max_matrix_distance) [#3635](https://github.com/valhalla/valhalla/pull/3635)
   * FIXED: Removed duplicate degrees/radians constants [#3642](https://github.com/valhalla/valhalla/pull/3642)
   * FIXED: Forgot to adapt driving side and country access rules in [#3619](https://github.com/valhalla/valhalla/pull/3619) [#3652](https://github.com/valhalla/valhalla/pull/3652)
   * FIXED: DateTime::is_conditional_active(...) incorrect end week handling [#3655](https://github.com/valhalla/valhalla/pull/3655)
   * FIXED: TimeDistanceBSSMatrix: incorrect initialization for destinations [#3659](https://github.com/valhalla/valhalla/pull/3659)
   * FIXED: Some interpolated points had invalid edge_index in trace_attributes response [#3670](https://github.com/valhalla/valhalla/pull/3670)
   * FIXED: Use a small node snap distance in map-matching. FIxes issue with incorrect turn followed by Uturn. [#3677](https://github.com/valhalla/valhalla/pull/3677)
   * FIXED: Conan error when building Docker image. [#3689](https://github.com/valhalla/valhalla/pull/3689)
   * FIXED: Allow country overrides for sidewalk [#3711](https://github.com/valhalla/valhalla/pull/3711)
   * FIXED: CostMatrix incorrect tile usage with oppedge. [#3719](https://github.com/valhalla/valhalla/pull/3719)
   * FIXED: Fix elevation serializing [#3735](https://github.com/valhalla/valhalla/pull/3735)
   * FIXED: Fix returning a potentially uninitialized value in PointXY::ClosestPoint [#3737](https://github.com/valhalla/valhalla/pull/3737)
   * FIXED: Wales and Scotland name change. [#3746](https://github.com/valhalla/valhalla/pull/3746)
   * FIXED: Pedestrian crossings are allowed for bikes [#3751](https://github.com/valhalla/valhalla/pull/3751)
   * FIXED: Fix for Mac OSx.  Small update for the workdir for the admin_sidewalk_override test.  [#3757](https://github.com/valhalla/valhalla/pull/3757)
   * FIXED: Add missing service road case from GetTripLegUse method. [#3763](https://github.com/valhalla/valhalla/pull/3763)
   * FIXED: Fix TimeDistanceMatrix results sequence [#3738](https://github.com/valhalla/valhalla/pull/3738)
   * FIXED: Fix status endpoint not reporting that the service is shutting down [#3785](https://github.com/valhalla/valhalla/pull/3785)
   * FIXED: Fix TimdDistanceMatrix SetSources and SetTargets [#3792](https://github.com/valhalla/valhalla/pull/3792)
   * FIXED: Added highway and surface factor in truckcost [#3590](https://github.com/valhalla/valhalla/pull/3590)
   * FIXED: Potential integer underflow in file suffix generation [#3783](https://github.com/valhalla/valhalla/pull/3783)
   * FIXED: Building Valhalla as a submodule [#3781](https://github.com/valhalla/valhalla/issues/3781)
   * FIXED: Fixed invalid time detection in GetSpeed [#3800](https://github.com/valhalla/valhalla/pull/3800)
   * FIXED: Osmway struct update: added up to 33 and not 32 [#3808](https://github.com/valhalla/valhalla/pull/3808)
   * FIXED: Fix out-of-range linestrings in expansion [#4603](https://github.com/valhalla/valhalla/pull/4603)
   * FIXED: Osmway struct update: used 1 bit for multiple levels from spare bits [#5112](https://github.com/valhalla/valhalla/issues/5112)

* **Enhancement**
   * CHANGED: Pronunciation for names and destinations [#3132](https://github.com/valhalla/valhalla/pull/3132)
   * CHANGED: Requested code clean up for phonemes PR [#3356](https://github.com/valhalla/valhalla/pull/3356)
   * CHANGED: Refactor Pronunciation class to struct [#3359](https://github.com/valhalla/valhalla/pull/3359)
   * ADDED: Added support for probabale restrictions [#3361](https://github.com/valhalla/valhalla/pull/3361)
   * CHANGED: Refactored the verbal text formatter to handle logic for street name and sign [#3369](https://github.com/valhalla/valhalla/pull/3369)
   * CHANGED: return "version" and "tileset_age" on parameterless /status call [#3367](https://github.com/valhalla/valhalla/pull/3367)
   * CHANGED: de-singleton tile_extract by introducing an optional index.bin file created by valhalla_build_extract [#3281](https://github.com/valhalla/valhalla/pull/3281)
   * CHANGED: implement valhalla_build_elevation in python and add more --from-geojson & --from-graph options [#3318](https://github.com/valhalla/valhalla/pull/3318)
   * ADDED: Add boolean parameter to clear memory for edge labels from thor. [#2789](https://github.com/valhalla/valhalla/pull/2789)
   * CHANGED: Do not create statsd client in workers if it is not configured [#3394](https://github.com/valhalla/valhalla/pull/3394)
   * ADDED: Import of Bike Share Stations information in BSS Connection edges [#3411](https://github.com/valhalla/valhalla/pull/3411)
   * ADDED: Add heading to PathEdge to be able to return it on /locate [#3399](https://github.com/valhalla/valhalla/pull/3399)
   * ADDED: Add `prioritize_bidirectional` option for fast work and correct ETA calculation for `depart_at` date_time type. Smoothly stop using live-traffic [#3398](https://github.com/valhalla/valhalla/pull/3398)
   * CHANGED: Minor fix for headers  [#3436](https://github.com/valhalla/valhalla/pull/3436)
   * CHANGED: Use std::multimap for polygons returned for admin and timezone queries. Improves performance when building tiles. [#3427](https://github.com/valhalla/valhalla/pull/3427)
   * CHANGED: Refactored GraphBuilder::CreateSignInfoList [#3438](https://github.com/valhalla/valhalla/pull/3438)
   * ADDED: Add support for LZ4 compressed elevation tiles [#3401](https://github.com/valhalla/valhalla/pull/3401)
   * CHANGED: Rearranged some of the protobufs to remove redundancy [#3452](https://github.com/valhalla/valhalla/pull/3452)
   * CHANGED: overhaul python bindings [#3380](https://github.com/valhalla/valhalla/pull/3380)
   * CHANGED: Removed all protobuf defaults either by doing them in code or by relying on 0 initialization. Also deprecated best_paths and do_not_track [#3454](https://github.com/valhalla/valhalla/pull/3454)
   * ADDED: isochrone action for /expansion endpoint to track dijkstra expansion [#3215](https://github.com/valhalla/valhalla/pull/3215)
   * CHANGED: remove boost from dependencies and add conan as prep for #3346 [#3459](https://github.com/valhalla/valhalla/pull/3459)
   * CHANGED: Remove boost.program_options in favor of cxxopts header-only lib and use conan to install header-only boost. [#3346](https://github.com/valhalla/valhalla/pull/3346)
   * CHANGED: Moved all protos to proto3 for internal request/response handling [#3457](https://github.com/valhalla/valhalla/pull/3457)
   * CHANGED: Allow up to 32 outgoing link edges on a node when reclassifying links [#3483](https://github.com/valhalla/valhalla/pull/3483)
   * CHANGED: Reuse sample::get implementation [#3471](https://github.com/valhalla/valhalla/pull/3471)
   * ADDED: Beta support for interacting with the http/bindings/library via serialized and pbf objects respectively [#3464](https://github.com/valhalla/valhalla/pull/3464)
   * CHANGED: Update xcode to 12.4.0 [#3492](https://github.com/valhalla/valhalla/pull/3492)
   * ADDED: Add JSON generator to conan [#3493](https://github.com/valhalla/valhalla/pull/3493)
   * CHANGED: top_speed option: ignore live speed for speed based penalties [#3460](https://github.com/valhalla/valhalla/pull/3460)
   * ADDED: Add `include_construction` option into the config to include/exclude roads under construction from the graph [#3455](https://github.com/valhalla/valhalla/pull/3455)
   * CHANGED: Refactor options protobuf for Location and Costing objects [#3506](https://github.com/valhalla/valhalla/pull/3506)
   * CHANGED: valhalla.h and config.h don't need cmake configuration [#3502](https://github.com/valhalla/valhalla/pull/3502)
   * ADDED: New options to control what fields of the pbf are returned when pbf format responses are requested [#3507](https://github.com/valhalla/valhalla/pull/3507)
   * CHANGED: Rename tripcommon to common [#3516](https://github.com/valhalla/valhalla/pull/3516)
   * ADDED: Indoor routing - data model, data processing. [#3509](https://github.com/valhalla/valhalla/pull/3509)
   * ADDED: On-demand elevation tile fetching [#3391](https://github.com/valhalla/valhalla/pull/3391)
   * CHANGED: Remove many oneof uses from the protobuf api where the semantics of optional vs required isnt necessary [#3527](https://github.com/valhalla/valhalla/pull/3527)
   * ADDED: Indoor routing maneuvers [#3519](https://github.com/valhalla/valhalla/pull/3519)
   * ADDED: Expose reverse isochrone parameter for reverse expansion [#3528](https://github.com/valhalla/valhalla/pull/3528)
   * CHANGED: Add matrix classes to thor worker so they persist between requests. [#3560](https://github.com/valhalla/valhalla/pull/3560)
   * CHANGED: Remove `max_matrix_locations` and introduce `max_matrix_location_pairs` to configure the allowed number of total routes for the matrix action for more flexible asymmetric matrices [#3569](https://github.com/valhalla/valhalla/pull/3569)
   * CHANGED: modernized spatialite syntax [#3580](https://github.com/valhalla/valhalla/pull/3580)
   * ADDED: Options to generate partial results for time distance matrix when there is one source (one to many) or one target (many to one). [#3181](https://github.com/valhalla/valhalla/pull/3181)
   * ADDED: Enhance valhalla_build_elevation with LZ4 recompression support [#3607](https://github.com/valhalla/valhalla/pull/3607)
   * CHANGED: removed UK admin and upgraded its constituents to countries [#3619](https://github.com/valhalla/valhalla/pull/3619)
   * CHANGED: expansion service: only track requested max time/distance [#3532](https://github.com/valhalla/valhalla/pull/3532)
   * ADDED: Shorten down the request delay, when some sources/targets searches are early aborted [#3611](https://github.com/valhalla/valhalla/pull/3611)
   * ADDED: add `pre-commit` hook for running the `format.sh` script [#3637](https://github.com/valhalla/valhalla/pull/3637)
   * CHANGED: upgrade pybind11 to v2.9.2 to remove cmake warning [#3658](https://github.com/valhalla/valhalla/pull/3658)
   * ADDED: tests for just_gtfs reading and writing feeds [#3665](https://github.com/valhalla/valhalla/pull/3665)
   * CHANGED: Precise definition of types of edges on which BSS could be projected [#3663](https://github.com/valhalla/valhalla/pull/3663)
   * CHANGED: Remove duplicate implementation of `adjust_scores` [#3673](https://github.com/valhalla/valhalla/pull/3673)
   * ADDED: convert GTFS data into protobuf tiles [#3629](https://github.com/valhalla/valhalla/issues/3629)
   * CHANGED: Use `starts_with()` instead of `substr(0, N)` getting and comparing to prefix [#3702](https://github.com/valhalla/valhalla/pull/3702)
   * ADDED: Ferry support for HGV [#3710](https://github.com/valhalla/valhalla/issues/3710)
   * ADDED: Linting & formatting checks for Python code [#3713](https://github.com/valhalla/valhalla/pull/3713)
   * CHANGED: rename Turkey admin to Türkiye [#3720](https://github.com/valhalla/valhalla/pull/3720)
   * CHANGED: bumped vcpkg version to "2022.08.15" [#3754](https://github.com/valhalla/valhalla/pull/3754)
   * CHANGED: chore: Updates to clang-format 11.0.0 [#3533](https://github.com/valhalla/valhalla/pull/3533)
   * CHANGED: Ported trace_attributes serialization to RapidJSON. [#3333](https://github.com/valhalla/valhalla/pull/3333)
   * ADDED: Add helpers for DirectedEdgeExt and save them to file in GraphTileBuilder [#3562](https://github.com/valhalla/valhalla/pull/3562)
   * ADDED: Fixed Speed costing option [#3576](https://github.com/valhalla/valhalla/pull/3576)
   * ADDED: axle_count costing option for hgv [#3648](https://github.com/valhalla/valhalla/pull/3648)
   * ADDED: Matrix action for gurka [#3793](https://github.com/valhalla/valhalla/pull/3793)
   * ADDED: Add warnings array to response. [#3588](https://github.com/valhalla/valhalla/pull/3588)
   * CHANGED: Templatized TimeDistanceMatrix for forward/reverse search [#3773](https://github.com/valhalla/valhalla/pull/3773)
   * CHANGED: Templatized TimeDistanceBSSMatrix for forward/reverse search [#3778](https://github.com/valhalla/valhalla/pull/3778)
   * CHANGED: error code 154 shows distance limit in error message [#3779](https://github.com/valhalla/valhalla/pull/3779)

## Release Date: 2021-10-07 Valhalla 3.1.4
* **Removed**
* **Bug Fix**
   * FIXED: Revert default speed boost for turn channels [#3232](https://github.com/valhalla/valhalla/pull/3232)
   * FIXED: Use the right tile to get country for incident [#3235](https://github.com/valhalla/valhalla/pull/3235)
   * FIXED: Fix factors passed to `RelaxHierarchyLimits` [#3253](https://github.com/valhalla/valhalla/pull/3253)
   * FIXED: Fix TransitionCostReverse usage [#3260](https://github.com/valhalla/valhalla/pull/3260)
   * FIXED: Fix Tagged Value Support in EdgeInfo [#3262](https://github.com/valhalla/valhalla/issues/3262)
   * FIXED: TransitionCostReverse fix: revert internal_turn change [#3271](https://github.com/valhalla/valhalla/issues/3271)
   * FIXED: Optimize tiles usage in reach-based pruning [#3294](https://github.com/valhalla/valhalla/pull/3294)
   * FIXED: Slip lane detection: track visited nodes to avoid infinite loops [#3297](https://github.com/valhalla/valhalla/pull/3297)
   * FIXED: Fix distance value in a 0-length road [#3185](https://github.com/valhalla/valhalla/pull/3185)
   * FIXED: Trivial routes were broken when origin was node snapped and destnation was not and vice-versa for reverse astar [#3299](https://github.com/valhalla/valhalla/pull/3299)
   * FIXED: Tweaked TestAvoids map to get TestAvoidShortcutsTruck working [#3301](https://github.com/valhalla/valhalla/pull/3301)
   * FIXED: Overflow in sequence sort [#3303](https://github.com/valhalla/valhalla/pull/3303)
   * FIXED: Setting statsd tags in config via valhalla_build_config [#3225](https://github.com/valhalla/valhalla/pull/3225)
   * FIXED: Cache for gzipped elevation tiles [#3120](https://github.com/valhalla/valhalla/pull/3120)
   * FIXED: Current time conversion regression introduced in unidirectional algorithm refractor [#3278](https://github.com/valhalla/valhalla/issues/3278)
   * FIXED: Make combine_route_stats.py properly quote CSV output (best practice improvement) [#3328](https://github.com/valhalla/valhalla/pull/3328)
   * FIXED: Merge edge segment records in map matching properly so that resulting edge indices in trace_attributes are valid [#3280](https://github.com/valhalla/valhalla/pull/3280)
   * FIXED: Shape walking map matcher now sets correct edge candidates used in the match for origin and destination location [#3329](https://github.com/valhalla/valhalla/pull/3329)
   * FIXED: Better hash function of GraphId [#3332](https://github.com/valhalla/valhalla/pull/3332)

* **Enhancement**
   * CHANGED: Favor turn channels more [#3222](https://github.com/valhalla/valhalla/pull/3222)
   * CHANGED: Rename `valhalla::midgard::logging::LogLevel` enumerators to avoid clash with common macros [#3237](https://github.com/valhalla/valhalla/pull/3237)
   * CHANGED: Move pre-defined algorithm-based factors inside `RelaxHierarchyLimits` [#3253](https://github.com/valhalla/valhalla/pull/3253)
   * ADDED: Reject alternatives with too long detours [#3238](https://github.com/valhalla/valhalla/pull/3238)
   * ADDED: Added info to /status endpoint [#3008](https://github.com/valhalla/valhalla/pull/3008)
   * ADDED: Added stop and give_way/yield signs to the data and traffic signal fixes [#3251](https://github.com/valhalla/valhalla/pull/3251)
   * ADDED: use_hills for pedestrian costing, which also affects the walking speed [#3234](https://github.com/valhalla/valhalla/pull/3234)
   * CHANGED: Fixed cost threshold for bidirectional astar. Implemented reach-based pruning for suboptimal branches [#3257](https://github.com/valhalla/valhalla/pull/3257)
   * ADDED: Added `exclude_unpaved` request parameter [#3240](https://github.com/valhalla/valhalla/pull/3240)
   * ADDED: Added support for routing onto HOV/HOT lanes via request parameters `include_hot`, `include_hov2`, and `include_hov3` [#3273](https://github.com/valhalla/valhalla/pull/3273)
   * ADDED: Add Z-level field to `EdgeInfo`. [#3261](https://github.com/valhalla/valhalla/pull/3261)
   * CHANGED: Calculate stretch threshold for alternatives based on the optimal route cost [#3276](https://github.com/valhalla/valhalla/pull/3276)
   * ADDED: Add `preferred_z_level` as a parameter of loki requests. [#3270](https://github.com/valhalla/valhalla/pull/3270)
   * ADDED: Add `preferred_layer` as a parameter of loki requests. [#3270](https://github.com/valhalla/valhalla/pull/3270)
   * ADDED: Exposing service area names in passive maneuvers. [#3277](https://github.com/valhalla/valhalla/pull/3277)
   * ADDED: Added traffic signal and stop sign check for stop impact. These traffic signals and stop sign are located on edges. [#3279](https://github.com/valhalla/valhalla/pull/3279)
   * CHANGED: Improved sharing criterion to obtain more reasonable alternatives; extended alternatives search [#3302](https://github.com/valhalla/valhalla/pull/3302)
   * ADDED: pull ubuntu:20.04 base image before building [#3233](https://github.com/valhalla/valhalla/pull/3233)
   * CHANGED: Improve Loki nearest-neighbour performance for large radius searches in open space [#3324](https://github.com/valhalla/valhalla/pull/3324)
   * ADDED: testing infrastructure for scripts and valhalla_build_config tests [#3308](https://github.com/valhalla/valhalla/pull/3308)
   * ADDED: Shape points and information about where intermediate locations are placed along the legs of a route [#3274](https://github.com/valhalla/valhalla/pull/3274)
   * CHANGED: Improved existing hov lane transition test case to make more realistic [#3330](https://github.com/valhalla/valhalla/pull/3330)
   * CHANGED: Update python usage in all scripts to python3 [#3337](https://github.com/valhalla/valhalla/pull/3337)
   * ADDED: Added `exclude_cash_only_tolls` request parameter [#3341](https://github.com/valhalla/valhalla/pull/3341)
   * CHANGED: Update api-reference for street_names [#3342](https://github.com/valhalla/valhalla/pull/3342)
   * ADDED: Disable msse2 flags when building on Apple Silicon chip [#3327](https://github.com/valhalla/valhalla/pull/3327)

## Release Date: 2021-07-20 Valhalla 3.1.3
* **Removed**
   * REMOVED: Unused overloads of `to_response` function [#3167](https://github.com/valhalla/valhalla/pull/3167)

* **Bug Fix**
   * FIXED: Fix heading on small edge [#3114](https://github.com/valhalla/valhalla/pull/3114)
   * FIXED: Added support for `access=psv`, which disables routing on these nodes and edges unless the mode is taxi or bus [#3107](https://github.com/valhalla/valhalla/pull/3107)
   * FIXED: Disables logging in CI to catch issues [#3121](https://github.com/valhalla/valhalla/pull/3121)
   * FIXED: Fixed U-turns through service roads [#3082](https://github.com/valhalla/valhalla/pull/3082)
   * FIXED: Added forgotten penalties for kLivingStreet and kTrack for pedestrian costing model [#3116](https://github.com/valhalla/valhalla/pull/3116)
   * FIXED: Updated the reverse turn bounds [#3122](https://github.com/valhalla/valhalla/pull/3122)
   * FIXED: Missing fork maneuver [#3134](https://github.com/valhalla/valhalla/pull/3134)
   * FIXED: Update turn channel logic to call out specific turn at the end of the turn channel if needed [#3140](https://github.com/valhalla/valhalla/pull/3140)
   * FIXED: Fixed cost thresholds for TimeDistanceMatrix. [#3131](https://github.com/valhalla/valhalla/pull/3131)
   * FIXED: Use distance threshold in hierarchy limits for bidirectional astar to expand more important lower level roads [#3156](https://github.com/valhalla/valhalla/pull/3156)
   * FIXED: Fixed incorrect dead-end roundabout labels. [#3129](https://github.com/valhalla/valhalla/pull/3129)
   * FIXED: googletest wasn't really updated in #3166 [#3187](https://github.com/valhalla/valhalla/pull/3187)
   * FIXED: Minor fix of benchmark code [#3190](https://github.com/valhalla/valhalla/pull/3190)
   * FIXED: avoid_polygons intersected edges as polygons instead of linestrings [#3194](https://github.com/valhalla/valhalla/pull/3194)
   * FIXED: when binning horizontal edge shapes using single precision floats (converted from not double precision floats) allowed for the possibility of marking many many tiles no where near the shape [#3204](https://github.com/valhalla/valhalla/pull/3204)
   * FIXED: Fix improper iterator usage in ManeuversBuilder [#3205](https://github.com/valhalla/valhalla/pull/3205)
   * FIXED: Modified approach for retrieving signs from a directed edge #3166 [#3208](https://github.com/valhalla/valhalla/pull/3208)
   * FIXED: Improve turn channel classification: detect slip lanes [#3196](https://github.com/valhalla/valhalla/pull/3196)
   * FIXED: Compatibility with older boost::optional versions [#3219](https://github.com/valhalla/valhalla/pull/3219)
   * FIXED: Older boost.geometry versions don't have correct() for geographic rings [#3218](https://github.com/valhalla/valhalla/pull/3218)
   * FIXED: Use default road speed for bicycle costing so traffic does not reduce penalty on high speed roads. [#3143](https://github.com/valhalla/valhalla/pull/3143)

* **Enhancement**
   * CHANGED: Refactor base costing options parsing to handle more common stuff in a one place [#3125](https://github.com/valhalla/valhalla/pull/3125)
   * CHANGED: Unified Sign/SignElement into sign.proto [#3146](https://github.com/valhalla/valhalla/pull/3146)
   * ADDED: New verbal succinct transition instruction to maneuver & narrativebuilder. Currently this instruction will be used in place of a very long street name to avoid repetition of long names [#2844](https://github.com/valhalla/valhalla/pull/2844)
   * ADDED: Added oneway support for pedestrian access and foot restrictions [#3123](https://github.com/valhalla/valhalla/pull/3123)
   * ADDED: Exposing rest-area names in passive maneuvers [#3172](https://github.com/valhalla/valhalla/pull/3172)
   * CHORE: Updates robin-hood-hashing third-party library [#3151](https://github.com/valhalla/valhalla/pull/3151)
   * ADDED: Support `barrier=yes|swing_gate|jersey_barrier` tags [#3154](https://github.com/valhalla/valhalla/pull/3154)
   * ADDED: Maintain `access=permit|residents` tags as private [#3149](https://github.com/valhalla/valhalla/pull/3149)
   * CHANGED: Replace `avoid_*` API parameters with more accurate `exclude_*` [#3093](https://github.com/valhalla/valhalla/pull/3093)
   * ADDED: Penalize private gates [#3144](https://github.com/valhalla/valhalla/pull/3144)
   * CHANGED: Renamed protobuf Sign/SignElement to TripSign/TripSignElement [#3168](https://github.com/valhalla/valhalla/pull/3168)
   * CHORE: Updates googletest to release-1.11.0 [#3166](https://github.com/valhalla/valhalla/pull/3166)
   * CHORE: Enables -Wall on sif sources [#3178](https://github.com/valhalla/valhalla/pull/3178)
   * ADDED: Allow going through accessible `barrier=bollard` and penalize routing through it, when the access is private [#3175](https://github.com/valhalla/valhalla/pull/3175)
   * ADDED: Add country code to incident metadata [#3169](https://github.com/valhalla/valhalla/pull/3169)
   * CHANGED: Use distance instead of time to check limited sharing criteria [#3183](https://github.com/valhalla/valhalla/pull/3183)
   * ADDED: Introduced a new via_waypoints array on the leg in the osrm route serializer that describes where a particular waypoint from the root-level array matches to the route. [#3189](https://github.com/valhalla/valhalla/pull/3189)
   * ADDED: Added vehicle width and height as an option for auto (and derived: taxi, bus, hov) profile [#3179](https://github.com/valhalla/valhalla/pull/3179)
   * ADDED: Support for statsd integration for basic error and requests metrics [#3191](https://github.com/valhalla/valhalla/pull/3191)
   * CHANGED: Get rid of typeid in statistics-related code. [#3227](https://github.com/valhalla/valhalla/pull/3227)

## Release Date: 2021-05-26 Valhalla 3.1.2
* **Removed**
* **Bug Fix**
   * FIXED: Change unnamed road intersections from being treated as penil point u-turns [#3084](https://github.com/valhalla/valhalla/pull/3084)
   * FIXED: Fix TimeDepReverse termination and path cost calculation (for arrive_by routing) [#2987](https://github.com/valhalla/valhalla/pull/2987)
   * FIXED: Isochrone (::Generalize()) fix to avoid generating self-intersecting polygons [#3026](https://github.com/valhalla/valhalla/pull/3026)
   * FIXED: Handle day_on/day_off/hour_on/hour_off restrictions [#3029](https://github.com/valhalla/valhalla/pull/3029)
   * FIXED: Apply conditional restrictions with dow only to the edges when routing [#3039](https://github.com/valhalla/valhalla/pull/3039)
   * FIXED: Missing locking in incident handler needed to hang out to scop lock rather than let the temporary dissolve [#3046](https://github.com/valhalla/valhalla/pull/3046)
   * FIXED: Continuous lane guidance fix [#3054](https://github.com/valhalla/valhalla/pull/3054)
   * FIXED: Fix reclassification for "shorter" ferries and rail ferries (for Chunnel routing issues) [#3038](https://github.com/valhalla/valhalla/pull/3038)
   * FIXED: Incorrect routing through motor_vehicle:conditional=destination. [#3041](https://github.com/valhalla/valhalla/pull/3041)
   * FIXED: Allow destination-only routing on the first-pass for non bidirectional Astar algorithms. [#3085](https://github.com/valhalla/valhalla/pull/3085)
   * FIXED: Highway/ramp lane bifurcation [#3088](https://github.com/valhalla/valhalla/pull/3088)
   * FIXED: out of bound access of tile hierarchy in base_ll function in graphheader [#3089](https://github.com/valhalla/valhalla/pull/3089)
   * FIXED: include shortcuts in avoid edge set for avoid_polygons [#3090](https://github.com/valhalla/valhalla/pull/3090)

* **Enhancement**
   * CHANGED: Refactor timedep forward/reverse to reduce code repetition [#2987](https://github.com/valhalla/valhalla/pull/2987)
   * CHANGED: Sync translation files with Transifex command line tool [#3030](https://github.com/valhalla/valhalla/pull/3030)
   * CHANGED: Use osm tags in links reclassification algorithm in order to reduce false positive downgrades [#3042](https://github.com/valhalla/valhalla/pull/3042)
   * CHANGED: Use CircleCI XL instances for linux based builds [#3043](https://github.com/valhalla/valhalla/pull/3043)
   * ADDED: ci: Enable undefined sanitizer [#2999](https://github.com/valhalla/valhalla/pull/2999)
   * ADDED: Optionally pass preconstructed graphreader to connectivity map [#3046](https://github.com/valhalla/valhalla/pull/3046)
   * CHANGED: ci: Skip Win CI runs for irrelevant files [#3014](https://github.com/valhalla/valhalla/pull/3014)
   * ADDED: Allow configuration-driven default speed assignment based on edge properties [#3055](https://github.com/valhalla/valhalla/pull/3055)
   * CHANGED: Use std::shared_ptr in case if ENABLE_THREAD_SAFE_TILE_REF_COUNT is ON. [#3067](https://github.com/valhalla/valhalla/pull/3067)
   * CHANGED: Reduce stop impact when driving in parking lots [#3051](https://github.com/valhalla/valhalla/pull/3051)
   * ADDED: Added another through route test [#3074](https://github.com/valhalla/valhalla/pull/3074)
   * ADDED: Adds incident-length to metadata proto [#3083](https://github.com/valhalla/valhalla/pull/3083)
   * ADDED: Do not penalize gates that have allowed access [#3078](https://github.com/valhalla/valhalla/pull/3078)
   * ADDED: Added missing k/v pairs to taginfo.json.  Updated PR template. [#3101](https://github.com/valhalla/valhalla/pull/3101)
   * CHANGED: Serialize isochrone 'contour' properties as floating point so they match user supplied value [#3095](https://github.com/valhalla/valhalla/pull/3095)
   * NIT: Enables compiler warnings as errors in midgard module [#3104](https://github.com/valhalla/valhalla/pull/3104)
   * CHANGED: Check all tiles for nullptr that reads from graphreader to avoid fails in case tiles might be missing. [#3065](https://github.com/valhalla/valhalla/pull/3065)

## Release Date: 2021-04-21 Valhalla 3.1.1
* **Removed**
   * REMOVED: The tossing of private roads in [#1960](https://github.com/valhalla/valhalla/pull/1960) was too aggressive and resulted in a lot of no routes.  Reverted this logic.  [#2934](https://github.com/valhalla/valhalla/pull/2934)
   * REMOVED: stray references to node bindings [#3012](https://github.com/valhalla/valhalla/pull/3012)

* **Bug Fix**
   * FIXED: Fix compression_utils.cc::inflate(...) throw - make it catchable [#2839](https://github.com/valhalla/valhalla/pull/2839)
   * FIXED: Fix compiler errors if HAVE_HTTP not enabled [#2807](https://github.com/valhalla/valhalla/pull/2807)
   * FIXED: Fix alternate route serialization [#2811](https://github.com/valhalla/valhalla/pull/2811)
   * FIXED: Store restrictions in the right tile [#2781](https://github.com/valhalla/valhalla/pull/2781)
   * FIXED: Failing to write tiles because of racing directory creation [#2810](https://github.com/valhalla/valhalla/pull/2810)
   * FIXED: Regression in stopping expansion on transitions down in time-dependent routes [#2815](https://github.com/valhalla/valhalla/pull/2815)
   * FIXED: Fix crash in loki when trace_route is called with 2 locations. [#2817](https://github.com/valhalla/valhalla/pull/2817)
   * FIXED: Mark the restriction start and end as via ways to fix IsBridgingEdge function in Bidirectional Astar [#2796](https://github.com/valhalla/valhalla/pull/2796)
   * FIXED: Dont add predictive traffic to the tile if it's empty [#2826](https://github.com/valhalla/valhalla/pull/2826)
   * FIXED: Fix logic bidirectional astar to avoid double u-turns and extra detours [#2802](https://github.com/valhalla/valhalla/pull/2802)
   * FIXED: Re-enable transition cost for motorcycle profile [#2837](https://github.com/valhalla/valhalla/pull/2837)
   * FIXED: Increase limits for timedep_* algorithms. Split track_factor into edge factor and transition penalty [#2845](https://github.com/valhalla/valhalla/pull/2845)
   * FIXED: Loki was looking up the wrong costing enum for avoids [#2856](https://github.com/valhalla/valhalla/pull/2856)
   * FIXED: Fix way_ids -> graph_ids conversion for complex restrictions: handle cases when a way is split into multiple edges [#2848](https://github.com/valhalla/valhalla/pull/2848)
   * FIXED: Honor access mode while matching OSMRestriction with the graph [#2849](https://github.com/valhalla/valhalla/pull/2849)
   * FIXED: Ensure route summaries are unique among all returned route/legs [#2874](https://github.com/valhalla/valhalla/pull/2874)
   * FIXED: Fix compilation errors when boost < 1.68 and libprotobuf < 3.6  [#2878](https://github.com/valhalla/valhalla/pull/2878)
   * FIXED: Allow u-turns at no-access barriers when forced by heading [#2875](https://github.com/valhalla/valhalla/pull/2875)
   * FIXED: Fixed "No route found" error in case of multipoint request with locations near low reachability edges [#2914](https://github.com/valhalla/valhalla/pull/2914)
   * FIXED: Python bindings installation [#2751](https://github.com/valhalla/valhalla/issues/2751)
   * FIXED: Skip bindings if there's no Python development version [#2893](https://github.com/valhalla/valhalla/pull/2893)
   * FIXED: Use CMakes built-in Python variables to configure installation [#2931](https://github.com/valhalla/valhalla/pull/2931)
   * FIXED: Sometimes emitting zero-length route geometry when traffic splits edge twice [#2943](https://github.com/valhalla/valhalla/pull/2943)
   * FIXED: Fix map-match segfault when gps-points project very near a node [#2946](https://github.com/valhalla/valhalla/pull/2946)
   * FIXED: Use kServiceRoad edges while searching for ferry connection [#2933](https://github.com/valhalla/valhalla/pull/2933)
   * FIXED: Enhanced logic for IsTurnChannelManeuverCombinable [#2952](https://github.com/valhalla/valhalla/pull/2952)
   * FIXED: Restore compatibility with gcc 6.3.0, libprotobuf 3.0.0, boost v1.62.0 [#2953](https://github.com/valhalla/valhalla/pull/2953)
   * FIXED: Dont abort bidirectional a-star search if only one direction is exhausted [#2936](https://github.com/valhalla/valhalla/pull/2936)
   * FIXED: Fixed missing comma in the scripts/valhalla_build_config [#2963](https://github.com/valhalla/valhalla/pull/2963)
   * FIXED: Reverse and Multimodal Isochrones were returning forward results [#2967](https://github.com/valhalla/valhalla/pull/2967)
   * FIXED: Map-match fix for first gps-point being exactly equal to street shape-point [#2977](https://github.com/valhalla/valhalla/pull/2977)
   * FIXED: Add missing GEOS:GEOS dep to mjolnir target [#2901](https://github.com/valhalla/valhalla/pull/2901)
   * FIXED: Allow expansion into a region when not_thru_pruning is false on 2nd pass [#2978](https://github.com/valhalla/valhalla/pull/2978)
   * FIXED: Fix polygon area calculation: use Shoelace formula [#2927](https://github.com/valhalla/valhalla/pull/2927)
   * FIXED: Isochrone: orient segments/rings according to the right-hand rule [#2932](https://github.com/valhalla/valhalla/pull/2932)
   * FIXED: Parsenodes fix: check if index is out-of-bound first [#2984](https://github.com/valhalla/valhalla/pull/2984)
   * FIXED: Fix for unique-summary logic [#2996](https://github.com/valhalla/valhalla/pull/2996)
   * FIXED: Isochrone: handle origin edges properly [#2990](https://github.com/valhalla/valhalla/pull/2990)
   * FIXED: Annotations fail with returning NaN speed when the same point is duplicated in route geometry [#2992](https://github.com/valhalla/valhalla/pull/2992)
   * FIXED: Fix run_with_server.py to work on macOS [#3003](https://github.com/valhalla/valhalla/pull/3003)
   * FIXED: Removed unexpected maneuvers at sharp bends [#2968](https://github.com/valhalla/valhalla/pull/2968)
   * FIXED: Remove large number formatting for non-US countries [#3015](https://github.com/valhalla/valhalla/pull/3015)
   * FIXED: Odin undefined behaviour: handle case when xedgeuse is not initialized [#3020](https://github.com/valhalla/valhalla/pull/3020)

* **Enhancement**
   * Pedestrian crossing should be a separate TripLeg_Use [#2950](https://github.com/valhalla/valhalla/pull/2950)
   * CHANGED: Azure uses ninja as generator [#2779](https://github.com/valhalla/valhalla/pull/2779)
   * ADDED: Support for date_time type invariant for map matching [#2712](https://github.com/valhalla/valhalla/pull/2712)
   * ADDED: Add Bulgarian locale [#2825](https://github.com/valhalla/valhalla/pull/2825)
   * FIXED: No need for write permissions on tarball indices [#2822](https://github.com/valhalla/valhalla/pull/2822)
   * ADDED: nit: Links debug build with lld [#2813](https://github.com/valhalla/valhalla/pull/2813)
   * ADDED: Add costing option `use_living_streets` to avoid or favor living streets in route. [#2788](https://github.com/valhalla/valhalla/pull/2788)
   * CHANGED: Do not allocate mapped_cache vector in skadi when no elevation source is provided. [#2841](https://github.com/valhalla/valhalla/pull/2841)
   * ADDED: avoid_polygons logic [#2750](https://github.com/valhalla/valhalla/pull/2750)
   * ADDED: Added support for destination for conditional access restrictions [#2857](https://github.com/valhalla/valhalla/pull/2857)
   * CHANGED: Large sequences are now merge sorted which can be dramatically faster with certain hardware configurations. This is especially useful in speeding up the earlier stages (parsing, graph construction) of tile building [#2850](https://github.com/valhalla/valhalla/pull/2850)
   * CHANGED: When creating the initial graph edges by setting at which nodes they start and end, first mark the indices of those nodes in another sequence and then sort them by edgeid so that we can do the setting of start and end node sequentially in the edges file. This is much more efficient on certain hardware configurations [#2851](https://github.com/valhalla/valhalla/pull/2851)
   * CHANGED: Use relative cost threshold to extend search in bidirectional astar in order to find more alternates [#2868](https://github.com/valhalla/valhalla/pull/2868)
   * CHANGED: Throw an exception if directory does not exist when building traffic extract [#2871](https://github.com/valhalla/valhalla/pull/2871)
   * CHANGED: Support for ignoring multiple consecutive closures at start/end locations [#2846](https://github.com/valhalla/valhalla/pull/2846)
   * ADDED: Added sac_scale to trace_attributes output and locate edge output [#2818](https://github.com/valhalla/valhalla/pull/2818)
   * ADDED: Ukrainian language translations [#2882](https://github.com/valhalla/valhalla/pull/2882)
   * ADDED: Add support for closure annotations [#2816](https://github.com/valhalla/valhalla/pull/2816)
   * ADDED: Add costing option `service_factor`. Implement possibility to avoid or favor generic service roads in route for all costing options. [#2870](https://github.com/valhalla/valhalla/pull/2870)
   * CHANGED: Reduce stop impact cost when flow data is present [#2891](https://github.com/valhalla/valhalla/pull/2891)
   * CHANGED: Update visual compare script [#2803](https://github.com/valhalla/valhalla/pull/2803)
   * CHANGED: Service roads are not penalized for `pedestrian` costing by default. [#2898](https://github.com/valhalla/valhalla/pull/2898)
   * ADDED: Add complex mandatory restrictions support [#2766](https://github.com/valhalla/valhalla/pull/2766)
   * ADDED: Status endpoint for future status info and health checking of running service [#2907](https://github.com/valhalla/valhalla/pull/2907)
   * ADDED: Add min_level argument to valhalla_ways_to_edges [#2918](https://github.com/valhalla/valhalla/pull/2918)
   * ADDED: Adding ability to store the roundabout_exit_turn_degree to the maneuver [#2941](https://github.com/valhalla/valhalla/pull/2941)
   * ADDED: Penalize pencil point uturns and uturns at short internal edges. Note: `motorcycle` and `motor_scooter` models do not penalize on short internal edges. No new uturn penalty logic has been added to the pedestrian and bicycle costing models. [#2944](https://github.com/valhalla/valhalla/pull/2944)
   * CHANGED: Allow config object to be passed-in to path algorithms [#2949](https://github.com/valhalla/valhalla/pull/2949)
   * CHANGED: Allow disabling Werror [#2937](https://github.com/valhalla/valhalla/pull/2937)
   * ADDED: Add ability to build Valhalla modules as STATIC libraries. [#2957](https://github.com/valhalla/valhalla/pull/2957)
   * NIT: Enables compiler warnings in part of mjolnir module [#2922](https://github.com/valhalla/valhalla/pull/2922)
   * CHANGED: Refactor isochrone/reachability forward/reverse search to reduce code repetition [#2969](https://github.com/valhalla/valhalla/pull/2969)
   * ADDED: Set the roundabout exit shape index when we are collapsing the roundabout maneuvers. [#2975](https://github.com/valhalla/valhalla/pull/2975)
   * CHANGED: Penalized closed edges if using them at start/end locations [#2964](https://github.com/valhalla/valhalla/pull/2964)
   * ADDED: Add shoulder to trace_attributes output. [#2980](https://github.com/valhalla/valhalla/pull/2980)
   * CHANGED: Refactor bidirectional astar forward/reverse search to reduce code repetition [#2970](https://github.com/valhalla/valhalla/pull/2970)
   * CHANGED: Factor for service roads is 1.0 by default. [#2988](https://github.com/valhalla/valhalla/pull/2988)
   * ADDED: Support for conditionally skipping CI runs [#2986](https://github.com/valhalla/valhalla/pull/2986)
   * ADDED: Add instructions for building valhalla on `arm64` macbook [#2997](https://github.com/valhalla/valhalla/pull/2997)
   * NIT: Enables compiler warnings in part of mjolnir module [#2995](https://github.com/valhalla/valhalla/pull/2995)
   * CHANGED: nit(rename): Renames the encoded live speed properties [#2998](https://github.com/valhalla/valhalla/pull/2998)
   * ADDED: ci: Vendors the codecov script [#3002](https://github.com/valhalla/valhalla/pull/3002)
   * CHANGED: Allow None build type [#3005](https://github.com/valhalla/valhalla/pull/3005)
   * CHANGED: ci: Build Python bindings for Mac OS [#3013](https://github.com/valhalla/valhalla/pull/3013)

## Release Date: 2021-01-25 Valhalla 3.1.0
* **Removed**
   * REMOVED: Remove Node bindings. [#2502](https://github.com/valhalla/valhalla/pull/2502)
   * REMOVED: appveyor builds. [#2550](https://github.com/valhalla/valhalla/pull/2550)
   * REMOVED: Removed x86 CI builds. [#2792](https://github.com/valhalla/valhalla/pull/2792)

* **Bug Fix**
   * FIXED: Crazy ETAs.  If a way has forward speed with no backward speed and it is not oneway, then we must set the default speed.  The reverse logic applies as well.  If a way has no backward speed but has a forward speed and it is not a oneway, then set the default speed. [#2102](https://github.com/valhalla/valhalla/pull/2102)
   * FIXED: Map matching elapsed times spliced amongst different legs and discontinuities are now correct [#2104](https://github.com/valhalla/valhalla/pull/2104)
   * FIXED: Date time information is now propagated amongst different legs and discontinuities [#2107](https://github.com/valhalla/valhalla/pull/2107)
   * FIXED: Adds support for geos-3.8 c++ api [#2021](https://github.com/valhalla/valhalla/issues/2021)
   * FIXED: Updated the osrm serializer to not set junction name for osrm origin/start maneuver - this is not helpful since we are not transitioning through the intersection.  [#2121](https://github.com/valhalla/valhalla/pull/2121)
   * FIXED: Removes precomputing of edge-costs which lead to wrong results [#2120](https://github.com/valhalla/valhalla/pull/2120)
   * FIXED: Complex turn-restriction invalidates edge marked as kPermanent [#2103](https://github.com/valhalla/valhalla/issues/2103)
   * FIXED: Fixes bug with inverted time-restriction parsing [#2167](https://github.com/valhalla/valhalla/pull/2167)
   * FIXED: Fixed several bugs with numeric underflow in map-matching trip durations. These may
     occur when serializing match results where adjacent trace points appear out-of-sequence on the
     same edge [#2178](https://github.com/valhalla/valhalla/pull/2178)
     - `MapMatcher::FormPath` now catches route discontinuities on the same edge when the distance
       percentage along don't agree. The trip leg builder builds disconnected legs on a single edge
       to avoid duration underflow.
     - Correctly populate edge groups when matching results contain loops. When a loop occurs,
       the leg builder now starts at the correct edge where the loop ends, and correctly accounts
       for any contained edges.
     - Duration over-trimming at the terminating edge of a match.
   * FIXED: Increased internal precision of time tracking per edge and maneuver so that maneuver times sum to the same time represented in the leg summary [#2195](https://github.com/valhalla/valhalla/pull/2195)
   * FIXED: Tagged speeds were not properly marked. We were not using forward and backward speeds to flag if a speed is tagged or not.  Should not update turn channel speeds if we are not inferring them.  Added additional logic to handle PH in the conditional restrictions. Do not update stop impact for ramps if they are marked as internal. [#2198](https://github.com/valhalla/valhalla/pull/2198)
   * FIXED: Fixed the sharp turn phrase [#2226](https://github.com/valhalla/valhalla/pull/2226)
   * FIXED: Protect against duplicate points in the input or points that snap to the same location resulting in `nan` times for the legs of the map match (of a 0 distance route) [#2229](https://github.com/valhalla/valhalla/pull/2229)
   * FIXED: Improves restriction check on briding edge in Bidirectional Astar [#2228](https://github.com/valhalla/valhalla/pull/2228)
   * FIXED: Allow nodes at location 0,0 [#2245](https://github.com/valhalla/valhalla/pull/2245)
   * FIXED: Fix RapidJSON compiler warnings and naming conflict [#2249](https://github.com/valhalla/valhalla/pull/2249)
   * FIXED: Fixed bug in resample_spherical_polyline where duplicate successive lat,lng locations in the polyline resulting in `nan` for the distance computation which shortcuts further sampling [#2239](https://github.com/valhalla/valhalla/pull/2239)
   * FIXED: Update exit logic for non-motorways [#2252](https://github.com/valhalla/valhalla/pull/2252)
   * FIXED: Transition point map-matching. When match results are on a transition point, we search for the sibling nodes at that transition and snap it to the corresponding edges in the route. [#2258](https://github.com/valhalla/valhalla/pull/2258)
   * FIXED: Fixed verbal multi-cue logic [#2270](https://github.com/valhalla/valhalla/pull/2270)
   * FIXED: Fixed Uturn cases when a not_thru edge is connected to the origin edge. [#2272](https://github.com/valhalla/valhalla/pull/2272)
   * FIXED: Update intersection classes in osrm response to not label all ramps as motorway [#2279](https://github.com/valhalla/valhalla/pull/2279)
   * FIXED: Fixed bug in mapmatcher when interpolation point goes before the first valid match or after the last valid match. Such behavior usually leads to discontinuity in matching. [#2275](https://github.com/valhalla/valhalla/pull/2275)
   * FIXED: Fixed an issue for time_allowed logic.  Previously we returned false on the first time allowed restriction and did not check them all. Added conditional restriction gurka test and datetime optional argument to gurka header file. [#2286](https://github.com/valhalla/valhalla/pull/2286)
   * FIXED: Fixed an issue for date ranges.  For example, for the range Jan 04 to Jan 02 we need to test to end of the year and then from the first of the year to the end date.  Also, fixed an emergency tag issue.  We should only set the use to emergency if all other access is off. [#2290](https://github.com/valhalla/valhalla/pull/2290)
   * FIXED: Found a few issues with the initial ref and direction logic for ways.  We were overwriting the refs with directionals to the name_offset_map instead of concatenating them together.  Also, we did not allow for blank entries for GetTagTokens. [#2298](https://github.com/valhalla/valhalla/pull/2298)
   * FIXED: Fixed an issue where MatchGuidanceViewJunctions is only looking at the first edge. Set the data_id for guidance views to the changeset id as it is already being populated. Also added test for guidance views. [#2303](https://github.com/valhalla/valhalla/pull/2303)
   * FIXED: Fixed a problem with live speeds where live speeds were being used to determine access, even when a live
   speed (current time) route wasn't what was requested. [#2311](https://github.com/valhalla/valhalla/pull/2311)
   * FIXED: Fix break/continue typo in search filtering [#2317](https://github.com/valhalla/valhalla/pull/2317)
   * FIXED: Fix a crash in trace_route due to iterating past the end of a vector. [#2322](https://github.com/valhalla/valhalla/pull/2322)
   * FIXED: Don't allow timezone information in the local date time string attached at each location. [#2312](https://github.com/valhalla/valhalla/pull/2312)
   * FIXED: Fix short route trimming in bidirectional astar [#2323](https://github.com/valhalla/valhalla/pull/2323)
   * FIXED: Fix shape trimming in leg building for snap candidates that lie within the margin of rounding error [#2326](https://github.com/valhalla/valhalla/pull/2326)
   * FIXED: Fixes route duration underflow with traffic data [#2325](https://github.com/valhalla/valhalla/pull/2325)
   * FIXED: Parse mtb:scale tags and set bicycle access if present [#2117](https://github.com/valhalla/valhalla/pull/2117)
   * FIXED: Fixed segfault.  Shape was missing from options for valhalla_path_comparison and valhalla_run_route.  Also, costing options was missing in valhalla_path_comparison. [#2343](https://github.com/valhalla/valhalla/pull/2343)
   * FIXED: Handle decimal numbers with zero-value mantissa properly in Lua [#2355](https://github.com/valhalla/valhalla/pull/2355)
   * FIXED: Many issues that resulted in discontinuities, failed matches or incorrect time/duration for map matching requests. [#2292](https://github.com/valhalla/valhalla/pull/2292)
   * FIXED: Seeing segfault when loading large osmdata data files before loading LuaJit. LuaJit fails to create luaL_newstate() Ref: [#2158](https://github.com/ntop/ntopng/issues/2158) Resolution is to load LuaJit before loading the data files. [#2383](https://github.com/valhalla/valhalla/pull/2383)
   * FIXED: Store positive/negative OpenLR offsets in bucketed form [#2405](https://github.com/valhalla/valhalla/pull/2405)
   * FIXED: Fix on map-matching return code when breakage distance limitation exceeds. Instead of letting the request goes into meili and fails in finding a route, we check the distance in loki and early return with exception code 172. [#2406](https://github.com/valhalla/valhalla/pull/2406)
   * FIXED: Don't create edges for portions of ways that are doubled back on themselves as this confuses opposing edge index computations [#2385](https://github.com/valhalla/valhalla/pull/2385)
   * FIXED: Protect against nan in uniform_resample_spherical_polyline. [#2431](https://github.com/valhalla/valhalla/pull/2431)
   * FIXED: Obvious maneuvers. [#2436](https://github.com/valhalla/valhalla/pull/2436)
   * FIXED: Base64 encoding/decoding [#2452](https://github.com/valhalla/valhalla/pull/2452)
   * FIXED: Added post roundabout instruction when enter/exit roundabout maneuvers are combined [#2454](https://github.com/valhalla/valhalla/pull/2454)
   * FIXED: openlr: Explicitly check for linear reference option for Valhalla serialization. [#2458](https://github.com/valhalla/valhalla/pull/2458)
   * FIXED: Fix segfault: Do not combine last turn channel maneuver. [#2463](https://github.com/valhalla/valhalla/pull/2463)
   * FIXED: Remove extraneous whitespaces from ja-JP.json. [#2471](https://github.com/valhalla/valhalla/pull/2471)
   * FIXED: Checks protobuf serialization/parsing success [#2477](https://github.com/valhalla/valhalla/pull/2477)
   * FIXED: Fix dereferencing of end for std::lower_bound in sequence and possible UB [#2488](https://github.com/valhalla/valhalla/pull/2488)
   * FIXED: Make tile building reproducible: fix UB-s [#2480](https://github.com/valhalla/valhalla/pull/2480)
   * FIXED: Zero initialize EdgeInfoInner.spare0_. Uninitialized spare0_ field produced UB which causes gurka_reproduce_tile_build to fail intermittently. [#2499](https://github.com/valhalla/valhalla/pull/2499)
   * FIXED: Drop unused CHANGELOG validation script, straggling NodeJS references [#2506](https://github.com/valhalla/valhalla/pull/2506)
   * FIXED: Fix missing nullptr checks in graphreader and loki::Reach (causing segfault during routing with not all levels of tiles available) [#2504](https://github.com/valhalla/valhalla/pull/2504)
   * FIXED: Fix mismatch of triplegedge roadclass and directededge roadclass [#2507](https://github.com/valhalla/valhalla/pull/2507)
   * FIXED: Improve german destination_verbal_alert phrases [#2509](https://github.com/valhalla/valhalla/pull/2509)
   * FIXED: Undefined behavior cases discovered with undefined behavior sanitizer tool. [#2498](https://github.com/valhalla/valhalla/pull/2498)
   * FIXED: Fixed logic so verbal keep instructions use branch exit sign info for ramps [#2520](https://github.com/valhalla/valhalla/pull/2520)
   * FIXED: Fix bug in trace_route for uturns causing garbage coordinates [#2517](https://github.com/valhalla/valhalla/pull/2517)
   * FIXED: Simplify heading calculation for turn type. Remove undefined behavior case. [#2513](https://github.com/valhalla/valhalla/pull/2513)
   * FIXED: Always set costing name even if one is not provided for osrm serializer weight_name. [#2528](https://github.com/valhalla/valhalla/pull/2528)
   * FIXED: Make single-thread tile building reproducible: fix seed for shuffle, use concurrency configuration from the mjolnir section. [#2515](https://github.com/valhalla/valhalla/pull/2515)
   * FIXED: More Windows compatibility: build tiles and some run actions work now (including CI tests) [#2300](https://github.com/valhalla/valhalla/issues/2300)
   * FIXED: Transcoding of c++ location to pbf location used path edges in the place of filtered edges. [#2542](https://github.com/valhalla/valhalla/pull/2542)
   * FIXED: Add back whitelisting action types. [#2545](https://github.com/valhalla/valhalla/pull/2545)
   * FIXED: Allow uturns for truck costing now that we have derived deadends marked in the edge label [#2559](https://github.com/valhalla/valhalla/pull/2559)
   * FIXED: Map matching uturn trimming at the end of an edge where it wasn't needed. [#2558](https://github.com/valhalla/valhalla/pull/2558)
   * FIXED: Multicue enter roundabout [#2556](https://github.com/valhalla/valhalla/pull/2556)
   * FIXED: Changed reachability computation to take into account live speed [#2597](https://github.com/valhalla/valhalla/pull/2597)
   * FIXED: Fixed a bug where the temp files were not getting read in if you started with the construct edges or build phase for valhalla_build_tiles. [#2601](https://github.com/valhalla/valhalla/pull/2601)
   * FIXED: Updated fr-FR.json with partial translations. [#2605](https://github.com/valhalla/valhalla/pull/2605)
   * FIXED: Removed superfluous const qualifier from odin/signs [#2609](https://github.com/valhalla/valhalla/pull/2609)
   * FIXED: Internal maneuver placement [#2600](https://github.com/valhalla/valhalla/pull/2600)
   * FIXED: Complete fr-FR.json locale. [#2614](https://github.com/valhalla/valhalla/pull/2614)
   * FIXED: Don't truncate precision in polyline encoding [#2632](https://github.com/valhalla/valhalla/pull/2632)
   * FIXED: Fix all compiler warnings in sif and set to -Werror [#2642](https://github.com/valhalla/valhalla/pull/2642)
   * FIXED: Remove unnecessary maneuvers to continue straight [#2647](https://github.com/valhalla/valhalla/pull/2647)
   * FIXED: Linear reference support in route/mapmatch apis (FOW, FRC, bearing, and number of references) [#2645](https://github.com/valhalla/valhalla/pull/2645)
   * FIXED: Ambiguous local to global (with timezone information) date time conversions now all choose to use the later time instead of throwing unhandled exceptions [#2665](https://github.com/valhalla/valhalla/pull/2665)
   * FIXED: Overestimated reach caused be reenquing transition nodes without checking that they had been already expanded [#2670](https://github.com/valhalla/valhalla/pull/2670)
   * FIXED: Build with C++17 standard. Deprecated function calls are substituted with new ones. [#2669](https://github.com/valhalla/valhalla/pull/2669)
   * FIXED: Improve German post_transition_verbal instruction [#2677](https://github.com/valhalla/valhalla/pull/2677)
   * FIXED: Lane updates.  Add the turn lanes to all edges of the way.  Do not "enhance" turn lanes if they are part of a complex restriction.  Moved ProcessTurnLanes after UpdateManeuverPlacementForInternalIntersectionTurns.  Fix for a missing "uturn" indication for intersections on the previous maneuver, we were serializing an empty list. [#2679](https://github.com/valhalla/valhalla/pull/2679)
   * FIXED: Fixes OpenLr serialization [#2688](https://github.com/valhalla/valhalla/pull/2688)
   * FIXED: Internal edges can't be also a ramp or a turn channel.  Also, if an edge is marked as ramp and turn channel mark it as a ramp.  [#2689](https://github.com/valhalla/valhalla/pull/2689)
   * FIXED: Check that speeds are equal for the edges going in the same direction while buildig shortcuts [#2691](https://github.com/valhalla/valhalla/pull/2691)
   * FIXED: Missing fork or bear instruction [#2683](https://github.com/valhalla/valhalla/pull/2683)
   * FIXED: Eliminate null pointer dereference in GraphReader::AreEdgesConnected [#2695](https://github.com/valhalla/valhalla/issues/2695)
   * FIXED: Fix polyline simplification float/double comparison [#2698](https://github.com/valhalla/valhalla/issues/2698)
   * FIXED: Weights were sometimes negative due to incorrect updates to elapsed_cost [#2702](https://github.com/valhalla/valhalla/pull/2702)
   * FIXED: Fix bidirectional route failures at deadends [#2705](https://github.com/valhalla/valhalla/pull/2705)
   * FIXED: Updated logic to call out a non-obvious turn [#2708](https://github.com/valhalla/valhalla/pull/2708)
   * FIXED: valhalla_build_statistics multithreaded mode fixed [#2707](https://github.com/valhalla/valhalla/pull/2707)
   * FIXED: If infer_internal_intersections is true then allow internals that are also ramps or TCs. Without this we produce an extra continue maneuver.  [#2710](https://github.com/valhalla/valhalla/pull/2710)
   * FIXED: We were routing down roads that should be destination only. Now we mark roads with motor_vehicle=destination and motor_vehicle=customers or access=destination and access=customers as destination only. [#2722](https://github.com/valhalla/valhalla/pull/2722)
   * FIXED: Replace all Python2 print statements with Python3 syntax [#2716](https://github.com/valhalla/valhalla/issues/2716)
   * FIXED: Some HGT files not found [#2723](https://github.com/valhalla/valhalla/issues/2723)
   * FIXED: Fix PencilPointUturn detection by removing short-edge check and updating angle threshold [#2725](https://github.com/valhalla/valhalla/issues/2725)
   * FIXED: Fix invalid continue/bear maneuvers [#2729](https://github.com/valhalla/valhalla/issues/2729)
   * FIXED: Fixes an issue that lead to double turns within a very short distance, when instead, it should be a u-turn. We now collapse double L turns or double R turns in short non-internal intersections to u-turns. [#2740](https://github.com/valhalla/valhalla/pull/2740)
   * FIXED: fixes an issue that lead to adding an extra maneuver. We now combine a current maneuver short length non-internal edges (left or right) with the next maneuver that is a kRampStraight. [#2741](https://github.com/valhalla/valhalla/pull/2741)
   * FIXED: Reduce verbose instructions by collapsing small end ramp forks [#2762](https://github.com/valhalla/valhalla/issues/2762)
   * FIXED: Remove redundant return statements [#2776](https://github.com/valhalla/valhalla/pull/2776)
   * FIXED: Added unit test for BuildAdminFromPBF() to test GEOS 3.9 update. [#2787](https://github.com/valhalla/valhalla/pull/2787)
   * FIXED: Add support for geos-3.9 c++ api [#2739](https://github.com/valhalla/valhalla/issues/2739)
   * FIXED: Fix check for live speed validness [#2797](https://github.com/valhalla/valhalla/pull/2797)

* **Enhancement**
   * ADDED: Matrix of Bike Share [#2590](https://github.com/valhalla/valhalla/pull/2590)
   * ADDED: Add ability to provide custom implementation for candidate collection in CandidateQuery. [#2328](https://github.com/valhalla/valhalla/pull/2328)
   * ADDED: Cancellation of tile downloading. [#2319](https://github.com/valhalla/valhalla/pull/2319)
   * ADDED: Return the coordinates of the nodes isochrone input locations snapped to [#2111](https://github.com/valhalla/valhalla/pull/2111)
   * ADDED: Allows more complicated routes in timedependent a-star before timing out [#2068](https://github.com/valhalla/valhalla/pull/2068)
   * ADDED: Guide signs and junction names [#2096](https://github.com/valhalla/valhalla/pull/2096)
   * ADDED: Added a bool to the config indicating whether to use commercially set attributes.  Added logic to not call IsIntersectionInternal if this is a commercial data set.  [#2132](https://github.com/valhalla/valhalla/pull/2132)
   * ADDED: Removed commercial data set bool to the config and added more knobs for data.  Added infer_internal_intersections, infer_turn_channels, apply_country_overrides, and use_admin_db.  [#2173](https://github.com/valhalla/valhalla/pull/2173)
   * ADDED: Allow using googletest in unit tests and convert all tests to it (old test.cc is completely removed). [#2128](https://github.com/valhalla/valhalla/pull/2128)
   * ADDED: Add guidance view capability. [#2209](https://github.com/valhalla/valhalla/pull/2209)
   * ADDED: Collect turn cost information as path is formed so that it can be serialized out for trace attributes or osrm flavored intersections. Also add shape_index to osrm intersections. [#2207](https://github.com/valhalla/valhalla/pull/2207)
   * ADDED: Added alley factor to autocost.  Factor is defaulted at 1.0f or do not avoid alleys. [#2246](https://github.com/valhalla/valhalla/pull/2246)
   * ADDED: Support unlimited speed limits where maxspeed=none. [#2251](https://github.com/valhalla/valhalla/pull/2251)
   * ADDED: Implement improved Reachability check using base class Dijkstra. [#2243](https://github.com/valhalla/valhalla/pull/2243)
   * ADDED: Gurka integration test framework with ascii-art maps [#2244](https://github.com/valhalla/valhalla/pull/2244)
   * ADDED: Add to the stop impact when transitioning from higher to lower class road and we are not on a turn channel or ramp. Also, penalize lefts when driving on the right and vice versa. [#2282](https://github.com/valhalla/valhalla/pull/2282)
   * ADDED: Added reclassify_links, use_direction_on_ways, and allow_alt_name as config options.  If `use_direction_on_ways = true` then use `direction` and `int_direction` on the way to update the directional for the `ref` and `int_ref`.  Also, copy int_efs to the refs. [#2285](https://github.com/valhalla/valhalla/pull/2285)
   * ADDED: Add support for live traffic. [#2268](https://github.com/valhalla/valhalla/pull/2268)
   * ADDED: Implement per-location search filters for functional road class and forms of way. [#2289](https://github.com/valhalla/valhalla/pull/2289)
   * ADDED: Approach, multi-cue, and length updates [#2313](https://github.com/valhalla/valhalla/pull/2313)
   * ADDED: Speed up timezone differencing calculation if cache is provided. [#2316](https://github.com/valhalla/valhalla/pull/2316)
   * ADDED: Added rapidjson/schema.h to baldr/rapidjson_util.h to make it available for use within valhalla. [#2330](https://github.com/valhalla/valhalla/issues/2330)
   * ADDED: Support decimal precision for height values in elevation service. Also support polyline5 for encoded polylines input and output to elevation service. [#2324](https://github.com/valhalla/valhalla/pull/2324)
   * ADDED: Use both imminent and distant verbal multi-cue phrases. [#2353](https://github.com/valhalla/valhalla/pull/2353)
   * ADDED: Split parsing stage into 3 separate stages. [#2339](https://github.com/valhalla/valhalla/pull/2339)
   * CHANGED: Speed up graph enhancing by avoiding continuous unordered_set rebuilding [#2349](https://github.com/valhalla/valhalla/pull/2349)
   * CHANGED: Skip calling out to Lua for nodes/ways/relations with not tags - speeds up parsing. [#2351](https://github.com/valhalla/valhalla/pull/2351)
   * CHANGED: Switch to LuaJIT for lua scripting - speeds up file parsing [#2352](https://github.com/valhalla/valhalla/pull/2352)
   * ADDED: Ability to create OpenLR records from raw data. [#2356](https://github.com/valhalla/valhalla/pull/2356)
   * ADDED: Revamp length phrases [#2359](https://github.com/valhalla/valhalla/pull/2359)
   * CHANGED: Do not allocate memory in skadi if we don't need it. [#2373](https://github.com/valhalla/valhalla/pull/2373)
   * CHANGED: Map matching: throw error (443/NoSegment) when no candidate edges are available. [#2370](https://github.com/valhalla/valhalla/pull/2370)
   * ADDED: Add sk-SK.json (slovak) localization file. [#2376](https://github.com/valhalla/valhalla/pull/2376)
   * ADDED: Extend roundabout phrases. [#2378](https://github.com/valhalla/valhalla/pull/2378)
   * ADDED: More roundabout phrase tests. [#2382](https://github.com/valhalla/valhalla/pull/2382)
   * ADDED: Update the turn and continue phrases to include junction names and guide signs. [#2386](https://github.com/valhalla/valhalla/pull/2386)
   * ADDED: Add the remaining guide sign toward phrases [#2389](https://github.com/valhalla/valhalla/pull/2389)
   * ADDED: The ability to allow immediate uturns at trace points in a map matching request [#2380](https://github.com/valhalla/valhalla/pull/2380)
   * ADDED: Add utility functions to Signs. [#2390](https://github.com/valhalla/valhalla/pull/2390)
   * ADDED: Unified time tracking for all algorithms that support time-based graph expansion. [#2278](https://github.com/valhalla/valhalla/pull/2278)
   * ADDED: Add rail_ferry use and costing. [#2408](https://github.com/valhalla/valhalla/pull/2408)
   * ADDED: `street_side_max_distance`, `display_lat` and `display_lon` to `locations` in input for better control of routing side of street [#1769](https://github.com/valhalla/valhalla/pull/1769)
   * ADDED: Add additional exit phrases. [#2421](https://github.com/valhalla/valhalla/pull/2421)
   * ADDED: Add Japanese locale, update German. [#2432](https://github.com/valhalla/valhalla/pull/2432)
   * ADDED: Gurka expect_route refactor [#2435](https://github.com/valhalla/valhalla/pull/2435)
   * ADDED: Add option to suppress roundabout exits [#2437](https://github.com/valhalla/valhalla/pull/2437)
   * ADDED: Add Greek locale. [#2438](https://github.com/valhalla/valhalla/pull/2438)
   * ADDED (back): Support for 64bit wide way ids in the edgeinfo structure with no impact to size for data sources with ids 32bits wide. [#2422](https://github.com/valhalla/valhalla/pull/2422)
   * ADDED: Support for 64bit osm node ids in parsing stage of tile building [#2422](https://github.com/valhalla/valhalla/pull/2422)
   * CHANGED: Point2/PointLL are now templated to allow for higher precision coordinate math when desired [#2429](https://github.com/valhalla/valhalla/pull/2429)
   * ADDED: Optional OpenLR Encoded Path Edges in API Response [#2424](https://github.com/valhalla/valhalla/pull/2424)
   * ADDED: Add explicit include for sstream to be compatible with msvc_x64 toolset. [#2449](https://github.com/valhalla/valhalla/pull/2449)
   * ADDED: Properly split returned path if traffic conditions change partway along edges [#2451](https://github.com/valhalla/valhalla/pull/2451)
   * ADDED: Add Dutch locale. [#2464](https://github.com/valhalla/valhalla/pull/2464)
   * ADDED: Check with address sanititizer in CI. Add support for undefined behavior sanitizer. [#2487](https://github.com/valhalla/valhalla/pull/2487)
   * ADDED: Ability to recost a path and increased cost/time details along the trippath and json output [#2425](https://github.com/valhalla/valhalla/pull/2425)
   * ADDED: Add the ability to do bikeshare based (ped/bike) multimodal routing [#2031](https://github.com/valhalla/valhalla/pull/2031)
   * ADDED: Route through restrictions enabled by introducing a costing option. [#2469](https://github.com/valhalla/valhalla/pull/2469)
   * ADDED: Migrated to Ubuntu 20.04 base-image [#2508](https://github.com/valhalla/valhalla/pull/2508)
   * CHANGED: Speed up parseways stage by avoiding multiple string comparisons [#2518](https://github.com/valhalla/valhalla/pull/2518)
   * CHANGED: Speed up enhance stage by avoiding GraphTileBuilder copying [#2468](https://github.com/valhalla/valhalla/pull/2468)
   * ADDED: Costing options now includes shortest flag which favors shortest path routes [#2555](https://github.com/valhalla/valhalla/pull/2555)
   * ADDED: Incidents in intersections [#2547](https://github.com/valhalla/valhalla/pull/2547)
   * CHANGED: Refactor mapmatching configuration to use a struct (instead of `boost::property_tree::ptree`). [#2485](https://github.com/valhalla/valhalla/pull/2485)
   * ADDED: Save exit maneuver's begin heading when combining enter & exit roundabout maneuvers. [#2554](https://github.com/valhalla/valhalla/pull/2554)
   * ADDED: Added new urban flag that can be set if edge is within city boundaries to data processing; new use_urban_tag config option; added to osrm response within intersections. [#2522](https://github.com/valhalla/valhalla/pull/2522)
   * ADDED: Parses OpenLr of type PointAlongLine [#2565](https://github.com/valhalla/valhalla/pull/2565)
   * ADDED: Use edge.is_urban is set for serializing is_urban. [#2568](https://github.com/valhalla/valhalla/pull/2568)
   * ADDED: Added new rest/service area uses on the edge. [#2533](https://github.com/valhalla/valhalla/pull/2533)
   * ADDED: Dependency cache for Azure [#2567](https://github.com/valhalla/valhalla/pull/2567)
   * ADDED: Added flexibility to remove the use of the admindb and to use the country and state iso from the tiles; [#2579](https://github.com/valhalla/valhalla/pull/2579)
   * ADDED: Added toll gates and collection points (gantry) to the node;  [#2532](https://github.com/valhalla/valhalla/pull/2532)
   * ADDED: Added osrm serialization for rest/service areas and admins. [#2594](https://github.com/valhalla/valhalla/pull/2594)
   * CHANGED: Improved Russian localization; [#2593](https://github.com/valhalla/valhalla/pull/2593)
   * ADDED: Support restricted class in intersection annotations [#2589](https://github.com/valhalla/valhalla/pull/2589)
   * ADDED: Added trail type trace [#2606](https://github.com/valhalla/valhalla/pull/2606)
   * ADDED: Added tunnel names to the edges as a tagged name.  [#2608](https://github.com/valhalla/valhalla/pull/2608)
   * CHANGED: Moved incidents to the trip leg and cut the shape of the leg at that location [#2610](https://github.com/valhalla/valhalla/pull/2610)
   * ADDED: Costing option to ignore_closures when routing with current flow [#2615](https://github.com/valhalla/valhalla/pull/2615)
   * ADDED: Cross-compilation ability with MinGW64 [#2619](https://github.com/valhalla/valhalla/pull/2619)
   * ADDED: Defines the incident tile schema and incident metadata [#2620](https://github.com/valhalla/valhalla/pull/2620)
   * ADDED: Moves incident serializer logic into a generic serializer [#2621](https://github.com/valhalla/valhalla/pull/2621)
   * ADDED: Incident loading singleton for continually refreshing incident tiles [#2573](https://github.com/valhalla/valhalla/pull/2573)
   * ADDED: One shot mode to valhalla_service so you can run a single request of any type without starting a server [#2624](https://github.com/valhalla/valhalla/pull/2624)
   * ADDED: Adds text instructions to OSRM output [#2625](https://github.com/valhalla/valhalla/pull/2625)
   * ADDED: Adds support for alternate routes [#2626](https://github.com/valhalla/valhalla/pull/2626)
   * CHANGED: Switch Python bindings generator from boost.python to header-only pybind11[#2644](https://github.com/valhalla/valhalla/pull/2644)
   * ADDED: Add support of input file for one-shot mode of valhalla_service [#2648](https://github.com/valhalla/valhalla/pull/2648)
   * ADDED: Linear reference support to locate api [#2645](https://github.com/valhalla/valhalla/pull/2645)
   * ADDED: Implemented OSRM-like turn duration calculation for car. Uses it now in auto costing. [#2651](https://github.com/valhalla/valhalla/pull/2651)
   * ADDED: Enhanced turn lane information in guidance [#2653](https://github.com/valhalla/valhalla/pull/2653)
   * ADDED: `top_speed` option for all motorized vehicles [#2667](https://github.com/valhalla/valhalla/issues/2667)
   * CHANGED: Move turn_lane_direction helper to odin/util [#2675](https://github.com/valhalla/valhalla/pull/2675)
   * ADDED: Add annotations to osrm response including speed limits, unit and sign conventions [#2668](https://github.com/valhalla/valhalla/pull/2668)
   * ADDED: Added functions for predicted speeds encoding-decoding [#2674](https://github.com/valhalla/valhalla/pull/2674)
   * ADDED: Time invariant routing via the bidirectional algorithm. This has the effect that when time dependent routes (arrive_by and depart_at) fall back to bidirectional due to length restrictions they will actually use the correct time of day for one of the search directions [#2660](https://github.com/valhalla/valhalla/pull/2660)
   * ADDED: If the length of the edge is greater than kMaxEdgeLength, then consider this a catastrophic error if the should_error bool is true in the set_length function. [#2678](https://github.com/valhalla/valhalla/pull/2678)
   * ADDED: Moved lat,lon coordinates structures from single to double precision. Improves geometry accuracy noticibly at zooms above 17 as well as coordinate snapping and any other geometric operations. Adds about a 2% performance penalty for standard routes. Graph nodes now have 7 digits of precision.  [#2693](https://github.com/valhalla/valhalla/pull/2693)
   * ADDED: Added signboards to guidance views.  [#2687](https://github.com/valhalla/valhalla/pull/2687)
   * ADDED: Regular speed on shortcut edges is calculated with turn durations taken into account. Truck, motorcycle and motorscooter profiles use OSRM-like turn duration. [#2662](https://github.com/valhalla/valhalla/pull/2662)
   * CHANGED: Remove astar algorithm and replace its use with timedep_forward as its redundant [#2706](https://github.com/valhalla/valhalla/pull/2706)
   * ADDED: Recover and recost all shortcuts in final path for bidirectional astar algorithm [#2711](https://github.com/valhalla/valhalla/pull/2711)
   * ADDED: An option for shortcut recovery to be cached at start up to reduce the time it takes to do so on the fly [#2714](https://github.com/valhalla/valhalla/pull/2714)
   * ADDED: If width <= 1.9 then no access for auto, truck, bus, taxi, emergency and hov. [#2713](https://github.com/valhalla/valhalla/pull/2713)
   * ADDED: Centroid/Converge/Rendezvous/Meet API which allows input locations to find a least cost convergence point from all locations [#2734](https://github.com/valhalla/valhalla/pull/2734)
   * ADDED: Added support to process the sump_buster tag.  Also, fixed a few small access bugs for nodes. [#2731](https://github.com/valhalla/valhalla/pull/2731)
   * ADDED: Log message if failed to create tiles directory. [#2738](https://github.com/valhalla/valhalla/pull/2738)
   * CHANGED: Tile memory is only owned by the GraphTile rather than shared amongst copies of the graph tile (in GraphReader and TileCaches). [#2340](https://github.com/valhalla/valhalla/pull/2340)
   * ADDED: Add Estonian locale. [#2748](https://github.com/valhalla/valhalla/pull/2748)
   * CHANGED: Handle GraphTile objects as smart pointers [#2703](https://github.com/valhalla/valhalla/pull/2703)
   * CHANGED: Improve stability with no RTTI build [#2759](https://github.com/valhalla/valhalla/pull/2759) and [#2760](https://github.com/valhalla/valhalla/pull/2760)
   * CHANGED: Change generic service roads to a new Use=kServiceRoad. This is for highway=service without other service= tags (such as driveway, alley, parking aisle) [#2419](https://github.com/valhalla/valhalla/pull/2419)
   * ADDED: Isochrones support isodistance lines as well [#2699](https://github.com/valhalla/valhalla/pull/2699)
   * ADDED: Add support for ignoring live traffic closures for waypoints [#2685](https://github.com/valhalla/valhalla/pull/2685)
   * ADDED: Add use_distance to auto cost to allow choosing between two primary cost components, time or distance [#2771](https://github.com/valhalla/valhalla/pull/2771)
   * CHANGED: nit: Enables compiler warnings in part of loki module [#2767](https://github.com/valhalla/valhalla/pull/2767)
   * CHANGED: Reducing the number of uturns by increasing the cost to for them to 9.5f. Note: Did not increase the cost for motorcycles or motorscooters. [#2770](https://github.com/valhalla/valhalla/pull/2770)
   * ADDED: Add option to use thread-safe GraphTile's reference counter. [#2772](https://github.com/valhalla/valhalla/pull/2772)
   * CHANGED: nit: Enables compiler warnings in part of thor module [#2768](https://github.com/valhalla/valhalla/pull/2768)
   * ADDED: Add costing option `use_tracks` to avoid or favor tracks in route. [#2769](https://github.com/valhalla/valhalla/pull/2769)
   * CHANGED: chore: Updates libosmium [#2786](https://github.com/valhalla/valhalla/pull/2786)
   * CHANGED: Optimize double bucket queue to reduce memory reallocations. [#2719](https://github.com/valhalla/valhalla/pull/2719)
   * CHANGED: Collapse merge maneuvers [#2773](https://github.com/valhalla/valhalla/pull/2773)
   * CHANGED: Add shortcuts to the tiles' bins so we can find them when doing spatial lookups. [#2744](https://github.com/valhalla/valhalla/pull/2744)

## Release Date: 2019-11-21 Valhalla 3.0.9
* **Bug Fix**
   * FIXED: Changed reachability computation to consider both directions of travel wrt candidate edges [#1965](https://github.com/valhalla/valhalla/pull/1965)
   * FIXED: toss ways where access=private and highway=service and service != driveway. [#1960](https://github.com/valhalla/valhalla/pull/1960)
   * FIXED: Fix search_cutoff check in loki correlate_node. [#2023](https://github.com/valhalla/valhalla/pull/2023)
   * FIXED: Computes notion of a deadend at runtime in bidirectional a-star which fixes no-route with a complicated u-turn. [#1982](https://github.com/valhalla/valhalla/issues/1982)
   * FIXED: Fix a bug with heading filter at nodes. [#2058](https://github.com/valhalla/valhalla/pull/2058)
   * FIXED: Bug in map matching continuity checking such that continuity must only be in the forward direction. [#2029](https://github.com/valhalla/valhalla/pull/2029)
   * FIXED: Allow setting the time for map matching paths such that the time is used for speed lookup. [#2030](https://github.com/valhalla/valhalla/pull/2030)
   * FIXED: Don't use density factor for transition cost when user specified flag disables flow speeds. [#2048](https://github.com/valhalla/valhalla/pull/2048)
   * FIXED: Map matching trace_route output now allows for discontinuities in the match though multi match is not supported in valhalla route output. [#2049](https://github.com/valhalla/valhalla/pull/2049)
   * FIXED: Allows routes with no time specified to use time conditional edges and restrictions with a flag denoting as much [#2055](https://github.com/valhalla/valhalla/pull/2055)
   * FIXED: Fixed a bug with 'current' time type map matches. [#2060](https://github.com/valhalla/valhalla/pull/2060)
   * FIXED: Fixed a bug with time dependent expansion in which the expansion distance heuristic was not being used. [#2064](https://github.com/valhalla/valhalla/pull/2064)

* **Enhancement**
   * ADDED: Establish pinpoint test pattern [#1969](https://github.com/valhalla/valhalla/pull/1969)
   * ADDED: Suppress relative direction in ramp/exit instructions if it matches driving side of street [#1990](https://github.com/valhalla/valhalla/pull/1990)
   * ADDED: Added relative direction to the merge maneuver [#1989](https://github.com/valhalla/valhalla/pull/1989)
   * ADDED: Refactor costing to better handle multiple speed datasources [#2026](https://github.com/valhalla/valhalla/pull/2026)
   * ADDED: Better usability of curl for fetching tiles on the fly [#2026](https://github.com/valhalla/valhalla/pull/2026)
   * ADDED: LRU cache scheme for tile storage [#2026](https://github.com/valhalla/valhalla/pull/2026)
   * ADDED: GraphTile size check [#2026](https://github.com/valhalla/valhalla/pull/2026)
   * ADDED: Pick more sane values for highway and toll avoidance [#2026](https://github.com/valhalla/valhalla/pull/2026)
   * ADDED: Refactor adding predicted speed info to speed up process [#2026](https://github.com/valhalla/valhalla/pull/2026)
   * ADDED: Allow selecting speed data sources at request time [#2026](https://github.com/valhalla/valhalla/pull/2026)
   * ADDED: Allow disabling certain neighbors in connectivity map [#2026](https://github.com/valhalla/valhalla/pull/2026)
   * ADDED: Allows routes with time-restricted edges if no time specified and notes restriction in response [#1992](https://github.com/valhalla/valhalla/issues/1992)
   * ADDED: Runtime deadend detection to timedependent a-star. [#2059](https://github.com/valhalla/valhalla/pull/2059)

## Release Date: 2019-09-06 Valhalla 3.0.8
* **Bug Fix**
   * FIXED: Added logic to detect if user is to merge to the left or right [#1892](https://github.com/valhalla/valhalla/pull/1892)
   * FIXED: Overriding the destination_only flag when reclassifying ferries; Also penalizing ferries with a 5 min. penalty in the cost to allow us to avoid destination_only the majority of the time except when it is necessary. [#1905](https://github.com/valhalla/valhalla/pull/1905)
   * FIXED: Suppress forks at motorway junctions and intersecting service roads [#1909](https://github.com/valhalla/valhalla/pull/1909)
   * FIXED: Enhanced fork assignment logic [#1912](https://github.com/valhalla/valhalla/pull/1912)
   * FIXED: Added logic to fall back to return country poly if no state and updated lua for Metro Manila and Ireland [#1910](https://github.com/valhalla/valhalla/pull/1910)
   * FIXED: Added missing motorway fork instruction [#1914](https://github.com/valhalla/valhalla/pull/1914)
   * FIXED: Use begin street name for osrm compat mode [#1916](https://github.com/valhalla/valhalla/pull/1916)
   * FIXED: Added logic to fix missing highway cardinal directions in the US [#1917](https://github.com/valhalla/valhalla/pull/1917)
   * FIXED: Handle forward traversable significant road class intersecting edges [#1928](https://github.com/valhalla/valhalla/pull/1928)
   * FIXED: Fixed bug with shape trimming that impacted Uturns at Via locations. [#1935](https://github.com/valhalla/valhalla/pull/1935)
   * FIXED: Dive bomb updates.  Updated default speeds for urban areas based on roadclass for the enhancer.  Also, updated default speeds based on roadclass in lua.  Fixed an issue where we were subtracting 1 from uint32_t when 0 for stop impact.  Updated reclassify link logic to allow residential roads to be added to the tree, but we only downgrade the links to tertiary.  Updated TransitionCost functions to add 1.5 to the turncost when transitioning from a ramp to a non ramp and vice versa.  Also, added 0.5f to the turncost if the edge is a roundabout. [#1931](https://github.com/valhalla/valhalla/pull/1931)

* **Enhancement**
   * ADDED: Caching url fetched tiles to disk [#1887](https://github.com/valhalla/valhalla/pull/1887)
   * ADDED: filesystem::remove_all [#1887](https://github.com/valhalla/valhalla/pull/1887)
   * ADDED: Minimum enclosing bounding box tool [#1887](https://github.com/valhalla/valhalla/pull/1887)
   * ADDED: Use constrained flow speeds in bidirectional_astar.cc [#1907](https://github.com/valhalla/valhalla/pull/1907)
   * ADDED: Bike Share Stations are now in the graph which should set us up to do multimodal walk/bike scenarios [#1852](https://github.com/valhalla/valhalla/pull/1852)

## Release Date: 2019-7-18 Valhalla 3.0.7
* **Bug Fix**
   * FIXED: Fix pedestrian fork [#1886](https://github.com/valhalla/valhalla/pull/1886)

## Release Date: 2019-7-15 Valhalla 3.0.6
* **Bug Fix**
   * FIXED: Admin name changes. [#1853](https://github.com/valhalla/valhalla/pull/1853) Ref: [#1854](https://github.com/valhalla/valhalla/issues/1854)
   * FIXED: valhalla_add_predicted_traffic was overcommitted while gathering stats. Added a clear. [#1857](https://github.com/valhalla/valhalla/pull/1857)
   * FIXED: regression in map matching when moving to valhalla v3.0.0 [#1863](https://github.com/valhalla/valhalla/pull/1863)
   * FIXED: last step shape in osrm serializer should be 2 of the same point [#1867](https://github.com/valhalla/valhalla/pull/1867)
   * FIXED: Shape trimming at the beginning and ending of the route to not be degenerate [#1876](https://github.com/valhalla/valhalla/pull/1876)
   * FIXED: Duplicate waypoints in osrm serializer [#1880](https://github.com/valhalla/valhalla/pull/1880)
   * FIXED: Updates for heading precision [#1881](https://github.com/valhalla/valhalla/pull/1881)
   * FIXED: Map matching allowed untraversable edges at start of route [#1884](https://github.com/valhalla/valhalla/pull/1884)

* **Enhancement**
   * ADDED: Use the same protobuf object the entire way through the request process [#1837](https://github.com/valhalla/valhalla/pull/1837)
   * ADDED: Enhanced turn lane processing [#1859](https://github.com/valhalla/valhalla/pull/1859)
   * ADDED: Add global_synchronized_cache in valhalla_build_config [#1851](https://github.com/valhalla/valhalla/pull/1851)

## Release Date: 2019-06-04 Valhalla 3.0.5
* **Bug Fix**
   * FIXED: Protect against unnamed rotaries and routes that end in roundabouts not turning off rotary logic [#1840](https://github.com/valhalla/valhalla/pull/1840)

* **Enhancement**
   * ADDED: Add turn lane info at maneuver point [#1830](https://github.com/valhalla/valhalla/pull/1830)

## Release Date: 2019-05-31 Valhalla 3.0.4
* **Bug Fix**
   * FIXED: Improved logic to decide between bear vs. continue [#1798](https://github.com/valhalla/valhalla/pull/1798)
   * FIXED: Bicycle costing allows use of roads with all surface values, but with a penalty based on bicycle type. However, the edge filter totally disallows bad surfaces for some bicycle types, creating situations where reroutes fail if a rider uses a road with a poor surface. [#1800](https://github.com/valhalla/valhalla/pull/1800)
   * FIXED: Moved complex restrictions building to before validate. [#1805](https://github.com/valhalla/valhalla/pull/1805)
   * FIXED: Fix bicycle edge filter when avoid_bad_surfaces = 1.0 [#1806](https://github.com/valhalla/valhalla/pull/1806)
   * FIXED: Replace the EnhancedTripPath class inheritance with aggregation [#1807](https://github.com/valhalla/valhalla/pull/1807)
   * FIXED: Replace the old timezone shape zip file every time valhalla_build_timezones is ran [#1817](https://github.com/valhalla/valhalla/pull/1817)
   * FIXED: Don't use island snapped edge candidates (from disconnected components or low reach edges) when we rejected other high reachability edges that were closer [#1835](https://github.com/valhalla/valhalla/pull/1835)

## Release Date: 2019-05-08 Valhalla 3.0.3
* **Bug Fix**
   * FIXED: Fixed a rare loop condition in route matcher (edge walking to match a trace). [#1689](https://github.com/valhalla/valhalla/pull/1689)
   * FIXED: Fixed VACUUM ANALYZE syntax issue.  [#1704](https://github.com/valhalla/valhalla/pull/1704)
   * FIXED: Fixed the osrm maneuver type when a maneuver has the to_stay_on attribute set.  [#1714](https://github.com/valhalla/valhalla/pull/1714)
   * FIXED: Fixed osrm compatibility mode attributes.  [#1716](https://github.com/valhalla/valhalla/pull/1716)
   * FIXED: Fixed rotary/roundabout issues in Valhalla OSRM compatibility.  [#1727](https://github.com/valhalla/valhalla/pull/1727)
   * FIXED: Fixed the destinations assignment for exit names in OSRM compatibility mode. [#1732](https://github.com/valhalla/valhalla/pull/1732)
   * FIXED: Enhance merge maneuver type assignment. [#1735](https://github.com/valhalla/valhalla/pull/1735)
   * FIXED: Fixed fork assignments and on ramps for OSRM compatibility mode. [#1738](https://github.com/valhalla/valhalla/pull/1738)
   * FIXED: Fixed cardinal direction on reference names when forward/backward tag is present on relations. Fixes singly digitized roads with opposing directional modifiers. [#1741](https://github.com/valhalla/valhalla/pull/1741)
   * FIXED: Fixed fork assignment and narrative logic when a highway ends and splits into multiple ramps. [#1742](https://github.com/valhalla/valhalla/pull/1742)
   * FIXED: Do not use any avoid edges as origin or destination of a route, matrix, or isochrone. [#1745](https://github.com/valhalla/valhalla/pull/1745)
   * FIXED: Add leg summary and remove unused hint attribute for OSRM compatibility mode. [#1753](https://github.com/valhalla/valhalla/pull/1753)
   * FIXED: Improvements for pedestrian forks, pedestrian roundabouts, and continue maneuvers. [#1768](https://github.com/valhalla/valhalla/pull/1768)
   * FIXED: Added simplified overview for OSRM response and added use_toll logic back to truck costing. [#1765](https://github.com/valhalla/valhalla/pull/1765)
   * FIXED: temp fix for location distance bug [#1774](https://github.com/valhalla/valhalla/pull/1774)
   * FIXED: Fix pedestrian routes using walkway_factor [#1780](https://github.com/valhalla/valhalla/pull/1780)
   * FIXED: Update the begin and end heading of short edges based on use [#1783](https://github.com/valhalla/valhalla/pull/1783)
   * FIXED: GraphReader::AreEdgesConnected update.  If transition count == 0 return false and do not call transition function. [#1786](https://github.com/valhalla/valhalla/pull/1786)
   * FIXED: Only edge candidates that were used in the path are send to serializer: [#1788](https://github.com/valhalla/valhalla/pull/1788)
   * FIXED: Added logic to prevent the removal of a destination maneuver when ending on an internal edge [#1792](https://github.com/valhalla/valhalla/pull/1792)
   * FIXED: Fixed instructions when starting on an internal edge [#1796](https://github.com/valhalla/valhalla/pull/1796)

* **Enhancement**
   * Add the ability to run valhalla_build_tiles in stages. Specify the begin_stage and end_stage as command line options. Also cleans up temporary files as the last stage in the pipeline.
   * Add `remove` to `filesystem` namespace. [#1752](https://github.com/valhalla/valhalla/pull/1752)
   * Add TaxiCost into auto costing options.
   * Add `preferred_side` to allow per-location filtering of edges based on the side of the road the location is on and the driving side for that locale.
   * Slightly decreased the internal side-walk factor to .90f to favor roads with attached sidewalks. This impacts roads that have added sidewalk:left, sidewalk:right or sidewalk:both OSM tags (these become attributes on each directedEdge). The user can then avoid/penalize dedicated sidewalks and walkways, when they increase the walkway_factor. Since we slightly decreased the sidewalk_factor internally and only favor sidewalks if use is tagged as sidewalk_left or sidewalk_right, we should tend to route on roads with attached sidewalks rather than separate/dedicated sidewalks, allowing for more road names to be called out since these are labeled more.
   * Add `via` and `break_through` location types [#1737](https://github.com/valhalla/valhalla/pull/1737)
   * Add `street_side_tolerance` and `search_cutoff` to input `location` [#1777](https://github.com/valhalla/valhalla/pull/1777)
   * Return the Valhalla error `Path distance exceeds the max distance limit` for OSRM responses when the route is greater than the service limits. [#1781](https://github.com/valhalla/valhalla/pull/1781)

## Release Date: 2019-01-14 Valhalla 3.0.2
* **Bug Fix**
   * FIXED: Transit update - fix dow and exception when after midnight trips are normalized [#1682](https://github.com/valhalla/valhalla/pull/1682)
   * FIXED: valhalla_convert_transit segfault - GraphTileBuilder has null GraphTileHeader [#1683](https://github.com/valhalla/valhalla/issues/1683)
   * FIXED: Fix crash for trace_route with osrm serialization. Was passing shape rather than locations to the waypoint method.
   * FIXED: Properly set driving_side based on data set in TripPath.
   * FIXED: A bad bicycle route exposed an issue with bidirectional A* when the origin and destination edges are connected. Use A* in these cases to avoid requiring a high cost threshold in BD A*.
   * FIXED: x86 and x64 data compatibility was fixed as the structures weren't aligned.
   * FIXED: x86 tests were failing due mostly to floating point issues and the aforementioned structure misalignment.
* **Enhancement**
   * Add a durations list (delta time between each pair of trace points), a begin_time and a use_timestamp flag to trace_route requests. This allows using the input trace timestamps or durations plus the begin_time to compute elapsed time at each edge in the matched path (rather than using costing methods).
   * Add support for polyline5 encoding for OSRM formatted output.
* **Note**
   * Isochrones and openlr are both noted as not working with release builds for x86 (32bit) platforms. We'll look at getting this fixed in a future release

## Release Date: 2018-11-21 Valhalla 3.0.1
* **Bug Fix**
   * FIXED: Fixed a rare, but serious bug with bicycle costing. ferry_factor_ in bicycle costing shadowed the data member in the base dynamic cost class, leading to an uninitialized variable. Occasionally, this would lead to negative costs which caused failures. [#1663](https://github.com/valhalla/valhalla/pull/1663)
   * FIXED: Fixed use of units in OSRM compatibility mode. [#1662](https://github.com/valhalla/valhalla/pull/1662)

## Release Date: 2018-11-21 Valhalla 3.0.0
* **NOTE**
   * This release changes the Valhalla graph tile formats to make the tile data more efficient and flexible. Tile data is incompatible with Valhalla 2.x builds, and code for 3.x is incompatible with data built for Valahalla 2.x versions. Valhalla tile sizes are slightly smaller (for datasets using elevation information the size savings is over 10%). In addition, there is increased flexibility for creating different variants of tiles to support different applications (e.g. bicycle only, or driving only).
* **Enhancement**
   * Remove the use of DirectedEdge for transitions between nodes on different hierarchy levels. A new structure, NodeTransition, is now used to transition to nodes on different hierarchy level. This saves space since only the end node GraphId is needed for the transitions (and DirectedEdge is a large data structure).
   * Change the NodeInfo lat,lon to use an offset from the tile base lat,lon. This potentially allows higher precision than using float, but more importantly saves space and allows support for NodeTransitions as well as spare for future growth.
   * Remove the EdgeElevation structure and max grade information into DirectedEdge and mean elevation into EdgeInfo. This saves space.
   * Reduce wayid to 32 bits. This allows sufficient growth when using OpenStreetMap data and frees space in EdgeInfo (allows moving speed limit and mean elevation from other structures).
   * Move name consistency from NodeInfo to DirectedEdge. This allows a more efficient lookup of name consistency.
   * Update all path algorithms to use NodeTransition logic rather than special DirectedEdge transition types. This simplifies PathAlgorithms slightly and removes some conditional logic.
   * Add an optional GraphFilter stage to tile building pipeline. This allows removal of edges and nodes based on access. This allows bicycle only, pedestrian only, or driving only datasets (or combinations) to be created - allowing smaller datasets for special purpose applications.
* **Deprecate**
   * Valhalla 3.0 removes support for OSMLR.

## Release Date: 2018-11-20 Valhalla 2.7.2
* **Enhancement**
   * UPDATED: Added a configuration variable for max_timedep_distance. This is used in selecting the path algorithm and provides the maximum distance between locations when choosing a time dependent path algorithm (other than multi modal). Above this distance, bidirectional A* is used with no time dependencies.
   * UPDATED: Remove transition edges from priority queue in Multimodal methods.
   * UPDATED: Fully implement street names and exit signs with ability to identify route numbers. [#1635](https://github.com/valhalla/valhalla/pull/1635)
* **Bug Fix**
   * FIXED: A timed-turned restriction should not be applied when a non-timed route is executed.  [#1615](https://github.com/valhalla/valhalla/pull/1615)
   * FIXED: Changed unordered_map to unordered_multimap for polys. Poly map can contain the same key but different multi-polygons. For example, islands for a country or timezone polygons for a country.
   * FIXED: Fixed timezone db issue where TZIDs did not exist in the Howard Hinnant date time db that is used in the date_time class for tz indexes.  Added logic to create aliases for TZIDs based on https://en.wikipedia.org/wiki/List_of_tz_database_time_zones
   * FIXED: Fixed the ramp turn modifiers for osrm compat [#1569](https://github.com/valhalla/valhalla/pull/1569)
   * FIXED: Fixed the step geometry when using the osrm compat mode [#1571](https://github.com/valhalla/valhalla/pull/1571)
   * FIXED: Fixed a data creation bug causing issues with A* routes ending on loops. [#1576](https://github.com/valhalla/valhalla/pull/1576)
   * FIXED: Fixed an issue with a bad route where destination only was present. Was due to thresholds in bidirectional A*. Changed threshold to be cost based rather than number of iterations). [#1586](https://github.com/valhalla/valhalla/pull/1586)
   * FIXED: Fixed an issue with destination only (private) roads being used in bicycle routes. Centralized some "base" transition cost logic in the base DynamicCost class. [#1587](https://github.com/valhalla/valhalla/pull/1587)
   * FIXED: Remove extraneous ramp maneuvers [#1657](https://github.com/valhalla/valhalla/pull/1657)

## Release Date: 2018-10-02 Valhalla 2.7.1
* **Enhancement**
   * UPDATED: Added date time support to forward and reverse isochrones. Add speed lookup (predicted speeds and/or free-flow or constrained flow speed) if date_time is present.
   * UPDATED: Add timezone checks to multimodal routes and isochrones (updates localtime if the path crosses into a timezone different than the start location).
* **Data Producer Update**
   * UPDATED: Removed boost date time support from transit.  Now using the Howard Hinnant date library.
* **Bug Fix**
   * FIXED: Fixed a bug with shortcuts that leads to inconsistent routes depending on whether shortcuts are taken, different origins can lead to different paths near the destination. This fix also improves performance on long routes and matrices.
   * FIXED: We were getting inconsistent results between departing at current date/time vs entering the current date/time.  This issue is due to the fact that the iso_date_time function returns the full iso date_time with the timezone offset (e.g., 2018-09-27T10:23-07:00 vs 2018-09-27T10:23). When we refactored the date_time code to use the new Howard Hinnant date library, we introduced this bug.
   * FIXED: Increased the threshold in CostMatrix to address null time and distance values occurring for truck costing with locations near the max distance.

## Release Date: 2018-09-13 Valhalla 2.7.0
* **Enhancement**
   * UPDATED: Refactor to use the pbf options instead of the ptree config [#1428](https://github.com/valhalla/valhalla/pull/1428) This completes [#1357](https://github.com/valhalla/valhalla/issues/1357)
   * UPDATED: Removed the boost/date_time dependency from baldr and odin. We added the Howard Hinnant date and time library as a submodule. [#1494](https://github.com/valhalla/valhalla/pull/1494)
   * UPDATED: Fixed 'Drvie' typo [#1505](https://github.com/valhalla/valhalla/pull/1505) This completes [#1504](https://github.com/valhalla/valhalla/issues/1504)
   * UPDATED: Optimizations of GetSpeed for predicted speeds [#1490](https://github.com/valhalla/valhalla/issues/1490)
   * UPDATED: Isotile optimizations
   * UPDATED: Added stats to predictive traffic logging
   * UPDATED: resample_polyline - Breaks the polyline into equal length segments at a sample distance near the resolution. Break out of the loop through polyline points once we reach the specified number of samplesthen append the last
polyline point.
   * UPDATED: added android logging and uses a shared graph reader
   * UPDATED: Do not run a second pass on long pedestrian routes that include a ferry (but succeed on first pass). This is a performance fix. Long pedestrian routes with A star factor based on ferry speed end up being very inefficient.
* **Bug Fix**
   * FIXED: A* destination only
   * FIXED: Fixed through locations weren't honored [#1449](https://github.com/valhalla/valhalla/pull/1449)


## Release Date: 2018-08-02 Valhalla 3.0.0-rc.4
* **Node Bindings**
   * UPDATED: add some worker pool handling
   [#1467](https://github.com/valhalla/valhalla/pull/1467)

## Release Date: 2018-08-02 Valhalla 3.0.0-rc.3
* **Node Bindings**
   * UPDATED: replaced N-API with node-addon-api wrapper and made the actor
   functions asynchronous
   [#1457](https://github.com/valhalla/valhalla/pull/1457)

## Release Date: 2018-07-24 Valhalla 3.0.0-rc.2
* **Node Bindings**
   * FIXED: turn on the autocleanup functionality for the actor object.
   [#1439](https://github.com/valhalla/valhalla/pull/1439)

## Release Date: 2018-07-16 Valhalla 3.0.0-rc.1
* **Enhancement**
   * ADDED: exposed the rest of the actions to the node bindings and added tests. [#1415](https://github.com/valhalla/valhalla/pull/1415)

## Release Date: 2018-07-12 Valhalla 3.0.0-alpha.1
**NOTE**: There was already a small package named `valhalla` on the npm registry, only published up to version 0.0.3. The team at npm has transferred the package to us, but would like us to publish something to it ASAP to prove our stake in it. Though the bindings do not have all of the actor functionality exposed yet (just route), we are going to publish an alpha release of 3.0.0 to get something up on npm.
* **Infrastructure**:
   * ADDED: add in time dependent algorithms if the distance between locations is less than 500km.
   * ADDED: TurnLanes to indicate turning lanes at the end of a directed edge.
   * ADDED: Added PredictedSpeeds to Valhalla tiles and logic to compute speed based on predictive speed profiles.
* **Data Producer Update**
   * ADDED: is_route_num flag was added to Sign records. Set this to true if the exit sign comes from a route number/ref.
   * CHANGED: Lower speeds on driveways, drive-thru, and parking aisle. Set destination only flag for drive thru use.
   * ADDED: Initial implementation of turn lanes.
  **Bug Fix**
   * CHANGED: Fix destination only penalty for A* and time dependent cases.
   * CHANGED: Use the distance from GetOffsetForHeading, based on road classification and road use (e.g. ramp, turn channel, etc.), within tangent_angle function.
* **Map Matching**
   * FIXED: Fixed trace_route edge_walk server abort [#1365](https://github.com/valhalla/valhalla/pull/1365)
* **Enhancement**
   * ADDED: Added post process for updating free and constrained speeds in the directed edges.
   * UPDATED: Parse the json request once and store in a protocol buffer to pass along the pipeline. This completed the first portion of [#1357](https://github.com/valhalla/valhalla/issues/1357)
   * UPDATED: Changed the shape_match attribute from a string to an enum. Fixes [#1376](https://github.com/valhalla/valhalla/issues/1376)
   * ADDED: Node bindings for route [#1341](https://github.com/valhalla/valhalla/pull/1341)
   * UPDATED: Use a non-linear use_highways factor (to more heavily penalize highways as use_highways approaches 0).

## Release Date: 2018-07-15 Valhalla 2.6.3
* **API**:
   * FIXED: Use a non-linear use_highways factor (to more heavily penalize highways as use_highways approaches 0).
   * FIXED: Fixed the highway_factor when use_highways < 0.5.
   * ENHANCEMENT: Added logic to modulate the surface factor based on use_trails.
   * ADDED: New customer test requests for motorcycle costing.

## Release Date: 2018-06-28 Valhalla 2.6.2
* **Data Producer Update**
   * FIXED: Complex restriction sorting bug.  Check of has_dt in ComplexRestrictionBuilder::operator==.
* **API**:
   * FIXED: Fixed CostFactory convenience method that registers costing models
   * ADDED: Added use_tolls into motorcycle costing options

## Release Date: 2018-05-28 Valhalla 2.6.0
* **Infrastructure**:
   * CHANGED: Update cmake buildsystem to replace autoconf [#1272](https://github.com/valhalla/valhalla/pull/1272)
* **API**:
   * CHANGED: Move `trace_options` parsing to map matcher factory [#1260](https://github.com/valhalla/valhalla/pull/1260)
   * ADDED: New costing method for AutoDataFix [#1283](https://github.com/valhalla/valhalla/pull/1283)

## Release Date: 2018-05-21 Valhalla 2.5.0
* **Infrastructure**
   * ADDED: Add code formatting and linting.
* **API**
   * ADDED: Added new motorcycle costing, motorcycle access flag in data and use_trails option.
* **Routing**
   * ADDED: Add time dependnet forward and reverse A* methods.
   * FIXED: Increase minimum threshold for driving routes in bidirectional A* (fixes some instances of bad paths).
* **Data Producer Update**
   * CHANGED: Updates to properly handle cycleway crossings.
   * CHANGED: Conditionally include driveways that are private.
   * ADDED: Added logic to set motorcycle access.  This includes lua, country access, and user access flags for motorcycles.

## Release Date: 2018-04-11 Valhalla 2.4.9
* **Enhancement**
   * Added European Portuguese localization for Valhalla
   * Updates to EdgeStatus to improve performance. Use an unordered_map of tile Id and allocate an array for each edge in the tile. This allows using pointers to access status for sequential edges. This improves performance by 50% or so.
   * A couple of bicycle costing updates to improve route quality: avoid roads marked as part of a truck network, to remove the density penalty for transition costs.
   * When optimal matrix type is selected, now use CostMatrix for source to target pedestrian and bicycle matrix calls when both counts are above some threshold. This improves performance in general and lessens some long running requests.
*  **Data Producer Update**
   * Added logic to protect against setting a speed of 0 for ferries.

## Release Date: 2018-03-27 Valhalla 2.4.8
* **Enhancement**
   * Updates for Italian verbal translations
   * Optionally remove driveways at graph creation time
   * Optionally disable candidate edge penalty in path finding
   * OSRM compatible route, matrix and map matching response generation
   * Minimal Windows build compatibility
   * Refactoring to use PBF as the IPC mechanism for all objects
   * Improvements to internal intersection marking to reduce false positives
* **Bug Fix**
   * Cap candidate edge penalty in path finding to reduce excessive expansion
   * Fix trivial paths at deadends

## Release Date: 2018-02-08 Valhalla 2.4.7
* **Enhancement**
   * Speed up building tiles from small OSM imports by using boost directory iterator rather than going through all possible tiles and testing each if the file exists.
* **Bug Fix**
   * Protect against overflow in string to float conversion inside OSM parsing.

## Release Date: 2018-01-26 Valhalla 2.4.6
* **Enhancement**
   * Elevation library will lazy load RAW formatted sources

## Release Date: 2018-01-24 Valhalla 2.4.5
* **Enhancement**
   * Elevation packing utility can unpack lz4hc now
* **Bug Fix**
   * Fixed broken darwin builds

## Release Date: 2018-01-23 Valhalla 2.4.4
* **Enhancement**
   * Elevation service speed improvements and the ability to serve lz4hc compressed data
   * Basic support for downloading routing tiles on demand
   * Deprecated `valhalla_route_service`, now all services (including elevation) are found under `valhalla_service`

## Release Date: 2017-12-11 Valhalla 2.4.3
* **Enhancement**
   * Remove union from GraphId speeds up some platforms
   * Use SAC scale in pedestrian costing
   * Expanded python bindings to include all actions (route, matrix, isochrone, etc)
* **Bug Fix**
   * French translation typo fixes
*  **Data Producer Update**
   * Handling shapes that intersect the poles when binning
   * Handling when transit shapes are less than 2 points

## Release Date: 2017-11-09 Valhalla 2.4.1
*  **Data Producer Update**
   * Added kMopedAccess to modes for complex restrictions.  Remove the kMopedAccess when auto access is removed.  Also, add the kMopedAccess when an auto restriction is found.

## Release Date: 2017-11-08 Valhalla 2.4.0
*  **Data Producer Update**
   * Added logic to support restriction = x with a the except tag.  We apply the restriction to everything except for modes in the except tag.
   * Added logic to support railway_service and coach_service in transit.
* **Bug Fix**
  * Return proper edge_walk path for requested shape_match=walk_or_snap
  * Skip invalid stateid for Top-K requests

## Release Date: 2017-11-07 Valhalla 2.3.9
* **Enhancement**
  * Top-K map matched path generation now only returns unique paths and does so with fewer iterations
  * Navigator call outs for both imperial and metric units
  * The surface types allowed for a given bike route can now be controlled via a request parameter `avoid_bad_surfaces`
  * Improved support for motorscooter costing via surface types, road classification and vehicle specific tagging
* **Bug Fix**
  * Connectivity maps now include information about transit tiles
  * Lane counts for singly digitized roads are now correct for a given directed edge
  * Edge merging code for assigning osmlr segments is now robust to partial tile sets
  * Fix matrix path finding to allow transitioning down to lower levels when appropriate. In particular, do not supersede shortcut edges until no longer expanding on the next level.
  * Fix optimizer rotate location method. This fixes a bug where optimal ordering was bad for large location sets.
*  **Data Producer Update**
   * Duration tags are now used to properly set the speed of travel for a ferry routes

## Release Date: 2017-10-17 Valhalla 2.3.8
* **Bug Fix**
  * Fixed the roundabout exit count for bicycles when the roundabout is a road and not a cycleway
  * Enable a pedestrian path to remain on roundabout instead of getting off and back on
  * Fixed the penalization of candidate locations in the uni-directional A* algorithm (used for trivial paths)
*  **Data Producer Update**
   * Added logic to set bike forward and tag to true where kv["sac_scale"] == "hiking". All other values for sac_scale turn off bicycle access.  If sac_scale or mtb keys are found and a surface tag is not set we default to kPath.
   * Fixed a bug where surface=unpaved was being assigned Surface::kPavedSmooth.

## Release Date: 2017-9-11 Valhalla 2.3.7
* **Bug Fix**
  * Update bidirectional connections to handle cases where the connecting edge is one of the origin (or destination) edges and the cost is high. Fixes some pedestrian route issues that were reported.
*  **Data Producer Update**
   * Added support for motorroad tag (default and per country).
   * Update OSMLR segment association logic to fix issue where chunks wrote over leftover segments. Fix search along edges to include a radius so any nearby edges are also considered.

## Release Date: 2017-08-29 Valhalla 2.3.6
* **Bug Fix**
  * Pedestrian paths including ferries no longer cause circuitous routes
  * Fix a crash in map matching route finding where heading from shape was using a `nullptr` tile
  * Spanish language narrative corrections
  * Fix traffic segment matcher to always set the start time of a segment when its known
* **Enhancement**
  * Location correlation scoring improvements to avoid situations where less likely start or ending locations are selected

## Release Date: 2017-08-22 Valhalla 2.3.5
* **Bug Fix**
  * Clamp the edge score in thor. Extreme values were causing bad alloc crashes.
  * Fix multimodal isochrones. EdgeLabel refactor caused issues.
* **Data Producer Update**
  * Update lua logic to properly handle vehicle=no tags.

## Release Date: 2017-08-14 Valhalla 2.3.4
* **Bug Fix**
  * Enforce limits on maximum per point accuracy to avoid long running map matching computations

## Release Date: 2017-08-14 Valhalla 2.3.3
* **Bug Fix**
  * Maximum osm node reached now causes bitset to resize to accommodate when building tiles
  * Fix wrong side of street information and remove redundant node snapping
  * Fix path differences between services and `valhalla_run_route`
  * Fix map matching crash when interpolating duplicate input points
  * Fix unhandled exception when trace_route or trace_attributes when there are no continuous matches
* **Enhancement**
  * Folded Low-Stress Biking Code into the regular Bicycle code and removed the LowStressBicycleCost class. Now when making a query for bicycle routing, a value of 0 for use_hills and use_roads produces low-stress biking routes, while a value of 1 for both provides more intense professional bike routes.
  * Bike costing default values changed. use_roads and use_hills are now 0.25 by default instead of 0.5 and the default bike is now a hybrid bike instead of a road bike.
  * Added logic to use station hierarchy from transitland.  Osm and egress nodes are connected by transitconnections.  Egress and stations are connected by egressconnections.  Stations and platforms are connected by platformconnections.  This includes narrative updates for Odin as well.

## Release Date: 2017-07-31 Valhalla 2.3.2
* **Bug Fix**
  * Update to use oneway:psv if oneway:bus does not exist.
  * Fix out of bounds memory issue in DoubleBucketQueue.
  * Many things are now taken into consideration to determine which sides of the road have what cyclelanes, because they were not being parsed correctly before
  * Fixed issue where sometimes a "oneway:bicycle=no" tag on a two-way street would cause the road to become a oneway for bicycles
  * Fixed trace_attributes edge_walk cases where the start or end points in the shape are close to graph nodes (intersections)
  * Fixed 32bit architecture crashing for certain routes with non-deterministic placement of edges labels in bucketized queue datastructure
* **Enhancement**
  * Improve multi-modal routes by adjusting the pedestrian mode factor (routes use less walking in favor of public transit).
  * Added interface framework to support "top-k" paths within map-matching.
  * Created a base EdgeLabel class that contains all data needed within costing methods and supports the basic path algorithms (forward direction, A*, with accumulated path distance). Derive class for bidirectional algorithms (BDEdgeLabel) and for multimodal algorithms. Lowers memory use by combining some fields (using spare bits from GraphId).
  * Added elapsed time estimates to map-matching labels in preparation for using timestamps in map-matching.
  * Added parsing of various OSM tags: "bicycle=use_sidepath", "bicycle=dismount", "segregated=*", "shoulder=*", "cycleway:buffer=*", and several variations of these.
  * Both trace_route and trace_attributes will parse `time` and `accuracy` parameters when the shape is provided as unencoded
  * Map-matching will now use the time (in seconds) of each gps reading (if provided) to narrow the search space and avoid finding matches that are impossibly fast

## Release Date: 2017-07-10 Valhalla 2.3.0
* **Bug Fix**
  * Fixed a bug in traffic segment matcher where length was populated but had invalid times
* **Embedded Compilation**
  * Decoupled the service components from the rest of the worker objects so that the worker objects could be used in non http service contexts
   * Added an actor class which encapsulates the various worker objects and allows the various end points to be called /route /height etc. without needing to run a service
* **Low-Stress Bicycle**
  * Worked on creating a new low-stress biking option that focuses more on taking safer roads like cycle ways or residential roads than the standard bike costing option does.

## Release Date: 2017-06-26 Valhalla 2.2.9
* **Bug Fix**
  * Fix a bug introduced in 2.2.8 where map matching search extent was incorrect in longitude axis.

## Release Date: 2017-06-23 Valhalla 2.2.8
* **Bug Fix**
  * Traffic segment matcher (exposed through Python bindings) - fix cases where partial (or no) results could be returned when breaking out of loop in form_segments early.
* **Traffic Matching Update**
  * Traffic segment matcher - handle special cases when entering and exiting turn channels.
* **Guidance Improvements**
  * Added Swedish (se-SV) narrative file.

## Release Date: 2017-06-20 Valhalla 2.2.7
* **Bug Fixes**
  * Traffic segment matcher (exposed through Python bindings) makes use of accuracy per point in the input
  * Traffic segment matcher is robust to consecutive transition edges in matched path
* **Isochrone Changes**
  * Set up isochrone to be able to handle multi-location queries in the future
* **Data Producer Updates**
  * Fixes to valhalla_associate_segments to address threading issue.
  * Added support for restrictions that refers only to appropriate type of vehicle.
* **Navigator**
  * Added pre-alpha implementation that will perform guidance for mobile devices.
* **Map Matching Updates**
  * Added capability to customize match_options

## Release Date: 2017-06-12 Valhalla 2.2.6
* **Bug Fixes**
  * Fixed the begin shape index where an end_route_discontinuity exists
* **Guidance Improvements**
  * Updated Slovenian (sl-SI) narrative file.
* **Data Producer Updates**
  * Added support for per mode restrictions (e.g., restriction:&lt;type&gt;)  Saved these restrictions as "complex" restrictions which currently support per mode lookup (unlike simple restrictions which are assumed to apply to all driving modes).
* **Matrix Updates**
  * Increased max distance threshold for auto costing and other similar costings to 400 km instead of 200 km

## Release Date: 2017-06-05 Valhalla 2.2.5
* **Bug Fixes**
  * Fixed matched point edge_index by skipping transition edges.
  * Use double precision in meili grid traversal to fix some incorrect grid cases.
  * Update meili to use DoubleBucketQueue and GraphReader methods rather than internal methods.

## Release Date: 2017-05-17 Valhalla 2.2.4
* **Bug Fixes**
  * Fix isochrone bug where the default access mode was used - this rejected edges that should not have been rejected for cases than automobile.
  * Fix A* handling of edge costs for trivial routes. This fixed an issue with disconnected regions that projected to a single edge.
  * Fix TripPathBuilder crash if first edge is a transition edge (was occurring with map-matching in rare occasions).

## Release Date: 2017-05-15 Valhalla 2.2.3
* **Map Matching Improvement**
  * Return begin and end route discontinuities. Also, returns partial shape of edge at route discontinuity.
* **Isochrone Improvements**
  * Add logic to make sure the center location remains fixed at the center of a tile/grid in the isotile.
  * Add a default generalization factor that is based on the grid size. Users can still override this factor but the default behavior is improved.
  * Add ExpandForward and ExpandReverse methods as is done in bidirectional A*. This improves handling of transitions between hierarchy levels.
* **Graph Correlation Improvements**
  * Add options to control both radius and reachability per input location (with defaults) to control correlation of input locations to the graph in such a way as to avoid routing between disconnected regions and favor more likely paths.

## Release Date: 2017-05-08 Valhalla 2.2.0
* **Guidance Improvements**
  * Added Russian (ru-RU) narrative file.
  * Updated Slovenian (sl-SI) narrative file.
* **Data Producer Updates**
  * Assign destination sign info on bidirectional ramps.
  * Update ReclassifyLinks. Use a "link-tree" which is formed from the exit node and terminates at entrance nodes. Exit nodes are sorted by classification so motorway exits are done before trunks, etc. Updated the turn channel logic - now more consistently applies turn channel use.
  * Updated traffic segment associations to properly work with elevation and lane connectivity information (which is stored after the traffic association).

## Release Date: 2017-04-24 Valhalla 2.1.9
* **Elevation Update**
  * Created a new EdgeElevation structure which includes max upward and downward slope (moved from DirectedEdge) and mean elevation.
* **Routing Improvements**
  * Destination only fix when "nested" destination only areas cause a route failure. Allow destination only edges (with penalty) on 2nd pass.
  * Fix heading to properly use the partial edge shape rather than entire edge shape to determine heading at the begin and end locations.
  * Some cleanup and simplification of the bidirectional A* algorithm.
  * Some cleanup and simplification of TripPathBuilder.
  * Make TileHierarchy data and methods static and remove tile_dir from the tile hierarchy.
* **Map Matching Improvement**
  * Return matched points with trace attributes when using map_snap.
* **Data Producer Updates**
  * lua updates so that the chunnel will work again.

## Release Date: 2017-04-04 Valhalla 2.1.8
* **Map Matching Release**
  * Added max trace limits and out-of-bounds checks for customizable trace options

## Release Date: 2017-03-29 Valhalla 2.1.7
* **Map Matching Release**
  * Increased service limits for trace
* **Data Producer Updates**
  * Transit: Remove the dependency on using level 2 tiles for transit builder
* **Traffic Updates**
  * Segment matcher completely re-written to handle many complex issues when matching traces to OTSs
* **Service Improvement**
  * Bug Fix - relaxed rapidjson parsing to allow numeric type coercion
* **Routing Improvements**
  * Level the forward and reverse paths in bidirectional A * to account for distance approximation differences.
  * Add logic for Use==kPath to bicycle costing so that paths are favored (as are footways).

## Release Date: 2017-03-10 Valhalla 2.1.3
* **Guidance Improvement**
  * Corrections to Slovenian narrative language file
  **Routing Improvements**
  * Increased the pedestrian search radius from 25 to 50 within the meili configuration to reduce U-turns with map-matching
  * Added a max avoid location limit

## Release Date: 2017-02-22 Valhalla 2.1.0
* **Guidance Improvement**
  * Added ca-ES (Catalan) and sl-SI (Slovenian) narrative language files
* **Routing  Improvement**
  * Fix through location reverse ordering bug (introduced in 2.0.9) in output of route responses for depart_at routes
  * Fix edge_walking method to handle cases where more than 1 initial edge is found
* **Data Producer Updates**
  * Improved transit by processing frequency based schedules.
  * Updated graph validation to more aggressively check graph consistency on level 0 and level 1
  * Fix the EdgeInfo hash to not create duplicate edge info records when creating hierarchies

## Release Date: 2017-02-21 Valhalla 2.0.9
* **Guidance Improvement**
  * Improved Italian narrative by handling articulated prepositions
  * Properly calling out turn channel maneuver
* **Routing Improvement**
  * Improved path determination by increasing stop impact for link to link transitions at intersections
  * Fixed through location handling, now includes cost at throughs and properly uses heading
  * Added ability to adjust location heading tolerance
* **Traffic Updates**
  * Fixed segment matching json to properly return non-string values where appropriate
* **Data Producer Updates**
  * Process node:ref and way:junction_ref as a semicolon separated list for exit numbers
  * Removed duplicated interchange sign information when ways are split into edges
  * Use a sequence within HierarchyBuilder to lower memory requirements for planet / large data imports.
  * Add connecting OSM wayId to a transit stop within NodeInfo.
  * Lua update:  removed ways that were being added to the routing graph.
  * Transit:  Fixed an issue where add_service_day and remove_service_day was not using the tile creation date, but the service start date for transit.
  * Transit:  Added acceptance test logic.
  * Transit:  Added fallback option if the associated wayid is not found.  Use distance approximator to find the closest edge.
  * Transit:  Added URL encoding for one stop ids that contain diacriticals.  Also, added include_geometry=false for route requests.
* **Optimized Routing Update**
  * Added an original index to the location object in the optimized route response
* **Trace Route Improvement**
  * Updated find_start_node to fix "GraphTile NodeInfo index out of bounds" error

## Release Date: 2017-01-30 Valhalla 2.0.6
* **Guidance Improvement**
  * Italian phrases were updated
* **Routing Improvement**
  * Fixed an issue where date and time was returning an invalid ISO8601 time format for date_time values in positive UTC. + sign was missing.
  * Fixed an encoding issue that was discovered for tranist_fetcher.  We were not encoding onestop_ids or route_ids.  Also, added exclude_geometry=true for route API calls.
* **Data Producer Updates**
  * Added logic to grab a single feed in valhalla_build_transit.

## Release Date: 2017-01-04 Valhalla 2.0.3
* **Service Improvement**
  * Added support for interrupting requests. If the connection is closed, route computation and map-matching can be interrupted prior to completion.
* **Routing Improvement**
  * Ignore name inconsistency when entering a link to avoid double penalizing.
* **Data Producer Updates**
  * Fixed consistent name assignment for ramps and turn lanes which improved guidance.
  * Added a flag to directed edges indicating if the edge has names. This can potentially be used in costing methods.
  * Allow future use of spare GraphId bits within DirectedEdge.

## Release Date: 2016-12-13 Valhalla 2.0.2
* **Routing Improvement**
  * Added support for multi-way restrictions to matrix and isochrones.
  * Added HOV costing model.
  * Speed limit updates.   Added logic to save average speed separately from speed limits.
  * Added transit include and exclude logic to multimodal isochrone.
  * Fix some edge cases for trivial (single edge) paths.
  * Better treatment of destination access only when using bidirectional A*.
* **Performance Improvement**
  * Improved performance of the path algorithms by making many access methods inline.

## Release Date: 2016-11-28 Valhalla 2.0.1
* **Routing Improvement**
  * Preliminary support for multi-way restrictions
* **Issues Fixed**
  * Fixed tile incompatibility between 64 and 32bit architectures
  * Fixed missing edges within tile edge search indexes
  * Fixed an issue where transit isochrone was cut off if we took transit that was greater than the max_seconds and other transit lines or buses were then not considered.

## Release Date: 2016-11-15 Valhalla 2.0

* **Tile Redesign**
  * Updated the graph tiles to store edges only on the hierarchy level they belong to. Prior to this, the highways were stored on all levels, they now exist only on the highway hierarchy. Similar changes were made for arterial level roads. This leads to about a 20% reduction in tile size.
  * The tile redesign required changes to the path generation algorithms. They must now transition freely between levels, even for pedestrian and bicycle routes. To offset the extra transitions, the main algorithms were changed to expand nodes at each level that has directed edges, rather than adding the transition edges to the priority queue/adjacency list. This change helps performance. The hierarchy limits that are used to speed the computation of driving routes by utilizing the highway hierarchy were adjusted to work with the new path algorithms.
  * Some changes to costing were also required, for example pedestrian and bicycle routes skip shortcut edges.
  * Many tile data structures were altered to explicitly size different fields and make room for "spare" fields that will allow future growth. In addition, the tile itself has extra "spare" records that can be appended to the end of the tile and referenced from the tile header. This also will allow future growth without breaking backward compatibility.
* **Guidance Improvement**
  * Refactored trip path to use an enumerated `Use` for edge and an enumerated `NodeType` for node
  * Fixed some wording in the Hindi narrative file
  * Fixed missing turn maneuver by updating the forward intersecting edge logic
* **Issues Fixed**
  * Fixed an issue with pedestrian routes where a short u-turn was taken to avoid the "crossing" penalty.
  * Fixed bicycle routing due to high penalty to enter an access=destination area. Changed to a smaller, length based factor to try to avoid long regions where access = destination. Added a driveway penalty to avoid taking driveways (which are often marked as access=destination).
  * Fixed regression where service did not adhere to the list of allowed actions in the Loki configuration
* **Graph Correlation**
  * External contributions from Navitia have lead to greatly reduced per-location graph correlation. Average correlation time is now less than 1ms down from 4-9ms.

## Release Date: 2016-10-17

* **Guidance Improvement**
  * Added the Hindi (hi-IN) narrative language
* **Service Additions**
  * Added internal valhalla error codes utility in baldr and modified all services to make use of and return as JSON response
  * See documentation https://github.com/valhalla/valhalla-docs/blob/master/api-reference.md#internal-error-codes-and-conditions
* **Time-Distance Matrix Improvement**
  * Added a costmatrix performance fix for one_to_many matrix requests
* **Memory Mapped Tar Archive - Tile Extract Support**
  * Added the ability to load a tar archive of the routing graph tiles. This improves performance under heavy load and reduces the memory requirement while allowing multiple processes to share cache resources.

## Release Date: 2016-09-19

* **Guidance Improvement**
  * Added pirate narrative language
* **Routing Improvement**
  * Added the ability to include or exclude stops, routes, and operators in multimodal routing.
* **Service Improvement**
  * JSONify Error Response

## Release Date: 2016-08-30

* **Pedestrian Routing Improvement**
  * Fixes for trivial pedestrian routes

## Release Date: 2016-08-22

* **Guidance Improvements**
  * Added Spanish narrative
  * Updated the start and end edge heading calculation to be based on road class and edge use
* **Bicycle Routing Improvements**
  * Prevent getting off a higher class road for a small detour only to get back onto the road immediately.
  * Redo the speed penalties and road class factors - they were doubly penalizing many roads with very high values.
  * Simplify the computation of weighting factor for roads that do not have cycle lanes. Apply speed penalty to slightly reduce favoring
of non-separated bicycle lanes on high speed roads.
* **Routing Improvements**
  * Remove avoidance of U-turn for pedestrian routes. This improves use with map-matching since pedestrian routes can make U-turns.
  * Allow U-turns at dead-ends for driving (and bicycling) routes.
* **Service Additions**
  * Add support for multi-modal isochrones.
  * Added base code to allow reverse isochrones (path from anywhere to a single destination).
* **New Sources to Targets**
  * Added a new Matrix Service action that allows you to request any of the 3 types of time-distance matrices by calling 1 action.  This action takes a sources and targets parameter instead of the locations parameter.  Please see the updated Time-Distance Matrix Service API reference for more details.

## Release Date: 2016-08-08

 * **Service additions**
  * Latitude, longitude bounding boxes of the route and each leg have been added to the route results.
  * Added an initial isochrone capability. This includes methods to create an "isotile" - a 2-D gridded data set with time to reach each lat,lon grid from an origin location. This isoltile is then used to create contours at specified times. Interior contours are optionally removed and the remaining outer contours are generalized and converted to GeoJSON polygons. An initial version supporting multimodal route types has also been added.
 * **Data Producer Updates**
  * Fixed tranist scheduling issue where false schedules were getting added.
 * **Tools Additionas**
  * Added `valhalla_export_edges` tool to allow shape and names to be dumped from the routing tiles

## Release Date: 2016-07-19

 * **Guidance Improvements**
  * Added French narrative
  * Added capability to have narrative language aliases - For example: German `de-DE` has an alias of `de`
 * **Transit Stop Update** - Return latitude and longitude for each transit stop
 * **Data Producer Updates**
  * Added logic to use lanes:forward, lanes:backward, speed:forward, and speed:backward based on direction of the directed edge.
  * Added support for no_entry, no_exit, and no_turn restrictions.
  * Added logic to support country specific access. Based on country tables found here: http://wiki.openstreetmap.org/wiki/OSM_tags_for_routing/Access-Restrictions

## Release Date: 2016-06-08

 * **Bug Fix** - Fixed a bug where edge indexing created many small tiles where no edges actually intersected. This allowed impossible routes to be considered for path finding instead of rejecting them earlier.
 * **Guidance Improvements**
  * Fixed invalid u-turn direction
  * Updated to properly call out jughandle routes
  * Enhanced signless interchange maneuvers to help guide users
 * **Data Producer Updates**
  * Updated the speed assignment for ramp to be a percentage of the original road class speed assignment
  * Updated stop impact logic for turn channel onto ramp

## Release Date: 2016-05-19

 * **Bug Fix** - Fixed a bug where routes fail within small, disconnected "islands" due to the threshold logic in prior release. Also better logic for not-thru roads.

## Release Date: 2016-05-18

 * **Bidirectional A* Improvements** - Fixed an issue where if both origin and destination locations where on not-thru roads that meet at a common node the path ended up taking a long detour. Not all cases were fixed though - next release should fix. Trying to address the termination criteria for when the best connection point of the 2 paths is optimal. Turns out that the initial case where both opposing edges are settled is not guaranteed to be the least cost path. For now we are setting a threshold and extending the search while still tracking best connections. Fixed the opposing edge when a hierarchy transition occurs.
 * **Guidance Globalization** -  Fixed decimal distance to be locale based.
 * **Guidance Improvements**
  * Fixed roundabout spoke count issue by fixing the drive_on_right attribute.
  * Simplified narative by combining unnamed straight maneuvers
  * Added logic to confirm maneuver type assignment to avoid invalid guidance
  * Fixed turn maneuvers by improving logic for the following:
    * Internal intersection edges
    * 'T' intersections
    * Intersecting forward edges
 * **Data Producer Updates** - Fix the restrictions on a shortcut edge to be the same as the last directed edge of the shortcut (rather than the first one).

## Release Date: 2016-04-28

 * **Tile Format Updates** - Separated the transit graph from the "road only" graph into different tiles but retained their interconnectivity. Transit tiles are now hierarchy level 3.
 * **Tile Format Updates** - Reduced the size of graph edge shape data by 5% through the use of varint encoding (LEB128)
 * **Tile Format Updates** - Aligned `EdgeInfo` structures to proper byte boundaries so as to maintain compatibility for systems who don't support reading from unaligned addresses.
 * **Guidance Globalization** -  Added the it-IT(Italian) language file. Added support for CLDR plural rules. The cs-CZ(Czech), de-DE(German), and en-US(US English) language files have been updated.
 * **Travel mode based instructions** -  Updated the start, post ferry, and post transit insructions to be based on the travel mode, for example:
  * `Drive east on Main Street.`
  * `Walk northeast on Broadway.`
  * `Bike south on the cycleway.`

## Release Date: 2016-04-12

 * **Guidance Globalization** -  Added logic to use tagged language files that contain the guidance phrases. The initial versions of en-US, de-DE, and cs-CZ have been deployed.
 * **Updated ferry defaults** -  Bumped up use_ferry to 0.65 so that we don't penalize ferries as much.

## Release Date: 2016-03-31
 * **Data producer updates** - Do not generate shortcuts across a node which is a fork. This caused missing fork maneuvers on longer routes.  GetNames update ("Broadway fix").  Fixed an issue with looking up a name in the ref map and not the name map.  Also, removed duplicate names.  Private = false was unsetting destination only flags for parking aisles.

## Release Date: 2016-03-30
 * **TripPathBuilder Bug Fix** - Fixed an exception that was being thrown when trying to read directed edges past the end of the list within a tile. This was due to errors in setting walkability and cyclability on upper hierarchies.

## Release Date: 2016-03-28

 * **Improved Graph Correlation** -  Correlating input to the routing graph is carried out via closest first traversal of the graph's, now indexed, geometry. This results in faster correlation and guarantees the absolute closest edge is found.

## Release Date: 2016-03-16

 * **Transit type returned** -  The transit type (e.g. tram, metro, rail, bus, ferry, cable car, gondola, funicular) is now returned with each transit maneuver.
 * **Guidance language** -  If the language option is not supplied or is unsupported then the language will be set to the default (en-US). Also, the service will return the language in the trip results.
 * **Update multimodal path algorithm** - Applied some fixes to multimodal path algorithm. In particular fixed a bug where the wrong sortcost was added to the adjacency list. Also separated "in-station" transfer costs from transfers between stops.
 * **Data producer updates** - Do not combine shortcut edges at gates or toll booths. Fixes avoid toll issues on routes that included shortcut edges.

## Release Date: 2016-03-07

 * **Updated all APIs to honor the optional DNT (Do not track) http header** -  This will avoid logging locations.
 * **Reduce 'Merge maneuver' verbal alert instructions** -  Only create a verbal alert instruction for a 'Merge maneuver' if the previous maneuver is > 1.5 km.
 * **Updated transit defaults.  Tweaked transit costing logic to obtain better routes.** -  use_rail = 0.6, use_transfers = 0.3, transfer_cost = 15.0 and transfer_penalty = 300.0.  Updated the TransferCostFactor to use the transfer_factor correctly.  TransitionCost for pedestrian costing bumped up from 20.0f to 30.0f when predecessor edge is a transit connection.
 * **Initial Guidance Globalization** -  Partial framework for Guidance Globalization. Started reading some guidance phrases from en-US.json file.

## Release Date: 2016-02-22

 * **Use bidirectional A* for automobile routes** - Switch to bidirectional A* for all but bus routes and short routes (where origin and destination are less than 10km apart). This improves performance and has less failure cases for longer routes. Some data import adjustments were made (02-19) to fix some issues encountered with arterial and highway hierarchies. Also only use a maximum of 2 passes for bidirecdtional A* to reduce "long time to fail" cases.
 * **Added verbal multi-cue guidance** - This combines verbal instructions when 2 successive maneuvers occur in a short amount of time (e.g., Turn right onto MainStreet. Then Turn left onto 1st Avenue).

## Release Date: 2016-02-19

 * **Data producer updates** - Reduce stop impact when all edges are links (ramps or turn channels). Update opposing edge logic to reject edges that do no have proper access (forward access == reverse access on opposing edge and vice-versa). Update ReclassifyLinks for cases where a single edge (often a service road) intersects a ramp improperly causing the ramp to reclassified when it should not be. Updated maximum OSM node Id (now exceeds 4000000000). Move lua from conf repository into mjolnir.

## Release Date: 2016-02-01

 * **Data producer updates** - Reduce speed on unpaved/rough roads. Add statistics for hgv (truck) restrictions.

## Release Date: 2016-01-26

 * **Added capability to disable narrative production** - Added the `narrative` boolean option to allow users to disable narrative production. Locations, shape, length, and time are still returned. The narrative production is enabled by default. The possible values for the `narrative` option are: false and true
 * **Added capability to mark a request with an id** - The `id` is returned with the response so a user could match to the corresponding request.
 * **Added some logging enhancements, specifically [ANALYTICS] logging** - We want to focus more on what our data is telling us by logging specific stats in Logstash.

## Release Date: 2016-01-18

 * **Data producer updates** - Data importer configuration (lua) updates to fix a bug where buses were not allowed on restricted lanes.  Fixed surface issue (change the default surface to be "compacted" for footways).

## Release Date: 2016-01-04

 * **Fixed Wrong Costing Options Applied** - Fixed a bug in which a previous requests costing options would be used as defaults for all subsequent requests.

## Release Date: 2015-12-18

 * **Fix for bus access** - Data importer configuration (lua) updates to fix a bug where bus lanes were turning off access for other modes.
 * **Fix for extra emergency data** - Data importer configuration (lua) updates to fix a bug where we were saving hospitals in the data.
 * **Bicycle costing update** - Updated kTCSlight and kTCFavorable so that cycleways are favored by default vs roads.

## Release Date: 2015-12-17

 * **Graph Tile Data Structure update** - Updated structures within graph tiles to support transit efforts and truck routing. Removed TransitTrip, changed TransitRoute and TransitStop to indexes (rather than binary search). Added access restrictions (like height and weight restrictions) and the mode which they impact to reduce need to look-up.
 * **Data producer updates** - Updated graph tile structures and import processes.

## Release Date: 2015-11-23

 * **Fixed Open App for OSRM functionality** - Added OSRM functionality back to Loki to support Open App.

## Release Date: 2015-11-13

 * **Improved narrative for unnamed walkway, cycleway, and mountain bike trail** - A generic description will be used for the street name when a walkway, cycleway, or mountain bike trail maneuver is unnamed. For example, a turn right onto a unnamed walkway maneuver will now be: "Turn right onto walkway."
 * **Fix costing bug** - Fix a bug introduced in EdgeLabel refactor (impacted time distance matrix only).

## Release Date: 2015-11-3

 * **Enhance bi-directional A* logic** - Updates to bidirectional A* algorithm to fix the route completion logic to handle cases where a long "connection" edge could lead to a sub-optimal path. Add hierarchy and shortcut logic so we can test and use bidirectional A* for driving routes. Fix the destination logic to properly handle oneways as the destination edge. Also fix U-turn detection for reverse search when hierarchy transitions occur.
 * **Change "Go" to "Head" for some instructions** - Start, exit ferry.
 * **Update to roundabout instructions** - Call out roundabouts for edges marked as links (ramps, turn channels).
 * **Update bicycle costing** - Fix the road factor (for applying weights based on road classification) and lower turn cost values.

## Data Producer Release Date: 2015-11-2

 * **Updated logic to not create shortcut edges on roundabouts** - This fixes some roundabout exit counts.

## Release Date: 2015-10-20

 * **Bug Fix for Pedestrian and Bicycle Routes** - Fixed a bug with setting the destination in the bi-directional Astar algorithm. Locations that snapped to a dead-end node would have failed the route and caused a timeout while searching for a valid path. Also fixed the elapsed time computation on the reverse path of bi-directional algorithm.

## Release Date: 2015-10-16

 * **Through Location Types** - Improved support for locations with type = "through". Routes now combine paths that meet at each through location to create a single "leg" between locations with type = "break". Paths that continue at a through location will not create a U-turn unless the path enters a "dead-end" region (neighborhood with no outbound access).
 * **Update shortcut edge logic** - Now skips long shortcut edges when close to the destination. This can lead to missing the proper connection if the shortcut is too long. Fixes #245 (thor).
 * **Per mode service limits** - Update configuration to allow setting different maximum number of locations and distance per mode.
 * **Fix shape index for trivial path** - Fix a bug where when building the the trip path for a "trivial" route (includes just one edge) where the shape index exceeded that size of the shape.

## Release Date: 2015-09-28

 * **Elevation Influenced Bicycle Routing** - Enabled elevation influenced bicycle routing. A "use-hills" option was added to the bicycle costing profile that can tune routes to avoid hills based on grade and amount of elevation change.
 * **"Loop Edge" Fix** - Fixed a bug with edges that form a loop. Split them into 2 edges during data import.
 * **Additional information returned from 'locate' method** - Added information that can be useful when debugging routes and data. Adds information about nodes and edges at a location.
 * **Guidance/Narrative Updates** - Added side of street to destination narrative. Updated verbal instructions.<|MERGE_RESOLUTION|>--- conflicted
+++ resolved
@@ -12,9 +12,7 @@
    * CHANGED: Use std::from_chars instead of std::stoi/stof/stod [#5704](https://github.com/valhalla/valhalla/pull/5704)
    * CHANGED: Avoid dynamic allocation in loki::Search [#5724](https://github.com/valhalla/valhalla/pull/5724)
    * CHANGED: Get rid of temporary vector in GraphTile::GetAccessRestrictions [#5689](https://github.com/valhalla/valhalla/pull/5689)
-<<<<<<< HEAD
    * ADDED: Bounding circles for faster loki [#5103](https://github.com/valhalla/valhalla/pull/5103)
-=======
    * ADDED: more options for `valhalla_benchmark_loki` [#5730](https://github.com/valhalla/valhalla/pull/5730)
    * CHANGED: Microoptimisation in EdgeInfo. [#5733](https://github.com/valhalla/valhalla/pull/5733)
    * CHANGED: Merge cost and tyr inline tests into single executable [#5735](https://github.com/valhalla/valhalla/pull/5735) 
@@ -22,7 +20,6 @@
    * ADDED: Proper time tracking in Bidirectional A* [#5640](https://github.com/valhalla/valhalla/pull/5640/)
    * CHANGED: Templatize CostMatrix connection check [#5729](https://github.com/valhalla/valhalla/pull/5729)
    * ADDED: /tile endpoint to serve MVT (BETA) [#5663](https://github.com/valhalla/valhalla/pull/5663)
->>>>>>> 0921da78
 
 ## Release Date: 2025-11-14 Valhalla 3.6.1
 * **Removed**
