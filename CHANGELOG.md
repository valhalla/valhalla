--- conflicted
+++ resolved
@@ -17,11 +17,8 @@
    * FIXED: googletest wasn't really updated in #3166 [#3187](https://github.com/valhalla/valhalla/pull/3187)
    * FIXED: Minor fix of benchmark code [#3190](https://github.com/valhalla/valhalla/pull/3190)
    * FIXED: avoid_polygons intersected edges as polygons instead of linestrings [#3194]((https://github.com/valhalla/valhalla/pull/3194)
-<<<<<<< HEAD
+   * FIXED: when binning horizontal edge shapes using single precision floats (converted from not double precision floats) allowed for the possiblity of marking many many tiles no where near the shape [#3204](https://github.com/valhalla/valhalla/pull/3204) 
    * FIXED: Fix improper iterator usage in ManeuversBuilder [#3205](https://github.com/valhalla/valhalla/pull/3205)
-=======
-   * FIXED: when binning horizontal edge shapes using single precision floats (converted from not double precision floats) allowed for the possiblity of marking many many tiles no where near the shape [#3204](https://github.com/valhalla/valhalla/pull/3204) 
->>>>>>> df1e50f1
 
 * **Enhancement**
    * CHANGED: Refactor base costing options parsing to handle more common stuff in a one place [#3125](https://github.com/valhalla/valhalla/pull/3125)
