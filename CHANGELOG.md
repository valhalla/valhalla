--- conflicted
+++ resolved
@@ -21,11 +21,8 @@
    * CHANGED: Build skadi with -Werror [#3935](https://github.com/valhalla/valhalla/pull/3935)
    * ADDED: Connect transit tiles to the graph [#3700](https://github.com/valhalla/valhalla/pull/3700)
    * CHANGED: switch to C++17 master branch of `just_gtfs` [#3947](https://github.com/valhalla/valhalla/pull/3947)
-<<<<<<< HEAD
    * ADDED: `use_lit` costing option for pedestrian costing [#3957](https://github.com/valhalla/valhalla/pull/3957)
-=======
    * ADDED: Support for configuring a universal request timeout [#3966](https://github.com/valhalla/valhalla/pull/3966)
->>>>>>> 28889b6b
 
 ## Release Date: 2023-01-03 Valhalla 3.3.0
 * **Removed**
