--- conflicted
+++ resolved
@@ -8,12 +8,9 @@
    * FIXED: missing protobuf CMake configuration to link abseil for protobuf >= 3.22.0 [#4207](https://github.com/valhalla/valhalla/pull/4207)
    * FIXED: broken links on the optimized route API page [#4260](https://github.com/valhalla/valhalla/pull/4260)
    * FIXED: remove clearing of headings while calculating a matrix [#4288](https://github.com/valhalla/valhalla/pull/4288)
-<<<<<<< HEAD
    * FIXED: respond with correlated edges for format=valhalla and matrix [#4335](https://github.com/valhalla/valhalla/pull/4335)
-=======
    * FIXED: only recost matrix pairs which have connections found [#4344](https://github.com/valhalla/valhalla/pull/4344)
    * FIXED: arm builds. tons of errors due to floating point issues mostly [#4213](https://github.com/valhalla/valhalla/pull/4213)
->>>>>>> 3806832a
 * **Enhancement**
    * UPDATED: French translations, thanks to @xlqian [#4159](https://github.com/valhalla/valhalla/pull/4159)
    * CHANGED: -j flag for multithreaded executables to override mjolnir.concurrency [#4168](https://github.com/valhalla/valhalla/pull/4168)
@@ -37,12 +34,8 @@
    * ADDED: Support for elevation along a route. Add elevation to EdgeInfo within Valhalla tiles [#4279](https://github.com/valhalla/valhalla/pull/4279)
    * ADDED: the workflow to find landmarks in a graph tile, associate them with nearby edges, and update the graph tile to store the associations [#4278](https://github.com/valhalla/valhalla/pull/4278)
    * ADDED: update maneuver generation to add nearby landmarks to maneuvers as direction support [#4293](https://github.com/valhalla/valhalla/pull/4293)
-<<<<<<< HEAD
-=======
    * CHANGED: the boost property tree config is now read into a singleton that doesn't need to be passed around anymore [#4220](https://github.com/valhalla/valhalla/pull/4220)
    * ADDED: Update the street name and sign data processing include language and pronunciations [#4268](https://github.com/valhalla/valhalla/pull/4268)
->>>>>>> 3806832a
-   * CHANGED: more sustainable way to work with protobuf in cmake [#4334](https://github.com/valhalla/valhalla/pull/4334)
 
 ## Release Date: 2023-05-11 Valhalla 3.4.0
 * **Removed**
