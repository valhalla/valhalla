--- conflicted
+++ resolved
@@ -83,11 +83,8 @@
    * FIXED: Allow uturns for truck costing now that we have derived deadends marked in the edge label [#2559](https://github.com/valhalla/valhalla/pull/2559)
    * FIXED: Map matching uturn trimming at the end of an edge where it wasn't needed. [#2558](https://github.com/valhalla/valhalla/pull/2558)
    * FIXED: Multicue enter roundabout [#2556](https://github.com/valhalla/valhalla/pull/2556)
-<<<<<<< HEAD
    * FIXED: Internal maneuver placement [#2600](https://github.com/valhalla/valhalla/pull/2600)
-=======
    * FIXED: Changed reachability computation to take into account live speed [#2597](https://github.com/valhalla/valhalla/pull/2597)
->>>>>>> 27764bc1
    * FIXED: Fixed a bug where the temp files were not getting read in if you started with the construct edges or build phase for valhalla_build_tiles. [#2601](https://github.com/valhalla/valhalla/pull/2601)
    * FIXED: Updated fr-FR.json with partial translations. [#2605](https://github.com/valhalla/valhalla/pull/2605)
    * FIXED: Removed superfluous const qualifier from odin/signs [#2609](https://github.com/valhalla/valhalla/pull/2609)
