## UNRELEASED
* **Removed**
   * REMOVED: ENABLE_GDAL define for **Linux-only** Python binding releases [#5642](https://github.com/valhalla/valhalla/pull/5642)
   * REMOVED: pyvalhalla-weekly PyPI package [#5673](https://github.com/valhalla/valhalla/pull/5673)
* **Bug Fix**
* **Enhancement**
   * CHANGED: Removed black and flake8 with ruff [#5639](https://github.com/valhalla/valhalla/pull/5639)
   * FIXED:  Fix hard exclusions with shortcuts [#5647](https://github.com/valhalla/valhalla/pull/5647) 
   * UPGRADED: vcpkg to 0e39c10736341cc8135b560438229bbda3d3219a [#5654](https://github.com/valhalla/valhalla/pull/5654)
   * FIXED: returns GeoTIFF with Content-Type image/tiff header [#5665](https://github.com/valhalla/valhalla/pull/5665)
   * CHANGED: Improve logging using std::format [#5666](https://github.com/valhalla/valhalla/pull/5666)
   * CHANGED: Migrated from pybind11 to nanobind to release `abi3` wheels (Python version agnostic), also changes minimum version of PyPI packages to 3.12 [#5628](https://github.com/valhalla/valhalla/pull/5628)
   * CHANGED: Avoid temporary std::string in some places in serializers [#5674](https://github.com/valhalla/valhalla/pull/5674)
   * ADDED: linux-aarch64 wheel for Python releases [#5670](https://github.com/valhalla/valhalla/pull/5670)
   * ADDED: PyPI `sdist` for python to install the bindings from source [#5649](https://github.com/valhalla/valhalla/pull/5649)

## Release Date: 2025-10-23 Valhalla 3.6.0
* **Removed**
   * REMOVED: validity checks for historical speeds [#5087](https://github.com/valhalla/valhalla/pull/5087)
   * REMOVED: `seasonal` bit from OSMWay & DirectedEdge [#5156](https://github.com/valhalla/valhalla/pull/5156)
   * REMOVED: hard-coded tz alias map and associated logic [#5164](https://github.com/valhalla/valhalla/pull/5164)
   * REMOVED: `valhalla/filesystem` from the project in favor of the std equivalent [#5321](https://github.com/valhalla/valhalla/pull/5321)
   * REMOVED: `use`/`using` statements from public headers [#5568](https://github.com/valhalla/valhalla/pull/5568)
   * REMOVED: Extra synchronization in elevation cache [#5598](https://github.com/valhalla/valhalla/pull/5598)
   * REMOVED: Unused method declarations in `CostMatrix` [#5623](https://github.com/valhalla/valhalla/pull/5623)
* **Bug Fix**
   * FIXED: `incremental_build_tiles` script works again [#4909](https://github.com/valhalla/valhalla/pull/4909)
   * FIXED: Fix ability to use Valhalla via cmake `add_subdirectory` [#4930](https://github.com/valhalla/valhalla/pull/4930)
   * FIXED: Fix valhalla_benchmark_loki benchmark application. [#4981](https://github.com/valhalla/valhalla/pull/4981)
   * FIXED: Double free crash during tiles build inside libxml2 on concurrent `spatialite_cleanup_ex()` calls [#5005](https://github.com/valhalla/valhalla/pull/5005)
   * FIXED: update CircleCI runners to Ubuntu 24.04 [#5002](https://github.com/valhalla/valhalla/pull/5002)
   * FIXED: Fixed a typo in the (previously undocumented) matrix-APIs responses `algorithm` field: `timedistancbssematrix` is now `timedistancebssmatrix` [#5000](https://github.com/valhalla/valhalla/pull/5000)
   * FIXED: More trivial cases in `CostMatrix` [#5001](https://github.com/valhalla/valhalla/pull/5001)
   * FIXED: Tag smoothness=impassable breaks pedestrian routing [#5023](https://github.com/valhalla/valhalla/pull/5023)
   * FIXED: Make isochrone geotiff serialization use "north up" geotransform [#5019](https://github.com/valhalla/valhalla/pull/5019)
   * FIXED: Get CostMatrix allow second pass option from new location in config [#5055](https://github.com/valhalla/valhalla/pull/5055)
   * FIXED: Slim down Matrix PBF response [#5066](https://github.com/valhalla/valhalla/pull/5066)
   * FIXED: restore ignoring hierarchy limits for bicycle and pedestrian [#5080](https://github.com/valhalla/valhalla/pull/5080)
   * FIXED: GCC warning 'template-id not allowed for constructor in C++20' [#5110](https://github.com/valhalla/valhalla/pull/5110)
   * FIXED: update deprecated boost geometry headers [#5117](https://github.com/valhalla/valhalla/pull/5117)
   * FIXED: Fix type mismatch in `src/tyr/serializers.cc` [#5145](https://github.com/valhalla/valhalla/pull/5145)
   * FIXED: Multimodal ferry reclassification [#5139](https://github.com/valhalla/valhalla/pull/5139)
   * FIXED: Fix time info calculation across time zone boundaries [#5163](https://github.com/valhalla/valhalla/pull/5163)
   * FIXED: pass thor config to matrix algorithms in `valhalla_run_matrix` [#5053](https://github.com/valhalla/valhalla/pull/5053)
   * FIXED: clang warning: bool literal returned from `main` `[-Wmain]` [#5173](https://github.com/valhalla/valhalla/pull/5173)
   * FIXED: normalize paths on valhalla_build_extract for windows  [#5176](https://github.com/valhalla/valhalla/pull/5176)
   * FIXED: level changes for multi-level start/end edges [#5126](https://github.com/valhalla/valhalla/pull/5126)
   * FIXED: Fix edge walk across tiles when traffic or predicted speeds are used [#5198](https://github.com/valhalla/valhalla/pull/5198)
   * FIXED: multi-edge steps maneuvers [#5191](https://github.com/valhalla/valhalla/pull/5191)
   * FIXED: remove start maneuver if route starts on stairs/escalators [#5127](https://github.com/valhalla/valhalla/pull/5127)
   * FIXED: Verify edge shapes in edge walking to find the correct edges when there are multiple path with approximately the same length (e.g. in a roundabout) [#5210](https://github.com/valhalla/valhalla/pull/5210)
   * FIXED: compilation with clang 20 [#5208](https://github.com/valhalla/valhalla/pull/5208)
   * FIXED: compatibility with GEOS <3.12 [#5224](https://github.com/valhalla/valhalla/pull/5224)
   * FIXED: gtest linkage errors with clang 17+ on MacOS [#5227](https://github.com/valhalla/valhalla/pull/5227)
   * FIXED: matrix headings [#5244](https://github.com/valhalla/valhalla/pull/5244)
   * FIXED: fix semi-trivial paths in costmatrix [#5249](https://github.com/valhalla/valhalla/pull/5249)
   * FIXED: rename `check_reverse_connections` [#5255](https://github.com/valhalla/valhalla/pull/5255)
   * FIXED: invert expansion_direction for expansion properties in costmatrix [#5266](https://github.com/valhalla/valhalla/pull/5266)
   * FIXED: set initial precision in matrix serializer [#5267](https://github.com/valhalla/valhalla/pull/5267)
   * FIXED: pass correct edge id to expansion callback in bidirectional a* [#5265](https://github.com/valhalla/valhalla/pull/5265)
   * FIXED: remove `GraphId` and `OSMWay` incompatible forward declarations [#5270](https://github.com/valhalla/valhalla/pull/5270)
   * FIXED: Number of compile/linker issues on Windows for the test targets. [#5313](https://github.com/valhalla/valhalla/pull/5313)
   * FIXED: Fix reference to the GHA variable to resolve `version_modifier` on CI [#5333](https://github.com/valhalla/valhalla/pull/5333)
   * FIXED: Ability to run `valhalla_service` with `[CONCURRENCY]` arg [#5335](https://github.com/valhalla/valhalla/pull/5335)
   * FIXED: version modifier in `/status` response [#5357](https://github.com/valhalla/valhalla/pull/5357)
   * FIXED: unknowns should be 500 and not 400 [#5359](https://github.com/valhalla/valhalla/pull/5359)
   * FIXED: Cover **all** nodes in the current tile by density index [#5338](https://github.com/valhalla/valhalla/pull/5338)
   * FIXED: Narrowing bug leading to nodes being misplaced in wrong tiles [#5364](https://github.com/valhalla/valhalla/pull/5364)
   * FIXED: wrong integer types in expansion properties [#5380](https://github.com/valhalla/valhalla/pull/5380)
   * FIXED: fix: `std::terminate` on unsupported request format for some actions [#5387](https://github.com/valhalla/valhalla/pull/5387)
   * FIXED: python installation issue in docker image [#5424](https://github.com/valhalla/valhalla/pull/5424)
   * FIXED: uk-UA translation issue with issue with "approach_verbal_alert" [#5182](https://github.com/valhalla/valhalla/pull/5182)
   * FIXED: Missing argument in `BDEdgeLabel` constructor [#5444](https://github.com/valhalla/valhalla/pull/5444)
   * FIXED: ferries shouldn't be set to destination only [#5447](https://github.com/valhalla/valhalla/pull/5447)
   * FIXED: `actor_t` cleans up workers even in the case of exceptions when `auto_cleanup` is true [#5452](https://github.com/valhalla/valhalla/pull/5452)
   * FIXED: Graphfilter issue where local edge index and count, edge transitions, stop impact, headings, local_driveability, restrictions, and name consistency was not updated after filtering. [#5464](https://github.com/valhalla/valhalla/pull/5464)
   * FIXED: around-the-block paths when node tolerance == 0 [#5451](https://github.com/valhalla/valhalla/pull/5451)
   * FIXED: Trivial CostMatrix and multiple candidates [#5376](https://github.com/valhalla/valhalla/pull/5376)
   * FIXED: "access": "no" + specific overrides for ferries [#5476](https://github.com/valhalla/valhalla/pull/5476)
   * FIXED: Build libspatialite for vcpkg with librttopo support for valhalla_build_admins [#5475](https://github.com/valhalla/valhalla/pull/5475)
   * FIXED: CMake install target: for PREFER_EXTERNAL_DEPS=ON, no gtest installation, python bindings [#5455](https://github.com/valhalla/valhalla/pull/5455)
   * FIXED: Set distance to 0 for unsettled destinations in partial matrices in TimeDistanceMatrix. [#5505](https://github.com/valhalla/valhalla/pull/5505)
   * FIXED: Fix Matrix API to return correct end location. [#5509](https://github.com/valhalla/valhalla/pull/5509)
   * FIXED: Set node snap flags properly in PBF PathEDGE [#5508](https://github.com/valhalla/valhalla/pull/5508)
   * FIXED: Add error handling to valhalla_build_tiles command in Docker [#5520](https://github.com/valhalla/valhalla/pull/5520)
   * FIXED: Stabilize floating point calculations for small or nearly equal values [#5529](https://github.com/valhalla/valhalla/pull/5529)
   * FIXED: Trivial Matrix connections when a source and target share a same correlation point [#5579](https://github.com/valhalla/valhalla/pull/5579)
   * FIXED: Improved Isochrone/Reach performance by removing unnecessary getting of the opp edge [#5602](https://github.com/valhalla/valhalla/pull/5602)
<<<<<<< HEAD
   * FIXED: Elevation resampling algorithm for 2 points [#5597](https://github.com/valhalla/valhalla/pull/5597) master
   * FIXED: Handle access restriction tag values separated by semicolon [#5560](https://github.com/valhalla/valhalla/pull/5560)
=======
   * FIXED: Elevation resampling algorithm for 2 points [#5597](https://github.com/valhalla/valhalla/pull/5597)
   * FIXED: wrong openssl library referenced in setup.py [#5637](https://github.com/valhalla/valhalla/pull/5637)
>>>>>>> 30b167a6
* **Enhancement**
   * ADDED: Consider smoothness in all profiles that use surface [#4949](https://github.com/valhalla/valhalla/pull/4949)
   * ADDED: costing parameters to exclude certain edges `exclude_tolls`, `exclude_bridges`, `exclude_tunnels`, `exclude_highways`, `exclude_ferries`. They need to be enabled in the config with `service_limits.allow_hard_exclusions`. Also added location search filters `exclude_ferry` and `exclude_toll` to complement these changes. [#4524](https://github.com/valhalla/valhalla/pull/4524)
   * ADDED: `admin_crossings` request parameter for `/route` [#4941](https://github.com/valhalla/valhalla/pull/4941)
   * ADDED: include level change info in `/route` response [#4942](https://github.com/valhalla/valhalla/pull/4942)
   * ADDED: steps maneuver improvements [#4960](https://github.com/valhalla/valhalla/pull/4960)
   * ADDED: instruction improvements for node-based elevators [#4988](https://github.com/valhalla/valhalla/pull/4988)
   * ADDED: customizable hierarchy limits [#5010](https://github.com/valhalla/valhalla/pull/5010)
   * ADDED: increased precision in route lengths [#5020](https://github.com/valhalla/valhalla/pull/5020)
   * ADDED: Add maneuver bearings in route json response [#5024](https://github.com/valhalla/valhalla/pull/5024)
   * ADDED: Allow specifying custom `graph.lua` file name via `valhalla_build_config` [#5036](https://github.com/valhalla/valhalla/pull/5036)
   * ADDED: per level elevator penalty [#4973](https://github.com/valhalla/valhalla/pull/4973)
   * ADDED: `ignore_construction` allows routing on ways with construction tag [#5030](https://github.com/valhalla/valhalla/pull/5030)
   * ADDED: Australian English language translations [#5057](https://github.com/valhalla/valhalla/pull/5057)
   * ADDED: Support `"access:conditional"` conditional restrictions like `"access:conditional"="no @ (Oct-May)"` [#5048](https://github.com/valhalla/valhalla/pull/5048)
   * CHANGED: Speed up pbf parsing by using libosmium [#5070](https://github.com/valhalla/valhalla/pull/5070)
   * ADDED: headings and correlated ll's in verbose matrix output [#5072](https://github.com/valhalla/valhalla/pull/5072)
   * CHANGED: Faster Docker builds in CI [#5082](https://github.com/valhalla/valhalla/pull/5082)
   * ADDED: Retrieve traffic signal information of nodes through trace_attribute request [#5121](https://github.com/valhalla/valhalla/pull/5121)
   * CHANGED: Remove redundant callback-style pbf parsing [#5119](https://github.com/valhalla/valhalla/pull/5119)
   * ADDED: Multimodal expansion endpoint support [#5129](https://github.com/valhalla/valhalla/pull/5129)
   * ADDED: Sort tweeners by GraphId to make tile generation deterministic [#5133](https://github.com/valhalla/valhalla/pull/5133)
   * ADDED: Turn lane information for valhalla serializer [#5078](https://github.com/valhalla/valhalla/pull/5078)
   * ADDED: Add scoped timer macro for timing stages and sub-stages of the tile build process [#5136](https://github.com/valhalla/valhalla/pull/5136)
   * CHANGED: Speed up `valhalla_build_admins` by using intermediate in-memory database [#5146](https://github.com/valhalla/valhalla/pull/5146)
   * UPDATED: bump tz from 2024a to 2025a [#5061](https://github.com/valhalla/valhalla/pull/5061)
   * ADDED: Add shoulder attribute to locate API [#5144](https://github.com/valhalla/valhalla/pull/5144)
   * CHANGED: Move `bss_info_` from `OSMNode` to the new `OSMBSSNode` to reduce `way_nodes.bin` size [#5147](https://github.com/valhalla/valhalla/pull/5147)
   * UPDATED: bump tz from 2025a to 2025b [#5164](https://github.com/valhalla/valhalla/pull/5164)
   * ADDED: Mutithreaded `PBFGraphParser::ParseWays()` [#5143](https://github.com/valhalla/valhalla/pull/5143)
   * CHANGED: "Multilevel Way" message logging level changed from WARN to DEBUG [#5188](https://github.com/valhalla/valhalla/pull/5188)
   * CHANGED: Use rapidjson for matrix serializers [#5189](https://github.com/valhalla/valhalla/pull/5189)
   * CHANGED: Make static factor vectors/arrays in sif constexpr [#5200](https://github.com/valhalla/valhalla/pull/5200)
   * ADDED: Sqlite3 RAII wrapper around sqlite3* and spatielite connection [#5206](https://github.com/valhalla/valhalla/pull/5206)
   * CHANGED: Improved SQL statements when building admins [#5219](https://github.com/valhalla/valhalla/pull/5219)
   * CHANGED: Replace `boost::geometry` by GEOS for operations with admin/tz polygons and clip them by tile bbox [#5204](https://github.com/valhalla/valhalla/pull/5204)
   * UPDATED: bump cxxopts [#5243](https://github.com/valhalla/valhalla/pull/5243)
   * ADDED: Make iterations limit configurable in costmatrix [#5221](https://github.com/valhalla/valhalla/pull/5221)
   * ADDED: Enforce the order of includes via `clang-format` [#5230](https://github.com/valhalla/valhalla/pull/5230)
   * CHANGED: Switch to PyPI version of `clang-format` [#5237](https://github.com/valhalla/valhalla/pull/5237)
   * ADDED: More barrier types to consider for car routing [#5217](https://github.com/valhalla/valhalla/pull/5217)
   * CHANGED: Removed ferry reclassification and only move edges in hierarchy [#5269](https://github.com/valhalla/valhalla/pull/5269)
   * CHANGED: More clang-tidy fixes [#5253](https://github.com/valhalla/valhalla/pull/5253)
   * CHANGED: Removed unused headers [#5254](https://github.com/valhalla/valhalla/pull/5254)
   * ADDED: "destination_only_hgv" in directed edge json [#5281](https://github.com/valhalla/valhalla/pull/5281)
   * CHANGED: Link libvalhalla to libgeos. Build command to use `nmake` on Windows instead of `make`. Skipping check for `CMAKE_BUILD_TYPE` when using a multi-config generator like Visual Studio or XCode. [#5294](https://github.com/valhalla/valhalla/pull/5294)
   * ADDED: workflow to publish Python bindings for all major platforms to PyPI [#5280](https://github.com/valhalla/valhalla/pull/5280)
   * ADDED: git sha version suffix for executables [#5307](https://github.com/valhalla/valhalla/pull/5307)
   * ADDED: version modifier in public servers [#5316](https://github.com/valhalla/valhalla/pull/5316)
   * CHANGED: pyvalhalla-git PyPI repository to pyvalhalla-weekly [#5310](https://github.com/valhalla/valhalla/pull/5310)
   * ADDED: `valhalla_service` to Linux Python package [#5315](https://github.com/valhalla/valhalla/pull/5315)
   * CHANGED: add full version string with git hash to any program's `--help` message [#5317](https://github.com/valhalla/valhalla/pull/5317)
   * CHANGED: `valhalla_service` CLI based on `cxxopts` [#5318](https://github.com/valhalla/valhalla/pull/5318)
   * ADDED: script to analyze build logs for warnings [#5312](https://github.com/valhalla/valhalla/pull/5312)
   * CHANGED: Replace robin-hood-hashing with `ankerl::unordered_dense::{map, set}` [#5325](https://github.com/valhalla/valhalla/pull/5325)
   * CHANGED: Speed up density calculus by using grid index [#5328](https://github.com/valhalla/valhalla/pull/5328)
   * CHANGED: refactor to make valhalla/filesystem functionally redundant [#5319](https://github.com/valhalla/valhalla/pull/5319)
   * ADDED: Distribute C++ executables for Windows Python bindings [#5348](https://github.com/valhalla/valhalla/pull/5348)
   * ADDED: Distribute C++ executables for OSX Python bindings [#5301](https://github.com/valhalla/valhalla/pull/5301)
   * ADDED: `trace_attributes` now also returns all the speed informations on edges when `edge.speeds_faded` or `edge.speeds_non_faded` is set in request. Also `edge.speed_type` returns how the edge speed was set [#5324](https://github.com/valhalla/valhalla/pull/5324)
   * CHANGED: Use `ankerl::unordered_dense` for `loki::Reach()` for faster search [#5384](https://github.com/valhalla/valhalla/pull/5384)
   * ADDED: support for destination exceptions for access restrictions [#5354](https://github.com/valhalla/valhalla/pull/5354)
   * ADDED: Add option `edge.traffic_signal` to trace attributes [#5385](https://github.com/valhalla/valhalla/pull/5385)
   * CHANGED: Cleaned up Dockerfile a bit to make caching more effective [#5396](https://github.com/valhalla/valhalla/pull/5396)
   * ADDED: Port https://github.com/nilsnolde/docker-valhalla, an orchestrated/scripted Docker image for convenience [#5388](https://github.com/valhalla/valhalla/pull/5388)
   * ADDED: Graph utilities for Python bindings [#5367](https://github.com/valhalla/valhalla/pull/5367)
   * CHANGED: Decouple `traffic_signal` on node from `kNodeType` in `TripLegBuilder` [#5394](https://github.com/valhalla/valhalla/pull/5394)
   * CHANGED: Use rapidjson for locate serializers [#5260](https://github.com/valhalla/valhalla/pull/5260)
   * CHANGED: set`check_reverse_connection` default value to `true` [#5404](https://github.com/valhalla/valhalla/pull/5404)
   * CHANGED: updated translation files and added mn-MN lang [#5425](https://github.com/valhalla/valhalla/pull/5425)
   * CHANGED: Use rapidjson for height serializer [#5277](https://github.com/valhalla/valhalla/pull/5277)
   * CHANGED: Use rapidjson for transit_available serializer [#5430](https://github.com/valhalla/valhalla/pull/5430)
   * CHANGED: Switch from CircleCI to Github Actions [#5427](https://github.com/valhalla/valhalla/pull/5427)
   * CHANGED: Use rapidjson for isochrone serializer [#5429](https://github.com/valhalla/valhalla/pull/5429)
   * ADDED: Allow pedestrian routing through highway=via_ferrata [#5480](https://github.com/valhalla/valhalla/pull/5480)
   * ADDED: generic level change maneuver [#5431](https://github.com/valhalla/valhalla/pull/5431)
   * ADDED: Publish timezone db on Github Actions artifacts [#5479](https://github.com/valhalla/valhalla/pull/5479)
   * ADDED: HEAD & GET range requests to curl_tilegetter [#5470](https://github.com/valhalla/valhalla/pull/5470)
   * ADDED: Expansion API extended for unidirectional A* [#5457](https://github.com/valhalla/valhalla/pull/5457)
   * CHANGED: Optimise `get_node_ll` function [#5531](https://github.com/valhalla/valhalla/pull/5531)
   * CHANGED: Optimise Turn::GetType using lookup table [#5530](https://github.com/valhalla/valhalla/pull/5530)
   * ADDED: support for destination exceptions for access restrictions [#5370](https://github.com/valhalla/valhalla/pull/5370)
   * ADDED: Add log rolling support for the file logger [#5477](https://github.com/valhalla/valhalla/pull/5477)
   * ADDED: Add Korean (`ko-KR`) locale [#5501](https://github.com/valhalla/valhalla/pull/5501)
   * UPGRADED: pybind11 from 2.11.1 to 3.0.1 [#5539](https://github.com/valhalla/valhalla/pull/5539)
   * CHANGED: Replace `oneof bool` to `bool` for default false options [#5541](https://github.com/valhalla/valhalla/pull/5541)
   * CHANGED: Optimise stopimpact calls in TransitionCost [#5545](https://github.com/valhalla/valhalla/pull/5545)
   * CHANGED: Optimise best_transition_cost function [#5537](https://github.com/valhalla/valhalla/pull/5537)
   * ADDED `thor.costmatrix.min_iterations` config param [#5559](https://github.com/valhalla/valhalla/pull/5559)
   * CHANGED: Broke out exceptions.h from worker.h [#5571](https://github.com/valhalla/valhalla/pull/5571)
   * ADDED: `checksum` to GraphTileHeader, a 64bit MD5 hash of the OSM PBFs [#5542](https://github.com/valhalla/valhalla/pull/5542)
   * ADDED: small CMake project and GHA to easily test statements on various compilers [#5564](https://github.com/valhalla/valhalla/pull/5564)
   * CHANGED: Use boost::container::small_vector in DynamicCost::Restricted to avoid allocations [#5586](https://github.com/valhalla/valhalla/pull/5586)
   * CHANGED: Optimise turntype calls in TransitionCost [#5590](https://github.com/valhalla/valhalla/pull/5590)
   * CHANGED: Consistent use of `cost_ptr_t` [#5615](https://github.com/valhalla/valhalla/pull/5615)
   * ADDED: Add scripted image build to manual per-branch docker CI build [#5614](https://github.com/valhalla/valhalla/pull/5614)
   * CHANGED: added openssl as a linked library to all build configs when `ENABLE_DATA_TOOLS=ON` [#5626](https://github.com/valhalla/valhalla/pull/5626)
   * UPGRADED: C++17 to C++20 [#5575](https://github.com/valhalla/valhalla/pull/5575)
   * ADDED: Add NodeJs bindings [#5621](https://github.com/valhalla/valhalla/pull/5621)

## Release Date: 2024-10-10 Valhalla 3.5.1
* **Removed**
* **Bug Fix**
   * FIXED: All logging in `valhalla_export_edges` now goes to stderr [#4892](https://github.com/valhalla/valhalla/pull/4892)
   * FIXED: Iterate over only `kLandmark` tagged values in `AddLandmarks()` [#4873](https://github.com/valhalla/valhalla/pull/4873)
   * FIXED: `walk_or_snap` mode edge case with loop routes [#4895](https://github.com/valhalla/valhalla/pull/4895)
   * FIXED: `-Wdefaulted-function-deleted` compilation warning/error in `NarrativeBuilder` [#4877](https://github.com/valhalla/valhalla/pull/4877)
   * FIXED: For a long time we were potentially wrongly encoding varints by using `static_cast` vs `reinterpret_cast` [#4925](https://github.com/valhalla/valhalla/pull/4925)
* **Enhancement**
   * CHANGED: voice instructions for OSRM serializer to work better in real-world environment [#4756](https://github.com/valhalla/valhalla/pull/4756)
   * ADDED: Add option `edge.forward` to trace attributes [#4876](https://github.com/valhalla/valhalla/pull/4876)
   * ADDED: Provide conditional speed limits from "maxspeed:conditional" in `/locate` and proto `/route` responses [#4851](https://github.com/valhalla/valhalla/pull/4851)
   * ADDED: Support multiple levels and level ranges [#4879](https://github.com/valhalla/valhalla/pull/4879)
   * ADDED: Level location search filter [#4926](https://github.com/valhalla/valhalla/pull/4926)
   * CHANGED: Optimise AttributesController::category_attribute_enabled [#5580](https://github.com/valhalla/valhalla/pull/5580)

## Release Date: 2024-08-21 Valhalla 3.5.0
* **Removed**
   * REMOVED: needs_ci_run script [#4423](https://github.com/valhalla/valhalla/pull/4423)
   * REMOVED: unused vehicle types in AutoCost and segway; renamed kTruck to "truck" instead of "tractor_trailer" [#4430](https://github.com/valhalla/valhalla/pull/4430)
   * REMOVED: ./bench and related files/code [#4560](https://github.com/valhalla/valhalla/pull/4560)
   * REMOVED: unused headers [#4829](https://github.com/valhalla/valhalla/pull/4829)
* **Bug Fix**
   * FIXED: gcc13 was missing some std header includes [#4154](https://github.com/valhalla/valhalla/pull/4154)
   * FIXED: when reclassifying ferry edges, remove destonly from ways only if the connecting way was destonly [#4118](https://github.com/valhalla/valhalla/pull/4118)
   * FIXED: typo in use value of map matching API (`platform_connection` was misspelled) [#4174](https://github.com/valhalla/valhalla/pull/4174)
   * FIXED: fix crash in timedistancebssmatrix.cc  [#4244](https://github.com/valhalla/valhalla/pull/4244)
   * FIXED: missing protobuf CMake configuration to link abseil for protobuf >= 3.22.0 [#4207](https://github.com/valhalla/valhalla/pull/4207)
   * FIXED: broken links on the optimized route API page [#4260](https://github.com/valhalla/valhalla/pull/4260)
   * FIXED: remove clearing of headings while calculating a matrix [#4288](https://github.com/valhalla/valhalla/pull/4288)
   * FIXED: only recost matrix pairs which have connections found [#4344](https://github.com/valhalla/valhalla/pull/4344)
   * FIXED: arm builds. tons of errors due to floating point issues mostly [#4213](https://github.com/valhalla/valhalla/pull/4213)
   * FIXED: respond with correlated edges for format=valhalla and matrix [#4335](https://github.com/valhalla/valhalla/pull/4335)
   * FIXED: `sources` & `targets` for verbose matrix response was kinda broken due to #4335 above [#4366](https://github.com/valhalla/valhalla/pull/4366)
   * FIXED: recover proper shortest path to ferry connections (when multiple edges exist between node pair) [#4361](https://github.com/valhalla/valhalla/pull/4361)
   * FIXED: recover proper shortest path to ferry connections (make sure correct label index is used) [#4378](https://github.com/valhalla/valhalla/pull/4378)
   * FIXED: Allow all roads for motorcycles [#4348](https://github.com/valhalla/valhalla/pull/4348)
   * FIXED: motorcar:conditional should not apply to motorcycle and moped [#4359](https://github.com/valhalla/valhalla/pull/4359)
   * FIXED: break shortcuts when there are different restrictions on base edges [#4326](https://github.com/valhalla/valhalla/pull/4326)
   * FIXED: Incorrect `edge_index` assignment in `thor_worker_t::build_trace` [#4413](https://github.com/valhalla/valhalla/pull/4413)
   * FIXED: lots of issues with CostMatrix (primarily deadend logic) with a complete refactor modeling things very close to bidir A\*, also to prepare for a unification of the two [#4372](https://github.com/valhalla/valhalla/pull/4372)
   * FIXED: diff_names check was missing for Graphfilter and Shortcutbuilder for AddEdgeInfo call.  [#4436](https://github.com/valhalla/valhalla/pull/4436)
   * FIXED: updated timezone database and added code to keep compatibility with old servers/new data and vice versa [#4446](https://github.com/valhalla/valhalla/pull/4446)
   * FIXED: retry elevation tile download if the download failed for some reason or the downloaded tile was corrupt [#4461](https://github.com/valhalla/valhalla/pull/4461)
   * FIXED: base transition costs were getting overridden by osrm car turn duration [#4463](https://github.com/valhalla/valhalla/pull/4463)
   * FIXED: insane ETAs for `motor_scooter` on `track`s [#4468](https://github.com/valhalla/valhalla/pull/4468)
   * FIXED: -j wasn't taken into account anymore [#4483](https://github.com/valhalla/valhalla/pull/4483)
   * FIXED: time distance matrix was always using time zone of last settled edge id [#4494](https://github.com/valhalla/valhalla/pull/4494)
   * FIXED: log to stderr in valhalla_export_edges [#4498](https://github.com/valhalla/valhalla/pull/4498)
   * FIXED: set capped speed for truck at 90 KPH [#4493](https://github.com/valhalla/valhalla/pull/4493)
   * FIXED: Config singleton multiple instantiation issue [#4521](https://github.com/valhalla/valhalla/pull/4521)
   * FIXED: Prevent GetShortcut to run into an infinite loop [#4532](https://github.com/valhalla/valhalla/pull/4532)
   * FIXED: fix config generator with thor.costmatrix_allow_second_pass [#4567](https://github.com/valhalla/valhalla/pull/4567)
   * FIXED: infinite loop or other random corruption in isochrones when retrieving partial shape of an edge [#4547](https://github.com/valhalla/valhalla/pull/4547)
   * FIXED: Aggregation updates: update opposing local idx after aggregating the edges, added classification check for aggregation, and shortcut length changes [#4570](https://github.com/valhalla/valhalla/pull/4570)
   * FIXED: Use helper function for only parsing out names from DirectedEdge when populating intersecting edges [#4604](https://github.com/valhalla/valhalla/pull/4604)
   * FIXED: Osmnode size reduction: Fixed excessive disk space for planet build [#4605](https://github.com/valhalla/valhalla/pull/4605)
   * FIXED: Conflict with signinfo's temporary linguistic node sequence file caused test failures. [#4625](https://github.com/valhalla/valhalla/pull/4625)
   * FIXED: CostMatrix for trivial routes with oneways [#4626](https://github.com/valhalla/valhalla/pull/4626)
   * FIXED: some entry points to creating geotiff isochrones output did not register the geotiff driver before attempting to use it [#4628](https://github.com/valhalla/valhalla/pull/4628)
   * FIXED: libgdal wasn't installed in docker image, so it never worked in docker [#4629](https://github.com/valhalla/valhalla/pull/4629)
   * FIXED: CostMatrix shapes for routes against trivial oneways [#4633](https://github.com/valhalla/valhalla/pull/4633)
   * FIXED: unidirectional_astar.cc doesn't work for date_time type = 2 [#4652](https://github.com/valhalla/valhalla/issues/4652)
   * FIXED: a few fixes around the routing algorithms [#4642](https://github.com/valhalla/valhalla/pull/4642)
   * FIXED: no need to search for GDAL when building data [#4651](https://github.com/valhalla/valhalla/pull/4651)
   * FIXED: Fix segfault in OSRM serializer with bannerInstructions when destination is on roundabout [#4481](https://github.com/valhalla/valhalla/pull/4481)
   * FIXED: Fix segfault in costmatrix (date_time and time zone always added). [#4530](https://github.com/valhalla/valhalla/pull/4530)
   * FIXED: Fixed roundoff issue in Tiles Row and Col methods [#4585](https://github.com/valhalla/valhalla/pull/4585)
   * FIXED: Fix for assigning attributes has_(highway, ferry, toll) if directions_type is none [#4465](https://github.com/valhalla/valhalla/issues/4465)
   * FIXED: Have the `valhalla_add_predicted_speeds` summary always be created from `mjolnir.tile_dir` [#4722](https://github.com/valhalla/valhalla/pull/4722)
   * FIXED: Fix inconsistency in graph.lua for motor_vehicle_node [#4723](https://github.com/valhalla/valhalla/issues/4723)
   * FIXED: Missing algorithm include in `baldr/admin.h` [#4766](https://github.com/valhalla/valhalla/pull/4766)
   * FIXED: remove old code that allows bicycle access on hiking trails. [#4781](https://github.com/valhalla/valhalla/pull/4781)
   * FIXED: Handle list type arguments correctly when overriding config with valhalla_build_config [#4799](https://github.com/valhalla/valhalla/pull/4799)
   * FIXED: `top_speed` range not fully allowed for trucks [#4793](https://github.com/valhalla/valhalla/pull/4793)
   * FIXED: Trivial routes for CostMatrix [#4634](https://github.com/valhalla/valhalla/pull/4634)
   * FIXED: Reset `not_thru_pruning` in CostMatrix after second pass was used [#4817](https://github.com/valhalla/valhalla/pull/4817)
   * FIXED: wrong index used in CostMatrix expansion callback inside reverse connection check [#4821](https://github.com/valhalla/valhalla/pull/4821)
   * FIXED: oneway ferry connections classification [#4828](https://github.com/valhalla/valhalla/pull/4828)
   * FIXED: location search_filter ignored in certain cases [#4835](https://github.com/valhalla/valhalla/pull/4835)
   * FIXED: Ferry reclassification finds shortest path that is blocked by inaccessible node [#4854](https://github.com/valhalla/valhalla/pull/4854)
   * FIXED: `(Nov - Mar)` (and similar, months with spaces) condition parsing [#4857](https://github.com/valhalla/valhalla/pull/4857)
* **Enhancement**
   * UPDATED: French translations, thanks to @xlqian [#4159](https://github.com/valhalla/valhalla/pull/4159)
   * CHANGED: -j flag for multithreaded executables to override mjolnir.concurrency [#4168](https://github.com/valhalla/valhalla/pull/4168)
   * CHANGED: moved the argparse boilerplate code to a private header which all programs can share [#4169](https://github.com/valhalla/valhalla/pull/4169)
   * ADDED: CI runs a spell check on the PR to detect spelling mistakes [#4179](https://github.com/valhalla/valhalla/pull/4179)
   * ADDED: `preferred_side_cutoff` parameter for locations [#4182](https://github.com/valhalla/valhalla/pull/4182)
   * ADDED: PBF output for matrix endpoint [#4121](https://github.com/valhalla/valhalla/pull/4121)
   * CHANGED: sped up the transit gtfs ingestion process by sorting the feeds before querying them and avoiding copying their structures. forked just_gtfs into the valhalla org to accomplish it [#4167](https://github.com/valhalla/valhalla/pull/4167)
   * CHANGED: write traffic tile headers in `valhalla_build_extract` [#4195](https://github.com/valhalla/valhalla/pull/4195)
   * ADDED: `source_percent_along` & `target_percent_along` to /trace_attributes JSON response [#4199](https://github.com/valhalla/valhalla/pull/4199)
   * ADDED: sqlite database to store landmarks along with interfaces of insert and bounding box queries [#4189](https://github.com/valhalla/valhalla/pull/4189)
   * CHANGED: refactor landmark database interface to use a pimpl [#4202](https://github.com/valhalla/valhalla/pull/4202)
   * ADDED: support for `:forward` and `:backward` for `motor_vehicle`, `vehicle`, `foot` and `bicycle` tag prefixes [#4204](https://github.com/valhalla/valhalla/pull/4204)
   * ADDED: add `valhalla_build_landmarks` to parse POIs from osm pbfs and store them as landmarks in the landmark sqlite database [#4201](https://github.com/valhalla/valhalla/pull/4201)
   * ADDED: add primary key in the landmark sqlite database and a method to retrieve landmarks via their primary keys [#4224](https://github.com/valhalla/valhalla/pull/4224)
   * ADDED: update graph tile to allow adding landmarks to edge info, and refactor edgeinfo.cc [#4233](https://github.com/valhalla/valhalla/pull/4233)
   * ADDED: `sources_to_targets` action for `/expansion` [#4263](https://github.com/valhalla/valhalla/pull/4263)
   * ADDED: option `--extract-tar` to `valhalla_build_extract` to create extracts from .tar files instead of tile directory [#4255](https://github.com/valhalla/valhalla/pull/4255)
   * ADDED: Support for `bannerInstructions` attribute in OSRM serializer via `banner_instructions` request parameter [#4093](https://github.com/valhalla/valhalla/pull/4093)
   * UPDATED: submodules which had new releases, unless it was a major version change [#4231](https://github.com/valhalla/valhalla/pull/4231)
   * ADDED: Support for elevation along a route. Add elevation to EdgeInfo within Valhalla tiles [#4279](https://github.com/valhalla/valhalla/pull/4279)
   * ADDED: the workflow to find landmarks in a graph tile, associate them with nearby edges, and update the graph tile to store the associations [#4278](https://github.com/valhalla/valhalla/pull/4278)
   * ADDED: update maneuver generation to add nearby landmarks to maneuvers as direction support [#4293](https://github.com/valhalla/valhalla/pull/4293)
   * CHANGED: the boost property tree config is now read into a singleton that doesn't need to be passed around anymore [#4220](https://github.com/valhalla/valhalla/pull/4220)
   * ADDED: Update the street name and sign data processing include language and pronunciations [#4268](https://github.com/valhalla/valhalla/pull/4268)
   * CHANGED: more sustainable way to work with protobuf in cmake [#4334](https://github.com/valhalla/valhalla/pull/4334)
   * CHANGED: use date_time API to retrieve timezone aliases instead of our own curated list [#4382](https://github.com/valhalla/valhalla/pull/4382)
   * CHANGED: less aggressive logging for nodes' headings & ferry connections [#4420](https://github.com/valhalla/valhalla/pull/4420)
   * ADDED: add documentation about historical traffic [#4259](https://github.com/valhalla/valhalla/pull/4259)
   * ADDED: config option to control how much memory we'll reserve for CostMatrix locations [#4424](https://github.com/valhalla/valhalla/pull/4424)
   * CHANGED: refactor EdgeLabel (and derived classes) to reduce memory use. [#4439](https://github.com/valhalla/valhalla/pull/4439)
   * ADDED: "shape" field to matrix response for CostMatrix only [#4432](https://github.com/valhalla/valhalla/pull/4432)
   * CHANGED: `/expansion`: add field `prev_edge_id`, make the GeoJSON features `LineString`s [#4275](https://github.com/valhalla/valhalla/issues/4275)
   * ADDED: --optimize & --log-details to valhalla_run_matrix [#4356](https://github.com/valhalla/valhalla/pull/4356)
   * ADDED: most access restrictions to /locate response [#4431](https://github.com/valhalla/valhalla/pull/4431)
   * ADDED: hgv=destination and friends for truck-specific "destination_only" logic [#4450](https://github.com/valhalla/valhalla/issues/4450)
   * UPDATED: updated country access overrides [#4460](https://github.com/valhalla/valhalla/pull/4460)
   * CHANGED: date_time refactor as a preparation to return DST/timezone related offset in the response [#4365](https://github.com/valhalla/valhalla/pull/4365)
   * ADDED: find connection on backward search for bidir matrix algo [#4329](https://github.com/valhalla/valhalla/pull/4329)
   * CHANGED: Adjustment of walk speed when walking on slight downhill [#4302](https://github.com/valhalla/valhalla/pull/4302)
   * CHANGED: Do not reclassify ferry connections when no hierarchies are to be generated [#4487](https://github.com/valhalla/valhalla/pull/4487)
   * ADDED: Added a config option to sort nodes spatially during graph building [#4455](https://github.com/valhalla/valhalla/pull/4455)
   * ADDED: Timezone info in route and matrix responses [#4491](https://github.com/valhalla/valhalla/pull/4491)
   * ADDED: Support for `voiceInstructions` attribute in OSRM serializer via `voice_instructions` request parameter [#4506](https://github.com/valhalla/valhalla/pull/4506)
   * CHANGED: use pkg-config to find spatialite & geos and remove our cmake modules; upgraded conan's boost to 1.83.0 in the process [#4253](https://github.com/valhalla/valhalla/pull/4253)
   * ADDED: Added aggregation logic to filter stage of tile building [#4512](https://github.com/valhalla/valhalla/pull/4512)
   * UPDATED: tz to 2023d [#4519](https://github.com/valhalla/valhalla/pull/4519)
   * CHANGED: libvalhalla.pc generation to have finer controls; install third_party public headers; overhaul lots of CMake; remove conan support [#4516](https://github.com/valhalla/valhalla/pull/4516)
   * CHANGED: refactored matrix code to include a base class for all matrix algorithms to prepare for second passes on matrix [#4535](https://github.com/valhalla/valhalla/pull/4535)
   * ADDED: matrix second pass for connections not found in the first pass, analogous to /route [#4536](https://github.com/valhalla/valhalla/pull/4536)
   * UPDATED: cxxopts to 3.1.1 [#4541](https://github.com/valhalla/valhalla/pull/4541)
   * CHANGED: make use of vendored libraries optional (other than libraries which are not commonly in package managers or only used for testing) [#4544](https://github.com/valhalla/valhalla/pull/4544)
   * ADDED: Improved instructions for blind users [#3694](https://github.com/valhalla/valhalla/pull/3694)
   * ADDED: isochrone proper polygon support & pbf output for isochrone [#4575](https://github.com/valhalla/valhalla/pull/4575)
   * ADDED: return isotile grid as geotiff  [#4594](https://github.com/valhalla/valhalla/pull/4594)
   * ADDED: `ignore_non_vehicular_restrictions` parameter for truck costing [#4606](https://github.com/valhalla/valhalla/pull/4606)
   * UPDATED: tz database to 2024a [#4643](https://github.com/valhalla/valhalla/pull/4643)
   * ADDED: `hgv_no_penalty` costing option to allow penalized truck access to `hgv=no` edges [#4650](https://github.com/valhalla/valhalla/pull/4650)
   * CHANGED: Significantly improve performance of graphbuilder [#4669](https://github.com/valhalla/valhalla/pull/4669)
   * UPDATED: Improved turn by turn api reference documentation [#4675](https://github.com/valhalla/valhalla/pull/4675)
   * CHANGED: contract nodes if connecting edges have different names or speed or non-conditional access restrictions [#4613](https://github.com/valhalla/valhalla/pull/4613)
   * CHANGED: CostMatrix switched from Dijkstra to A* [#4671](https://github.com/valhalla/valhalla/pull/4671)
   * ADDED: some missing documentation about request parameters [#4687](https://github.com/valhalla/valhalla/pull/4687)
   * ADDED: Consider more forward/backward tags for access restrictions and speeds [#4686](https://github.com/valhalla/valhalla/pull/4686)
   * CHANGED: change costmatrix max_distance threshold to a distance threshold instead of duration [#4672](https://github.com/valhalla/valhalla/pull/4672)
   * ADDED: PBF support for expansion [#4614](https://github.com/valhalla/valhalla/pull/4614)
   * ADDED: elapsed_cost field to map matching json response [#4709](https://github.com/valhalla/valhalla/pull/4709)
   * ADDED: error if we fail to find any matrix connection [#4718](https://github.com/valhalla/valhalla/pull/4718)
   * ADDED: Fail early in valhalla_ingest_transit if there's no valid GTFS feeds [#4710](https://github.com/valhalla/valhalla/pull/4710)
   * ADDED: Support for `voiceLocale` attribute in OSRM serializer via `voice_instructions` request parameter [#4742](https://github.com/valhalla/valhalla/pull/4742)
   * ADDED: Added ssmlAnnouncements for voice instructions and removed voice and banner instructions from last step. [#4644](https://github.com/valhalla/valhalla/pull/4644)
   * ADDED: deadend information in directed edge JSON for `/locate` [#4751](https://github.com/valhalla/valhalla/pull/4751)
   * ADDED: Dedupe option for expansion, significantly reducing the response size. [#4601](https://github.com/valhalla/valhalla/issues/4601)
   * ADDED: `expansion_type` property to `/expansion` [#4784](https://github.com/valhalla/valhalla/pull/4784)
   * ADDED: inline config arg for `valhalla_build_elevation` script [#4787](https://github.com/valhalla/valhalla/pull/4787)
   * ADDED: `use_truck_route` [#4809](https://github.com/valhalla/valhalla/pull/4809)
   * ADDED: Add option `edge.country_crossing` to trace attributes [#4825](https://github.com/valhalla/valhalla/pull/4825)
   * CHANGED: Unification of turn costs for ramps and roundabouts [#4827](https://github.com/valhalla/valhalla/pull/4827)
   * CHANGED: updated dockerfile to use ubuntu 24.04 [#4805](https://github.com/valhalla/valhalla/pull/4805)

## Release Date: 2023-05-11 Valhalla 3.4.0
* **Removed**
   * REMOVED: Docker image pushes to Dockerhub [#4033](https://github.com/valhalla/valhalla/pull/4033)
   * REMOVED: transitland references and scripts and replace with info for raw GTFS feeds [#4035](https://github.com/valhalla/valhalla/pull/4035)
* **Bug Fix**
   * FIXED: underflow of uint64_t cast for matrix time results [#3906](https://github.com/valhalla/valhalla/pull/3906)
   * FIXED: update vcpkg commit for Azure pipelines to fix libtool mirrors [#3915](https://github.com/valhalla/valhalla/pull/3915)
   * FIXED: fix CHANGELOG release year (2022->2023) [#3927](https://github.com/valhalla/valhalla/pull/3927)
   * FIXED: avoid segfault on invalid exclude_polygons input [#3907](https://github.com/valhalla/valhalla/pull/3907)
   * FIXED: allow \_WIN32_WINNT to be defined by build system [#3933](https://github.com/valhalla/valhalla/issues/3933)
   * FIXED: disconnected stop pairs in gtfs import [#3943](https://github.com/valhalla/valhalla/pull/3943)
   * FIXED: in/egress traversability in gtfs ingestion is now defaulted to kBoth to enable pedestrian access on transit connect edges and through the in/egress node [#3948](https://github.com/valhalla/valhalla/pull/3948)
   * FIXED: parsing logic needed implicit order of stations/egresses/platforms in the GTFS feeds [#3949](https://github.com/valhalla/valhalla/pull/3949)
   * FIXED: segfault in TimeDistanceMatrix [#3964](https://github.com/valhalla/valhalla/pull/3964)
   * FIXED: write multiple PBFs if the protobuf object gets too big [#3954](https://github.com/valhalla/valhalla/pull/3954)
   * FIXED: pin conan version to latest 1.x for now [#3990](https://github.com/valhalla/valhalla/pull/3990)
   * FIXED: Fix matrix_locations when used in pbf request [#3997](https://github.com/valhalla/valhalla/pull/3997)
   * FIXED: got to the point where the basic transit routing test works [#3988](https://github.com/valhalla/valhalla/pull/3988)
   * FIXED: fix build with LOGGING_LEVEL=ALL [#3992](https://github.com/valhalla/valhalla/pull/3992)
   * FIXED: transit stitching when determining whether a platform was generated [#4020](https://github.com/valhalla/valhalla/pull/4020)
   * FIXED: multimodal isochrones [#4030](https://github.com/valhalla/valhalla/pull/4030)
   * FIXED: duplicated recosting names should throw [#4042](https://github.com/valhalla/valhalla/pull/4042)
   * FIXED: Remove arch specificity from strip command of Python bindings to make it more compatible with other archs [#4040](https://github.com/valhalla/valhalla/pull/4040)
   * FIXED: GraphReader::GetShortcut no longer returns false positives or false negatives [#4019](https://github.com/valhalla/valhalla/pull/4019)
   * FIXED: Tagging with bus=permit or taxi=permit did not override access=no [#4045](https://github.com/valhalla/valhalla/pull/4045)
   * FIXED: Upgrade RapidJSON to address undefined behavior [#4051](https://github.com/valhalla/valhalla/pull/4051)
   * FIXED: time handling for transit service [#4052](https://github.com/valhalla/valhalla/pull/4052)
   * FIXED: multiple smaller bugs while testing more multimodal /route & /isochrones [#4055](https://github.com/valhalla/valhalla/pull/4055)
   * FIXED: `FindLuaJit.cmake` to include Windows paths/library names [#4066](https://github.com/valhalla/valhalla/pull/4066)
   * FIXED: Move complex turn restriction check out of can_form_shortcut() [#4047](https://github.com/valhalla/valhalla/pull/4047)
   * FIXED: fix `clear` methods on matrix algorithms and reserve some space for labels with a new config [#4075](https://github.com/valhalla/valhalla/pull/4075)
   * FIXED: fix `valhalla_build_admins` & `valhalla_ways_to_edges` argument parsing [#4097](https://github.com/valhalla/valhalla/pull/4097)
   * FIXED: fail early in `valhalla_build_admins` if parent directory can't be created, also exit with failure [#4099](https://github.com/valhalla/valhalla/pull/4099)
* **Enhancement**
   * CHANGED: replace boost::optional with C++17's std::optional where possible [#3890](https://github.com/valhalla/valhalla/pull/3890)
   * ADDED: parse `lit` tag on ways and add it to graph [#3893](https://github.com/valhalla/valhalla/pull/3893)
   * ADDED: log lat/lon of node where children link edges exceed the configured maximum [#3911](https://github.com/valhalla/valhalla/pull/3911)
   * ADDED: log matrix algorithm which was used [#3916](https://github.com/valhalla/valhalla/pull/3916)
   * UPDATED: docker base image to Ubuntu 22.04 [#3912](https://github.com/valhalla/valhalla/pull/3912)
   * CHANGED: Unify handling of single-file -Werror in all modules [#3910](https://github.com/valhalla/valhalla/pull/3910)
   * CHANGED: Build skadi with -Werror [#3935](https://github.com/valhalla/valhalla/pull/3935)
   * ADDED: Connect transit tiles to the graph [#3700](https://github.com/valhalla/valhalla/pull/3700)
   * CHANGED: switch to C++17 master branch of `just_gtfs` [#3947](https://github.com/valhalla/valhalla/pull/3947)
   * ADDED: Support for configuring a universal request timeout [#3966](https://github.com/valhalla/valhalla/pull/3966)
   * ADDED: optionally include highway=platform edges for pedestrian access [#3971](https://github.com/valhalla/valhalla/pull/3971)
   * ADDED: `use_lit` costing option for pedestrian costing [#3957](https://github.com/valhalla/valhalla/pull/3957)
   * CHANGED: Removed stray NULL values in log output [#3974](https://github.com/valhalla/valhalla/pull/3974)
   * CHANGED: More conservative estimates for cost of walking slopes [#3982](https://github.com/valhalla/valhalla/pull/3982)
   * ADDED: An option to slim down matrix response [#3987](https://github.com/valhalla/valhalla/pull/3987)
   * CHANGED: Updated url for just_gtfs library [#3995](https://github.com/valhalla/valhalla/pull/3995)
   * ADDED: Docker image pushes to Github's docker registry [#4033](https://github.com/valhalla/valhalla/pull/4033)
   * ADDED: `disable_hierarchy_pruning` costing option to find the actual optimal route for motorized costing modes, i.e `auto`, `motorcycle`, `motor_scooter`, `bus`, `truck` & `taxi`. [#4000](https://github.com/valhalla/valhalla/pull/4000)
   * CHANGED: baldr directory: remove warnings and C++17 adjustments [#4011](https://github.com/valhalla/valhalla/pull/4011)
   * UPDATED: `vcpkg` to latest master, iconv wasn't building anymore [#4066](https://github.com/valhalla/valhalla/pull/4066)
   * CHANGED: pybind11 upgrade for python 3.11 [#4067](https://github.com/valhalla/valhalla/pull/4067)
   * CHANGED: added transit level to connectivity map [#4082](https://github.com/valhalla/valhalla/pull/4082)
   * ADDED: "has_transit_tiles" & "osm_changeset" to verbose status response [#4062](https://github.com/valhalla/valhalla/pull/4062)
   * ADDED: time awareness to CostMatrix for e.g. traffic support [#4071](https://github.com/valhalla/valhalla/pull/4071)
   * UPDATED: transifex translations [#4102](https://github.com/valhalla/valhalla/pull/4102)

## Release Date: 2023-01-03 Valhalla 3.3.0
* **Removed**
* **Bug Fix**
* **Enhancement**
  * CHANGED: Upgraded from C++14 to C++17. [#3878](https://github.com/valhalla/valhalla/pull/3878)

## Release Date: 2023-01-03 Valhalla 3.2.1
* **Removed**
* **Bug Fix**
   * FIXED: valhalla_run_route was missing config logic. [#3824](https://github.com/valhalla/valhalla/pull/3824)
   * FIXED: Added missing ferry tag if manoeuver uses a ferry. It's supposed to be there according to the docs. [#3815](https://github.com/valhalla/valhalla/issues/3815)
   * FIXED: Handle hexlifying strings with unsigned chars [#3842](https://github.com/valhalla/valhalla/pull/3842)
   * FIXED: Newer clang warns on `sprintf` which becomes a compilation error (due to `Werror`) so we use `snprintf` instead [#3846](https://github.com/valhalla/valhalla/issues/3846)
   * FIXED: Build all of Mjolnir with -Werror [#3845](https://github.com/valhalla/valhalla/pull/3845)
   * FIXED: Only set most destination information once for all origins in timedistancematrix [#3830](https://github.com/valhalla/valhalla/pull/3830)
   * FIXED: Integers to expansion JSON output were cast wrongly [#3857](https://github.com/valhalla/valhalla/pull/3857)
   * FIXED: hazmat=destination should be hazmat=false and fix the truckcost usage of hazmat [#3865](https://github.com/valhalla/valhalla/pull/3865)
   * FIXED: Make sure there is at least one path which is accessible for all vehicular modes when reclassifying ferry edges [#3860](https://github.com/valhalla/valhalla/pull/3860)
   * FIXED: valhalla_build_extract was failing to determine the tile ID to include in the extract [#3864](https://github.com/valhalla/valhalla/pull/3864)
   * FIXED: valhalla_ways_to_edges missed trimming the cache when overcommitted [#3872](https://github.com/valhalla/valhalla/pull/3872)
   * FIXED: Strange detours with multi-origin/destination unidirectional A* [#3585](https://github.com/valhalla/valhalla/pull/3585)
* **Enhancement**
   * ADDED: Added has_toll, has_highway, has_ferry tags to summary field of a leg and route and a highway tag to a maneuver if it includes a highway. [#3815](https://github.com/valhalla/valhalla/issues/3815)
   * ADDED: Add time info to sources_to_targets [#3795](https://github.com/valhalla/valhalla/pull/3795)
   * ADDED: "available_actions" to the /status response [#3836](https://github.com/valhalla/valhalla/pull/3836)
   * ADDED: "waiting" field on input/output intermediate break(\_through) locations to respect services times [#3849](https://github.com/valhalla/valhalla/pull/3849)
   * ADDED: --bbox & --geojson-dir options to valhalla_build_extract to only archive a subset of tiles [#3856](https://github.com/valhalla/valhalla/pull/3856)
   * CHANGED: Replace unstable c++ geos API with a mix of geos' c api and boost::geometry for admin building [#3683](https://github.com/valhalla/valhalla/pull/3683)
   * ADDED: optional write-access to traffic extract from GraphReader [#3876](https://github.com/valhalla/valhalla/pull/3876)
   * UPDATED: locales from Transifex [#3879](https://github.com/valhalla/valhalla/pull/3879)
   * CHANGED: Build most of Baldr with -Werror [#3885](https://github.com/valhalla/valhalla/pull/3885)
   * UPDATED: some documentation overhaul to slim down root's README [#3881](https://github.com/valhalla/valhalla/pull/3881)
   * CHANGED: move documentation hosting to Github Pages from readthedocs.io [#3884](https://github.com/valhalla/valhalla/pull/3884)
   * ADDED: inline config arguments to some more executables [#3873](https://github.com/valhalla/valhalla/pull/3873)

## Release Date: 2022-10-26 Valhalla 3.2.0
* **Removed**
   * REMOVED: "build-\*" docker image to decrease complexity [#3690](https://github.com/valhalla/valhalla/pull/3690)

* **Bug Fix**
   * FIXED: Fix precision losses while encoding-decoding distance parameter in openlr [#3374](https://github.com/valhalla/valhalla/pull/3374)
   * FIXED: Fix bearing calculation for openlr records [#3379](https://github.com/valhalla/valhalla/pull/3379)
   * FIXED: Some refactoring that was proposed for the PR 3379 [#3381](https://github.com/valhalla/valhalla/pull/3381)
   * FIXED: Avoid calling out "keep left/right" when passing an exit [#3349](https://github.com/valhalla/valhalla/pull/3349)
   * FIXED: Fix iterator decrement beyond begin() in GeoPoint::HeadingAtEndOfPolyline() method [#3393](https://github.com/valhalla/valhalla/pull/3393)
   * FIXED: Add string for Use:kPedestrianCrossing to fix null output in to_string(Use). [#3416](https://github.com/valhalla/valhalla/pull/3416)
   * FIXED: Remove simple restrictions check for pedestrian cost calculation. [#3423](https://github.com/valhalla/valhalla/pull/3423)
   * FIXED: Parse "highway=busway" OSM tag: https://wiki.openstreetmap.org/wiki/Tag:highway%3Dbusway [#3413](https://github.com/valhalla/valhalla/pull/3413)
   * FIXED: Process int_ref irrespective of `use_directions_on_ways_` [#3446](https://github.com/valhalla/valhalla/pull/3446)
   * FIXED: workaround python's ArgumentParser bug to not accept negative numbers as arguments [#3443](https://github.com/valhalla/valhalla/pull/3443)
   * FIXED: Undefined behaviour on some platforms due to unaligned reads [#3447](https://github.com/valhalla/valhalla/pull/3447)
   * FIXED: Fixed undefined behavior due to invalid shift exponent when getting edge's heading [#3450](https://github.com/valhalla/valhalla/pull/3450)
   * FIXED: Use midgard::unaligned_read in GraphTileBuilder::AddSigns [#3456](https://github.com/valhalla/valhalla/pull/3456)
   * FIXED: Relax test margin for time dependent traffic test [#3467](https://github.com/valhalla/valhalla/pull/3467)
   * FIXED: Fixed missed intersection heading [#3463](https://github.com/valhalla/valhalla/pull/3463)
   * FIXED: Stopped putting binary bytes into a string field of the protobuf TaggedValue since proto3 protects against that for cross language support [#3468](https://github.com/valhalla/valhalla/pull/3468)
   * FIXED: valhalla_service uses now loki logging config instead of deprecated tyr logging [#3481](https://github.com/valhalla/valhalla/pull/3481)
   * FIXED: Docker image `valhalla/valhalla:run-latest`: conan error + python integration [#3485](https://github.com/valhalla/valhalla/pull/3485)
   * FIXED: fix more protobuf unstable 3.x API [#3494](https://github.com/valhalla/valhalla/pull/3494)
   * FIXED: fix one more protobuf unstable 3.x API [#3501](https://github.com/valhalla/valhalla/pull/3501)
   * FIXED: Fix valhalla_build_tiles imports only bss from last osm file [#3503](https://github.com/valhalla/valhalla/pull/3503)
   * FIXED: Fix total_run_stat.sh script. [#3511](https://github.com/valhalla/valhalla/pull/3511)
   * FIXED: Both `hov:designated` and `hov:minimum` have to be correctly set for the way to be considered hov-only [#3526](https://github.com/valhalla/valhalla/pull/3526)
   * FIXED: Wrong out index in route intersections [#3541](https://github.com/valhalla/valhalla/pull/3541)
   * FIXED: fix valhalla_export_edges: missing null columns separator [#3543](https://github.com/valhalla/valhalla/pull/3543)
   * FIXED: Removed/updated narrative language aliases that are not IETF BCP47 compliant [#3546](https://github.com/valhalla/valhalla/pull/3546)
   * FIXED: Wrong predecessor opposing edge in dijkstra's expansion [#3528](https://github.com/valhalla/valhalla/pull/3528)
   * FIXED: exit and exit_verbal in Russian locale should be same [#3545](https://github.com/valhalla/valhalla/pull/3545)
   * FIXED: Skip transit tiles in hierarchy builder [#3559](https://github.com/valhalla/valhalla/pull/3559)
   * FIXED: Fix some country overrides in adminconstants and add a couple new countries. [#3578](https://github.com/valhalla/valhalla/pull/3578)
   * FIXED: Improve build errors reporting [#3579](https://github.com/valhalla/valhalla/pull/3579)
   * FIXED: Fix "no elevation" values and /locate elevation response [#3571](https://github.com/valhalla/valhalla/pull/3571)
   * FIXED: Build tiles with admin/timezone support on Windows [#3580](https://github.com/valhalla/valhalla/pull/3580)
   * FIXED: admin "Saint-Martin" changed name to "Saint-Martin (France)" [#3619](https://github.com/valhalla/valhalla/pull/3619)
   * FIXED: openstreetmapspeeds global config with `null`s now supported [#3621](https://github.com/valhalla/valhalla/pull/3621)
   * FIXED: valhalla_run_matrix was failing (could not find proper max_matrix_distance) [#3635](https://github.com/valhalla/valhalla/pull/3635)
   * FIXED: Removed duplicate degrees/radians constants [#3642](https://github.com/valhalla/valhalla/pull/3642)
   * FIXED: Forgot to adapt driving side and country access rules in [#3619](https://github.com/valhalla/valhalla/pull/3619) [#3652](https://github.com/valhalla/valhalla/pull/3652)
   * FIXED: DateTime::is_conditional_active(...) incorrect end week handling [#3655](https://github.com/valhalla/valhalla/pull/3655)
   * FIXED: TimeDistanceBSSMatrix: incorrect initialization for destinations [#3659](https://github.com/valhalla/valhalla/pull/3659)
   * FIXED: Some interpolated points had invalid edge_index in trace_attributes response [#3670](https://github.com/valhalla/valhalla/pull/3670)
   * FIXED: Use a small node snap distance in map-matching. FIxes issue with incorrect turn followed by Uturn. [#3677](https://github.com/valhalla/valhalla/pull/3677)
   * FIXED: Conan error when building Docker image. [#3689](https://github.com/valhalla/valhalla/pull/3689)
   * FIXED: Allow country overrides for sidewalk [#3711](https://github.com/valhalla/valhalla/pull/3711)
   * FIXED: CostMatrix incorrect tile usage with oppedge. [#3719](https://github.com/valhalla/valhalla/pull/3719)
   * FIXED: Fix elevation serializing [#3735](https://github.com/valhalla/valhalla/pull/3735)
   * FIXED: Fix returning a potentially uninitialized value in PointXY::ClosestPoint [#3737](https://github.com/valhalla/valhalla/pull/3737)
   * FIXED: Wales and Scotland name change. [#3746](https://github.com/valhalla/valhalla/pull/3746)
   * FIXED: Pedestrian crossings are allowed for bikes [#3751](https://github.com/valhalla/valhalla/pull/3751)
   * FIXED: Fix for Mac OSx.  Small update for the workdir for the admin_sidewalk_override test.  [#3757](https://github.com/valhalla/valhalla/pull/3757)
   * FIXED: Add missing service road case from GetTripLegUse method. [#3763](https://github.com/valhalla/valhalla/pull/3763)
   * FIXED: Fix TimeDistanceMatrix results sequence [#3738](https://github.com/valhalla/valhalla/pull/3738)
   * FIXED: Fix status endpoint not reporting that the service is shutting down [#3785](https://github.com/valhalla/valhalla/pull/3785)
   * FIXED: Fix TimdDistanceMatrix SetSources and SetTargets [#3792](https://github.com/valhalla/valhalla/pull/3792)
   * FIXED: Added highway and surface factor in truckcost [#3590](https://github.com/valhalla/valhalla/pull/3590)
   * FIXED: Potential integer underflow in file suffix generation [#3783](https://github.com/valhalla/valhalla/pull/3783)
   * FIXED: Building Valhalla as a submodule [#3781](https://github.com/valhalla/valhalla/issues/3781)
   * FIXED: Fixed invalid time detection in GetSpeed [#3800](https://github.com/valhalla/valhalla/pull/3800)
   * FIXED: Osmway struct update: added up to 33 and not 32 [#3808](https://github.com/valhalla/valhalla/pull/3808)
   * FIXED: Fix out-of-range linestrings in expansion [#4603](https://github.com/valhalla/valhalla/pull/4603)
   * FIXED: Osmway struct update: used 1 bit for multiple levels from spare bits [#5112](https://github.com/valhalla/valhalla/issues/5112)

* **Enhancement**
   * CHANGED: Pronunciation for names and destinations [#3132](https://github.com/valhalla/valhalla/pull/3132)
   * CHANGED: Requested code clean up for phonemes PR [#3356](https://github.com/valhalla/valhalla/pull/3356)
   * CHANGED: Refactor Pronunciation class to struct [#3359](https://github.com/valhalla/valhalla/pull/3359)
   * ADDED: Added support for probabale restrictions [#3361](https://github.com/valhalla/valhalla/pull/3361)
   * CHANGED: Refactored the verbal text formatter to handle logic for street name and sign [#3369](https://github.com/valhalla/valhalla/pull/3369)
   * CHANGED: return "version" and "tileset_age" on parameterless /status call [#3367](https://github.com/valhalla/valhalla/pull/3367)
   * CHANGED: de-singleton tile_extract by introducing an optional index.bin file created by valhalla_build_extract [#3281](https://github.com/valhalla/valhalla/pull/3281)
   * CHANGED: implement valhalla_build_elevation in python and add more --from-geojson & --from-graph options [#3318](https://github.com/valhalla/valhalla/pull/3318)
   * ADDED: Add boolean parameter to clear memory for edge labels from thor. [#2789](https://github.com/valhalla/valhalla/pull/2789)
   * CHANGED: Do not create statsd client in workers if it is not configured [#3394](https://github.com/valhalla/valhalla/pull/3394)
   * ADDED: Import of Bike Share Stations information in BSS Connection edges [#3411](https://github.com/valhalla/valhalla/pull/3411)
   * ADDED: Add heading to PathEdge to be able to return it on /locate [#3399](https://github.com/valhalla/valhalla/pull/3399)
   * ADDED: Add `prioritize_bidirectional` option for fast work and correct ETA calculation for `depart_at` date_time type. Smoothly stop using live-traffic [#3398](https://github.com/valhalla/valhalla/pull/3398)
   * CHANGED: Minor fix for headers  [#3436](https://github.com/valhalla/valhalla/pull/3436)
   * CHANGED: Use std::multimap for polygons returned for admin and timezone queries. Improves performance when building tiles. [#3427](https://github.com/valhalla/valhalla/pull/3427)
   * CHANGED: Refactored GraphBuilder::CreateSignInfoList [#3438](https://github.com/valhalla/valhalla/pull/3438)
   * ADDED: Add support for LZ4 compressed elevation tiles [#3401](https://github.com/valhalla/valhalla/pull/3401)
   * CHANGED: Rearranged some of the protobufs to remove redundancy [#3452](https://github.com/valhalla/valhalla/pull/3452)
   * CHANGED: overhaul python bindings [#3380](https://github.com/valhalla/valhalla/pull/3380)
   * CHANGED: Removed all protobuf defaults either by doing them in code or by relying on 0 initialization. Also deprecated best_paths and do_not_track [#3454](https://github.com/valhalla/valhalla/pull/3454)
   * ADDED: isochrone action for /expansion endpoint to track dijkstra expansion [#3215](https://github.com/valhalla/valhalla/pull/3215)
   * CHANGED: remove boost from dependencies and add conan as prep for #3346 [#3459](https://github.com/valhalla/valhalla/pull/3459)
   * CHANGED: Remove boost.program_options in favor of cxxopts header-only lib and use conan to install header-only boost. [#3346](https://github.com/valhalla/valhalla/pull/3346)
   * CHANGED: Moved all protos to proto3 for internal request/response handling [#3457](https://github.com/valhalla/valhalla/pull/3457)
   * CHANGED: Allow up to 32 outgoing link edges on a node when reclassifying links [#3483](https://github.com/valhalla/valhalla/pull/3483)
   * CHANGED: Reuse sample::get implementation [#3471](https://github.com/valhalla/valhalla/pull/3471)
   * ADDED: Beta support for interacting with the http/bindings/library via serialized and pbf objects respectively [#3464](https://github.com/valhalla/valhalla/pull/3464)
   * CHANGED: Update xcode to 12.4.0 [#3492](https://github.com/valhalla/valhalla/pull/3492)
   * ADDED: Add JSON generator to conan [#3493](https://github.com/valhalla/valhalla/pull/3493)
   * CHANGED: top_speed option: ignore live speed for speed based penalties [#3460](https://github.com/valhalla/valhalla/pull/3460)
   * ADDED: Add `include_construction` option into the config to include/exclude roads under construction from the graph [#3455](https://github.com/valhalla/valhalla/pull/3455)
   * CHANGED: Refactor options protobuf for Location and Costing objects [#3506](https://github.com/valhalla/valhalla/pull/3506)
   * CHANGED: valhalla.h and config.h don't need cmake configuration [#3502](https://github.com/valhalla/valhalla/pull/3502)
   * ADDED: New options to control what fields of the pbf are returned when pbf format responses are requested [#3507](https://github.com/valhalla/valhalla/pull/3507)
   * CHANGED: Rename tripcommon to common [#3516](https://github.com/valhalla/valhalla/pull/3516)
   * ADDED: Indoor routing - data model, data processing. [#3509](https://github.com/valhalla/valhalla/pull/3509)
   * ADDED: On-demand elevation tile fetching [#3391](https://github.com/valhalla/valhalla/pull/3391)
   * CHANGED: Remove many oneof uses from the protobuf api where the semantics of optional vs required isnt necessary [#3527](https://github.com/valhalla/valhalla/pull/3527)
   * ADDED: Indoor routing maneuvers [#3519](https://github.com/valhalla/valhalla/pull/3519)
   * ADDED: Expose reverse isochrone parameter for reverse expansion [#3528](https://github.com/valhalla/valhalla/pull/3528)
   * CHANGED: Add matrix classes to thor worker so they persist between requests. [#3560](https://github.com/valhalla/valhalla/pull/3560)
   * CHANGED: Remove `max_matrix_locations` and introduce `max_matrix_location_pairs` to configure the allowed number of total routes for the matrix action for more flexible asymmetric matrices [#3569](https://github.com/valhalla/valhalla/pull/3569)
   * CHANGED: modernized spatialite syntax [#3580](https://github.com/valhalla/valhalla/pull/3580)
   * ADDED: Options to generate partial results for time distance matrix when there is one source (one to many) or one target (many to one). [#3181](https://github.com/valhalla/valhalla/pull/3181)
   * ADDED: Enhance valhalla_build_elevation with LZ4 recompression support [#3607](https://github.com/valhalla/valhalla/pull/3607)
   * CHANGED: removed UK admin and upgraded its constituents to countries [#3619](https://github.com/valhalla/valhalla/pull/3619)
   * CHANGED: expansion service: only track requested max time/distance [#3532](https://github.com/valhalla/valhalla/pull/3532)
   * ADDED: Shorten down the request delay, when some sources/targets searches are early aborted [#3611](https://github.com/valhalla/valhalla/pull/3611)
   * ADDED: add `pre-commit` hook for running the `format.sh` script [#3637](https://github.com/valhalla/valhalla/pull/3637)
   * CHANGED: upgrade pybind11 to v2.9.2 to remove cmake warning [#3658](https://github.com/valhalla/valhalla/pull/3658)
   * ADDED: tests for just_gtfs reading and writing feeds [#3665](https://github.com/valhalla/valhalla/pull/3665)
   * CHANGED: Precise definition of types of edges on which BSS could be projected [#3663](https://github.com/valhalla/valhalla/pull/3663)
   * CHANGED: Remove duplicate implementation of `adjust_scores` [#3673](https://github.com/valhalla/valhalla/pull/3673)
   * ADDED: convert GTFS data into protobuf tiles [#3629](https://github.com/valhalla/valhalla/issues/3629)
   * CHANGED: Use `starts_with()` instead of `substr(0, N)` getting and comparing to prefix [#3702](https://github.com/valhalla/valhalla/pull/3702)
   * ADDED: Ferry support for HGV [#3710](https://github.com/valhalla/valhalla/issues/3710)
   * ADDED: Linting & formatting checks for Python code [#3713](https://github.com/valhalla/valhalla/pull/3713)
   * CHANGED: rename Turkey admin to Türkiye [#3720](https://github.com/valhalla/valhalla/pull/3720)
   * CHANGED: bumped vcpkg version to "2022.08.15" [#3754](https://github.com/valhalla/valhalla/pull/3754)
   * CHANGED: chore: Updates to clang-format 11.0.0 [#3533](https://github.com/valhalla/valhalla/pull/3533)
   * CHANGED: Ported trace_attributes serialization to RapidJSON. [#3333](https://github.com/valhalla/valhalla/pull/3333)
   * ADDED: Add helpers for DirectedEdgeExt and save them to file in GraphTileBuilder [#3562](https://github.com/valhalla/valhalla/pull/3562)
   * ADDED: Fixed Speed costing option [#3576](https://github.com/valhalla/valhalla/pull/3576)
   * ADDED: axle_count costing option for hgv [#3648](https://github.com/valhalla/valhalla/pull/3648)
   * ADDED: Matrix action for gurka [#3793](https://github.com/valhalla/valhalla/pull/3793)
   * ADDED: Add warnings array to response. [#3588](https://github.com/valhalla/valhalla/pull/3588)
   * CHANGED: Templatized TimeDistanceMatrix for forward/reverse search [#3773](https://github.com/valhalla/valhalla/pull/3773)
   * CHANGED: Templatized TimeDistanceBSSMatrix for forward/reverse search [#3778](https://github.com/valhalla/valhalla/pull/3778)
   * CHANGED: error code 154 shows distance limit in error message [#3779](https://github.com/valhalla/valhalla/pull/3779)

## Release Date: 2021-10-07 Valhalla 3.1.4
* **Removed**
* **Bug Fix**
   * FIXED: Revert default speed boost for turn channels [#3232](https://github.com/valhalla/valhalla/pull/3232)
   * FIXED: Use the right tile to get country for incident [#3235](https://github.com/valhalla/valhalla/pull/3235)
   * FIXED: Fix factors passed to `RelaxHierarchyLimits` [#3253](https://github.com/valhalla/valhalla/pull/3253)
   * FIXED: Fix TransitionCostReverse usage [#3260](https://github.com/valhalla/valhalla/pull/3260)
   * FIXED: Fix Tagged Value Support in EdgeInfo [#3262](https://github.com/valhalla/valhalla/issues/3262)
   * FIXED: TransitionCostReverse fix: revert internal_turn change [#3271](https://github.com/valhalla/valhalla/issues/3271)
   * FIXED: Optimize tiles usage in reach-based pruning [#3294](https://github.com/valhalla/valhalla/pull/3294)
   * FIXED: Slip lane detection: track visited nodes to avoid infinite loops [#3297](https://github.com/valhalla/valhalla/pull/3297)
   * FIXED: Fix distance value in a 0-length road [#3185](https://github.com/valhalla/valhalla/pull/3185)
   * FIXED: Trivial routes were broken when origin was node snapped and destnation was not and vice-versa for reverse astar [#3299](https://github.com/valhalla/valhalla/pull/3299)
   * FIXED: Tweaked TestAvoids map to get TestAvoidShortcutsTruck working [#3301](https://github.com/valhalla/valhalla/pull/3301)
   * FIXED: Overflow in sequence sort [#3303](https://github.com/valhalla/valhalla/pull/3303)
   * FIXED: Setting statsd tags in config via valhalla_build_config [#3225](https://github.com/valhalla/valhalla/pull/3225)
   * FIXED: Cache for gzipped elevation tiles [#3120](https://github.com/valhalla/valhalla/pull/3120)
   * FIXED: Current time conversion regression introduced in unidirectional algorithm refractor [#3278](https://github.com/valhalla/valhalla/issues/3278)
   * FIXED: Make combine_route_stats.py properly quote CSV output (best practice improvement) [#3328](https://github.com/valhalla/valhalla/pull/3328)
   * FIXED: Merge edge segment records in map matching properly so that resulting edge indices in trace_attributes are valid [#3280](https://github.com/valhalla/valhalla/pull/3280)
   * FIXED: Shape walking map matcher now sets correct edge candidates used in the match for origin and destination location [#3329](https://github.com/valhalla/valhalla/pull/3329)
   * FIXED: Better hash function of GraphId [#3332](https://github.com/valhalla/valhalla/pull/3332)

* **Enhancement**
   * CHANGED: Favor turn channels more [#3222](https://github.com/valhalla/valhalla/pull/3222)
   * CHANGED: Rename `valhalla::midgard::logging::LogLevel` enumerators to avoid clash with common macros [#3237](https://github.com/valhalla/valhalla/pull/3237)
   * CHANGED: Move pre-defined algorithm-based factors inside `RelaxHierarchyLimits` [#3253](https://github.com/valhalla/valhalla/pull/3253)
   * ADDED: Reject alternatives with too long detours [#3238](https://github.com/valhalla/valhalla/pull/3238)
   * ADDED: Added info to /status endpoint [#3008](https://github.com/valhalla/valhalla/pull/3008)
   * ADDED: Added stop and give_way/yield signs to the data and traffic signal fixes [#3251](https://github.com/valhalla/valhalla/pull/3251)
   * ADDED: use_hills for pedestrian costing, which also affects the walking speed [#3234](https://github.com/valhalla/valhalla/pull/3234)
   * CHANGED: Fixed cost threshold for bidirectional astar. Implemented reach-based pruning for suboptimal branches [#3257](https://github.com/valhalla/valhalla/pull/3257)
   * ADDED: Added `exclude_unpaved` request parameter [#3240](https://github.com/valhalla/valhalla/pull/3240)
   * ADDED: Added support for routing onto HOV/HOT lanes via request parameters `include_hot`, `include_hov2`, and `include_hov3` [#3273](https://github.com/valhalla/valhalla/pull/3273)
   * ADDED: Add Z-level field to `EdgeInfo`. [#3261](https://github.com/valhalla/valhalla/pull/3261)
   * CHANGED: Calculate stretch threshold for alternatives based on the optimal route cost [#3276](https://github.com/valhalla/valhalla/pull/3276)
   * ADDED: Add `preferred_z_level` as a parameter of loki requests. [#3270](https://github.com/valhalla/valhalla/pull/3270)
   * ADDED: Add `preferred_layer` as a parameter of loki requests. [#3270](https://github.com/valhalla/valhalla/pull/3270)
   * ADDED: Exposing service area names in passive maneuvers. [#3277](https://github.com/valhalla/valhalla/pull/3277)
   * ADDED: Added traffic signal and stop sign check for stop impact. These traffic signals and stop sign are located on edges. [#3279](https://github.com/valhalla/valhalla/pull/3279)
   * CHANGED: Improved sharing criterion to obtain more reasonable alternatives; extended alternatives search [#3302](https://github.com/valhalla/valhalla/pull/3302)
   * ADDED: pull ubuntu:20.04 base image before building [#3233](https://github.com/valhalla/valhalla/pull/3233)
   * CHANGED: Improve Loki nearest-neighbour performance for large radius searches in open space [#3324](https://github.com/valhalla/valhalla/pull/3324)
   * ADDED: testing infrastructure for scripts and valhalla_build_config tests [#3308](https://github.com/valhalla/valhalla/pull/3308)
   * ADDED: Shape points and information about where intermediate locations are placed along the legs of a route [#3274](https://github.com/valhalla/valhalla/pull/3274)
   * CHANGED: Improved existing hov lane transition test case to make more realistic [#3330](https://github.com/valhalla/valhalla/pull/3330)
   * CHANGED: Update python usage in all scripts to python3 [#3337](https://github.com/valhalla/valhalla/pull/3337)
   * ADDED: Added `exclude_cash_only_tolls` request parameter [#3341](https://github.com/valhalla/valhalla/pull/3341)
   * CHANGED: Update api-reference for street_names [#3342](https://github.com/valhalla/valhalla/pull/3342)
   * ADDED: Disable msse2 flags when building on Apple Silicon chip [#3327](https://github.com/valhalla/valhalla/pull/3327)

## Release Date: 2021-07-20 Valhalla 3.1.3
* **Removed**
   * REMOVED: Unused overloads of `to_response` function [#3167](https://github.com/valhalla/valhalla/pull/3167)

* **Bug Fix**
   * FIXED: Fix heading on small edge [#3114](https://github.com/valhalla/valhalla/pull/3114)
   * FIXED: Added support for `access=psv`, which disables routing on these nodes and edges unless the mode is taxi or bus [#3107](https://github.com/valhalla/valhalla/pull/3107)
   * FIXED: Disables logging in CI to catch issues [#3121](https://github.com/valhalla/valhalla/pull/3121)
   * FIXED: Fixed U-turns through service roads [#3082](https://github.com/valhalla/valhalla/pull/3082)
   * FIXED: Added forgotten penalties for kLivingStreet and kTrack for pedestrian costing model [#3116](https://github.com/valhalla/valhalla/pull/3116)
   * FIXED: Updated the reverse turn bounds [#3122](https://github.com/valhalla/valhalla/pull/3122)
   * FIXED: Missing fork maneuver [#3134](https://github.com/valhalla/valhalla/pull/3134)
   * FIXED: Update turn channel logic to call out specific turn at the end of the turn channel if needed [#3140](https://github.com/valhalla/valhalla/pull/3140)
   * FIXED: Fixed cost thresholds for TimeDistanceMatrix. [#3131](https://github.com/valhalla/valhalla/pull/3131)
   * FIXED: Use distance threshold in hierarchy limits for bidirectional astar to expand more important lower level roads [#3156](https://github.com/valhalla/valhalla/pull/3156)
   * FIXED: Fixed incorrect dead-end roundabout labels. [#3129](https://github.com/valhalla/valhalla/pull/3129)
   * FIXED: googletest wasn't really updated in #3166 [#3187](https://github.com/valhalla/valhalla/pull/3187)
   * FIXED: Minor fix of benchmark code [#3190](https://github.com/valhalla/valhalla/pull/3190)
   * FIXED: avoid_polygons intersected edges as polygons instead of linestrings [#3194](https://github.com/valhalla/valhalla/pull/3194)
   * FIXED: when binning horizontal edge shapes using single precision floats (converted from not double precision floats) allowed for the possibility of marking many many tiles no where near the shape [#3204](https://github.com/valhalla/valhalla/pull/3204)
   * FIXED: Fix improper iterator usage in ManeuversBuilder [#3205](https://github.com/valhalla/valhalla/pull/3205)
   * FIXED: Modified approach for retrieving signs from a directed edge #3166 [#3208](https://github.com/valhalla/valhalla/pull/3208)
   * FIXED: Improve turn channel classification: detect slip lanes [#3196](https://github.com/valhalla/valhalla/pull/3196)
   * FIXED: Compatibility with older boost::optional versions [#3219](https://github.com/valhalla/valhalla/pull/3219)
   * FIXED: Older boost.geometry versions don't have correct() for geographic rings [#3218](https://github.com/valhalla/valhalla/pull/3218)
   * FIXED: Use default road speed for bicycle costing so traffic does not reduce penalty on high speed roads. [#3143](https://github.com/valhalla/valhalla/pull/3143)

* **Enhancement**
   * CHANGED: Refactor base costing options parsing to handle more common stuff in a one place [#3125](https://github.com/valhalla/valhalla/pull/3125)
   * CHANGED: Unified Sign/SignElement into sign.proto [#3146](https://github.com/valhalla/valhalla/pull/3146)
   * ADDED: New verbal succinct transition instruction to maneuver & narrativebuilder. Currently this instruction will be used in place of a very long street name to avoid repetition of long names [#2844](https://github.com/valhalla/valhalla/pull/2844)
   * ADDED: Added oneway support for pedestrian access and foot restrictions [#3123](https://github.com/valhalla/valhalla/pull/3123)
   * ADDED: Exposing rest-area names in passive maneuvers [#3172](https://github.com/valhalla/valhalla/pull/3172)
   * CHORE: Updates robin-hood-hashing third-party library [#3151](https://github.com/valhalla/valhalla/pull/3151)
   * ADDED: Support `barrier=yes|swing_gate|jersey_barrier` tags [#3154](https://github.com/valhalla/valhalla/pull/3154)
   * ADDED: Maintain `access=permit|residents` tags as private [#3149](https://github.com/valhalla/valhalla/pull/3149)
   * CHANGED: Replace `avoid_*` API parameters with more accurate `exclude_*` [#3093](https://github.com/valhalla/valhalla/pull/3093)
   * ADDED: Penalize private gates [#3144](https://github.com/valhalla/valhalla/pull/3144)
   * CHANGED: Renamed protobuf Sign/SignElement to TripSign/TripSignElement [#3168](https://github.com/valhalla/valhalla/pull/3168)
   * CHORE: Updates googletest to release-1.11.0 [#3166](https://github.com/valhalla/valhalla/pull/3166)
   * CHORE: Enables -Wall on sif sources [#3178](https://github.com/valhalla/valhalla/pull/3178)
   * ADDED: Allow going through accessible `barrier=bollard` and penalize routing through it, when the access is private [#3175](https://github.com/valhalla/valhalla/pull/3175)
   * ADDED: Add country code to incident metadata [#3169](https://github.com/valhalla/valhalla/pull/3169)
   * CHANGED: Use distance instead of time to check limited sharing criteria [#3183](https://github.com/valhalla/valhalla/pull/3183)
   * ADDED: Introduced a new via_waypoints array on the leg in the osrm route serializer that describes where a particular waypoint from the root-level array matches to the route. [#3189](https://github.com/valhalla/valhalla/pull/3189)
   * ADDED: Added vehicle width and height as an option for auto (and derived: taxi, bus, hov) profile [#3179](https://github.com/valhalla/valhalla/pull/3179)
   * ADDED: Support for statsd integration for basic error and requests metrics [#3191](https://github.com/valhalla/valhalla/pull/3191)
   * CHANGED: Get rid of typeid in statistics-related code. [#3227](https://github.com/valhalla/valhalla/pull/3227)

## Release Date: 2021-05-26 Valhalla 3.1.2
* **Removed**
* **Bug Fix**
   * FIXED: Change unnamed road intersections from being treated as penil point u-turns [#3084](https://github.com/valhalla/valhalla/pull/3084)
   * FIXED: Fix TimeDepReverse termination and path cost calculation (for arrive_by routing) [#2987](https://github.com/valhalla/valhalla/pull/2987)
   * FIXED: Isochrone (::Generalize()) fix to avoid generating self-intersecting polygons [#3026](https://github.com/valhalla/valhalla/pull/3026)
   * FIXED: Handle day_on/day_off/hour_on/hour_off restrictions [#3029](https://github.com/valhalla/valhalla/pull/3029)
   * FIXED: Apply conditional restrictions with dow only to the edges when routing [#3039](https://github.com/valhalla/valhalla/pull/3039)
   * FIXED: Missing locking in incident handler needed to hang out to scop lock rather than let the temporary dissolve [#3046](https://github.com/valhalla/valhalla/pull/3046)
   * FIXED: Continuous lane guidance fix [#3054](https://github.com/valhalla/valhalla/pull/3054)
   * FIXED: Fix reclassification for "shorter" ferries and rail ferries (for Chunnel routing issues) [#3038](https://github.com/valhalla/valhalla/pull/3038)
   * FIXED: Incorrect routing through motor_vehicle:conditional=destination. [#3041](https://github.com/valhalla/valhalla/pull/3041)
   * FIXED: Allow destination-only routing on the first-pass for non bidirectional Astar algorithms. [#3085](https://github.com/valhalla/valhalla/pull/3085)
   * FIXED: Highway/ramp lane bifurcation [#3088](https://github.com/valhalla/valhalla/pull/3088)
   * FIXED: out of bound access of tile hierarchy in base_ll function in graphheader [#3089](https://github.com/valhalla/valhalla/pull/3089)
   * FIXED: include shortcuts in avoid edge set for avoid_polygons [#3090](https://github.com/valhalla/valhalla/pull/3090)

* **Enhancement**
   * CHANGED: Refactor timedep forward/reverse to reduce code repetition [#2987](https://github.com/valhalla/valhalla/pull/2987)
   * CHANGED: Sync translation files with Transifex command line tool [#3030](https://github.com/valhalla/valhalla/pull/3030)
   * CHANGED: Use osm tags in links reclassification algorithm in order to reduce false positive downgrades [#3042](https://github.com/valhalla/valhalla/pull/3042)
   * CHANGED: Use CircleCI XL instances for linux based builds [#3043](https://github.com/valhalla/valhalla/pull/3043)
   * ADDED: ci: Enable undefined sanitizer [#2999](https://github.com/valhalla/valhalla/pull/2999)
   * ADDED: Optionally pass preconstructed graphreader to connectivity map [#3046](https://github.com/valhalla/valhalla/pull/3046)
   * CHANGED: ci: Skip Win CI runs for irrelevant files [#3014](https://github.com/valhalla/valhalla/pull/3014)
   * ADDED: Allow configuration-driven default speed assignment based on edge properties [#3055](https://github.com/valhalla/valhalla/pull/3055)
   * CHANGED: Use std::shared_ptr in case if ENABLE_THREAD_SAFE_TILE_REF_COUNT is ON. [#3067](https://github.com/valhalla/valhalla/pull/3067)
   * CHANGED: Reduce stop impact when driving in parking lots [#3051](https://github.com/valhalla/valhalla/pull/3051)
   * ADDED: Added another through route test [#3074](https://github.com/valhalla/valhalla/pull/3074)
   * ADDED: Adds incident-length to metadata proto [#3083](https://github.com/valhalla/valhalla/pull/3083)
   * ADDED: Do not penalize gates that have allowed access [#3078](https://github.com/valhalla/valhalla/pull/3078)
   * ADDED: Added missing k/v pairs to taginfo.json.  Updated PR template. [#3101](https://github.com/valhalla/valhalla/pull/3101)
   * CHANGED: Serialize isochrone 'contour' properties as floating point so they match user supplied value [#3095](https://github.com/valhalla/valhalla/pull/3095)
   * NIT: Enables compiler warnings as errors in midgard module [#3104](https://github.com/valhalla/valhalla/pull/3104)
   * CHANGED: Check all tiles for nullptr that reads from graphreader to avoid fails in case tiles might be missing. [#3065](https://github.com/valhalla/valhalla/pull/3065)

## Release Date: 2021-04-21 Valhalla 3.1.1
* **Removed**
   * REMOVED: The tossing of private roads in [#1960](https://github.com/valhalla/valhalla/pull/1960) was too aggressive and resulted in a lot of no routes.  Reverted this logic.  [#2934](https://github.com/valhalla/valhalla/pull/2934)
   * REMOVED: stray references to node bindings [#3012](https://github.com/valhalla/valhalla/pull/3012)

* **Bug Fix**
   * FIXED: Fix compression_utils.cc::inflate(...) throw - make it catchable [#2839](https://github.com/valhalla/valhalla/pull/2839)
   * FIXED: Fix compiler errors if HAVE_HTTP not enabled [#2807](https://github.com/valhalla/valhalla/pull/2807)
   * FIXED: Fix alternate route serialization [#2811](https://github.com/valhalla/valhalla/pull/2811)
   * FIXED: Store restrictions in the right tile [#2781](https://github.com/valhalla/valhalla/pull/2781)
   * FIXED: Failing to write tiles because of racing directory creation [#2810](https://github.com/valhalla/valhalla/pull/2810)
   * FIXED: Regression in stopping expansion on transitions down in time-dependent routes [#2815](https://github.com/valhalla/valhalla/pull/2815)
   * FIXED: Fix crash in loki when trace_route is called with 2 locations. [#2817](https://github.com/valhalla/valhalla/pull/2817)
   * FIXED: Mark the restriction start and end as via ways to fix IsBridgingEdge function in Bidirectional Astar [#2796](https://github.com/valhalla/valhalla/pull/2796)
   * FIXED: Dont add predictive traffic to the tile if it's empty [#2826](https://github.com/valhalla/valhalla/pull/2826)
   * FIXED: Fix logic bidirectional astar to avoid double u-turns and extra detours [#2802](https://github.com/valhalla/valhalla/pull/2802)
   * FIXED: Re-enable transition cost for motorcycle profile [#2837](https://github.com/valhalla/valhalla/pull/2837)
   * FIXED: Increase limits for timedep_* algorithms. Split track_factor into edge factor and transition penalty [#2845](https://github.com/valhalla/valhalla/pull/2845)
   * FIXED: Loki was looking up the wrong costing enum for avoids [#2856](https://github.com/valhalla/valhalla/pull/2856)
   * FIXED: Fix way_ids -> graph_ids conversion for complex restrictions: handle cases when a way is split into multiple edges [#2848](https://github.com/valhalla/valhalla/pull/2848)
   * FIXED: Honor access mode while matching OSMRestriction with the graph [#2849](https://github.com/valhalla/valhalla/pull/2849)
   * FIXED: Ensure route summaries are unique among all returned route/legs [#2874](https://github.com/valhalla/valhalla/pull/2874)
   * FIXED: Fix compilation errors when boost < 1.68 and libprotobuf < 3.6  [#2878](https://github.com/valhalla/valhalla/pull/2878)
   * FIXED: Allow u-turns at no-access barriers when forced by heading [#2875](https://github.com/valhalla/valhalla/pull/2875)
   * FIXED: Fixed "No route found" error in case of multipoint request with locations near low reachability edges [#2914](https://github.com/valhalla/valhalla/pull/2914)
   * FIXED: Python bindings installation [#2751](https://github.com/valhalla/valhalla/issues/2751)
   * FIXED: Skip bindings if there's no Python development version [#2893](https://github.com/valhalla/valhalla/pull/2893)
   * FIXED: Use CMakes built-in Python variables to configure installation [#2931](https://github.com/valhalla/valhalla/pull/2931)
   * FIXED: Sometimes emitting zero-length route geometry when traffic splits edge twice [#2943](https://github.com/valhalla/valhalla/pull/2943)
   * FIXED: Fix map-match segfault when gps-points project very near a node [#2946](https://github.com/valhalla/valhalla/pull/2946)
   * FIXED: Use kServiceRoad edges while searching for ferry connection [#2933](https://github.com/valhalla/valhalla/pull/2933)
   * FIXED: Enhanced logic for IsTurnChannelManeuverCombinable [#2952](https://github.com/valhalla/valhalla/pull/2952)
   * FIXED: Restore compatibility with gcc 6.3.0, libprotobuf 3.0.0, boost v1.62.0 [#2953](https://github.com/valhalla/valhalla/pull/2953)
   * FIXED: Dont abort bidirectional a-star search if only one direction is exhausted [#2936](https://github.com/valhalla/valhalla/pull/2936)
   * FIXED: Fixed missing comma in the scripts/valhalla_build_config [#2963](https://github.com/valhalla/valhalla/pull/2963)
   * FIXED: Reverse and Multimodal Isochrones were returning forward results [#2967](https://github.com/valhalla/valhalla/pull/2967)
   * FIXED: Map-match fix for first gps-point being exactly equal to street shape-point [#2977](https://github.com/valhalla/valhalla/pull/2977)
   * FIXED: Add missing GEOS:GEOS dep to mjolnir target [#2901](https://github.com/valhalla/valhalla/pull/2901)
   * FIXED: Allow expansion into a region when not_thru_pruning is false on 2nd pass [#2978](https://github.com/valhalla/valhalla/pull/2978)
   * FIXED: Fix polygon area calculation: use Shoelace formula [#2927](https://github.com/valhalla/valhalla/pull/2927)
   * FIXED: Isochrone: orient segments/rings according to the right-hand rule [#2932](https://github.com/valhalla/valhalla/pull/2932)
   * FIXED: Parsenodes fix: check if index is out-of-bound first [#2984](https://github.com/valhalla/valhalla/pull/2984)
   * FIXED: Fix for unique-summary logic [#2996](https://github.com/valhalla/valhalla/pull/2996)
   * FIXED: Isochrone: handle origin edges properly [#2990](https://github.com/valhalla/valhalla/pull/2990)
   * FIXED: Annotations fail with returning NaN speed when the same point is duplicated in route geometry [#2992](https://github.com/valhalla/valhalla/pull/2992)
   * FIXED: Fix run_with_server.py to work on macOS [#3003](https://github.com/valhalla/valhalla/pull/3003)
   * FIXED: Removed unexpected maneuvers at sharp bends [#2968](https://github.com/valhalla/valhalla/pull/2968)
   * FIXED: Remove large number formatting for non-US countries [#3015](https://github.com/valhalla/valhalla/pull/3015)
   * FIXED: Odin undefined behaviour: handle case when xedgeuse is not initialized [#3020](https://github.com/valhalla/valhalla/pull/3020)

* **Enhancement**
   * Pedestrian crossing should be a separate TripLeg_Use [#2950](https://github.com/valhalla/valhalla/pull/2950)
   * CHANGED: Azure uses ninja as generator [#2779](https://github.com/valhalla/valhalla/pull/2779)
   * ADDED: Support for date_time type invariant for map matching [#2712](https://github.com/valhalla/valhalla/pull/2712)
   * ADDED: Add Bulgarian locale [#2825](https://github.com/valhalla/valhalla/pull/2825)
   * FIXED: No need for write permissions on tarball indices [#2822](https://github.com/valhalla/valhalla/pull/2822)
   * ADDED: nit: Links debug build with lld [#2813](https://github.com/valhalla/valhalla/pull/2813)
   * ADDED: Add costing option `use_living_streets` to avoid or favor living streets in route. [#2788](https://github.com/valhalla/valhalla/pull/2788)
   * CHANGED: Do not allocate mapped_cache vector in skadi when no elevation source is provided. [#2841](https://github.com/valhalla/valhalla/pull/2841)
   * ADDED: avoid_polygons logic [#2750](https://github.com/valhalla/valhalla/pull/2750)
   * ADDED: Added support for destination for conditional access restrictions [#2857](https://github.com/valhalla/valhalla/pull/2857)
   * CHANGED: Large sequences are now merge sorted which can be dramatically faster with certain hardware configurations. This is especially useful in speeding up the earlier stages (parsing, graph construction) of tile building [#2850](https://github.com/valhalla/valhalla/pull/2850)
   * CHANGED: When creating the initial graph edges by setting at which nodes they start and end, first mark the indices of those nodes in another sequence and then sort them by edgeid so that we can do the setting of start and end node sequentially in the edges file. This is much more efficient on certain hardware configurations [#2851](https://github.com/valhalla/valhalla/pull/2851)
   * CHANGED: Use relative cost threshold to extend search in bidirectional astar in order to find more alternates [#2868](https://github.com/valhalla/valhalla/pull/2868)
   * CHANGED: Throw an exception if directory does not exist when building traffic extract [#2871](https://github.com/valhalla/valhalla/pull/2871)
   * CHANGED: Support for ignoring multiple consecutive closures at start/end locations [#2846](https://github.com/valhalla/valhalla/pull/2846)
   * ADDED: Added sac_scale to trace_attributes output and locate edge output [#2818](https://github.com/valhalla/valhalla/pull/2818)
   * ADDED: Ukrainian language translations [#2882](https://github.com/valhalla/valhalla/pull/2882)
   * ADDED: Add support for closure annotations [#2816](https://github.com/valhalla/valhalla/pull/2816)
   * ADDED: Add costing option `service_factor`. Implement possibility to avoid or favor generic service roads in route for all costing options. [#2870](https://github.com/valhalla/valhalla/pull/2870)
   * CHANGED: Reduce stop impact cost when flow data is present [#2891](https://github.com/valhalla/valhalla/pull/2891)
   * CHANGED: Update visual compare script [#2803](https://github.com/valhalla/valhalla/pull/2803)
   * CHANGED: Service roads are not penalized for `pedestrian` costing by default. [#2898](https://github.com/valhalla/valhalla/pull/2898)
   * ADDED: Add complex mandatory restrictions support [#2766](https://github.com/valhalla/valhalla/pull/2766)
   * ADDED: Status endpoint for future status info and health checking of running service [#2907](https://github.com/valhalla/valhalla/pull/2907)
   * ADDED: Add min_level argument to valhalla_ways_to_edges [#2918](https://github.com/valhalla/valhalla/pull/2918)
   * ADDED: Adding ability to store the roundabout_exit_turn_degree to the maneuver [#2941](https://github.com/valhalla/valhalla/pull/2941)
   * ADDED: Penalize pencil point uturns and uturns at short internal edges. Note: `motorcycle` and `motor_scooter` models do not penalize on short internal edges. No new uturn penalty logic has been added to the pedestrian and bicycle costing models. [#2944](https://github.com/valhalla/valhalla/pull/2944)
   * CHANGED: Allow config object to be passed-in to path algorithms [#2949](https://github.com/valhalla/valhalla/pull/2949)
   * CHANGED: Allow disabling Werror [#2937](https://github.com/valhalla/valhalla/pull/2937)
   * ADDED: Add ability to build Valhalla modules as STATIC libraries. [#2957](https://github.com/valhalla/valhalla/pull/2957)
   * NIT: Enables compiler warnings in part of mjolnir module [#2922](https://github.com/valhalla/valhalla/pull/2922)
   * CHANGED: Refactor isochrone/reachability forward/reverse search to reduce code repetition [#2969](https://github.com/valhalla/valhalla/pull/2969)
   * ADDED: Set the roundabout exit shape index when we are collapsing the roundabout maneuvers. [#2975](https://github.com/valhalla/valhalla/pull/2975)
   * CHANGED: Penalized closed edges if using them at start/end locations [#2964](https://github.com/valhalla/valhalla/pull/2964)
   * ADDED: Add shoulder to trace_attributes output. [#2980](https://github.com/valhalla/valhalla/pull/2980)
   * CHANGED: Refactor bidirectional astar forward/reverse search to reduce code repetition [#2970](https://github.com/valhalla/valhalla/pull/2970)
   * CHANGED: Factor for service roads is 1.0 by default. [#2988](https://github.com/valhalla/valhalla/pull/2988)
   * ADDED: Support for conditionally skipping CI runs [#2986](https://github.com/valhalla/valhalla/pull/2986)
   * ADDED: Add instructions for building valhalla on `arm64` macbook [#2997](https://github.com/valhalla/valhalla/pull/2997)
   * NIT: Enables compiler warnings in part of mjolnir module [#2995](https://github.com/valhalla/valhalla/pull/2995)
   * CHANGED: nit(rename): Renames the encoded live speed properties [#2998](https://github.com/valhalla/valhalla/pull/2998)
   * ADDED: ci: Vendors the codecov script [#3002](https://github.com/valhalla/valhalla/pull/3002)
   * CHANGED: Allow None build type [#3005](https://github.com/valhalla/valhalla/pull/3005)
   * CHANGED: ci: Build Python bindings for Mac OS [#3013](https://github.com/valhalla/valhalla/pull/3013)

## Release Date: 2021-01-25 Valhalla 3.1.0
* **Removed**
   * REMOVED: Remove Node bindings. [#2502](https://github.com/valhalla/valhalla/pull/2502)
   * REMOVED: appveyor builds. [#2550](https://github.com/valhalla/valhalla/pull/2550)
   * REMOVED: Removed x86 CI builds. [#2792](https://github.com/valhalla/valhalla/pull/2792)

* **Bug Fix**
   * FIXED: Crazy ETAs.  If a way has forward speed with no backward speed and it is not oneway, then we must set the default speed.  The reverse logic applies as well.  If a way has no backward speed but has a forward speed and it is not a oneway, then set the default speed. [#2102](https://github.com/valhalla/valhalla/pull/2102)
   * FIXED: Map matching elapsed times spliced amongst different legs and discontinuities are now correct [#2104](https://github.com/valhalla/valhalla/pull/2104)
   * FIXED: Date time information is now propagated amongst different legs and discontinuities [#2107](https://github.com/valhalla/valhalla/pull/2107)
   * FIXED: Adds support for geos-3.8 c++ api [#2021](https://github.com/valhalla/valhalla/issues/2021)
   * FIXED: Updated the osrm serializer to not set junction name for osrm origin/start maneuver - this is not helpful since we are not transitioning through the intersection.  [#2121](https://github.com/valhalla/valhalla/pull/2121)
   * FIXED: Removes precomputing of edge-costs which lead to wrong results [#2120](https://github.com/valhalla/valhalla/pull/2120)
   * FIXED: Complex turn-restriction invalidates edge marked as kPermanent [#2103](https://github.com/valhalla/valhalla/issues/2103)
   * FIXED: Fixes bug with inverted time-restriction parsing [#2167](https://github.com/valhalla/valhalla/pull/2167)
   * FIXED: Fixed several bugs with numeric underflow in map-matching trip durations. These may
     occur when serializing match results where adjacent trace points appear out-of-sequence on the
     same edge [#2178](https://github.com/valhalla/valhalla/pull/2178)
     - `MapMatcher::FormPath` now catches route discontinuities on the same edge when the distance
       percentage along don't agree. The trip leg builder builds disconnected legs on a single edge
       to avoid duration underflow.
     - Correctly populate edge groups when matching results contain loops. When a loop occurs,
       the leg builder now starts at the correct edge where the loop ends, and correctly accounts
       for any contained edges.
     - Duration over-trimming at the terminating edge of a match.
   * FIXED: Increased internal precision of time tracking per edge and maneuver so that maneuver times sum to the same time represented in the leg summary [#2195](https://github.com/valhalla/valhalla/pull/2195)
   * FIXED: Tagged speeds were not properly marked. We were not using forward and backward speeds to flag if a speed is tagged or not.  Should not update turn channel speeds if we are not inferring them.  Added additional logic to handle PH in the conditional restrictions. Do not update stop impact for ramps if they are marked as internal. [#2198](https://github.com/valhalla/valhalla/pull/2198)
   * FIXED: Fixed the sharp turn phrase [#2226](https://github.com/valhalla/valhalla/pull/2226)
   * FIXED: Protect against duplicate points in the input or points that snap to the same location resulting in `nan` times for the legs of the map match (of a 0 distance route) [#2229](https://github.com/valhalla/valhalla/pull/2229)
   * FIXED: Improves restriction check on briding edge in Bidirectional Astar [#2228](https://github.com/valhalla/valhalla/pull/2228)
   * FIXED: Allow nodes at location 0,0 [#2245](https://github.com/valhalla/valhalla/pull/2245)
   * FIXED: Fix RapidJSON compiler warnings and naming conflict [#2249](https://github.com/valhalla/valhalla/pull/2249)
   * FIXED: Fixed bug in resample_spherical_polyline where duplicate successive lat,lng locations in the polyline resulting in `nan` for the distance computation which shortcuts further sampling [#2239](https://github.com/valhalla/valhalla/pull/2239)
   * FIXED: Update exit logic for non-motorways [#2252](https://github.com/valhalla/valhalla/pull/2252)
   * FIXED: Transition point map-matching. When match results are on a transition point, we search for the sibling nodes at that transition and snap it to the corresponding edges in the route. [#2258](https://github.com/valhalla/valhalla/pull/2258)
   * FIXED: Fixed verbal multi-cue logic [#2270](https://github.com/valhalla/valhalla/pull/2270)
   * FIXED: Fixed Uturn cases when a not_thru edge is connected to the origin edge. [#2272](https://github.com/valhalla/valhalla/pull/2272)
   * FIXED: Update intersection classes in osrm response to not label all ramps as motorway [#2279](https://github.com/valhalla/valhalla/pull/2279)
   * FIXED: Fixed bug in mapmatcher when interpolation point goes before the first valid match or after the last valid match. Such behavior usually leads to discontinuity in matching. [#2275](https://github.com/valhalla/valhalla/pull/2275)
   * FIXED: Fixed an issue for time_allowed logic.  Previously we returned false on the first time allowed restriction and did not check them all. Added conditional restriction gurka test and datetime optional argument to gurka header file. [#2286](https://github.com/valhalla/valhalla/pull/2286)
   * FIXED: Fixed an issue for date ranges.  For example, for the range Jan 04 to Jan 02 we need to test to end of the year and then from the first of the year to the end date.  Also, fixed an emergency tag issue.  We should only set the use to emergency if all other access is off. [#2290](https://github.com/valhalla/valhalla/pull/2290)
   * FIXED: Found a few issues with the initial ref and direction logic for ways.  We were overwriting the refs with directionals to the name_offset_map instead of concatenating them together.  Also, we did not allow for blank entries for GetTagTokens. [#2298](https://github.com/valhalla/valhalla/pull/2298)
   * FIXED: Fixed an issue where MatchGuidanceViewJunctions is only looking at the first edge. Set the data_id for guidance views to the changeset id as it is already being populated. Also added test for guidance views. [#2303](https://github.com/valhalla/valhalla/pull/2303)
   * FIXED: Fixed a problem with live speeds where live speeds were being used to determine access, even when a live
   speed (current time) route wasn't what was requested. [#2311](https://github.com/valhalla/valhalla/pull/2311)
   * FIXED: Fix break/continue typo in search filtering [#2317](https://github.com/valhalla/valhalla/pull/2317)
   * FIXED: Fix a crash in trace_route due to iterating past the end of a vector. [#2322](https://github.com/valhalla/valhalla/pull/2322)
   * FIXED: Don't allow timezone information in the local date time string attached at each location. [#2312](https://github.com/valhalla/valhalla/pull/2312)
   * FIXED: Fix short route trimming in bidirectional astar [#2323](https://github.com/valhalla/valhalla/pull/2323)
   * FIXED: Fix shape trimming in leg building for snap candidates that lie within the margin of rounding error [#2326](https://github.com/valhalla/valhalla/pull/2326)
   * FIXED: Fixes route duration underflow with traffic data [#2325](https://github.com/valhalla/valhalla/pull/2325)
   * FIXED: Parse mtb:scale tags and set bicycle access if present [#2117](https://github.com/valhalla/valhalla/pull/2117)
   * FIXED: Fixed segfault.  Shape was missing from options for valhalla_path_comparison and valhalla_run_route.  Also, costing options was missing in valhalla_path_comparison. [#2343](https://github.com/valhalla/valhalla/pull/2343)
   * FIXED: Handle decimal numbers with zero-value mantissa properly in Lua [#2355](https://github.com/valhalla/valhalla/pull/2355)
   * FIXED: Many issues that resulted in discontinuities, failed matches or incorrect time/duration for map matching requests. [#2292](https://github.com/valhalla/valhalla/pull/2292)
   * FIXED: Seeing segfault when loading large osmdata data files before loading LuaJit. LuaJit fails to create luaL_newstate() Ref: [#2158](https://github.com/ntop/ntopng/issues/2158) Resolution is to load LuaJit before loading the data files. [#2383](https://github.com/valhalla/valhalla/pull/2383)
   * FIXED: Store positive/negative OpenLR offsets in bucketed form [#2405](https://github.com/valhalla/valhalla/pull/2405)
   * FIXED: Fix on map-matching return code when breakage distance limitation exceeds. Instead of letting the request goes into meili and fails in finding a route, we check the distance in loki and early return with exception code 172. [#2406](https://github.com/valhalla/valhalla/pull/2406)
   * FIXED: Don't create edges for portions of ways that are doubled back on themselves as this confuses opposing edge index computations [#2385](https://github.com/valhalla/valhalla/pull/2385)
   * FIXED: Protect against nan in uniform_resample_spherical_polyline. [#2431](https://github.com/valhalla/valhalla/pull/2431)
   * FIXED: Obvious maneuvers. [#2436](https://github.com/valhalla/valhalla/pull/2436)
   * FIXED: Base64 encoding/decoding [#2452](https://github.com/valhalla/valhalla/pull/2452)
   * FIXED: Added post roundabout instruction when enter/exit roundabout maneuvers are combined [#2454](https://github.com/valhalla/valhalla/pull/2454)
   * FIXED: openlr: Explicitly check for linear reference option for Valhalla serialization. [#2458](https://github.com/valhalla/valhalla/pull/2458)
   * FIXED: Fix segfault: Do not combine last turn channel maneuver. [#2463](https://github.com/valhalla/valhalla/pull/2463)
   * FIXED: Remove extraneous whitespaces from ja-JP.json. [#2471](https://github.com/valhalla/valhalla/pull/2471)
   * FIXED: Checks protobuf serialization/parsing success [#2477](https://github.com/valhalla/valhalla/pull/2477)
   * FIXED: Fix dereferencing of end for std::lower_bound in sequence and possible UB [#2488](https://github.com/valhalla/valhalla/pull/2488)
   * FIXED: Make tile building reproducible: fix UB-s [#2480](https://github.com/valhalla/valhalla/pull/2480)
   * FIXED: Zero initialize EdgeInfoInner.spare0_. Uninitialized spare0_ field produced UB which causes gurka_reproduce_tile_build to fail intermittently. [#2499](https://github.com/valhalla/valhalla/pull/2499)
   * FIXED: Drop unused CHANGELOG validation script, straggling NodeJS references [#2506](https://github.com/valhalla/valhalla/pull/2506)
   * FIXED: Fix missing nullptr checks in graphreader and loki::Reach (causing segfault during routing with not all levels of tiles available) [#2504](https://github.com/valhalla/valhalla/pull/2504)
   * FIXED: Fix mismatch of triplegedge roadclass and directededge roadclass [#2507](https://github.com/valhalla/valhalla/pull/2507)
   * FIXED: Improve german destination_verbal_alert phrases [#2509](https://github.com/valhalla/valhalla/pull/2509)
   * FIXED: Undefined behavior cases discovered with undefined behavior sanitizer tool. [#2498](https://github.com/valhalla/valhalla/pull/2498)
   * FIXED: Fixed logic so verbal keep instructions use branch exit sign info for ramps [#2520](https://github.com/valhalla/valhalla/pull/2520)
   * FIXED: Fix bug in trace_route for uturns causing garbage coordinates [#2517](https://github.com/valhalla/valhalla/pull/2517)
   * FIXED: Simplify heading calculation for turn type. Remove undefined behavior case. [#2513](https://github.com/valhalla/valhalla/pull/2513)
   * FIXED: Always set costing name even if one is not provided for osrm serializer weight_name. [#2528](https://github.com/valhalla/valhalla/pull/2528)
   * FIXED: Make single-thread tile building reproducible: fix seed for shuffle, use concurrency configuration from the mjolnir section. [#2515](https://github.com/valhalla/valhalla/pull/2515)
   * FIXED: More Windows compatibility: build tiles and some run actions work now (including CI tests) [#2300](https://github.com/valhalla/valhalla/issues/2300)
   * FIXED: Transcoding of c++ location to pbf location used path edges in the place of filtered edges. [#2542](https://github.com/valhalla/valhalla/pull/2542)
   * FIXED: Add back whitelisting action types. [#2545](https://github.com/valhalla/valhalla/pull/2545)
   * FIXED: Allow uturns for truck costing now that we have derived deadends marked in the edge label [#2559](https://github.com/valhalla/valhalla/pull/2559)
   * FIXED: Map matching uturn trimming at the end of an edge where it wasn't needed. [#2558](https://github.com/valhalla/valhalla/pull/2558)
   * FIXED: Multicue enter roundabout [#2556](https://github.com/valhalla/valhalla/pull/2556)
   * FIXED: Changed reachability computation to take into account live speed [#2597](https://github.com/valhalla/valhalla/pull/2597)
   * FIXED: Fixed a bug where the temp files were not getting read in if you started with the construct edges or build phase for valhalla_build_tiles. [#2601](https://github.com/valhalla/valhalla/pull/2601)
   * FIXED: Updated fr-FR.json with partial translations. [#2605](https://github.com/valhalla/valhalla/pull/2605)
   * FIXED: Removed superfluous const qualifier from odin/signs [#2609](https://github.com/valhalla/valhalla/pull/2609)
   * FIXED: Internal maneuver placement [#2600](https://github.com/valhalla/valhalla/pull/2600)
   * FIXED: Complete fr-FR.json locale. [#2614](https://github.com/valhalla/valhalla/pull/2614)
   * FIXED: Don't truncate precision in polyline encoding [#2632](https://github.com/valhalla/valhalla/pull/2632)
   * FIXED: Fix all compiler warnings in sif and set to -Werror [#2642](https://github.com/valhalla/valhalla/pull/2642)
   * FIXED: Remove unnecessary maneuvers to continue straight [#2647](https://github.com/valhalla/valhalla/pull/2647)
   * FIXED: Linear reference support in route/mapmatch apis (FOW, FRC, bearing, and number of references) [#2645](https://github.com/valhalla/valhalla/pull/2645)
   * FIXED: Ambiguous local to global (with timezone information) date time conversions now all choose to use the later time instead of throwing unhandled exceptions [#2665](https://github.com/valhalla/valhalla/pull/2665)
   * FIXED: Overestimated reach caused be reenquing transition nodes without checking that they had been already expanded [#2670](https://github.com/valhalla/valhalla/pull/2670)
   * FIXED: Build with C++17 standard. Deprecated function calls are substituted with new ones. [#2669](https://github.com/valhalla/valhalla/pull/2669)
   * FIXED: Improve German post_transition_verbal instruction [#2677](https://github.com/valhalla/valhalla/pull/2677)
   * FIXED: Lane updates.  Add the turn lanes to all edges of the way.  Do not "enhance" turn lanes if they are part of a complex restriction.  Moved ProcessTurnLanes after UpdateManeuverPlacementForInternalIntersectionTurns.  Fix for a missing "uturn" indication for intersections on the previous maneuver, we were serializing an empty list. [#2679](https://github.com/valhalla/valhalla/pull/2679)
   * FIXED: Fixes OpenLr serialization [#2688](https://github.com/valhalla/valhalla/pull/2688)
   * FIXED: Internal edges can't be also a ramp or a turn channel.  Also, if an edge is marked as ramp and turn channel mark it as a ramp.  [#2689](https://github.com/valhalla/valhalla/pull/2689)
   * FIXED: Check that speeds are equal for the edges going in the same direction while buildig shortcuts [#2691](https://github.com/valhalla/valhalla/pull/2691)
   * FIXED: Missing fork or bear instruction [#2683](https://github.com/valhalla/valhalla/pull/2683)
   * FIXED: Eliminate null pointer dereference in GraphReader::AreEdgesConnected [#2695](https://github.com/valhalla/valhalla/issues/2695)
   * FIXED: Fix polyline simplification float/double comparison [#2698](https://github.com/valhalla/valhalla/issues/2698)
   * FIXED: Weights were sometimes negative due to incorrect updates to elapsed_cost [#2702](https://github.com/valhalla/valhalla/pull/2702)
   * FIXED: Fix bidirectional route failures at deadends [#2705](https://github.com/valhalla/valhalla/pull/2705)
   * FIXED: Updated logic to call out a non-obvious turn [#2708](https://github.com/valhalla/valhalla/pull/2708)
   * FIXED: valhalla_build_statistics multithreaded mode fixed [#2707](https://github.com/valhalla/valhalla/pull/2707)
   * FIXED: If infer_internal_intersections is true then allow internals that are also ramps or TCs. Without this we produce an extra continue maneuver.  [#2710](https://github.com/valhalla/valhalla/pull/2710)
   * FIXED: We were routing down roads that should be destination only. Now we mark roads with motor_vehicle=destination and motor_vehicle=customers or access=destination and access=customers as destination only. [#2722](https://github.com/valhalla/valhalla/pull/2722)
   * FIXED: Replace all Python2 print statements with Python3 syntax [#2716](https://github.com/valhalla/valhalla/issues/2716)
   * FIXED: Some HGT files not found [#2723](https://github.com/valhalla/valhalla/issues/2723)
   * FIXED: Fix PencilPointUturn detection by removing short-edge check and updating angle threshold [#2725](https://github.com/valhalla/valhalla/issues/2725)
   * FIXED: Fix invalid continue/bear maneuvers [#2729](https://github.com/valhalla/valhalla/issues/2729)
   * FIXED: Fixes an issue that lead to double turns within a very short distance, when instead, it should be a u-turn. We now collapse double L turns or double R turns in short non-internal intersections to u-turns. [#2740](https://github.com/valhalla/valhalla/pull/2740)
   * FIXED: fixes an issue that lead to adding an extra maneuver. We now combine a current maneuver short length non-internal edges (left or right) with the next maneuver that is a kRampStraight. [#2741](https://github.com/valhalla/valhalla/pull/2741)
   * FIXED: Reduce verbose instructions by collapsing small end ramp forks [#2762](https://github.com/valhalla/valhalla/issues/2762)
   * FIXED: Remove redundant return statements [#2776](https://github.com/valhalla/valhalla/pull/2776)
   * FIXED: Added unit test for BuildAdminFromPBF() to test GEOS 3.9 update. [#2787](https://github.com/valhalla/valhalla/pull/2787)
   * FIXED: Add support for geos-3.9 c++ api [#2739](https://github.com/valhalla/valhalla/issues/2739)
   * FIXED: Fix check for live speed validness [#2797](https://github.com/valhalla/valhalla/pull/2797)

* **Enhancement**
   * ADDED: Matrix of Bike Share [#2590](https://github.com/valhalla/valhalla/pull/2590)
   * ADDED: Add ability to provide custom implementation for candidate collection in CandidateQuery. [#2328](https://github.com/valhalla/valhalla/pull/2328)
   * ADDED: Cancellation of tile downloading. [#2319](https://github.com/valhalla/valhalla/pull/2319)
   * ADDED: Return the coordinates of the nodes isochrone input locations snapped to [#2111](https://github.com/valhalla/valhalla/pull/2111)
   * ADDED: Allows more complicated routes in timedependent a-star before timing out [#2068](https://github.com/valhalla/valhalla/pull/2068)
   * ADDED: Guide signs and junction names [#2096](https://github.com/valhalla/valhalla/pull/2096)
   * ADDED: Added a bool to the config indicating whether to use commercially set attributes.  Added logic to not call IsIntersectionInternal if this is a commercial data set.  [#2132](https://github.com/valhalla/valhalla/pull/2132)
   * ADDED: Removed commercial data set bool to the config and added more knobs for data.  Added infer_internal_intersections, infer_turn_channels, apply_country_overrides, and use_admin_db.  [#2173](https://github.com/valhalla/valhalla/pull/2173)
   * ADDED: Allow using googletest in unit tests and convert all tests to it (old test.cc is completely removed). [#2128](https://github.com/valhalla/valhalla/pull/2128)
   * ADDED: Add guidance view capability. [#2209](https://github.com/valhalla/valhalla/pull/2209)
   * ADDED: Collect turn cost information as path is formed so that it can be serialized out for trace attributes or osrm flavored intersections. Also add shape_index to osrm intersections. [#2207](https://github.com/valhalla/valhalla/pull/2207)
   * ADDED: Added alley factor to autocost.  Factor is defaulted at 1.0f or do not avoid alleys. [#2246](https://github.com/valhalla/valhalla/pull/2246)
   * ADDED: Support unlimited speed limits where maxspeed=none. [#2251](https://github.com/valhalla/valhalla/pull/2251)
   * ADDED: Implement improved Reachability check using base class Dijkstra. [#2243](https://github.com/valhalla/valhalla/pull/2243)
   * ADDED: Gurka integration test framework with ascii-art maps [#2244](https://github.com/valhalla/valhalla/pull/2244)
   * ADDED: Add to the stop impact when transitioning from higher to lower class road and we are not on a turn channel or ramp. Also, penalize lefts when driving on the right and vice versa. [#2282](https://github.com/valhalla/valhalla/pull/2282)
   * ADDED: Added reclassify_links, use_direction_on_ways, and allow_alt_name as config options.  If `use_direction_on_ways = true` then use `direction` and `int_direction` on the way to update the directional for the `ref` and `int_ref`.  Also, copy int_efs to the refs. [#2285](https://github.com/valhalla/valhalla/pull/2285)
   * ADDED: Add support for live traffic. [#2268](https://github.com/valhalla/valhalla/pull/2268)
   * ADDED: Implement per-location search filters for functional road class and forms of way. [#2289](https://github.com/valhalla/valhalla/pull/2289)
   * ADDED: Approach, multi-cue, and length updates [#2313](https://github.com/valhalla/valhalla/pull/2313)
   * ADDED: Speed up timezone differencing calculation if cache is provided. [#2316](https://github.com/valhalla/valhalla/pull/2316)
   * ADDED: Added rapidjson/schema.h to baldr/rapidjson_util.h to make it available for use within valhalla. [#2330](https://github.com/valhalla/valhalla/issues/2330)
   * ADDED: Support decimal precision for height values in elevation service. Also support polyline5 for encoded polylines input and output to elevation service. [#2324](https://github.com/valhalla/valhalla/pull/2324)
   * ADDED: Use both imminent and distant verbal multi-cue phrases. [#2353](https://github.com/valhalla/valhalla/pull/2353)
   * ADDED: Split parsing stage into 3 separate stages. [#2339](https://github.com/valhalla/valhalla/pull/2339)
   * CHANGED: Speed up graph enhancing by avoiding continuous unordered_set rebuilding [#2349](https://github.com/valhalla/valhalla/pull/2349)
   * CHANGED: Skip calling out to Lua for nodes/ways/relations with not tags - speeds up parsing. [#2351](https://github.com/valhalla/valhalla/pull/2351)
   * CHANGED: Switch to LuaJIT for lua scripting - speeds up file parsing [#2352](https://github.com/valhalla/valhalla/pull/2352)
   * ADDED: Ability to create OpenLR records from raw data. [#2356](https://github.com/valhalla/valhalla/pull/2356)
   * ADDED: Revamp length phrases [#2359](https://github.com/valhalla/valhalla/pull/2359)
   * CHANGED: Do not allocate memory in skadi if we don't need it. [#2373](https://github.com/valhalla/valhalla/pull/2373)
   * CHANGED: Map matching: throw error (443/NoSegment) when no candidate edges are available. [#2370](https://github.com/valhalla/valhalla/pull/2370)
   * ADDED: Add sk-SK.json (slovak) localization file. [#2376](https://github.com/valhalla/valhalla/pull/2376)
   * ADDED: Extend roundabout phrases. [#2378](https://github.com/valhalla/valhalla/pull/2378)
   * ADDED: More roundabout phrase tests. [#2382](https://github.com/valhalla/valhalla/pull/2382)
   * ADDED: Update the turn and continue phrases to include junction names and guide signs. [#2386](https://github.com/valhalla/valhalla/pull/2386)
   * ADDED: Add the remaining guide sign toward phrases [#2389](https://github.com/valhalla/valhalla/pull/2389)
   * ADDED: The ability to allow immediate uturns at trace points in a map matching request [#2380](https://github.com/valhalla/valhalla/pull/2380)
   * ADDED: Add utility functions to Signs. [#2390](https://github.com/valhalla/valhalla/pull/2390)
   * ADDED: Unified time tracking for all algorithms that support time-based graph expansion. [#2278](https://github.com/valhalla/valhalla/pull/2278)
   * ADDED: Add rail_ferry use and costing. [#2408](https://github.com/valhalla/valhalla/pull/2408)
   * ADDED: `street_side_max_distance`, `display_lat` and `display_lon` to `locations` in input for better control of routing side of street [#1769](https://github.com/valhalla/valhalla/pull/1769)
   * ADDED: Add additional exit phrases. [#2421](https://github.com/valhalla/valhalla/pull/2421)
   * ADDED: Add Japanese locale, update German. [#2432](https://github.com/valhalla/valhalla/pull/2432)
   * ADDED: Gurka expect_route refactor [#2435](https://github.com/valhalla/valhalla/pull/2435)
   * ADDED: Add option to suppress roundabout exits [#2437](https://github.com/valhalla/valhalla/pull/2437)
   * ADDED: Add Greek locale. [#2438](https://github.com/valhalla/valhalla/pull/2438)
   * ADDED (back): Support for 64bit wide way ids in the edgeinfo structure with no impact to size for data sources with ids 32bits wide. [#2422](https://github.com/valhalla/valhalla/pull/2422)
   * ADDED: Support for 64bit osm node ids in parsing stage of tile building [#2422](https://github.com/valhalla/valhalla/pull/2422)
   * CHANGED: Point2/PointLL are now templated to allow for higher precision coordinate math when desired [#2429](https://github.com/valhalla/valhalla/pull/2429)
   * ADDED: Optional OpenLR Encoded Path Edges in API Response [#2424](https://github.com/valhalla/valhalla/pull/2424)
   * ADDED: Add explicit include for sstream to be compatible with msvc_x64 toolset. [#2449](https://github.com/valhalla/valhalla/pull/2449)
   * ADDED: Properly split returned path if traffic conditions change partway along edges [#2451](https://github.com/valhalla/valhalla/pull/2451)
   * ADDED: Add Dutch locale. [#2464](https://github.com/valhalla/valhalla/pull/2464)
   * ADDED: Check with address sanititizer in CI. Add support for undefined behavior sanitizer. [#2487](https://github.com/valhalla/valhalla/pull/2487)
   * ADDED: Ability to recost a path and increased cost/time details along the trippath and json output [#2425](https://github.com/valhalla/valhalla/pull/2425)
   * ADDED: Add the ability to do bikeshare based (ped/bike) multimodal routing [#2031](https://github.com/valhalla/valhalla/pull/2031)
   * ADDED: Route through restrictions enabled by introducing a costing option. [#2469](https://github.com/valhalla/valhalla/pull/2469)
   * ADDED: Migrated to Ubuntu 20.04 base-image [#2508](https://github.com/valhalla/valhalla/pull/2508)
   * CHANGED: Speed up parseways stage by avoiding multiple string comparisons [#2518](https://github.com/valhalla/valhalla/pull/2518)
   * CHANGED: Speed up enhance stage by avoiding GraphTileBuilder copying [#2468](https://github.com/valhalla/valhalla/pull/2468)
   * ADDED: Costing options now includes shortest flag which favors shortest path routes [#2555](https://github.com/valhalla/valhalla/pull/2555)
   * ADDED: Incidents in intersections [#2547](https://github.com/valhalla/valhalla/pull/2547)
   * CHANGED: Refactor mapmatching configuration to use a struct (instead of `boost::property_tree::ptree`). [#2485](https://github.com/valhalla/valhalla/pull/2485)
   * ADDED: Save exit maneuver's begin heading when combining enter & exit roundabout maneuvers. [#2554](https://github.com/valhalla/valhalla/pull/2554)
   * ADDED: Added new urban flag that can be set if edge is within city boundaries to data processing; new use_urban_tag config option; added to osrm response within intersections. [#2522](https://github.com/valhalla/valhalla/pull/2522)
   * ADDED: Parses OpenLr of type PointAlongLine [#2565](https://github.com/valhalla/valhalla/pull/2565)
   * ADDED: Use edge.is_urban is set for serializing is_urban. [#2568](https://github.com/valhalla/valhalla/pull/2568)
   * ADDED: Added new rest/service area uses on the edge. [#2533](https://github.com/valhalla/valhalla/pull/2533)
   * ADDED: Dependency cache for Azure [#2567](https://github.com/valhalla/valhalla/pull/2567)
   * ADDED: Added flexibility to remove the use of the admindb and to use the country and state iso from the tiles; [#2579](https://github.com/valhalla/valhalla/pull/2579)
   * ADDED: Added toll gates and collection points (gantry) to the node;  [#2532](https://github.com/valhalla/valhalla/pull/2532)
   * ADDED: Added osrm serialization for rest/service areas and admins. [#2594](https://github.com/valhalla/valhalla/pull/2594)
   * CHANGED: Improved Russian localization; [#2593](https://github.com/valhalla/valhalla/pull/2593)
   * ADDED: Support restricted class in intersection annotations [#2589](https://github.com/valhalla/valhalla/pull/2589)
   * ADDED: Added trail type trace [#2606](https://github.com/valhalla/valhalla/pull/2606)
   * ADDED: Added tunnel names to the edges as a tagged name.  [#2608](https://github.com/valhalla/valhalla/pull/2608)
   * CHANGED: Moved incidents to the trip leg and cut the shape of the leg at that location [#2610](https://github.com/valhalla/valhalla/pull/2610)
   * ADDED: Costing option to ignore_closures when routing with current flow [#2615](https://github.com/valhalla/valhalla/pull/2615)
   * ADDED: Cross-compilation ability with MinGW64 [#2619](https://github.com/valhalla/valhalla/pull/2619)
   * ADDED: Defines the incident tile schema and incident metadata [#2620](https://github.com/valhalla/valhalla/pull/2620)
   * ADDED: Moves incident serializer logic into a generic serializer [#2621](https://github.com/valhalla/valhalla/pull/2621)
   * ADDED: Incident loading singleton for continually refreshing incident tiles [#2573](https://github.com/valhalla/valhalla/pull/2573)
   * ADDED: One shot mode to valhalla_service so you can run a single request of any type without starting a server [#2624](https://github.com/valhalla/valhalla/pull/2624)
   * ADDED: Adds text instructions to OSRM output [#2625](https://github.com/valhalla/valhalla/pull/2625)
   * ADDED: Adds support for alternate routes [#2626](https://github.com/valhalla/valhalla/pull/2626)
   * CHANGED: Switch Python bindings generator from boost.python to header-only pybind11[#2644](https://github.com/valhalla/valhalla/pull/2644)
   * ADDED: Add support of input file for one-shot mode of valhalla_service [#2648](https://github.com/valhalla/valhalla/pull/2648)
   * ADDED: Linear reference support to locate api [#2645](https://github.com/valhalla/valhalla/pull/2645)
   * ADDED: Implemented OSRM-like turn duration calculation for car. Uses it now in auto costing. [#2651](https://github.com/valhalla/valhalla/pull/2651)
   * ADDED: Enhanced turn lane information in guidance [#2653](https://github.com/valhalla/valhalla/pull/2653)
   * ADDED: `top_speed` option for all motorized vehicles [#2667](https://github.com/valhalla/valhalla/issues/2667)
   * CHANGED: Move turn_lane_direction helper to odin/util [#2675](https://github.com/valhalla/valhalla/pull/2675)
   * ADDED: Add annotations to osrm response including speed limits, unit and sign conventions [#2668](https://github.com/valhalla/valhalla/pull/2668)
   * ADDED: Added functions for predicted speeds encoding-decoding [#2674](https://github.com/valhalla/valhalla/pull/2674)
   * ADDED: Time invariant routing via the bidirectional algorithm. This has the effect that when time dependent routes (arrive_by and depart_at) fall back to bidirectional due to length restrictions they will actually use the correct time of day for one of the search directions [#2660](https://github.com/valhalla/valhalla/pull/2660)
   * ADDED: If the length of the edge is greater than kMaxEdgeLength, then consider this a catastrophic error if the should_error bool is true in the set_length function. [#2678](https://github.com/valhalla/valhalla/pull/2678)
   * ADDED: Moved lat,lon coordinates structures from single to double precision. Improves geometry accuracy noticibly at zooms above 17 as well as coordinate snapping and any other geometric operations. Adds about a 2% performance penalty for standard routes. Graph nodes now have 7 digits of precision.  [#2693](https://github.com/valhalla/valhalla/pull/2693)
   * ADDED: Added signboards to guidance views.  [#2687](https://github.com/valhalla/valhalla/pull/2687)
   * ADDED: Regular speed on shortcut edges is calculated with turn durations taken into account. Truck, motorcycle and motorscooter profiles use OSRM-like turn duration. [#2662](https://github.com/valhalla/valhalla/pull/2662)
   * CHANGED: Remove astar algorithm and replace its use with timedep_forward as its redundant [#2706](https://github.com/valhalla/valhalla/pull/2706)
   * ADDED: Recover and recost all shortcuts in final path for bidirectional astar algorithm [#2711](https://github.com/valhalla/valhalla/pull/2711)
   * ADDED: An option for shortcut recovery to be cached at start up to reduce the time it takes to do so on the fly [#2714](https://github.com/valhalla/valhalla/pull/2714)
   * ADDED: If width <= 1.9 then no access for auto, truck, bus, taxi, emergency and hov. [#2713](https://github.com/valhalla/valhalla/pull/2713)
   * ADDED: Centroid/Converge/Rendezvous/Meet API which allows input locations to find a least cost convergence point from all locations [#2734](https://github.com/valhalla/valhalla/pull/2734)
   * ADDED: Added support to process the sump_buster tag.  Also, fixed a few small access bugs for nodes. [#2731](https://github.com/valhalla/valhalla/pull/2731)
   * ADDED: Log message if failed to create tiles directory. [#2738](https://github.com/valhalla/valhalla/pull/2738)
   * CHANGED: Tile memory is only owned by the GraphTile rather than shared amongst copies of the graph tile (in GraphReader and TileCaches). [#2340](https://github.com/valhalla/valhalla/pull/2340)
   * ADDED: Add Estonian locale. [#2748](https://github.com/valhalla/valhalla/pull/2748)
   * CHANGED: Handle GraphTile objects as smart pointers [#2703](https://github.com/valhalla/valhalla/pull/2703)
   * CHANGED: Improve stability with no RTTI build [#2759](https://github.com/valhalla/valhalla/pull/2759) and [#2760](https://github.com/valhalla/valhalla/pull/2760)
   * CHANGED: Change generic service roads to a new Use=kServiceRoad. This is for highway=service without other service= tags (such as driveway, alley, parking aisle) [#2419](https://github.com/valhalla/valhalla/pull/2419)
   * ADDED: Isochrones support isodistance lines as well [#2699](https://github.com/valhalla/valhalla/pull/2699)
   * ADDED: Add support for ignoring live traffic closures for waypoints [#2685](https://github.com/valhalla/valhalla/pull/2685)
   * ADDED: Add use_distance to auto cost to allow choosing between two primary cost components, time or distance [#2771](https://github.com/valhalla/valhalla/pull/2771)
   * CHANGED: nit: Enables compiler warnings in part of loki module [#2767](https://github.com/valhalla/valhalla/pull/2767)
   * CHANGED: Reducing the number of uturns by increasing the cost to for them to 9.5f. Note: Did not increase the cost for motorcycles or motorscooters. [#2770](https://github.com/valhalla/valhalla/pull/2770)
   * ADDED: Add option to use thread-safe GraphTile's reference counter. [#2772](https://github.com/valhalla/valhalla/pull/2772)
   * CHANGED: nit: Enables compiler warnings in part of thor module [#2768](https://github.com/valhalla/valhalla/pull/2768)
   * ADDED: Add costing option `use_tracks` to avoid or favor tracks in route. [#2769](https://github.com/valhalla/valhalla/pull/2769)
   * CHANGED: chore: Updates libosmium [#2786](https://github.com/valhalla/valhalla/pull/2786)
   * CHANGED: Optimize double bucket queue to reduce memory reallocations. [#2719](https://github.com/valhalla/valhalla/pull/2719)
   * CHANGED: Collapse merge maneuvers [#2773](https://github.com/valhalla/valhalla/pull/2773)
   * CHANGED: Add shortcuts to the tiles' bins so we can find them when doing spatial lookups. [#2744](https://github.com/valhalla/valhalla/pull/2744)

## Release Date: 2019-11-21 Valhalla 3.0.9
* **Bug Fix**
   * FIXED: Changed reachability computation to consider both directions of travel wrt candidate edges [#1965](https://github.com/valhalla/valhalla/pull/1965)
   * FIXED: toss ways where access=private and highway=service and service != driveway. [#1960](https://github.com/valhalla/valhalla/pull/1960)
   * FIXED: Fix search_cutoff check in loki correlate_node. [#2023](https://github.com/valhalla/valhalla/pull/2023)
   * FIXED: Computes notion of a deadend at runtime in bidirectional a-star which fixes no-route with a complicated u-turn. [#1982](https://github.com/valhalla/valhalla/issues/1982)
   * FIXED: Fix a bug with heading filter at nodes. [#2058](https://github.com/valhalla/valhalla/pull/2058)
   * FIXED: Bug in map matching continuity checking such that continuity must only be in the forward direction. [#2029](https://github.com/valhalla/valhalla/pull/2029)
   * FIXED: Allow setting the time for map matching paths such that the time is used for speed lookup. [#2030](https://github.com/valhalla/valhalla/pull/2030)
   * FIXED: Don't use density factor for transition cost when user specified flag disables flow speeds. [#2048](https://github.com/valhalla/valhalla/pull/2048)
   * FIXED: Map matching trace_route output now allows for discontinuities in the match though multi match is not supported in valhalla route output. [#2049](https://github.com/valhalla/valhalla/pull/2049)
   * FIXED: Allows routes with no time specified to use time conditional edges and restrictions with a flag denoting as much [#2055](https://github.com/valhalla/valhalla/pull/2055)
   * FIXED: Fixed a bug with 'current' time type map matches. [#2060](https://github.com/valhalla/valhalla/pull/2060)
   * FIXED: Fixed a bug with time dependent expansion in which the expansion distance heuristic was not being used. [#2064](https://github.com/valhalla/valhalla/pull/2064)

* **Enhancement**
   * ADDED: Establish pinpoint test pattern [#1969](https://github.com/valhalla/valhalla/pull/1969)
   * ADDED: Suppress relative direction in ramp/exit instructions if it matches driving side of street [#1990](https://github.com/valhalla/valhalla/pull/1990)
   * ADDED: Added relative direction to the merge maneuver [#1989](https://github.com/valhalla/valhalla/pull/1989)
   * ADDED: Refactor costing to better handle multiple speed datasources [#2026](https://github.com/valhalla/valhalla/pull/2026)
   * ADDED: Better usability of curl for fetching tiles on the fly [#2026](https://github.com/valhalla/valhalla/pull/2026)
   * ADDED: LRU cache scheme for tile storage [#2026](https://github.com/valhalla/valhalla/pull/2026)
   * ADDED: GraphTile size check [#2026](https://github.com/valhalla/valhalla/pull/2026)
   * ADDED: Pick more sane values for highway and toll avoidance [#2026](https://github.com/valhalla/valhalla/pull/2026)
   * ADDED: Refactor adding predicted speed info to speed up process [#2026](https://github.com/valhalla/valhalla/pull/2026)
   * ADDED: Allow selecting speed data sources at request time [#2026](https://github.com/valhalla/valhalla/pull/2026)
   * ADDED: Allow disabling certain neighbors in connectivity map [#2026](https://github.com/valhalla/valhalla/pull/2026)
   * ADDED: Allows routes with time-restricted edges if no time specified and notes restriction in response [#1992](https://github.com/valhalla/valhalla/issues/1992)
   * ADDED: Runtime deadend detection to timedependent a-star. [#2059](https://github.com/valhalla/valhalla/pull/2059)

## Release Date: 2019-09-06 Valhalla 3.0.8
* **Bug Fix**
   * FIXED: Added logic to detect if user is to merge to the left or right [#1892](https://github.com/valhalla/valhalla/pull/1892)
   * FIXED: Overriding the destination_only flag when reclassifying ferries; Also penalizing ferries with a 5 min. penalty in the cost to allow us to avoid destination_only the majority of the time except when it is necessary. [#1905](https://github.com/valhalla/valhalla/pull/1905)
   * FIXED: Suppress forks at motorway junctions and intersecting service roads [#1909](https://github.com/valhalla/valhalla/pull/1909)
   * FIXED: Enhanced fork assignment logic [#1912](https://github.com/valhalla/valhalla/pull/1912)
   * FIXED: Added logic to fall back to return country poly if no state and updated lua for Metro Manila and Ireland [#1910](https://github.com/valhalla/valhalla/pull/1910)
   * FIXED: Added missing motorway fork instruction [#1914](https://github.com/valhalla/valhalla/pull/1914)
   * FIXED: Use begin street name for osrm compat mode [#1916](https://github.com/valhalla/valhalla/pull/1916)
   * FIXED: Added logic to fix missing highway cardinal directions in the US [#1917](https://github.com/valhalla/valhalla/pull/1917)
   * FIXED: Handle forward traversable significant road class intersecting edges [#1928](https://github.com/valhalla/valhalla/pull/1928)
   * FIXED: Fixed bug with shape trimming that impacted Uturns at Via locations. [#1935](https://github.com/valhalla/valhalla/pull/1935)
   * FIXED: Dive bomb updates.  Updated default speeds for urban areas based on roadclass for the enhancer.  Also, updated default speeds based on roadclass in lua.  Fixed an issue where we were subtracting 1 from uint32_t when 0 for stop impact.  Updated reclassify link logic to allow residential roads to be added to the tree, but we only downgrade the links to tertiary.  Updated TransitionCost functions to add 1.5 to the turncost when transitioning from a ramp to a non ramp and vice versa.  Also, added 0.5f to the turncost if the edge is a roundabout. [#1931](https://github.com/valhalla/valhalla/pull/1931)

* **Enhancement**
   * ADDED: Caching url fetched tiles to disk [#1887](https://github.com/valhalla/valhalla/pull/1887)
   * ADDED: filesystem::remove_all [#1887](https://github.com/valhalla/valhalla/pull/1887)
   * ADDED: Minimum enclosing bounding box tool [#1887](https://github.com/valhalla/valhalla/pull/1887)
   * ADDED: Use constrained flow speeds in bidirectional_astar.cc [#1907](https://github.com/valhalla/valhalla/pull/1907)
   * ADDED: Bike Share Stations are now in the graph which should set us up to do multimodal walk/bike scenarios [#1852](https://github.com/valhalla/valhalla/pull/1852)

## Release Date: 2019-7-18 Valhalla 3.0.7
* **Bug Fix**
   * FIXED: Fix pedestrian fork [#1886](https://github.com/valhalla/valhalla/pull/1886)

## Release Date: 2019-7-15 Valhalla 3.0.6
* **Bug Fix**
   * FIXED: Admin name changes. [#1853](https://github.com/valhalla/valhalla/pull/1853) Ref: [#1854](https://github.com/valhalla/valhalla/issues/1854)
   * FIXED: valhalla_add_predicted_traffic was overcommitted while gathering stats. Added a clear. [#1857](https://github.com/valhalla/valhalla/pull/1857)
   * FIXED: regression in map matching when moving to valhalla v3.0.0 [#1863](https://github.com/valhalla/valhalla/pull/1863)
   * FIXED: last step shape in osrm serializer should be 2 of the same point [#1867](https://github.com/valhalla/valhalla/pull/1867)
   * FIXED: Shape trimming at the beginning and ending of the route to not be degenerate [#1876](https://github.com/valhalla/valhalla/pull/1876)
   * FIXED: Duplicate waypoints in osrm serializer [#1880](https://github.com/valhalla/valhalla/pull/1880)
   * FIXED: Updates for heading precision [#1881](https://github.com/valhalla/valhalla/pull/1881)
   * FIXED: Map matching allowed untraversable edges at start of route [#1884](https://github.com/valhalla/valhalla/pull/1884)

* **Enhancement**
   * ADDED: Use the same protobuf object the entire way through the request process [#1837](https://github.com/valhalla/valhalla/pull/1837)
   * ADDED: Enhanced turn lane processing [#1859](https://github.com/valhalla/valhalla/pull/1859)
   * ADDED: Add global_synchronized_cache in valhalla_build_config [#1851](https://github.com/valhalla/valhalla/pull/1851)

## Release Date: 2019-06-04 Valhalla 3.0.5
* **Bug Fix**
   * FIXED: Protect against unnamed rotaries and routes that end in roundabouts not turning off rotary logic [#1840](https://github.com/valhalla/valhalla/pull/1840)

* **Enhancement**
   * ADDED: Add turn lane info at maneuver point [#1830](https://github.com/valhalla/valhalla/pull/1830)

## Release Date: 2019-05-31 Valhalla 3.0.4
* **Bug Fix**
   * FIXED: Improved logic to decide between bear vs. continue [#1798](https://github.com/valhalla/valhalla/pull/1798)
   * FIXED: Bicycle costing allows use of roads with all surface values, but with a penalty based on bicycle type. However, the edge filter totally disallows bad surfaces for some bicycle types, creating situations where reroutes fail if a rider uses a road with a poor surface. [#1800](https://github.com/valhalla/valhalla/pull/1800)
   * FIXED: Moved complex restrictions building to before validate. [#1805](https://github.com/valhalla/valhalla/pull/1805)
   * FIXED: Fix bicycle edge filter when avoid_bad_surfaces = 1.0 [#1806](https://github.com/valhalla/valhalla/pull/1806)
   * FIXED: Replace the EnhancedTripPath class inheritance with aggregation [#1807](https://github.com/valhalla/valhalla/pull/1807)
   * FIXED: Replace the old timezone shape zip file every time valhalla_build_timezones is ran [#1817](https://github.com/valhalla/valhalla/pull/1817)
   * FIXED: Don't use island snapped edge candidates (from disconnected components or low reach edges) when we rejected other high reachability edges that were closer [#1835](https://github.com/valhalla/valhalla/pull/1835)

## Release Date: 2019-05-08 Valhalla 3.0.3
* **Bug Fix**
   * FIXED: Fixed a rare loop condition in route matcher (edge walking to match a trace). [#1689](https://github.com/valhalla/valhalla/pull/1689)
   * FIXED: Fixed VACUUM ANALYZE syntax issue.  [#1704](https://github.com/valhalla/valhalla/pull/1704)
   * FIXED: Fixed the osrm maneuver type when a maneuver has the to_stay_on attribute set.  [#1714](https://github.com/valhalla/valhalla/pull/1714)
   * FIXED: Fixed osrm compatibility mode attributes.  [#1716](https://github.com/valhalla/valhalla/pull/1716)
   * FIXED: Fixed rotary/roundabout issues in Valhalla OSRM compatibility.  [#1727](https://github.com/valhalla/valhalla/pull/1727)
   * FIXED: Fixed the destinations assignment for exit names in OSRM compatibility mode. [#1732](https://github.com/valhalla/valhalla/pull/1732)
   * FIXED: Enhance merge maneuver type assignment. [#1735](https://github.com/valhalla/valhalla/pull/1735)
   * FIXED: Fixed fork assignments and on ramps for OSRM compatibility mode. [#1738](https://github.com/valhalla/valhalla/pull/1738)
   * FIXED: Fixed cardinal direction on reference names when forward/backward tag is present on relations. Fixes singly digitized roads with opposing directional modifiers. [#1741](https://github.com/valhalla/valhalla/pull/1741)
   * FIXED: Fixed fork assignment and narrative logic when a highway ends and splits into multiple ramps. [#1742](https://github.com/valhalla/valhalla/pull/1742)
   * FIXED: Do not use any avoid edges as origin or destination of a route, matrix, or isochrone. [#1745](https://github.com/valhalla/valhalla/pull/1745)
   * FIXED: Add leg summary and remove unused hint attribute for OSRM compatibility mode. [#1753](https://github.com/valhalla/valhalla/pull/1753)
   * FIXED: Improvements for pedestrian forks, pedestrian roundabouts, and continue maneuvers. [#1768](https://github.com/valhalla/valhalla/pull/1768)
   * FIXED: Added simplified overview for OSRM response and added use_toll logic back to truck costing. [#1765](https://github.com/valhalla/valhalla/pull/1765)
   * FIXED: temp fix for location distance bug [#1774](https://github.com/valhalla/valhalla/pull/1774)
   * FIXED: Fix pedestrian routes using walkway_factor [#1780](https://github.com/valhalla/valhalla/pull/1780)
   * FIXED: Update the begin and end heading of short edges based on use [#1783](https://github.com/valhalla/valhalla/pull/1783)
   * FIXED: GraphReader::AreEdgesConnected update.  If transition count == 0 return false and do not call transition function. [#1786](https://github.com/valhalla/valhalla/pull/1786)
   * FIXED: Only edge candidates that were used in the path are send to serializer: [#1788](https://github.com/valhalla/valhalla/pull/1788)
   * FIXED: Added logic to prevent the removal of a destination maneuver when ending on an internal edge [#1792](https://github.com/valhalla/valhalla/pull/1792)
   * FIXED: Fixed instructions when starting on an internal edge [#1796](https://github.com/valhalla/valhalla/pull/1796)

* **Enhancement**
   * Add the ability to run valhalla_build_tiles in stages. Specify the begin_stage and end_stage as command line options. Also cleans up temporary files as the last stage in the pipeline.
   * Add `remove` to `filesystem` namespace. [#1752](https://github.com/valhalla/valhalla/pull/1752)
   * Add TaxiCost into auto costing options.
   * Add `preferred_side` to allow per-location filtering of edges based on the side of the road the location is on and the driving side for that locale.
   * Slightly decreased the internal side-walk factor to .90f to favor roads with attached sidewalks. This impacts roads that have added sidewalk:left, sidewalk:right or sidewalk:both OSM tags (these become attributes on each directedEdge). The user can then avoid/penalize dedicated sidewalks and walkways, when they increase the walkway_factor. Since we slightly decreased the sidewalk_factor internally and only favor sidewalks if use is tagged as sidewalk_left or sidewalk_right, we should tend to route on roads with attached sidewalks rather than separate/dedicated sidewalks, allowing for more road names to be called out since these are labeled more.
   * Add `via` and `break_through` location types [#1737](https://github.com/valhalla/valhalla/pull/1737)
   * Add `street_side_tolerance` and `search_cutoff` to input `location` [#1777](https://github.com/valhalla/valhalla/pull/1777)
   * Return the Valhalla error `Path distance exceeds the max distance limit` for OSRM responses when the route is greater than the service limits. [#1781](https://github.com/valhalla/valhalla/pull/1781)

## Release Date: 2019-01-14 Valhalla 3.0.2
* **Bug Fix**
   * FIXED: Transit update - fix dow and exception when after midnight trips are normalized [#1682](https://github.com/valhalla/valhalla/pull/1682)
   * FIXED: valhalla_convert_transit segfault - GraphTileBuilder has null GraphTileHeader [#1683](https://github.com/valhalla/valhalla/issues/1683)
   * FIXED: Fix crash for trace_route with osrm serialization. Was passing shape rather than locations to the waypoint method.
   * FIXED: Properly set driving_side based on data set in TripPath.
   * FIXED: A bad bicycle route exposed an issue with bidirectional A* when the origin and destination edges are connected. Use A* in these cases to avoid requiring a high cost threshold in BD A*.
   * FIXED: x86 and x64 data compatibility was fixed as the structures weren't aligned.
   * FIXED: x86 tests were failing due mostly to floating point issues and the aforementioned structure misalignment.
* **Enhancement**
   * Add a durations list (delta time between each pair of trace points), a begin_time and a use_timestamp flag to trace_route requests. This allows using the input trace timestamps or durations plus the begin_time to compute elapsed time at each edge in the matched path (rather than using costing methods).
   * Add support for polyline5 encoding for OSRM formatted output.
* **Note**
   * Isochrones and openlr are both noted as not working with release builds for x86 (32bit) platforms. We'll look at getting this fixed in a future release

## Release Date: 2018-11-21 Valhalla 3.0.1
* **Bug Fix**
   * FIXED: Fixed a rare, but serious bug with bicycle costing. ferry_factor_ in bicycle costing shadowed the data member in the base dynamic cost class, leading to an uninitialized variable. Occasionally, this would lead to negative costs which caused failures. [#1663](https://github.com/valhalla/valhalla/pull/1663)
   * FIXED: Fixed use of units in OSRM compatibility mode. [#1662](https://github.com/valhalla/valhalla/pull/1662)

## Release Date: 2018-11-21 Valhalla 3.0.0
* **NOTE**
   * This release changes the Valhalla graph tile formats to make the tile data more efficient and flexible. Tile data is incompatible with Valhalla 2.x builds, and code for 3.x is incompatible with data built for Valahalla 2.x versions. Valhalla tile sizes are slightly smaller (for datasets using elevation information the size savings is over 10%). In addition, there is increased flexibility for creating different variants of tiles to support different applications (e.g. bicycle only, or driving only).
* **Enhancement**
   * Remove the use of DirectedEdge for transitions between nodes on different hierarchy levels. A new structure, NodeTransition, is now used to transition to nodes on different hierarchy level. This saves space since only the end node GraphId is needed for the transitions (and DirectedEdge is a large data structure).
   * Change the NodeInfo lat,lon to use an offset from the tile base lat,lon. This potentially allows higher precision than using float, but more importantly saves space and allows support for NodeTransitions as well as spare for future growth.
   * Remove the EdgeElevation structure and max grade information into DirectedEdge and mean elevation into EdgeInfo. This saves space.
   * Reduce wayid to 32 bits. This allows sufficient growth when using OpenStreetMap data and frees space in EdgeInfo (allows moving speed limit and mean elevation from other structures).
   * Move name consistency from NodeInfo to DirectedEdge. This allows a more efficient lookup of name consistency.
   * Update all path algorithms to use NodeTransition logic rather than special DirectedEdge transition types. This simplifies PathAlgorithms slightly and removes some conditional logic.
   * Add an optional GraphFilter stage to tile building pipeline. This allows removal of edges and nodes based on access. This allows bicycle only, pedestrian only, or driving only datasets (or combinations) to be created - allowing smaller datasets for special purpose applications.
* **Deprecate**
   * Valhalla 3.0 removes support for OSMLR.

## Release Date: 2018-11-20 Valhalla 2.7.2
* **Enhancement**
   * UPDATED: Added a configuration variable for max_timedep_distance. This is used in selecting the path algorithm and provides the maximum distance between locations when choosing a time dependent path algorithm (other than multi modal). Above this distance, bidirectional A* is used with no time dependencies.
   * UPDATED: Remove transition edges from priority queue in Multimodal methods.
   * UPDATED: Fully implement street names and exit signs with ability to identify route numbers. [#1635](https://github.com/valhalla/valhalla/pull/1635)
* **Bug Fix**
   * FIXED: A timed-turned restriction should not be applied when a non-timed route is executed.  [#1615](https://github.com/valhalla/valhalla/pull/1615)
   * FIXED: Changed unordered_map to unordered_multimap for polys. Poly map can contain the same key but different multi-polygons. For example, islands for a country or timezone polygons for a country.
   * FIXED: Fixed timezone db issue where TZIDs did not exist in the Howard Hinnant date time db that is used in the date_time class for tz indexes.  Added logic to create aliases for TZIDs based on https://en.wikipedia.org/wiki/List_of_tz_database_time_zones
   * FIXED: Fixed the ramp turn modifiers for osrm compat [#1569](https://github.com/valhalla/valhalla/pull/1569)
   * FIXED: Fixed the step geometry when using the osrm compat mode [#1571](https://github.com/valhalla/valhalla/pull/1571)
   * FIXED: Fixed a data creation bug causing issues with A* routes ending on loops. [#1576](https://github.com/valhalla/valhalla/pull/1576)
   * FIXED: Fixed an issue with a bad route where destination only was present. Was due to thresholds in bidirectional A*. Changed threshold to be cost based rather than number of iterations). [#1586](https://github.com/valhalla/valhalla/pull/1586)
   * FIXED: Fixed an issue with destination only (private) roads being used in bicycle routes. Centralized some "base" transition cost logic in the base DynamicCost class. [#1587](https://github.com/valhalla/valhalla/pull/1587)
   * FIXED: Remove extraneous ramp maneuvers [#1657](https://github.com/valhalla/valhalla/pull/1657)

## Release Date: 2018-10-02 Valhalla 2.7.1
* **Enhancement**
   * UPDATED: Added date time support to forward and reverse isochrones. Add speed lookup (predicted speeds and/or free-flow or constrained flow speed) if date_time is present.
   * UPDATED: Add timezone checks to multimodal routes and isochrones (updates localtime if the path crosses into a timezone different than the start location).
* **Data Producer Update**
   * UPDATED: Removed boost date time support from transit.  Now using the Howard Hinnant date library.
* **Bug Fix**
   * FIXED: Fixed a bug with shortcuts that leads to inconsistent routes depending on whether shortcuts are taken, different origins can lead to different paths near the destination. This fix also improves performance on long routes and matrices.
   * FIXED: We were getting inconsistent results between departing at current date/time vs entering the current date/time.  This issue is due to the fact that the iso_date_time function returns the full iso date_time with the timezone offset (e.g., 2018-09-27T10:23-07:00 vs 2018-09-27T10:23). When we refactored the date_time code to use the new Howard Hinnant date library, we introduced this bug.
   * FIXED: Increased the threshold in CostMatrix to address null time and distance values occurring for truck costing with locations near the max distance.

## Release Date: 2018-09-13 Valhalla 2.7.0
* **Enhancement**
   * UPDATED: Refactor to use the pbf options instead of the ptree config [#1428](https://github.com/valhalla/valhalla/pull/1428) This completes [#1357](https://github.com/valhalla/valhalla/issues/1357)
   * UPDATED: Removed the boost/date_time dependency from baldr and odin. We added the Howard Hinnant date and time library as a submodule. [#1494](https://github.com/valhalla/valhalla/pull/1494)
   * UPDATED: Fixed 'Drvie' typo [#1505](https://github.com/valhalla/valhalla/pull/1505) This completes [#1504](https://github.com/valhalla/valhalla/issues/1504)
   * UPDATED: Optimizations of GetSpeed for predicted speeds [#1490](https://github.com/valhalla/valhalla/issues/1490)
   * UPDATED: Isotile optimizations
   * UPDATED: Added stats to predictive traffic logging
   * UPDATED: resample_polyline - Breaks the polyline into equal length segments at a sample distance near the resolution. Break out of the loop through polyline points once we reach the specified number of samplesthen append the last
polyline point.
   * UPDATED: added android logging and uses a shared graph reader
   * UPDATED: Do not run a second pass on long pedestrian routes that include a ferry (but succeed on first pass). This is a performance fix. Long pedestrian routes with A star factor based on ferry speed end up being very inefficient.
* **Bug Fix**
   * FIXED: A* destination only
   * FIXED: Fixed through locations weren't honored [#1449](https://github.com/valhalla/valhalla/pull/1449)


## Release Date: 2018-08-02 Valhalla 3.0.0-rc.4
* **Node Bindings**
   * UPDATED: add some worker pool handling
   [#1467](https://github.com/valhalla/valhalla/pull/1467)

## Release Date: 2018-08-02 Valhalla 3.0.0-rc.3
* **Node Bindings**
   * UPDATED: replaced N-API with node-addon-api wrapper and made the actor
   functions asynchronous
   [#1457](https://github.com/valhalla/valhalla/pull/1457)

## Release Date: 2018-07-24 Valhalla 3.0.0-rc.2
* **Node Bindings**
   * FIXED: turn on the autocleanup functionality for the actor object.
   [#1439](https://github.com/valhalla/valhalla/pull/1439)

## Release Date: 2018-07-16 Valhalla 3.0.0-rc.1
* **Enhancement**
   * ADDED: exposed the rest of the actions to the node bindings and added tests. [#1415](https://github.com/valhalla/valhalla/pull/1415)

## Release Date: 2018-07-12 Valhalla 3.0.0-alpha.1
**NOTE**: There was already a small package named `valhalla` on the npm registry, only published up to version 0.0.3. The team at npm has transferred the package to us, but would like us to publish something to it ASAP to prove our stake in it. Though the bindings do not have all of the actor functionality exposed yet (just route), we are going to publish an alpha release of 3.0.0 to get something up on npm.
* **Infrastructure**:
   * ADDED: add in time dependent algorithms if the distance between locations is less than 500km.
   * ADDED: TurnLanes to indicate turning lanes at the end of a directed edge.
   * ADDED: Added PredictedSpeeds to Valhalla tiles and logic to compute speed based on predictive speed profiles.
* **Data Producer Update**
   * ADDED: is_route_num flag was added to Sign records. Set this to true if the exit sign comes from a route number/ref.
   * CHANGED: Lower speeds on driveways, drive-thru, and parking aisle. Set destination only flag for drive thru use.
   * ADDED: Initial implementation of turn lanes.
  **Bug Fix**
   * CHANGED: Fix destination only penalty for A* and time dependent cases.
   * CHANGED: Use the distance from GetOffsetForHeading, based on road classification and road use (e.g. ramp, turn channel, etc.), within tangent_angle function.
* **Map Matching**
   * FIXED: Fixed trace_route edge_walk server abort [#1365](https://github.com/valhalla/valhalla/pull/1365)
* **Enhancement**
   * ADDED: Added post process for updating free and constrained speeds in the directed edges.
   * UPDATED: Parse the json request once and store in a protocol buffer to pass along the pipeline. This completed the first portion of [#1357](https://github.com/valhalla/valhalla/issues/1357)
   * UPDATED: Changed the shape_match attribute from a string to an enum. Fixes [#1376](https://github.com/valhalla/valhalla/issues/1376)
   * ADDED: Node bindings for route [#1341](https://github.com/valhalla/valhalla/pull/1341)
   * UPDATED: Use a non-linear use_highways factor (to more heavily penalize highways as use_highways approaches 0).

## Release Date: 2018-07-15 Valhalla 2.6.3
* **API**:
   * FIXED: Use a non-linear use_highways factor (to more heavily penalize highways as use_highways approaches 0).
   * FIXED: Fixed the highway_factor when use_highways < 0.5.
   * ENHANCEMENT: Added logic to modulate the surface factor based on use_trails.
   * ADDED: New customer test requests for motorcycle costing.

## Release Date: 2018-06-28 Valhalla 2.6.2
* **Data Producer Update**
   * FIXED: Complex restriction sorting bug.  Check of has_dt in ComplexRestrictionBuilder::operator==.
* **API**:
   * FIXED: Fixed CostFactory convenience method that registers costing models
   * ADDED: Added use_tolls into motorcycle costing options

## Release Date: 2018-05-28 Valhalla 2.6.0
* **Infrastructure**:
   * CHANGED: Update cmake buildsystem to replace autoconf [#1272](https://github.com/valhalla/valhalla/pull/1272)
* **API**:
   * CHANGED: Move `trace_options` parsing to map matcher factory [#1260](https://github.com/valhalla/valhalla/pull/1260)
   * ADDED: New costing method for AutoDataFix [#1283](https://github.com/valhalla/valhalla/pull/1283)

## Release Date: 2018-05-21 Valhalla 2.5.0
* **Infrastructure**
   * ADDED: Add code formatting and linting.
* **API**
   * ADDED: Added new motorcycle costing, motorcycle access flag in data and use_trails option.
* **Routing**
   * ADDED: Add time dependnet forward and reverse A* methods.
   * FIXED: Increase minimum threshold for driving routes in bidirectional A* (fixes some instances of bad paths).
* **Data Producer Update**
   * CHANGED: Updates to properly handle cycleway crossings.
   * CHANGED: Conditionally include driveways that are private.
   * ADDED: Added logic to set motorcycle access.  This includes lua, country access, and user access flags for motorcycles.

## Release Date: 2018-04-11 Valhalla 2.4.9
* **Enhancement**
   * Added European Portuguese localization for Valhalla
   * Updates to EdgeStatus to improve performance. Use an unordered_map of tile Id and allocate an array for each edge in the tile. This allows using pointers to access status for sequential edges. This improves performance by 50% or so.
   * A couple of bicycle costing updates to improve route quality: avoid roads marked as part of a truck network, to remove the density penalty for transition costs.
   * When optimal matrix type is selected, now use CostMatrix for source to target pedestrian and bicycle matrix calls when both counts are above some threshold. This improves performance in general and lessens some long running requests.
*  **Data Producer Update**
   * Added logic to protect against setting a speed of 0 for ferries.

## Release Date: 2018-03-27 Valhalla 2.4.8
* **Enhancement**
   * Updates for Italian verbal translations
   * Optionally remove driveways at graph creation time
   * Optionally disable candidate edge penalty in path finding
   * OSRM compatible route, matrix and map matching response generation
   * Minimal Windows build compatibility
   * Refactoring to use PBF as the IPC mechanism for all objects
   * Improvements to internal intersection marking to reduce false positives
* **Bug Fix**
   * Cap candidate edge penalty in path finding to reduce excessive expansion
   * Fix trivial paths at deadends

## Release Date: 2018-02-08 Valhalla 2.4.7
* **Enhancement**
   * Speed up building tiles from small OSM imports by using boost directory iterator rather than going through all possible tiles and testing each if the file exists.
* **Bug Fix**
   * Protect against overflow in string to float conversion inside OSM parsing.

## Release Date: 2018-01-26 Valhalla 2.4.6
* **Enhancement**
   * Elevation library will lazy load RAW formatted sources

## Release Date: 2018-01-24 Valhalla 2.4.5
* **Enhancement**
   * Elevation packing utility can unpack lz4hc now
* **Bug Fix**
   * Fixed broken darwin builds

## Release Date: 2018-01-23 Valhalla 2.4.4
* **Enhancement**
   * Elevation service speed improvements and the ability to serve lz4hc compressed data
   * Basic support for downloading routing tiles on demand
   * Deprecated `valhalla_route_service`, now all services (including elevation) are found under `valhalla_service`

## Release Date: 2017-12-11 Valhalla 2.4.3
* **Enhancement**
   * Remove union from GraphId speeds up some platforms
   * Use SAC scale in pedestrian costing
   * Expanded python bindings to include all actions (route, matrix, isochrone, etc)
* **Bug Fix**
   * French translation typo fixes
*  **Data Producer Update**
   * Handling shapes that intersect the poles when binning
   * Handling when transit shapes are less than 2 points

## Release Date: 2017-11-09 Valhalla 2.4.1
*  **Data Producer Update**
   * Added kMopedAccess to modes for complex restrictions.  Remove the kMopedAccess when auto access is removed.  Also, add the kMopedAccess when an auto restriction is found.

## Release Date: 2017-11-08 Valhalla 2.4.0
*  **Data Producer Update**
   * Added logic to support restriction = x with a the except tag.  We apply the restriction to everything except for modes in the except tag.
   * Added logic to support railway_service and coach_service in transit.
* **Bug Fix**
  * Return proper edge_walk path for requested shape_match=walk_or_snap
  * Skip invalid stateid for Top-K requests

## Release Date: 2017-11-07 Valhalla 2.3.9
* **Enhancement**
  * Top-K map matched path generation now only returns unique paths and does so with fewer iterations
  * Navigator call outs for both imperial and metric units
  * The surface types allowed for a given bike route can now be controlled via a request parameter `avoid_bad_surfaces`
  * Improved support for motorscooter costing via surface types, road classification and vehicle specific tagging
* **Bug Fix**
  * Connectivity maps now include information about transit tiles
  * Lane counts for singly digitized roads are now correct for a given directed edge
  * Edge merging code for assigning osmlr segments is now robust to partial tile sets
  * Fix matrix path finding to allow transitioning down to lower levels when appropriate. In particular, do not supersede shortcut edges until no longer expanding on the next level.
  * Fix optimizer rotate location method. This fixes a bug where optimal ordering was bad for large location sets.
*  **Data Producer Update**
   * Duration tags are now used to properly set the speed of travel for a ferry routes

## Release Date: 2017-10-17 Valhalla 2.3.8
* **Bug Fix**
  * Fixed the roundabout exit count for bicycles when the roundabout is a road and not a cycleway
  * Enable a pedestrian path to remain on roundabout instead of getting off and back on
  * Fixed the penalization of candidate locations in the uni-directional A* algorithm (used for trivial paths)
*  **Data Producer Update**
   * Added logic to set bike forward and tag to true where kv["sac_scale"] == "hiking". All other values for sac_scale turn off bicycle access.  If sac_scale or mtb keys are found and a surface tag is not set we default to kPath.
   * Fixed a bug where surface=unpaved was being assigned Surface::kPavedSmooth.

## Release Date: 2017-9-11 Valhalla 2.3.7
* **Bug Fix**
  * Update bidirectional connections to handle cases where the connecting edge is one of the origin (or destination) edges and the cost is high. Fixes some pedestrian route issues that were reported.
*  **Data Producer Update**
   * Added support for motorroad tag (default and per country).
   * Update OSMLR segment association logic to fix issue where chunks wrote over leftover segments. Fix search along edges to include a radius so any nearby edges are also considered.

## Release Date: 2017-08-29 Valhalla 2.3.6
* **Bug Fix**
  * Pedestrian paths including ferries no longer cause circuitous routes
  * Fix a crash in map matching route finding where heading from shape was using a `nullptr` tile
  * Spanish language narrative corrections
  * Fix traffic segment matcher to always set the start time of a segment when its known
* **Enhancement**
  * Location correlation scoring improvements to avoid situations where less likely start or ending locations are selected

## Release Date: 2017-08-22 Valhalla 2.3.5
* **Bug Fix**
  * Clamp the edge score in thor. Extreme values were causing bad alloc crashes.
  * Fix multimodal isochrones. EdgeLabel refactor caused issues.
* **Data Producer Update**
  * Update lua logic to properly handle vehicle=no tags.

## Release Date: 2017-08-14 Valhalla 2.3.4
* **Bug Fix**
  * Enforce limits on maximum per point accuracy to avoid long running map matching computations

## Release Date: 2017-08-14 Valhalla 2.3.3
* **Bug Fix**
  * Maximum osm node reached now causes bitset to resize to accommodate when building tiles
  * Fix wrong side of street information and remove redundant node snapping
  * Fix path differences between services and `valhalla_run_route`
  * Fix map matching crash when interpolating duplicate input points
  * Fix unhandled exception when trace_route or trace_attributes when there are no continuous matches
* **Enhancement**
  * Folded Low-Stress Biking Code into the regular Bicycle code and removed the LowStressBicycleCost class. Now when making a query for bicycle routing, a value of 0 for use_hills and use_roads produces low-stress biking routes, while a value of 1 for both provides more intense professional bike routes.
  * Bike costing default values changed. use_roads and use_hills are now 0.25 by default instead of 0.5 and the default bike is now a hybrid bike instead of a road bike.
  * Added logic to use station hierarchy from transitland.  Osm and egress nodes are connected by transitconnections.  Egress and stations are connected by egressconnections.  Stations and platforms are connected by platformconnections.  This includes narrative updates for Odin as well.

## Release Date: 2017-07-31 Valhalla 2.3.2
* **Bug Fix**
  * Update to use oneway:psv if oneway:bus does not exist.
  * Fix out of bounds memory issue in DoubleBucketQueue.
  * Many things are now taken into consideration to determine which sides of the road have what cyclelanes, because they were not being parsed correctly before
  * Fixed issue where sometimes a "oneway:bicycle=no" tag on a two-way street would cause the road to become a oneway for bicycles
  * Fixed trace_attributes edge_walk cases where the start or end points in the shape are close to graph nodes (intersections)
  * Fixed 32bit architecture crashing for certain routes with non-deterministic placement of edges labels in bucketized queue datastructure
* **Enhancement**
  * Improve multi-modal routes by adjusting the pedestrian mode factor (routes use less walking in favor of public transit).
  * Added interface framework to support "top-k" paths within map-matching.
  * Created a base EdgeLabel class that contains all data needed within costing methods and supports the basic path algorithms (forward direction, A*, with accumulated path distance). Derive class for bidirectional algorithms (BDEdgeLabel) and for multimodal algorithms. Lowers memory use by combining some fields (using spare bits from GraphId).
  * Added elapsed time estimates to map-matching labels in preparation for using timestamps in map-matching.
  * Added parsing of various OSM tags: "bicycle=use_sidepath", "bicycle=dismount", "segregated=*", "shoulder=*", "cycleway:buffer=*", and several variations of these.
  * Both trace_route and trace_attributes will parse `time` and `accuracy` parameters when the shape is provided as unencoded
  * Map-matching will now use the time (in seconds) of each gps reading (if provided) to narrow the search space and avoid finding matches that are impossibly fast

## Release Date: 2017-07-10 Valhalla 2.3.0
* **Bug Fix**
  * Fixed a bug in traffic segment matcher where length was populated but had invalid times
* **Embedded Compilation**
  * Decoupled the service components from the rest of the worker objects so that the worker objects could be used in non http service contexts
   * Added an actor class which encapsulates the various worker objects and allows the various end points to be called /route /height etc. without needing to run a service
* **Low-Stress Bicycle**
  * Worked on creating a new low-stress biking option that focuses more on taking safer roads like cycle ways or residential roads than the standard bike costing option does.

## Release Date: 2017-06-26 Valhalla 2.2.9
* **Bug Fix**
  * Fix a bug introduced in 2.2.8 where map matching search extent was incorrect in longitude axis.

## Release Date: 2017-06-23 Valhalla 2.2.8
* **Bug Fix**
  * Traffic segment matcher (exposed through Python bindings) - fix cases where partial (or no) results could be returned when breaking out of loop in form_segments early.
* **Traffic Matching Update**
  * Traffic segment matcher - handle special cases when entering and exiting turn channels.
* **Guidance Improvements**
  * Added Swedish (se-SV) narrative file.

## Release Date: 2017-06-20 Valhalla 2.2.7
* **Bug Fixes**
  * Traffic segment matcher (exposed through Python bindings) makes use of accuracy per point in the input
  * Traffic segment matcher is robust to consecutive transition edges in matched path
* **Isochrone Changes**
  * Set up isochrone to be able to handle multi-location queries in the future
* **Data Producer Updates**
  * Fixes to valhalla_associate_segments to address threading issue.
  * Added support for restrictions that refers only to appropriate type of vehicle.
* **Navigator**
  * Added pre-alpha implementation that will perform guidance for mobile devices.
* **Map Matching Updates**
  * Added capability to customize match_options

## Release Date: 2017-06-12 Valhalla 2.2.6
* **Bug Fixes**
  * Fixed the begin shape index where an end_route_discontinuity exists
* **Guidance Improvements**
  * Updated Slovenian (sl-SI) narrative file.
* **Data Producer Updates**
  * Added support for per mode restrictions (e.g., restriction:&lt;type&gt;)  Saved these restrictions as "complex" restrictions which currently support per mode lookup (unlike simple restrictions which are assumed to apply to all driving modes).
* **Matrix Updates**
  * Increased max distance threshold for auto costing and other similar costings to 400 km instead of 200 km

## Release Date: 2017-06-05 Valhalla 2.2.5
* **Bug Fixes**
  * Fixed matched point edge_index by skipping transition edges.
  * Use double precision in meili grid traversal to fix some incorrect grid cases.
  * Update meili to use DoubleBucketQueue and GraphReader methods rather than internal methods.

## Release Date: 2017-05-17 Valhalla 2.2.4
* **Bug Fixes**
  * Fix isochrone bug where the default access mode was used - this rejected edges that should not have been rejected for cases than automobile.
  * Fix A* handling of edge costs for trivial routes. This fixed an issue with disconnected regions that projected to a single edge.
  * Fix TripPathBuilder crash if first edge is a transition edge (was occurring with map-matching in rare occasions).

## Release Date: 2017-05-15 Valhalla 2.2.3
* **Map Matching Improvement**
  * Return begin and end route discontinuities. Also, returns partial shape of edge at route discontinuity.
* **Isochrone Improvements**
  * Add logic to make sure the center location remains fixed at the center of a tile/grid in the isotile.
  * Add a default generalization factor that is based on the grid size. Users can still override this factor but the default behavior is improved.
  * Add ExpandForward and ExpandReverse methods as is done in bidirectional A*. This improves handling of transitions between hierarchy levels.
* **Graph Correlation Improvements**
  * Add options to control both radius and reachability per input location (with defaults) to control correlation of input locations to the graph in such a way as to avoid routing between disconnected regions and favor more likely paths.

## Release Date: 2017-05-08 Valhalla 2.2.0
* **Guidance Improvements**
  * Added Russian (ru-RU) narrative file.
  * Updated Slovenian (sl-SI) narrative file.
* **Data Producer Updates**
  * Assign destination sign info on bidirectional ramps.
  * Update ReclassifyLinks. Use a "link-tree" which is formed from the exit node and terminates at entrance nodes. Exit nodes are sorted by classification so motorway exits are done before trunks, etc. Updated the turn channel logic - now more consistently applies turn channel use.
  * Updated traffic segment associations to properly work with elevation and lane connectivity information (which is stored after the traffic association).

## Release Date: 2017-04-24 Valhalla 2.1.9
* **Elevation Update**
  * Created a new EdgeElevation structure which includes max upward and downward slope (moved from DirectedEdge) and mean elevation.
* **Routing Improvements**
  * Destination only fix when "nested" destination only areas cause a route failure. Allow destination only edges (with penalty) on 2nd pass.
  * Fix heading to properly use the partial edge shape rather than entire edge shape to determine heading at the begin and end locations.
  * Some cleanup and simplification of the bidirectional A* algorithm.
  * Some cleanup and simplification of TripPathBuilder.
  * Make TileHierarchy data and methods static and remove tile_dir from the tile hierarchy.
* **Map Matching Improvement**
  * Return matched points with trace attributes when using map_snap.
* **Data Producer Updates**
  * lua updates so that the chunnel will work again.

## Release Date: 2017-04-04 Valhalla 2.1.8
* **Map Matching Release**
  * Added max trace limits and out-of-bounds checks for customizable trace options

## Release Date: 2017-03-29 Valhalla 2.1.7
* **Map Matching Release**
  * Increased service limits for trace
* **Data Producer Updates**
  * Transit: Remove the dependency on using level 2 tiles for transit builder
* **Traffic Updates**
  * Segment matcher completely re-written to handle many complex issues when matching traces to OTSs
* **Service Improvement**
  * Bug Fix - relaxed rapidjson parsing to allow numeric type coercion
* **Routing Improvements**
  * Level the forward and reverse paths in bidirectional A * to account for distance approximation differences.
  * Add logic for Use==kPath to bicycle costing so that paths are favored (as are footways).

## Release Date: 2017-03-10 Valhalla 2.1.3
* **Guidance Improvement**
  * Corrections to Slovenian narrative language file
  **Routing Improvements**
  * Increased the pedestrian search radius from 25 to 50 within the meili configuration to reduce U-turns with map-matching
  * Added a max avoid location limit

## Release Date: 2017-02-22 Valhalla 2.1.0
* **Guidance Improvement**
  * Added ca-ES (Catalan) and sl-SI (Slovenian) narrative language files
* **Routing  Improvement**
  * Fix through location reverse ordering bug (introduced in 2.0.9) in output of route responses for depart_at routes
  * Fix edge_walking method to handle cases where more than 1 initial edge is found
* **Data Producer Updates**
  * Improved transit by processing frequency based schedules.
  * Updated graph validation to more aggressively check graph consistency on level 0 and level 1
  * Fix the EdgeInfo hash to not create duplicate edge info records when creating hierarchies

## Release Date: 2017-02-21 Valhalla 2.0.9
* **Guidance Improvement**
  * Improved Italian narrative by handling articulated prepositions
  * Properly calling out turn channel maneuver
* **Routing Improvement**
  * Improved path determination by increasing stop impact for link to link transitions at intersections
  * Fixed through location handling, now includes cost at throughs and properly uses heading
  * Added ability to adjust location heading tolerance
* **Traffic Updates**
  * Fixed segment matching json to properly return non-string values where appropriate
* **Data Producer Updates**
  * Process node:ref and way:junction_ref as a semicolon separated list for exit numbers
  * Removed duplicated interchange sign information when ways are split into edges
  * Use a sequence within HierarchyBuilder to lower memory requirements for planet / large data imports.
  * Add connecting OSM wayId to a transit stop within NodeInfo.
  * Lua update:  removed ways that were being added to the routing graph.
  * Transit:  Fixed an issue where add_service_day and remove_service_day was not using the tile creation date, but the service start date for transit.
  * Transit:  Added acceptance test logic.
  * Transit:  Added fallback option if the associated wayid is not found.  Use distance approximator to find the closest edge.
  * Transit:  Added URL encoding for one stop ids that contain diacriticals.  Also, added include_geometry=false for route requests.
* **Optimized Routing Update**
  * Added an original index to the location object in the optimized route response
* **Trace Route Improvement**
  * Updated find_start_node to fix "GraphTile NodeInfo index out of bounds" error

## Release Date: 2017-01-30 Valhalla 2.0.6
* **Guidance Improvement**
  * Italian phrases were updated
* **Routing Improvement**
  * Fixed an issue where date and time was returning an invalid ISO8601 time format for date_time values in positive UTC. + sign was missing.
  * Fixed an encoding issue that was discovered for tranist_fetcher.  We were not encoding onestop_ids or route_ids.  Also, added exclude_geometry=true for route API calls.
* **Data Producer Updates**
  * Added logic to grab a single feed in valhalla_build_transit.

## Release Date: 2017-01-04 Valhalla 2.0.3
* **Service Improvement**
  * Added support for interrupting requests. If the connection is closed, route computation and map-matching can be interrupted prior to completion.
* **Routing Improvement**
  * Ignore name inconsistency when entering a link to avoid double penalizing.
* **Data Producer Updates**
  * Fixed consistent name assignment for ramps and turn lanes which improved guidance.
  * Added a flag to directed edges indicating if the edge has names. This can potentially be used in costing methods.
  * Allow future use of spare GraphId bits within DirectedEdge.

## Release Date: 2016-12-13 Valhalla 2.0.2
* **Routing Improvement**
  * Added support for multi-way restrictions to matrix and isochrones.
  * Added HOV costing model.
  * Speed limit updates.   Added logic to save average speed separately from speed limits.
  * Added transit include and exclude logic to multimodal isochrone.
  * Fix some edge cases for trivial (single edge) paths.
  * Better treatment of destination access only when using bidirectional A*.
* **Performance Improvement**
  * Improved performance of the path algorithms by making many access methods inline.

## Release Date: 2016-11-28 Valhalla 2.0.1
* **Routing Improvement**
  * Preliminary support for multi-way restrictions
* **Issues Fixed**
  * Fixed tile incompatibility between 64 and 32bit architectures
  * Fixed missing edges within tile edge search indexes
  * Fixed an issue where transit isochrone was cut off if we took transit that was greater than the max_seconds and other transit lines or buses were then not considered.

## Release Date: 2016-11-15 Valhalla 2.0

* **Tile Redesign**
  * Updated the graph tiles to store edges only on the hierarchy level they belong to. Prior to this, the highways were stored on all levels, they now exist only on the highway hierarchy. Similar changes were made for arterial level roads. This leads to about a 20% reduction in tile size.
  * The tile redesign required changes to the path generation algorithms. They must now transition freely between levels, even for pedestrian and bicycle routes. To offset the extra transitions, the main algorithms were changed to expand nodes at each level that has directed edges, rather than adding the transition edges to the priority queue/adjacency list. This change helps performance. The hierarchy limits that are used to speed the computation of driving routes by utilizing the highway hierarchy were adjusted to work with the new path algorithms.
  * Some changes to costing were also required, for example pedestrian and bicycle routes skip shortcut edges.
  * Many tile data structures were altered to explicitly size different fields and make room for "spare" fields that will allow future growth. In addition, the tile itself has extra "spare" records that can be appended to the end of the tile and referenced from the tile header. This also will allow future growth without breaking backward compatibility.
* **Guidance Improvement**
  * Refactored trip path to use an enumerated `Use` for edge and an enumerated `NodeType` for node
  * Fixed some wording in the Hindi narrative file
  * Fixed missing turn maneuver by updating the forward intersecting edge logic
* **Issues Fixed**
  * Fixed an issue with pedestrian routes where a short u-turn was taken to avoid the "crossing" penalty.
  * Fixed bicycle routing due to high penalty to enter an access=destination area. Changed to a smaller, length based factor to try to avoid long regions where access = destination. Added a driveway penalty to avoid taking driveways (which are often marked as access=destination).
  * Fixed regression where service did not adhere to the list of allowed actions in the Loki configuration
* **Graph Correlation**
  * External contributions from Navitia have lead to greatly reduced per-location graph correlation. Average correlation time is now less than 1ms down from 4-9ms.

## Release Date: 2016-10-17

* **Guidance Improvement**
  * Added the Hindi (hi-IN) narrative language
* **Service Additions**
  * Added internal valhalla error codes utility in baldr and modified all services to make use of and return as JSON response
  * See documentation https://github.com/valhalla/valhalla-docs/blob/master/api-reference.md#internal-error-codes-and-conditions
* **Time-Distance Matrix Improvement**
  * Added a costmatrix performance fix for one_to_many matrix requests
* **Memory Mapped Tar Archive - Tile Extract Support**
  * Added the ability to load a tar archive of the routing graph tiles. This improves performance under heavy load and reduces the memory requirement while allowing multiple processes to share cache resources.

## Release Date: 2016-09-19

* **Guidance Improvement**
  * Added pirate narrative language
* **Routing Improvement**
  * Added the ability to include or exclude stops, routes, and operators in multimodal routing.
* **Service Improvement**
  * JSONify Error Response

## Release Date: 2016-08-30

* **Pedestrian Routing Improvement**
  * Fixes for trivial pedestrian routes

## Release Date: 2016-08-22

* **Guidance Improvements**
  * Added Spanish narrative
  * Updated the start and end edge heading calculation to be based on road class and edge use
* **Bicycle Routing Improvements**
  * Prevent getting off a higher class road for a small detour only to get back onto the road immediately.
  * Redo the speed penalties and road class factors - they were doubly penalizing many roads with very high values.
  * Simplify the computation of weighting factor for roads that do not have cycle lanes. Apply speed penalty to slightly reduce favoring
of non-separated bicycle lanes on high speed roads.
* **Routing Improvements**
  * Remove avoidance of U-turn for pedestrian routes. This improves use with map-matching since pedestrian routes can make U-turns.
  * Allow U-turns at dead-ends for driving (and bicycling) routes.
* **Service Additions**
  * Add support for multi-modal isochrones.
  * Added base code to allow reverse isochrones (path from anywhere to a single destination).
* **New Sources to Targets**
  * Added a new Matrix Service action that allows you to request any of the 3 types of time-distance matrices by calling 1 action.  This action takes a sources and targets parameter instead of the locations parameter.  Please see the updated Time-Distance Matrix Service API reference for more details.

## Release Date: 2016-08-08

 * **Service additions**
  * Latitude, longitude bounding boxes of the route and each leg have been added to the route results.
  * Added an initial isochrone capability. This includes methods to create an "isotile" - a 2-D gridded data set with time to reach each lat,lon grid from an origin location. This isoltile is then used to create contours at specified times. Interior contours are optionally removed and the remaining outer contours are generalized and converted to GeoJSON polygons. An initial version supporting multimodal route types has also been added.
 * **Data Producer Updates**
  * Fixed tranist scheduling issue where false schedules were getting added.
 * **Tools Additionas**
  * Added `valhalla_export_edges` tool to allow shape and names to be dumped from the routing tiles

## Release Date: 2016-07-19

 * **Guidance Improvements**
  * Added French narrative
  * Added capability to have narrative language aliases - For example: German `de-DE` has an alias of `de`
 * **Transit Stop Update** - Return latitude and longitude for each transit stop
 * **Data Producer Updates**
  * Added logic to use lanes:forward, lanes:backward, speed:forward, and speed:backward based on direction of the directed edge.
  * Added support for no_entry, no_exit, and no_turn restrictions.
  * Added logic to support country specific access. Based on country tables found here: http://wiki.openstreetmap.org/wiki/OSM_tags_for_routing/Access-Restrictions

## Release Date: 2016-06-08

 * **Bug Fix** - Fixed a bug where edge indexing created many small tiles where no edges actually intersected. This allowed impossible routes to be considered for path finding instead of rejecting them earlier.
 * **Guidance Improvements**
  * Fixed invalid u-turn direction
  * Updated to properly call out jughandle routes
  * Enhanced signless interchange maneuvers to help guide users
 * **Data Producer Updates**
  * Updated the speed assignment for ramp to be a percentage of the original road class speed assignment
  * Updated stop impact logic for turn channel onto ramp

## Release Date: 2016-05-19

 * **Bug Fix** - Fixed a bug where routes fail within small, disconnected "islands" due to the threshold logic in prior release. Also better logic for not-thru roads.

## Release Date: 2016-05-18

 * **Bidirectional A* Improvements** - Fixed an issue where if both origin and destination locations where on not-thru roads that meet at a common node the path ended up taking a long detour. Not all cases were fixed though - next release should fix. Trying to address the termination criteria for when the best connection point of the 2 paths is optimal. Turns out that the initial case where both opposing edges are settled is not guaranteed to be the least cost path. For now we are setting a threshold and extending the search while still tracking best connections. Fixed the opposing edge when a hierarchy transition occurs.
 * **Guidance Globalization** -  Fixed decimal distance to be locale based.
 * **Guidance Improvements**
  * Fixed roundabout spoke count issue by fixing the drive_on_right attribute.
  * Simplified narative by combining unnamed straight maneuvers
  * Added logic to confirm maneuver type assignment to avoid invalid guidance
  * Fixed turn maneuvers by improving logic for the following:
    * Internal intersection edges
    * 'T' intersections
    * Intersecting forward edges
 * **Data Producer Updates** - Fix the restrictions on a shortcut edge to be the same as the last directed edge of the shortcut (rather than the first one).

## Release Date: 2016-04-28

 * **Tile Format Updates** - Separated the transit graph from the "road only" graph into different tiles but retained their interconnectivity. Transit tiles are now hierarchy level 3.
 * **Tile Format Updates** - Reduced the size of graph edge shape data by 5% through the use of varint encoding (LEB128)
 * **Tile Format Updates** - Aligned `EdgeInfo` structures to proper byte boundaries so as to maintain compatibility for systems who don't support reading from unaligned addresses.
 * **Guidance Globalization** -  Added the it-IT(Italian) language file. Added support for CLDR plural rules. The cs-CZ(Czech), de-DE(German), and en-US(US English) language files have been updated.
 * **Travel mode based instructions** -  Updated the start, post ferry, and post transit insructions to be based on the travel mode, for example:
  * `Drive east on Main Street.`
  * `Walk northeast on Broadway.`
  * `Bike south on the cycleway.`

## Release Date: 2016-04-12

 * **Guidance Globalization** -  Added logic to use tagged language files that contain the guidance phrases. The initial versions of en-US, de-DE, and cs-CZ have been deployed.
 * **Updated ferry defaults** -  Bumped up use_ferry to 0.65 so that we don't penalize ferries as much.

## Release Date: 2016-03-31
 * **Data producer updates** - Do not generate shortcuts across a node which is a fork. This caused missing fork maneuvers on longer routes.  GetNames update ("Broadway fix").  Fixed an issue with looking up a name in the ref map and not the name map.  Also, removed duplicate names.  Private = false was unsetting destination only flags for parking aisles.

## Release Date: 2016-03-30
 * **TripPathBuilder Bug Fix** - Fixed an exception that was being thrown when trying to read directed edges past the end of the list within a tile. This was due to errors in setting walkability and cyclability on upper hierarchies.

## Release Date: 2016-03-28

 * **Improved Graph Correlation** -  Correlating input to the routing graph is carried out via closest first traversal of the graph's, now indexed, geometry. This results in faster correlation and guarantees the absolute closest edge is found.

## Release Date: 2016-03-16

 * **Transit type returned** -  The transit type (e.g. tram, metro, rail, bus, ferry, cable car, gondola, funicular) is now returned with each transit maneuver.
 * **Guidance language** -  If the language option is not supplied or is unsupported then the language will be set to the default (en-US). Also, the service will return the language in the trip results.
 * **Update multimodal path algorithm** - Applied some fixes to multimodal path algorithm. In particular fixed a bug where the wrong sortcost was added to the adjacency list. Also separated "in-station" transfer costs from transfers between stops.
 * **Data producer updates** - Do not combine shortcut edges at gates or toll booths. Fixes avoid toll issues on routes that included shortcut edges.

## Release Date: 2016-03-07

 * **Updated all APIs to honor the optional DNT (Do not track) http header** -  This will avoid logging locations.
 * **Reduce 'Merge maneuver' verbal alert instructions** -  Only create a verbal alert instruction for a 'Merge maneuver' if the previous maneuver is > 1.5 km.
 * **Updated transit defaults.  Tweaked transit costing logic to obtain better routes.** -  use_rail = 0.6, use_transfers = 0.3, transfer_cost = 15.0 and transfer_penalty = 300.0.  Updated the TransferCostFactor to use the transfer_factor correctly.  TransitionCost for pedestrian costing bumped up from 20.0f to 30.0f when predecessor edge is a transit connection.
 * **Initial Guidance Globalization** -  Partial framework for Guidance Globalization. Started reading some guidance phrases from en-US.json file.

## Release Date: 2016-02-22

 * **Use bidirectional A* for automobile routes** - Switch to bidirectional A* for all but bus routes and short routes (where origin and destination are less than 10km apart). This improves performance and has less failure cases for longer routes. Some data import adjustments were made (02-19) to fix some issues encountered with arterial and highway hierarchies. Also only use a maximum of 2 passes for bidirecdtional A* to reduce "long time to fail" cases.
 * **Added verbal multi-cue guidance** - This combines verbal instructions when 2 successive maneuvers occur in a short amount of time (e.g., Turn right onto MainStreet. Then Turn left onto 1st Avenue).

## Release Date: 2016-02-19

 * **Data producer updates** - Reduce stop impact when all edges are links (ramps or turn channels). Update opposing edge logic to reject edges that do no have proper access (forward access == reverse access on opposing edge and vice-versa). Update ReclassifyLinks for cases where a single edge (often a service road) intersects a ramp improperly causing the ramp to reclassified when it should not be. Updated maximum OSM node Id (now exceeds 4000000000). Move lua from conf repository into mjolnir.

## Release Date: 2016-02-01

 * **Data producer updates** - Reduce speed on unpaved/rough roads. Add statistics for hgv (truck) restrictions.

## Release Date: 2016-01-26

 * **Added capability to disable narrative production** - Added the `narrative` boolean option to allow users to disable narrative production. Locations, shape, length, and time are still returned. The narrative production is enabled by default. The possible values for the `narrative` option are: false and true
 * **Added capability to mark a request with an id** - The `id` is returned with the response so a user could match to the corresponding request.
 * **Added some logging enhancements, specifically [ANALYTICS] logging** - We want to focus more on what our data is telling us by logging specific stats in Logstash.

## Release Date: 2016-01-18

 * **Data producer updates** - Data importer configuration (lua) updates to fix a bug where buses were not allowed on restricted lanes.  Fixed surface issue (change the default surface to be "compacted" for footways).

## Release Date: 2016-01-04

 * **Fixed Wrong Costing Options Applied** - Fixed a bug in which a previous requests costing options would be used as defaults for all subsequent requests.

## Release Date: 2015-12-18

 * **Fix for bus access** - Data importer configuration (lua) updates to fix a bug where bus lanes were turning off access for other modes.
 * **Fix for extra emergency data** - Data importer configuration (lua) updates to fix a bug where we were saving hospitals in the data.
 * **Bicycle costing update** - Updated kTCSlight and kTCFavorable so that cycleways are favored by default vs roads.

## Release Date: 2015-12-17

 * **Graph Tile Data Structure update** - Updated structures within graph tiles to support transit efforts and truck routing. Removed TransitTrip, changed TransitRoute and TransitStop to indexes (rather than binary search). Added access restrictions (like height and weight restrictions) and the mode which they impact to reduce need to look-up.
 * **Data producer updates** - Updated graph tile structures and import processes.

## Release Date: 2015-11-23

 * **Fixed Open App for OSRM functionality** - Added OSRM functionality back to Loki to support Open App.

## Release Date: 2015-11-13

 * **Improved narrative for unnamed walkway, cycleway, and mountain bike trail** - A generic description will be used for the street name when a walkway, cycleway, or mountain bike trail maneuver is unnamed. For example, a turn right onto a unnamed walkway maneuver will now be: "Turn right onto walkway."
 * **Fix costing bug** - Fix a bug introduced in EdgeLabel refactor (impacted time distance matrix only).

## Release Date: 2015-11-3

 * **Enhance bi-directional A* logic** - Updates to bidirectional A* algorithm to fix the route completion logic to handle cases where a long "connection" edge could lead to a sub-optimal path. Add hierarchy and shortcut logic so we can test and use bidirectional A* for driving routes. Fix the destination logic to properly handle oneways as the destination edge. Also fix U-turn detection for reverse search when hierarchy transitions occur.
 * **Change "Go" to "Head" for some instructions** - Start, exit ferry.
 * **Update to roundabout instructions** - Call out roundabouts for edges marked as links (ramps, turn channels).
 * **Update bicycle costing** - Fix the road factor (for applying weights based on road classification) and lower turn cost values.

## Data Producer Release Date: 2015-11-2

 * **Updated logic to not create shortcut edges on roundabouts** - This fixes some roundabout exit counts.

## Release Date: 2015-10-20

 * **Bug Fix for Pedestrian and Bicycle Routes** - Fixed a bug with setting the destination in the bi-directional Astar algorithm. Locations that snapped to a dead-end node would have failed the route and caused a timeout while searching for a valid path. Also fixed the elapsed time computation on the reverse path of bi-directional algorithm.

## Release Date: 2015-10-16

 * **Through Location Types** - Improved support for locations with type = "through". Routes now combine paths that meet at each through location to create a single "leg" between locations with type = "break". Paths that continue at a through location will not create a U-turn unless the path enters a "dead-end" region (neighborhood with no outbound access).
 * **Update shortcut edge logic** - Now skips long shortcut edges when close to the destination. This can lead to missing the proper connection if the shortcut is too long. Fixes #245 (thor).
 * **Per mode service limits** - Update configuration to allow setting different maximum number of locations and distance per mode.
 * **Fix shape index for trivial path** - Fix a bug where when building the the trip path for a "trivial" route (includes just one edge) where the shape index exceeded that size of the shape.

## Release Date: 2015-09-28

 * **Elevation Influenced Bicycle Routing** - Enabled elevation influenced bicycle routing. A "use-hills" option was added to the bicycle costing profile that can tune routes to avoid hills based on grade and amount of elevation change.
 * **"Loop Edge" Fix** - Fixed a bug with edges that form a loop. Split them into 2 edges during data import.
 * **Additional information returned from 'locate' method** - Added information that can be useful when debugging routes and data. Adds information about nodes and edges at a location.
 * **Guidance/Narrative Updates** - Added side of street to destination narrative. Updated verbal instructions.<|MERGE_RESOLUTION|>--- conflicted
+++ resolved
@@ -3,9 +3,10 @@
    * REMOVED: ENABLE_GDAL define for **Linux-only** Python binding releases [#5642](https://github.com/valhalla/valhalla/pull/5642)
    * REMOVED: pyvalhalla-weekly PyPI package [#5673](https://github.com/valhalla/valhalla/pull/5673)
 * **Bug Fix**
+   * FIXED: Handle access restriction tag values separated by semicolon [#5560](https://github.com/valhalla/valhalla/pull/5560)
 * **Enhancement**
    * CHANGED: Removed black and flake8 with ruff [#5639](https://github.com/valhalla/valhalla/pull/5639)
-   * FIXED:  Fix hard exclusions with shortcuts [#5647](https://github.com/valhalla/valhalla/pull/5647) 
+   * FIXED:  Fix hard exclusions with shortcuts [#5647](https://github.com/valhalla/valhalla/pull/5647)
    * UPGRADED: vcpkg to 0e39c10736341cc8135b560438229bbda3d3219a [#5654](https://github.com/valhalla/valhalla/pull/5654)
    * FIXED: returns GeoTIFF with Content-Type image/tiff header [#5665](https://github.com/valhalla/valhalla/pull/5665)
    * CHANGED: Improve logging using std::format [#5666](https://github.com/valhalla/valhalla/pull/5666)
@@ -86,13 +87,9 @@
    * FIXED: Stabilize floating point calculations for small or nearly equal values [#5529](https://github.com/valhalla/valhalla/pull/5529)
    * FIXED: Trivial Matrix connections when a source and target share a same correlation point [#5579](https://github.com/valhalla/valhalla/pull/5579)
    * FIXED: Improved Isochrone/Reach performance by removing unnecessary getting of the opp edge [#5602](https://github.com/valhalla/valhalla/pull/5602)
-<<<<<<< HEAD
    * FIXED: Elevation resampling algorithm for 2 points [#5597](https://github.com/valhalla/valhalla/pull/5597) master
-   * FIXED: Handle access restriction tag values separated by semicolon [#5560](https://github.com/valhalla/valhalla/pull/5560)
-=======
    * FIXED: Elevation resampling algorithm for 2 points [#5597](https://github.com/valhalla/valhalla/pull/5597)
    * FIXED: wrong openssl library referenced in setup.py [#5637](https://github.com/valhalla/valhalla/pull/5637)
->>>>>>> 30b167a6
 * **Enhancement**
    * ADDED: Consider smoothness in all profiles that use surface [#4949](https://github.com/valhalla/valhalla/pull/4949)
    * ADDED: costing parameters to exclude certain edges `exclude_tolls`, `exclude_bridges`, `exclude_tunnels`, `exclude_highways`, `exclude_ferries`. They need to be enabled in the config with `service_limits.allow_hard_exclusions`. Also added location search filters `exclude_ferry` and `exclude_toll` to complement these changes. [#4524](https://github.com/valhalla/valhalla/pull/4524)
