--- conflicted
+++ resolved
@@ -2,17 +2,11 @@
 * **Removed**
 * **Bug Fix**
    * FIXED: Revert default speed boost for turn channels [#3232](https://github.com/valhalla/valhalla/pull/3232)
-<<<<<<< HEAD
-
-* **Enhancement**
-   * CHANGED: Favor turn channels more [#3222](https://github.com/valhalla/valhalla/pull/3222)
-   * ADDED: pull ubuntu:20.04 base image before building [#3233](https://github.com/valhalla/valhalla/pull/3223)
-=======
-   * FIXED: Use the right tile to get country for incident [#3235](https://github.com/valhalla/valhalla/pull/3235)
+   
 * **Enhancement**
    * CHANGED: Favor turn channels more [#3222](https://github.com/valhalla/valhalla/pull/3222)
    * CHANGED: Rename `valhalla::midgard::logging::LogLevel` enumerators to avoid clash with common macros [#3236](https://github.com/valhalla/valhalla/pull/3236)
->>>>>>> c7dae065
+   * ADDED: pull ubuntu:20.04 base image before building [#3233](https://github.com/valhalla/valhalla/pull/3223)
 
 ## Release Date: 2021-07-20 Valhalla 3.1.3
 * **Removed**
