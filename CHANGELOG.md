<<<<<<< HEAD
## Release Date: NOT RELEASED - TBD
* **Bug Fix**

* **Enhancement**
   * ADDED: Establish pinpoint test pattern [#1969](https://github.com/valhalla/valhalla/pull/1969)
=======
## Release Date: 2019-??-?? Valhalla 3.0.9
* **Bug Fix**
   * FIXED: Changed reachability computation to consider both directions of travel wrt candidate edges [#1965](https://github.com/valhalla/valhalla/pull/1965)
>>>>>>> 8e8e3de1

## Release Date: 2019-09-06 Valhalla 3.0.8
* **Bug Fix**
   * FIXED: Added logic to detect if user is to merge to the left or right [#1892](https://github.com/valhalla/valhalla/pull/1892)
   * FIXED: Overriding the destination_only flag when reclassifying ferries; Also penalizing ferries with a 5 min. penalty in the cost to allow us to avoid destination_only the majority of the time except when it is necessary. [#1895](https://github.com/valhalla/valhalla/pull/1905)
   * FIXED: Suppress forks at motorway junctions and intersecting service roads [#1909](https://github.com/valhalla/valhalla/pull/1909)
   * FIXED: Enhanced fork assignment logic [#1912](https://github.com/valhalla/valhalla/pull/1912)
   * FIXED: Added logic to fall back to return country poly if no state and updated lua for Metro Manila and Ireland [#1910](https://github.com/valhalla/valhalla/pull/1910)
   * FIXED: Added missing motorway fork instruction [#1914](https://github.com/valhalla/valhalla/pull/1914)
   * FIXED: Use begin street name for osrm compat mode [#1916](https://github.com/valhalla/valhalla/pull/1916)
   * FIXED: Added logic to fix missing highway cardinal directions in the US [#1917](https://github.com/valhalla/valhalla/pull/1917)
   * FIXED: Handle forward traversable significant road class intersecting edges [#1928](https://github.com/valhalla/valhalla/pull/1928)
   * FIXED: Fixed bug with shape trimming that impacted Uturns at Via locations. [#1935](https://github.com/valhalla/valhalla/pull/1935)
   * FIXED: Dive bomb updates.  Updated default speeds for urban areas based on roadclass for the enhancer.  Also, updated default speeds based on roadclass in lua.  Fixed an issue where we were subtracting 1 from uint32_t when 0 for stop impact.  Updated reclassify link logic to allow residential roads to be added to the tree, but we only downgrade the links to tertiary.  Updated TransitionCost functions to add 1.5 to the turncost when transitioning from a ramp to a non ramp and vice versa.  Also, added 0.5f to the turncost if the edge is a roundabout. [#1931](https://github.com/valhalla/valhalla/pull/1931) 

* **Enhancement**
   * ADDED: Caching url fetched tiles to disk [#1887](https://github.com/valhalla/valhalla/pull/1887)
   * ADDED: filesystem::remove_all [#1887](https://github.com/valhalla/valhalla/pull/1887)
   * ADDED: Minimum enclosing bounding box tool [#1887](https://github.com/valhalla/valhalla/pull/1887)
   * ADDED: Use constrained flow speeds in bidirectional_astar.cc [#1907](https://github.com/valhalla/valhalla/pull/1907)
   * ADDED: Bike Share Stations are now in the graph which should set us up to do multimodal walk/bike scenarios [#1852](https://github.com/valhalla/valhalla/pull/1852)

## Release Date: 2019-7-18 Valhalla 3.0.7
* **Bug Fix**
   * FIXED: Fix pedestrian fork [#1886](https://github.com/valhalla/valhalla/pull/1886)

## Release Date: 2019-7-15 Valhalla 3.0.6
* **Bug Fix**
   * FIXED: Admin name changes. [#1853](https://github.com/valhalla/valhalla/pull/1853) Ref: [#1854](https://github.com/valhalla/valhalla/issues/1854)
   * FIXED: valhalla_add_predicted_traffic was overcommitted while gathering stats. Added a clear. [#1857](https://github.com/valhalla/valhalla/pull/1857)
   * FIXED: regression in map matching when moving to valhalla v3.0.0 [#1863](https://github.com/valhalla/valhalla/pull/1863)
   * FIXED: last step shape in osrm serializer should be 2 of the same point [#1867](https://github.com/valhalla/valhalla/pull/1867)
   * FIXED: Shape trimming at the beginning and ending of the route to not be degenerate [#1876](https://github.com/valhalla/valhalla/pull/1876)
   * FIXED: Duplicate waypoints in osrm serializer [#1880](https://github.com/valhalla/valhalla/pull/1880)
   * FIXED: Updates for heading precision [#1881](https://github.com/valhalla/valhalla/pull/1881)
   * FIXED: Map matching allowed untraversable edges at start of route [#1884](https://github.com/valhalla/valhalla/pull/1884)

* **Enhancement**
   * ADDED: Use the same protobuf object the entire way through the request process [#1837](https://github.com/valhalla/valhalla/pull/1837)
   * ADDED: Enhanced turn lane processing [#1859](https://github.com/valhalla/valhalla/pull/1859)
   * ADDED: Add global_synchronized_cache in valhalla_build_config [#1851](https://github.com/valhalla/valhalla/pull/1851)

## Release Date: 2019-06-04 Valhalla 3.0.5
* **Bug Fix**
   * FIXED: Protect against unnamed rotaries and routes that end in roundabouts not turning off rotary logic [#1840](https://github.com/valhalla/valhalla/pull/1840)

* **Enhancement**
   * ADDED: Add turn lane info at maneuver point [#1830](https://github.com/valhalla/valhalla/pull/1830)

## Release Date: 2019-05-31 Valhalla 3.0.4
* **Bug Fix**
   * FIXED: Improved logic to decide between bear vs. continue [#1798](https://github.com/valhalla/valhalla/pull/1798)
   * FIXED: Bicycle costing allows use of roads with all surface values, but with a penalty based on bicycle type. However, the edge filter totally disallows bad surfaces for some bicycle types, creating situations where reroutes fail if a rider uses a road with a poor surface. [#1800](https://github.com/valhalla/valhalla/pull/1800)
   * FIXED: Moved complex restrictions building to before validate. [#1805](https://github.com/valhalla/valhalla/pull/1805)
   * FIXED: Fix bicycle edge filter whan avoid_bad_surfaces = 1.0 [#1806](https://github.com/valhalla/valhalla/pull/1806)
   * FIXED: Replace the EnhancedTripPath class inheritance with aggregation [#1807](https://github.com/valhalla/valhalla/pull/1807)
   * FIXED: Replace the old timezone shape zip file every time valhalla_build_timezones is ran [#1817](https://github.com/valhalla/valhalla/pull/1817)
   * FIXED: Don't use island snapped edge candidates (from disconnected components or low reach edges) when we rejected other high reachability edges that were closer [#1835](https://github.com/valhalla/valhalla/pull/1835)

## Release Date: 2019-05-08 Valhalla 3.0.3
* **Bug Fix**
   * FIXED: Fixed a rare loop condition in route matcher (edge walking to match a trace).
   * FIXED: Fixed VACUUM ANALYZE syntax issue.  [#1704](https://github.com/valhalla/valhalla/pull/1704)
   * FIXED: Fixed the osrm maneuver type when a maneuver has the to_stay_on attribute set.  [#1714](https://github.com/valhalla/valhalla/pull/1714)
   * FIXED: Fixed osrm compatibility mode attributes.  [#1716](https://github.com/valhalla/valhalla/pull/1716)
   * FIXED: Fixed rotary/roundabout issues in Valhalla OSRM compatibility.  [#1727](https://github.com/valhalla/valhalla/pull/1727)
   * FIXED: Fixed the destinations assignment for exit names in OSRM compatibility mode. [#1732](https://github.com/valhalla/valhalla/pull/1732)
   * FIXED: Enhance merge maneuver type assignment. [#1735](https://github.com/valhalla/valhalla/pull/1735)
   * FIXED: Fixed fork assignments and on ramps for OSRM compatibility mode. [#1738](https://github.com/valhalla/valhalla/pull/1738)
   * FIXED: Fixed cardinal direction on reference names when forward/backward tag is present on relations. Fixes singly digitized roads with opposing directional modifiers. [#1741](https://github.com/valhalla/valhalla/pull/1741)
   * FIXED: Fixed fork assignment and narrative logic when a highway ends and splits into multiple ramps. [#1742](https://github.com/valhalla/valhalla/pull/1742)
   * FIXED: Do not use any avoid edges as origin or destination of a route, matrix, or isochrone. [#1745](https://github.com/valhalla/valhalla/pull/1745)
   * FIXED: Add leg summary and remove unused hint attribute for OSRM compatibility mode. [#1753](https://github.com/valhalla/valhalla/pull/1753)
   * FIXED: Improvements for pedestrian forks, pedestrian roundabouts, and continue maneuvers. [#1768](https://github.com/valhalla/valhalla/pull/1768)
   * FIXED: Added simplified overview for OSRM response and added use_toll logic back to truck costing. [#1765](https://github.com/valhalla/valhalla/pull/1765)
   * FIXED: temp fix for location distance bug [#1774](https://github.com/valhalla/valhalla/pull/1774)
   * FIXED: Fix pedestrian routes using walkway_factor [#1780](https://github.com/valhalla/valhalla/pull/1780)
   * FIXED: Update the begin and end heading of short edges based on use [#1783](https://github.com/valhalla/valhalla/pull/1783)
   * FIXED: GraphReader::AreEdgesConnected update.  If transition count == 0 return false and do not call transition function. [#1786](https://github.com/valhalla/valhalla/pull/1786)
   * FIXED: Only edge candidates that were used in the path are send to serializer: [1788](https://github.com/valhalla/valhalla/pull/1788)
   * FIXED: Added logic to prevent the removal of a destination maneuver when ending on an internal edge [#1792](https://github.com/valhalla/valhalla/pull/1792)
   * FIXED: Fixed instructions when starting on an internal edge [#1796](https://github.com/valhalla/valhalla/pull/1796)

* **Enhancement**
   * Add the ability to run valhalla_build_tiles in stages. Specify the begin_stage and end_stage as command line options. Also cleans up temporary files as the last stage in the pipeline.
   * Add `remove` to `filesystem` namespace. [#1752](https://github.com/valhalla/valhalla/pull/1752)
   * Add TaxiCost into auto costing options.
   * Add `preferred_side` to allow per-location filtering of edges based on the side of the road the location is on and the driving side for that locale.
   * Slightly decreased the internal side-walk factor to .90f to favor roads with attached sidewalks. This impacts roads that have added sidewalk:left, sidewalk:right or sidewalk:both OSM tags (these become attributes on each directedEdge). The user can then avoid/penalize dedicated sidewalks and walkways, when they increase the walkway_factor. Since we slightly decreased the sidewalk_factor internally and only favor sidewalks if use is tagged as sidewalk_left or sidewalk_right, we should tend to route on roads with attached sidewalks rather than separate/dedicated sidewalks, allowing for more road names to be called out since these are labeled more.
   * Add `via` and `break_through` location types [#1737](https://github.com/valhalla/valhalla/pull/1737)
   * Add `street_side_tolerance` and `search_cutoff` to input `location` [#1777](https://github.com/valhalla/valhalla/pull/1777)
   * Return the Valhalla error `Path distance exceeds the max distance limit` for OSRM responses when the route is greater than the service limits. [#1781](https://github.com/valhalla/valhalla/pull/1781)

## Release Date: 2019-01-14 Valhalla 3.0.2
* **Bug Fix**
   * FIXED: Transit update - fix dow and exception when after midnight trips are normalized [#1682](https://github.com/valhalla/valhalla/pull/1682)
   * FIXED: valhalla_convert_transit segfault - GraphTileBuilder has null GraphTileHeader [#1683](https://github.com/valhalla/valhalla/issues/1683)
   * FIXED: Fix crash for trace_route with osrm serialization. Was passing shape rather than locations to the waypoint method.
   * FIXED: Properly set driving_side based on data set in TripPath.
   * FIXED: A bad bicycle route exposed an issue with bidirectional A* when the origin and destination edges are connected. Use A* in these cases to avoid requiring a high cost threshold in BD A*.
   * FIXED: x86 and x64 data compatibility was fixed as the structures weren't aligned.
   * FIXED: x86 tests were failing due mostly to floating point issues and the aforementioned structure misalignment.
* **Enhancement**
   * Add a durations list (delta time between each pair of trace points), a begin_time and a use_timestamp flag to trace_route requests. This allows using the input trace timestamps or durations plus the begin_time to compute elapsed time at each edge in the matched path (rather than using costing methods).
   * Add support for polyline5 encoding for OSRM formatted output.
* **Note**
   * Isochrones and openlr are both noted as not working with release builds for x86 (32bit) platforms. We'll look at getting this fixed in a future release

## Release Date: 2018-11-21 Valhalla 3.0.1
* **Bug Fix**
   * FIXED: Fixed a rare, but serious bug with bicycle costing. ferry_factor_ in bicycle costing shadowed the data member in the base dynamic cost class, leading to an unitialized variable. Occasionally, this would lead to negative costs which caused failures. [#1663](https://github.com/valhalla/valhalla/pull/1663)
   * FIXED: Fixed use of units in OSRM compatibility mode. [#1662](https://github.com/valhalla/valhalla/pull/1662)

## Release Date: 2018-11-21 Valhalla 3.0.0
* **NOTE**
   * This release changes the Valhalla graph tile formats. Tile data is incompatible with Valhalla 2.x builds, and code for 3.x is incompatible with data built for Valahalla 2.x versions. Valhalla tile sizes are slightly smaller (for datasets using elevation information the size savings is over 10%). In addition, there is increased flexibility for creating different variants of tiles to support different applications (e.g. bicycle only, or driving only).
* **Enhancement**
   * Remove the use of DirectedEdge for transitions between nodes on different hierarchy levels. A new structure, NodeTransition, is now used to transition to nodes on different hierarchy level. This saves space since only the end node GraphId is needed for the transitions (and DirectedEdge is a large data structure).
   * Change the NodeInfo lat,lon to use an offset from the tile base lat,lon. This potentially allows higher precision than using float, but more importantly saves space and allows support for NodeTransitions as well as spare for future growth.
   * Remove the EdgeElevation structure and max grade information into DirectedEdge and mean elevation into EdgeInfo. This saves space.
   * Reduce wayid to 32 bits. This allows sufficient growth when using OpenStreetMap data and frees space in EdgeInfo (allows moving speed limit and mean elevation from other structures).
   * Move name consistency from NodeInfo to DirectedEdge. This allows a more efficient lookup of name consistency.
   * Update all path algorithms to use NodeTransition logic rather than special DirectedEdge transition types. This simplifies PathAlgorithms slightly and removes some conditional logic.
   * Add an optional GraphFilter stage to tile building pipeline. This allows removal of edges and nodes based on access. This allows bicycle only, pedestrian only, or driving only datasets (or combinations) to be created - allowing smaller datasets for special purpose applications.
* **Deprecate**
   * Valhalla 3.0 removes support for OSMLR.

## Release Date: 2018-11-20 Valhalla 2.7.2
* **Enhancement**
   * UPDATED: Added a configuration variable for max_timedep_distance. This is used in selecting the path algorithm and provides the maximum distance between locations when choosing a time dependent path algorithm (other than multi modal). Above this distance, bidirectional A* is used with no time dependencies.
   * UPDATED: Remove transition edges from priority queue in Multimodal methods.
   * UPDATED: Fully implement street names and exit signs with ability to identify route numbers. [#1635](https://github.com/valhalla/valhalla/pull/1635)
* **Bug Fix**
   * FIXED: A timed-turned restriction should not be applied when a non-timed route is executed.  [#1615](https://github.com/valhalla/valhalla/pull/1615)
   * FIXED: Changed unordered_map to unordered_multimap for polys. Poly map can contain the same key but different multi-polygons. For example, islands for a country or timezone polygons for a country.
   * FIXED: Fixed timezone db issue where TZIDs did not exist in the Howard Hinnant date time db that is used in the date_time class for tz indexes.  Added logic to create aliases for TZIDs based on https://en.wikipedia.org/wiki/List_of_tz_database_time_zones
   * FIXED: Fixed the ramp turn modifiers for osrm compat [#1569](https://github.com/valhalla/valhalla/pull/1569)
   * FIXED: Fixed the step geometry when using the osrm compat mode [#1571](https://github.com/valhalla/valhalla/pull/1571)
   * FIXED: Fixed a data creation bug causing issues with A* routes ending on loops. [#1576](https://github.com/valhalla/valhalla/pull/1576)
   * FIXED: Fixed an issue with a bad route where destination only was present. Was due to thresholds in bidirectional A*. Changed threshold to be cost based rather than number of iterations). [#1586](https://github.com/valhalla/valhalla/pull/1586)
   * FIXED: Fixed an issue with destination only (private) roads being used in bicycle routes. Centralized some "base" transition cost logic in the base DynamicCost class. [#1587](https://github.com/valhalla/valhalla/pull/1587)
   * FIXED: Remove extraneous ramp maneuvers [#1657](https://github.com/valhalla/valhalla/pull/1657)

## Release Date: 2018-10-02 Valhalla 2.7.1
* **Enhancement**
   * UPDATED: Added date time support to forward and reverse isochrones. Add speed lookup (predicted speeds and/or free-flow or constrained flow speed) if date_time is present.
   * UPDATED: Add timezone checks to multimodal routes and isochrones (updates localtime if the path crosses into a timezone different than the start location).
* **Data Producer Update**
   * UPDATED: Removed boost date time support from transit.  Now using the Howard Hinnant date library.
* **Bug Fix**
   * FIXED: Fixed a bug with shortcuts that leads to inconsistent routes depending on whether shortcuts are taken, different origins can lead to different paths near the destination. This fix also improves performance on long routes and matrices.
   * FIXED: We were getting inconsistent results between departing at current date/time vs entering the current date/time.  This issue is due to the fact that the iso_date_time function returns the full iso date_time with the timezone offset (e.g., 2018-09-27T10:23-07:00 vs 2018-09-27T10:23). When we refactored the date_time code to use the new Howard Hinnant date library, we introduced this bug.
   * FIXED: Increased the threshold in CostMatrix to address null time and distance values occuring for truck costing with locations near the max distance.

## Release Date: 2018-09-13 Valhalla 2.7.0
* **Enhancement**
   * UPDATED: Refactor to use the pbf options instead of the ptree config [#1428](https://github.com/valhalla/valhalla/pull/1428) This completes [1357](https://github.com/valhalla/valhalla/issues/1357)
   * UPDATED: Removed the boost/date_time dependency from baldr and odin. We added the Howard Hinnant date and time library as a submodule. [#1494](https://github.com/valhalla/valhalla/pull/1494)
   * UPDATED: Fixed 'Drvie' typo [#1505](https://github.com/valhalla/valhalla/pull/1505) This completes [1504](https://github.com/valhalla/valhalla/issues/1504)
   * UPDATED: Optimizations of GetSpeed for predicted speeds [1490](https://github.com/valhalla/valhalla/issues/1490)
   * UPDATED: Isotile optimizations
   * UPDATED: Added stats to predictive traffic logging
   * UPDATED: resample_polyline - Breaks the polyline into equal length segments at a sample distance near the resolution. Break out of the loop through polyline points once we reach the specified number of samplesthen append the last
polyline point.
   * UPDATED: added android logging and uses a shared graph reader
   * UPDATED: Do not run a second pass on long pedestrian routes that include a ferry (but succeed on first pass). This is a performance fix. Long pedestrian routes with A star factor based on ferry speed end up being very inefficient.
* **Bug Fix**
   * FIXED: A* destination only
   * FIXED: Fixed through locations weren't honored [#1449](https://github.com/valhalla/valhalla/pull/1449)


## Release Date: 2018-08-02 Valhalla 3.0.0-rc.4
* **Node Bindings**
   * UPDATED: add some worker pool handling
   [#1467](https://github.com/valhalla/valhalla/pull/1467)

## Release Date: 2018-08-02 Valhalla 3.0.0-rc.3
* **Node Bindings**
   * UPDATED: replaced N-API with node-addon-api wrapper and made the actor
   functions asynchronous
   [#1457](https://github.com/valhalla/valhalla/pull/1457)

## Release Date: 2018-07-24 Valhalla 3.0.0-rc.2
* **Node Bindings**
   * FIXED: turn on the autocleanup functionality for the actor object.
   [#1439](https://github.com/valhalla/valhalla/pull/1439)

## Release Date: 2018-07-16 Valhalla 3.0.0-rc.1
* **Enhancement**
   * ADDED: exposed the rest of the actions to the node bindings and added tests. [#1415](https://github.com/valhalla/valhalla/pull/1415)

## Release Date: 2018-07-12 Valhalla 3.0.0-alpha.1
**NOTE**: There was already a small package named `valhalla` on the npm registry, only published up to version 0.0.3. The team at npm has transferred the package to us, but would like us to publish something to it ASAP to prove our stake in it. Though the bindings do not have all of the actor functionality exposed yet (just route), we are going to publish an alpha release of 3.0.0 to get something up on npm.
* **Infrastructure**:
   * ADDED: add in time dependent algorithms if the distance between locations is less than 500km.
   * ADDED: TurnLanes to indicate turning lanes at the end of a directed edge.
   * ADDED: Added PredictedSpeeds to Valhalla tiles and logic to compute speed based on predictive speed profiles.
* **Data Producer Update**
   * ADDED: is_route_num flag was added to Sign records. Set this to true if the exit sign comes from a route number/ref.
   * CHANGED: Lower speeds on driveways, drive-thru, and parking aisle. Set destination only flag for drive thru use.
   * ADDED: Initial implementation of turn lanes.
  **Bug Fix**
   * CHANGED: Fix destination only penalty for A* and time dependent cases.
   * CHANGED: Use the distance from GetOffsetForHeading, based on road classification and road use (e.g. ramp, turn channel, etc.), within tangent_angle function.
* **Map Matching**
   * FIXED: Fixed trace_route edge_walk server abort [#1365](https://github.com/valhalla/valhalla/pull/1365)
* **Enhancement**
   * ADDED: Added post process for updating free and constrained speeds in the directed edges.
   * UPDATED: Parse the json request once and store in a protocol buffer to pass along the pipeline. This completed the first portion of [1357](https://github.com/valhalla/valhalla/issues/1357)
   * UPDATED: Changed the shape_match attribute from a string to an enum. Fixes [1376](https://github.com/valhalla/valhalla/issues/1376)
   * ADDED: Node bindings for route [#1341](https://github.com/valhalla/valhalla/pull/1341)
   * UPDATED: Use a non-linear use_highways factor (to more heavily penalize highways as use_highways approaches 0).

## Release Date: 2018-07-15 Valhalla 2.6.3
* **API**:
   * FIXED: Use a non-linear use_highways factor (to more heavily penalize highways as use_highways approaches 0).
   * FIXED: Fixed the highway_factor when use_highways < 0.5.
   * ENHANCEMENT: Added logic to modulate the surface factor based on use_trails.
   * ADDED: New customer test requests for motorcycle costing.

## Release Date: 2018-06-28 Valhalla 2.6.2
* **Data Producer Update**
   * FIXED: Complex restriction sorting bug.  Check of has_dt in ComplexRestrictionBuilder::operator==.
* **API**:
   * FIXED: Fixed CostFactory convenience method that registers costing models
   * ADDED: Added use_tolls into motorcycle costing options

## Release Date: 2018-05-28 Valhalla 2.6.0
* **Infrastructure**:
   * CHANGED: Update cmake buildsystem to replace autoconf [#1272](https://github.com/valhalla/valhalla/pull/1272)
* **API**:
   * CHANGED: Move `trace_options` parsing to map matcher factory [#1260](https://github.com/valhalla/valhalla/pull/1260)
   * ADDED: New costing method for AutoDataFix [#1283](https://github.com/valhalla/valhalla/pull/1283)

## Release Date: 2018-05-21 Valhalla 2.5.0
* **Infrastructure**
   * ADDED: Add code formatting and linting.
* **API**
   * ADDED: Added new motorcycle costing, motorcycle access flag in data and use_trails option.
* **Routing**
   * ADDED: Add time dependnet forward and reverse A* methods.
   * FIXED: Increase minimum threshold for driving routes in bidirectional A* (fixes some instances of bad paths).
* **Data Producer Update**
   * CHANGED: Updates to properly handle cycleway crossings.
   * CHANGED: Conditionally include driveways that are private.
   * ADDED: Added logic to set motorcycle access.  This includes lua, country access, and user access flags for motorcycles.

## Release Date: 2018-04-11 Valhalla 2.4.9
* **Enhancement**
   * Added European Portuguese localization for Valhalla
   * Updates to EdgeStatus to improve performance. Use an unordered_map of tile Id and allocate an array for each edge in the tile. This allows using pointers to access status for sequential edges. This improves performance by 50% or so.
   * A couple of bicycle costing updates to improve route quality: avoid roads marked as part of a truck network, to remove the density penalty for transition costs.
   * When optimal matrix type is selected, now use CostMatrix for source to target pedestrian and bicycle matrix calls when both counts are above some threshold. This improves performance in general and lessens some long running requests.
*  **Data Producer Update**
   * Added logic to protect against setting a speed of 0 for ferries.

## Release Date: 2018-03-27 Valhalla 2.4.8
* **Enhancement**
   * Updates for Italian verbal translations
   * Optionally remove driveways at graph creation time
   * Optionally disable candidate edge penalty in path finding
   * OSRM compatible route, matrix and map matching response generation
   * Minimal Windows build compatibility
   * Refactoring to use PBF as the IPC mechanism for all objects
   * Improvements to internal intersection marking to reduce false positives
* **Bug Fix**
   * Cap candidate edge penalty in path finding to reduce excessive expansion
   * Fix trivial paths at deadends

## Release Date: 2018-02-08 Valhalla 2.4.7
* **Enhancement**
   * Speed up building tiles from small OSM imports by using boost directory iterator rather than going through all possible tiles and testing each if the file exists.
* **Bug Fix**
   * Protect against overflow in string to float conversion inside OSM parsing.

## Release Date: 2018-01-26 Valhalla 2.4.6
* **Enhancement**
   * Elevation library will lazy load RAW formatted sources

## Release Date: 2018-01-24 Valhalla 2.4.5
* **Enhancement**
   * Elevation packing utility can unpack lz4hc now
* **Bug Fix**
   * Fixed broken darwin builds

## Release Date: 2018-01-23 Valhalla 2.4.4
* **Enhancement**
   * Elevation service speed improvments and the ability to serve lz4hc compressed data
   * Basic support for downloading routing tiles on demand
   * Deprecated `valhalla_route_service`, now all services (including elevation) are found under `valhalla_service`

## Release Date: 2017-12-11 Valhalla 2.4.3
* **Enhancement**
   * Remove union from GraphId speeds up some platforms
   * Use SAC scale in pedestrian costing
   * Expanded python bindings to include all actions (route, matrix, isochrone, etc)
* **Bug Fix**
   * French translation typo fixes
*  **Data Producer Update**
   * Handling shapes that intersect the poles when binning
   * Handling when transit shapes are less than 2 points

## Release Date: 2017-11-09 Valhalla 2.4.1
*  **Data Producer Update**
   * Added kMopedAccess to modes for complex restrictions.  Remove the kMopedAccess when auto access is removed.  Also, add the kMopedAccess when an auto restriction is found.

## Release Date: 2017-11-08 Valhalla 2.4.0
*  **Data Producer Update**
   * Added logic to support restriction = x with a the except tag.  We apply the restriction to everything except for modes in the except tag.
   * Added logic to support railway_service and coach_service in transit.
* **Bug Fix**
  * Return proper edge_walk path for requested shape_match=walk_or_snap
  * Skip invalid stateid for Top-K requests

## Release Date: 2017-11-07 Valhalla 2.3.9
* **Enhancement**
  * Top-K map matched path generation now only returns unique paths and does so with fewer iterations
  * Navigator call outs for both imperial and metric units
  * The surface types allowed for a given bike route can now be controlled via a request parameter `avoid_bad_surfaces`
  * Improved support for motorscooter costing via surface types, road classification and vehicle specific tagging
* **Bug Fix**
  * Connectivity maps now include information about transit tiles
  * Lane counts for singly digitized roads are now correct for a given directed edge
  * Edge merging code for assigning osmlr segments is now robust to partial tile sets
  * Fix matrix path finding to allow transitioning down to lower levels when appropriate. In particular, do not supersede shortcut edges until no longer expanding on the next level.
  * Fix optimizer rotate location method. This fixes a bug where optimal ordering was bad for large location sets.
*  **Data Producer Update**
   * Duration tags are now used to properly set the speed of travel for a ferry routes

## Release Date: 2017-10-17 Valhalla 2.3.8
* **Bug Fix**
  * Fixed the roundabout exit count for bicycles when the roundabout is a road and not a cycleway
  * Enable a pedestrian path to remain on roundabout instead of getting off and back on
  * Fixed the penalization of candidate locations in the uni-directional A* algorithm (used for trivial paths)
*  **Data Producer Update**
   * Added logic to set bike forward and tag to true where kv["sac_scale"] == "hiking". All other values for sac_scale turn off bicycle access.  If sac_scale or mtb keys are found and a surface tag is not set we default to kPath.
   * Fixed a bug where surface=unpaved was being assigned Surface::kPavedSmooth.

## Release Date: 2017-9-11 Valhalla 2.3.7
* **Bug Fix**
  * Update bidirectional connections to handle cases where the connecting edge is one of the origin (or destination) edges and the cost is high. Fixes some pedestrian route issues that were reported.
*  **Data Producer Update**
   * Added support for motorroad tag (default and per country).
   * Update OSMLR segment association logic to fix issue where chunks wrote over leftover segments. Fix search along edges to include a radius so any nearby edges are also considered.

## Release Date: 2017-08-29 Valhalla 2.3.6
* **Bug Fix**
  * Pedestrian paths including ferries no longer cause circuitous routes
  * Fix a crash in map matching route finding where heading from shape was using a `nullptr` tile
  * Spanish language narrative corrections
  * Fix traffic segment matcher to always set the start time of a segment when its known
* **Enhancement**
  * Location correlation scoring improvements to avoid situations where less likely start or ending locations are selected

## Release Date: 2017-08-22 Valhalla 2.3.5
* **Bug Fix**
  * Clamp the edge score in thor. Extreme values were causing bad alloc crashes.
  * Fix multimodal isochrones. EdgeLabel refactor caused issues.
* **Data Producer Update**
  * Update lua logic to properly handle vehicle=no tags.

## Release Date: 2017-08-14 Valhalla 2.3.4
* **Bug Fix**
  * Enforce limits on maximum per point accuracy to avoid long running map matching computations

## Release Date: 2017-08-14 Valhalla 2.3.3
* **Bug Fix**
  * Maximum osm node reached now causes bitset to resize to accomodate when building tiles
  * Fix wrong side of street information and remove redundant node snapping
  * Fix path differences between services and `valhalla_run_route`
  * Fix map matching crash when interpolating duplicate input points
  * Fix unhandled exception when trace_route or trace_attributes when there are no continuous matches
* **Enhancement**
  * Folded Low-Stress Biking Code into the regular Bicycle code and removed the LowStressBicycleCost class. Now when making a query for bicycle routing, a value of 0 for use_hills and use_roads produces low-stress biking routes, while a value of 1 for both provides more intense professional bike routes.
  * Bike costing default values changed. use_roads and use_hills are now 0.25 by default instead of 0.5 and the default bike is now a hybrid bike instead of a road bike.
  * Added logic to use station hierarchy from transitland.  Osm and egress nodes are connected by transitconnections.  Egress and stations are connected by egressconnections.  Stations and platforms are connected by platformconnections.  This includes narrative updates for Odin as well.

## Release Date: 2017-07-31 Valhalla 2.3.2
* **Bug Fix**
  * Update to use oneway:psv if oneway:bus does not exist.
  * Fix out of bounds memory issue in DoubleBucketQueue.
  * Many things are now taken into consideration to determine which sides of the road have what cyclelanes, because they were not being parsed correctly before
  * Fixed issue where sometimes a "oneway:bicycle=no" tag on a two-way street would cause the road to become a oneway for bicycles
  * Fixed trace_attributes edge_walk cases where the start or end points in the shape are close to graph nodes (intersections)
  * Fixed 32bit architecture crashing for certain routes with non-deterministic placement of edges labels in bucketized queue datastructure
* **Enhancement**
  * Improve multi-modal routes by adjusting the pedestrian mode factor (routes use less walking in favor of public transit).
  * Added interface framework to support "top-k" paths within map-matching.
  * Created a base EdgeLabel class that contains all data needed within costing methods and supports the basic path algorithms (forward direction, A*, with accumulated path distance). Derive class for bidirectional algorithms (BDEdgeLabel) and for multimodal algorithms. Lowers memory use by combining some fields (using spare bits from GraphId).
  * Added elapsed time estimates to map-matching labels in preparation for using timestamps in map-matching.
  * Added parsing of various OSM tags: "bicycle=use_sidepath", "bicycle=dismount", "segregated=*", "shoulder=*", "cycleway:buffer=*", and several variations of these.
  * Both trace_route and trace_attributes will parse `time` and `accuracy` parameters when the shape is provided as unencoded
  * Map-matching will now use the time (in seconds) of each gps reading (if provided) to narrow the search space and avoid finding matches that are impossibly fast

## Release Date: 2017-07-10 Valhalla 2.3.0
* **Bug Fix**
  * Fixed a bug in traffic segment matcher where length was populated but had invalid times
* **Embedded Compilation**
  * Decoupled the service components from the rest of the worker objects so that the worker objects could be used in non http service contexts
   * Added an actor class which encapsulates the various worker objects and allows the various end points to be called /route /height etc. without needing to run a service
* **Low-Stress Bicycle**
  * Worked on creating a new low-stress biking option that focuses more on taking safer roads like cycle ways or residential roads than the standard bike costing option does.

## Release Date: 2017-06-26 Valhalla 2.2.9
* **Bug Fix**
  * Fix a bug introduced in 2.2.8 where map matching search extent was incorrect in longitude axis.

## Release Date: 2017-06-23 Valhalla 2.2.8
* **Bug Fix**
  * Traffic segment matcher (exposed through Python bindings) - fix cases where partial (or no) results could be returned when breaking out of loop in form_segments early.
* **Traffic Matching Update**
  * Traffic segment matcher - handle special cases when entering and exiting turn channels.
* **Guidance Improvements**
  * Added Swedish (se-SV) narrative file.

## Release Date: 2017-06-20 Valhalla 2.2.7
* **Bug Fixes**
  * Traffic segment matcher (exposed through Python bindings) makes use of accuracy per point in the input
  * Traffic segment matcher is robust to consecutive transition edges in matched path
* **Isochrone Changes**
  * Set up isochrone to be able to handle multi-location queries in the future
* **Data Producer Updates**
  * Fixes to valhalla_associate_segments to address threading issue.
  * Added support for restrictions that refers only to appropriate type of vehicle.
* **Navigator**
  * Added pre-alpha implementation that will perform guidance for mobile devices.
* **Map Matching Updates**
  * Added capability to customize match_options

## Release Date: 2017-06-12 Valhalla 2.2.6
* **Bug Fixes**
  * Fixed the begin shape index where an end_route_discontinuity exists
* **Guidance Improvements**
  * Updated Slovenian (sl-SI) narrative file.
* **Data Producer Updates**
  * Added support for per mode restrictions (e.g., restriction:&lt;type&gt;)  Saved these restrictions as "complex" restrictions which currently support per mode lookup (unlike simple restrictions which are assumed to apply to all driving modes).
* **Matrix Updates**
  * Increased max distance threshold for auto costing and other similar costings to 400 km instead of 200 km

## Release Date: 2017-06-05 Valhalla 2.2.5
* **Bug Fixes**
  * Fixed matched point edge_index by skipping transition edges.
  * Use double precision in meili grid traversal to fix some incorrect grid cases.
  * Update meili to use DoubleBucketQueue and GraphReader methods rather than internal methods.

## Release Date: 2017-05-17 Valhalla 2.2.4
* **Bug Fixes**
  * Fix isochrone bug where the default access mode was used - this rejected edges that should not have been rejected for cases than automobile.
  * Fix A* handling of edge costs for trivial routes. This fixed an issue with disconnected regions that projected to a single edge.
  * Fix TripPathBuilder crash if first edge is a transition edge (was occurring with map-matching in rare occasions).

## Release Date: 2017-05-15 Valhalla 2.2.3
* **Map Matching Improvement**
  * Return begin and end route discontinuities. Also, returns partial shape of edge at route discontinuity.
* **Isochrone Improvements**
  * Add logic to make sure the center location remains fixed at the center of a tile/grid in the isotile.
  * Add a default generalization factor that is based on the grid size. Users can still override this factor but the default behavior is improved.
  * Add ExpandForward and ExpandReverse methods as is done in bidirectional A*. This improves handling of transitions between hierarchy levels.
* **Graph Correlation Improvements**
  * Add options to control both radius and reachability per input location (with defaults) to control correlation of input locations to the graph in such a way as to avoid routing between disconnected regions and favor more likely paths.

## Release Date: 2017-05-08 Valhalla 2.2.0
* **Guidance Improvements**
  * Added Russian (ru-RU) narrative file.
  * Updated Slovenian (sl-SI) narrative file.
* **Data Producer Updates**
  * Assign destination sign info on bidirectional ramps.
  * Update ReclassifyLinks. Use a "link-tree" which is formed from the exit node and terminates at entrance nodes. Exit nodes are sorted by classification so motorway exits are done before trunks, etc. Updated the turn channel logic - now more consistently applies turn channel use.
  * Updated traffic segment associations to properly work with elevation and lane connectivity information (which is stored after the traffic association).

## Release Date: 2017-04-24 Valhalla 2.1.9
* **Elevation Update**
  * Created a new EdgeElevation structure which includes max upward and downward slope (moved from DirectedEdge) and mean elevation.
* **Routing Improvements**
  * Destination only fix when "nested" destination only areas cause a route failure. Allow destination only edges (with penalty) on 2nd pass.
  * Fix heading to properly use the partial edge shape rather than entire edge shape to determine heading at the begin and end locations.
  * Some cleanup and simplification of the bidirectional A* algorithm.
  * Some cleanup and simplification of TripPathBuilder.
  * Make TileHierarchy data and methods static and remove tile_dir from the tile hierarchy.
* **Map Matching Improvement**
  * Return matched points with trace attributes when using map_snap.
* **Data Producer Updates**
  * lua updates so that the chunnel will work again.

## Release Date: 2017-04-04 Valhalla 2.1.8
* **Map Matching Release**
  * Added max trace limits and out-of-bounds checks for customizable trace options

## Release Date: 2017-03-29 Valhalla 2.1.7
* **Map Matching Release**
  * Increased service limits for trace
* **Data Producer Updates**
  * Transit: Remove the dependency on using level 2 tiles for transit builder
* **Traffic Updates**
  * Segment matcher completely re-written to handle many complex issues when matching traces to OTSs
* **Service Improvement**
  * Bug Fix - relaxed rapidjson parsing to allow numeric type coercion
* **Routing Improvements**
  * Level the forward and reverse paths in bidirectional A * to account for distance approximation differences.
  * Add logic for Use==kPath to bicycle costing so that paths are favored (as are footways).

## Release Date: 2017-03-10 Valhalla 2.1.3
* **Guidance Improvement**
  * Corrections to Slovenian narrative language file
  **Routing Improvements**
  * Increased the pedestrian search radius from 25 to 50 within the meili configuration to reduce U-turns with map-matching
  * Added a max avoid location limit

## Release Date: 2017-02-22 Valhalla 2.1.0
* **Guidance Improvement**
  * Added ca-ES (Catalan) and sl-SI (Slovenian) narrative language files
* **Routing  Improvement**
  * Fix through location reverse ordering bug (introduced in 2.0.9) in output of route responses for depart_at routes
  * Fix edge_walking method to handle cases where more than 1 initial edge is found
* **Data Producer Updates**
  * Improved transit by processing frequency based schedules.
  * Updated graph validation to more aggressively check graph consistency on level 0 and level 1
  * Fix the EdgeInfo hash to not create duplicate edge info records when creating hierarchies

## Release Date: 2017-02-21 Valhalla 2.0.9
* **Guidance Improvement**
  * Improved Italian narrative by handling articulated prepositions
  * Properly calling out turn channel maneuver
* **Routing Improvement**
  * Improved path determination by increasing stop impact for link to link transitions at intersections
  * Fixed through location handling, now includes cost at throughs and properly uses heading
  * Added ability to adjust location heading tolerance
* **Traffic Updates**
  * Fixed segment matching json to properly return non-string values where apropriate
* **Data Producer Updates**
  * Process node:ref and way:junction_ref as a semicolon separated list for exit numbers
  * Removed duplicated interchange sign information when ways are split into edges
  * Use a sequence within HierarchyBuilder to lower memory requirements for planet / large data imports.
  * Add connecting OSM wayId to a transit stop within NodeInfo.
  * Lua update:  removed ways that were being added to the routing graph.
  * Transit:  Fixed an issue where add_service_day and remove_service_day was not using the tile creation date, but the service start date for transit.
  * Transit:  Added acceptance test logic.
  * Transit:  Added fallback option if the associated wayid is not found.  Use distance approximator to find the closest edge.
  * Transit:  Added URL encoding for one stop ids that contain diacriticals.  Also, added include_geometry=false for route requests.
* **Optimized Routing Update**
  * Added an original index to the location object in the optimized route response
* **Trace Route Improvement**
  * Updated find_start_node to fix "GraphTile NodeInfo index out of bounds" error

## Release Date: 2017-01-30 Valhalla 2.0.6
* **Guidance Improvement**
  * Italian phrases were updated
* **Routing Improvement**
  * Fixed an issue where date and time was returning an invalid ISO8601 time format for date_time values in positive UTC. + sign was missing.
  * Fixed an encoding issue that was discovered for tranist_fetcher.  We were not encoding onestop_ids or route_ids.  Also, added exclude_geometry=true for route API calls.
* **Data Producer Updates**
  * Added logic to grab a single feed in valhalla_build_transit.

## Release Date: 2017-01-04 Valhalla 2.0.3
* **Service Improvement**
  * Added support for interrupting requests. If the connection is closed, route computation and map-matching can be interrupted prior to completion.
* **Routing Improvement**
  * Ignore name inconsistency when entering a link to avoid double penalizing.
* **Data Producer Updates**
  * Fixed consistent name assignment for ramps and turn lanes which improved guidance.
  * Added a flag to directed edges indicating if the edge has names. This can potentially be used in costing methods.
  * Allow future use of spare GraphId bits within DirectedEdge.

## Release Date: 2016-12-13 Valhalla 2.0.2
* **Routing Improvement**
  * Added support for multi-way restrictions to matrix and isochrones.
  * Added HOV costing model.
  * Speed limit updates.   Added logic to save average speed separately from speed limits.
  * Added transit include and exclude logic to multimodal isochrone.
  * Fix some edge cases for trivial (single edge) paths.
  * Better treatment of destination access only when using bidirectional A*.
* **Performance Improvement**
  * Improved performance of the path algorithms by making many access methods inline.

## Release Date: 2016-11-28 Valhalla 2.0.1
* **Routing Improvement**
  * Preliminary support for multi-way restrictions
* **Issues Fixed**
  * Fixed tile incompatiblity between 64 and 32bit architectures
  * Fixed missing edges within tile edge search indexes
  * Fixed an issue where transit isochrone was cut off if we took transit that was greater than the max_seconds and other transit lines or buses were then not considered.

## Release Date: 2016-11-15 Valhalla 2.0

* **Tile Redesign**
  * Updated the graph tiles to store edges only on the hierarchy level they belong to. Prior to this, the highways were stored on all levels, they now exist only on the highway hierarchy. Similar changes were made for arterial level roads. This leads to about a 20% reduction in tile size.
  * The tile redesign required changes to the path generation algorithms. They must now transition freely beteeen levels, even for pedestrian and bicycle routes. To offset the extra transitions, the main algorithms were changed to expand nodes at each level that has directed edges, rather than adding the transition edges to the priority queue/adjacency list. This change helps performance. The hierarchy limits that are used to speed the computation of driving routes by utilizing the highway hierarchy were adjusted to work with the new path algorithms.
  * Some changes to costing were also required, for example pedestrian and bicycle routes skip shortcut edges.
  * Many tile data structures were altered to explicitly size different fields and make room for "spare" fields that will allow future growth. In addition, the tile itself has extra "spare" records that can be appended to the end of the tile and referenced from the tile header. This also will allow future growth without breaking backward compatibility.
* **Guidance Improvement**
  * Refactored trip path to use an enumerated `Use` for edge and an enumerated `NodeType` for node
  * Fixed some wording in the Hindi narrative file
  * Fixed missing turn maneuver by updating the forward intersecting edge logic
* **Issues Fixed**
  * Fixed an issue with pedestrian routes where a short u-turn was taken to avoid the "crossing" penalty.
  * Fixed bicycle routing due to high penalty to enter an access=destination area. Changed to a smaller, length based factor to try to avoid long regions where access = destination. Added a driveway penalty to avoid taking driveways (which are often marked as access=destination).
  * Fixed regression where service did not adhere to the list of allowed actions in the Loki configuration
* **Graph Correlation**
  * External contributions from Navitia have lead to greatly reduced per-location graph correlation. Average correlation time is now less than 1ms down from 4-9ms.

## Release Date: 2016-10-17

* **Guidance Improvement**
  * Added the Hindi (hi-IN) narrative language
* **Service Additions**
  * Added internal valhalla error codes utility in baldr and modified all services to make use of and return as JSON response
  * See documentation https://github.com/valhalla/valhalla-docs/blob/master/api-reference.md#internal-error-codes-and-conditions
* **Time-Distance Matrix Improvement**
  * Added a costmatrix performance fix for one_to_many matrix requests
* **Memory Mapped Tar Archive - Tile Extract Support**
  * Added the ability to load a tar archive of the routing graph tiles. This improves performance under heavy load and reduces the memory requirement while allowing multiple processes to share cache resources.

## Release Date: 2016-09-19

* **Guidance Improvement**
  * Added pirate narrative language
* **Routing Improvement**
  * Added the ability to include or exclude stops, routes, and operators in multimodal routing.
* **Service Improvement**
  * JSONify Error Response

## Release Date: 2016-08-30

* **Pedestrian Routing Improvement**
  * Fixes for trivial pedestrian routes

## Release Date: 2016-08-22

* **Guidance Improvements**
  * Added Spanish narrative
  * Updated the start and end edge heading calculation to be based on road class and edge use
* **Bicycle Routing Improvements**
  * Prevent getting off a higher class road for a small detour only to get back onto the road immediately.
  * Redo the speed penalties and road class factors - they were doubly penalizing many roads with very high values.
  * Simplify the computation of weighting factor for roads that do not have cycle lanes. Apply speed penalty to slightly reduce favoring
of non-separated bicycle lanes on high speed roads.
* **Routing Improvements**
  * Remove avoidance of U-turn for pedestrian routes. This improves use with map-matching since pedestrian routes can make U-turns.
  * Allow U-turns at dead-ends for driving (and bicycling) routes.
* **Service Additions**
  * Add support for multi-modal isochrones.
  * Added base code to allow reverse isochrones (path from anywhere to a single destination).
* **New Sources to Targets**
  * Added a new Matrix Service action that allows you to request any of the 3 types of time-distance matrices by calling 1 action.  This action takes a sources and targets parameter instead of the locations parameter.  Please see the updated Time-Distance Matrix Service API reference for more details.

## Release Date: 2016-08-08

 * **Service additions**
  * Latitude, longitude bounding boxes of the route and each leg have been added to the route results.
  * Added an initial isochrone capability. This includes methods to create an "isotile" - a 2-D gridded data set with time to reach each lat,lon grid from an origin location. This isoltile is then used to create contours at specified times. Interior contours are optionally removed and the remaining outer contours are generalized and converted to GeoJSON polygons. An initial version supporting multimodal route types has also been added.
 * **Data Producer Updates**
  * Fixed tranist scheduling issue where false schedules were getting added.
 * **Tools Additionas**
  * Added `valhalla_export_edges` tool to allow shape and names to be dumped from the routing tiles

## Release Date: 2016-07-19

 * **Guidance Improvements**
  * Added French narrative
  * Added capability to have narrative language aliases - For example: German `de-DE` has an alias of `de`
 * **Transit Stop Update** - Return latitude and longitude for each transit stop
 * **Data Producer Updates**
  * Added logic to use lanes:forward, lanes:backward, speed:forward, and speed:backward based on direction of the directed edge.
  * Added support for no_entry, no_exit, and no_turn restrictions.
  * Added logic to support country specific access. Based on country tables found here: http://wiki.openstreetmap.org/wiki/OSM_tags_for_routing/Access-Restrictions

## Release Date: 2016-06-08

 * **Bug Fix** - Fixed a bug where edge indexing created many small tiles where no edges actually intersected. This allowed impossible routes to be considered for path finding instead of rejecting them earlier.
 * **Guidance Improvements**
  * Fixed invalid u-turn direction
  * Updated to properly call out jughandle routes
  * Enhanced signless interchange maneuvers to help guide users
 * **Data Producer Updates**
  * Updated the speed assignment for ramp to be a percentage of the original road class speed assignment
  * Updated stop impact logic for turn channel onto ramp

## Release Date: 2016-05-19

 * **Bug Fix** - Fixed a bug where routes fail within small, disconnected "islands" due to the threshold logic in prior release. Also better logic for not-thru roads.

## Release Date: 2016-05-18

 * **Bidirectional A* Improvements** - Fixed an issue where if both origin and destination locations where on not-thru roads that meet at a common node the path ended up taking a long detour. Not all cases were fixed though - next release should fix. Trying to address the termination criteria for when the best connection point of the 2 paths is optimal. Turns out that the initial case where both opposing edges are settled is not guaranteed to be the least cost path. For now we are setting a threshold and extending the search while still tracking best connections. Fixed the opposing edge when a hierarchy transition occurs.
 * **Guidance Globalization** -  Fixed decimal distance to be locale based.
 * **Guidance Improvements**
  * Fixed roundabout spoke count issue by fixing the drive_on_right attribute.
  * Simplified narative by combining unnamed straight maneuvers
  * Added logic to confirm maneuver type assignment to avoid invalid guidance
  * Fixed turn maneuvers by improving logic for the following:
    * Internal intersection edges
    * 'T' intersections
    * Intersecting forward edges
 * **Data Producer Updates** - Fix the restrictions on a shortcut edge to be the same as the last directed edge of the shortcut (rather than the first one).

## Release Date: 2016-04-28

 * **Tile Format Updates** - Separated the transit graph from the "road only" graph into different tiles but retained their interconnectivity. Transit tiles are now hierarchy level 3.
 * **Tile Format Updates** - Reduced the size of graph edge shape data by 5% through the use of varint encoding (LEB128)
 * **Tile Format Updates** - Aligned `EdgeInfo` structures to proper byte boundaries so as to maintain compatibility for systems who don't support reading from unaligned addresses.
 * **Guidance Globalization** -  Added the it-IT(Italian) language file. Added support for CLDR plural rules. The cs-CZ(Czech), de-DE(German), and en-US(US English) language files have been updated.
 * **Travel mode based instructions** -  Updated the start, post ferry, and post transit insructions to be based on the travel mode, for example:
  * `Drive east on Main Street.`
  * `Walk northeast on Broadway.`
  * `Bike south on the cycleway.`

## Release Date: 2016-04-12

 * **Guidance Globalization** -  Added logic to use tagged language files that contain the guidance phrases. The initial versions of en-US, de-DE, and cs-CZ have been deployed.
 * **Updated ferry defaults** -  Bumped up use_ferry to 0.65 so that we don't penalize ferries as much.

## Release Date: 2016-03-31
 * **Data producer updates** - Do not generate shortcuts across a node which is a fork. This caused missing fork maneuvers on longer routes.  GetNames update ("Broadway fix").  Fixed an issue with looking up a name in the ref map and not the name map.  Also, removed duplicate names.  Private = false was unsetting destination only flags for parking aisles.

## Release Date: 2016-03-30
 * **TripPathBuilder Bug Fix** - Fixed an exception that was being thrown when trying to read directed edges past the end of the list within a tile. This was due to errors in setting walkability and cyclability on upper hierarchies.

## Release Date: 2016-03-28

 * **Improved Graph Correlation** -  Correlating input to the routing graph is carried out via closest first traversal of the graph's, now indexed, geometry. This results in faster correlation and gaurantees the absolute closest edge is found.

## Release Date: 2016-03-16

 * **Transit type returned** -  The transit type (e.g. tram, metro, rail, bus, ferry, cable car, gondola, funicular) is now returned with each transit maneuver.
 * **Guidance language** -  If the language option is not supplied or is unsupported then the language will be set to the default (en-US). Also, the service will return the language in the trip results.
 * **Update multimodal path algorithm** - Applied some fixes to multimodal path algorithm. In particular fixed a bug where the wrong sortcost was added to the adjacency list. Also separated "in-station" transfer costs from transfers between stops.
 * **Data producer updates** - Do not combine shortcut edges at gates or toll booths. Fixes avoid toll issues on routes that included shortcut edges.

## Release Date: 2016-03-07

 * **Updated all APIs to honor the optional DNT (Do not track) http header** -  This will avoid logging locations.
 * **Reduce 'Merge maneuver' verbal alert instructions** -  Only create a verbal alert instruction for a 'Merge maneuver' if the previous maneuver is > 1.5 km.
 * **Updated transit defaults.  Tweaked transit costing logic to obtain better routes.** -  use_rail = 0.6, use_transfers = 0.3, transfer_cost = 15.0 and transfer_penalty = 300.0.  Updated the TransferCostFactor to use the transfer_factor correctly.  TransitionCost for pedestrian costing bumped up from 20.0f to 30.0f when predecessor edge is a transit connection.
 * **Initial Guidance Globalization** -  Partial framework for Guidance Globalization. Started reading some guidance phrases from en-US.json file.

## Release Date: 2016-02-22

 * **Use bidirectional A* for automobile routes** - Switch to bidirectional A* for all but bus routes and short routes (where origin and destination are less than 10km apart). This improves performance and has less failure cases for longer routes. Some data import adjustments were made (02-19) to fix some issues encountered with arterial and highway hierarchies. Also only use a maximum of 2 passes for bidirecdtional A* to reduce "long time to fail" cases.
 * **Added verbal multi-cue guidance** - This combines verbal instructions when 2 successive maneuvers occur in a short amount of time (e.g., Turn right onto MainStreet. Then Turn left onto 1st Avenue).

## Release Date: 2016-02-19

 * **Data producer updates** - Reduce stop impact when all edges are links (ramps or turn channels). Update opposing edge logic to reject edges that do no have proper access (forward access == reverse access on opposing edge and vice-versa). Update ReclassifyLinks for cases where a single edge (often a service road) intersects a ramp improperly causing the ramp to reclassified when it should not be. Updated maximum OSM node Id (now exceeds 4000000000). Move lua from conf repository into mjolnir.

## Release Date: 2016-02-01

 * **Data producer updates** - Reduce speed on unpaved/rough roads. Add statistics for hgv (truck) restrictions.

## Release Date: 2016-01-26

 * **Added capability to disable narrative production** - Added the `narrative` boolean option to allow users to disable narrative production. Locations, shape, length, and time are still returned. The narrative production is enabled by default. The possible values for the `narrative` option are: false and true
 * **Added capability to mark a request with an id** - The `id` is returned with the response so a user could match to the corresponding request.
 * **Added some logging enhancements, specifically [ANALYTICS] logging** - We want to focus more on what our data is telling us by logging specific stats in Logstash.

## Release Date: 2016-01-18

 * **Data producer updates** - Data importer configuration (lua) updates to fix a bug where buses were not allowed on restricted lanes.  Fixed surface issue (change the default surface to be "compacted" for footways).

## Release Date: 2016-01-04

 * **Fixed Wrong Costing Options Applied** - Fixed a bug in which a previous requests costing options would be used as defaults for all subsequent requests.

## Release Date: 2015-12-18

 * **Fix for bus access** - Data importer configuration (lua) updates to fix a bug where bus lanes were turning off access for other modes.
 * **Fix for extra emergency data** - Data importer configuration (lua) updates to fix a bug where we were saving hospitals in the data.
 * **Bicycle costing update** - Updated kTCSlight and kTCFavorable so that cycleways are favored by default vs roads.

## Release Date: 2015-12-17

 * **Graph Tile Data Structure update** - Updated structures within graph tiles to support transit efforts and truck routing. Removed TransitTrip, changed TransitRoute and TransitStop to indexes (rather than binary search). Added access restrictions (like height and weight restrictions) and the mode which they impact to reduce need to look-up.
 * **Data producer updates** - Updated graph tile structures and import processes.

## Release Date: 2015-11-23

 * **Fixed Open App for OSRM functionality** - Added OSRM functionality back to Loki to support Open App.

## Release Date: 2015-11-13

 * **Improved narrative for unnamed walkway, cycleway, and mountain bike trail** - A generic description will be used for the street name when a walkway, cycleway, or mountain bike trail maneuver is unnamed. For example, a turn right onto a unnamed walkway maneuver will now be: "Turn right onto walkway."
 * **Fix costing bug** - Fix a bug introduced in EdgeLabel refactor (impacted time distance matrix only).

## Release Date: 2015-11-3

 * **Enhance bi-directional A* logic** - Updates to bidirectional A* algorithm to fix the route completion logic to handle cases where a long "connection" edge could lead to a sub-optimal path. Add hierarchy and shortcut logic so we can test and use bidirectional A* for driving routes. Fix the destination logic to properly handle oneways as the destination edge. Also fix U-turn detection for reverse search when hierarchy transitions occur.
 * **Change "Go" to "Head" for some instructions** - Start, exit ferry.
 * **Update to roundabout instructions** - Call out roundabouts for edges marked as links (ramps, turn channels).
 * **Update bicycle costing** - Fix the road factor (for applying weights based on road classification) and lower turn cost values.

## Data Producer Release Date: 2015-11-2

 * **Updated logic to not create shortcut edges on roundabouts** - This fixes some roundabout exit counts.

## Release Date: 2015-10-20

 * **Bug Fix for Pedestrian and Bicycle Routes** - Fixed a bug with setting the destination in the bi-directional Astar algorithm. Locations that snapped to a dead-end node would have failed the route and caused a timeout while searching for a valid path. Also fixed the elapsed time computation on the reverse path of bi-directional algorithm.

## Release Date: 2015-10-16

 * **Through Location Types** - Improved support for locations with type = "through". Routes now combine paths that meet at each through location to create a single "leg" between locations with type = "break". Paths that continue at a through location will not create a U-turn unless the path enters a "dead-end" region (neighborhood with no outbound access).
 * **Update shortcut edge logic** - Now skips long shortcut edges when close to the destination. This can lead to missing the proper connection if the shortcut is too long. Fixes #245 (thor).
 * **Per mode service limits** - Update configuration to allow setting different maximum number of locations and distance per mode.
 * **Fix shape index for trivial path** - Fix a bug where when building the the trip path for a "trivial" route (includes just one edge) where the shape index exceeded that size of the shape.

## Release Date: 2015-09-28

 * **Elevation Influenced Bicycle Routing** - Enabled elevation influenced bicycle routing. A "use-hills" option was added to the bicycle costing profile that can tune routes to avoid hills based on grade and amount of elevation change.
 * **"Loop Edge" Fix** - Fixed a bug with edges that form a loop. Split them into 2 edges during data import.
 * **Additional information returned from 'locate' method** - Added information that can be useful when debugging routes and data. Adds information about nodes and edges at a location.
 * **Guidance/Narrative Updates** - Added side of street to destination narrative. Updated verbal instructions.<|MERGE_RESOLUTION|>--- conflicted
+++ resolved
@@ -1,14 +1,9 @@
-<<<<<<< HEAD
-## Release Date: NOT RELEASED - TBD
-* **Bug Fix**
+## Release Date: 2019-??-?? Valhalla 3.0.9
+* **Bug Fix**
+   * FIXED: Changed reachability computation to consider both directions of travel wrt candidate edges [#1965](https://github.com/valhalla/valhalla/pull/1965)
 
 * **Enhancement**
    * ADDED: Establish pinpoint test pattern [#1969](https://github.com/valhalla/valhalla/pull/1969)
-=======
-## Release Date: 2019-??-?? Valhalla 3.0.9
-* **Bug Fix**
-   * FIXED: Changed reachability computation to consider both directions of travel wrt candidate edges [#1965](https://github.com/valhalla/valhalla/pull/1965)
->>>>>>> 8e8e3de1
 
 ## Release Date: 2019-09-06 Valhalla 3.0.8
 * **Bug Fix**
