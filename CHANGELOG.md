--- conflicted
+++ resolved
@@ -10,12 +10,9 @@
    * ADDED: Consider smoothness in all profiles that use surface [#4949](https://github.com/valhalla/valhalla/pull/4949)
    * ADDED: `admin_crossings` request parameter for `/route` [#4941](https://github.com/valhalla/valhalla/pull/4941)
    * ADDED: include level change info in `/route` response [#4942](https://github.com/valhalla/valhalla/pull/4942)
-<<<<<<< HEAD
-   * ADDED: Support the HTTP Accept-Language header as a fallback for instruction generation [#4965](https://github.com/valhalla/valhalla/pull/4965)
-=======
    * ADDED: steps maneuver improvements [#4960](https://github.com/valhalla/valhalla/pull/4960)
    * ADDED: instruction improvements for node-based elevators [#4988](https://github.com/valhalla/valhalla/pull/4988)
->>>>>>> 08c30ef0
+* ADDED: Support the HTTP Accept-Language header as a fallback for instruction generation [#4965](https://github.com/valhalla/valhalla/pull/4965)
 
 ## Release Date: 2024-10-10 Valhalla 3.5.1
 * **Removed**
