## Release Date: 2021-??-?? Valhalla 3.1.2
* **Removed**
* **Bug Fix**
   * FIXED: Fix TimeDepReverse termination and path cost calculation (for arrive_by routing) [#2987](https://github.com/valhalla/valhalla/pull/2987)
   * FIXED: Isochrone (::Generalize()) fix to avoid generating self-intersecting polygons [#3026](https://github.com/valhalla/valhalla/pull/3026)
   * FIXED: Handle day_on/day_off/hour_on/hour_off restrictions [#3029](https://github.com/valhalla/valhalla/pull/3029)
   * FIXED: Apply conditional restrictions with dow only to the edges when routing [#3039](https://github.com/valhalla/valhalla/pull/3039)
   * FIXED: Missing locking in incident handler needed to hang out to scop lock rather than let the temporary disolve [#3046](https://github.com/valhalla/valhalla/pull/3046)
   * FIXED: Continuous lane guidance fix [#3054](https://github.com/valhalla/valhalla/pull/3054)
   * FIXED: Fix reclassification for "shorter" ferries and rail ferries (for Chunnel routing issues) [#3038](https://github.com/valhalla/valhalla/pull/3038)

* **Enhancement**
   * CHANGED: Refactor timedep forward/reverse to reduce code repetition [#2987](https://github.com/valhalla/valhalla/pull/2987)
   * CHANGED: Sync translation files with Transifex command line tool [#3030](https://github.com/valhalla/valhalla/pull/3030)
   * CHANGED: Use osm tags in links reclassification algorithm in order to reduce false positive downgrades [#3042](https://github.com/valhalla/valhalla/pull/3042) 
   * CHANGED: Use CircleCI XL instances for linux based builds [#3043](https://github.com/valhalla/valhalla/pull/3043)
   * ADDED: ci: Enable undefined sanitizer [#2999](https://github.com/valhalla/valhalla/pull/2999)
   * ADDED: Optionally pass preconstructed graphreader to connectivity map [#3046](https://github.com/valhalla/valhalla/pull/3046)
<<<<<<< HEAD
   * CHANGED: ci: Skip Win CI runs for irrelevant files [#3014](https://github.com/valhalla/valhalla/pull/3014)
=======
   * ADDED: Allow configuration-driven default speed assignment based on edge properties [#3055](https://github.com/valhalla/valhalla/pull/3055)
   * CHANGED: Use std::shared_ptr in case if ENABLE_THREAD_SAFE_TILE_REF_COUNT is ON. [#3067](https://github.com/valhalla/valhalla/pull/3067)
   * CHANGED: Reduce stop impact when driving in parking lots [#3051](https://github.com/valhalla/valhalla/pull/3051)
   * ADDED: Added another through route test [#3074](https://github.com/valhalla/valhalla/pull/3074)
>>>>>>> edf42ea4

## Release Date: 2021-04-21 Valhalla 3.1.1
* **Removed**
   * REMOVED: The tossing of private roads in [#1960](https://github.com/valhalla/valhalla/pull/1960) was too aggressive and resulted in a lot of no routes.  Reverted this logic.  [#2934](https://github.com/valhalla/valhalla/pull/2934)
   * REMOVED: stray references to node bindings [#3012](https://github.com/valhalla/valhalla/pull/3012)

* **Bug Fix**
   * FIXED: Fix compression_utils.cc::inflate(...) throw - make it catchable [#2839](https://github.com/valhalla/valhalla/pull/2839)
   * FIXED: Fix compiler errors if HAVE_HTTP not enabled [#2807](https://github.com/valhalla/valhalla/pull/2807)
   * FIXED: Fix alternate route serialization [#2811](https://github.com/valhalla/valhalla/pull/2811)
   * FIXED: Store restrictions in the right tile [#2781](https://github.com/valhalla/valhalla/pull/2781)
   * FIXED: Failing to write tiles because of racing directory creation [#2810](https://github.com/valhalla/valhalla/pull/2810)
   * FIXED: Regression in stopping expansion on transitions down in time-dependent routes [#2815](https://github.com/valhalla/valhalla/pull/2815)
   * FIXED: Fix crash in loki when trace_route is called with 2 locations.[#2817](https://github.com/valhalla/valhalla/pull/2817)
   * FIXED: Mark the restriction start and end as via ways to fix IsBridgingEdge function in Bidirectional Astar [#2796](https://github.com/valhalla/valhalla/pull/2796)
   * FIXED: Dont add predictive traffic to the tile if it's empty [#2826](https://github.com/valhalla/valhalla/pull/2826)
   * FIXED: Fix logic bidirectional astar to avoid double u-turns and extra detours [#2802](https://github.com/valhalla/valhalla/pull/2802)
   * FIXED: Re-enable transition cost for motorcycle profile [#2837](https://github.com/valhalla/valhalla/pull/2837)
   * FIXED: Increase limits for timedep_* algorithms. Split track_factor into edge factor and transition penalty [#2845](https://github.com/valhalla/valhalla/pull/2845)
   * FIXED: Loki was looking up the wrong costing enum for avoids [#2856](https://github.com/valhalla/valhalla/pull/2856)
   * FIXED: Fix way_ids -> graph_ids conversion for complex restrictions: handle cases when a way is split into multiple edges [#2848](https://github.com/valhalla/valhalla/pull/2848)
   * FIXED: Honor access mode while matching OSMRestriction with the graph [#2849](https://github.com/valhalla/valhalla/pull/2849)
   * FIXED: Ensure route summaries are unique among all returned route/legs [#2874](https://github.com/valhalla/valhalla/pull/2874)
   * FIXED: Fix compilation errors when boost < 1.68 and libprotobuf < 3.6  [#2878](https://github.com/valhalla/valhalla/pull/2878)
   * FIXED: Allow u-turns at no-access barriers when forced by heading [#2875](https://github.com/valhalla/valhalla/pull/2875)
   * FIXED: Fixed "No route found" error in case of multipoint request with locations near low reachability edges [#2914](https://github.com/valhalla/valhalla/pull/2914)
   * FIXED: Python bindings installation [#2751](https://github.com/valhalla/valhalla/issues/2751)
   * FIXED: Skip bindings if there's no Python development version [#2893](https://github.com/valhalla/valhalla/pull/2893)
   * FIXED: Use CMakes built-in Python variables to configure installation [#2931](https://github.com/valhalla/valhalla/pull/2931)
   * FIXED: Sometimes emitting zero-length route geometry when traffic splits edge twice [#2943](https://github.com/valhalla/valhalla/pull/2943)
   * FIXED: Fix map-match segfault when gps-points project very near a node [#2946](https://github.com/valhalla/valhalla/pull/2946)
   * FIXED: Use kServiceRoad edges while searching for ferry connection [#2933](https://github.com/valhalla/valhalla/pull/2933)
   * FIXED: Enhanced logic for IsTurnChannelManeuverCombinable [#2952](https://github.com/valhalla/valhalla/pull/2952)
   * FIXED: Restore compatibility with gcc 6.3.0, libprotobuf 3.0.0, boost v1.62.0 [#2953](https://github.com/valhalla/valhalla/pull/2953)
   * FIXED: Dont abort bidirectional a-star search if only one direction is exhausted [#2936](https://github.com/valhalla/valhalla/pull/2936)
   * FIXED: Fixed missing comma in the scripts/valhalla_build_config [#2963](https://github.com/valhalla/valhalla/pull/2963)
   * FIXED: Reverse and Multimodal Isochrones were returning forward results [#2967](https://github.com/valhalla/valhalla/pull/2967)
   * FIXED: Map-match fix for first gps-point being exactly equal to street shape-point [#2977](https://github.com/valhalla/valhalla/pull/2977)
   * FIXED: Add missing GEOS:GEOS dep to mjolnir target [#2901](https://github.com/valhalla/valhalla/pull/2901)
   * FIXED: Allow expansion into a region when not_thru_pruning is false on 2nd pass [#2978](https://github.com/valhalla/valhalla/pull/2978)
   * FIXED: Fix polygon area calculation: use Shoelace formula [#2927](https://github.com/valhalla/valhalla/pull/2927)
   * FIXED: Isochrone: orient segments/rings acoording to the right-hand rule [#2932](https://github.com/valhalla/valhalla/pull/2932)
   * FIXED: Parsenodes fix: check if index is out-of-bound first [#2984](https://github.com/valhalla/valhalla/pull/2984)
   * FIXED: Fix for unique-summary logic [#2996](https://github.com/valhalla/valhalla/pull/2996)
   * FIXED: Isochrone: handle origin edges properly [#2990](https://github.com/valhalla/valhalla/pull/2990)
   * FIXED: Annotations fail with returning NaN speed when the same point is duplicated in route geometry [#2992](https://github.com/valhalla/valhalla/pull/2992)
   * FIXED: Fix run_with_server.py to work on macOS [#3003](https://github.com/valhalla/valhalla/pull/3003)
   * FIXED: Removed unexpected maneuvers at sharp bends [#2968](https://github.com/valhalla/valhalla/pull/2968)
   * FIXED: Remove large number formatting for non-US countries [#3015](https://github.com/valhalla/valhalla/pull/3015)
   * FIXED: Odin undefined behaviour: handle case when xedgeuse is not initialized [#3020](https://github.com/valhalla/valhalla/pull/3020)

* **Enhancement**
   * Pedestrian crossing should be a separate TripLeg_Use [#2950](https://github.com/valhalla/valhalla/pull/2950)
   * CHANGED: Azure uses ninja as generator [#2779](https://github.com/valhalla/valhalla/pull/2779)
   * ADDED: Support for date_time type invariant for map matching [#2712](https://github.com/valhalla/valhalla/pull/2712)
   * ADDED: Add Bulgarian locale [#2825](https://github.com/valhalla/valhalla/pull/2825)
   * FIXED: No need for write permissions on tarball indices [#2822](https://github.com/valhalla/valhalla/pull/2822)
   * ADDED: nit: Links debug build with lld [#2813](https://github.com/valhalla/valhalla/pull/2813)
   * ADDED: Add costing option `use_living_streets` to avoid or favor living streets in route. [#2788](https://github.com/valhalla/valhalla/pull/2788)
   * CHANGED: Do not allocate mapped_cache vector in skadi when no elevation source is provided. [#2841](https://github.com/valhalla/valhalla/pull/2841)
   * ADDED: avoid_polygons logic [#2750](https://github.com/valhalla/valhalla/pull/2750)
   * ADDED: Added support for destination for conditional access restrictions [#2857](https://github.com/valhalla/valhalla/pull/2857)
   * CHANGED: Large sequences are now merge sorted which can be dramatically faster with certain hardware configurations. This is especially useful in speeding up the earlier stages (parsing, graph construction) of tile building [#2850](https://github.com/valhalla/valhalla/pull/2850)
   * CHANGED: When creating the intial graph edges by setting at which nodes they start and end, first mark the indices of those nodes in another sequence and then sort them by edgeid so that we can do the setting of start and end node sequentially in the edges file. This is much more efficient on certain hardware configurations [#2851](https://github.com/valhalla/valhalla/pull/2851)
   * CHANGED: Use relative cost threshold to extend search in bidirectional astar in order to find more alternates [#2868](https://github.com/valhalla/valhalla/pull/2868)
   * CHANGED: Throw an exception if directory does not exist when building traffic extract [#2871](https://github.com/valhalla/valhalla/pull/2871)
   * CHANGED: Support for ignoring multiple consecutive closures at start/end locations [#2846](https://github.com/valhalla/valhalla/pull/2846)
   * ADDED: Added sac_scale to trace_attributes output and locate edge output [#2818](https://github.com/valhalla/valhalla/pull/2818)
   * ADDED: Ukrainian language translations [#2882](https://github.com/valhalla/valhalla/pull/2882)
   * ADDED: Add support for closure annotations [#2816](https://github.com/valhalla/valhalla/pull/2816)
   * ADDED: Add costing option `service_factor`. Implement possibility to avoid or favor generic service roads in route for all costing options. [#2870](https://github.com/valhalla/valhalla/pull/2870)
   * CHANGED: Reduce stop impact cost when flow data is present [#2891](https://github.com/valhalla/valhalla/pull/2891)
   * CHANGED: Update visual compare script [#2803](https://github.com/valhalla/valhalla/pull/2803)
   * CHANGED: Service roads are not penalized for `pedestrian` costing by default. [#2898](https://github.com/valhalla/valhalla/pull/2898)
   * ADDED: Add complex mandatory restrictions support [#2766](https://github.com/valhalla/valhalla/pull/2766)
   * ADDED: Status endpoint for future status info and health checking of running service [#2907](https://github.com/valhalla/valhalla/pull/2907)
   * ADDED: Add min_level argument to valhalla_ways_to_edges [#2918](https://github.com/valhalla/valhalla/pull/2918)
   * ADDED: Adding ability to store the roundabout_exit_turn_degree to the maneuver [#2941](https://github.com/valhalla/valhalla/pull/2941)
   * ADDED: Penalize pencil point uturns and uturns at short internal edges. Note: `motorcycle` and `motor_scooter` models do not penalize on short internal edges. No new uturn penalty logic has been added to the pedestrian and bicycle costing models. [#2944](https://github.com/valhalla/valhalla/pull/2944)
   * CHANGED: Allow config object to be passed-in to path algorithms [#2949](https://github.com/valhalla/valhalla/pull/2949)
   * CHANGED: Allow disabling Werror
   * ADDED: Add ability to build Valhalla modules as STATIC libraries. [#2957](https://github.com/valhalla/valhalla/pull/2957)
   * NIT: Enables compiler warnings in part of mjolnir module [#2922](https://github.com/valhalla/valhalla/pull/2922)
   * CHANGED: Refactor isochrone/reachability forward/reverse search to reduce code repetition [#2969](https://github.com/valhalla/valhalla/pull/2969)
   * ADDED: Set the roundabout exit shape index when we are collapsing the roundabout maneuvers. [#2975](https://github.com/valhalla/valhalla/pull/2975)
   * CHANGED: Penalized closed edges if using them at start/end locations [#2964](https://github.com/valhalla/valhalla/pull/2964)
   * ADDED: Add shoulder to trace_attributes output. [#2980](https://github.com/valhalla/valhalla/pull/2980)
   * CHANGED: Refactor bidirectional astar forward/reverse search to reduce code repetition [#2970](https://github.com/valhalla/valhalla/pull/2970)
   * CHANGED: Factor for service roads is 1.0 by default. [#2988](https://github.com/valhalla/valhalla/pull/2988)
   * ADDED: Support for conditionally skipping CI runs [#2986](https://github.com/valhalla/valhalla/pull/2986)
   * ADDED: Add instructions for building valhalla on `arm64` macbook [#2997](https://github.com/valhalla/valhalla/pull/2997)
   * CHANGED: nit(rename): Renames the encoded live speed properties [#2998](https://github.com/valhalla/valhalla/pull/2998)
   * ADDED: ci: Vendors the codecov script [#3002](https://github.com/valhalla/valhalla/pull/3002)
   * CHANGED: Allow None build type [#3005](https://github.com/valhalla/valhalla/pull/3005)
   * CHANGED: ci: Build Python bindings for Mac OS [#3013](https://github.com/valhalla/valhalla/pull/3013)

## Release Date: 2021-01-25 Valhalla 3.1.0
* **Removed**
   * REMOVED: Remove Node bindings. [#2502](https://github.com/valhalla/valhalla/pull/2502)
   * REMOVED: appveyor builds. [#2550](https://github.com/valhalla/valhalla/pull/2550)
   * REMOVED: Removed x86 CI builds. [#2792](https://github.com/valhalla/valhalla/pull/2792)

* **Bug Fix**
   * FIXED: Crazy ETAs.  If a way has forward speed with no backward speed and it is not oneway, then we must set the default speed.  The reverse logic applies as well.  If a way has no backward speed but has a forward speed and it is not a oneway, then set the default speed. [#2102](https://github.com/valhalla/valhalla/pull/2102)
   * FIXED: Map matching elapsed times spliced amongst different legs and discontinuities are now correct [#2104](https://github.com/valhalla/valhalla/pull/2104)
   * FIXED: Date time information is now propogated amongst different legs and discontinuities [#2107](https://github.com/valhalla/valhalla/pull/2107)
   * FIXED: Adds support for geos-3.8 c++ api [#2021](https://github.com/valhalla/valhalla/issues/2021)
   * FIXED: Updated the osrm serializer to not set junction name for osrm origin/start maneuver - this is not helpful since we are not transitioning through the intersection.  [#2121](https://github.com/valhalla/valhalla/pull/2121)
   * FIXED: Removes precomputing of edge-costs which lead to wrong results [#2120](https://github.com/valhalla/valhalla/pull/2120)
   * FIXED: Complex turn-restriction invalidates edge marked as kPermanent [#2103](https://github.com/valhalla/valhalla/issues/2103)
   * FIXED: Fixes bug with inverted time-restriction parsing [#2167](https://github.com/valhalla/valhalla/pull/2167)
   * FIXED: Fixed several bugs with numeric underflow in map-matching trip durations. These may
     occur when serializing match results where adjacent trace points appear out-of-sequence on the
     same edge [#2178](https://github.com/valhalla/valhalla/pull/2178)
     - `MapMatcher::FormPath` now catches route discontinuities on the same edge when the distance
       percentage along don't agree. The trip leg builder builds disconnected legs on a single edge
       to avoid duration underflow.
     - Correctly populate edge groups when matching results contain loops. When a loop occurs,
       the leg builder now starts at the correct edge where the loop ends, and correctly accounts
       for any contained edges.
     - Duration over-trimming at the terminating edge of a match.
   * FIXED: Increased internal precision of time tracking per edge and maneuver so that maneuver times sum to the same time represented in the leg summary [#2195](https://github.com/valhalla/valhalla/pull/2195)
   * FIXED: Tagged speeds were not properly marked. We were not using forward and backward speeds to flag if a speed is tagged or not.  Should not update turn channel speeds if we are not inferring them.  Added additional logic to handle PH in the conditional restrictions. Do not update stop impact for ramps if they are marked as internal. [#2198](https://github.com/valhalla/valhalla/pull/2198)
   * FIXED: Fixed the sharp turn phrase [#2226](https://github.com/valhalla/valhalla/pull/2226)
   * FIXED: Protect against duplicate points in the input or points that snap to the same location resulting in `nan` times for the legs of the map match (of a 0 distance route) [#2229](https://github.com/valhalla/valhalla/pull/2229)
   * FIXED: Improves restriction check on briding edge in Bidirectional Astar [#2228](https://github.com/valhalla/valhalla/pull/2242)
   * FIXED: Allow nodes at location 0,0 [#2245](https://github.com/valhalla/valhalla/pull/2245)
   * FIXED: Fix RapidJSON compiler warnings and naming conflict [#2249](https://github.com/valhalla/valhalla/pull/2249)
   * FIXED: Fixed bug in resample_spherical_polyline where duplicate successive lat,lng locations in the polyline resulting in `nan` for the distance computation which shortcuts further sampling [#2239](https://github.com/valhalla/valhalla/pull/2239)
   * FIXED: Update exit logic for non-motorways [#2252](https://github.com/valhalla/valhalla/pull/2252)
   * FIXED: Transition point map-matching. When match results are on a transition point, we search for the sibling nodes at that transition and snap it to the corresponding edges in the route. [#2258](https://github.com/valhalla/valhalla/pull/2258)
   * FIXED: Fixed verbal multi-cue logic [#2270](https://github.com/valhalla/valhalla/pull/2270)
   * FIXED: Fixed Uturn cases when a not_thru edge is connected to the origin edge. [#2272](https://github.com/valhalla/valhalla/pull/2272)
   * FIXED: Update intersection classes in osrm response to not label all ramps as motorway [#2279](https://github.com/valhalla/valhalla/pull/2279)
   * FIXED: Fixed bug in mapmatcher when interpolation point goes before the first valid match or after the last valid match. Such behavior usually leads to discontinuity in matching. [#2275](https://github.com/valhalla/valhalla/pull/2275)
   * FIXED: Fixed an issue for time_allowed logic.  Previously we returned false on the first time allowed restriction and did not check them all. Added conditional restriction gurka test and datetime optional argument to gurka header file. [#2286](https://github.com/valhalla/valhalla/pull/2286)
   * FIXED: Fixed an issue for date ranges.  For example, for the range Jan 04 to Jan 02 we need to test to end of the year and then from the first of the year to the end date.  Also, fixed an emergency tag issue.  We should only set the use to emergency if all other access is off. [#2290](https://github.com/valhalla/valhalla/pull/2290)
   * FIXED: Found a few issues with the initial ref and direction logic for ways.  We were overwriting the refs with directionals to the name_offset_map instead of concatenating them together.  Also, we did not allow for blank entries for GetTagTokens. [#2298](https://github.com/valhalla/valhalla/pull/2298)
   * FIXED: Fixed an issue where MatchGuidanceViewJunctions is only looking at the first edge. Set the data_id for guidance views to the changeset id as it is already being populated. Also added test for guidance views. [#2303](https://github.com/valhalla/valhalla/pull/2303)
   * FIXED: Fixed a problem with live speeds where live speeds were being used to determine access, even when a live
   speed (current time) route wasn't what was requested. [#2311](https://github.com/valhalla/valhalla/pull/2311)
   * FIXED: Fix break/continue typo in search filtering [#2317](https://github.com/valhalla/valhalla/pull/2317)
   * FIXED: Fix a crash in trace_route due to iterating past the end of a vector. [#2322](https://github.com/valhalla/valhalla/pull/2322)
   * FIXED: Don't allow timezone information in the local date time string attached at each location. [#2312](https://github.com/valhalla/valhalla/pull/2312)
   * FIXED: Fix short route trimming in bidirectional astar [#2323](https://github.com/valhalla/valhalla/pull/2323)
   * FIXED: Fix shape trimming in leg building for snap candidates that lie within the margin of rounding error [#2326](https://github.com/valhalla/valhalla/pull/2326)
   * FIXED: Fixes route duration underflow with traffic data [#2325](https://github.com/valhalla/valhalla/pull/2325)
   * FIXED: Parse mtb:scale tags and set bicycle access if present [#2117](https://github.com/valhalla/valhalla/pull/2117)
   * FIXED: Fixed segfault.  Shape was missing from options for valhalla_path_comparison and valhalla_run_route.  Also, costing options was missing in valhalla_path_comparison. [#2343](https://github.com/valhalla/valhalla/pull/2343)
   * FIXED: Handle decimal numbers with zero-value mantissa properly in Lua [#2355](https://github.com/valhalla/valhalla/pull/2355)
   * FIXED: Many issues that resulted in discontinuities, failed matches or incorrect time/duration for map matching requests. [#2292](https://github.com/valhalla/valhalla/pull/2292)
   * FIXED: Seeing segfault when loading large osmdata data files before loading LuaJit. LuaJit fails to create luaL_newstate() Ref: [#2158](https://github.com/ntop/ntopng/issues/2158) Resolution is to load LuaJit before loading the data files. [#2383](https://github.com/valhalla/valhalla/pull/2383)
   * FIXED: Store positive/negative OpenLR offsets in bucketed form [#2405](https://github.com/valhalla/valhalla/2405)
   * FIXED: Fix on map-matching return code when breakage distance limitation exceeds. Instead of letting the request goes into meili and fails in finding a route, we check the distance in loki and early return with exception code 172. [#2406](https://github.com/valhalla/valhalla/pull/2406)
   * FIXED: Don't create edges for portions of ways that are doubled back on themselves as this confuses opposing edge index computations [#2385](https://github.com/valhalla/valhalla/pull/2385)
   * FIXED: Protect against nan in uniform_resample_spherical_polyline. [#2431](https://github.com/valhalla/valhalla/pull/2431)
   * FIXED: Obvious maneuvers. [#2436](https://github.com/valhalla/valhalla/pull/2436)
   * FIXED: Base64 encoding/decoding [#2452](https://github.com/valhalla/valhalla/pull/2452)
   * FIXED: Added post roundabout instruction when enter/exit roundabout maneuvers are combined [#2454](https://github.com/valhalla/valhalla/pull/2454)
   * FIXED: openlr: Explicitly check for linear reference option for Valhalla serialization. [#2458](https://github.com/valhalla/valhalla/pull/2458)
   * FIXED: Fix segfault: Do not combine last turn channel maneuver. [#2463](https://github.com/valhalla/valhalla/pull/2463)
   * FIXED: Remove extraneous whitespaces from ja-JP.json. [#2471](https://github.com/valhalla/valhalla/pull/2471)
   * FIXED: Checks protobuf serialization/parsing success [#2477](https://github.com/valhalla/valhalla/pull/2477)
   * FIXED: Fix dereferencing of end for std::lower_bound in sequence and possible UB [#2488](https://github.com/valhalla/valhalla/pull/2488)
   * FIXED: Make tile building reproducible: fix UB-s [#2480](https://github.com/valhalla/valhalla/pull/2480)
   * FIXED: Zero initialize EdgeInfoInner.spare0_. Uninitialized spare0_ field produced UB which causes gurka_reproduce_tile_build to fail intermittently. [2499](https://github.com/valhalla/valhalla/pull/2499)
   * FIXED: Drop unused CHANGELOG validation script, straggling NodeJS references [#2506](https://github.com/valhalla/valhalla/pull/2506)
   * FIXED: Fix missing nullptr checks in graphreader and loki::Reach (causing segfault during routing with not all levels of tiles availble) [#2504](https://github.com/valhalla/valhalla/pull/2504)
   * FIXED: Fix mismatch of triplegedge roadclass and directededge roadclass [#2507](https://github.com/valhalla/valhalla/pull/2507)
   * FIXED: Improve german destination_verbal_alert phrases [#2509](https://github.com/valhalla/valhalla/pull/2509)
   * FIXED: Undefined behavior cases discovered with undefined behavior sanitizer tool. [2498](https://github.com/valhalla/valhalla/pull/2498)
   * FIXED: Fixed logic so verbal keep instructions use branch exit sign info for ramps [#2520](https://github.com/valhalla/valhalla/pull/2520)
   * FIXED: Fix bug in trace_route for uturns causing garbage coordinates [#2517](https://github.com/valhalla/valhalla/pull/2517)
   * FIXED: Simplify heading calculation for turn type. Remove undefined behavior case. [#2513](https://github.com/valhalla/valhalla/pull/2513)
   * FIXED: Always set costing name even if one is not provided for osrm serializer weight_name. [#2528](https://github.com/valhalla/valhalla/pull/2528)
   * FIXED: Make single-thread tile building reproducible: fix seed for shuffle, use concurrency configuration from the mjolnir section. [#2515](https://github.com/valhalla/valhalla/pull/2515)
   * FIXED: More Windows compatibility: build tiles and some run actions work now (including CI tests) [#2300](https://github.com/valhalla/valhalla/issues/2300)
   * FIXED: Transcoding of c++ location to pbf location used path edges in the place of filtered edges. [#2542](https://github.com/valhalla/valhalla/pull/2542)
   * FIXED: Add back whitelisting action types. [#2545](https://github.com/valhalla/valhalla/pull/2545)
   * FIXED: Allow uturns for truck costing now that we have derived deadends marked in the edge label [#2559](https://github.com/valhalla/valhalla/pull/2559)
   * FIXED: Map matching uturn trimming at the end of an edge where it wasn't needed. [#2558](https://github.com/valhalla/valhalla/pull/2558)
   * FIXED: Multicue enter roundabout [#2556](https://github.com/valhalla/valhalla/pull/2556)
   * FIXED: Changed reachability computation to take into account live speed [#2597](https://github.com/valhalla/valhalla/pull/2597)
   * FIXED: Fixed a bug where the temp files were not getting read in if you started with the construct edges or build phase for valhalla_build_tiles. [#2601](https://github.com/valhalla/valhalla/pull/2601)
   * FIXED: Updated fr-FR.json with partial translations. [#2605](https://github.com/valhalla/valhalla/pull/2605)
   * FIXED: Removed superfluous const qualifier from odin/signs [#2609](https://github.com/valhalla/valhalla/pull/2609)
   * FIXED: Internal maneuver placement [#2600](https://github.com/valhalla/valhalla/pull/2600)
   * FIXED: Complete fr-FR.json locale. [#2614](https://github.com/valhalla/valhalla/pull/2614)
   * FIXED: Don't truncate precision in polyline encoding [#2632](https://github.com/valhalla/valhalla/pull/2632)
   * FIXED: Fix all compiler warnings in sif and set to -Werror [#2642](https://github.com/valhalla/valhalla/pull/2642)
   * FIXED: Remove unnecessary maneuvers to continue straight [#2647](https://github.com/valhalla/valhalla/pull/2647)
   * FIXED: Linear reference support in route/mapmatch apis (FOW, FRC, bearing, and number of references) [#2645](https://github.com/valhalla/valhalla/pull/2645)
   * FIXED: Ambiguous local to global (with timezone information) date time conversions now all choose to use the later time instead of throwing unhandled exceptions [#2665](https://github.com/valhalla/valhalla/pull/2665)
   * FIXED: Overestimated reach caused be reenquing transition nodes without checking that they had been already expanded [#2670](https://github.com/valhalla/valhalla/pull/2670)
   * FIXED: Build with C++17 standard. Deprecated function calls are substituted with new ones. [#2669](https://github.com/valhalla/valhalla/pull/2669)
   * FIXED: Improve German post_transition_verbal instruction [#2677](https://github.com/valhalla/valhalla/pull/2677)
   * FIXED: Lane updates.  Add the turn lanes to all edges of the way.  Do not "enhance" turn lanes if they are part of a complex restriction.  Moved ProcessTurnLanes after UpdateManeuverPlacementForInternalIntersectionTurns.  Fix for a missing "uturn" indication for intersections on the previous maneuver, we were serializing an empty list. [#2679](https://github.com/valhalla/valhalla/pull/2679)
   * FIXED: Fixes OpenLr serialization [#2688](https://github.com/valhalla/valhalla/pull/2688)
   * FIXED: Internal edges can't be also a ramp or a turn channel.  Also, if an edge is marked as ramp and turn channel mark it as a ramp.  [2689](https://github.com/valhalla/valhalla/pull/2689)
   * FIXED: Check that speeds are equal for the edges going in the same direction while buildig shortcuts [#2691](https://github.com/valhalla/valhalla/pull/2691)
   * FIXED: Missing fork or bear instruction [#2683](https://github.com/valhalla/valhalla/pull/2683)
   * FIXED: Eliminate null pointer dereference in GraphReader::AreEdgesConnected [#2695](https://github.com/valhalla/valhalla/issues/2695)
   * FIXED: Fix polyline simplification float/double comparison [#2698](https://github.com/valhalla/valhalla/issues/2698)
   * FIXED: Weights were sometimes negative due to incorrect updates to elapsed_cost [#2702](https://github.com/valhalla/valhalla/pull/2702)
   * FIXED: Fix bidirectional route failures at deadends [#2705](https://github.com/valhalla/valhalla/pull/2705)
   * FIXED: Updated logic to call out a non-obvious turn [#2708](https://github.com/valhalla/valhalla/pull/2708)
   * FIXED: valhalla_build_statistics multithreaded mode fixed [#2707](https://github.com/valhalla/valhalla/pull/2707)
   * FIXED: If infer_internal_intersections is true then allow internals that are also ramps or TCs. Without this we produce an extra continue manuever.  [#2710](https://github.com/valhalla/valhalla/pull/2710)
   * FIXED: We were routing down roads that should be destination only. Now we mark roads with motor_vehicle=destination and motor_vehicle=customers or access=destination and access=customers as destination only. [#2722](https://github.com/valhalla/valhalla/pull/2722)
   * FIXED: Replace all Python2 print statements with Python3 syntax [#2716](https://github.com/valhalla/valhalla/issues/2716)
   * FIXED: Some HGT files not found [#2723](https://github.com/valhalla/valhalla/issues/2723)
   * FIXED: Fix PencilPointUturn detection by removing short-edge check and updating angle threshold [#2725](https://github.com/valhalla/valhalla/issues/2725)
   * FIXED: Fix invalid continue/bear maneuvers [#2729](https://github.com/valhalla/valhalla/issues/2729)
   * FIXED: Fixes an issue that lead to double turns within a very short distance, when instead, it should be a u-turn. We now collapse double L turns or double R turns in short non-internal intersections to u-turns. [#2740](https://github.com/valhalla/valhalla/pull/2740)
   * FIXED: fixes an issue that lead to adding an extra maneuver. We now combine a current maneuver short length non-internal edges (left or right) with the next maneuver that is a kRampStraight. [#2741](https://github.com/valhalla/valhalla/pull/2741)
   * FIXED: Reduce verbose instructions by collapsing small end ramp forks [#2762](https://github.com/valhalla/valhalla/issues/2762)
   * FIXED: Remove redundant return statements [#2776](https://github.com/valhalla/valhalla/pull/2776)
   * FIXED: Added unit test for BuildAdminFromPBF() to test GEOS 3.9 update. [#2787](https://github.com/valhalla/valhalla/pull/2787)
   * FIXED: Add support for geos-3.9 c++ api [#2739](https://github.com/valhalla/valhalla/issues/2739)
   * FIXED: Fix check for live speed validness [#2797](https://github.com/valhalla/valhalla/pull/2797)

* **Enhancement**
   * ADDED: Matrix of Bike Share [#2590](https://github.com/valhalla/valhalla/pull/2590)
   * ADDED: Add ability to provide custom implementation for candidate collection in CandidateQuery. [#2328](https://github.com/valhalla/valhalla/pull/2328)
   * ADDED: Cancellation of tile downloading. [#2319](https://github.com/valhalla/valhalla/pull/2319)
   * ADDED: Return the coordinates of the nodes isochrone input locations snapped to [#2111](https://github.com/valhalla/valhalla/pull/2111)
   * ADDED: Allows more complicated routes in timedependent a-star before timing out [#2068](https://github.com/valhalla/valhalla/pull/2068)
   * ADDED: Guide signs and junction names [#2096](https://github.com/valhalla/valhalla/pull/2096)
   * ADDED: Added a bool to the config indicating whether to use commercially set attributes.  Added logic to not call IsIntersectionInternal if this is a commercial data set.  [#2132](https://github.com/valhalla/valhalla/pull/2132)
   * ADDED: Removed commerical data set bool to the config and added more knobs for data.  Added infer_internal_intersections, infer_turn_channels, apply_country_overrides, and use_admin_db.  [#2173](https://github.com/valhalla/valhalla/pull/2173)
   * ADDED: Allow using googletest in unit tests and convert all tests to it (old test.cc is completely removed). [#2128](https://github.com/valhalla/valhalla/pull/2128)
   * ADDED: Add guidance view capability. [#2209](https://github.com/valhalla/valhalla/pull/2209)
   * ADDED: Collect turn cost information as path is formed so that it can be seralized out for trace attributes or osrm flavored intersections. Also add shape_index to osrm intersections. [#2207](https://github.com/valhalla/valhalla/pull/2207)
   * ADDED: Added alley factor to autocost.  Factor is defaulted at 1.0f or do not avoid alleys. [#2246](https://github.com/valhalla/valhalla/pull/2246)
   * ADDED: Support unlimited speed limits where maxspeed=none. [#2251](https://github.com/valhalla/valhalla/pull/2251)
   * ADDED: Implement improved Reachability check using base class Dijkstra. [#2243](https://github.com/valhalla/valhalla/pull/2243)
   * ADDED: Gurka integration test framework with ascii-art maps [#2244](https://github.com/valhalla/valhalla/pull/2244)
   * ADDED: Add to the stop impact when transitioning from higher to lower class road and we are not on a turn channel or ramp. Also, penalize lefts when driving on the right and vice versa. [#2282](https://github.com/valhalla/valhalla/pull/2282)
   * ADDED: Added reclassify_links, use_direction_on_ways, and allow_alt_name as config options.  If `use_direction_on_ways = true` then use `direction` and `int_direction` on the way to update the directional for the `ref` and `int_ref`.  Also, copy int_efs to the refs. [#2285](https://github.com/valhalla/valhalla/pull/2285)
   * ADDED: Add support for live traffic. [#2268](https://github.com/valhalla/valhalla/pull/2268)
   * ADDED: Implement per-location search filters for functional road class and forms of way. [#2289](https://github.com/valhalla/valhalla/pull/2289)
   * ADDED: Approach, multi-cue, and length updates [#2313](https://github.com/valhalla/valhalla/pull/2313)
   * ADDED: Speed up timezone differencing calculation if cache is provided. [#2316](https://github.com/valhalla/valhalla/pull/2316)
   * ADDED: Added rapidjson/schema.h to baldr/rapidjson_util.h to make it available for use within valhalla. [#2330](https://github.com/valhalla/valhalla/issues/2330)
   * ADDED: Support decimal precision for height values in elevation service. Also support polyline5 for encoded polylines input and output to elevation service. [#2324](https://github.com/valhalla/valhalla/pull/2324)
   * ADDED: Use both imminent and distant verbal multi-cue phrases. [#2353](https://github.com/valhalla/valhalla/pull/2353)
   * ADDED: Split parsing stage into 3 separate stages. [#2339](https://github.com/valhalla/valhalla/pull/2339)
   * CHANGED: Speed up graph enhancing by avoiding continuous unordered_set rebuilding [#2349](https://github.com/valhalla/valhalla/pull/2349)
   * CHANGED: Skip calling out to Lua for nodes/ways/relations with not tags - speeds up parsing. [#2351](https://github.com/valhalla/valhalla/pull/2351)
   * CHANGED: Switch to LuaJIT for lua scripting - speeds up file parsing [#2352](https://github.com/valhalla/valhalla/pull/2352)
   * ADDED: Ability to create OpenLR records from raw data. [#2356](https://github.com/valhalla/valhalla/pull/2356)
   * ADDED: Revamp length phrases [#2359](https://github.com/valhalla/valhalla/pull/2359)
   * CHANGED: Do not allocate memory in skadi if we don't need it. [#2373](https://github.com/valhalla/valhalla/pull/2373)
   * CHANGED: Map matching: throw error (443/NoSegment) when no candidate edges are available. [#2370](https://github.com/valhalla/valhalla/pull/2370/)
   * ADDED: Add sk-SK.json (slovak) localization file. [#2376](https://github.com/valhalla/valhalla/pull/2376)
   * ADDED: Extend roundabout phrases. [#2378](https://github.com/valhalla/valhalla/pull/2378)
   * ADDED: More roundabout phrase tests. [#2382](https://github.com/valhalla/valhalla/pull/2382)
   * ADDED: Update the turn and continue phrases to include junction names and guide signs. [#2386](https://github.com/valhalla/valhalla/pull/2386)
   * ADDED: Add the remaining guide sign toward phrases [#2389](https://github.com/valhalla/valhalla/pull/2389)
   * ADDED: The ability to allow immediate uturns at trace points in a map matching request [#2380](https://github.com/valhalla/valhalla/pull/2380)
   * ADDED: Add utility functions to Signs. [#2390](https://github.com/valhalla/valhalla/pull/2390)
   * ADDED: Unified time tracking for all algorithms that support time-based graph expansion. [#2278](https://github.com/valhalla/valhalla/pull/2278)
   * ADDED: Add rail_ferry use and costing. [#2408](https://github.com/valhalla/valhalla/pull/2408)
   * ADDED: `street_side_max_distance`, `display_lat` and `display_lon` to `locations` in input for better control of routing side of street [#1769](https://github.com/valhalla/valhalla/pull/1769)
   * ADDED: Add addtional exit phrases. [#2421](https://github.com/valhalla/valhalla/pull/2421)
   * ADDED: Add Japanese locale, update German. [#2432](https://github.com/valhalla/valhalla/pull/2432)
   * ADDED: Gurka expect_route refactor [#2435](https://github.com/valhalla/valhalla/pull/2435)
   * ADDED: Add option to suppress roundabout exits [#2437](https://github.com/valhalla/valhalla/pull/2437)
   * ADDED: Add Greek locale. [#2438](https://github.com/valhalla/valhalla/pull/2438)
   * ADDED (back): Support for 64bit wide way ids in the edgeinfo structure with no impact to size for data sources with ids 32bits wide. [#2422](https://github.com/valhalla/valhalla/pull/2422)
   * ADDED: Support for 64bit osm node ids in parsing stage of tile building [#2422](https://github.com/valhalla/valhalla/pull/2422)
   * CHANGED: Point2/PointLL are now templated to allow for higher precision coordinate math when desired [#2429](https://github.com/valhalla/valhalla/pull/2429)
   * ADDED: Optional OpenLR Encoded Path Edges in API Response [#2424](https://github.com/valhalla/valhalla/pull/2424)
   * ADDED: Add explicit include for sstream to be compatible with msvc_x64 toolset. [#2449](https://github.com/valhalla/valhalla/pull/2449)
   * ADDED: Properly split returned path if traffic conditions change partway along edges [#2451](https://github.com/valhalla/valhalla/pull/2451/files)
   * ADDED: Add Dutch locale. [#2464](https://github.com/valhalla/valhalla/pull/2464)
   * ADDED: Check with address sanititizer in CI. Add support for undefined behavior sanitizer. [#2487](https://github.com/valhalla/valhalla/pull/2487)
   * ADDED: Ability to recost a path and increased cost/time details along the trippath and json output [#2425](https://github.com/valhalla/valhalla/pull/2425)
   * ADDED: Add the ability to do bikeshare based (ped/bike) multimodal routing [#2031](https://github.com/valhalla/valhalla/pull/2031)
   * ADDED: Route through restrictions enabled by introducing a costing option. [#2469](https://github.com/valhalla/valhalla/pull/2469)
   * ADDED: Migrated to Ubuntu 20.04 base-image [#2508](https://github.com/valhalla/valhalla/pull/2508)
   * CHANGED: Speed up parseways stage by avoiding multiple string comparisons [#2518](https://github.com/valhalla/valhalla/pull/2518)
   * CHANGED: Speed up enhance stage by avoiding GraphTileBuilder copying [#2468](https://github.com/valhalla/valhalla/pull/2468)
   * ADDED: Costing options now includes shortest flag which favors shortest path routes [#2555](https://github.com/valhalla/valhalla/pull/2555)
   * ADDED: Incidents in intersections [#2547](https://github.com/valhalla/valhalla/pull/2547)
   * CHANGED: Refactor mapmatching configuration to use a struct (instead of `boost::property_tree::ptree`). [#2485](https://github.com/valhalla/valhalla/pull/2485)
   * ADDED: Save exit maneuver's begin heading when combining enter & exit roundabout maneuvers. [#2554](https://github.com/valhalla/valhalla/pull/2554)
   * ADDED: Added new urban flag that can be set if edge is within city boundaries to data processing; new use_urban_tag config option; added to osrm response within intersections. [#2522](https://github.com/valhalla/valhalla/pull/2522)
   * ADDED: Parses OpenLr of type PointAlongLine [#2565](https://github.com/valhalla/valhalla/pull/2565)
   * ADDED: Use edge.is_urban is set for serializing is_urban. [#2568](https://github.com/valhalla/valhalla/pull/2568)
   * ADDED: Added new rest/service area uses on the edge. [#2533](https://github.com/valhalla/valhalla/pull/2533)
   * ADDED: Dependency cache for Azure [#2567](https://github.com/valhalla/valhalla/pull/2567)
   * ADDED: Added flexibility to remove the use of the admindb and to use the country and state iso from the tiles; [#2579](https://github.com/valhalla/valhalla/pull/2579)
   * ADDED: Added toll gates and collection points (gantry) to the node;  [#2532](https://github.com/valhalla/valhalla/pull/2532)
   * ADDED: Added osrm serialization for rest/service areas and admins. [#2594](https://github.com/valhalla/valhalla/pull/2594)
   * CHANGED: Improved Russian localization; [#2593](https://github.com/valhalla/valhalla/pull/2593)
   * ADDED: Support restricted class in intersection annotations [#2589](https://github.com/valhalla/valhalla/pull/2589)
   * ADDED: Added trail type trace [#2606](https://github.com/valhalla/valhalla/pull/2606)
   * ADDED: Added tunnel names to the edges as a tagged name.  [#2608](https://github.com/valhalla/valhalla/pull/2608)
   * CHANGED: Moved incidents to the trip leg and cut the shape of the leg at that location [#2610](https://github.com/valhalla/valhalla/pull/2610)
   * ADDED: Costing option to ignore_closures when routing with current flow [#2615](https://github.com/valhalla/valhalla/pull/2615)
   * ADDED: Cross-compilation ability with MinGW64 [#2619](https://github.com/valhalla/valhalla/pull/2619)
   * ADDED: Defines the incident tile schema and incident metadata [#2620](https://github.com/valhalla/valhalla/pull/2620)
   * ADDED: Moves incident serializer logic into a generic serializer [#2621](https://github.com/valhalla/valhalla/pull/2621)
   * ADDED: Incident loading singleton for continually refreshing incident tiles[#2573](https://github.com/valhalla/valhalla/pull/2573)
   * ADDED: One shot mode to valhalla_service so you can run a single request of any type without starting a server [#2624](https://github.com/valhalla/valhalla/pull/2624)
   * ADDED: Adds text instructions to OSRM output [#2625](https://github.com/valhalla/valhalla/pull/2625)
   * ADDED: Adds support for alternate routes [#2626](https://github.com/valhalla/valhalla/pull/2626)
   * CHANGED: Switch Python bindings generator from boost.python to header-only pybind11[#2644](https://github.com/valhalla/valhalla/pull/2644)
   * ADDED: Add support of input file for one-shot mode of valhalla_service [#2648](https://github.com/valhalla/valhalla/pull/2648)
   * ADDED: Linear reference support to locate api [#2645](https://github.com/valhalla/valhalla/pull/2645)
   * ADDED: Implemented OSRM-like turn duration calculation for car. Uses it now in auto costing. [#2651](https://github.com/valhalla/valhalla/pull/2651)
   * ADDED: Enhanced turn lane information in guidance [#2653](https://github.com/valhalla/valhalla/pull/2653)
   * ADDED: `top_speed` option for all motorized vehicles [#2667](https://github.com/valhalla/valhalla/issues/2667)
   * CHANGED: Move turn_lane_direction helper to odin/util [#2675](https://github.com/valhalla/valhalla/pull/2675)
   * ADDED: Add annotations to osrm response including speed limits, unit and sign conventions [#2668](https://github.com/valhalla/valhalla/pull/2668)
   * ADDED: Added functions for predicted speeds encoding-decoding [#2674](https://github.com/valhalla/valhalla/pull/2674)
   * ADDED: Time invariant routing via the bidirectional algorithm. This has the effect that when time dependent routes (arrive_by and depart_at) fall back to bidirectional due to length restrictions they will actually use the correct time of day for one of the search directions [#2660](https://github.com/valhalla/valhalla/pull/2660)
   * ADDED: If the length of the edge is greater than kMaxEdgeLength, then consider this a catastrophic error if the should_error bool is true in the set_length function. [2678](https://github.com/valhalla/valhalla/pull/2678)
   * ADDED: Moved lat,lon coordinates structures from single to double precision. Improves geometry accuracy noticibly at zooms above 17 as well as coordinate snapping and any other geometric operations. Addes about a 2% performance pentalty for standard routes. Graph nodes now have 7 digits of precision.  [#2693](https://github.com/valhalla/valhalla/pull/2693)
   * ADDED: Added signboards to guidance views.  [#2687](https://github.com/valhalla/valhalla/pull/2687)
   * ADDED: Regular speed on shortcut edges is calculated with turn durations taken into account. Truck, motorcycle and motorscooter profiles use OSRM-like turn duration. [#2662](https://github.com/valhalla/valhalla/pull/2662)
   * CHANGED: Remove astar algorithm and replace its use with timedep_forward as its redundant [#2706](https://github.com/valhalla/valhalla/pull/2706)
   * ADDED: Recover and recost all shortcuts in final path for bidirectional astar algorithm [#2711](https://github.com/valhalla/valhalla/pull/2711)
   * ADDED: An option for shortcut recovery to be cached at start up to reduce the time it takes to do so on the fly [#2714](https://github.com/valhalla/valhalla/pull/2714)
   * ADDED: If width <= 1.9 then no access for auto, truck, bus, taxi, emergency and hov. [#2713](https://github.com/valhalla/valhalla/pull/2713)
   * ADDED: Centroid/Converge/Rendezvous/Meet API which allows input locations to find a least cost convergence point from all locations [#2734](https://github.com/valhalla/valhalla/pull/2734)
   * ADDED: Added support to process the sump_buster tag.  Also, fixed a few small access bugs for nodes. [#2731](https://github.com/valhalla/valhalla/pull/2731)
   * ADDED: Log message if failed to create tiles directory. [#2738](https://github.com/valhalla/valhalla/pull/2738)
   * CHANGED: Tile memory is only owned by the GraphTile rather than shared amongst copies of the graph tile (in GraphReader and TileCaches). [#2340](https://github.com/valhalla/valhalla/pull/2340)
   * ADDED: Add Estonian locale. [#2748](https://github.com/valhalla/valhalla/pull/2748)
   * CHANGED: Handle GraphTile objects as smart pointers [#2703](https://github.com/valhalla/valhalla/pull/2703)
   * CHANGED: Improve stability with no RTTI build [#2759](https://github.com/valhalla/valhalla/pull/2759) and [#2760](https://github.com/valhalla/valhalla/pull/2760)
   * CHANGED: Change generic service roads to a new Use=kServiceRoad. This is for highway=service without other service= tags (such as driveway, alley, parking aisle) [#2419](https://github.com/valhalla/valhalla/pull/2419)
   * ADDED: Isochrones support isodistance lines as well [#2699](https://github.com/valhalla/valhalla/pull/2699)
   * ADDED: Add support for ignoring live traffic closures for waypoints [#2685](https://github.com/valhalla/valhalla/pull/2685)
   * ADDED: Add use_distance to auto cost to allow choosing between two primary cost components, time or distance [#2771](https://github.com/valhalla/valhalla/pull/2771)
   * CHANGED: nit: Enables compiler warnings in part of loki module [#2767](https://github.com/valhalla/valhalla/pull/2767)
   * CHANGED: Reducing the number of uturns by increasing the cost to for them to 9.5f. Note: Did not increase the cost for motorcycles or motorscooters. [#2770](https://github.com/valhalla/valhalla/pull/2770)
   * ADDED: Add option to use thread-safe GraphTile's reference counter. [#2772](https://github.com/valhalla/valhalla/pull/2772)
   * CHANGED: nit: Enables compiler warnings in part of thor module [#2768](https://github.com/valhalla/valhalla/pull/2768)
   * ADDED: Add costing option `use_tracks` to avoid or favor tracks in route. [#2769](https://github.com/valhalla/valhalla/pull/2769)
   * CHANGED: chore: Updates libosmium [#2786](https://github.com/valhalla/valhalla/pull/2786)
   * CHANGED: Optimize double bucket queue to reduce memory reallocations. [#2719](https://github.com/valhalla/valhalla/pull/2719)
   * CHANGED: Collapse merge maneuvers [#2773](https://github.com/valhalla/valhalla/pull/2773)
   * CHANGED: Add shortcuts to the tiles' bins so we can find them when doing spatial lookups. [#2744](https://github.com/valhalla/valhalla/pull/2744)

## Release Date: 2019-11-21 Valhalla 3.0.9
* **Bug Fix**
   * FIXED: Changed reachability computation to consider both directions of travel wrt candidate edges [#1965](https://github.com/valhalla/valhalla/pull/1965)
   * FIXED: toss ways where access=private and highway=service and service != driveway. [#1960](https://github.com/valhalla/valhalla/pull/1960)
   * FIXED: Fix search_cutoff check in loki correlate_node. [#2023](https://github.com/valhalla/valhalla/pull/2023)
   * FIXED: Computes notion of a deadend at runtime in bidirectional a-star which fixes no-route with a complicated u-turn. [#1982](https://github.com/valhalla/valhalla/issues/1982)
   * FIXED: Fix a bug with heading filter at nodes. [#2058](https://github.com/valhalla/valhalla/pull/2058)
   * FIXED: Bug in map matching continuity checking such that continuity must only be in the forward direction. [#2029](https://github.com/valhalla/valhalla/pull/2029)
   * FIXED: Allow setting the time for map matching paths such that the time is used for speed lookup. [#2030](https://github.com/valhalla/valhalla/pull/2030)
   * FIXED: Don't use density factor for transition cost when user specified flag disables flow speeds. [#2048](https://github.com/valhalla/valhalla/pull/2048)
   * FIXED: Map matching trace_route output now allows for discontinuities in the match though multi match is not supported in valhalla route output. [#2049](https://github.com/valhalla/valhalla/pull/2049)
   * FIXED: Allows routes with no time specified to use time conditional edges and restrictions with a flag denoting as much [#2055](https://github.com/valhalla/valhalla/pull/2055)
   * FIXED: Fixed a bug with 'current' time type map matches. [#2060](https://github.com/valhalla/valhalla/pull/2060)
   * FIXED: Fixed a bug with time dependent expansion in which the expansion distance heuristic was not being used. [#2064](https://github.com/valhalla/valhalla/pull/2064)

* **Enhancement**
   * ADDED: Establish pinpoint test pattern [#1969](https://github.com/valhalla/valhalla/pull/1969)
   * ADDED: Suppress relative direction in ramp/exit instructions if it matches driving side of street [#1990](https://github.com/valhalla/valhalla/pull/1990)
   * ADDED: Added relative direction to the merge maneuver [#1989](https://github.com/valhalla/valhalla/pull/1989)
   * ADDED: Refactor costing to better handle multiple speed datasources [#2026](https://github.com/valhalla/valhalla/pull/2026)
   * ADDED: Better usability of curl for fetching tiles on the fly [#2026](https://github.com/valhalla/valhalla/pull/2026)
   * ADDED: LRU cache scheme for tile storage [#2026](https://github.com/valhalla/valhalla/pull/2026)
   * ADDED: GraphTile size check [#2026](https://github.com/valhalla/valhalla/pull/2026)
   * ADDED: Pick more sane values for highway and toll avoidance [#2026](https://github.com/valhalla/valhalla/pull/2026)
   * ADDED: Refactor adding predicted speed info to speed up process [#2026](https://github.com/valhalla/valhalla/pull/2026)
   * ADDED: Allow selecting speed data sources at request time [#2026](https://github.com/valhalla/valhalla/pull/2026)
   * ADDED: Allow disabling certain neighbors in connectivity map [#2026](https://github.com/valhalla/valhalla/pull/2026)
   * ADDED: Allows routes with time-restricted edges if no time specified and notes restriction in response [#1992](https://github.com/valhalla/valhalla/issues/1992)
   * ADDED: Runtime deadend detection to timedependent a-star. [#2059](https://github.com/valhalla/valhalla/pull/2059)

## Release Date: 2019-09-06 Valhalla 3.0.8
* **Bug Fix**
   * FIXED: Added logic to detect if user is to merge to the left or right [#1892](https://github.com/valhalla/valhalla/pull/1892)
   * FIXED: Overriding the destination_only flag when reclassifying ferries; Also penalizing ferries with a 5 min. penalty in the cost to allow us to avoid destination_only the majority of the time except when it is necessary. [#1895](https://github.com/valhalla/valhalla/pull/1905)
   * FIXED: Suppress forks at motorway junctions and intersecting service roads [#1909](https://github.com/valhalla/valhalla/pull/1909)
   * FIXED: Enhanced fork assignment logic [#1912](https://github.com/valhalla/valhalla/pull/1912)
   * FIXED: Added logic to fall back to return country poly if no state and updated lua for Metro Manila and Ireland [#1910](https://github.com/valhalla/valhalla/pull/1910)
   * FIXED: Added missing motorway fork instruction [#1914](https://github.com/valhalla/valhalla/pull/1914)
   * FIXED: Use begin street name for osrm compat mode [#1916](https://github.com/valhalla/valhalla/pull/1916)
   * FIXED: Added logic to fix missing highway cardinal directions in the US [#1917](https://github.com/valhalla/valhalla/pull/1917)
   * FIXED: Handle forward traversable significant road class intersecting edges [#1928](https://github.com/valhalla/valhalla/pull/1928)
   * FIXED: Fixed bug with shape trimming that impacted Uturns at Via locations. [#1935](https://github.com/valhalla/valhalla/pull/1935)
   * FIXED: Dive bomb updates.  Updated default speeds for urban areas based on roadclass for the enhancer.  Also, updated default speeds based on roadclass in lua.  Fixed an issue where we were subtracting 1 from uint32_t when 0 for stop impact.  Updated reclassify link logic to allow residential roads to be added to the tree, but we only downgrade the links to tertiary.  Updated TransitionCost functions to add 1.5 to the turncost when transitioning from a ramp to a non ramp and vice versa.  Also, added 0.5f to the turncost if the edge is a roundabout. [#1931](https://github.com/valhalla/valhalla/pull/1931)

* **Enhancement**
   * ADDED: Caching url fetched tiles to disk [#1887](https://github.com/valhalla/valhalla/pull/1887)
   * ADDED: filesystem::remove_all [#1887](https://github.com/valhalla/valhalla/pull/1887)
   * ADDED: Minimum enclosing bounding box tool [#1887](https://github.com/valhalla/valhalla/pull/1887)
   * ADDED: Use constrained flow speeds in bidirectional_astar.cc [#1907](https://github.com/valhalla/valhalla/pull/1907)
   * ADDED: Bike Share Stations are now in the graph which should set us up to do multimodal walk/bike scenarios [#1852](https://github.com/valhalla/valhalla/pull/1852)

## Release Date: 2019-7-18 Valhalla 3.0.7
* **Bug Fix**
   * FIXED: Fix pedestrian fork [#1886](https://github.com/valhalla/valhalla/pull/1886)

## Release Date: 2019-7-15 Valhalla 3.0.6
* **Bug Fix**
   * FIXED: Admin name changes. [#1853](https://github.com/valhalla/valhalla/pull/1853) Ref: [#1854](https://github.com/valhalla/valhalla/issues/1854)
   * FIXED: valhalla_add_predicted_traffic was overcommitted while gathering stats. Added a clear. [#1857](https://github.com/valhalla/valhalla/pull/1857)
   * FIXED: regression in map matching when moving to valhalla v3.0.0 [#1863](https://github.com/valhalla/valhalla/pull/1863)
   * FIXED: last step shape in osrm serializer should be 2 of the same point [#1867](https://github.com/valhalla/valhalla/pull/1867)
   * FIXED: Shape trimming at the beginning and ending of the route to not be degenerate [#1876](https://github.com/valhalla/valhalla/pull/1876)
   * FIXED: Duplicate waypoints in osrm serializer [#1880](https://github.com/valhalla/valhalla/pull/1880)
   * FIXED: Updates for heading precision [#1881](https://github.com/valhalla/valhalla/pull/1881)
   * FIXED: Map matching allowed untraversable edges at start of route [#1884](https://github.com/valhalla/valhalla/pull/1884)

* **Enhancement**
   * ADDED: Use the same protobuf object the entire way through the request process [#1837](https://github.com/valhalla/valhalla/pull/1837)
   * ADDED: Enhanced turn lane processing [#1859](https://github.com/valhalla/valhalla/pull/1859)
   * ADDED: Add global_synchronized_cache in valhalla_build_config [#1851](https://github.com/valhalla/valhalla/pull/1851)

## Release Date: 2019-06-04 Valhalla 3.0.5
* **Bug Fix**
   * FIXED: Protect against unnamed rotaries and routes that end in roundabouts not turning off rotary logic [#1840](https://github.com/valhalla/valhalla/pull/1840)

* **Enhancement**
   * ADDED: Add turn lane info at maneuver point [#1830](https://github.com/valhalla/valhalla/pull/1830)

## Release Date: 2019-05-31 Valhalla 3.0.4
* **Bug Fix**
   * FIXED: Improved logic to decide between bear vs. continue [#1798](https://github.com/valhalla/valhalla/pull/1798)
   * FIXED: Bicycle costing allows use of roads with all surface values, but with a penalty based on bicycle type. However, the edge filter totally disallows bad surfaces for some bicycle types, creating situations where reroutes fail if a rider uses a road with a poor surface. [#1800](https://github.com/valhalla/valhalla/pull/1800)
   * FIXED: Moved complex restrictions building to before validate. [#1805](https://github.com/valhalla/valhalla/pull/1805)
   * FIXED: Fix bicycle edge filter whan avoid_bad_surfaces = 1.0 [#1806](https://github.com/valhalla/valhalla/pull/1806)
   * FIXED: Replace the EnhancedTripPath class inheritance with aggregation [#1807](https://github.com/valhalla/valhalla/pull/1807)
   * FIXED: Replace the old timezone shape zip file every time valhalla_build_timezones is ran [#1817](https://github.com/valhalla/valhalla/pull/1817)
   * FIXED: Don't use island snapped edge candidates (from disconnected components or low reach edges) when we rejected other high reachability edges that were closer [#1835](https://github.com/valhalla/valhalla/pull/1835)

## Release Date: 2019-05-08 Valhalla 3.0.3
* **Bug Fix**
   * FIXED: Fixed a rare loop condition in route matcher (edge walking to match a trace).
   * FIXED: Fixed VACUUM ANALYZE syntax issue.  [#1704](https://github.com/valhalla/valhalla/pull/1704)
   * FIXED: Fixed the osrm maneuver type when a maneuver has the to_stay_on attribute set.  [#1714](https://github.com/valhalla/valhalla/pull/1714)
   * FIXED: Fixed osrm compatibility mode attributes.  [#1716](https://github.com/valhalla/valhalla/pull/1716)
   * FIXED: Fixed rotary/roundabout issues in Valhalla OSRM compatibility.  [#1727](https://github.com/valhalla/valhalla/pull/1727)
   * FIXED: Fixed the destinations assignment for exit names in OSRM compatibility mode. [#1732](https://github.com/valhalla/valhalla/pull/1732)
   * FIXED: Enhance merge maneuver type assignment. [#1735](https://github.com/valhalla/valhalla/pull/1735)
   * FIXED: Fixed fork assignments and on ramps for OSRM compatibility mode. [#1738](https://github.com/valhalla/valhalla/pull/1738)
   * FIXED: Fixed cardinal direction on reference names when forward/backward tag is present on relations. Fixes singly digitized roads with opposing directional modifiers. [#1741](https://github.com/valhalla/valhalla/pull/1741)
   * FIXED: Fixed fork assignment and narrative logic when a highway ends and splits into multiple ramps. [#1742](https://github.com/valhalla/valhalla/pull/1742)
   * FIXED: Do not use any avoid edges as origin or destination of a route, matrix, or isochrone. [#1745](https://github.com/valhalla/valhalla/pull/1745)
   * FIXED: Add leg summary and remove unused hint attribute for OSRM compatibility mode. [#1753](https://github.com/valhalla/valhalla/pull/1753)
   * FIXED: Improvements for pedestrian forks, pedestrian roundabouts, and continue maneuvers. [#1768](https://github.com/valhalla/valhalla/pull/1768)
   * FIXED: Added simplified overview for OSRM response and added use_toll logic back to truck costing. [#1765](https://github.com/valhalla/valhalla/pull/1765)
   * FIXED: temp fix for location distance bug [#1774](https://github.com/valhalla/valhalla/pull/1774)
   * FIXED: Fix pedestrian routes using walkway_factor [#1780](https://github.com/valhalla/valhalla/pull/1780)
   * FIXED: Update the begin and end heading of short edges based on use [#1783](https://github.com/valhalla/valhalla/pull/1783)
   * FIXED: GraphReader::AreEdgesConnected update.  If transition count == 0 return false and do not call transition function. [#1786](https://github.com/valhalla/valhalla/pull/1786)
   * FIXED: Only edge candidates that were used in the path are send to serializer: [1788](https://github.com/valhalla/valhalla/pull/1788)
   * FIXED: Added logic to prevent the removal of a destination maneuver when ending on an internal edge [#1792](https://github.com/valhalla/valhalla/pull/1792)
   * FIXED: Fixed instructions when starting on an internal edge [#1796](https://github.com/valhalla/valhalla/pull/1796)

* **Enhancement**
   * Add the ability to run valhalla_build_tiles in stages. Specify the begin_stage and end_stage as command line options. Also cleans up temporary files as the last stage in the pipeline.
   * Add `remove` to `filesystem` namespace. [#1752](https://github.com/valhalla/valhalla/pull/1752)
   * Add TaxiCost into auto costing options.
   * Add `preferred_side` to allow per-location filtering of edges based on the side of the road the location is on and the driving side for that locale.
   * Slightly decreased the internal side-walk factor to .90f to favor roads with attached sidewalks. This impacts roads that have added sidewalk:left, sidewalk:right or sidewalk:both OSM tags (these become attributes on each directedEdge). The user can then avoid/penalize dedicated sidewalks and walkways, when they increase the walkway_factor. Since we slightly decreased the sidewalk_factor internally and only favor sidewalks if use is tagged as sidewalk_left or sidewalk_right, we should tend to route on roads with attached sidewalks rather than separate/dedicated sidewalks, allowing for more road names to be called out since these are labeled more.
   * Add `via` and `break_through` location types [#1737](https://github.com/valhalla/valhalla/pull/1737)
   * Add `street_side_tolerance` and `search_cutoff` to input `location` [#1777](https://github.com/valhalla/valhalla/pull/1777)
   * Return the Valhalla error `Path distance exceeds the max distance limit` for OSRM responses when the route is greater than the service limits. [#1781](https://github.com/valhalla/valhalla/pull/1781)

## Release Date: 2019-01-14 Valhalla 3.0.2
* **Bug Fix**
   * FIXED: Transit update - fix dow and exception when after midnight trips are normalized [#1682](https://github.com/valhalla/valhalla/pull/1682)
   * FIXED: valhalla_convert_transit segfault - GraphTileBuilder has null GraphTileHeader [#1683](https://github.com/valhalla/valhalla/issues/1683)
   * FIXED: Fix crash for trace_route with osrm serialization. Was passing shape rather than locations to the waypoint method.
   * FIXED: Properly set driving_side based on data set in TripPath.
   * FIXED: A bad bicycle route exposed an issue with bidirectional A* when the origin and destination edges are connected. Use A* in these cases to avoid requiring a high cost threshold in BD A*.
   * FIXED: x86 and x64 data compatibility was fixed as the structures weren't aligned.
   * FIXED: x86 tests were failing due mostly to floating point issues and the aforementioned structure misalignment.
* **Enhancement**
   * Add a durations list (delta time between each pair of trace points), a begin_time and a use_timestamp flag to trace_route requests. This allows using the input trace timestamps or durations plus the begin_time to compute elapsed time at each edge in the matched path (rather than using costing methods).
   * Add support for polyline5 encoding for OSRM formatted output.
* **Note**
   * Isochrones and openlr are both noted as not working with release builds for x86 (32bit) platforms. We'll look at getting this fixed in a future release

## Release Date: 2018-11-21 Valhalla 3.0.1
* **Bug Fix**
   * FIXED: Fixed a rare, but serious bug with bicycle costing. ferry_factor_ in bicycle costing shadowed the data member in the base dynamic cost class, leading to an unitialized variable. Occasionally, this would lead to negative costs which caused failures. [#1663](https://github.com/valhalla/valhalla/pull/1663)
   * FIXED: Fixed use of units in OSRM compatibility mode. [#1662](https://github.com/valhalla/valhalla/pull/1662)

## Release Date: 2018-11-21 Valhalla 3.0.0
* **NOTE**
   * This release changes the Valhalla graph tile formats to make the tile data more efficient and flexible. Tile data is incompatible with Valhalla 2.x builds, and code for 3.x is incompatible with data built for Valahalla 2.x versions. Valhalla tile sizes are slightly smaller (for datasets using elevation information the size savings is over 10%). In addition, there is increased flexibility for creating different variants of tiles to support different applications (e.g. bicycle only, or driving only).
* **Enhancement**
   * Remove the use of DirectedEdge for transitions between nodes on different hierarchy levels. A new structure, NodeTransition, is now used to transition to nodes on different hierarchy level. This saves space since only the end node GraphId is needed for the transitions (and DirectedEdge is a large data structure).
   * Change the NodeInfo lat,lon to use an offset from the tile base lat,lon. This potentially allows higher precision than using float, but more importantly saves space and allows support for NodeTransitions as well as spare for future growth.
   * Remove the EdgeElevation structure and max grade information into DirectedEdge and mean elevation into EdgeInfo. This saves space.
   * Reduce wayid to 32 bits. This allows sufficient growth when using OpenStreetMap data and frees space in EdgeInfo (allows moving speed limit and mean elevation from other structures).
   * Move name consistency from NodeInfo to DirectedEdge. This allows a more efficient lookup of name consistency.
   * Update all path algorithms to use NodeTransition logic rather than special DirectedEdge transition types. This simplifies PathAlgorithms slightly and removes some conditional logic.
   * Add an optional GraphFilter stage to tile building pipeline. This allows removal of edges and nodes based on access. This allows bicycle only, pedestrian only, or driving only datasets (or combinations) to be created - allowing smaller datasets for special purpose applications.
* **Deprecate**
   * Valhalla 3.0 removes support for OSMLR.

## Release Date: 2018-11-20 Valhalla 2.7.2
* **Enhancement**
   * UPDATED: Added a configuration variable for max_timedep_distance. This is used in selecting the path algorithm and provides the maximum distance between locations when choosing a time dependent path algorithm (other than multi modal). Above this distance, bidirectional A* is used with no time dependencies.
   * UPDATED: Remove transition edges from priority queue in Multimodal methods.
   * UPDATED: Fully implement street names and exit signs with ability to identify route numbers. [#1635](https://github.com/valhalla/valhalla/pull/1635)
* **Bug Fix**
   * FIXED: A timed-turned restriction should not be applied when a non-timed route is executed.  [#1615](https://github.com/valhalla/valhalla/pull/1615)
   * FIXED: Changed unordered_map to unordered_multimap for polys. Poly map can contain the same key but different multi-polygons. For example, islands for a country or timezone polygons for a country.
   * FIXED: Fixed timezone db issue where TZIDs did not exist in the Howard Hinnant date time db that is used in the date_time class for tz indexes.  Added logic to create aliases for TZIDs based on https://en.wikipedia.org/wiki/List_of_tz_database_time_zones
   * FIXED: Fixed the ramp turn modifiers for osrm compat [#1569](https://github.com/valhalla/valhalla/pull/1569)
   * FIXED: Fixed the step geometry when using the osrm compat mode [#1571](https://github.com/valhalla/valhalla/pull/1571)
   * FIXED: Fixed a data creation bug causing issues with A* routes ending on loops. [#1576](https://github.com/valhalla/valhalla/pull/1576)
   * FIXED: Fixed an issue with a bad route where destination only was present. Was due to thresholds in bidirectional A*. Changed threshold to be cost based rather than number of iterations). [#1586](https://github.com/valhalla/valhalla/pull/1586)
   * FIXED: Fixed an issue with destination only (private) roads being used in bicycle routes. Centralized some "base" transition cost logic in the base DynamicCost class. [#1587](https://github.com/valhalla/valhalla/pull/1587)
   * FIXED: Remove extraneous ramp maneuvers [#1657](https://github.com/valhalla/valhalla/pull/1657)

## Release Date: 2018-10-02 Valhalla 2.7.1
* **Enhancement**
   * UPDATED: Added date time support to forward and reverse isochrones. Add speed lookup (predicted speeds and/or free-flow or constrained flow speed) if date_time is present.
   * UPDATED: Add timezone checks to multimodal routes and isochrones (updates localtime if the path crosses into a timezone different than the start location).
* **Data Producer Update**
   * UPDATED: Removed boost date time support from transit.  Now using the Howard Hinnant date library.
* **Bug Fix**
   * FIXED: Fixed a bug with shortcuts that leads to inconsistent routes depending on whether shortcuts are taken, different origins can lead to different paths near the destination. This fix also improves performance on long routes and matrices.
   * FIXED: We were getting inconsistent results between departing at current date/time vs entering the current date/time.  This issue is due to the fact that the iso_date_time function returns the full iso date_time with the timezone offset (e.g., 2018-09-27T10:23-07:00 vs 2018-09-27T10:23). When we refactored the date_time code to use the new Howard Hinnant date library, we introduced this bug.
   * FIXED: Increased the threshold in CostMatrix to address null time and distance values occuring for truck costing with locations near the max distance.

## Release Date: 2018-09-13 Valhalla 2.7.0
* **Enhancement**
   * UPDATED: Refactor to use the pbf options instead of the ptree config [#1428](https://github.com/valhalla/valhalla/pull/1428) This completes [1357](https://github.com/valhalla/valhalla/issues/1357)
   * UPDATED: Removed the boost/date_time dependency from baldr and odin. We added the Howard Hinnant date and time library as a submodule. [#1494](https://github.com/valhalla/valhalla/pull/1494)
   * UPDATED: Fixed 'Drvie' typo [#1505](https://github.com/valhalla/valhalla/pull/1505) This completes [1504](https://github.com/valhalla/valhalla/issues/1504)
   * UPDATED: Optimizations of GetSpeed for predicted speeds [1490](https://github.com/valhalla/valhalla/issues/1490)
   * UPDATED: Isotile optimizations
   * UPDATED: Added stats to predictive traffic logging
   * UPDATED: resample_polyline - Breaks the polyline into equal length segments at a sample distance near the resolution. Break out of the loop through polyline points once we reach the specified number of samplesthen append the last
polyline point.
   * UPDATED: added android logging and uses a shared graph reader
   * UPDATED: Do not run a second pass on long pedestrian routes that include a ferry (but succeed on first pass). This is a performance fix. Long pedestrian routes with A star factor based on ferry speed end up being very inefficient.
* **Bug Fix**
   * FIXED: A* destination only
   * FIXED: Fixed through locations weren't honored [#1449](https://github.com/valhalla/valhalla/pull/1449)


## Release Date: 2018-08-02 Valhalla 3.0.0-rc.4
* **Node Bindings**
   * UPDATED: add some worker pool handling
   [#1467](https://github.com/valhalla/valhalla/pull/1467)

## Release Date: 2018-08-02 Valhalla 3.0.0-rc.3
* **Node Bindings**
   * UPDATED: replaced N-API with node-addon-api wrapper and made the actor
   functions asynchronous
   [#1457](https://github.com/valhalla/valhalla/pull/1457)

## Release Date: 2018-07-24 Valhalla 3.0.0-rc.2
* **Node Bindings**
   * FIXED: turn on the autocleanup functionality for the actor object.
   [#1439](https://github.com/valhalla/valhalla/pull/1439)

## Release Date: 2018-07-16 Valhalla 3.0.0-rc.1
* **Enhancement**
   * ADDED: exposed the rest of the actions to the node bindings and added tests. [#1415](https://github.com/valhalla/valhalla/pull/1415)

## Release Date: 2018-07-12 Valhalla 3.0.0-alpha.1
**NOTE**: There was already a small package named `valhalla` on the npm registry, only published up to version 0.0.3. The team at npm has transferred the package to us, but would like us to publish something to it ASAP to prove our stake in it. Though the bindings do not have all of the actor functionality exposed yet (just route), we are going to publish an alpha release of 3.0.0 to get something up on npm.
* **Infrastructure**:
   * ADDED: add in time dependent algorithms if the distance between locations is less than 500km.
   * ADDED: TurnLanes to indicate turning lanes at the end of a directed edge.
   * ADDED: Added PredictedSpeeds to Valhalla tiles and logic to compute speed based on predictive speed profiles.
* **Data Producer Update**
   * ADDED: is_route_num flag was added to Sign records. Set this to true if the exit sign comes from a route number/ref.
   * CHANGED: Lower speeds on driveways, drive-thru, and parking aisle. Set destination only flag for drive thru use.
   * ADDED: Initial implementation of turn lanes.
  **Bug Fix**
   * CHANGED: Fix destination only penalty for A* and time dependent cases.
   * CHANGED: Use the distance from GetOffsetForHeading, based on road classification and road use (e.g. ramp, turn channel, etc.), within tangent_angle function.
* **Map Matching**
   * FIXED: Fixed trace_route edge_walk server abort [#1365](https://github.com/valhalla/valhalla/pull/1365)
* **Enhancement**
   * ADDED: Added post process for updating free and constrained speeds in the directed edges.
   * UPDATED: Parse the json request once and store in a protocol buffer to pass along the pipeline. This completed the first portion of [1357](https://github.com/valhalla/valhalla/issues/1357)
   * UPDATED: Changed the shape_match attribute from a string to an enum. Fixes [1376](https://github.com/valhalla/valhalla/issues/1376)
   * ADDED: Node bindings for route [#1341](https://github.com/valhalla/valhalla/pull/1341)
   * UPDATED: Use a non-linear use_highways factor (to more heavily penalize highways as use_highways approaches 0).

## Release Date: 2018-07-15 Valhalla 2.6.3
* **API**:
   * FIXED: Use a non-linear use_highways factor (to more heavily penalize highways as use_highways approaches 0).
   * FIXED: Fixed the highway_factor when use_highways < 0.5.
   * ENHANCEMENT: Added logic to modulate the surface factor based on use_trails.
   * ADDED: New customer test requests for motorcycle costing.

## Release Date: 2018-06-28 Valhalla 2.6.2
* **Data Producer Update**
   * FIXED: Complex restriction sorting bug.  Check of has_dt in ComplexRestrictionBuilder::operator==.
* **API**:
   * FIXED: Fixed CostFactory convenience method that registers costing models
   * ADDED: Added use_tolls into motorcycle costing options

## Release Date: 2018-05-28 Valhalla 2.6.0
* **Infrastructure**:
   * CHANGED: Update cmake buildsystem to replace autoconf [#1272](https://github.com/valhalla/valhalla/pull/1272)
* **API**:
   * CHANGED: Move `trace_options` parsing to map matcher factory [#1260](https://github.com/valhalla/valhalla/pull/1260)
   * ADDED: New costing method for AutoDataFix [#1283](https://github.com/valhalla/valhalla/pull/1283)

## Release Date: 2018-05-21 Valhalla 2.5.0
* **Infrastructure**
   * ADDED: Add code formatting and linting.
* **API**
   * ADDED: Added new motorcycle costing, motorcycle access flag in data and use_trails option.
* **Routing**
   * ADDED: Add time dependnet forward and reverse A* methods.
   * FIXED: Increase minimum threshold for driving routes in bidirectional A* (fixes some instances of bad paths).
* **Data Producer Update**
   * CHANGED: Updates to properly handle cycleway crossings.
   * CHANGED: Conditionally include driveways that are private.
   * ADDED: Added logic to set motorcycle access.  This includes lua, country access, and user access flags for motorcycles.

## Release Date: 2018-04-11 Valhalla 2.4.9
* **Enhancement**
   * Added European Portuguese localization for Valhalla
   * Updates to EdgeStatus to improve performance. Use an unordered_map of tile Id and allocate an array for each edge in the tile. This allows using pointers to access status for sequential edges. This improves performance by 50% or so.
   * A couple of bicycle costing updates to improve route quality: avoid roads marked as part of a truck network, to remove the density penalty for transition costs.
   * When optimal matrix type is selected, now use CostMatrix for source to target pedestrian and bicycle matrix calls when both counts are above some threshold. This improves performance in general and lessens some long running requests.
*  **Data Producer Update**
   * Added logic to protect against setting a speed of 0 for ferries.

## Release Date: 2018-03-27 Valhalla 2.4.8
* **Enhancement**
   * Updates for Italian verbal translations
   * Optionally remove driveways at graph creation time
   * Optionally disable candidate edge penalty in path finding
   * OSRM compatible route, matrix and map matching response generation
   * Minimal Windows build compatibility
   * Refactoring to use PBF as the IPC mechanism for all objects
   * Improvements to internal intersection marking to reduce false positives
* **Bug Fix**
   * Cap candidate edge penalty in path finding to reduce excessive expansion
   * Fix trivial paths at deadends

## Release Date: 2018-02-08 Valhalla 2.4.7
* **Enhancement**
   * Speed up building tiles from small OSM imports by using boost directory iterator rather than going through all possible tiles and testing each if the file exists.
* **Bug Fix**
   * Protect against overflow in string to float conversion inside OSM parsing.

## Release Date: 2018-01-26 Valhalla 2.4.6
* **Enhancement**
   * Elevation library will lazy load RAW formatted sources

## Release Date: 2018-01-24 Valhalla 2.4.5
* **Enhancement**
   * Elevation packing utility can unpack lz4hc now
* **Bug Fix**
   * Fixed broken darwin builds

## Release Date: 2018-01-23 Valhalla 2.4.4
* **Enhancement**
   * Elevation service speed improvments and the ability to serve lz4hc compressed data
   * Basic support for downloading routing tiles on demand
   * Deprecated `valhalla_route_service`, now all services (including elevation) are found under `valhalla_service`

## Release Date: 2017-12-11 Valhalla 2.4.3
* **Enhancement**
   * Remove union from GraphId speeds up some platforms
   * Use SAC scale in pedestrian costing
   * Expanded python bindings to include all actions (route, matrix, isochrone, etc)
* **Bug Fix**
   * French translation typo fixes
*  **Data Producer Update**
   * Handling shapes that intersect the poles when binning
   * Handling when transit shapes are less than 2 points

## Release Date: 2017-11-09 Valhalla 2.4.1
*  **Data Producer Update**
   * Added kMopedAccess to modes for complex restrictions.  Remove the kMopedAccess when auto access is removed.  Also, add the kMopedAccess when an auto restriction is found.

## Release Date: 2017-11-08 Valhalla 2.4.0
*  **Data Producer Update**
   * Added logic to support restriction = x with a the except tag.  We apply the restriction to everything except for modes in the except tag.
   * Added logic to support railway_service and coach_service in transit.
* **Bug Fix**
  * Return proper edge_walk path for requested shape_match=walk_or_snap
  * Skip invalid stateid for Top-K requests

## Release Date: 2017-11-07 Valhalla 2.3.9
* **Enhancement**
  * Top-K map matched path generation now only returns unique paths and does so with fewer iterations
  * Navigator call outs for both imperial and metric units
  * The surface types allowed for a given bike route can now be controlled via a request parameter `avoid_bad_surfaces`
  * Improved support for motorscooter costing via surface types, road classification and vehicle specific tagging
* **Bug Fix**
  * Connectivity maps now include information about transit tiles
  * Lane counts for singly digitized roads are now correct for a given directed edge
  * Edge merging code for assigning osmlr segments is now robust to partial tile sets
  * Fix matrix path finding to allow transitioning down to lower levels when appropriate. In particular, do not supersede shortcut edges until no longer expanding on the next level.
  * Fix optimizer rotate location method. This fixes a bug where optimal ordering was bad for large location sets.
*  **Data Producer Update**
   * Duration tags are now used to properly set the speed of travel for a ferry routes

## Release Date: 2017-10-17 Valhalla 2.3.8
* **Bug Fix**
  * Fixed the roundabout exit count for bicycles when the roundabout is a road and not a cycleway
  * Enable a pedestrian path to remain on roundabout instead of getting off and back on
  * Fixed the penalization of candidate locations in the uni-directional A* algorithm (used for trivial paths)
*  **Data Producer Update**
   * Added logic to set bike forward and tag to true where kv["sac_scale"] == "hiking". All other values for sac_scale turn off bicycle access.  If sac_scale or mtb keys are found and a surface tag is not set we default to kPath.
   * Fixed a bug where surface=unpaved was being assigned Surface::kPavedSmooth.

## Release Date: 2017-9-11 Valhalla 2.3.7
* **Bug Fix**
  * Update bidirectional connections to handle cases where the connecting edge is one of the origin (or destination) edges and the cost is high. Fixes some pedestrian route issues that were reported.
*  **Data Producer Update**
   * Added support for motorroad tag (default and per country).
   * Update OSMLR segment association logic to fix issue where chunks wrote over leftover segments. Fix search along edges to include a radius so any nearby edges are also considered.

## Release Date: 2017-08-29 Valhalla 2.3.6
* **Bug Fix**
  * Pedestrian paths including ferries no longer cause circuitous routes
  * Fix a crash in map matching route finding where heading from shape was using a `nullptr` tile
  * Spanish language narrative corrections
  * Fix traffic segment matcher to always set the start time of a segment when its known
* **Enhancement**
  * Location correlation scoring improvements to avoid situations where less likely start or ending locations are selected

## Release Date: 2017-08-22 Valhalla 2.3.5
* **Bug Fix**
  * Clamp the edge score in thor. Extreme values were causing bad alloc crashes.
  * Fix multimodal isochrones. EdgeLabel refactor caused issues.
* **Data Producer Update**
  * Update lua logic to properly handle vehicle=no tags.

## Release Date: 2017-08-14 Valhalla 2.3.4
* **Bug Fix**
  * Enforce limits on maximum per point accuracy to avoid long running map matching computations

## Release Date: 2017-08-14 Valhalla 2.3.3
* **Bug Fix**
  * Maximum osm node reached now causes bitset to resize to accomodate when building tiles
  * Fix wrong side of street information and remove redundant node snapping
  * Fix path differences between services and `valhalla_run_route`
  * Fix map matching crash when interpolating duplicate input points
  * Fix unhandled exception when trace_route or trace_attributes when there are no continuous matches
* **Enhancement**
  * Folded Low-Stress Biking Code into the regular Bicycle code and removed the LowStressBicycleCost class. Now when making a query for bicycle routing, a value of 0 for use_hills and use_roads produces low-stress biking routes, while a value of 1 for both provides more intense professional bike routes.
  * Bike costing default values changed. use_roads and use_hills are now 0.25 by default instead of 0.5 and the default bike is now a hybrid bike instead of a road bike.
  * Added logic to use station hierarchy from transitland.  Osm and egress nodes are connected by transitconnections.  Egress and stations are connected by egressconnections.  Stations and platforms are connected by platformconnections.  This includes narrative updates for Odin as well.

## Release Date: 2017-07-31 Valhalla 2.3.2
* **Bug Fix**
  * Update to use oneway:psv if oneway:bus does not exist.
  * Fix out of bounds memory issue in DoubleBucketQueue.
  * Many things are now taken into consideration to determine which sides of the road have what cyclelanes, because they were not being parsed correctly before
  * Fixed issue where sometimes a "oneway:bicycle=no" tag on a two-way street would cause the road to become a oneway for bicycles
  * Fixed trace_attributes edge_walk cases where the start or end points in the shape are close to graph nodes (intersections)
  * Fixed 32bit architecture crashing for certain routes with non-deterministic placement of edges labels in bucketized queue datastructure
* **Enhancement**
  * Improve multi-modal routes by adjusting the pedestrian mode factor (routes use less walking in favor of public transit).
  * Added interface framework to support "top-k" paths within map-matching.
  * Created a base EdgeLabel class that contains all data needed within costing methods and supports the basic path algorithms (forward direction, A*, with accumulated path distance). Derive class for bidirectional algorithms (BDEdgeLabel) and for multimodal algorithms. Lowers memory use by combining some fields (using spare bits from GraphId).
  * Added elapsed time estimates to map-matching labels in preparation for using timestamps in map-matching.
  * Added parsing of various OSM tags: "bicycle=use_sidepath", "bicycle=dismount", "segregated=*", "shoulder=*", "cycleway:buffer=*", and several variations of these.
  * Both trace_route and trace_attributes will parse `time` and `accuracy` parameters when the shape is provided as unencoded
  * Map-matching will now use the time (in seconds) of each gps reading (if provided) to narrow the search space and avoid finding matches that are impossibly fast

## Release Date: 2017-07-10 Valhalla 2.3.0
* **Bug Fix**
  * Fixed a bug in traffic segment matcher where length was populated but had invalid times
* **Embedded Compilation**
  * Decoupled the service components from the rest of the worker objects so that the worker objects could be used in non http service contexts
   * Added an actor class which encapsulates the various worker objects and allows the various end points to be called /route /height etc. without needing to run a service
* **Low-Stress Bicycle**
  * Worked on creating a new low-stress biking option that focuses more on taking safer roads like cycle ways or residential roads than the standard bike costing option does.

## Release Date: 2017-06-26 Valhalla 2.2.9
* **Bug Fix**
  * Fix a bug introduced in 2.2.8 where map matching search extent was incorrect in longitude axis.

## Release Date: 2017-06-23 Valhalla 2.2.8
* **Bug Fix**
  * Traffic segment matcher (exposed through Python bindings) - fix cases where partial (or no) results could be returned when breaking out of loop in form_segments early.
* **Traffic Matching Update**
  * Traffic segment matcher - handle special cases when entering and exiting turn channels.
* **Guidance Improvements**
  * Added Swedish (se-SV) narrative file.

## Release Date: 2017-06-20 Valhalla 2.2.7
* **Bug Fixes**
  * Traffic segment matcher (exposed through Python bindings) makes use of accuracy per point in the input
  * Traffic segment matcher is robust to consecutive transition edges in matched path
* **Isochrone Changes**
  * Set up isochrone to be able to handle multi-location queries in the future
* **Data Producer Updates**
  * Fixes to valhalla_associate_segments to address threading issue.
  * Added support for restrictions that refers only to appropriate type of vehicle.
* **Navigator**
  * Added pre-alpha implementation that will perform guidance for mobile devices.
* **Map Matching Updates**
  * Added capability to customize match_options

## Release Date: 2017-06-12 Valhalla 2.2.6
* **Bug Fixes**
  * Fixed the begin shape index where an end_route_discontinuity exists
* **Guidance Improvements**
  * Updated Slovenian (sl-SI) narrative file.
* **Data Producer Updates**
  * Added support for per mode restrictions (e.g., restriction:&lt;type&gt;)  Saved these restrictions as "complex" restrictions which currently support per mode lookup (unlike simple restrictions which are assumed to apply to all driving modes).
* **Matrix Updates**
  * Increased max distance threshold for auto costing and other similar costings to 400 km instead of 200 km

## Release Date: 2017-06-05 Valhalla 2.2.5
* **Bug Fixes**
  * Fixed matched point edge_index by skipping transition edges.
  * Use double precision in meili grid traversal to fix some incorrect grid cases.
  * Update meili to use DoubleBucketQueue and GraphReader methods rather than internal methods.

## Release Date: 2017-05-17 Valhalla 2.2.4
* **Bug Fixes**
  * Fix isochrone bug where the default access mode was used - this rejected edges that should not have been rejected for cases than automobile.
  * Fix A* handling of edge costs for trivial routes. This fixed an issue with disconnected regions that projected to a single edge.
  * Fix TripPathBuilder crash if first edge is a transition edge (was occurring with map-matching in rare occasions).

## Release Date: 2017-05-15 Valhalla 2.2.3
* **Map Matching Improvement**
  * Return begin and end route discontinuities. Also, returns partial shape of edge at route discontinuity.
* **Isochrone Improvements**
  * Add logic to make sure the center location remains fixed at the center of a tile/grid in the isotile.
  * Add a default generalization factor that is based on the grid size. Users can still override this factor but the default behavior is improved.
  * Add ExpandForward and ExpandReverse methods as is done in bidirectional A*. This improves handling of transitions between hierarchy levels.
* **Graph Correlation Improvements**
  * Add options to control both radius and reachability per input location (with defaults) to control correlation of input locations to the graph in such a way as to avoid routing between disconnected regions and favor more likely paths.

## Release Date: 2017-05-08 Valhalla 2.2.0
* **Guidance Improvements**
  * Added Russian (ru-RU) narrative file.
  * Updated Slovenian (sl-SI) narrative file.
* **Data Producer Updates**
  * Assign destination sign info on bidirectional ramps.
  * Update ReclassifyLinks. Use a "link-tree" which is formed from the exit node and terminates at entrance nodes. Exit nodes are sorted by classification so motorway exits are done before trunks, etc. Updated the turn channel logic - now more consistently applies turn channel use.
  * Updated traffic segment associations to properly work with elevation and lane connectivity information (which is stored after the traffic association).

## Release Date: 2017-04-24 Valhalla 2.1.9
* **Elevation Update**
  * Created a new EdgeElevation structure which includes max upward and downward slope (moved from DirectedEdge) and mean elevation.
* **Routing Improvements**
  * Destination only fix when "nested" destination only areas cause a route failure. Allow destination only edges (with penalty) on 2nd pass.
  * Fix heading to properly use the partial edge shape rather than entire edge shape to determine heading at the begin and end locations.
  * Some cleanup and simplification of the bidirectional A* algorithm.
  * Some cleanup and simplification of TripPathBuilder.
  * Make TileHierarchy data and methods static and remove tile_dir from the tile hierarchy.
* **Map Matching Improvement**
  * Return matched points with trace attributes when using map_snap.
* **Data Producer Updates**
  * lua updates so that the chunnel will work again.

## Release Date: 2017-04-04 Valhalla 2.1.8
* **Map Matching Release**
  * Added max trace limits and out-of-bounds checks for customizable trace options

## Release Date: 2017-03-29 Valhalla 2.1.7
* **Map Matching Release**
  * Increased service limits for trace
* **Data Producer Updates**
  * Transit: Remove the dependency on using level 2 tiles for transit builder
* **Traffic Updates**
  * Segment matcher completely re-written to handle many complex issues when matching traces to OTSs
* **Service Improvement**
  * Bug Fix - relaxed rapidjson parsing to allow numeric type coercion
* **Routing Improvements**
  * Level the forward and reverse paths in bidirectional A * to account for distance approximation differences.
  * Add logic for Use==kPath to bicycle costing so that paths are favored (as are footways).

## Release Date: 2017-03-10 Valhalla 2.1.3
* **Guidance Improvement**
  * Corrections to Slovenian narrative language file
  **Routing Improvements**
  * Increased the pedestrian search radius from 25 to 50 within the meili configuration to reduce U-turns with map-matching
  * Added a max avoid location limit

## Release Date: 2017-02-22 Valhalla 2.1.0
* **Guidance Improvement**
  * Added ca-ES (Catalan) and sl-SI (Slovenian) narrative language files
* **Routing  Improvement**
  * Fix through location reverse ordering bug (introduced in 2.0.9) in output of route responses for depart_at routes
  * Fix edge_walking method to handle cases where more than 1 initial edge is found
* **Data Producer Updates**
  * Improved transit by processing frequency based schedules.
  * Updated graph validation to more aggressively check graph consistency on level 0 and level 1
  * Fix the EdgeInfo hash to not create duplicate edge info records when creating hierarchies

## Release Date: 2017-02-21 Valhalla 2.0.9
* **Guidance Improvement**
  * Improved Italian narrative by handling articulated prepositions
  * Properly calling out turn channel maneuver
* **Routing Improvement**
  * Improved path determination by increasing stop impact for link to link transitions at intersections
  * Fixed through location handling, now includes cost at throughs and properly uses heading
  * Added ability to adjust location heading tolerance
* **Traffic Updates**
  * Fixed segment matching json to properly return non-string values where apropriate
* **Data Producer Updates**
  * Process node:ref and way:junction_ref as a semicolon separated list for exit numbers
  * Removed duplicated interchange sign information when ways are split into edges
  * Use a sequence within HierarchyBuilder to lower memory requirements for planet / large data imports.
  * Add connecting OSM wayId to a transit stop within NodeInfo.
  * Lua update:  removed ways that were being added to the routing graph.
  * Transit:  Fixed an issue where add_service_day and remove_service_day was not using the tile creation date, but the service start date for transit.
  * Transit:  Added acceptance test logic.
  * Transit:  Added fallback option if the associated wayid is not found.  Use distance approximator to find the closest edge.
  * Transit:  Added URL encoding for one stop ids that contain diacriticals.  Also, added include_geometry=false for route requests.
* **Optimized Routing Update**
  * Added an original index to the location object in the optimized route response
* **Trace Route Improvement**
  * Updated find_start_node to fix "GraphTile NodeInfo index out of bounds" error

## Release Date: 2017-01-30 Valhalla 2.0.6
* **Guidance Improvement**
  * Italian phrases were updated
* **Routing Improvement**
  * Fixed an issue where date and time was returning an invalid ISO8601 time format for date_time values in positive UTC. + sign was missing.
  * Fixed an encoding issue that was discovered for tranist_fetcher.  We were not encoding onestop_ids or route_ids.  Also, added exclude_geometry=true for route API calls.
* **Data Producer Updates**
  * Added logic to grab a single feed in valhalla_build_transit.

## Release Date: 2017-01-04 Valhalla 2.0.3
* **Service Improvement**
  * Added support for interrupting requests. If the connection is closed, route computation and map-matching can be interrupted prior to completion.
* **Routing Improvement**
  * Ignore name inconsistency when entering a link to avoid double penalizing.
* **Data Producer Updates**
  * Fixed consistent name assignment for ramps and turn lanes which improved guidance.
  * Added a flag to directed edges indicating if the edge has names. This can potentially be used in costing methods.
  * Allow future use of spare GraphId bits within DirectedEdge.

## Release Date: 2016-12-13 Valhalla 2.0.2
* **Routing Improvement**
  * Added support for multi-way restrictions to matrix and isochrones.
  * Added HOV costing model.
  * Speed limit updates.   Added logic to save average speed separately from speed limits.
  * Added transit include and exclude logic to multimodal isochrone.
  * Fix some edge cases for trivial (single edge) paths.
  * Better treatment of destination access only when using bidirectional A*.
* **Performance Improvement**
  * Improved performance of the path algorithms by making many access methods inline.

## Release Date: 2016-11-28 Valhalla 2.0.1
* **Routing Improvement**
  * Preliminary support for multi-way restrictions
* **Issues Fixed**
  * Fixed tile incompatiblity between 64 and 32bit architectures
  * Fixed missing edges within tile edge search indexes
  * Fixed an issue where transit isochrone was cut off if we took transit that was greater than the max_seconds and other transit lines or buses were then not considered.

## Release Date: 2016-11-15 Valhalla 2.0

* **Tile Redesign**
  * Updated the graph tiles to store edges only on the hierarchy level they belong to. Prior to this, the highways were stored on all levels, they now exist only on the highway hierarchy. Similar changes were made for arterial level roads. This leads to about a 20% reduction in tile size.
  * The tile redesign required changes to the path generation algorithms. They must now transition freely beteeen levels, even for pedestrian and bicycle routes. To offset the extra transitions, the main algorithms were changed to expand nodes at each level that has directed edges, rather than adding the transition edges to the priority queue/adjacency list. This change helps performance. The hierarchy limits that are used to speed the computation of driving routes by utilizing the highway hierarchy were adjusted to work with the new path algorithms.
  * Some changes to costing were also required, for example pedestrian and bicycle routes skip shortcut edges.
  * Many tile data structures were altered to explicitly size different fields and make room for "spare" fields that will allow future growth. In addition, the tile itself has extra "spare" records that can be appended to the end of the tile and referenced from the tile header. This also will allow future growth without breaking backward compatibility.
* **Guidance Improvement**
  * Refactored trip path to use an enumerated `Use` for edge and an enumerated `NodeType` for node
  * Fixed some wording in the Hindi narrative file
  * Fixed missing turn maneuver by updating the forward intersecting edge logic
* **Issues Fixed**
  * Fixed an issue with pedestrian routes where a short u-turn was taken to avoid the "crossing" penalty.
  * Fixed bicycle routing due to high penalty to enter an access=destination area. Changed to a smaller, length based factor to try to avoid long regions where access = destination. Added a driveway penalty to avoid taking driveways (which are often marked as access=destination).
  * Fixed regression where service did not adhere to the list of allowed actions in the Loki configuration
* **Graph Correlation**
  * External contributions from Navitia have lead to greatly reduced per-location graph correlation. Average correlation time is now less than 1ms down from 4-9ms.

## Release Date: 2016-10-17

* **Guidance Improvement**
  * Added the Hindi (hi-IN) narrative language
* **Service Additions**
  * Added internal valhalla error codes utility in baldr and modified all services to make use of and return as JSON response
  * See documentation https://github.com/valhalla/valhalla-docs/blob/master/api-reference.md#internal-error-codes-and-conditions
* **Time-Distance Matrix Improvement**
  * Added a costmatrix performance fix for one_to_many matrix requests
* **Memory Mapped Tar Archive - Tile Extract Support**
  * Added the ability to load a tar archive of the routing graph tiles. This improves performance under heavy load and reduces the memory requirement while allowing multiple processes to share cache resources.

## Release Date: 2016-09-19

* **Guidance Improvement**
  * Added pirate narrative language
* **Routing Improvement**
  * Added the ability to include or exclude stops, routes, and operators in multimodal routing.
* **Service Improvement**
  * JSONify Error Response

## Release Date: 2016-08-30

* **Pedestrian Routing Improvement**
  * Fixes for trivial pedestrian routes

## Release Date: 2016-08-22

* **Guidance Improvements**
  * Added Spanish narrative
  * Updated the start and end edge heading calculation to be based on road class and edge use
* **Bicycle Routing Improvements**
  * Prevent getting off a higher class road for a small detour only to get back onto the road immediately.
  * Redo the speed penalties and road class factors - they were doubly penalizing many roads with very high values.
  * Simplify the computation of weighting factor for roads that do not have cycle lanes. Apply speed penalty to slightly reduce favoring
of non-separated bicycle lanes on high speed roads.
* **Routing Improvements**
  * Remove avoidance of U-turn for pedestrian routes. This improves use with map-matching since pedestrian routes can make U-turns.
  * Allow U-turns at dead-ends for driving (and bicycling) routes.
* **Service Additions**
  * Add support for multi-modal isochrones.
  * Added base code to allow reverse isochrones (path from anywhere to a single destination).
* **New Sources to Targets**
  * Added a new Matrix Service action that allows you to request any of the 3 types of time-distance matrices by calling 1 action.  This action takes a sources and targets parameter instead of the locations parameter.  Please see the updated Time-Distance Matrix Service API reference for more details.

## Release Date: 2016-08-08

 * **Service additions**
  * Latitude, longitude bounding boxes of the route and each leg have been added to the route results.
  * Added an initial isochrone capability. This includes methods to create an "isotile" - a 2-D gridded data set with time to reach each lat,lon grid from an origin location. This isoltile is then used to create contours at specified times. Interior contours are optionally removed and the remaining outer contours are generalized and converted to GeoJSON polygons. An initial version supporting multimodal route types has also been added.
 * **Data Producer Updates**
  * Fixed tranist scheduling issue where false schedules were getting added.
 * **Tools Additionas**
  * Added `valhalla_export_edges` tool to allow shape and names to be dumped from the routing tiles

## Release Date: 2016-07-19

 * **Guidance Improvements**
  * Added French narrative
  * Added capability to have narrative language aliases - For example: German `de-DE` has an alias of `de`
 * **Transit Stop Update** - Return latitude and longitude for each transit stop
 * **Data Producer Updates**
  * Added logic to use lanes:forward, lanes:backward, speed:forward, and speed:backward based on direction of the directed edge.
  * Added support for no_entry, no_exit, and no_turn restrictions.
  * Added logic to support country specific access. Based on country tables found here: http://wiki.openstreetmap.org/wiki/OSM_tags_for_routing/Access-Restrictions

## Release Date: 2016-06-08

 * **Bug Fix** - Fixed a bug where edge indexing created many small tiles where no edges actually intersected. This allowed impossible routes to be considered for path finding instead of rejecting them earlier.
 * **Guidance Improvements**
  * Fixed invalid u-turn direction
  * Updated to properly call out jughandle routes
  * Enhanced signless interchange maneuvers to help guide users
 * **Data Producer Updates**
  * Updated the speed assignment for ramp to be a percentage of the original road class speed assignment
  * Updated stop impact logic for turn channel onto ramp

## Release Date: 2016-05-19

 * **Bug Fix** - Fixed a bug where routes fail within small, disconnected "islands" due to the threshold logic in prior release. Also better logic for not-thru roads.

## Release Date: 2016-05-18

 * **Bidirectional A* Improvements** - Fixed an issue where if both origin and destination locations where on not-thru roads that meet at a common node the path ended up taking a long detour. Not all cases were fixed though - next release should fix. Trying to address the termination criteria for when the best connection point of the 2 paths is optimal. Turns out that the initial case where both opposing edges are settled is not guaranteed to be the least cost path. For now we are setting a threshold and extending the search while still tracking best connections. Fixed the opposing edge when a hierarchy transition occurs.
 * **Guidance Globalization** -  Fixed decimal distance to be locale based.
 * **Guidance Improvements**
  * Fixed roundabout spoke count issue by fixing the drive_on_right attribute.
  * Simplified narative by combining unnamed straight maneuvers
  * Added logic to confirm maneuver type assignment to avoid invalid guidance
  * Fixed turn maneuvers by improving logic for the following:
    * Internal intersection edges
    * 'T' intersections
    * Intersecting forward edges
 * **Data Producer Updates** - Fix the restrictions on a shortcut edge to be the same as the last directed edge of the shortcut (rather than the first one).

## Release Date: 2016-04-28

 * **Tile Format Updates** - Separated the transit graph from the "road only" graph into different tiles but retained their interconnectivity. Transit tiles are now hierarchy level 3.
 * **Tile Format Updates** - Reduced the size of graph edge shape data by 5% through the use of varint encoding (LEB128)
 * **Tile Format Updates** - Aligned `EdgeInfo` structures to proper byte boundaries so as to maintain compatibility for systems who don't support reading from unaligned addresses.
 * **Guidance Globalization** -  Added the it-IT(Italian) language file. Added support for CLDR plural rules. The cs-CZ(Czech), de-DE(German), and en-US(US English) language files have been updated.
 * **Travel mode based instructions** -  Updated the start, post ferry, and post transit insructions to be based on the travel mode, for example:
  * `Drive east on Main Street.`
  * `Walk northeast on Broadway.`
  * `Bike south on the cycleway.`

## Release Date: 2016-04-12

 * **Guidance Globalization** -  Added logic to use tagged language files that contain the guidance phrases. The initial versions of en-US, de-DE, and cs-CZ have been deployed.
 * **Updated ferry defaults** -  Bumped up use_ferry to 0.65 so that we don't penalize ferries as much.

## Release Date: 2016-03-31
 * **Data producer updates** - Do not generate shortcuts across a node which is a fork. This caused missing fork maneuvers on longer routes.  GetNames update ("Broadway fix").  Fixed an issue with looking up a name in the ref map and not the name map.  Also, removed duplicate names.  Private = false was unsetting destination only flags for parking aisles.

## Release Date: 2016-03-30
 * **TripPathBuilder Bug Fix** - Fixed an exception that was being thrown when trying to read directed edges past the end of the list within a tile. This was due to errors in setting walkability and cyclability on upper hierarchies.

## Release Date: 2016-03-28

 * **Improved Graph Correlation** -  Correlating input to the routing graph is carried out via closest first traversal of the graph's, now indexed, geometry. This results in faster correlation and gaurantees the absolute closest edge is found.

## Release Date: 2016-03-16

 * **Transit type returned** -  The transit type (e.g. tram, metro, rail, bus, ferry, cable car, gondola, funicular) is now returned with each transit maneuver.
 * **Guidance language** -  If the language option is not supplied or is unsupported then the language will be set to the default (en-US). Also, the service will return the language in the trip results.
 * **Update multimodal path algorithm** - Applied some fixes to multimodal path algorithm. In particular fixed a bug where the wrong sortcost was added to the adjacency list. Also separated "in-station" transfer costs from transfers between stops.
 * **Data producer updates** - Do not combine shortcut edges at gates or toll booths. Fixes avoid toll issues on routes that included shortcut edges.

## Release Date: 2016-03-07

 * **Updated all APIs to honor the optional DNT (Do not track) http header** -  This will avoid logging locations.
 * **Reduce 'Merge maneuver' verbal alert instructions** -  Only create a verbal alert instruction for a 'Merge maneuver' if the previous maneuver is > 1.5 km.
 * **Updated transit defaults.  Tweaked transit costing logic to obtain better routes.** -  use_rail = 0.6, use_transfers = 0.3, transfer_cost = 15.0 and transfer_penalty = 300.0.  Updated the TransferCostFactor to use the transfer_factor correctly.  TransitionCost for pedestrian costing bumped up from 20.0f to 30.0f when predecessor edge is a transit connection.
 * **Initial Guidance Globalization** -  Partial framework for Guidance Globalization. Started reading some guidance phrases from en-US.json file.

## Release Date: 2016-02-22

 * **Use bidirectional A* for automobile routes** - Switch to bidirectional A* for all but bus routes and short routes (where origin and destination are less than 10km apart). This improves performance and has less failure cases for longer routes. Some data import adjustments were made (02-19) to fix some issues encountered with arterial and highway hierarchies. Also only use a maximum of 2 passes for bidirecdtional A* to reduce "long time to fail" cases.
 * **Added verbal multi-cue guidance** - This combines verbal instructions when 2 successive maneuvers occur in a short amount of time (e.g., Turn right onto MainStreet. Then Turn left onto 1st Avenue).

## Release Date: 2016-02-19

 * **Data producer updates** - Reduce stop impact when all edges are links (ramps or turn channels). Update opposing edge logic to reject edges that do no have proper access (forward access == reverse access on opposing edge and vice-versa). Update ReclassifyLinks for cases where a single edge (often a service road) intersects a ramp improperly causing the ramp to reclassified when it should not be. Updated maximum OSM node Id (now exceeds 4000000000). Move lua from conf repository into mjolnir.

## Release Date: 2016-02-01

 * **Data producer updates** - Reduce speed on unpaved/rough roads. Add statistics for hgv (truck) restrictions.

## Release Date: 2016-01-26

 * **Added capability to disable narrative production** - Added the `narrative` boolean option to allow users to disable narrative production. Locations, shape, length, and time are still returned. The narrative production is enabled by default. The possible values for the `narrative` option are: false and true
 * **Added capability to mark a request with an id** - The `id` is returned with the response so a user could match to the corresponding request.
 * **Added some logging enhancements, specifically [ANALYTICS] logging** - We want to focus more on what our data is telling us by logging specific stats in Logstash.

## Release Date: 2016-01-18

 * **Data producer updates** - Data importer configuration (lua) updates to fix a bug where buses were not allowed on restricted lanes.  Fixed surface issue (change the default surface to be "compacted" for footways).

## Release Date: 2016-01-04

 * **Fixed Wrong Costing Options Applied** - Fixed a bug in which a previous requests costing options would be used as defaults for all subsequent requests.

## Release Date: 2015-12-18

 * **Fix for bus access** - Data importer configuration (lua) updates to fix a bug where bus lanes were turning off access for other modes.
 * **Fix for extra emergency data** - Data importer configuration (lua) updates to fix a bug where we were saving hospitals in the data.
 * **Bicycle costing update** - Updated kTCSlight and kTCFavorable so that cycleways are favored by default vs roads.

## Release Date: 2015-12-17

 * **Graph Tile Data Structure update** - Updated structures within graph tiles to support transit efforts and truck routing. Removed TransitTrip, changed TransitRoute and TransitStop to indexes (rather than binary search). Added access restrictions (like height and weight restrictions) and the mode which they impact to reduce need to look-up.
 * **Data producer updates** - Updated graph tile structures and import processes.

## Release Date: 2015-11-23

 * **Fixed Open App for OSRM functionality** - Added OSRM functionality back to Loki to support Open App.

## Release Date: 2015-11-13

 * **Improved narrative for unnamed walkway, cycleway, and mountain bike trail** - A generic description will be used for the street name when a walkway, cycleway, or mountain bike trail maneuver is unnamed. For example, a turn right onto a unnamed walkway maneuver will now be: "Turn right onto walkway."
 * **Fix costing bug** - Fix a bug introduced in EdgeLabel refactor (impacted time distance matrix only).

## Release Date: 2015-11-3

 * **Enhance bi-directional A* logic** - Updates to bidirectional A* algorithm to fix the route completion logic to handle cases where a long "connection" edge could lead to a sub-optimal path. Add hierarchy and shortcut logic so we can test and use bidirectional A* for driving routes. Fix the destination logic to properly handle oneways as the destination edge. Also fix U-turn detection for reverse search when hierarchy transitions occur.
 * **Change "Go" to "Head" for some instructions** - Start, exit ferry.
 * **Update to roundabout instructions** - Call out roundabouts for edges marked as links (ramps, turn channels).
 * **Update bicycle costing** - Fix the road factor (for applying weights based on road classification) and lower turn cost values.

## Data Producer Release Date: 2015-11-2

 * **Updated logic to not create shortcut edges on roundabouts** - This fixes some roundabout exit counts.

## Release Date: 2015-10-20

 * **Bug Fix for Pedestrian and Bicycle Routes** - Fixed a bug with setting the destination in the bi-directional Astar algorithm. Locations that snapped to a dead-end node would have failed the route and caused a timeout while searching for a valid path. Also fixed the elapsed time computation on the reverse path of bi-directional algorithm.

## Release Date: 2015-10-16

 * **Through Location Types** - Improved support for locations with type = "through". Routes now combine paths that meet at each through location to create a single "leg" between locations with type = "break". Paths that continue at a through location will not create a U-turn unless the path enters a "dead-end" region (neighborhood with no outbound access).
 * **Update shortcut edge logic** - Now skips long shortcut edges when close to the destination. This can lead to missing the proper connection if the shortcut is too long. Fixes #245 (thor).
 * **Per mode service limits** - Update configuration to allow setting different maximum number of locations and distance per mode.
 * **Fix shape index for trivial path** - Fix a bug where when building the the trip path for a "trivial" route (includes just one edge) where the shape index exceeded that size of the shape.

## Release Date: 2015-09-28

 * **Elevation Influenced Bicycle Routing** - Enabled elevation influenced bicycle routing. A "use-hills" option was added to the bicycle costing profile that can tune routes to avoid hills based on grade and amount of elevation change.
 * **"Loop Edge" Fix** - Fixed a bug with edges that form a loop. Split them into 2 edges during data import.
 * **Additional information returned from 'locate' method** - Added information that can be useful when debugging routes and data. Adds information about nodes and edges at a location.
 * **Guidance/Narrative Updates** - Added side of street to destination narrative. Updated verbal instructions.<|MERGE_RESOLUTION|>--- conflicted
+++ resolved
@@ -16,14 +16,11 @@
    * CHANGED: Use CircleCI XL instances for linux based builds [#3043](https://github.com/valhalla/valhalla/pull/3043)
    * ADDED: ci: Enable undefined sanitizer [#2999](https://github.com/valhalla/valhalla/pull/2999)
    * ADDED: Optionally pass preconstructed graphreader to connectivity map [#3046](https://github.com/valhalla/valhalla/pull/3046)
-<<<<<<< HEAD
    * CHANGED: ci: Skip Win CI runs for irrelevant files [#3014](https://github.com/valhalla/valhalla/pull/3014)
-=======
    * ADDED: Allow configuration-driven default speed assignment based on edge properties [#3055](https://github.com/valhalla/valhalla/pull/3055)
    * CHANGED: Use std::shared_ptr in case if ENABLE_THREAD_SAFE_TILE_REF_COUNT is ON. [#3067](https://github.com/valhalla/valhalla/pull/3067)
    * CHANGED: Reduce stop impact when driving in parking lots [#3051](https://github.com/valhalla/valhalla/pull/3051)
    * ADDED: Added another through route test [#3074](https://github.com/valhalla/valhalla/pull/3074)
->>>>>>> edf42ea4
 
 ## Release Date: 2021-04-21 Valhalla 3.1.1
 * **Removed**
