## Release Date: 2021-??-?? Valhalla 3.1.5
* **Removed**
   * REMOVED: "build-*" docker image to decrease complexity [#3689](https://github.com/valhalla/valhalla/pull/3541)
* **Bug Fix**
   * FIXED: Fix precision losses while encoding-decoding distance parameter in openlr [#3374](https://github.com/valhalla/valhalla/pull/3374)
   * FIXED: Fix bearing calculation for openlr records [#3379](https://github.com/valhalla/valhalla/pull/3379)
   * FIXED: Some refactoring that was proposed for the PR 3379 [3381](https://github.com/valhalla/valhalla/pull/3381)
   * FIXED: Avoid calling out "keep left/right" when passing an exit [3349](https://github.com/valhalla/valhalla/pull/3349)
   * FIXED: Fix iterator decrement beyond begin() in GeoPoint::HeadingAtEndOfPolyline() method [#3393](https://github.com/valhalla/valhalla/pull/3393)
   * FIXED: Add string for Use:kPedestrianCrossing to fix null output in to_string(Use). [#3416](https://github.com/valhalla/valhalla/pull/3416)
   * FIXED: Remove simple restrictions check for pedestrian cost calculation. [#3423](https://github.com/valhalla/valhalla/pull/3423)
   * FIXED: Parse "highway=busway" OSM tag: https://wiki.openstreetmap.org/wiki/Tag:highway%3Dbusway [#3413](https://github.com/valhalla/valhalla/pull/3413)
   * FIXED: Process int_ref irrespective of `use_directions_on_ways_` [#3446](https://github.com/valhalla/valhalla/pull/3446)
   * FIXED: workaround python's ArgumentParser bug to not accept negative numbers as arguments [#3443](https://github.com/valhalla/valhalla/pull/3443)
   * FIXED: Undefined behaviour on some platforms due to unaligned reads [#3447](https://github.com/valhalla/valhalla/pull/3447)
   * FIXED: Fixed undefined behavior due to invalid shift exponent when getting edge's heading [#3450](https://github.com/valhalla/valhalla/pull/3450)
   * FIXED: Use midgard::unaligned_read in GraphTileBuilder::AddSigns [#3456](https://github.com/valhalla/valhalla/pull/3456)
   * FIXED: Relax test margin for time dependent traffic test [#3467](https://github.com/valhalla/valhalla/pull/3467)
   * FIXED: Fixed missed intersection heading [#3463](https://github.com/valhalla/valhalla/pull/3463)
   * FIXED: Stopped putting binary bytes into a string field of the protobuf TaggedValue since proto3 protects against that for cross language support [#3468](https://github.com/valhalla/valhalla/pull/3468)
   * FIXED: valhalla_service uses now loki logging config instead of deprecated tyr logging [#3481](https://github.com/valhalla/valhalla/pull/3481)
   * FIXED: Docker image `valhalla/valhalla:run-latest`: conan error + python integration [#3485](https://github.com/valhalla/valhalla/pull/3485)
   * FIXED: fix more protobuf unstable 3.x API [#3494](https://github.com/valhalla/valhalla/pull/3494)
   * FIXED: fix one more protobuf unstable 3.x API [#3501](https://github.com/valhalla/valhalla/pull/3501)
   * FIXED: Fix valhalla_build_tiles imports only bss from last osm file [#3503](https://github.com/valhalla/valhalla/pull/3503)
   * FIXED: Fix total_run_stat.sh script. [#3511](https://github.com/valhalla/valhalla/pull/3511)
   * FIXED: Both `hov:designated` and `hov:minimum` have to be correctly set for the way to be considered hov-only [#3526](https://github.com/valhalla/valhalla/pull/3526)
   * FIXED: Wrong out index in route intersections [#3541](https://github.com/valhalla/valhalla/pull/3541)
   * FIXED: fix valhalla_export_edges: missing null columns separator [#3543](https://github.com/valhalla/valhalla/pull/3543)
   * FIXED: Removed/updated narrative language aliases that are not IETF BCP47 compliant [#3546](https://github.com/valhalla/valhalla/pull/3546)
   * FIXED: Wrong predecessor opposing edge in dijkstra's expansion [#3528](https://github.com/valhalla/valhalla/pull/3528)
   * FIXED: exit and exit_verbal in Russian locale should be same [#3545](https://github.com/valhalla/valhalla/pull/3545)
   * FIXED: Skip transit tiles in hierarchy builder [#3559](https://github.com/valhalla/valhalla/pull/3559)
   * FIXED: Fix some country overrides in adminconstants and add a couple new countries. [#3578](https://github.com/valhalla/valhalla/pull/3578)
   * FIXED: Improve build errors reporting [#3579](https://github.com/valhalla/valhalla/pull/3579)
   * FIXED: Fix "no elevation" values and /locate elevation response [#3571](https://github.com/valhalla/valhalla/pull/3571)
   * FIXED: Build tiles with admin/timezone support on Windows [#3580](https://github.com/valhalla/valhalla/pull/3580)
   * FIXED: admin "Saint-Martin" changed name to "Saint-Martin (France)" [#3619](https://github.com/valhalla/valhalla/pull/3619)
   * FIXED: openstreetmapspeeds global config with `null`s now supported [#3621](https://github.com/valhalla/valhalla/pull/3621)
   * FIXED: valhalla_run_matrix was failing (could not find proper max_matrix_distance) [#3635](https://github.com/valhalla/valhalla/pull/3635)
   * FIXED: Removed duplicate degrees/radians constants [#3642](https://github.com/valhalla/valhalla/pull/3642)
   * FIXED: Forgot to adapt driving side and country access rules in [#3619](https://github.com/valhalla/valhalla/pull/3619) [#3652](https://github.com/valhalla/valhalla/pull/3652)
   * FIXED: DateTime::is_conditional_active(...) incorrect end week handling [#3655](https://github.com/valhalla/valhalla/pull/3655)
   * FIXED: TimeDistanceBSSMatrix: incorrect initialization for destinations[#3659](https://github.com/valhalla/valhalla/pull/3659)
   * FIXED: Some interpolated points had invalid edge_index in trace_attributes response [#3646](https://github.com/valhalla/valhalla/pull/3670)
   * FIXED: Use a small node snap distance in map-matching. FIxes issue with incorrect turn followed by Uturn. [#3677](https://github.com/valhalla/valhalla/pull/3677)
   * FIXED: Conan error when building Docker image. [#3689](https://github.com/valhalla/valhalla/pull/3689)
   * FIXED: Allow country overrides for sidewalk [#3711](https://github.com/valhalla/valhalla/pull/3711)
   * FIXED: CostMatrix incorrect tile usage with oppedge. [#3719](https://github.com/valhalla/valhalla/pull/3719)
   * FIXED: Fix elevation serializing [#3735](https://github.com/valhalla/valhalla/pull/3735)
   * FIXED: Fix returning a potentially uninitialized value in PointXY::ClosestPoint [#3737](https://github.com/valhalla/valhalla/pull/3737)
   * FIXED: Wales and Scotland name change. [#3746](https://github.com/valhalla/valhalla/pull/3746)
   * FIXED: Pedestrian crossings are allowed for bikes [#3751](https://github.com/valhalla/valhalla/pull/3751)
   * FIXED: Fix for Mac OSx.  Small update for the workdir for the admin_sidewalk_override test.  [#3757](https://github.com/valhalla/valhalla/pull/3757)
   * FIXED: Add missing service road case from GetTripLegUse method. [#3763](https://github.com/valhalla/valhalla/pull/3763)
   * FIXED: Fix TimeDistanceMatrix results sequence [#3738](https://github.com/valhalla/valhalla/pull/3738)
   * FIXED: Fix status endpoint not reporting that the service is shutting down [#3785](https://github.com/valhalla/valhalla/pull/3785)
   * FIXED: Fix TimdDistanceMatrix SetSources and SetTargets [#3792](https://github.com/valhalla/valhalla/pull/3792)

* **Enhancement**
   * CHANGED: Pronunciation for names and destinations [#3132](https://github.com/valhalla/valhalla/pull/3132)
   * CHANGED: Requested code clean up for phonemes PR [#3356](https://github.com/valhalla/valhalla/pull/3356)
   * CHANGED: Refactor Pronunciation class to struct [#3359](https://github.com/valhalla/valhalla/pull/3359)
   * ADDED: Added support for probabale restrictions [#3361](https://github.com/valhalla/valhalla/pull/3361)
   * CHANGED: Refactored the verbal text formatter to handle logic for street name and sign [#3369](https://github.com/valhalla/valhalla/pull/3369)
   * CHANGED: return "version" and "tileset_age" on parameterless /status call [#3367](https://github.com/valhalla/valhalla/pull/3367)
   * CHANGED: de-singleton tile_extract by introducing an optional index.bin file created by valhalla_build_extract [#3281](https://github.com/valhalla/valhalla/pull/3281)
   * CHANGED: implement valhalla_build_elevation in python and add more --from-geojson & --from-graph options [#3318](https://github.com/valhalla/valhalla/pull/3318)
   * ADDED: Add boolean parameter to clear memory for edge labels from thor. [#2789](https://github.com/valhalla/valhalla/pull/2789)
   * CHANGED: Do not create statsd client in workers if it is not configured [#3394](https://github.com/valhalla/valhalla/pull/3394)
   * ADDED: Import of Bike Share Stations information in BSS Connection edges [#3411](https://github.com/valhalla/valhalla/pull/3411)
   * ADDED: Add heading to PathEdge to be able to return it on /locate [#3399](https://github.com/valhalla/valhalla/pull/3399)
   * ADDED: Add `prioritize_bidirectional` option for fast work and correct ETA calculation for `depart_at` date_time type. Smoothly stop using live-traffic [#3398](https://github.com/valhalla/valhalla/pull/3398)
   * CHANGED: Minor fix for headers  [#3436](https://github.com/valhalla/valhalla/pull/3436)
   * CHANGED: Use std::multimap for polygons returned for admin and timezone queries. Improves performance when building tiles. [#3427](https://github.com/valhalla/valhalla/pull/3427)
   * CHANGED: Refactored GraphBuilder::CreateSignInfoList [#3438](https://github.com/valhalla/valhalla/pull/3438)
   * ADDED: Add support for LZ4 compressed elevation tiles [#3401](https://github.com/valhalla/valhalla/pull/3401)
   * CHANGED: Rearranged some of the protobufs to remove redundancy [#3452](https://github.com/valhalla/valhalla/pull/3452)
   * CHANGED: overhaul python bindings [#3380](https://github.com/valhalla/valhalla/pull/3380)
   * CHANGED: Removed all protobuf defaults either by doing them in code or by relying on 0 initialization. Also deprecated best_paths and do_not_track [#3454](https://github.com/valhalla/valhalla/pull/3454)
   * ADDED: isochrone action for /expansion endpoint to track dijkstra expansion [#3215](https://github.com/valhalla/valhalla/pull/3215)
   * CHANGED: remove boost from dependencies and add conan as prep for #3346 [#3459](https://github.com/valhalla/valhalla/pull/3459)
   * CHANGED: Remove boost.program_options in favor of cxxopts header-only lib and use conan to install header-only boost. [#3346](https://github.com/valhalla/valhalla/pull/3346)
   * CHANGED: Moved all protos to proto3 for internal request/response handling [#3457](https://github.com/valhalla/valhalla/pull/3457)
   * CHANGED: Allow up to 32 outgoing link edges on a node when reclassifying links [#3483](https://github.com/valhalla/valhalla/pull/3483)
   * CHANGED: Reuse sample::get implementation [#3471](https://github.com/valhalla/valhalla/pull/3471)
   * ADDED: Beta support for interacting with the http/bindings/library via serialized and pbf objects respectively [#3464](https://github.com/valhalla/valhalla/pull/3464)
   * CHANGED: Update xcode to 12.4.0 [#3492](https://github.com/valhalla/valhalla/pull/3492)
   * ADDED: Add JSON generator to conan [#3493](https://github.com/valhalla/valhalla/pull/3493)
   * CHANGED: top_speed option: ignore live speed for speed based penalties [#3460](https://github.com/valhalla/valhalla/pull/3460)
   * ADDED: Add `include_construction` option into the config to include/exclude roads under construction from the graph [#3455](https://github.com/valhalla/valhalla/pull/3455)
   * CHANGED: Refactor options protobuf for Location and Costing objects [#3506](https://github.com/valhalla/valhalla/pull/3506)
   * CHANGED: valhalla.h and config.h don't need cmake configuration [#3502](https://github.com/valhalla/valhalla/pull/3502)
   * ADDED: New options to control what fields of the pbf are returned when pbf format responses are requested [#3207](https://github.com/valhalla/valhalla/pull/3507)
   * CHANGED: Rename tripcommon to common [#3516](https://github.com/valhalla/valhalla/pull/3516)
   * ADDED: Indoor routing - data model, data processing. [#3509](https://github.com/valhalla/valhalla/pull/3509)
   * ADDED: On-demand elevation tile fetching [#3391](https://github.com/valhalla/valhalla/pull/3391)
   * CHANGED: Remove many oneof uses from the protobuf api where the semantics of optional vs required isnt necessary [#3527](https://github.com/valhalla/valhalla/pull/3527)
   * ADDED: Indoor routing maneuvers [#3519](https://github.com/valhalla/valhalla/pull/3519)
   * ADDED: Expose reverse isochrone parameter for reverse expansion [#3528](https://github.com/valhalla/valhalla/pull/3528)
   * CHANGED: Add matrix classes to thor worker so they persist between requests. [#3560](https://github.com/valhalla/valhalla/pull/3560)
   * CHANGED: Remove `max_matrix_locations` and introduce `max_matrix_location_pairs` to configure the allowed number of total routes for the matrix action for more flexible asymmetric matrices [#3569](https://github.com/valhalla/valhalla/pull/3569)
   * CHANGED: modernized spatialite syntax [#3580](https://github.com/valhalla/valhalla/pull/3580)
   * ADDED: Options to generate partial results for time distance matrix when there is one source (one to many) or one target (many to one). [#3181](https://github.com/valhalla/valhalla/pull/3181)
   * ADDED: Enhance valhalla_build_elevation with LZ4 recompression support [#3607](https://github.com/valhalla/valhalla/pull/3607)
   * CHANGED: removed UK admin and upgraded its constituents to countries [#3619](https://github.com/valhalla/valhalla/pull/3619)
   * CHANGED: expansion service: only track requested max time/distance [#3532](https://github.com/valhalla/valhalla/pull/3509)
   * ADDED: Shorten down the request delay, when some sources/targets searches are early aborted [#3611](https://github.com/valhalla/valhalla/pull/3611)
   * ADDED: add `pre-commit` hook for running the `format.sh` script [#3637](https://github.com/valhalla/valhalla/pull/3637)
   * CHANGED: upgrade pybind11 to v2.9.2 to remove cmake warning [#3658](https://github.com/valhalla/valhalla/pull/3658)
   * ADDED: tests for just_gtfs reading and writing feeds [#3665](https://github.com/valhalla/valhalla/pull/3665)
   * CHANGED: Precise definition of types of edges on which BSS could be projected [#3658](https://github.com/valhalla/valhalla/pull/3663)
   * CHANGED: Remove duplicate implementation of `adjust_scores` [#3673](https://github.com/valhalla/valhalla/pull/3673)
   * ADDED: convert GTFS data into protobuf tiles [#3629](https://github.com/valhalla/valhalla/issues/3629)
   * CHANGED: Use `starts_with()` instead of `substr(0, N)` getting and comparing to prefix [#3702](https://github.com/valhalla/valhalla/pull/3702)
   * ADDED: Ferry support for HGV [#3710](https://github.com/valhalla/valhalla/issues/3710)
   * ADDED: Linting & formatting checks for Python code [#3713](https://github.com/valhalla/valhalla/pull/3713)
   * CHANGED: rename Turkey admin to Türkiye [#3720](https://github.com/valhalla/valhalla/pull/3713)
   * CHANGED: bumped vcpkg version to "2022.08.15" [#3754](https://github.com/valhalla/valhalla/pull/3754)
<<<<<<< HEAD
   * ADDED: Add warnings array to response. [#3588](https://github.com/valhalla/valhalla/pull/3588)
=======
   * CHANGED: chore: Updates to clang-format 11.0.0 [#3533](https://github.com/valhalla/valhalla/pull/3533)
   * CHANGED: Ported trace_attributes serialization to RapidJSON. [#3333](https://github.com/valhalla/valhalla/pull/3333)
   * ADDED: Add helpers for DirectedEdgeExt and save them to file in GraphTileBuilder [#3562](https://github.com/valhalla/valhalla/pull/3562)
   * ADDED: Fixed Speed costing option [#3576](https://github.com/valhalla/valhalla/pull/3576)
>>>>>>> 502c5126

## Release Date: 2021-10-07 Valhalla 3.1.4
* **Removed**
* **Bug Fix**
   * FIXED: Revert default speed boost for turn channels [#3232](https://github.com/valhalla/valhalla/pull/3232)
   * FIXED: Use the right tile to get country for incident [#3235](https://github.com/valhalla/valhalla/pull/3235)
   * FIXED: Fix factors passed to `RelaxHierarchyLimits` [#3253](https://github.com/valhalla/valhalla/pull/3253)
   * FIXED: Fix TransitionCostReverse usage [#3260](https://github.com/valhalla/valhalla/pull/3260)
   * FIXED: Fix Tagged Value Support in EdgeInfo [#3262](https://github.com/valhalla/valhalla/issues/3262)
   * FIXED: TransitionCostReverse fix: revert internal_turn change [#3271](https://github.com/valhalla/valhalla/issues/3271)
   * FIXED: Optimize tiles usage in reach-based pruning [#3294](https://github.com/valhalla/valhalla/pull/3294)
   * FIXED: Slip lane detection: track visited nodes to avoid infinite loops [#3297](https://github.com/valhalla/valhalla/pull/3297)
   * FIXED: Fix distance value in a 0-length road [#3185](https://github.com/valhalla/valhalla/pull/3185)
   * FIXED: Trivial routes were broken when origin was node snapped and destnation was not and vice-versa for reverse astar [#3299](https://github.com/valhalla/valhalla/pull/3299)
   * FIXED: Tweaked TestAvoids map to get TestAvoidShortcutsTruck working [#3301](https://github.com/valhalla/valhalla/pull/3301)
   * FIXED: Overflow in sequence sort [#3303](https://github.com/valhalla/valhalla/pull/3303)
   * FIXED: Setting statsd tags in config via valhalla_build_config [#3225](https://github.com/valhalla/valhalla/pull/3225)
   * FIXED: Cache for gzipped elevation tiles [#3120](https://github.com/valhalla/valhalla/pull/3120)
   * FIXED: Current time conversion regression introduced in unidirectional algorithm refractor [#3278](https://github.com/valhalla/valhalla/issues/3278)
   * FIXED: Make combine_route_stats.py properly quote CSV output (best practice improvement) [#3328](https://github.com/valhalla/valhalla/pull/3328)
   * FIXED: Merge edge segment records in map matching properly so that resulting edge indices in trace_attributes are valid [#3280](https://github.com/valhalla/valhalla/pull/3280)
   * FIXED: Shape walking map matcher now sets correct edge candidates used in the match for origin and destination location [#3329](https://github.com/valhalla/valhalla/pull/3329)
   * FIXED: Better hash function of GraphId [#3332](https://github.com/valhalla/valhalla/pull/3332)

* **Enhancement**
   * CHANGED: Favor turn channels more [#3222](https://github.com/valhalla/valhalla/pull/3222)
   * CHANGED: Rename `valhalla::midgard::logging::LogLevel` enumerators to avoid clash with common macros [#3237](https://github.com/valhalla/valhalla/pull/3237)
   * CHANGED: Move pre-defined algorithm-based factors inside `RelaxHierarchyLimits` [#3253](https://github.com/valhalla/valhalla/pull/3253)
   * ADDED: Reject alternatives with too long detours [#3238](https://github.com/valhalla/valhalla/pull/3238)
   * ADDED: Added info to /status endpoint [#3008](https://github.com/valhalla/valhalla/pull/3008)
   * ADDED: Added stop and give_way/yield signs to the data and traffic signal fixes [#3251](https://github.com/valhalla/valhalla/pull/3251)
   * ADDED: use_hills for pedestrian costing, which also affects the walking speed [#3234](https://github.com/valhalla/valhalla/pull/3234)
   * CHANGED: Fixed cost threshold fot bidirectional astar. Implemented reach-based pruning for suboptimal branches [#3257](https://github.com/valhalla/valhalla/pull/3257)
   * ADDED: Added `exclude_unpaved` request parameter [#3240](https://github.com/valhalla/valhalla/pull/3240)
   * ADDED: Added support for routing onto HOV/HOT lanes via request parameters `include_hot`, `include_hov2`, and `include_hov3` [#3273](https://github.com/valhalla/valhalla/pull/3273)
   * ADDED: Add Z-level field to `EdgeInfo`. [#3261](https://github.com/valhalla/valhalla/pull/3261)
   * CHANGED: Calculate stretch threshold for alternatives based on the optimal route cost [#3276](https://github.com/valhalla/valhalla/pull/3276)
   * ADDED: Add `preferred_z_level` as a parameter of loki requests. [#3270](https://github.com/valhalla/valhalla/pull/3270)
   * ADDED: Add `preferred_layer` as a parameter of loki requests. [#3270](https://github.com/valhalla/valhalla/pull/3270)
   * ADDED: Exposing service area names in passive maneuvers. [#3277](https://github.com/valhalla/valhalla/pull/3277)
   * ADDED: Added traffic signal and stop sign check for stop impact. These traffic signals and stop sign are located on edges. [#3279](https://github.com/valhalla/valhalla/pull/3279)
   * CHANGED: Improved sharing criterion to obtain more reasonable alternatives; extended alternatives search [#3302](https://github.com/valhalla/valhalla/pull/3302)
   * ADDED: pull ubuntu:20.04 base image before building [#3233](https://github.com/valhalla/valhalla/pull/3223)
   * CHANGED: Improve Loki nearest-neighbour performance for large radius searches in open space [#3233](https://github.com/valhalla/valhalla/pull/3324)
   * ADDED: testing infrastructure for scripts and valhalla_build_config tests [#3308](https://github.com/valhalla/valhalla/pull/3308)
   * ADDED: Shape points and information about where intermediate locations are placed along the legs of a route [#3274](https://github.com/valhalla/valhalla/pull/3274)
   * CHANGED: Improved existing hov lane transition test case to make more realistic [#3330](https://github.com/valhalla/valhalla/pull/3330)
   * CHANGED: Update python usage in all scripts to python3 [#3337](https://github.com/valhalla/valhalla/pull/3337)
   * ADDED: Added `exclude_cash_only_tolls` request parameter [#3341](https://github.com/valhalla/valhalla/pull/3341)
   * CHANGED: Update api-reference for street_names [#3342](https://github.com/valhalla/valhalla/pull/3342)
   * ADDED: Disable msse2 flags when building on Apple Silicon chip [#3327](https://github.com/valhalla/valhalla/pull/3327)

## Release Date: 2021-07-20 Valhalla 3.1.3
* **Removed**
   * REMOVED: Unused overloads of `to_response` function [#3167](https://github.com/valhalla/valhalla/pull/3167)

* **Bug Fix**
   * FIXED: Fix heading on small edge [#3114](https://github.com/valhalla/valhalla/pull/3114)
   * FIXED: Added support for `access=psv`, which disables routing on these nodes and edges unless the mode is taxi or bus [#3107](https://github.com/valhalla/valhalla/pull/3107)
   * FIXED: Disables logging in CI to catch issues [#3121](https://github.com/valhalla/valhalla/pull/3121)
   * FIXED: Fixed U-turns through service roads [#3082](https://github.com/valhalla/valhalla/pull/3082)
   * FIXED: Added forgotten penalties for kLivingStreet and kTrack for pedestrian costing model [#3116](https://github.com/valhalla/valhalla/pull/3116)
   * FIXED: Updated the reverse turn bounds [#3122](https://github.com/valhalla/valhalla/pull/3122)
   * FIXED: Missing fork maneuver [#3134](https://github.com/valhalla/valhalla/pull/3134)
   * FIXED: Update turn channel logic to call out specific turn at the end of the turn channel if needed [#3140](https://github.com/valhalla/valhalla/pull/3140)
   * FIXED: Fixed cost thresholds for TimeDistanceMatrix. [#3131](https://github.com/valhalla/valhalla/pull/3131)
   * FIXED: Use distance threshold in hierarchy limits for bidirectional astar to expand more important lower level roads [#3156](https://github.com/valhalla/valhalla/pull/3156)
   * FIXED: Fixed incorrect dead-end roundabout labels. [#3129](https://github.com/valhalla/valhalla/pull/3129)
   * FIXED: googletest wasn't really updated in #3166 [#3187](https://github.com/valhalla/valhalla/pull/3187)
   * FIXED: Minor fix of benchmark code [#3190](https://github.com/valhalla/valhalla/pull/3190)
   * FIXED: avoid_polygons intersected edges as polygons instead of linestrings [#3194]((https://github.com/valhalla/valhalla/pull/3194)
   * FIXED: when binning horizontal edge shapes using single precision floats (converted from not double precision floats) allowed for the possiblity of marking many many tiles no where near the shape [#3204](https://github.com/valhalla/valhalla/pull/3204)
   * FIXED: Fix improper iterator usage in ManeuversBuilder [#3205](https://github.com/valhalla/valhalla/pull/3205)
   * FIXED: Modified approach for retrieving signs from a directed edge #3166 [#3208](https://github.com/valhalla/valhalla/pull/3208)
   * FIXED: Improve turn channel classification: detect slip lanes [#3196](https://github.com/valhalla/valhalla/pull/3196)
   * FIXED: Compatibility with older boost::optional versions [#3219](https://github.com/valhalla/valhalla/pull/3219)
   * FIXED: Older boost.geometry versions don't have correct() for geographic rings [#3218](https://github.com/valhalla/valhalla/pull/3218)
   * FIXED: Use default road speed for bicycle costing so traffic does not reduce penalty on high speed roads. [#3143](https://github.com/valhalla/valhalla/pull/3143)

* **Enhancement**
   * CHANGED: Refactor base costing options parsing to handle more common stuff in a one place [#3125](https://github.com/valhalla/valhalla/pull/3125)
   * CHANGED: Unified Sign/SignElement into sign.proto [#3146](https://github.com/valhalla/valhalla/pull/3146)
   * ADDED: New verbal succinct transition instruction to maneuver & narrativebuilder. Currently this instruction will be used in place of a very long street name to avoid repetition of long names [#2844](https://github.com/valhalla/valhalla/pull/2844)
   * ADDED: Added oneway support for pedestrian access and foot restrictions [#3123](https://github.com/valhalla/valhalla/pull/3123)
   * ADDED: Exposing rest-area names in passive maneuvers [#3172](https://github.com/valhalla/valhalla/pull/3172)
   * CHORE: Updates robin-hood-hashing third-party library
   * ADDED: Support `barrier=yes|swing_gate|jersey_barrier` tags [#3154](https://github.com/valhalla/valhalla/pull/3154)
   * ADDED: Maintain `access=permit|residents` tags as private [#3149](https://github.com/valhalla/valhalla/pull/3149)
   * CHANGED: Replace `avoid_*` API parameters with more accurate `exclude_*` [#3093](https://github.com/valhalla/valhalla/pull/3093)
   * ADDED: Penalize private gates [#3144](https://github.com/valhalla/valhalla/pull/3144)
   * CHANGED: Renamed protobuf Sign/SignElement to TripSign/TripSignElement [#3168](https://github.com/valhalla/valhalla/pull/3168)
   * CHORE: Updates googletest to release-1.11.0 [#3166](https://github.com/valhalla/valhalla/pull/3166)
   * CHORE: Enables -Wall on sif sources [#3178](https://github.com/valhalla/valhalla/pull/3178)
   * ADDED: Allow going through accessible `barrier=bollard` and penalize routing through it, when the access is private [#3175](https://github.com/valhalla/valhalla/pull/3175)
   * ADDED: Add country code to incident metadata [#3169](https://github.com/valhalla/valhalla/pull/3169)
   * CHANGED: Use distance instead of time to check limited sharing criteria [#3183](https://github.com/valhalla/valhalla/pull/3183)
   * ADDED: Introduced a new via_waypoints array on the leg in the osrm route serializer that describes where a particular waypoint from the root-level array matches to the route. [#3189](https://github.com/valhalla/valhalla/pull/3189)
   * ADDED: Added vehicle width and height as an option for auto (and derived: taxi, bus, hov) profile (https://github.com/valhalla/valhalla/pull/3179)
   * ADDED: Support for statsd integration for basic error and requests metrics [#3191](https://github.com/valhalla/valhalla/pull/3191)
   * CHANGED: Get rid of typeid in statistics-related code. [#3227](https://github.com/valhalla/valhalla/pull/3227)

## Release Date: 2021-05-26 Valhalla 3.1.2
* **Removed**
* **Bug Fix**
   * FIXED: Change unnamed road intersections from being treated as penil point u-turns [#3084](https://github.com/valhalla/valhalla/pull/3084)
   * FIXED: Fix TimeDepReverse termination and path cost calculation (for arrive_by routing) [#2987](https://github.com/valhalla/valhalla/pull/2987)
   * FIXED: Isochrone (::Generalize()) fix to avoid generating self-intersecting polygons [#3026](https://github.com/valhalla/valhalla/pull/3026)
   * FIXED: Handle day_on/day_off/hour_on/hour_off restrictions [#3029](https://github.com/valhalla/valhalla/pull/3029)
   * FIXED: Apply conditional restrictions with dow only to the edges when routing [#3039](https://github.com/valhalla/valhalla/pull/3039)
   * FIXED: Missing locking in incident handler needed to hang out to scop lock rather than let the temporary disolve [#3046](https://github.com/valhalla/valhalla/pull/3046)
   * FIXED: Continuous lane guidance fix [#3054](https://github.com/valhalla/valhalla/pull/3054)
   * FIXED: Fix reclassification for "shorter" ferries and rail ferries (for Chunnel routing issues) [#3038](https://github.com/valhalla/valhalla/pull/3038)
   * FIXED: Incorrect routing through motor_vehicle:conditional=destination. [#3041](https://github.com/valhalla/valhalla/pull/3041)
   * FIXED: Allow destination-only routing on the first-pass for non bidirectional Astar algorithms. [#3085](https://github.com/valhalla/valhalla/pull/3085)
   * FIXED: Highway/ramp lane bifurcation [#3088](https://github.com/valhalla/valhalla/pull/3088)
   * FIXED: out of bound access of tile hierarchy in base_ll function in graphheader [#3089](https://github.com/valhalla/valhalla/pull/3089)
   * FIXED: include shortcuts in avoid edge set for avoid_polygons [#3090](https://github.com/valhalla/valhalla/pull/3090)

* **Enhancement**
   * CHANGED: Refactor timedep forward/reverse to reduce code repetition [#2987](https://github.com/valhalla/valhalla/pull/2987)
   * CHANGED: Sync translation files with Transifex command line tool [#3030](https://github.com/valhalla/valhalla/pull/3030)
   * CHANGED: Use osm tags in links reclassification algorithm in order to reduce false positive downgrades [#3042](https://github.com/valhalla/valhalla/pull/3042)
   * CHANGED: Use CircleCI XL instances for linux based builds [#3043](https://github.com/valhalla/valhalla/pull/3043)
   * ADDED: ci: Enable undefined sanitizer [#2999](https://github.com/valhalla/valhalla/pull/2999)
   * ADDED: Optionally pass preconstructed graphreader to connectivity map [#3046](https://github.com/valhalla/valhalla/pull/3046)
   * CHANGED: ci: Skip Win CI runs for irrelevant files [#3014](https://github.com/valhalla/valhalla/pull/3014)
   * ADDED: Allow configuration-driven default speed assignment based on edge properties [#3055](https://github.com/valhalla/valhalla/pull/3055)
   * CHANGED: Use std::shared_ptr in case if ENABLE_THREAD_SAFE_TILE_REF_COUNT is ON. [#3067](https://github.com/valhalla/valhalla/pull/3067)
   * CHANGED: Reduce stop impact when driving in parking lots [#3051](https://github.com/valhalla/valhalla/pull/3051)
   * ADDED: Added another through route test [#3074](https://github.com/valhalla/valhalla/pull/3074)
   * ADDED: Adds incident-length to metadata proto [#3083](https://github.com/valhalla/valhalla/pull/3083)
   * ADDED: Do not penalize gates that have allowed access [#3078](https://github.com/valhalla/valhalla/pull/3078)
   * ADDED: Added missing k/v pairs to taginfo.json.  Updated PR template. [#3101](https://github.com/valhalla/valhalla/pull/3101)
   * CHANGED: Serialize isochrone 'contour' properties as floating point so they match user supplied value [#3078](https://github.com/valhalla/valhalla/pull/3095)
   * NIT: Enables compiler warnings as errors in midgard module [#3104](https://github.com/valhalla/valhalla/pull/3104)
   * CHANGED: Check all tiles for nullptr that reads from graphreader to avoid fails in case tiles might be missing. [#3065](https://github.com/valhalla/valhalla/pull/3065)

## Release Date: 2021-04-21 Valhalla 3.1.1
* **Removed**
   * REMOVED: The tossing of private roads in [#1960](https://github.com/valhalla/valhalla/pull/1960) was too aggressive and resulted in a lot of no routes.  Reverted this logic.  [#2934](https://github.com/valhalla/valhalla/pull/2934)
   * REMOVED: stray references to node bindings [#3012](https://github.com/valhalla/valhalla/pull/3012)

* **Bug Fix**
   * FIXED: Fix compression_utils.cc::inflate(...) throw - make it catchable [#2839](https://github.com/valhalla/valhalla/pull/2839)
   * FIXED: Fix compiler errors if HAVE_HTTP not enabled [#2807](https://github.com/valhalla/valhalla/pull/2807)
   * FIXED: Fix alternate route serialization [#2811](https://github.com/valhalla/valhalla/pull/2811)
   * FIXED: Store restrictions in the right tile [#2781](https://github.com/valhalla/valhalla/pull/2781)
   * FIXED: Failing to write tiles because of racing directory creation [#2810](https://github.com/valhalla/valhalla/pull/2810)
   * FIXED: Regression in stopping expansion on transitions down in time-dependent routes [#2815](https://github.com/valhalla/valhalla/pull/2815)
   * FIXED: Fix crash in loki when trace_route is called with 2 locations.[#2817](https://github.com/valhalla/valhalla/pull/2817)
   * FIXED: Mark the restriction start and end as via ways to fix IsBridgingEdge function in Bidirectional Astar [#2796](https://github.com/valhalla/valhalla/pull/2796)
   * FIXED: Dont add predictive traffic to the tile if it's empty [#2826](https://github.com/valhalla/valhalla/pull/2826)
   * FIXED: Fix logic bidirectional astar to avoid double u-turns and extra detours [#2802](https://github.com/valhalla/valhalla/pull/2802)
   * FIXED: Re-enable transition cost for motorcycle profile [#2837](https://github.com/valhalla/valhalla/pull/2837)
   * FIXED: Increase limits for timedep_* algorithms. Split track_factor into edge factor and transition penalty [#2845](https://github.com/valhalla/valhalla/pull/2845)
   * FIXED: Loki was looking up the wrong costing enum for avoids [#2856](https://github.com/valhalla/valhalla/pull/2856)
   * FIXED: Fix way_ids -> graph_ids conversion for complex restrictions: handle cases when a way is split into multiple edges [#2848](https://github.com/valhalla/valhalla/pull/2848)
   * FIXED: Honor access mode while matching OSMRestriction with the graph [#2849](https://github.com/valhalla/valhalla/pull/2849)
   * FIXED: Ensure route summaries are unique among all returned route/legs [#2874](https://github.com/valhalla/valhalla/pull/2874)
   * FIXED: Fix compilation errors when boost < 1.68 and libprotobuf < 3.6  [#2878](https://github.com/valhalla/valhalla/pull/2878)
   * FIXED: Allow u-turns at no-access barriers when forced by heading [#2875](https://github.com/valhalla/valhalla/pull/2875)
   * FIXED: Fixed "No route found" error in case of multipoint request with locations near low reachability edges [#2914](https://github.com/valhalla/valhalla/pull/2914)
   * FIXED: Python bindings installation [#2751](https://github.com/valhalla/valhalla/issues/2751)
   * FIXED: Skip bindings if there's no Python development version [#2893](https://github.com/valhalla/valhalla/pull/2893)
   * FIXED: Use CMakes built-in Python variables to configure installation [#2931](https://github.com/valhalla/valhalla/pull/2931)
   * FIXED: Sometimes emitting zero-length route geometry when traffic splits edge twice [#2943](https://github.com/valhalla/valhalla/pull/2943)
   * FIXED: Fix map-match segfault when gps-points project very near a node [#2946](https://github.com/valhalla/valhalla/pull/2946)
   * FIXED: Use kServiceRoad edges while searching for ferry connection [#2933](https://github.com/valhalla/valhalla/pull/2933)
   * FIXED: Enhanced logic for IsTurnChannelManeuverCombinable [#2952](https://github.com/valhalla/valhalla/pull/2952)
   * FIXED: Restore compatibility with gcc 6.3.0, libprotobuf 3.0.0, boost v1.62.0 [#2953](https://github.com/valhalla/valhalla/pull/2953)
   * FIXED: Dont abort bidirectional a-star search if only one direction is exhausted [#2936](https://github.com/valhalla/valhalla/pull/2936)
   * FIXED: Fixed missing comma in the scripts/valhalla_build_config [#2963](https://github.com/valhalla/valhalla/pull/2963)
   * FIXED: Reverse and Multimodal Isochrones were returning forward results [#2967](https://github.com/valhalla/valhalla/pull/2967)
   * FIXED: Map-match fix for first gps-point being exactly equal to street shape-point [#2977](https://github.com/valhalla/valhalla/pull/2977)
   * FIXED: Add missing GEOS:GEOS dep to mjolnir target [#2901](https://github.com/valhalla/valhalla/pull/2901)
   * FIXED: Allow expansion into a region when not_thru_pruning is false on 2nd pass [#2978](https://github.com/valhalla/valhalla/pull/2978)
   * FIXED: Fix polygon area calculation: use Shoelace formula [#2927](https://github.com/valhalla/valhalla/pull/2927)
   * FIXED: Isochrone: orient segments/rings acoording to the right-hand rule [#2932](https://github.com/valhalla/valhalla/pull/2932)
   * FIXED: Parsenodes fix: check if index is out-of-bound first [#2984](https://github.com/valhalla/valhalla/pull/2984)
   * FIXED: Fix for unique-summary logic [#2996](https://github.com/valhalla/valhalla/pull/2996)
   * FIXED: Isochrone: handle origin edges properly [#2990](https://github.com/valhalla/valhalla/pull/2990)
   * FIXED: Annotations fail with returning NaN speed when the same point is duplicated in route geometry [#2992](https://github.com/valhalla/valhalla/pull/2992)
   * FIXED: Fix run_with_server.py to work on macOS [#3003](https://github.com/valhalla/valhalla/pull/3003)
   * FIXED: Removed unexpected maneuvers at sharp bends [#2968](https://github.com/valhalla/valhalla/pull/2968)
   * FIXED: Remove large number formatting for non-US countries [#3015](https://github.com/valhalla/valhalla/pull/3015)
   * FIXED: Odin undefined behaviour: handle case when xedgeuse is not initialized [#3020](https://github.com/valhalla/valhalla/pull/3020)

* **Enhancement**
   * Pedestrian crossing should be a separate TripLeg_Use [#2950](https://github.com/valhalla/valhalla/pull/2950)
   * CHANGED: Azure uses ninja as generator [#2779](https://github.com/valhalla/valhalla/pull/2779)
   * ADDED: Support for date_time type invariant for map matching [#2712](https://github.com/valhalla/valhalla/pull/2712)
   * ADDED: Add Bulgarian locale [#2825](https://github.com/valhalla/valhalla/pull/2825)
   * FIXED: No need for write permissions on tarball indices [#2822](https://github.com/valhalla/valhalla/pull/2822)
   * ADDED: nit: Links debug build with lld [#2813](https://github.com/valhalla/valhalla/pull/2813)
   * ADDED: Add costing option `use_living_streets` to avoid or favor living streets in route. [#2788](https://github.com/valhalla/valhalla/pull/2788)
   * CHANGED: Do not allocate mapped_cache vector in skadi when no elevation source is provided. [#2841](https://github.com/valhalla/valhalla/pull/2841)
   * ADDED: avoid_polygons logic [#2750](https://github.com/valhalla/valhalla/pull/2750)
   * ADDED: Added support for destination for conditional access restrictions [#2857](https://github.com/valhalla/valhalla/pull/2857)
   * CHANGED: Large sequences are now merge sorted which can be dramatically faster with certain hardware configurations. This is especially useful in speeding up the earlier stages (parsing, graph construction) of tile building [#2850](https://github.com/valhalla/valhalla/pull/2850)
   * CHANGED: When creating the intial graph edges by setting at which nodes they start and end, first mark the indices of those nodes in another sequence and then sort them by edgeid so that we can do the setting of start and end node sequentially in the edges file. This is much more efficient on certain hardware configurations [#2851](https://github.com/valhalla/valhalla/pull/2851)
   * CHANGED: Use relative cost threshold to extend search in bidirectional astar in order to find more alternates [#2868](https://github.com/valhalla/valhalla/pull/2868)
   * CHANGED: Throw an exception if directory does not exist when building traffic extract [#2871](https://github.com/valhalla/valhalla/pull/2871)
   * CHANGED: Support for ignoring multiple consecutive closures at start/end locations [#2846](https://github.com/valhalla/valhalla/pull/2846)
   * ADDED: Added sac_scale to trace_attributes output and locate edge output [#2818](https://github.com/valhalla/valhalla/pull/2818)
   * ADDED: Ukrainian language translations [#2882](https://github.com/valhalla/valhalla/pull/2882)
   * ADDED: Add support for closure annotations [#2816](https://github.com/valhalla/valhalla/pull/2816)
   * ADDED: Add costing option `service_factor`. Implement possibility to avoid or favor generic service roads in route for all costing options. [#2870](https://github.com/valhalla/valhalla/pull/2870)
   * CHANGED: Reduce stop impact cost when flow data is present [#2891](https://github.com/valhalla/valhalla/pull/2891)
   * CHANGED: Update visual compare script [#2803](https://github.com/valhalla/valhalla/pull/2803)
   * CHANGED: Service roads are not penalized for `pedestrian` costing by default. [#2898](https://github.com/valhalla/valhalla/pull/2898)
   * ADDED: Add complex mandatory restrictions support [#2766](https://github.com/valhalla/valhalla/pull/2766)
   * ADDED: Status endpoint for future status info and health checking of running service [#2907](https://github.com/valhalla/valhalla/pull/2907)
   * ADDED: Add min_level argument to valhalla_ways_to_edges [#2918](https://github.com/valhalla/valhalla/pull/2918)
   * ADDED: Adding ability to store the roundabout_exit_turn_degree to the maneuver [#2941](https://github.com/valhalla/valhalla/pull/2941)
   * ADDED: Penalize pencil point uturns and uturns at short internal edges. Note: `motorcycle` and `motor_scooter` models do not penalize on short internal edges. No new uturn penalty logic has been added to the pedestrian and bicycle costing models. [#2944](https://github.com/valhalla/valhalla/pull/2944)
   * CHANGED: Allow config object to be passed-in to path algorithms [#2949](https://github.com/valhalla/valhalla/pull/2949)
   * CHANGED: Allow disabling Werror
   * ADDED: Add ability to build Valhalla modules as STATIC libraries. [#2957](https://github.com/valhalla/valhalla/pull/2957)
   * NIT: Enables compiler warnings in part of mjolnir module [#2922](https://github.com/valhalla/valhalla/pull/2922)
   * CHANGED: Refactor isochrone/reachability forward/reverse search to reduce code repetition [#2969](https://github.com/valhalla/valhalla/pull/2969)
   * ADDED: Set the roundabout exit shape index when we are collapsing the roundabout maneuvers. [#2975](https://github.com/valhalla/valhalla/pull/2975)
   * CHANGED: Penalized closed edges if using them at start/end locations [#2964](https://github.com/valhalla/valhalla/pull/2964)
   * ADDED: Add shoulder to trace_attributes output. [#2980](https://github.com/valhalla/valhalla/pull/2980)
   * CHANGED: Refactor bidirectional astar forward/reverse search to reduce code repetition [#2970](https://github.com/valhalla/valhalla/pull/2970)
   * CHANGED: Factor for service roads is 1.0 by default. [#2988](https://github.com/valhalla/valhalla/pull/2988)
   * ADDED: Support for conditionally skipping CI runs [#2986](https://github.com/valhalla/valhalla/pull/2986)
   * ADDED: Add instructions for building valhalla on `arm64` macbook [#2997](https://github.com/valhalla/valhalla/pull/2997)
   * NIT: Enables compiler warnings in part of mjolnir module [#2995](https://github.com/valhalla/valhalla/pull/2995)
   * CHANGED: nit(rename): Renames the encoded live speed properties [#2998](https://github.com/valhalla/valhalla/pull/2998)
   * ADDED: ci: Vendors the codecov script [#3002](https://github.com/valhalla/valhalla/pull/3002)
   * CHANGED: Allow None build type [#3005](https://github.com/valhalla/valhalla/pull/3005)
   * CHANGED: ci: Build Python bindings for Mac OS [#3013](https://github.com/valhalla/valhalla/pull/3013)

## Release Date: 2021-01-25 Valhalla 3.1.0
* **Removed**
   * REMOVED: Remove Node bindings. [#2502](https://github.com/valhalla/valhalla/pull/2502)
   * REMOVED: appveyor builds. [#2550](https://github.com/valhalla/valhalla/pull/2550)
   * REMOVED: Removed x86 CI builds. [#2792](https://github.com/valhalla/valhalla/pull/2792)

* **Bug Fix**
   * FIXED: Crazy ETAs.  If a way has forward speed with no backward speed and it is not oneway, then we must set the default speed.  The reverse logic applies as well.  If a way has no backward speed but has a forward speed and it is not a oneway, then set the default speed. [#2102](https://github.com/valhalla/valhalla/pull/2102)
   * FIXED: Map matching elapsed times spliced amongst different legs and discontinuities are now correct [#2104](https://github.com/valhalla/valhalla/pull/2104)
   * FIXED: Date time information is now propogated amongst different legs and discontinuities [#2107](https://github.com/valhalla/valhalla/pull/2107)
   * FIXED: Adds support for geos-3.8 c++ api [#2021](https://github.com/valhalla/valhalla/issues/2021)
   * FIXED: Updated the osrm serializer to not set junction name for osrm origin/start maneuver - this is not helpful since we are not transitioning through the intersection.  [#2121](https://github.com/valhalla/valhalla/pull/2121)
   * FIXED: Removes precomputing of edge-costs which lead to wrong results [#2120](https://github.com/valhalla/valhalla/pull/2120)
   * FIXED: Complex turn-restriction invalidates edge marked as kPermanent [#2103](https://github.com/valhalla/valhalla/issues/2103)
   * FIXED: Fixes bug with inverted time-restriction parsing [#2167](https://github.com/valhalla/valhalla/pull/2167)
   * FIXED: Fixed several bugs with numeric underflow in map-matching trip durations. These may
     occur when serializing match results where adjacent trace points appear out-of-sequence on the
     same edge [#2178](https://github.com/valhalla/valhalla/pull/2178)
     - `MapMatcher::FormPath` now catches route discontinuities on the same edge when the distance
       percentage along don't agree. The trip leg builder builds disconnected legs on a single edge
       to avoid duration underflow.
     - Correctly populate edge groups when matching results contain loops. When a loop occurs,
       the leg builder now starts at the correct edge where the loop ends, and correctly accounts
       for any contained edges.
     - Duration over-trimming at the terminating edge of a match.
   * FIXED: Increased internal precision of time tracking per edge and maneuver so that maneuver times sum to the same time represented in the leg summary [#2195](https://github.com/valhalla/valhalla/pull/2195)
   * FIXED: Tagged speeds were not properly marked. We were not using forward and backward speeds to flag if a speed is tagged or not.  Should not update turn channel speeds if we are not inferring them.  Added additional logic to handle PH in the conditional restrictions. Do not update stop impact for ramps if they are marked as internal. [#2198](https://github.com/valhalla/valhalla/pull/2198)
   * FIXED: Fixed the sharp turn phrase [#2226](https://github.com/valhalla/valhalla/pull/2226)
   * FIXED: Protect against duplicate points in the input or points that snap to the same location resulting in `nan` times for the legs of the map match (of a 0 distance route) [#2229](https://github.com/valhalla/valhalla/pull/2229)
   * FIXED: Improves restriction check on briding edge in Bidirectional Astar [#2228](https://github.com/valhalla/valhalla/pull/2242)
   * FIXED: Allow nodes at location 0,0 [#2245](https://github.com/valhalla/valhalla/pull/2245)
   * FIXED: Fix RapidJSON compiler warnings and naming conflict [#2249](https://github.com/valhalla/valhalla/pull/2249)
   * FIXED: Fixed bug in resample_spherical_polyline where duplicate successive lat,lng locations in the polyline resulting in `nan` for the distance computation which shortcuts further sampling [#2239](https://github.com/valhalla/valhalla/pull/2239)
   * FIXED: Update exit logic for non-motorways [#2252](https://github.com/valhalla/valhalla/pull/2252)
   * FIXED: Transition point map-matching. When match results are on a transition point, we search for the sibling nodes at that transition and snap it to the corresponding edges in the route. [#2258](https://github.com/valhalla/valhalla/pull/2258)
   * FIXED: Fixed verbal multi-cue logic [#2270](https://github.com/valhalla/valhalla/pull/2270)
   * FIXED: Fixed Uturn cases when a not_thru edge is connected to the origin edge. [#2272](https://github.com/valhalla/valhalla/pull/2272)
   * FIXED: Update intersection classes in osrm response to not label all ramps as motorway [#2279](https://github.com/valhalla/valhalla/pull/2279)
   * FIXED: Fixed bug in mapmatcher when interpolation point goes before the first valid match or after the last valid match. Such behavior usually leads to discontinuity in matching. [#2275](https://github.com/valhalla/valhalla/pull/2275)
   * FIXED: Fixed an issue for time_allowed logic.  Previously we returned false on the first time allowed restriction and did not check them all. Added conditional restriction gurka test and datetime optional argument to gurka header file. [#2286](https://github.com/valhalla/valhalla/pull/2286)
   * FIXED: Fixed an issue for date ranges.  For example, for the range Jan 04 to Jan 02 we need to test to end of the year and then from the first of the year to the end date.  Also, fixed an emergency tag issue.  We should only set the use to emergency if all other access is off. [#2290](https://github.com/valhalla/valhalla/pull/2290)
   * FIXED: Found a few issues with the initial ref and direction logic for ways.  We were overwriting the refs with directionals to the name_offset_map instead of concatenating them together.  Also, we did not allow for blank entries for GetTagTokens. [#2298](https://github.com/valhalla/valhalla/pull/2298)
   * FIXED: Fixed an issue where MatchGuidanceViewJunctions is only looking at the first edge. Set the data_id for guidance views to the changeset id as it is already being populated. Also added test for guidance views. [#2303](https://github.com/valhalla/valhalla/pull/2303)
   * FIXED: Fixed a problem with live speeds where live speeds were being used to determine access, even when a live
   speed (current time) route wasn't what was requested. [#2311](https://github.com/valhalla/valhalla/pull/2311)
   * FIXED: Fix break/continue typo in search filtering [#2317](https://github.com/valhalla/valhalla/pull/2317)
   * FIXED: Fix a crash in trace_route due to iterating past the end of a vector. [#2322](https://github.com/valhalla/valhalla/pull/2322)
   * FIXED: Don't allow timezone information in the local date time string attached at each location. [#2312](https://github.com/valhalla/valhalla/pull/2312)
   * FIXED: Fix short route trimming in bidirectional astar [#2323](https://github.com/valhalla/valhalla/pull/2323)
   * FIXED: Fix shape trimming in leg building for snap candidates that lie within the margin of rounding error [#2326](https://github.com/valhalla/valhalla/pull/2326)
   * FIXED: Fixes route duration underflow with traffic data [#2325](https://github.com/valhalla/valhalla/pull/2325)
   * FIXED: Parse mtb:scale tags and set bicycle access if present [#2117](https://github.com/valhalla/valhalla/pull/2117)
   * FIXED: Fixed segfault.  Shape was missing from options for valhalla_path_comparison and valhalla_run_route.  Also, costing options was missing in valhalla_path_comparison. [#2343](https://github.com/valhalla/valhalla/pull/2343)
   * FIXED: Handle decimal numbers with zero-value mantissa properly in Lua [#2355](https://github.com/valhalla/valhalla/pull/2355)
   * FIXED: Many issues that resulted in discontinuities, failed matches or incorrect time/duration for map matching requests. [#2292](https://github.com/valhalla/valhalla/pull/2292)
   * FIXED: Seeing segfault when loading large osmdata data files before loading LuaJit. LuaJit fails to create luaL_newstate() Ref: [#2158](https://github.com/ntop/ntopng/issues/2158) Resolution is to load LuaJit before loading the data files. [#2383](https://github.com/valhalla/valhalla/pull/2383)
   * FIXED: Store positive/negative OpenLR offsets in bucketed form [#2405](https://github.com/valhalla/valhalla/2405)
   * FIXED: Fix on map-matching return code when breakage distance limitation exceeds. Instead of letting the request goes into meili and fails in finding a route, we check the distance in loki and early return with exception code 172. [#2406](https://github.com/valhalla/valhalla/pull/2406)
   * FIXED: Don't create edges for portions of ways that are doubled back on themselves as this confuses opposing edge index computations [#2385](https://github.com/valhalla/valhalla/pull/2385)
   * FIXED: Protect against nan in uniform_resample_spherical_polyline. [#2431](https://github.com/valhalla/valhalla/pull/2431)
   * FIXED: Obvious maneuvers. [#2436](https://github.com/valhalla/valhalla/pull/2436)
   * FIXED: Base64 encoding/decoding [#2452](https://github.com/valhalla/valhalla/pull/2452)
   * FIXED: Added post roundabout instruction when enter/exit roundabout maneuvers are combined [#2454](https://github.com/valhalla/valhalla/pull/2454)
   * FIXED: openlr: Explicitly check for linear reference option for Valhalla serialization. [#2458](https://github.com/valhalla/valhalla/pull/2458)
   * FIXED: Fix segfault: Do not combine last turn channel maneuver. [#2463](https://github.com/valhalla/valhalla/pull/2463)
   * FIXED: Remove extraneous whitespaces from ja-JP.json. [#2471](https://github.com/valhalla/valhalla/pull/2471)
   * FIXED: Checks protobuf serialization/parsing success [#2477](https://github.com/valhalla/valhalla/pull/2477)
   * FIXED: Fix dereferencing of end for std::lower_bound in sequence and possible UB [#2488](https://github.com/valhalla/valhalla/pull/2488)
   * FIXED: Make tile building reproducible: fix UB-s [#2480](https://github.com/valhalla/valhalla/pull/2480)
   * FIXED: Zero initialize EdgeInfoInner.spare0_. Uninitialized spare0_ field produced UB which causes gurka_reproduce_tile_build to fail intermittently. [2499](https://github.com/valhalla/valhalla/pull/2499)
   * FIXED: Drop unused CHANGELOG validation script, straggling NodeJS references [#2506](https://github.com/valhalla/valhalla/pull/2506)
   * FIXED: Fix missing nullptr checks in graphreader and loki::Reach (causing segfault during routing with not all levels of tiles availble) [#2504](https://github.com/valhalla/valhalla/pull/2504)
   * FIXED: Fix mismatch of triplegedge roadclass and directededge roadclass [#2507](https://github.com/valhalla/valhalla/pull/2507)
   * FIXED: Improve german destination_verbal_alert phrases [#2509](https://github.com/valhalla/valhalla/pull/2509)
   * FIXED: Undefined behavior cases discovered with undefined behavior sanitizer tool. [2498](https://github.com/valhalla/valhalla/pull/2498)
   * FIXED: Fixed logic so verbal keep instructions use branch exit sign info for ramps [#2520](https://github.com/valhalla/valhalla/pull/2520)
   * FIXED: Fix bug in trace_route for uturns causing garbage coordinates [#2517](https://github.com/valhalla/valhalla/pull/2517)
   * FIXED: Simplify heading calculation for turn type. Remove undefined behavior case. [#2513](https://github.com/valhalla/valhalla/pull/2513)
   * FIXED: Always set costing name even if one is not provided for osrm serializer weight_name. [#2528](https://github.com/valhalla/valhalla/pull/2528)
   * FIXED: Make single-thread tile building reproducible: fix seed for shuffle, use concurrency configuration from the mjolnir section. [#2515](https://github.com/valhalla/valhalla/pull/2515)
   * FIXED: More Windows compatibility: build tiles and some run actions work now (including CI tests) [#2300](https://github.com/valhalla/valhalla/issues/2300)
   * FIXED: Transcoding of c++ location to pbf location used path edges in the place of filtered edges. [#2542](https://github.com/valhalla/valhalla/pull/2542)
   * FIXED: Add back whitelisting action types. [#2545](https://github.com/valhalla/valhalla/pull/2545)
   * FIXED: Allow uturns for truck costing now that we have derived deadends marked in the edge label [#2559](https://github.com/valhalla/valhalla/pull/2559)
   * FIXED: Map matching uturn trimming at the end of an edge where it wasn't needed. [#2558](https://github.com/valhalla/valhalla/pull/2558)
   * FIXED: Multicue enter roundabout [#2556](https://github.com/valhalla/valhalla/pull/2556)
   * FIXED: Changed reachability computation to take into account live speed [#2597](https://github.com/valhalla/valhalla/pull/2597)
   * FIXED: Fixed a bug where the temp files were not getting read in if you started with the construct edges or build phase for valhalla_build_tiles. [#2601](https://github.com/valhalla/valhalla/pull/2601)
   * FIXED: Updated fr-FR.json with partial translations. [#2605](https://github.com/valhalla/valhalla/pull/2605)
   * FIXED: Removed superfluous const qualifier from odin/signs [#2609](https://github.com/valhalla/valhalla/pull/2609)
   * FIXED: Internal maneuver placement [#2600](https://github.com/valhalla/valhalla/pull/2600)
   * FIXED: Complete fr-FR.json locale. [#2614](https://github.com/valhalla/valhalla/pull/2614)
   * FIXED: Don't truncate precision in polyline encoding [#2632](https://github.com/valhalla/valhalla/pull/2632)
   * FIXED: Fix all compiler warnings in sif and set to -Werror [#2642](https://github.com/valhalla/valhalla/pull/2642)
   * FIXED: Remove unnecessary maneuvers to continue straight [#2647](https://github.com/valhalla/valhalla/pull/2647)
   * FIXED: Linear reference support in route/mapmatch apis (FOW, FRC, bearing, and number of references) [#2645](https://github.com/valhalla/valhalla/pull/2645)
   * FIXED: Ambiguous local to global (with timezone information) date time conversions now all choose to use the later time instead of throwing unhandled exceptions [#2665](https://github.com/valhalla/valhalla/pull/2665)
   * FIXED: Overestimated reach caused be reenquing transition nodes without checking that they had been already expanded [#2670](https://github.com/valhalla/valhalla/pull/2670)
   * FIXED: Build with C++17 standard. Deprecated function calls are substituted with new ones. [#2669](https://github.com/valhalla/valhalla/pull/2669)
   * FIXED: Improve German post_transition_verbal instruction [#2677](https://github.com/valhalla/valhalla/pull/2677)
   * FIXED: Lane updates.  Add the turn lanes to all edges of the way.  Do not "enhance" turn lanes if they are part of a complex restriction.  Moved ProcessTurnLanes after UpdateManeuverPlacementForInternalIntersectionTurns.  Fix for a missing "uturn" indication for intersections on the previous maneuver, we were serializing an empty list. [#2679](https://github.com/valhalla/valhalla/pull/2679)
   * FIXED: Fixes OpenLr serialization [#2688](https://github.com/valhalla/valhalla/pull/2688)
   * FIXED: Internal edges can't be also a ramp or a turn channel.  Also, if an edge is marked as ramp and turn channel mark it as a ramp.  [2689](https://github.com/valhalla/valhalla/pull/2689)
   * FIXED: Check that speeds are equal for the edges going in the same direction while buildig shortcuts [#2691](https://github.com/valhalla/valhalla/pull/2691)
   * FIXED: Missing fork or bear instruction [#2683](https://github.com/valhalla/valhalla/pull/2683)
   * FIXED: Eliminate null pointer dereference in GraphReader::AreEdgesConnected [#2695](https://github.com/valhalla/valhalla/issues/2695)
   * FIXED: Fix polyline simplification float/double comparison [#2698](https://github.com/valhalla/valhalla/issues/2698)
   * FIXED: Weights were sometimes negative due to incorrect updates to elapsed_cost [#2702](https://github.com/valhalla/valhalla/pull/2702)
   * FIXED: Fix bidirectional route failures at deadends [#2705](https://github.com/valhalla/valhalla/pull/2705)
   * FIXED: Updated logic to call out a non-obvious turn [#2708](https://github.com/valhalla/valhalla/pull/2708)
   * FIXED: valhalla_build_statistics multithreaded mode fixed [#2707](https://github.com/valhalla/valhalla/pull/2707)
   * FIXED: If infer_internal_intersections is true then allow internals that are also ramps or TCs. Without this we produce an extra continue manuever.  [#2710](https://github.com/valhalla/valhalla/pull/2710)
   * FIXED: We were routing down roads that should be destination only. Now we mark roads with motor_vehicle=destination and motor_vehicle=customers or access=destination and access=customers as destination only. [#2722](https://github.com/valhalla/valhalla/pull/2722)
   * FIXED: Replace all Python2 print statements with Python3 syntax [#2716](https://github.com/valhalla/valhalla/issues/2716)
   * FIXED: Some HGT files not found [#2723](https://github.com/valhalla/valhalla/issues/2723)
   * FIXED: Fix PencilPointUturn detection by removing short-edge check and updating angle threshold [#2725](https://github.com/valhalla/valhalla/issues/2725)
   * FIXED: Fix invalid continue/bear maneuvers [#2729](https://github.com/valhalla/valhalla/issues/2729)
   * FIXED: Fixes an issue that lead to double turns within a very short distance, when instead, it should be a u-turn. We now collapse double L turns or double R turns in short non-internal intersections to u-turns. [#2740](https://github.com/valhalla/valhalla/pull/2740)
   * FIXED: fixes an issue that lead to adding an extra maneuver. We now combine a current maneuver short length non-internal edges (left or right) with the next maneuver that is a kRampStraight. [#2741](https://github.com/valhalla/valhalla/pull/2741)
   * FIXED: Reduce verbose instructions by collapsing small end ramp forks [#2762](https://github.com/valhalla/valhalla/issues/2762)
   * FIXED: Remove redundant return statements [#2776](https://github.com/valhalla/valhalla/pull/2776)
   * FIXED: Added unit test for BuildAdminFromPBF() to test GEOS 3.9 update. [#2787](https://github.com/valhalla/valhalla/pull/2787)
   * FIXED: Add support for geos-3.9 c++ api [#2739](https://github.com/valhalla/valhalla/issues/2739)
   * FIXED: Fix check for live speed validness [#2797](https://github.com/valhalla/valhalla/pull/2797)

* **Enhancement**
   * ADDED: Matrix of Bike Share [#2590](https://github.com/valhalla/valhalla/pull/2590)
   * ADDED: Add ability to provide custom implementation for candidate collection in CandidateQuery. [#2328](https://github.com/valhalla/valhalla/pull/2328)
   * ADDED: Cancellation of tile downloading. [#2319](https://github.com/valhalla/valhalla/pull/2319)
   * ADDED: Return the coordinates of the nodes isochrone input locations snapped to [#2111](https://github.com/valhalla/valhalla/pull/2111)
   * ADDED: Allows more complicated routes in timedependent a-star before timing out [#2068](https://github.com/valhalla/valhalla/pull/2068)
   * ADDED: Guide signs and junction names [#2096](https://github.com/valhalla/valhalla/pull/2096)
   * ADDED: Added a bool to the config indicating whether to use commercially set attributes.  Added logic to not call IsIntersectionInternal if this is a commercial data set.  [#2132](https://github.com/valhalla/valhalla/pull/2132)
   * ADDED: Removed commerical data set bool to the config and added more knobs for data.  Added infer_internal_intersections, infer_turn_channels, apply_country_overrides, and use_admin_db.  [#2173](https://github.com/valhalla/valhalla/pull/2173)
   * ADDED: Allow using googletest in unit tests and convert all tests to it (old test.cc is completely removed). [#2128](https://github.com/valhalla/valhalla/pull/2128)
   * ADDED: Add guidance view capability. [#2209](https://github.com/valhalla/valhalla/pull/2209)
   * ADDED: Collect turn cost information as path is formed so that it can be seralized out for trace attributes or osrm flavored intersections. Also add shape_index to osrm intersections. [#2207](https://github.com/valhalla/valhalla/pull/2207)
   * ADDED: Added alley factor to autocost.  Factor is defaulted at 1.0f or do not avoid alleys. [#2246](https://github.com/valhalla/valhalla/pull/2246)
   * ADDED: Support unlimited speed limits where maxspeed=none. [#2251](https://github.com/valhalla/valhalla/pull/2251)
   * ADDED: Implement improved Reachability check using base class Dijkstra. [#2243](https://github.com/valhalla/valhalla/pull/2243)
   * ADDED: Gurka integration test framework with ascii-art maps [#2244](https://github.com/valhalla/valhalla/pull/2244)
   * ADDED: Add to the stop impact when transitioning from higher to lower class road and we are not on a turn channel or ramp. Also, penalize lefts when driving on the right and vice versa. [#2282](https://github.com/valhalla/valhalla/pull/2282)
   * ADDED: Added reclassify_links, use_direction_on_ways, and allow_alt_name as config options.  If `use_direction_on_ways = true` then use `direction` and `int_direction` on the way to update the directional for the `ref` and `int_ref`.  Also, copy int_efs to the refs. [#2285](https://github.com/valhalla/valhalla/pull/2285)
   * ADDED: Add support for live traffic. [#2268](https://github.com/valhalla/valhalla/pull/2268)
   * ADDED: Implement per-location search filters for functional road class and forms of way. [#2289](https://github.com/valhalla/valhalla/pull/2289)
   * ADDED: Approach, multi-cue, and length updates [#2313](https://github.com/valhalla/valhalla/pull/2313)
   * ADDED: Speed up timezone differencing calculation if cache is provided. [#2316](https://github.com/valhalla/valhalla/pull/2316)
   * ADDED: Added rapidjson/schema.h to baldr/rapidjson_util.h to make it available for use within valhalla. [#2330](https://github.com/valhalla/valhalla/issues/2330)
   * ADDED: Support decimal precision for height values in elevation service. Also support polyline5 for encoded polylines input and output to elevation service. [#2324](https://github.com/valhalla/valhalla/pull/2324)
   * ADDED: Use both imminent and distant verbal multi-cue phrases. [#2353](https://github.com/valhalla/valhalla/pull/2353)
   * ADDED: Split parsing stage into 3 separate stages. [#2339](https://github.com/valhalla/valhalla/pull/2339)
   * CHANGED: Speed up graph enhancing by avoiding continuous unordered_set rebuilding [#2349](https://github.com/valhalla/valhalla/pull/2349)
   * CHANGED: Skip calling out to Lua for nodes/ways/relations with not tags - speeds up parsing. [#2351](https://github.com/valhalla/valhalla/pull/2351)
   * CHANGED: Switch to LuaJIT for lua scripting - speeds up file parsing [#2352](https://github.com/valhalla/valhalla/pull/2352)
   * ADDED: Ability to create OpenLR records from raw data. [#2356](https://github.com/valhalla/valhalla/pull/2356)
   * ADDED: Revamp length phrases [#2359](https://github.com/valhalla/valhalla/pull/2359)
   * CHANGED: Do not allocate memory in skadi if we don't need it. [#2373](https://github.com/valhalla/valhalla/pull/2373)
   * CHANGED: Map matching: throw error (443/NoSegment) when no candidate edges are available. [#2370](https://github.com/valhalla/valhalla/pull/2370/)
   * ADDED: Add sk-SK.json (slovak) localization file. [#2376](https://github.com/valhalla/valhalla/pull/2376)
   * ADDED: Extend roundabout phrases. [#2378](https://github.com/valhalla/valhalla/pull/2378)
   * ADDED: More roundabout phrase tests. [#2382](https://github.com/valhalla/valhalla/pull/2382)
   * ADDED: Update the turn and continue phrases to include junction names and guide signs. [#2386](https://github.com/valhalla/valhalla/pull/2386)
   * ADDED: Add the remaining guide sign toward phrases [#2389](https://github.com/valhalla/valhalla/pull/2389)
   * ADDED: The ability to allow immediate uturns at trace points in a map matching request [#2380](https://github.com/valhalla/valhalla/pull/2380)
   * ADDED: Add utility functions to Signs. [#2390](https://github.com/valhalla/valhalla/pull/2390)
   * ADDED: Unified time tracking for all algorithms that support time-based graph expansion. [#2278](https://github.com/valhalla/valhalla/pull/2278)
   * ADDED: Add rail_ferry use and costing. [#2408](https://github.com/valhalla/valhalla/pull/2408)
   * ADDED: `street_side_max_distance`, `display_lat` and `display_lon` to `locations` in input for better control of routing side of street [#1769](https://github.com/valhalla/valhalla/pull/1769)
   * ADDED: Add addtional exit phrases. [#2421](https://github.com/valhalla/valhalla/pull/2421)
   * ADDED: Add Japanese locale, update German. [#2432](https://github.com/valhalla/valhalla/pull/2432)
   * ADDED: Gurka expect_route refactor [#2435](https://github.com/valhalla/valhalla/pull/2435)
   * ADDED: Add option to suppress roundabout exits [#2437](https://github.com/valhalla/valhalla/pull/2437)
   * ADDED: Add Greek locale. [#2438](https://github.com/valhalla/valhalla/pull/2438)
   * ADDED (back): Support for 64bit wide way ids in the edgeinfo structure with no impact to size for data sources with ids 32bits wide. [#2422](https://github.com/valhalla/valhalla/pull/2422)
   * ADDED: Support for 64bit osm node ids in parsing stage of tile building [#2422](https://github.com/valhalla/valhalla/pull/2422)
   * CHANGED: Point2/PointLL are now templated to allow for higher precision coordinate math when desired [#2429](https://github.com/valhalla/valhalla/pull/2429)
   * ADDED: Optional OpenLR Encoded Path Edges in API Response [#2424](https://github.com/valhalla/valhalla/pull/2424)
   * ADDED: Add explicit include for sstream to be compatible with msvc_x64 toolset. [#2449](https://github.com/valhalla/valhalla/pull/2449)
   * ADDED: Properly split returned path if traffic conditions change partway along edges [#2451](https://github.com/valhalla/valhalla/pull/2451/files)
   * ADDED: Add Dutch locale. [#2464](https://github.com/valhalla/valhalla/pull/2464)
   * ADDED: Check with address sanititizer in CI. Add support for undefined behavior sanitizer. [#2487](https://github.com/valhalla/valhalla/pull/2487)
   * ADDED: Ability to recost a path and increased cost/time details along the trippath and json output [#2425](https://github.com/valhalla/valhalla/pull/2425)
   * ADDED: Add the ability to do bikeshare based (ped/bike) multimodal routing [#2031](https://github.com/valhalla/valhalla/pull/2031)
   * ADDED: Route through restrictions enabled by introducing a costing option. [#2469](https://github.com/valhalla/valhalla/pull/2469)
   * ADDED: Migrated to Ubuntu 20.04 base-image [#2508](https://github.com/valhalla/valhalla/pull/2508)
   * CHANGED: Speed up parseways stage by avoiding multiple string comparisons [#2518](https://github.com/valhalla/valhalla/pull/2518)
   * CHANGED: Speed up enhance stage by avoiding GraphTileBuilder copying [#2468](https://github.com/valhalla/valhalla/pull/2468)
   * ADDED: Costing options now includes shortest flag which favors shortest path routes [#2555](https://github.com/valhalla/valhalla/pull/2555)
   * ADDED: Incidents in intersections [#2547](https://github.com/valhalla/valhalla/pull/2547)
   * CHANGED: Refactor mapmatching configuration to use a struct (instead of `boost::property_tree::ptree`). [#2485](https://github.com/valhalla/valhalla/pull/2485)
   * ADDED: Save exit maneuver's begin heading when combining enter & exit roundabout maneuvers. [#2554](https://github.com/valhalla/valhalla/pull/2554)
   * ADDED: Added new urban flag that can be set if edge is within city boundaries to data processing; new use_urban_tag config option; added to osrm response within intersections. [#2522](https://github.com/valhalla/valhalla/pull/2522)
   * ADDED: Parses OpenLr of type PointAlongLine [#2565](https://github.com/valhalla/valhalla/pull/2565)
   * ADDED: Use edge.is_urban is set for serializing is_urban. [#2568](https://github.com/valhalla/valhalla/pull/2568)
   * ADDED: Added new rest/service area uses on the edge. [#2533](https://github.com/valhalla/valhalla/pull/2533)
   * ADDED: Dependency cache for Azure [#2567](https://github.com/valhalla/valhalla/pull/2567)
   * ADDED: Added flexibility to remove the use of the admindb and to use the country and state iso from the tiles; [#2579](https://github.com/valhalla/valhalla/pull/2579)
   * ADDED: Added toll gates and collection points (gantry) to the node;  [#2532](https://github.com/valhalla/valhalla/pull/2532)
   * ADDED: Added osrm serialization for rest/service areas and admins. [#2594](https://github.com/valhalla/valhalla/pull/2594)
   * CHANGED: Improved Russian localization; [#2593](https://github.com/valhalla/valhalla/pull/2593)
   * ADDED: Support restricted class in intersection annotations [#2589](https://github.com/valhalla/valhalla/pull/2589)
   * ADDED: Added trail type trace [#2606](https://github.com/valhalla/valhalla/pull/2606)
   * ADDED: Added tunnel names to the edges as a tagged name.  [#2608](https://github.com/valhalla/valhalla/pull/2608)
   * CHANGED: Moved incidents to the trip leg and cut the shape of the leg at that location [#2610](https://github.com/valhalla/valhalla/pull/2610)
   * ADDED: Costing option to ignore_closures when routing with current flow [#2615](https://github.com/valhalla/valhalla/pull/2615)
   * ADDED: Cross-compilation ability with MinGW64 [#2619](https://github.com/valhalla/valhalla/pull/2619)
   * ADDED: Defines the incident tile schema and incident metadata [#2620](https://github.com/valhalla/valhalla/pull/2620)
   * ADDED: Moves incident serializer logic into a generic serializer [#2621](https://github.com/valhalla/valhalla/pull/2621)
   * ADDED: Incident loading singleton for continually refreshing incident tiles[#2573](https://github.com/valhalla/valhalla/pull/2573)
   * ADDED: One shot mode to valhalla_service so you can run a single request of any type without starting a server [#2624](https://github.com/valhalla/valhalla/pull/2624)
   * ADDED: Adds text instructions to OSRM output [#2625](https://github.com/valhalla/valhalla/pull/2625)
   * ADDED: Adds support for alternate routes [#2626](https://github.com/valhalla/valhalla/pull/2626)
   * CHANGED: Switch Python bindings generator from boost.python to header-only pybind11[#2644](https://github.com/valhalla/valhalla/pull/2644)
   * ADDED: Add support of input file for one-shot mode of valhalla_service [#2648](https://github.com/valhalla/valhalla/pull/2648)
   * ADDED: Linear reference support to locate api [#2645](https://github.com/valhalla/valhalla/pull/2645)
   * ADDED: Implemented OSRM-like turn duration calculation for car. Uses it now in auto costing. [#2651](https://github.com/valhalla/valhalla/pull/2651)
   * ADDED: Enhanced turn lane information in guidance [#2653](https://github.com/valhalla/valhalla/pull/2653)
   * ADDED: `top_speed` option for all motorized vehicles [#2667](https://github.com/valhalla/valhalla/issues/2667)
   * CHANGED: Move turn_lane_direction helper to odin/util [#2675](https://github.com/valhalla/valhalla/pull/2675)
   * ADDED: Add annotations to osrm response including speed limits, unit and sign conventions [#2668](https://github.com/valhalla/valhalla/pull/2668)
   * ADDED: Added functions for predicted speeds encoding-decoding [#2674](https://github.com/valhalla/valhalla/pull/2674)
   * ADDED: Time invariant routing via the bidirectional algorithm. This has the effect that when time dependent routes (arrive_by and depart_at) fall back to bidirectional due to length restrictions they will actually use the correct time of day for one of the search directions [#2660](https://github.com/valhalla/valhalla/pull/2660)
   * ADDED: If the length of the edge is greater than kMaxEdgeLength, then consider this a catastrophic error if the should_error bool is true in the set_length function. [2678](https://github.com/valhalla/valhalla/pull/2678)
   * ADDED: Moved lat,lon coordinates structures from single to double precision. Improves geometry accuracy noticibly at zooms above 17 as well as coordinate snapping and any other geometric operations. Addes about a 2% performance pentalty for standard routes. Graph nodes now have 7 digits of precision.  [#2693](https://github.com/valhalla/valhalla/pull/2693)
   * ADDED: Added signboards to guidance views.  [#2687](https://github.com/valhalla/valhalla/pull/2687)
   * ADDED: Regular speed on shortcut edges is calculated with turn durations taken into account. Truck, motorcycle and motorscooter profiles use OSRM-like turn duration. [#2662](https://github.com/valhalla/valhalla/pull/2662)
   * CHANGED: Remove astar algorithm and replace its use with timedep_forward as its redundant [#2706](https://github.com/valhalla/valhalla/pull/2706)
   * ADDED: Recover and recost all shortcuts in final path for bidirectional astar algorithm [#2711](https://github.com/valhalla/valhalla/pull/2711)
   * ADDED: An option for shortcut recovery to be cached at start up to reduce the time it takes to do so on the fly [#2714](https://github.com/valhalla/valhalla/pull/2714)
   * ADDED: If width <= 1.9 then no access for auto, truck, bus, taxi, emergency and hov. [#2713](https://github.com/valhalla/valhalla/pull/2713)
   * ADDED: Centroid/Converge/Rendezvous/Meet API which allows input locations to find a least cost convergence point from all locations [#2734](https://github.com/valhalla/valhalla/pull/2734)
   * ADDED: Added support to process the sump_buster tag.  Also, fixed a few small access bugs for nodes. [#2731](https://github.com/valhalla/valhalla/pull/2731)
   * ADDED: Log message if failed to create tiles directory. [#2738](https://github.com/valhalla/valhalla/pull/2738)
   * CHANGED: Tile memory is only owned by the GraphTile rather than shared amongst copies of the graph tile (in GraphReader and TileCaches). [#2340](https://github.com/valhalla/valhalla/pull/2340)
   * ADDED: Add Estonian locale. [#2748](https://github.com/valhalla/valhalla/pull/2748)
   * CHANGED: Handle GraphTile objects as smart pointers [#2703](https://github.com/valhalla/valhalla/pull/2703)
   * CHANGED: Improve stability with no RTTI build [#2759](https://github.com/valhalla/valhalla/pull/2759) and [#2760](https://github.com/valhalla/valhalla/pull/2760)
   * CHANGED: Change generic service roads to a new Use=kServiceRoad. This is for highway=service without other service= tags (such as driveway, alley, parking aisle) [#2419](https://github.com/valhalla/valhalla/pull/2419)
   * ADDED: Isochrones support isodistance lines as well [#2699](https://github.com/valhalla/valhalla/pull/2699)
   * ADDED: Add support for ignoring live traffic closures for waypoints [#2685](https://github.com/valhalla/valhalla/pull/2685)
   * ADDED: Add use_distance to auto cost to allow choosing between two primary cost components, time or distance [#2771](https://github.com/valhalla/valhalla/pull/2771)
   * CHANGED: nit: Enables compiler warnings in part of loki module [#2767](https://github.com/valhalla/valhalla/pull/2767)
   * CHANGED: Reducing the number of uturns by increasing the cost to for them to 9.5f. Note: Did not increase the cost for motorcycles or motorscooters. [#2770](https://github.com/valhalla/valhalla/pull/2770)
   * ADDED: Add option to use thread-safe GraphTile's reference counter. [#2772](https://github.com/valhalla/valhalla/pull/2772)
   * CHANGED: nit: Enables compiler warnings in part of thor module [#2768](https://github.com/valhalla/valhalla/pull/2768)
   * ADDED: Add costing option `use_tracks` to avoid or favor tracks in route. [#2769](https://github.com/valhalla/valhalla/pull/2769)
   * CHANGED: chore: Updates libosmium [#2786](https://github.com/valhalla/valhalla/pull/2786)
   * CHANGED: Optimize double bucket queue to reduce memory reallocations. [#2719](https://github.com/valhalla/valhalla/pull/2719)
   * CHANGED: Collapse merge maneuvers [#2773](https://github.com/valhalla/valhalla/pull/2773)
   * CHANGED: Add shortcuts to the tiles' bins so we can find them when doing spatial lookups. [#2744](https://github.com/valhalla/valhalla/pull/2744)

## Release Date: 2019-11-21 Valhalla 3.0.9
* **Bug Fix**
   * FIXED: Changed reachability computation to consider both directions of travel wrt candidate edges [#1965](https://github.com/valhalla/valhalla/pull/1965)
   * FIXED: toss ways where access=private and highway=service and service != driveway. [#1960](https://github.com/valhalla/valhalla/pull/1960)
   * FIXED: Fix search_cutoff check in loki correlate_node. [#2023](https://github.com/valhalla/valhalla/pull/2023)
   * FIXED: Computes notion of a deadend at runtime in bidirectional a-star which fixes no-route with a complicated u-turn. [#1982](https://github.com/valhalla/valhalla/issues/1982)
   * FIXED: Fix a bug with heading filter at nodes. [#2058](https://github.com/valhalla/valhalla/pull/2058)
   * FIXED: Bug in map matching continuity checking such that continuity must only be in the forward direction. [#2029](https://github.com/valhalla/valhalla/pull/2029)
   * FIXED: Allow setting the time for map matching paths such that the time is used for speed lookup. [#2030](https://github.com/valhalla/valhalla/pull/2030)
   * FIXED: Don't use density factor for transition cost when user specified flag disables flow speeds. [#2048](https://github.com/valhalla/valhalla/pull/2048)
   * FIXED: Map matching trace_route output now allows for discontinuities in the match though multi match is not supported in valhalla route output. [#2049](https://github.com/valhalla/valhalla/pull/2049)
   * FIXED: Allows routes with no time specified to use time conditional edges and restrictions with a flag denoting as much [#2055](https://github.com/valhalla/valhalla/pull/2055)
   * FIXED: Fixed a bug with 'current' time type map matches. [#2060](https://github.com/valhalla/valhalla/pull/2060)
   * FIXED: Fixed a bug with time dependent expansion in which the expansion distance heuristic was not being used. [#2064](https://github.com/valhalla/valhalla/pull/2064)

* **Enhancement**
   * ADDED: Establish pinpoint test pattern [#1969](https://github.com/valhalla/valhalla/pull/1969)
   * ADDED: Suppress relative direction in ramp/exit instructions if it matches driving side of street [#1990](https://github.com/valhalla/valhalla/pull/1990)
   * ADDED: Added relative direction to the merge maneuver [#1989](https://github.com/valhalla/valhalla/pull/1989)
   * ADDED: Refactor costing to better handle multiple speed datasources [#2026](https://github.com/valhalla/valhalla/pull/2026)
   * ADDED: Better usability of curl for fetching tiles on the fly [#2026](https://github.com/valhalla/valhalla/pull/2026)
   * ADDED: LRU cache scheme for tile storage [#2026](https://github.com/valhalla/valhalla/pull/2026)
   * ADDED: GraphTile size check [#2026](https://github.com/valhalla/valhalla/pull/2026)
   * ADDED: Pick more sane values for highway and toll avoidance [#2026](https://github.com/valhalla/valhalla/pull/2026)
   * ADDED: Refactor adding predicted speed info to speed up process [#2026](https://github.com/valhalla/valhalla/pull/2026)
   * ADDED: Allow selecting speed data sources at request time [#2026](https://github.com/valhalla/valhalla/pull/2026)
   * ADDED: Allow disabling certain neighbors in connectivity map [#2026](https://github.com/valhalla/valhalla/pull/2026)
   * ADDED: Allows routes with time-restricted edges if no time specified and notes restriction in response [#1992](https://github.com/valhalla/valhalla/issues/1992)
   * ADDED: Runtime deadend detection to timedependent a-star. [#2059](https://github.com/valhalla/valhalla/pull/2059)

## Release Date: 2019-09-06 Valhalla 3.0.8
* **Bug Fix**
   * FIXED: Added logic to detect if user is to merge to the left or right [#1892](https://github.com/valhalla/valhalla/pull/1892)
   * FIXED: Overriding the destination_only flag when reclassifying ferries; Also penalizing ferries with a 5 min. penalty in the cost to allow us to avoid destination_only the majority of the time except when it is necessary. [#1895](https://github.com/valhalla/valhalla/pull/1905)
   * FIXED: Suppress forks at motorway junctions and intersecting service roads [#1909](https://github.com/valhalla/valhalla/pull/1909)
   * FIXED: Enhanced fork assignment logic [#1912](https://github.com/valhalla/valhalla/pull/1912)
   * FIXED: Added logic to fall back to return country poly if no state and updated lua for Metro Manila and Ireland [#1910](https://github.com/valhalla/valhalla/pull/1910)
   * FIXED: Added missing motorway fork instruction [#1914](https://github.com/valhalla/valhalla/pull/1914)
   * FIXED: Use begin street name for osrm compat mode [#1916](https://github.com/valhalla/valhalla/pull/1916)
   * FIXED: Added logic to fix missing highway cardinal directions in the US [#1917](https://github.com/valhalla/valhalla/pull/1917)
   * FIXED: Handle forward traversable significant road class intersecting edges [#1928](https://github.com/valhalla/valhalla/pull/1928)
   * FIXED: Fixed bug with shape trimming that impacted Uturns at Via locations. [#1935](https://github.com/valhalla/valhalla/pull/1935)
   * FIXED: Dive bomb updates.  Updated default speeds for urban areas based on roadclass for the enhancer.  Also, updated default speeds based on roadclass in lua.  Fixed an issue where we were subtracting 1 from uint32_t when 0 for stop impact.  Updated reclassify link logic to allow residential roads to be added to the tree, but we only downgrade the links to tertiary.  Updated TransitionCost functions to add 1.5 to the turncost when transitioning from a ramp to a non ramp and vice versa.  Also, added 0.5f to the turncost if the edge is a roundabout. [#1931](https://github.com/valhalla/valhalla/pull/1931)

* **Enhancement**
   * ADDED: Caching url fetched tiles to disk [#1887](https://github.com/valhalla/valhalla/pull/1887)
   * ADDED: filesystem::remove_all [#1887](https://github.com/valhalla/valhalla/pull/1887)
   * ADDED: Minimum enclosing bounding box tool [#1887](https://github.com/valhalla/valhalla/pull/1887)
   * ADDED: Use constrained flow speeds in bidirectional_astar.cc [#1907](https://github.com/valhalla/valhalla/pull/1907)
   * ADDED: Bike Share Stations are now in the graph which should set us up to do multimodal walk/bike scenarios [#1852](https://github.com/valhalla/valhalla/pull/1852)

## Release Date: 2019-7-18 Valhalla 3.0.7
* **Bug Fix**
   * FIXED: Fix pedestrian fork [#1886](https://github.com/valhalla/valhalla/pull/1886)

## Release Date: 2019-7-15 Valhalla 3.0.6
* **Bug Fix**
   * FIXED: Admin name changes. [#1853](https://github.com/valhalla/valhalla/pull/1853) Ref: [#1854](https://github.com/valhalla/valhalla/issues/1854)
   * FIXED: valhalla_add_predicted_traffic was overcommitted while gathering stats. Added a clear. [#1857](https://github.com/valhalla/valhalla/pull/1857)
   * FIXED: regression in map matching when moving to valhalla v3.0.0 [#1863](https://github.com/valhalla/valhalla/pull/1863)
   * FIXED: last step shape in osrm serializer should be 2 of the same point [#1867](https://github.com/valhalla/valhalla/pull/1867)
   * FIXED: Shape trimming at the beginning and ending of the route to not be degenerate [#1876](https://github.com/valhalla/valhalla/pull/1876)
   * FIXED: Duplicate waypoints in osrm serializer [#1880](https://github.com/valhalla/valhalla/pull/1880)
   * FIXED: Updates for heading precision [#1881](https://github.com/valhalla/valhalla/pull/1881)
   * FIXED: Map matching allowed untraversable edges at start of route [#1884](https://github.com/valhalla/valhalla/pull/1884)

* **Enhancement**
   * ADDED: Use the same protobuf object the entire way through the request process [#1837](https://github.com/valhalla/valhalla/pull/1837)
   * ADDED: Enhanced turn lane processing [#1859](https://github.com/valhalla/valhalla/pull/1859)
   * ADDED: Add global_synchronized_cache in valhalla_build_config [#1851](https://github.com/valhalla/valhalla/pull/1851)

## Release Date: 2019-06-04 Valhalla 3.0.5
* **Bug Fix**
   * FIXED: Protect against unnamed rotaries and routes that end in roundabouts not turning off rotary logic [#1840](https://github.com/valhalla/valhalla/pull/1840)

* **Enhancement**
   * ADDED: Add turn lane info at maneuver point [#1830](https://github.com/valhalla/valhalla/pull/1830)

## Release Date: 2019-05-31 Valhalla 3.0.4
* **Bug Fix**
   * FIXED: Improved logic to decide between bear vs. continue [#1798](https://github.com/valhalla/valhalla/pull/1798)
   * FIXED: Bicycle costing allows use of roads with all surface values, but with a penalty based on bicycle type. However, the edge filter totally disallows bad surfaces for some bicycle types, creating situations where reroutes fail if a rider uses a road with a poor surface. [#1800](https://github.com/valhalla/valhalla/pull/1800)
   * FIXED: Moved complex restrictions building to before validate. [#1805](https://github.com/valhalla/valhalla/pull/1805)
   * FIXED: Fix bicycle edge filter whan avoid_bad_surfaces = 1.0 [#1806](https://github.com/valhalla/valhalla/pull/1806)
   * FIXED: Replace the EnhancedTripPath class inheritance with aggregation [#1807](https://github.com/valhalla/valhalla/pull/1807)
   * FIXED: Replace the old timezone shape zip file every time valhalla_build_timezones is ran [#1817](https://github.com/valhalla/valhalla/pull/1817)
   * FIXED: Don't use island snapped edge candidates (from disconnected components or low reach edges) when we rejected other high reachability edges that were closer [#1835](https://github.com/valhalla/valhalla/pull/1835)

## Release Date: 2019-05-08 Valhalla 3.0.3
* **Bug Fix**
   * FIXED: Fixed a rare loop condition in route matcher (edge walking to match a trace).
   * FIXED: Fixed VACUUM ANALYZE syntax issue.  [#1704](https://github.com/valhalla/valhalla/pull/1704)
   * FIXED: Fixed the osrm maneuver type when a maneuver has the to_stay_on attribute set.  [#1714](https://github.com/valhalla/valhalla/pull/1714)
   * FIXED: Fixed osrm compatibility mode attributes.  [#1716](https://github.com/valhalla/valhalla/pull/1716)
   * FIXED: Fixed rotary/roundabout issues in Valhalla OSRM compatibility.  [#1727](https://github.com/valhalla/valhalla/pull/1727)
   * FIXED: Fixed the destinations assignment for exit names in OSRM compatibility mode. [#1732](https://github.com/valhalla/valhalla/pull/1732)
   * FIXED: Enhance merge maneuver type assignment. [#1735](https://github.com/valhalla/valhalla/pull/1735)
   * FIXED: Fixed fork assignments and on ramps for OSRM compatibility mode. [#1738](https://github.com/valhalla/valhalla/pull/1738)
   * FIXED: Fixed cardinal direction on reference names when forward/backward tag is present on relations. Fixes singly digitized roads with opposing directional modifiers. [#1741](https://github.com/valhalla/valhalla/pull/1741)
   * FIXED: Fixed fork assignment and narrative logic when a highway ends and splits into multiple ramps. [#1742](https://github.com/valhalla/valhalla/pull/1742)
   * FIXED: Do not use any avoid edges as origin or destination of a route, matrix, or isochrone. [#1745](https://github.com/valhalla/valhalla/pull/1745)
   * FIXED: Add leg summary and remove unused hint attribute for OSRM compatibility mode. [#1753](https://github.com/valhalla/valhalla/pull/1753)
   * FIXED: Improvements for pedestrian forks, pedestrian roundabouts, and continue maneuvers. [#1768](https://github.com/valhalla/valhalla/pull/1768)
   * FIXED: Added simplified overview for OSRM response and added use_toll logic back to truck costing. [#1765](https://github.com/valhalla/valhalla/pull/1765)
   * FIXED: temp fix for location distance bug [#1774](https://github.com/valhalla/valhalla/pull/1774)
   * FIXED: Fix pedestrian routes using walkway_factor [#1780](https://github.com/valhalla/valhalla/pull/1780)
   * FIXED: Update the begin and end heading of short edges based on use [#1783](https://github.com/valhalla/valhalla/pull/1783)
   * FIXED: GraphReader::AreEdgesConnected update.  If transition count == 0 return false and do not call transition function. [#1786](https://github.com/valhalla/valhalla/pull/1786)
   * FIXED: Only edge candidates that were used in the path are send to serializer: [1788](https://github.com/valhalla/valhalla/pull/1788)
   * FIXED: Added logic to prevent the removal of a destination maneuver when ending on an internal edge [#1792](https://github.com/valhalla/valhalla/pull/1792)
   * FIXED: Fixed instructions when starting on an internal edge [#1796](https://github.com/valhalla/valhalla/pull/1796)

* **Enhancement**
   * Add the ability to run valhalla_build_tiles in stages. Specify the begin_stage and end_stage as command line options. Also cleans up temporary files as the last stage in the pipeline.
   * Add `remove` to `filesystem` namespace. [#1752](https://github.com/valhalla/valhalla/pull/1752)
   * Add TaxiCost into auto costing options.
   * Add `preferred_side` to allow per-location filtering of edges based on the side of the road the location is on and the driving side for that locale.
   * Slightly decreased the internal side-walk factor to .90f to favor roads with attached sidewalks. This impacts roads that have added sidewalk:left, sidewalk:right or sidewalk:both OSM tags (these become attributes on each directedEdge). The user can then avoid/penalize dedicated sidewalks and walkways, when they increase the walkway_factor. Since we slightly decreased the sidewalk_factor internally and only favor sidewalks if use is tagged as sidewalk_left or sidewalk_right, we should tend to route on roads with attached sidewalks rather than separate/dedicated sidewalks, allowing for more road names to be called out since these are labeled more.
   * Add `via` and `break_through` location types [#1737](https://github.com/valhalla/valhalla/pull/1737)
   * Add `street_side_tolerance` and `search_cutoff` to input `location` [#1777](https://github.com/valhalla/valhalla/pull/1777)
   * Return the Valhalla error `Path distance exceeds the max distance limit` for OSRM responses when the route is greater than the service limits. [#1781](https://github.com/valhalla/valhalla/pull/1781)

## Release Date: 2019-01-14 Valhalla 3.0.2
* **Bug Fix**
   * FIXED: Transit update - fix dow and exception when after midnight trips are normalized [#1682](https://github.com/valhalla/valhalla/pull/1682)
   * FIXED: valhalla_convert_transit segfault - GraphTileBuilder has null GraphTileHeader [#1683](https://github.com/valhalla/valhalla/issues/1683)
   * FIXED: Fix crash for trace_route with osrm serialization. Was passing shape rather than locations to the waypoint method.
   * FIXED: Properly set driving_side based on data set in TripPath.
   * FIXED: A bad bicycle route exposed an issue with bidirectional A* when the origin and destination edges are connected. Use A* in these cases to avoid requiring a high cost threshold in BD A*.
   * FIXED: x86 and x64 data compatibility was fixed as the structures weren't aligned.
   * FIXED: x86 tests were failing due mostly to floating point issues and the aforementioned structure misalignment.
* **Enhancement**
   * Add a durations list (delta time between each pair of trace points), a begin_time and a use_timestamp flag to trace_route requests. This allows using the input trace timestamps or durations plus the begin_time to compute elapsed time at each edge in the matched path (rather than using costing methods).
   * Add support for polyline5 encoding for OSRM formatted output.
* **Note**
   * Isochrones and openlr are both noted as not working with release builds for x86 (32bit) platforms. We'll look at getting this fixed in a future release

## Release Date: 2018-11-21 Valhalla 3.0.1
* **Bug Fix**
   * FIXED: Fixed a rare, but serious bug with bicycle costing. ferry_factor_ in bicycle costing shadowed the data member in the base dynamic cost class, leading to an unitialized variable. Occasionally, this would lead to negative costs which caused failures. [#1663](https://github.com/valhalla/valhalla/pull/1663)
   * FIXED: Fixed use of units in OSRM compatibility mode. [#1662](https://github.com/valhalla/valhalla/pull/1662)

## Release Date: 2018-11-21 Valhalla 3.0.0
* **NOTE**
   * This release changes the Valhalla graph tile formats to make the tile data more efficient and flexible. Tile data is incompatible with Valhalla 2.x builds, and code for 3.x is incompatible with data built for Valahalla 2.x versions. Valhalla tile sizes are slightly smaller (for datasets using elevation information the size savings is over 10%). In addition, there is increased flexibility for creating different variants of tiles to support different applications (e.g. bicycle only, or driving only).
* **Enhancement**
   * Remove the use of DirectedEdge for transitions between nodes on different hierarchy levels. A new structure, NodeTransition, is now used to transition to nodes on different hierarchy level. This saves space since only the end node GraphId is needed for the transitions (and DirectedEdge is a large data structure).
   * Change the NodeInfo lat,lon to use an offset from the tile base lat,lon. This potentially allows higher precision than using float, but more importantly saves space and allows support for NodeTransitions as well as spare for future growth.
   * Remove the EdgeElevation structure and max grade information into DirectedEdge and mean elevation into EdgeInfo. This saves space.
   * Reduce wayid to 32 bits. This allows sufficient growth when using OpenStreetMap data and frees space in EdgeInfo (allows moving speed limit and mean elevation from other structures).
   * Move name consistency from NodeInfo to DirectedEdge. This allows a more efficient lookup of name consistency.
   * Update all path algorithms to use NodeTransition logic rather than special DirectedEdge transition types. This simplifies PathAlgorithms slightly and removes some conditional logic.
   * Add an optional GraphFilter stage to tile building pipeline. This allows removal of edges and nodes based on access. This allows bicycle only, pedestrian only, or driving only datasets (or combinations) to be created - allowing smaller datasets for special purpose applications.
* **Deprecate**
   * Valhalla 3.0 removes support for OSMLR.

## Release Date: 2018-11-20 Valhalla 2.7.2
* **Enhancement**
   * UPDATED: Added a configuration variable for max_timedep_distance. This is used in selecting the path algorithm and provides the maximum distance between locations when choosing a time dependent path algorithm (other than multi modal). Above this distance, bidirectional A* is used with no time dependencies.
   * UPDATED: Remove transition edges from priority queue in Multimodal methods.
   * UPDATED: Fully implement street names and exit signs with ability to identify route numbers. [#1635](https://github.com/valhalla/valhalla/pull/1635)
* **Bug Fix**
   * FIXED: A timed-turned restriction should not be applied when a non-timed route is executed.  [#1615](https://github.com/valhalla/valhalla/pull/1615)
   * FIXED: Changed unordered_map to unordered_multimap for polys. Poly map can contain the same key but different multi-polygons. For example, islands for a country or timezone polygons for a country.
   * FIXED: Fixed timezone db issue where TZIDs did not exist in the Howard Hinnant date time db that is used in the date_time class for tz indexes.  Added logic to create aliases for TZIDs based on https://en.wikipedia.org/wiki/List_of_tz_database_time_zones
   * FIXED: Fixed the ramp turn modifiers for osrm compat [#1569](https://github.com/valhalla/valhalla/pull/1569)
   * FIXED: Fixed the step geometry when using the osrm compat mode [#1571](https://github.com/valhalla/valhalla/pull/1571)
   * FIXED: Fixed a data creation bug causing issues with A* routes ending on loops. [#1576](https://github.com/valhalla/valhalla/pull/1576)
   * FIXED: Fixed an issue with a bad route where destination only was present. Was due to thresholds in bidirectional A*. Changed threshold to be cost based rather than number of iterations). [#1586](https://github.com/valhalla/valhalla/pull/1586)
   * FIXED: Fixed an issue with destination only (private) roads being used in bicycle routes. Centralized some "base" transition cost logic in the base DynamicCost class. [#1587](https://github.com/valhalla/valhalla/pull/1587)
   * FIXED: Remove extraneous ramp maneuvers [#1657](https://github.com/valhalla/valhalla/pull/1657)

## Release Date: 2018-10-02 Valhalla 2.7.1
* **Enhancement**
   * UPDATED: Added date time support to forward and reverse isochrones. Add speed lookup (predicted speeds and/or free-flow or constrained flow speed) if date_time is present.
   * UPDATED: Add timezone checks to multimodal routes and isochrones (updates localtime if the path crosses into a timezone different than the start location).
* **Data Producer Update**
   * UPDATED: Removed boost date time support from transit.  Now using the Howard Hinnant date library.
* **Bug Fix**
   * FIXED: Fixed a bug with shortcuts that leads to inconsistent routes depending on whether shortcuts are taken, different origins can lead to different paths near the destination. This fix also improves performance on long routes and matrices.
   * FIXED: We were getting inconsistent results between departing at current date/time vs entering the current date/time.  This issue is due to the fact that the iso_date_time function returns the full iso date_time with the timezone offset (e.g., 2018-09-27T10:23-07:00 vs 2018-09-27T10:23). When we refactored the date_time code to use the new Howard Hinnant date library, we introduced this bug.
   * FIXED: Increased the threshold in CostMatrix to address null time and distance values occuring for truck costing with locations near the max distance.

## Release Date: 2018-09-13 Valhalla 2.7.0
* **Enhancement**
   * UPDATED: Refactor to use the pbf options instead of the ptree config [#1428](https://github.com/valhalla/valhalla/pull/1428) This completes [1357](https://github.com/valhalla/valhalla/issues/1357)
   * UPDATED: Removed the boost/date_time dependency from baldr and odin. We added the Howard Hinnant date and time library as a submodule. [#1494](https://github.com/valhalla/valhalla/pull/1494)
   * UPDATED: Fixed 'Drvie' typo [#1505](https://github.com/valhalla/valhalla/pull/1505) This completes [1504](https://github.com/valhalla/valhalla/issues/1504)
   * UPDATED: Optimizations of GetSpeed for predicted speeds [1490](https://github.com/valhalla/valhalla/issues/1490)
   * UPDATED: Isotile optimizations
   * UPDATED: Added stats to predictive traffic logging
   * UPDATED: resample_polyline - Breaks the polyline into equal length segments at a sample distance near the resolution. Break out of the loop through polyline points once we reach the specified number of samplesthen append the last
polyline point.
   * UPDATED: added android logging and uses a shared graph reader
   * UPDATED: Do not run a second pass on long pedestrian routes that include a ferry (but succeed on first pass). This is a performance fix. Long pedestrian routes with A star factor based on ferry speed end up being very inefficient.
* **Bug Fix**
   * FIXED: A* destination only
   * FIXED: Fixed through locations weren't honored [#1449](https://github.com/valhalla/valhalla/pull/1449)


## Release Date: 2018-08-02 Valhalla 3.0.0-rc.4
* **Node Bindings**
   * UPDATED: add some worker pool handling
   [#1467](https://github.com/valhalla/valhalla/pull/1467)

## Release Date: 2018-08-02 Valhalla 3.0.0-rc.3
* **Node Bindings**
   * UPDATED: replaced N-API with node-addon-api wrapper and made the actor
   functions asynchronous
   [#1457](https://github.com/valhalla/valhalla/pull/1457)

## Release Date: 2018-07-24 Valhalla 3.0.0-rc.2
* **Node Bindings**
   * FIXED: turn on the autocleanup functionality for the actor object.
   [#1439](https://github.com/valhalla/valhalla/pull/1439)

## Release Date: 2018-07-16 Valhalla 3.0.0-rc.1
* **Enhancement**
   * ADDED: exposed the rest of the actions to the node bindings and added tests. [#1415](https://github.com/valhalla/valhalla/pull/1415)

## Release Date: 2018-07-12 Valhalla 3.0.0-alpha.1
**NOTE**: There was already a small package named `valhalla` on the npm registry, only published up to version 0.0.3. The team at npm has transferred the package to us, but would like us to publish something to it ASAP to prove our stake in it. Though the bindings do not have all of the actor functionality exposed yet (just route), we are going to publish an alpha release of 3.0.0 to get something up on npm.
* **Infrastructure**:
   * ADDED: add in time dependent algorithms if the distance between locations is less than 500km.
   * ADDED: TurnLanes to indicate turning lanes at the end of a directed edge.
   * ADDED: Added PredictedSpeeds to Valhalla tiles and logic to compute speed based on predictive speed profiles.
* **Data Producer Update**
   * ADDED: is_route_num flag was added to Sign records. Set this to true if the exit sign comes from a route number/ref.
   * CHANGED: Lower speeds on driveways, drive-thru, and parking aisle. Set destination only flag for drive thru use.
   * ADDED: Initial implementation of turn lanes.
  **Bug Fix**
   * CHANGED: Fix destination only penalty for A* and time dependent cases.
   * CHANGED: Use the distance from GetOffsetForHeading, based on road classification and road use (e.g. ramp, turn channel, etc.), within tangent_angle function.
* **Map Matching**
   * FIXED: Fixed trace_route edge_walk server abort [#1365](https://github.com/valhalla/valhalla/pull/1365)
* **Enhancement**
   * ADDED: Added post process for updating free and constrained speeds in the directed edges.
   * UPDATED: Parse the json request once and store in a protocol buffer to pass along the pipeline. This completed the first portion of [1357](https://github.com/valhalla/valhalla/issues/1357)
   * UPDATED: Changed the shape_match attribute from a string to an enum. Fixes [1376](https://github.com/valhalla/valhalla/issues/1376)
   * ADDED: Node bindings for route [#1341](https://github.com/valhalla/valhalla/pull/1341)
   * UPDATED: Use a non-linear use_highways factor (to more heavily penalize highways as use_highways approaches 0).

## Release Date: 2018-07-15 Valhalla 2.6.3
* **API**:
   * FIXED: Use a non-linear use_highways factor (to more heavily penalize highways as use_highways approaches 0).
   * FIXED: Fixed the highway_factor when use_highways < 0.5.
   * ENHANCEMENT: Added logic to modulate the surface factor based on use_trails.
   * ADDED: New customer test requests for motorcycle costing.

## Release Date: 2018-06-28 Valhalla 2.6.2
* **Data Producer Update**
   * FIXED: Complex restriction sorting bug.  Check of has_dt in ComplexRestrictionBuilder::operator==.
* **API**:
   * FIXED: Fixed CostFactory convenience method that registers costing models
   * ADDED: Added use_tolls into motorcycle costing options

## Release Date: 2018-05-28 Valhalla 2.6.0
* **Infrastructure**:
   * CHANGED: Update cmake buildsystem to replace autoconf [#1272](https://github.com/valhalla/valhalla/pull/1272)
* **API**:
   * CHANGED: Move `trace_options` parsing to map matcher factory [#1260](https://github.com/valhalla/valhalla/pull/1260)
   * ADDED: New costing method for AutoDataFix [#1283](https://github.com/valhalla/valhalla/pull/1283)

## Release Date: 2018-05-21 Valhalla 2.5.0
* **Infrastructure**
   * ADDED: Add code formatting and linting.
* **API**
   * ADDED: Added new motorcycle costing, motorcycle access flag in data and use_trails option.
* **Routing**
   * ADDED: Add time dependnet forward and reverse A* methods.
   * FIXED: Increase minimum threshold for driving routes in bidirectional A* (fixes some instances of bad paths).
* **Data Producer Update**
   * CHANGED: Updates to properly handle cycleway crossings.
   * CHANGED: Conditionally include driveways that are private.
   * ADDED: Added logic to set motorcycle access.  This includes lua, country access, and user access flags for motorcycles.

## Release Date: 2018-04-11 Valhalla 2.4.9
* **Enhancement**
   * Added European Portuguese localization for Valhalla
   * Updates to EdgeStatus to improve performance. Use an unordered_map of tile Id and allocate an array for each edge in the tile. This allows using pointers to access status for sequential edges. This improves performance by 50% or so.
   * A couple of bicycle costing updates to improve route quality: avoid roads marked as part of a truck network, to remove the density penalty for transition costs.
   * When optimal matrix type is selected, now use CostMatrix for source to target pedestrian and bicycle matrix calls when both counts are above some threshold. This improves performance in general and lessens some long running requests.
*  **Data Producer Update**
   * Added logic to protect against setting a speed of 0 for ferries.

## Release Date: 2018-03-27 Valhalla 2.4.8
* **Enhancement**
   * Updates for Italian verbal translations
   * Optionally remove driveways at graph creation time
   * Optionally disable candidate edge penalty in path finding
   * OSRM compatible route, matrix and map matching response generation
   * Minimal Windows build compatibility
   * Refactoring to use PBF as the IPC mechanism for all objects
   * Improvements to internal intersection marking to reduce false positives
* **Bug Fix**
   * Cap candidate edge penalty in path finding to reduce excessive expansion
   * Fix trivial paths at deadends

## Release Date: 2018-02-08 Valhalla 2.4.7
* **Enhancement**
   * Speed up building tiles from small OSM imports by using boost directory iterator rather than going through all possible tiles and testing each if the file exists.
* **Bug Fix**
   * Protect against overflow in string to float conversion inside OSM parsing.

## Release Date: 2018-01-26 Valhalla 2.4.6
* **Enhancement**
   * Elevation library will lazy load RAW formatted sources

## Release Date: 2018-01-24 Valhalla 2.4.5
* **Enhancement**
   * Elevation packing utility can unpack lz4hc now
* **Bug Fix**
   * Fixed broken darwin builds

## Release Date: 2018-01-23 Valhalla 2.4.4
* **Enhancement**
   * Elevation service speed improvments and the ability to serve lz4hc compressed data
   * Basic support for downloading routing tiles on demand
   * Deprecated `valhalla_route_service`, now all services (including elevation) are found under `valhalla_service`

## Release Date: 2017-12-11 Valhalla 2.4.3
* **Enhancement**
   * Remove union from GraphId speeds up some platforms
   * Use SAC scale in pedestrian costing
   * Expanded python bindings to include all actions (route, matrix, isochrone, etc)
* **Bug Fix**
   * French translation typo fixes
*  **Data Producer Update**
   * Handling shapes that intersect the poles when binning
   * Handling when transit shapes are less than 2 points

## Release Date: 2017-11-09 Valhalla 2.4.1
*  **Data Producer Update**
   * Added kMopedAccess to modes for complex restrictions.  Remove the kMopedAccess when auto access is removed.  Also, add the kMopedAccess when an auto restriction is found.

## Release Date: 2017-11-08 Valhalla 2.4.0
*  **Data Producer Update**
   * Added logic to support restriction = x with a the except tag.  We apply the restriction to everything except for modes in the except tag.
   * Added logic to support railway_service and coach_service in transit.
* **Bug Fix**
  * Return proper edge_walk path for requested shape_match=walk_or_snap
  * Skip invalid stateid for Top-K requests

## Release Date: 2017-11-07 Valhalla 2.3.9
* **Enhancement**
  * Top-K map matched path generation now only returns unique paths and does so with fewer iterations
  * Navigator call outs for both imperial and metric units
  * The surface types allowed for a given bike route can now be controlled via a request parameter `avoid_bad_surfaces`
  * Improved support for motorscooter costing via surface types, road classification and vehicle specific tagging
* **Bug Fix**
  * Connectivity maps now include information about transit tiles
  * Lane counts for singly digitized roads are now correct for a given directed edge
  * Edge merging code for assigning osmlr segments is now robust to partial tile sets
  * Fix matrix path finding to allow transitioning down to lower levels when appropriate. In particular, do not supersede shortcut edges until no longer expanding on the next level.
  * Fix optimizer rotate location method. This fixes a bug where optimal ordering was bad for large location sets.
*  **Data Producer Update**
   * Duration tags are now used to properly set the speed of travel for a ferry routes

## Release Date: 2017-10-17 Valhalla 2.3.8
* **Bug Fix**
  * Fixed the roundabout exit count for bicycles when the roundabout is a road and not a cycleway
  * Enable a pedestrian path to remain on roundabout instead of getting off and back on
  * Fixed the penalization of candidate locations in the uni-directional A* algorithm (used for trivial paths)
*  **Data Producer Update**
   * Added logic to set bike forward and tag to true where kv["sac_scale"] == "hiking". All other values for sac_scale turn off bicycle access.  If sac_scale or mtb keys are found and a surface tag is not set we default to kPath.
   * Fixed a bug where surface=unpaved was being assigned Surface::kPavedSmooth.

## Release Date: 2017-9-11 Valhalla 2.3.7
* **Bug Fix**
  * Update bidirectional connections to handle cases where the connecting edge is one of the origin (or destination) edges and the cost is high. Fixes some pedestrian route issues that were reported.
*  **Data Producer Update**
   * Added support for motorroad tag (default and per country).
   * Update OSMLR segment association logic to fix issue where chunks wrote over leftover segments. Fix search along edges to include a radius so any nearby edges are also considered.

## Release Date: 2017-08-29 Valhalla 2.3.6
* **Bug Fix**
  * Pedestrian paths including ferries no longer cause circuitous routes
  * Fix a crash in map matching route finding where heading from shape was using a `nullptr` tile
  * Spanish language narrative corrections
  * Fix traffic segment matcher to always set the start time of a segment when its known
* **Enhancement**
  * Location correlation scoring improvements to avoid situations where less likely start or ending locations are selected

## Release Date: 2017-08-22 Valhalla 2.3.5
* **Bug Fix**
  * Clamp the edge score in thor. Extreme values were causing bad alloc crashes.
  * Fix multimodal isochrones. EdgeLabel refactor caused issues.
* **Data Producer Update**
  * Update lua logic to properly handle vehicle=no tags.

## Release Date: 2017-08-14 Valhalla 2.3.4
* **Bug Fix**
  * Enforce limits on maximum per point accuracy to avoid long running map matching computations

## Release Date: 2017-08-14 Valhalla 2.3.3
* **Bug Fix**
  * Maximum osm node reached now causes bitset to resize to accomodate when building tiles
  * Fix wrong side of street information and remove redundant node snapping
  * Fix path differences between services and `valhalla_run_route`
  * Fix map matching crash when interpolating duplicate input points
  * Fix unhandled exception when trace_route or trace_attributes when there are no continuous matches
* **Enhancement**
  * Folded Low-Stress Biking Code into the regular Bicycle code and removed the LowStressBicycleCost class. Now when making a query for bicycle routing, a value of 0 for use_hills and use_roads produces low-stress biking routes, while a value of 1 for both provides more intense professional bike routes.
  * Bike costing default values changed. use_roads and use_hills are now 0.25 by default instead of 0.5 and the default bike is now a hybrid bike instead of a road bike.
  * Added logic to use station hierarchy from transitland.  Osm and egress nodes are connected by transitconnections.  Egress and stations are connected by egressconnections.  Stations and platforms are connected by platformconnections.  This includes narrative updates for Odin as well.

## Release Date: 2017-07-31 Valhalla 2.3.2
* **Bug Fix**
  * Update to use oneway:psv if oneway:bus does not exist.
  * Fix out of bounds memory issue in DoubleBucketQueue.
  * Many things are now taken into consideration to determine which sides of the road have what cyclelanes, because they were not being parsed correctly before
  * Fixed issue where sometimes a "oneway:bicycle=no" tag on a two-way street would cause the road to become a oneway for bicycles
  * Fixed trace_attributes edge_walk cases where the start or end points in the shape are close to graph nodes (intersections)
  * Fixed 32bit architecture crashing for certain routes with non-deterministic placement of edges labels in bucketized queue datastructure
* **Enhancement**
  * Improve multi-modal routes by adjusting the pedestrian mode factor (routes use less walking in favor of public transit).
  * Added interface framework to support "top-k" paths within map-matching.
  * Created a base EdgeLabel class that contains all data needed within costing methods and supports the basic path algorithms (forward direction, A*, with accumulated path distance). Derive class for bidirectional algorithms (BDEdgeLabel) and for multimodal algorithms. Lowers memory use by combining some fields (using spare bits from GraphId).
  * Added elapsed time estimates to map-matching labels in preparation for using timestamps in map-matching.
  * Added parsing of various OSM tags: "bicycle=use_sidepath", "bicycle=dismount", "segregated=*", "shoulder=*", "cycleway:buffer=*", and several variations of these.
  * Both trace_route and trace_attributes will parse `time` and `accuracy` parameters when the shape is provided as unencoded
  * Map-matching will now use the time (in seconds) of each gps reading (if provided) to narrow the search space and avoid finding matches that are impossibly fast

## Release Date: 2017-07-10 Valhalla 2.3.0
* **Bug Fix**
  * Fixed a bug in traffic segment matcher where length was populated but had invalid times
* **Embedded Compilation**
  * Decoupled the service components from the rest of the worker objects so that the worker objects could be used in non http service contexts
   * Added an actor class which encapsulates the various worker objects and allows the various end points to be called /route /height etc. without needing to run a service
* **Low-Stress Bicycle**
  * Worked on creating a new low-stress biking option that focuses more on taking safer roads like cycle ways or residential roads than the standard bike costing option does.

## Release Date: 2017-06-26 Valhalla 2.2.9
* **Bug Fix**
  * Fix a bug introduced in 2.2.8 where map matching search extent was incorrect in longitude axis.

## Release Date: 2017-06-23 Valhalla 2.2.8
* **Bug Fix**
  * Traffic segment matcher (exposed through Python bindings) - fix cases where partial (or no) results could be returned when breaking out of loop in form_segments early.
* **Traffic Matching Update**
  * Traffic segment matcher - handle special cases when entering and exiting turn channels.
* **Guidance Improvements**
  * Added Swedish (se-SV) narrative file.

## Release Date: 2017-06-20 Valhalla 2.2.7
* **Bug Fixes**
  * Traffic segment matcher (exposed through Python bindings) makes use of accuracy per point in the input
  * Traffic segment matcher is robust to consecutive transition edges in matched path
* **Isochrone Changes**
  * Set up isochrone to be able to handle multi-location queries in the future
* **Data Producer Updates**
  * Fixes to valhalla_associate_segments to address threading issue.
  * Added support for restrictions that refers only to appropriate type of vehicle.
* **Navigator**
  * Added pre-alpha implementation that will perform guidance for mobile devices.
* **Map Matching Updates**
  * Added capability to customize match_options

## Release Date: 2017-06-12 Valhalla 2.2.6
* **Bug Fixes**
  * Fixed the begin shape index where an end_route_discontinuity exists
* **Guidance Improvements**
  * Updated Slovenian (sl-SI) narrative file.
* **Data Producer Updates**
  * Added support for per mode restrictions (e.g., restriction:&lt;type&gt;)  Saved these restrictions as "complex" restrictions which currently support per mode lookup (unlike simple restrictions which are assumed to apply to all driving modes).
* **Matrix Updates**
  * Increased max distance threshold for auto costing and other similar costings to 400 km instead of 200 km

## Release Date: 2017-06-05 Valhalla 2.2.5
* **Bug Fixes**
  * Fixed matched point edge_index by skipping transition edges.
  * Use double precision in meili grid traversal to fix some incorrect grid cases.
  * Update meili to use DoubleBucketQueue and GraphReader methods rather than internal methods.

## Release Date: 2017-05-17 Valhalla 2.2.4
* **Bug Fixes**
  * Fix isochrone bug where the default access mode was used - this rejected edges that should not have been rejected for cases than automobile.
  * Fix A* handling of edge costs for trivial routes. This fixed an issue with disconnected regions that projected to a single edge.
  * Fix TripPathBuilder crash if first edge is a transition edge (was occurring with map-matching in rare occasions).

## Release Date: 2017-05-15 Valhalla 2.2.3
* **Map Matching Improvement**
  * Return begin and end route discontinuities. Also, returns partial shape of edge at route discontinuity.
* **Isochrone Improvements**
  * Add logic to make sure the center location remains fixed at the center of a tile/grid in the isotile.
  * Add a default generalization factor that is based on the grid size. Users can still override this factor but the default behavior is improved.
  * Add ExpandForward and ExpandReverse methods as is done in bidirectional A*. This improves handling of transitions between hierarchy levels.
* **Graph Correlation Improvements**
  * Add options to control both radius and reachability per input location (with defaults) to control correlation of input locations to the graph in such a way as to avoid routing between disconnected regions and favor more likely paths.

## Release Date: 2017-05-08 Valhalla 2.2.0
* **Guidance Improvements**
  * Added Russian (ru-RU) narrative file.
  * Updated Slovenian (sl-SI) narrative file.
* **Data Producer Updates**
  * Assign destination sign info on bidirectional ramps.
  * Update ReclassifyLinks. Use a "link-tree" which is formed from the exit node and terminates at entrance nodes. Exit nodes are sorted by classification so motorway exits are done before trunks, etc. Updated the turn channel logic - now more consistently applies turn channel use.
  * Updated traffic segment associations to properly work with elevation and lane connectivity information (which is stored after the traffic association).

## Release Date: 2017-04-24 Valhalla 2.1.9
* **Elevation Update**
  * Created a new EdgeElevation structure which includes max upward and downward slope (moved from DirectedEdge) and mean elevation.
* **Routing Improvements**
  * Destination only fix when "nested" destination only areas cause a route failure. Allow destination only edges (with penalty) on 2nd pass.
  * Fix heading to properly use the partial edge shape rather than entire edge shape to determine heading at the begin and end locations.
  * Some cleanup and simplification of the bidirectional A* algorithm.
  * Some cleanup and simplification of TripPathBuilder.
  * Make TileHierarchy data and methods static and remove tile_dir from the tile hierarchy.
* **Map Matching Improvement**
  * Return matched points with trace attributes when using map_snap.
* **Data Producer Updates**
  * lua updates so that the chunnel will work again.

## Release Date: 2017-04-04 Valhalla 2.1.8
* **Map Matching Release**
  * Added max trace limits and out-of-bounds checks for customizable trace options

## Release Date: 2017-03-29 Valhalla 2.1.7
* **Map Matching Release**
  * Increased service limits for trace
* **Data Producer Updates**
  * Transit: Remove the dependency on using level 2 tiles for transit builder
* **Traffic Updates**
  * Segment matcher completely re-written to handle many complex issues when matching traces to OTSs
* **Service Improvement**
  * Bug Fix - relaxed rapidjson parsing to allow numeric type coercion
* **Routing Improvements**
  * Level the forward and reverse paths in bidirectional A * to account for distance approximation differences.
  * Add logic for Use==kPath to bicycle costing so that paths are favored (as are footways).

## Release Date: 2017-03-10 Valhalla 2.1.3
* **Guidance Improvement**
  * Corrections to Slovenian narrative language file
  **Routing Improvements**
  * Increased the pedestrian search radius from 25 to 50 within the meili configuration to reduce U-turns with map-matching
  * Added a max avoid location limit

## Release Date: 2017-02-22 Valhalla 2.1.0
* **Guidance Improvement**
  * Added ca-ES (Catalan) and sl-SI (Slovenian) narrative language files
* **Routing  Improvement**
  * Fix through location reverse ordering bug (introduced in 2.0.9) in output of route responses for depart_at routes
  * Fix edge_walking method to handle cases where more than 1 initial edge is found
* **Data Producer Updates**
  * Improved transit by processing frequency based schedules.
  * Updated graph validation to more aggressively check graph consistency on level 0 and level 1
  * Fix the EdgeInfo hash to not create duplicate edge info records when creating hierarchies

## Release Date: 2017-02-21 Valhalla 2.0.9
* **Guidance Improvement**
  * Improved Italian narrative by handling articulated prepositions
  * Properly calling out turn channel maneuver
* **Routing Improvement**
  * Improved path determination by increasing stop impact for link to link transitions at intersections
  * Fixed through location handling, now includes cost at throughs and properly uses heading
  * Added ability to adjust location heading tolerance
* **Traffic Updates**
  * Fixed segment matching json to properly return non-string values where apropriate
* **Data Producer Updates**
  * Process node:ref and way:junction_ref as a semicolon separated list for exit numbers
  * Removed duplicated interchange sign information when ways are split into edges
  * Use a sequence within HierarchyBuilder to lower memory requirements for planet / large data imports.
  * Add connecting OSM wayId to a transit stop within NodeInfo.
  * Lua update:  removed ways that were being added to the routing graph.
  * Transit:  Fixed an issue where add_service_day and remove_service_day was not using the tile creation date, but the service start date for transit.
  * Transit:  Added acceptance test logic.
  * Transit:  Added fallback option if the associated wayid is not found.  Use distance approximator to find the closest edge.
  * Transit:  Added URL encoding for one stop ids that contain diacriticals.  Also, added include_geometry=false for route requests.
* **Optimized Routing Update**
  * Added an original index to the location object in the optimized route response
* **Trace Route Improvement**
  * Updated find_start_node to fix "GraphTile NodeInfo index out of bounds" error

## Release Date: 2017-01-30 Valhalla 2.0.6
* **Guidance Improvement**
  * Italian phrases were updated
* **Routing Improvement**
  * Fixed an issue where date and time was returning an invalid ISO8601 time format for date_time values in positive UTC. + sign was missing.
  * Fixed an encoding issue that was discovered for tranist_fetcher.  We were not encoding onestop_ids or route_ids.  Also, added exclude_geometry=true for route API calls.
* **Data Producer Updates**
  * Added logic to grab a single feed in valhalla_build_transit.

## Release Date: 2017-01-04 Valhalla 2.0.3
* **Service Improvement**
  * Added support for interrupting requests. If the connection is closed, route computation and map-matching can be interrupted prior to completion.
* **Routing Improvement**
  * Ignore name inconsistency when entering a link to avoid double penalizing.
* **Data Producer Updates**
  * Fixed consistent name assignment for ramps and turn lanes which improved guidance.
  * Added a flag to directed edges indicating if the edge has names. This can potentially be used in costing methods.
  * Allow future use of spare GraphId bits within DirectedEdge.

## Release Date: 2016-12-13 Valhalla 2.0.2
* **Routing Improvement**
  * Added support for multi-way restrictions to matrix and isochrones.
  * Added HOV costing model.
  * Speed limit updates.   Added logic to save average speed separately from speed limits.
  * Added transit include and exclude logic to multimodal isochrone.
  * Fix some edge cases for trivial (single edge) paths.
  * Better treatment of destination access only when using bidirectional A*.
* **Performance Improvement**
  * Improved performance of the path algorithms by making many access methods inline.

## Release Date: 2016-11-28 Valhalla 2.0.1
* **Routing Improvement**
  * Preliminary support for multi-way restrictions
* **Issues Fixed**
  * Fixed tile incompatiblity between 64 and 32bit architectures
  * Fixed missing edges within tile edge search indexes
  * Fixed an issue where transit isochrone was cut off if we took transit that was greater than the max_seconds and other transit lines or buses were then not considered.

## Release Date: 2016-11-15 Valhalla 2.0

* **Tile Redesign**
  * Updated the graph tiles to store edges only on the hierarchy level they belong to. Prior to this, the highways were stored on all levels, they now exist only on the highway hierarchy. Similar changes were made for arterial level roads. This leads to about a 20% reduction in tile size.
  * The tile redesign required changes to the path generation algorithms. They must now transition freely beteeen levels, even for pedestrian and bicycle routes. To offset the extra transitions, the main algorithms were changed to expand nodes at each level that has directed edges, rather than adding the transition edges to the priority queue/adjacency list. This change helps performance. The hierarchy limits that are used to speed the computation of driving routes by utilizing the highway hierarchy were adjusted to work with the new path algorithms.
  * Some changes to costing were also required, for example pedestrian and bicycle routes skip shortcut edges.
  * Many tile data structures were altered to explicitly size different fields and make room for "spare" fields that will allow future growth. In addition, the tile itself has extra "spare" records that can be appended to the end of the tile and referenced from the tile header. This also will allow future growth without breaking backward compatibility.
* **Guidance Improvement**
  * Refactored trip path to use an enumerated `Use` for edge and an enumerated `NodeType` for node
  * Fixed some wording in the Hindi narrative file
  * Fixed missing turn maneuver by updating the forward intersecting edge logic
* **Issues Fixed**
  * Fixed an issue with pedestrian routes where a short u-turn was taken to avoid the "crossing" penalty.
  * Fixed bicycle routing due to high penalty to enter an access=destination area. Changed to a smaller, length based factor to try to avoid long regions where access = destination. Added a driveway penalty to avoid taking driveways (which are often marked as access=destination).
  * Fixed regression where service did not adhere to the list of allowed actions in the Loki configuration
* **Graph Correlation**
  * External contributions from Navitia have lead to greatly reduced per-location graph correlation. Average correlation time is now less than 1ms down from 4-9ms.

## Release Date: 2016-10-17

* **Guidance Improvement**
  * Added the Hindi (hi-IN) narrative language
* **Service Additions**
  * Added internal valhalla error codes utility in baldr and modified all services to make use of and return as JSON response
  * See documentation https://github.com/valhalla/valhalla-docs/blob/master/api-reference.md#internal-error-codes-and-conditions
* **Time-Distance Matrix Improvement**
  * Added a costmatrix performance fix for one_to_many matrix requests
* **Memory Mapped Tar Archive - Tile Extract Support**
  * Added the ability to load a tar archive of the routing graph tiles. This improves performance under heavy load and reduces the memory requirement while allowing multiple processes to share cache resources.

## Release Date: 2016-09-19

* **Guidance Improvement**
  * Added pirate narrative language
* **Routing Improvement**
  * Added the ability to include or exclude stops, routes, and operators in multimodal routing.
* **Service Improvement**
  * JSONify Error Response

## Release Date: 2016-08-30

* **Pedestrian Routing Improvement**
  * Fixes for trivial pedestrian routes

## Release Date: 2016-08-22

* **Guidance Improvements**
  * Added Spanish narrative
  * Updated the start and end edge heading calculation to be based on road class and edge use
* **Bicycle Routing Improvements**
  * Prevent getting off a higher class road for a small detour only to get back onto the road immediately.
  * Redo the speed penalties and road class factors - they were doubly penalizing many roads with very high values.
  * Simplify the computation of weighting factor for roads that do not have cycle lanes. Apply speed penalty to slightly reduce favoring
of non-separated bicycle lanes on high speed roads.
* **Routing Improvements**
  * Remove avoidance of U-turn for pedestrian routes. This improves use with map-matching since pedestrian routes can make U-turns.
  * Allow U-turns at dead-ends for driving (and bicycling) routes.
* **Service Additions**
  * Add support for multi-modal isochrones.
  * Added base code to allow reverse isochrones (path from anywhere to a single destination).
* **New Sources to Targets**
  * Added a new Matrix Service action that allows you to request any of the 3 types of time-distance matrices by calling 1 action.  This action takes a sources and targets parameter instead of the locations parameter.  Please see the updated Time-Distance Matrix Service API reference for more details.

## Release Date: 2016-08-08

 * **Service additions**
  * Latitude, longitude bounding boxes of the route and each leg have been added to the route results.
  * Added an initial isochrone capability. This includes methods to create an "isotile" - a 2-D gridded data set with time to reach each lat,lon grid from an origin location. This isoltile is then used to create contours at specified times. Interior contours are optionally removed and the remaining outer contours are generalized and converted to GeoJSON polygons. An initial version supporting multimodal route types has also been added.
 * **Data Producer Updates**
  * Fixed tranist scheduling issue where false schedules were getting added.
 * **Tools Additionas**
  * Added `valhalla_export_edges` tool to allow shape and names to be dumped from the routing tiles

## Release Date: 2016-07-19

 * **Guidance Improvements**
  * Added French narrative
  * Added capability to have narrative language aliases - For example: German `de-DE` has an alias of `de`
 * **Transit Stop Update** - Return latitude and longitude for each transit stop
 * **Data Producer Updates**
  * Added logic to use lanes:forward, lanes:backward, speed:forward, and speed:backward based on direction of the directed edge.
  * Added support for no_entry, no_exit, and no_turn restrictions.
  * Added logic to support country specific access. Based on country tables found here: http://wiki.openstreetmap.org/wiki/OSM_tags_for_routing/Access-Restrictions

## Release Date: 2016-06-08

 * **Bug Fix** - Fixed a bug where edge indexing created many small tiles where no edges actually intersected. This allowed impossible routes to be considered for path finding instead of rejecting them earlier.
 * **Guidance Improvements**
  * Fixed invalid u-turn direction
  * Updated to properly call out jughandle routes
  * Enhanced signless interchange maneuvers to help guide users
 * **Data Producer Updates**
  * Updated the speed assignment for ramp to be a percentage of the original road class speed assignment
  * Updated stop impact logic for turn channel onto ramp

## Release Date: 2016-05-19

 * **Bug Fix** - Fixed a bug where routes fail within small, disconnected "islands" due to the threshold logic in prior release. Also better logic for not-thru roads.

## Release Date: 2016-05-18

 * **Bidirectional A* Improvements** - Fixed an issue where if both origin and destination locations where on not-thru roads that meet at a common node the path ended up taking a long detour. Not all cases were fixed though - next release should fix. Trying to address the termination criteria for when the best connection point of the 2 paths is optimal. Turns out that the initial case where both opposing edges are settled is not guaranteed to be the least cost path. For now we are setting a threshold and extending the search while still tracking best connections. Fixed the opposing edge when a hierarchy transition occurs.
 * **Guidance Globalization** -  Fixed decimal distance to be locale based.
 * **Guidance Improvements**
  * Fixed roundabout spoke count issue by fixing the drive_on_right attribute.
  * Simplified narative by combining unnamed straight maneuvers
  * Added logic to confirm maneuver type assignment to avoid invalid guidance
  * Fixed turn maneuvers by improving logic for the following:
    * Internal intersection edges
    * 'T' intersections
    * Intersecting forward edges
 * **Data Producer Updates** - Fix the restrictions on a shortcut edge to be the same as the last directed edge of the shortcut (rather than the first one).

## Release Date: 2016-04-28

 * **Tile Format Updates** - Separated the transit graph from the "road only" graph into different tiles but retained their interconnectivity. Transit tiles are now hierarchy level 3.
 * **Tile Format Updates** - Reduced the size of graph edge shape data by 5% through the use of varint encoding (LEB128)
 * **Tile Format Updates** - Aligned `EdgeInfo` structures to proper byte boundaries so as to maintain compatibility for systems who don't support reading from unaligned addresses.
 * **Guidance Globalization** -  Added the it-IT(Italian) language file. Added support for CLDR plural rules. The cs-CZ(Czech), de-DE(German), and en-US(US English) language files have been updated.
 * **Travel mode based instructions** -  Updated the start, post ferry, and post transit insructions to be based on the travel mode, for example:
  * `Drive east on Main Street.`
  * `Walk northeast on Broadway.`
  * `Bike south on the cycleway.`

## Release Date: 2016-04-12

 * **Guidance Globalization** -  Added logic to use tagged language files that contain the guidance phrases. The initial versions of en-US, de-DE, and cs-CZ have been deployed.
 * **Updated ferry defaults** -  Bumped up use_ferry to 0.65 so that we don't penalize ferries as much.

## Release Date: 2016-03-31
 * **Data producer updates** - Do not generate shortcuts across a node which is a fork. This caused missing fork maneuvers on longer routes.  GetNames update ("Broadway fix").  Fixed an issue with looking up a name in the ref map and not the name map.  Also, removed duplicate names.  Private = false was unsetting destination only flags for parking aisles.

## Release Date: 2016-03-30
 * **TripPathBuilder Bug Fix** - Fixed an exception that was being thrown when trying to read directed edges past the end of the list within a tile. This was due to errors in setting walkability and cyclability on upper hierarchies.

## Release Date: 2016-03-28

 * **Improved Graph Correlation** -  Correlating input to the routing graph is carried out via closest first traversal of the graph's, now indexed, geometry. This results in faster correlation and gaurantees the absolute closest edge is found.

## Release Date: 2016-03-16

 * **Transit type returned** -  The transit type (e.g. tram, metro, rail, bus, ferry, cable car, gondola, funicular) is now returned with each transit maneuver.
 * **Guidance language** -  If the language option is not supplied or is unsupported then the language will be set to the default (en-US). Also, the service will return the language in the trip results.
 * **Update multimodal path algorithm** - Applied some fixes to multimodal path algorithm. In particular fixed a bug where the wrong sortcost was added to the adjacency list. Also separated "in-station" transfer costs from transfers between stops.
 * **Data producer updates** - Do not combine shortcut edges at gates or toll booths. Fixes avoid toll issues on routes that included shortcut edges.

## Release Date: 2016-03-07

 * **Updated all APIs to honor the optional DNT (Do not track) http header** -  This will avoid logging locations.
 * **Reduce 'Merge maneuver' verbal alert instructions** -  Only create a verbal alert instruction for a 'Merge maneuver' if the previous maneuver is > 1.5 km.
 * **Updated transit defaults.  Tweaked transit costing logic to obtain better routes.** -  use_rail = 0.6, use_transfers = 0.3, transfer_cost = 15.0 and transfer_penalty = 300.0.  Updated the TransferCostFactor to use the transfer_factor correctly.  TransitionCost for pedestrian costing bumped up from 20.0f to 30.0f when predecessor edge is a transit connection.
 * **Initial Guidance Globalization** -  Partial framework for Guidance Globalization. Started reading some guidance phrases from en-US.json file.

## Release Date: 2016-02-22

 * **Use bidirectional A* for automobile routes** - Switch to bidirectional A* for all but bus routes and short routes (where origin and destination are less than 10km apart). This improves performance and has less failure cases for longer routes. Some data import adjustments were made (02-19) to fix some issues encountered with arterial and highway hierarchies. Also only use a maximum of 2 passes for bidirecdtional A* to reduce "long time to fail" cases.
 * **Added verbal multi-cue guidance** - This combines verbal instructions when 2 successive maneuvers occur in a short amount of time (e.g., Turn right onto MainStreet. Then Turn left onto 1st Avenue).

## Release Date: 2016-02-19

 * **Data producer updates** - Reduce stop impact when all edges are links (ramps or turn channels). Update opposing edge logic to reject edges that do no have proper access (forward access == reverse access on opposing edge and vice-versa). Update ReclassifyLinks for cases where a single edge (often a service road) intersects a ramp improperly causing the ramp to reclassified when it should not be. Updated maximum OSM node Id (now exceeds 4000000000). Move lua from conf repository into mjolnir.

## Release Date: 2016-02-01

 * **Data producer updates** - Reduce speed on unpaved/rough roads. Add statistics for hgv (truck) restrictions.

## Release Date: 2016-01-26

 * **Added capability to disable narrative production** - Added the `narrative` boolean option to allow users to disable narrative production. Locations, shape, length, and time are still returned. The narrative production is enabled by default. The possible values for the `narrative` option are: false and true
 * **Added capability to mark a request with an id** - The `id` is returned with the response so a user could match to the corresponding request.
 * **Added some logging enhancements, specifically [ANALYTICS] logging** - We want to focus more on what our data is telling us by logging specific stats in Logstash.

## Release Date: 2016-01-18

 * **Data producer updates** - Data importer configuration (lua) updates to fix a bug where buses were not allowed on restricted lanes.  Fixed surface issue (change the default surface to be "compacted" for footways).

## Release Date: 2016-01-04

 * **Fixed Wrong Costing Options Applied** - Fixed a bug in which a previous requests costing options would be used as defaults for all subsequent requests.

## Release Date: 2015-12-18

 * **Fix for bus access** - Data importer configuration (lua) updates to fix a bug where bus lanes were turning off access for other modes.
 * **Fix for extra emergency data** - Data importer configuration (lua) updates to fix a bug where we were saving hospitals in the data.
 * **Bicycle costing update** - Updated kTCSlight and kTCFavorable so that cycleways are favored by default vs roads.

## Release Date: 2015-12-17

 * **Graph Tile Data Structure update** - Updated structures within graph tiles to support transit efforts and truck routing. Removed TransitTrip, changed TransitRoute and TransitStop to indexes (rather than binary search). Added access restrictions (like height and weight restrictions) and the mode which they impact to reduce need to look-up.
 * **Data producer updates** - Updated graph tile structures and import processes.

## Release Date: 2015-11-23

 * **Fixed Open App for OSRM functionality** - Added OSRM functionality back to Loki to support Open App.

## Release Date: 2015-11-13

 * **Improved narrative for unnamed walkway, cycleway, and mountain bike trail** - A generic description will be used for the street name when a walkway, cycleway, or mountain bike trail maneuver is unnamed. For example, a turn right onto a unnamed walkway maneuver will now be: "Turn right onto walkway."
 * **Fix costing bug** - Fix a bug introduced in EdgeLabel refactor (impacted time distance matrix only).

## Release Date: 2015-11-3

 * **Enhance bi-directional A* logic** - Updates to bidirectional A* algorithm to fix the route completion logic to handle cases where a long "connection" edge could lead to a sub-optimal path. Add hierarchy and shortcut logic so we can test and use bidirectional A* for driving routes. Fix the destination logic to properly handle oneways as the destination edge. Also fix U-turn detection for reverse search when hierarchy transitions occur.
 * **Change "Go" to "Head" for some instructions** - Start, exit ferry.
 * **Update to roundabout instructions** - Call out roundabouts for edges marked as links (ramps, turn channels).
 * **Update bicycle costing** - Fix the road factor (for applying weights based on road classification) and lower turn cost values.

## Data Producer Release Date: 2015-11-2

 * **Updated logic to not create shortcut edges on roundabouts** - This fixes some roundabout exit counts.

## Release Date: 2015-10-20

 * **Bug Fix for Pedestrian and Bicycle Routes** - Fixed a bug with setting the destination in the bi-directional Astar algorithm. Locations that snapped to a dead-end node would have failed the route and caused a timeout while searching for a valid path. Also fixed the elapsed time computation on the reverse path of bi-directional algorithm.

## Release Date: 2015-10-16

 * **Through Location Types** - Improved support for locations with type = "through". Routes now combine paths that meet at each through location to create a single "leg" between locations with type = "break". Paths that continue at a through location will not create a U-turn unless the path enters a "dead-end" region (neighborhood with no outbound access).
 * **Update shortcut edge logic** - Now skips long shortcut edges when close to the destination. This can lead to missing the proper connection if the shortcut is too long. Fixes #245 (thor).
 * **Per mode service limits** - Update configuration to allow setting different maximum number of locations and distance per mode.
 * **Fix shape index for trivial path** - Fix a bug where when building the the trip path for a "trivial" route (includes just one edge) where the shape index exceeded that size of the shape.

## Release Date: 2015-09-28

 * **Elevation Influenced Bicycle Routing** - Enabled elevation influenced bicycle routing. A "use-hills" option was added to the bicycle costing profile that can tune routes to avoid hills based on grade and amount of elevation change.
 * **"Loop Edge" Fix** - Fixed a bug with edges that form a loop. Split them into 2 edges during data import.
 * **Additional information returned from 'locate' method** - Added information that can be useful when debugging routes and data. Adds information about nodes and edges at a location.
 * **Guidance/Narrative Updates** - Added side of street to destination narrative. Updated verbal instructions.<|MERGE_RESOLUTION|>--- conflicted
+++ resolved
@@ -117,14 +117,11 @@
    * ADDED: Linting & formatting checks for Python code [#3713](https://github.com/valhalla/valhalla/pull/3713)
    * CHANGED: rename Turkey admin to Türkiye [#3720](https://github.com/valhalla/valhalla/pull/3713)
    * CHANGED: bumped vcpkg version to "2022.08.15" [#3754](https://github.com/valhalla/valhalla/pull/3754)
-<<<<<<< HEAD
    * ADDED: Add warnings array to response. [#3588](https://github.com/valhalla/valhalla/pull/3588)
-=======
    * CHANGED: chore: Updates to clang-format 11.0.0 [#3533](https://github.com/valhalla/valhalla/pull/3533)
    * CHANGED: Ported trace_attributes serialization to RapidJSON. [#3333](https://github.com/valhalla/valhalla/pull/3333)
    * ADDED: Add helpers for DirectedEdgeExt and save them to file in GraphTileBuilder [#3562](https://github.com/valhalla/valhalla/pull/3562)
    * ADDED: Fixed Speed costing option [#3576](https://github.com/valhalla/valhalla/pull/3576)
->>>>>>> 502c5126
 
 ## Release Date: 2021-10-07 Valhalla 3.1.4
 * **Removed**
