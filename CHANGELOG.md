--- conflicted
+++ resolved
@@ -6,9 +6,6 @@
    * FIXED: Use a unique target name for generating symlinks. Fixes #5751. [#5752](https://github.com/valhalla/valhalla/pull/5752)
 * **Enhancement**
    * ADDED: Assign cost factors to linear features [#5584](https://github.com/valhalla/valhalla/pull/5584)
-<<<<<<< HEAD
-   * ADDED: /tile endpoint to serve MVT (BETA) [#5663](https://github.com/valhalla/valhalla/pull/5663)
-=======
    * ADDED: optional libvalhalla_test install target [#5719](https://github.com/valhalla/valhalla/pull/5719)
    * CHANGED: Get rid of temporary std::vector in GraphTile::GetRestrictions [#5688](https://github.com/valhalla/valhalla/pull/5688)
    * CHANGED: Use std::from_chars instead of std::stoi/stof/stod [#5704](https://github.com/valhalla/valhalla/pull/5704)
@@ -20,7 +17,7 @@
    * ADDED: Add option `edge.hov_type` to trace attributes [#5741](https://github.com/valhalla/valhalla/pull/5741)
    * ADDED: Proper time tracking in Bidirectional A* [#5640](https://github.com/valhalla/valhalla/pull/5640/)
    * CHANGED: Templatize CostMatrix connection check [#5729](https://github.com/valhalla/valhalla/pull/5729)
->>>>>>> 16f10426
+   * ADDED: /tile endpoint to serve MVT (BETA) [#5663](https://github.com/valhalla/valhalla/pull/5663)
 
 ## Release Date: 2025-11-14 Valhalla 3.6.1
 * **Removed**
