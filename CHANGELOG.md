--- conflicted
+++ resolved
@@ -108,14 +108,11 @@
    * UPDATED: tz database to 2024a [#4643](https://github.com/valhalla/valhalla/pull/4643)
    * ADDED: `hgv_no_penalty` costing option to allow penalized truck access to `hgv=no` edges [#4650](https://github.com/valhalla/valhalla/pull/4650)
    * CHANGED: Significantly improve performance of graphbuilder [#4669](https://github.com/valhalla/valhalla/pull/4669)
-<<<<<<< HEAD
    * CHANGED: change costmatrix max_distance threshold to a distance threshold instead of duration [#4672](https://github.com/valhalla/valhalla/pull/4672)
-=======
    * UPDATED: Improved turn by turn api reference documentation [#4675](https://github.com/valhalla/valhalla/pull/4675)
    * CHANGED: contract nodes if connecting edges have different names or speed or non-conditional access restrictions [#4613](https://github.com/valhalla/valhalla/pull/4613)
    * CHANGED: CostMatrix switched from Dijkstra to A* [#4650](https://github.com/valhalla/valhalla/pull/4650)
    * ADDED: some missing documentation about request parameters [#4687](https://github.com/valhalla/valhalla/pull/4687)
->>>>>>> 13c6580a
 
 ## Release Date: 2023-05-11 Valhalla 3.4.0
 * **Removed**
